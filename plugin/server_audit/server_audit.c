--- conflicted
+++ resolved
@@ -15,11 +15,7 @@
 
 
 #define PLUGIN_VERSION 0x104
-<<<<<<< HEAD
-#define PLUGIN_STR_VERSION "1.4.6"
-=======
 #define PLUGIN_STR_VERSION "1.4.7"
->>>>>>> cf403934
 
 #define _my_thread_var loc_thread_var
 
@@ -1269,11 +1265,7 @@
             event->ip, event->ip_length);
 }
 
-<<<<<<< HEAD
-static int write_log(const char *message, size_t len)
-=======
 static int write_log(const char *message, size_t len, int take_lock)
->>>>>>> cf403934
 {
   int result= 0;
   if (take_lock)
@@ -1282,13 +1274,8 @@
   if (output_type == OUTPUT_FILE)
   {
     if (logfile &&
-<<<<<<< HEAD
-        (is_active= (logger_write(logfile, message, len) == (int)len)))
-      return 0;
-=======
         (is_active= (logger_write(logfile, message, len) == (int) len)))
       goto exit;
->>>>>>> cf403934
     ++log_write_failures;
     result= 1;
   }
@@ -1296,11 +1283,7 @@
   {
     syslog(syslog_facility_codes[syslog_facility] |
            syslog_priority_codes[syslog_priority],
-<<<<<<< HEAD
-           "%s %.*s", syslog_info, (int)len, message);
-=======
            "%s %.*s", syslog_info, (int) len, message);
->>>>>>> cf403934
   }
 exit:
   if (take_lock)
@@ -2070,11 +2053,7 @@
   }
 
   if (event_class == MYSQL_AUDIT_GENERAL_CLASS && FILTER(EVENT_QUERY) &&
-<<<<<<< HEAD
-      cn && (cn->log_always || do_log_user(cn->user)))
-=======
-      cn && do_log_user(cn->user, 1))
->>>>>>> cf403934
+      cn && (cn->log_always || do_log_user(cn->user, 1)))
   {
     const struct mysql_event_general *event =
       (const struct mysql_event_general *) ev;
@@ -2158,12 +2137,6 @@
       break;
     }
   }
-<<<<<<< HEAD
-  flogger_mutex_unlock(&lock_operations);
-=======
-  if (cn)
-    cn->log_always= 0;
->>>>>>> cf403934
 }
 
 
@@ -2608,22 +2581,12 @@
   if (!thd)
     return;
   cn= get_loc_info(thd);
-<<<<<<< HEAD
   if (!ci_needs_setup(cn) && cn->query_length)
-=======
-  if (!ci_needs_setup(cn) && cn->query_length &&
-      FILTER(EVENT_QUERY) && do_log_user(cn->user, 0))
->>>>>>> cf403934
   {
     cn->log_always= 1;
     log_statement_ex(cn, cn->query_time, thd_get_thread_id(thd),
-<<<<<<< HEAD
-        cn->query, cn->query_length, 0, "QUERY");
+		     cn->query, cn->query_length, 0, "QUERY", 0);
     cn->log_always= 0;
-=======
-        cn->query, cn->query_length, 0, "QUERY", 0);
-    cn->log_always= 1;
->>>>>>> cf403934
   }
 }
 
