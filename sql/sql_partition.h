--- conflicted
+++ resolved
@@ -54,10 +54,7 @@
   HA_CREATE_INFO *create_info;
   Alter_info *alter_info;
   TABLE *table;
-<<<<<<< HEAD
-=======
   TABLE *old_table;
->>>>>>> 5a0e7394
   KEY *key_info_buffer;
   const char *db;
   const char *table_name;
@@ -256,25 +253,17 @@
                                 TABLE_LIST *table_list,
                                 char *db,
                                 const char *table_name,
-<<<<<<< HEAD
-                                uint fast_alter_partition);
-=======
                                 TABLE  *fast_alter_table);
->>>>>>> 5a0e7394
 uint set_part_state(Alter_info *alter_info, partition_info *tab_part_info,
                     enum partition_state part_state);
 uint prep_alter_part_table(THD *thd, TABLE *table, Alter_info *alter_info,
                            HA_CREATE_INFO *create_info,
                            handlerton *old_db_type,
                            bool *partition_changed,
-<<<<<<< HEAD
-                           uint *fast_alter_partition);
-=======
                            char *db,
                            const char *table_name,
                            const char *path,
                            TABLE **fast_alter_table);
->>>>>>> 5a0e7394
 char *generate_partition_syntax(partition_info *part_info,
                                 uint *buf_length, bool use_sql_alloc,
                                 bool show_partition_options,
