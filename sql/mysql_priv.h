--- conflicted
+++ resolved
@@ -1907,16 +1907,11 @@
 void mysql_unlock_tables(THD *thd, MYSQL_LOCK *sql_lock);
 void mysql_unlock_read_tables(THD *thd, MYSQL_LOCK *sql_lock);
 void mysql_unlock_some_tables(THD *thd, TABLE **table,uint count);
-<<<<<<< HEAD
-void mysql_lock_remove(THD *thd, MYSQL_LOCK *locked,TABLE *table);
+void mysql_lock_remove(THD *thd, MYSQL_LOCK *locked,TABLE *table,
+                       bool always_unlock);
 void mysql_lock_abort(THD *thd, TABLE *table, bool upgrade_lock);
 void mysql_lock_downgrade_write(THD *thd, TABLE *table,
                                 thr_lock_type new_lock_type);
-=======
-void mysql_lock_remove(THD *thd, MYSQL_LOCK *locked,TABLE *table,
-                       bool always_unlock);
-void mysql_lock_abort(THD *thd, TABLE *table);
->>>>>>> 80b48aea
 bool mysql_lock_abort_for_thread(THD *thd, TABLE *table);
 MYSQL_LOCK *mysql_lock_merge(MYSQL_LOCK *a,MYSQL_LOCK *b);
 TABLE_LIST *mysql_lock_have_duplicate(THD *thd, TABLE_LIST *needle,
