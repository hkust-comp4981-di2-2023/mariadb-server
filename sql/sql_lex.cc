--- conflicted
+++ resolved
@@ -2535,7 +2535,6 @@
   }
 }
 
-<<<<<<< HEAD
 void st_select_lex_node::link_chain_down(st_select_lex_node *first)
 {
   st_select_lex_node *last_node;
@@ -2553,7 +2552,7 @@
   first->prev= &slave;
   slave= first;
 }
-=======
+
 /*
   @brief
     Substitute this node in select tree for a newly creates node
@@ -2574,8 +2573,6 @@
   (*prev)= subst;
   subst->master= master;
 }
-
->>>>>>> 3e2afcb3
 
 /*
   include on level down (but do not link)
