/* Copyright (c) 2000, 2012, Oracle and/or its affiliates.

   This program is free software; you can redistribute it and/or modify
   it under the terms of the GNU General Public License as published by
   the Free Software Foundation; version 2 of the License.

   This program is distributed in the hope that it will be useful,
   but WITHOUT ANY WARRANTY; without even the implied warranty of
   MERCHANTABILITY or FITNESS FOR A PARTICULAR PURPOSE.  See the
   GNU General Public License for more details.

   You should have received a copy of the GNU General Public License
   along with this program; if not, write to the Free Software
   Foundation, Inc., 51 Franklin St, Fifth Floor, Boston, MA 02110-1301  USA */


/* A lexical scanner on a temporary buffer with a yacc interface */

#define MYSQL_LEX 1
#include "sql_priv.h"
#include "unireg.h"                    // REQUIRED: for other includes
#include "sql_class.h"                          // sql_lex.h: SQLCOM_END
#include "sql_lex.h"
#include "sql_parse.h"                          // add_to_list
#include "item_create.h"
#include <m_ctype.h>
#include <hash.h>
#include "sp_head.h"
#include "sp.h"
#include "sql_select.h"

static int lex_one_token(void *arg, void *yythd);

/*
  We are using pointer to this variable for distinguishing between assignment
  to NEW row field (when parsing trigger definition) and structured variable.
*/

sys_var *trg_new_row_fake_var= (sys_var*) 0x01;

/**
  LEX_STRING constant for null-string to be used in parser and other places.
*/
const LEX_STRING null_lex_str= {NULL, 0};
const LEX_STRING empty_lex_str= {(char *) "", 0};
/**
  @note The order of the elements of this array must correspond to
  the order of elements in enum_binlog_stmt_unsafe.
*/
const int
Query_tables_list::binlog_stmt_unsafe_errcode[BINLOG_STMT_UNSAFE_COUNT] =
{
  ER_BINLOG_UNSAFE_LIMIT,
  ER_BINLOG_UNSAFE_INSERT_DELAYED,
  ER_BINLOG_UNSAFE_SYSTEM_TABLE,
  ER_BINLOG_UNSAFE_AUTOINC_COLUMNS,
  ER_BINLOG_UNSAFE_UDF,
  ER_BINLOG_UNSAFE_SYSTEM_VARIABLE,
  ER_BINLOG_UNSAFE_SYSTEM_FUNCTION,
  ER_BINLOG_UNSAFE_NONTRANS_AFTER_TRANS,
  ER_BINLOG_UNSAFE_MULTIPLE_ENGINES_AND_SELF_LOGGING_ENGINE,
  ER_BINLOG_UNSAFE_MIXED_STATEMENT,
  ER_BINLOG_UNSAFE_INSERT_IGNORE_SELECT,
  ER_BINLOG_UNSAFE_INSERT_SELECT_UPDATE,
  ER_BINLOG_UNSAFE_WRITE_AUTOINC_SELECT,
  ER_BINLOG_UNSAFE_REPLACE_SELECT,
  ER_BINLOG_UNSAFE_CREATE_IGNORE_SELECT,
  ER_BINLOG_UNSAFE_CREATE_REPLACE_SELECT,
  ER_BINLOG_UNSAFE_CREATE_SELECT_AUTOINC,
  ER_BINLOG_UNSAFE_UPDATE_IGNORE
};


/* Longest standard keyword name */

#define TOCK_NAME_LENGTH 24

/*
  The following data is based on the latin1 character set, and is only
  used when comparing keywords
*/

static uchar to_upper_lex[]=
{
    0,  1,  2,  3,  4,  5,  6,  7,  8,  9, 10, 11, 12, 13, 14, 15,
   16, 17, 18, 19, 20, 21, 22, 23, 24, 25, 26, 27, 28, 29, 30, 31,
   32, 33, 34, 35, 36, 37, 38, 39, 40, 41, 42, 43, 44, 45, 46, 47,
   48, 49, 50, 51, 52, 53, 54, 55, 56, 57, 58, 59, 60, 61, 62, 63,
   64, 65, 66, 67, 68, 69, 70, 71, 72, 73, 74, 75, 76, 77, 78, 79,
   80, 81, 82, 83, 84, 85, 86, 87, 88, 89, 90, 91, 92, 93, 94, 95,
   96, 65, 66, 67, 68, 69, 70, 71, 72, 73, 74, 75, 76, 77, 78, 79,
   80, 81, 82, 83, 84, 85, 86, 87, 88, 89, 90,123,124,125,126,127,
  128,129,130,131,132,133,134,135,136,137,138,139,140,141,142,143,
  144,145,146,147,148,149,150,151,152,153,154,155,156,157,158,159,
  160,161,162,163,164,165,166,167,168,169,170,171,172,173,174,175,
  176,177,178,179,180,181,182,183,184,185,186,187,188,189,190,191,
  192,193,194,195,196,197,198,199,200,201,202,203,204,205,206,207,
  208,209,210,211,212,213,214,215,216,217,218,219,220,221,222,223,
  192,193,194,195,196,197,198,199,200,201,202,203,204,205,206,207,
  208,209,210,211,212,213,214,247,216,217,218,219,220,221,222,255
};

/* 
  Names of the index hints (for error messages). Keep in sync with 
  index_hint_type 
*/

const char * index_hint_type_name[] =
{
  "IGNORE INDEX", 
  "USE INDEX", 
  "FORCE INDEX"
};

inline int lex_casecmp(const char *s, const char *t, uint len)
{
  while (len-- != 0 &&
	 to_upper_lex[(uchar) *s++] == to_upper_lex[(uchar) *t++]) ;
  return (int) len+1;
}

#include <lex_hash.h>


void lex_init(void)
{
  uint i;
  DBUG_ENTER("lex_init");
  for (i=0 ; i < array_elements(symbols) ; i++)
    symbols[i].length=(uchar) strlen(symbols[i].name);
  for (i=0 ; i < array_elements(sql_functions) ; i++)
    sql_functions[i].length=(uchar) strlen(sql_functions[i].name);

  DBUG_VOID_RETURN;
}


void lex_free(void)
{					// Call this when daemon ends
  DBUG_ENTER("lex_free");
  DBUG_VOID_RETURN;
}

/**
  Initialize lex object for use in fix_fields and parsing.

  SYNOPSIS
    init_lex_with_single_table()
    @param thd                 The thread object
    @param table               The table object
  @return Operation status
    @retval TRUE                An error occurred, memory allocation error
    @retval FALSE               Ok

  DESCRIPTION
    This function is used to initialize a lex object on the
    stack for use by fix_fields and for parsing. In order to
    work properly it also needs to initialize the
    Name_resolution_context object of the lexer.
    Finally it needs to set a couple of variables to ensure
    proper functioning of fix_fields.
*/

int
init_lex_with_single_table(THD *thd, TABLE *table, LEX *lex)
{
  TABLE_LIST *table_list;
  Table_ident *table_ident;
  SELECT_LEX *select_lex= &lex->select_lex;
  Name_resolution_context *context= &select_lex->context;
  /*
    We will call the parser to create a part_info struct based on the
    partition string stored in the frm file.
    We will use a local lex object for this purpose. However we also
    need to set the Name_resolution_object for this lex object. We
    do this by using add_table_to_list where we add the table that
    we're working with to the Name_resolution_context.
  */
  thd->lex= lex;
  lex_start(thd);
  context->init();
  if ((!(table_ident= new Table_ident(thd,
                                      table->s->table_name,
                                      table->s->db, TRUE))) ||
      (!(table_list= select_lex->add_table_to_list(thd,
                                                   table_ident,
                                                   NULL,
                                                   0))))
    return TRUE;
  context->resolve_in_table_list_only(table_list);
  lex->use_only_table_context= TRUE;
  lex->context_analysis_only|= CONTEXT_ANALYSIS_ONLY_VCOL_EXPR;
  select_lex->cur_pos_in_select_list= UNDEF_POS;
  table->map= 1; //To ensure correct calculation of const item
  table->get_fields_in_item_tree= TRUE;
  table_list->table= table;
  return FALSE;
}

/**
  End use of local lex with single table

  SYNOPSIS
    end_lex_with_single_table()
    @param thd               The thread object
    @param table             The table object
    @param old_lex           The real lex object connected to THD

  DESCRIPTION
    This function restores the real lex object after calling
    init_lex_with_single_table and also restores some table
    variables temporarily set.
*/

void
end_lex_with_single_table(THD *thd, TABLE *table, LEX *old_lex)
{
  LEX *lex= thd->lex;
  table->map= 0;
  table->get_fields_in_item_tree= FALSE;
  lex_end(lex);
  thd->lex= old_lex;
}


void
st_parsing_options::reset()
{
  allows_variable= TRUE;
  allows_select_into= TRUE;
  allows_select_procedure= TRUE;
  allows_derived= TRUE;
}


/**
  Perform initialization of Lex_input_stream instance.

  Basically, a buffer for pre-processed query. This buffer should be large
  enough to keep multi-statement query. The allocation is done once in
  Lex_input_stream::init() in order to prevent memory pollution when
  the server is processing large multi-statement queries.
*/

bool Lex_input_stream::init(THD *thd,
			    char* buff,
			    unsigned int length)
{
  DBUG_EXECUTE_IF("bug42064_simulate_oom",
                  DBUG_SET("+d,simulate_out_of_memory"););

  m_cpp_buf= (char*) thd->alloc(length + 1);

  DBUG_EXECUTE_IF("bug42064_simulate_oom",
                  DBUG_SET("-d,bug42064_simulate_oom");); 

  if (m_cpp_buf == NULL)
    return TRUE;

  m_thd= thd;
  reset(buff, length);

  return FALSE;
}


/**
  Prepare Lex_input_stream instance state for use for handling next SQL statement.

  It should be called between two statements in a multi-statement query.
  The operation resets the input stream to the beginning-of-parse state,
  but does not reallocate m_cpp_buf.
*/

void
Lex_input_stream::reset(char *buffer, unsigned int length)
{
  yylineno= 1;
  yytoklen= 0;
  yylval= NULL;
  lookahead_token= -1;
  lookahead_yylval= NULL;
  m_ptr= buffer;
  m_tok_start= NULL;
  m_tok_end= NULL;
  m_end_of_query= buffer + length;
  m_tok_start_prev= NULL;
  m_buf= buffer;
  m_buf_length= length;
  m_echo= TRUE;
  m_cpp_tok_start= NULL;
  m_cpp_tok_start_prev= NULL;
  m_cpp_tok_end= NULL;
  m_body_utf8= NULL;
  m_cpp_utf8_processed_ptr= NULL;
  next_state= MY_LEX_START;
  found_semicolon= NULL;
  ignore_space= test(m_thd->variables.sql_mode & MODE_IGNORE_SPACE);
  stmt_prepare_mode= FALSE;
  multi_statements= TRUE;
  in_comment=NO_COMMENT;
  m_underscore_cs= NULL;
  m_cpp_ptr= m_cpp_buf;
}


/**
  The operation is called from the parser in order to
  1) designate the intention to have utf8 body;
  1) Indicate to the lexer that we will need a utf8 representation of this
     statement;
  2) Determine the beginning of the body.

  @param thd        Thread context.
  @param begin_ptr  Pointer to the start of the body in the pre-processed
                    buffer.
*/

void Lex_input_stream::body_utf8_start(THD *thd, const char *begin_ptr)
{
  DBUG_ASSERT(begin_ptr);
  DBUG_ASSERT(m_cpp_buf <= begin_ptr && begin_ptr <= m_cpp_buf + m_buf_length);

  uint body_utf8_length=
    (m_buf_length / thd->variables.character_set_client->mbminlen) *
    my_charset_utf8_bin.mbmaxlen;

  m_body_utf8= (char *) thd->alloc(body_utf8_length + 1);
  m_body_utf8_ptr= m_body_utf8;
  *m_body_utf8_ptr= 0;

  m_cpp_utf8_processed_ptr= begin_ptr;
}

/**
  @brief The operation appends unprocessed part of pre-processed buffer till
  the given pointer (ptr) and sets m_cpp_utf8_processed_ptr to end_ptr.

  The idea is that some tokens in the pre-processed buffer (like character
  set introducers) should be skipped.

  Example:
    CPP buffer: SELECT 'str1', _latin1 'str2';
    m_cpp_utf8_processed_ptr -- points at the "SELECT ...";
    In order to skip "_latin1", the following call should be made:
      body_utf8_append(<pointer to "_latin1 ...">, <pointer to " 'str2'...">)

  @param ptr      Pointer in the pre-processed buffer, which specifies the
                  end of the chunk, which should be appended to the utf8
                  body.
  @param end_ptr  Pointer in the pre-processed buffer, to which
                  m_cpp_utf8_processed_ptr will be set in the end of the
                  operation.
*/

void Lex_input_stream::body_utf8_append(const char *ptr,
                                        const char *end_ptr)
{
  DBUG_ASSERT(m_cpp_buf <= ptr && ptr <= m_cpp_buf + m_buf_length);
  DBUG_ASSERT(m_cpp_buf <= end_ptr && end_ptr <= m_cpp_buf + m_buf_length);

  if (!m_body_utf8)
    return;

  if (m_cpp_utf8_processed_ptr >= ptr)
    return;

  int bytes_to_copy= ptr - m_cpp_utf8_processed_ptr;

  memcpy(m_body_utf8_ptr, m_cpp_utf8_processed_ptr, bytes_to_copy);
  m_body_utf8_ptr += bytes_to_copy;
  *m_body_utf8_ptr= 0;

  m_cpp_utf8_processed_ptr= end_ptr;
}

/**
  The operation appends unprocessed part of the pre-processed buffer till
  the given pointer (ptr) and sets m_cpp_utf8_processed_ptr to ptr.

  @param ptr  Pointer in the pre-processed buffer, which specifies the end
              of the chunk, which should be appended to the utf8 body.
*/

void Lex_input_stream::body_utf8_append(const char *ptr)
{
  body_utf8_append(ptr, ptr);
}

/**
  The operation converts the specified text literal to the utf8 and appends
  the result to the utf8-body.

  @param thd      Thread context.
  @param txt      Text literal.
  @param txt_cs   Character set of the text literal.
  @param end_ptr  Pointer in the pre-processed buffer, to which
                  m_cpp_utf8_processed_ptr will be set in the end of the
                  operation.
*/

void Lex_input_stream::body_utf8_append_literal(THD *thd,
                                                const LEX_STRING *txt,
                                                CHARSET_INFO *txt_cs,
                                                const char *end_ptr)
{
  if (!m_cpp_utf8_processed_ptr)
    return;

  LEX_STRING utf_txt;

  if (!my_charset_same(txt_cs, &my_charset_utf8_general_ci))
  {
    thd->convert_string(&utf_txt,
                        &my_charset_utf8_general_ci,
                        txt->str, (uint) txt->length,
                        txt_cs);
  }
  else
  {
    utf_txt.str= txt->str;
    utf_txt.length= txt->length;
  }

  /* NOTE: utf_txt.length is in bytes, not in symbols. */

  memcpy(m_body_utf8_ptr, utf_txt.str, utf_txt.length);
  m_body_utf8_ptr += utf_txt.length;
  *m_body_utf8_ptr= 0;

  m_cpp_utf8_processed_ptr= end_ptr;
}


/*
  This is called before every query that is to be parsed.
  Because of this, it's critical to not do too much things here.
  (We already do too much here)
*/

void lex_start(THD *thd)
{
  LEX *lex= thd->lex;
  DBUG_ENTER("lex_start");

  lex->thd= lex->unit.thd= thd;

  lex->context_stack.empty();
  lex->unit.init_query();
  lex->unit.init_select();
  /* 'parent_lex' is used in init_query() so it must be before it. */
  lex->select_lex.parent_lex= lex;
  lex->select_lex.init_query();
  lex->value_list.empty();
  lex->update_list.empty();
  lex->set_var_list.empty();
  lex->param_list.empty();
  lex->view_list.empty();
  lex->prepared_stmt_params.empty();
  lex->auxiliary_table_list.empty();
  lex->unit.next= lex->unit.master=
    lex->unit.link_next= lex->unit.return_to= 0;
  lex->unit.prev= lex->unit.link_prev= 0;
  lex->unit.slave= lex->unit.global_parameters= lex->current_select=
    lex->all_selects_list= &lex->select_lex;
  lex->select_lex.master= &lex->unit;
  lex->select_lex.prev= &lex->unit.slave;
  lex->select_lex.link_next= lex->select_lex.slave= lex->select_lex.next= 0;
  lex->select_lex.link_prev= (st_select_lex_node**)&(lex->all_selects_list);
  lex->select_lex.options= 0;
  lex->select_lex.sql_cache= SELECT_LEX::SQL_CACHE_UNSPECIFIED;
  lex->select_lex.init_order();
  lex->select_lex.group_list.empty();
  if (lex->select_lex.group_list_ptrs)
    lex->select_lex.group_list_ptrs->clear();
  lex->describe= 0;
  lex->subqueries= FALSE;
  lex->context_analysis_only= 0;
  lex->derived_tables= 0;
  lex->safe_to_cache_query= 1;
  lex->parsing_options.reset();
  lex->empty_field_list_on_rset= 0;
  lex->select_lex.select_number= 1;
  lex->length=0;
  lex->part_info= 0;
  lex->select_lex.in_sum_expr=0;
  lex->select_lex.ftfunc_list_alloc.empty();
  lex->select_lex.ftfunc_list= &lex->select_lex.ftfunc_list_alloc;
  lex->select_lex.group_list.empty();
  lex->select_lex.order_list.empty();
  lex->duplicates= DUP_ERROR;
  lex->ignore= 0;
  lex->spname= NULL;
  lex->sphead= NULL;
  lex->spcont= NULL;
  lex->m_stmt= NULL;
  lex->proc_list.first= 0;
  lex->escape_used= FALSE;
  lex->query_tables= 0;
  lex->reset_query_tables_list(FALSE);
  lex->expr_allows_subselect= TRUE;
  lex->use_only_table_context= FALSE;
  lex->parse_vcol_expr= FALSE;

  lex->name.str= 0;
  lex->name.length= 0;
  lex->event_parse_data= NULL;
  lex->profile_options= PROFILE_NONE;
  lex->nest_level=0 ;
  lex->select_lex.nest_level_base= &lex->unit;
  lex->allow_sum_func= 0;
  lex->in_sum_func= NULL;
  /*
    ok, there must be a better solution for this, long-term
    I tried "bzero" in the sql_yacc.yy code, but that for
    some reason made the values zero, even if they were set
  */
  lex->server_options.server_name= 0;
  lex->server_options.server_name_length= 0;
  lex->server_options.host= 0;
  lex->server_options.db= 0;
  lex->server_options.username= 0;
  lex->server_options.password= 0;
  lex->server_options.scheme= 0;
  lex->server_options.socket= 0;
  lex->server_options.owner= 0;
  lex->server_options.port= -1;

  lex->is_lex_started= TRUE;
  lex->used_tables= 0;
  lex->reset_slave_info.all= false;
  lex->limit_rows_examined= 0;
  lex->limit_rows_examined_cnt= ULONGLONG_MAX;
  DBUG_VOID_RETURN;
}

void lex_end(LEX *lex)
{
  DBUG_ENTER("lex_end");
  DBUG_PRINT("enter", ("lex: 0x%lx", (long) lex));

  /* release used plugins */
  if (lex->plugins.elements) /* No function call and no mutex if no plugins. */
  {
    plugin_unlock_list(0, (plugin_ref*)lex->plugins.buffer, 
                       lex->plugins.elements);
  }
  reset_dynamic(&lex->plugins);

  delete lex->sphead;
  lex->sphead= NULL;

  lex->mi.reset();

  DBUG_VOID_RETURN;
}

Yacc_state::~Yacc_state()
{
  if (yacc_yyss)
  {
    my_free(yacc_yyss);
    my_free(yacc_yyvs);
  }
}

static int find_keyword(Lex_input_stream *lip, uint len, bool function)
{
  const char *tok= lip->get_tok_start();

  SYMBOL *symbol= get_hash_symbol(tok, len, function);
  if (symbol)
  {
    lip->yylval->symbol.symbol=symbol;
    lip->yylval->symbol.str= (char*) tok;
    lip->yylval->symbol.length=len;

    if ((symbol->tok == NOT_SYM) &&
        (lip->m_thd->variables.sql_mode & MODE_HIGH_NOT_PRECEDENCE))
      return NOT2_SYM;
    if ((symbol->tok == OR_OR_SYM) &&
	!(lip->m_thd->variables.sql_mode & MODE_PIPES_AS_CONCAT))
      return OR2_SYM;

    return symbol->tok;
  }
  return 0;
}

/*
  Check if name is a keyword

  SYNOPSIS
    is_keyword()
    name      checked name (must not be empty)
    len       length of checked name

  RETURN VALUES
    0         name is a keyword
    1         name isn't a keyword
*/

bool is_keyword(const char *name, uint len)
{
  DBUG_ASSERT(len != 0);
  return get_hash_symbol(name,len,0)!=0;
}

/**
  Check if name is a sql function

    @param name      checked name

    @return is this a native function or not
    @retval 0         name is a function
    @retval 1         name isn't a function
*/

bool is_lex_native_function(const LEX_STRING *name)
{
  DBUG_ASSERT(name != NULL);
  return (get_hash_symbol(name->str, (uint) name->length, 1) != 0);
}

/* make a copy of token before ptr and set yytoklen */

static LEX_STRING get_token(Lex_input_stream *lip, uint skip, uint length)
{
  LEX_STRING tmp;
  lip->yyUnget();                       // ptr points now after last token char
  tmp.length=lip->yytoklen=length;
  tmp.str= lip->m_thd->strmake(lip->get_tok_start() + skip, tmp.length);

  lip->m_cpp_text_start= lip->get_cpp_tok_start() + skip;
  lip->m_cpp_text_end= lip->m_cpp_text_start + tmp.length;

  return tmp;
}

/* 
 todo: 
   There are no dangerous charsets in mysql for function 
   get_quoted_token yet. But it should be fixed in the 
   future to operate multichar strings (like ucs2)
*/

static LEX_STRING get_quoted_token(Lex_input_stream *lip,
                                   uint skip,
                                   uint length, char quote)
{
  LEX_STRING tmp;
  const char *from, *end;
  char *to;
  lip->yyUnget();                       // ptr points now after last token char
  tmp.length= lip->yytoklen=length;
  tmp.str=(char*) lip->m_thd->alloc(tmp.length+1);
  from= lip->get_tok_start() + skip;
  to= tmp.str;
  end= to+length;

  lip->m_cpp_text_start= lip->get_cpp_tok_start() + skip;
  lip->m_cpp_text_end= lip->m_cpp_text_start + length;

  for ( ; to != end; )
  {
    if ((*to++= *from++) == quote)
    {
      from++;					// Skip double quotes
      lip->m_cpp_text_start++;
    }
  }
  *to= 0;					// End null for safety
  return tmp;
}


/*
  Return an unescaped text literal without quotes
  Fix sometimes to do only one scan of the string
*/

static char *get_text(Lex_input_stream *lip, int pre_skip, int post_skip)
{
  reg1 uchar c,sep;
  uint found_escape=0;
  CHARSET_INFO *cs= lip->m_thd->charset();

  lip->tok_bitmap= 0;
  sep= lip->yyGetLast();                        // String should end with this
  while (! lip->eof())
  {
    c= lip->yyGet();
    lip->tok_bitmap|= c;
#ifdef USE_MB
    {
      int l;
      if (use_mb(cs) &&
          (l = my_ismbchar(cs,
                           lip->get_ptr() -1,
                           lip->get_end_of_query()))) {
        lip->skip_binary(l-1);
        continue;
      }
    }
#endif
    if (c == '\\' &&
        !(lip->m_thd->variables.sql_mode & MODE_NO_BACKSLASH_ESCAPES))
    {					// Escaped character
      found_escape=1;
      if (lip->eof())
	return 0;
      lip->yySkip();
    }
    else if (c == sep)
    {
      if (c == lip->yyGet())            // Check if two separators in a row
      {
        found_escape=1;                 // duplicate. Remember for delete
	continue;
      }
      else
        lip->yyUnget();

      /* Found end. Unescape and return string */
      const char *str, *end;
      char *start;

      str= lip->get_tok_start();
      end= lip->get_ptr();
      /* Extract the text from the token */
      str += pre_skip;
      end -= post_skip;
      DBUG_ASSERT(end >= str);

      if (!(start= (char*) lip->m_thd->alloc((uint) (end-str)+1)))
	return (char*) "";		// Sql_alloc has set error flag

      lip->m_cpp_text_start= lip->get_cpp_tok_start() + pre_skip;
      lip->m_cpp_text_end= lip->get_cpp_ptr() - post_skip;

      if (!found_escape)
      {
	lip->yytoklen=(uint) (end-str);
	memcpy(start,str,lip->yytoklen);
	start[lip->yytoklen]=0;
      }
      else
      {
        char *to;

	for (to=start ; str != end ; str++)
	{
#ifdef USE_MB
	  int l;
	  if (use_mb(cs) &&
              (l = my_ismbchar(cs, str, end))) {
	      while (l--)
		  *to++ = *str++;
	      str--;
	      continue;
	  }
#endif
	  if (!(lip->m_thd->variables.sql_mode & MODE_NO_BACKSLASH_ESCAPES) &&
              *str == '\\' && str+1 != end)
	  {
	    switch(*++str) {
	    case 'n':
	      *to++='\n';
	      break;
	    case 't':
	      *to++= '\t';
	      break;
	    case 'r':
	      *to++ = '\r';
	      break;
	    case 'b':
	      *to++ = '\b';
	      break;
	    case '0':
	      *to++= 0;			// Ascii null
	      break;
	    case 'Z':			// ^Z must be escaped on Win32
	      *to++='\032';
	      break;
	    case '_':
	    case '%':
	      *to++= '\\';		// remember prefix for wildcard
	      /* Fall through */
	    default:
              *to++= *str;
	      break;
	    }
	  }
	  else if (*str == sep)
	    *to++= *str++;		// Two ' or "
	  else
	    *to++ = *str;
	}
	*to=0;
	lip->yytoklen=(uint) (to-start);
      }
      return start;
    }
  }
  return 0;					// unexpected end of query
}


/*
** Calc type of integer; long integer, longlong integer or real.
** Returns smallest type that match the string.
** When using unsigned long long values the result is converted to a real
** because else they will be unexpected sign changes because all calculation
** is done with longlong or double.
*/

static const char *long_str="2147483647";
static const uint long_len=10;
static const char *signed_long_str="-2147483648";
static const char *longlong_str="9223372036854775807";
static const uint longlong_len=19;
static const char *signed_longlong_str="-9223372036854775808";
static const uint signed_longlong_len=19;
static const char *unsigned_longlong_str="18446744073709551615";
static const uint unsigned_longlong_len=20;

static inline uint int_token(const char *str,uint length)
{
  if (length < long_len)			// quick normal case
    return NUM;
  bool neg=0;

  if (*str == '+')				// Remove sign and pre-zeros
  {
    str++; length--;
  }
  else if (*str == '-')
  {
    str++; length--;
    neg=1;
  }
  while (*str == '0' && length)
  {
    str++; length --;
  }
  if (length < long_len)
    return NUM;

  uint smaller,bigger;
  const char *cmp;
  if (neg)
  {
    if (length == long_len)
    {
      cmp= signed_long_str+1;
      smaller=NUM;				// If <= signed_long_str
      bigger=LONG_NUM;				// If >= signed_long_str
    }
    else if (length < signed_longlong_len)
      return LONG_NUM;
    else if (length > signed_longlong_len)
      return DECIMAL_NUM;
    else
    {
      cmp=signed_longlong_str+1;
      smaller=LONG_NUM;				// If <= signed_longlong_str
      bigger=DECIMAL_NUM;
    }
  }
  else
  {
    if (length == long_len)
    {
      cmp= long_str;
      smaller=NUM;
      bigger=LONG_NUM;
    }
    else if (length < longlong_len)
      return LONG_NUM;
    else if (length > longlong_len)
    {
      if (length > unsigned_longlong_len)
        return DECIMAL_NUM;
      cmp=unsigned_longlong_str;
      smaller=ULONGLONG_NUM;
      bigger=DECIMAL_NUM;
    }
    else
    {
      cmp=longlong_str;
      smaller=LONG_NUM;
      bigger= ULONGLONG_NUM;
    }
  }
  while (*cmp && *cmp++ == *str++) ;
  return ((uchar) str[-1] <= (uchar) cmp[-1]) ? smaller : bigger;
}


/**
  Given a stream that is advanced to the first contained character in 
  an open comment, consume the comment.  Optionally, if we are allowed, 
  recurse so that we understand comments within this current comment.

  At this level, we do not support version-condition comments.  We might 
  have been called with having just passed one in the stream, though.  In 
  that case, we probably want to tolerate mundane comments inside.  Thus,
  the case for recursion.

  @retval  Whether EOF reached before comment is closed.
*/
bool consume_comment(Lex_input_stream *lip, int remaining_recursions_permitted)
{
  reg1 uchar c;
  while (! lip->eof())
  {
    c= lip->yyGet();

    if (remaining_recursions_permitted > 0)
    {
      if ((c == '/') && (lip->yyPeek() == '*'))
      {
        lip->yySkip(); /* Eat asterisk */
        consume_comment(lip, remaining_recursions_permitted-1);
        continue;
      }
    }

    if (c == '*')
    {
      if (lip->yyPeek() == '/')
      {
        lip->yySkip(); /* Eat slash */
        return FALSE;
      }
    }

    if (c == '\n')
      lip->yylineno++;
  }

  return TRUE;
}


/*
  MYSQLlex remember the following states from the following MYSQLlex()

  - MY_LEX_EOQ			Found end of query
  - MY_LEX_OPERATOR_OR_IDENT	Last state was an ident, text or number
				(which can't be followed by a signed number)
*/

int MYSQLlex(void *arg, void *yythd)
{
  THD *thd= (THD *)yythd;
  Lex_input_stream *lip= & thd->m_parser_state->m_lip;
  YYSTYPE *yylval=(YYSTYPE*) arg;
  int token;

  if (lip->lookahead_token >= 0)
  {
    /*
      The next token was already parsed in advance,
      return it.
    */
    token= lip->lookahead_token;
    lip->lookahead_token= -1;
    *yylval= *(lip->lookahead_yylval);
    lip->lookahead_yylval= NULL;
    return token;
  }

  token= lex_one_token(arg, yythd);

  switch(token) {
  case WITH:
    /*
      Parsing 'WITH' 'ROLLUP' or 'WITH' 'CUBE' requires 2 look ups,
      which makes the grammar LALR(2).
      Replace by a single 'WITH_ROLLUP' or 'WITH_CUBE' token,
      to transform the grammar into a LALR(1) grammar,
      which sql_yacc.yy can process.
    */
    token= lex_one_token(arg, yythd);
    switch(token) {
    case CUBE_SYM:
      return WITH_CUBE_SYM;
    case ROLLUP_SYM:
      return WITH_ROLLUP_SYM;
    default:
      /*
        Save the token following 'WITH'
      */
      lip->lookahead_yylval= lip->yylval;
      lip->yylval= NULL;
      lip->lookahead_token= token;
      return WITH;
    }
    break;
  default:
    break;
  }

  return token;
}

int lex_one_token(void *arg, void *yythd)
{
  reg1	uchar c;
  bool comment_closed;
  int	tokval, result_state;
  uint length;
  enum my_lex_states state;
  THD *thd= (THD *)yythd;
  Lex_input_stream *lip= & thd->m_parser_state->m_lip;
  LEX *lex= thd->lex;
  YYSTYPE *yylval=(YYSTYPE*) arg;
  CHARSET_INFO *const cs= thd->charset();
  const uchar *const state_map= cs->state_map;
  const uchar *const ident_map= cs->ident_map;

  LINT_INIT(c);
  lip->yylval=yylval;			// The global state

  lip->start_token();
  state=lip->next_state;
  lip->next_state=MY_LEX_OPERATOR_OR_IDENT;
  for (;;)
  {
    switch (state) {
    case MY_LEX_OPERATOR_OR_IDENT:	// Next is operator or keyword
    case MY_LEX_START:			// Start of token
      // Skip starting whitespace
      while(state_map[c= lip->yyPeek()] == MY_LEX_SKIP)
      {
	if (c == '\n')
	  lip->yylineno++;

        lip->yySkip();
      }

      /* Start of real token */
      lip->restart_token();
      c= lip->yyGet();
      state= (enum my_lex_states) state_map[c];
      break;
    case MY_LEX_ESCAPE:
      if (lip->yyGet() == 'N')
      {					// Allow \N as shortcut for NULL
	yylval->lex_str.str=(char*) "\\N";
	yylval->lex_str.length=2;
	return NULL_SYM;
      }
      /* Fall through */
    case MY_LEX_CHAR:			// Unknown or single char token
    case MY_LEX_SKIP:			// This should not happen
      if (c != ')')
	lip->next_state= MY_LEX_START;	// Allow signed numbers
      return((int) c);

    case MY_LEX_MINUS_OR_COMMENT:
      if (lip->yyPeek() == '-' &&
          (my_isspace(cs,lip->yyPeekn(1)) ||
           my_iscntrl(cs,lip->yyPeekn(1))))
      {
        state=MY_LEX_COMMENT;
        break;
      }
      lip->next_state= MY_LEX_START;	// Allow signed numbers
      return((int) c);

    case MY_LEX_PLACEHOLDER:
      /*
        Check for a placeholder: it should not precede a possible identifier
        because of binlogging: when a placeholder is replaced with
        its value in a query for the binlog, the query must stay
        grammatically correct.
      */
      lip->next_state= MY_LEX_START;	// Allow signed numbers
      if (lip->stmt_prepare_mode && !ident_map[(uchar) lip->yyPeek()])
        return(PARAM_MARKER);
      return((int) c);

    case MY_LEX_COMMA:
      lip->next_state= MY_LEX_START;	// Allow signed numbers
      /*
        Warning:
        This is a work around, to make the "remember_name" rule in
        sql/sql_yacc.yy work properly.
        The problem is that, when parsing "select expr1, expr2",
        the code generated by bison executes the *pre* action
        remember_name (see select_item) *before* actually parsing the
        first token of expr2.
      */
      lip->restart_token();
      return((int) c);

    case MY_LEX_IDENT_OR_NCHAR:
      if (lip->yyPeek() != '\'')
      {
	state= MY_LEX_IDENT;
	break;
      }
      /* Found N'string' */
      lip->yySkip();                         // Skip '
      if (!(yylval->lex_str.str = get_text(lip, 2, 1)))
      {
	state= MY_LEX_CHAR;             // Read char by char
	break;
      }
      yylval->lex_str.length= lip->yytoklen;
      lex->text_string_is_7bit= (lip->tok_bitmap & 0x80) ? 0 : 1;
      return(NCHAR_STRING);

    case MY_LEX_IDENT_OR_HEX:
      if (lip->yyPeek() == '\'')
      {					// Found x'hex-number'
	state= MY_LEX_HEX_NUMBER;
	break;
      }
    case MY_LEX_IDENT_OR_BIN:
      if (lip->yyPeek() == '\'')
      {                                 // Found b'bin-number'
        state= MY_LEX_BIN_NUMBER;
        break;
      }
    case MY_LEX_IDENT:
      const char *start;
#if defined(USE_MB) && defined(USE_MB_IDENT)
      if (use_mb(cs))
      {
	result_state= IDENT_QUOTED;
        if (my_mbcharlen(cs, lip->yyGetLast()) > 1)
        {
          int l = my_ismbchar(cs,
                              lip->get_ptr() -1,
                              lip->get_end_of_query());
          if (l == 0) {
            state = MY_LEX_CHAR;
            continue;
          }
          lip->skip_binary(l - 1);
        }
        while (ident_map[c=lip->yyGet()])
        {
          if (my_mbcharlen(cs, c) > 1)
          {
            int l;
            if ((l = my_ismbchar(cs,
                                 lip->get_ptr() -1,
                                 lip->get_end_of_query())) == 0)
              break;
            lip->skip_binary(l-1);
          }
        }
      }
      else
#endif
      {
        for (result_state= c;
             ident_map[(uchar) (c= lip->yyGet())];
             result_state|= c)
          ;
        /* If there were non-ASCII characters, mark that we must convert */
        result_state= result_state & 0x80 ? IDENT_QUOTED : IDENT;
      }
      length= lip->yyLength();
      start= lip->get_ptr();
      if (lip->ignore_space)
      {
        /*
          If we find a space then this can't be an identifier. We notice this
          below by checking start != lex->ptr.
        */
        for (; state_map[(uchar) c] == MY_LEX_SKIP ; c= lip->yyGet())
          ;
      }
      if (start == lip->get_ptr() && c == '.' &&
          ident_map[(uchar) lip->yyPeek()])
	lip->next_state=MY_LEX_IDENT_SEP;
      else
      {					// '(' must follow directly if function
        lip->yyUnget();
	if ((tokval = find_keyword(lip, length, c == '(')))
	{
	  lip->next_state= MY_LEX_START;	// Allow signed numbers
	  return(tokval);		// Was keyword
	}
        lip->yySkip();                  // next state does a unget
      }
      yylval->lex_str=get_token(lip, 0, length);

      /*
         Note: "SELECT _bla AS 'alias'"
         _bla should be considered as a IDENT if charset haven't been found.
         So we don't use MYF(MY_WME) with get_charset_by_csname to avoid
         producing an error.
      */

      if (yylval->lex_str.str[0] == '_')
      {
        CHARSET_INFO *cs= get_charset_by_csname(yylval->lex_str.str + 1,
                                                MY_CS_PRIMARY, MYF(0));
        if (cs)
        {
          yylval->charset= cs;
          lip->m_underscore_cs= cs;

          lip->body_utf8_append(lip->m_cpp_text_start,
                                lip->get_cpp_tok_start() + length);
          return(UNDERSCORE_CHARSET);
        }
      }

      lip->body_utf8_append(lip->m_cpp_text_start);

      lip->body_utf8_append_literal(thd, &yylval->lex_str, cs,
                                    lip->m_cpp_text_end);

      return(result_state);			// IDENT or IDENT_QUOTED

    case MY_LEX_IDENT_SEP:                  // Found ident and now '.'
      yylval->lex_str.str= (char*) lip->get_ptr();
      yylval->lex_str.length= 1;
      c= lip->yyGet();                          // should be '.'
      lip->next_state= MY_LEX_IDENT_START;      // Next is ident (not keyword)
      if (!ident_map[(uchar) lip->yyPeek()])    // Probably ` or "
	lip->next_state= MY_LEX_START;
      return((int) c);

    case MY_LEX_NUMBER_IDENT:		// number or ident which num-start
      if (lip->yyGetLast() == '0')
      {
        c= lip->yyGet();
        if (c == 'x')
        {
          while (my_isxdigit(cs,(c = lip->yyGet()))) ;
          if ((lip->yyLength() >= 3) && !ident_map[c])
          {
            /* skip '0x' */
            yylval->lex_str=get_token(lip, 2, lip->yyLength()-2);
            return (HEX_NUM);
          }
          lip->yyUnget();
          state= MY_LEX_IDENT_START;
          break;
        }
        else if (c == 'b')
        {
          while ((c= lip->yyGet()) == '0' || c == '1')
            ;
          if ((lip->yyLength() >= 3) && !ident_map[c])
          {
            /* Skip '0b' */
            yylval->lex_str= get_token(lip, 2, lip->yyLength()-2);
            return (BIN_NUM);
          }
          lip->yyUnget();
          state= MY_LEX_IDENT_START;
          break;
        }
        lip->yyUnget();
      }

      while (my_isdigit(cs, (c = lip->yyGet()))) ;
      if (!ident_map[c])
      {					// Can't be identifier
	state=MY_LEX_INT_OR_REAL;
	break;
      }
      if (c == 'e' || c == 'E')
      {
	// The following test is written this way to allow numbers of type 1e1
        if (my_isdigit(cs,lip->yyPeek()) ||
            (c=(lip->yyGet())) == '+' || c == '-')
	{				// Allow 1E+10
          if (my_isdigit(cs,lip->yyPeek()))     // Number must have digit after sign
	  {
            lip->yySkip();
            while (my_isdigit(cs,lip->yyGet())) ;
            yylval->lex_str=get_token(lip, 0, lip->yyLength());
	    return(FLOAT_NUM);
	  }
	}
        lip->yyUnget();
      }
      // fall through
    case MY_LEX_IDENT_START:			// We come here after '.'
      result_state= IDENT;
#if defined(USE_MB) && defined(USE_MB_IDENT)
      if (use_mb(cs))
      {
	result_state= IDENT_QUOTED;
        while (ident_map[c=lip->yyGet()])
        {
          if (my_mbcharlen(cs, c) > 1)
          {
            int l;
            if ((l = my_ismbchar(cs,
                                 lip->get_ptr() -1,
                                 lip->get_end_of_query())) == 0)
              break;
            lip->skip_binary(l-1);
          }
        }
      }
      else
#endif
      {
        for (result_state=0; ident_map[c= lip->yyGet()]; result_state|= c)
          ;
        /* If there were non-ASCII characters, mark that we must convert */
        result_state= result_state & 0x80 ? IDENT_QUOTED : IDENT;
      }
      if (c == '.' && ident_map[(uchar) lip->yyPeek()])
	lip->next_state=MY_LEX_IDENT_SEP;// Next is '.'

      yylval->lex_str= get_token(lip, 0, lip->yyLength());

      lip->body_utf8_append(lip->m_cpp_text_start);

      lip->body_utf8_append_literal(thd, &yylval->lex_str, cs,
                                    lip->m_cpp_text_end);

      return(result_state);

    case MY_LEX_USER_VARIABLE_DELIMITER:	// Found quote char
    {
      uint double_quotes= 0;
      char quote_char= c;                       // Used char
      while ((c=lip->yyGet()))
      {
	int var_length;
	if ((var_length= my_mbcharlen(cs, c)) == 1)
	{
	  if (c == quote_char)
	  {
            if (lip->yyPeek() != quote_char)
	      break;
            c=lip->yyGet();
	    double_quotes++;
	    continue;
	  }
	}
#ifdef USE_MB
        else if (use_mb(cs))
        {
          if ((var_length= my_ismbchar(cs, lip->get_ptr() - 1,
                                       lip->get_end_of_query())))
            lip->skip_binary(var_length-1);
        }
#endif
      }
      if (double_quotes)
	yylval->lex_str=get_quoted_token(lip, 1,
                                         lip->yyLength() - double_quotes -1,
					 quote_char);
      else
        yylval->lex_str=get_token(lip, 1, lip->yyLength() -1);
      if (c == quote_char)
        lip->yySkip();                  // Skip end `
      lip->next_state= MY_LEX_START;

      lip->body_utf8_append(lip->m_cpp_text_start);

      lip->body_utf8_append_literal(thd, &yylval->lex_str, cs,
                                    lip->m_cpp_text_end);

      return(IDENT_QUOTED);
    }
    case MY_LEX_INT_OR_REAL:		// Complete int or incomplete real
      if (c != '.')
      {					// Found complete integer number.
        yylval->lex_str=get_token(lip, 0, lip->yyLength());
	return int_token(yylval->lex_str.str, (uint) yylval->lex_str.length);
      }
      // fall through
    case MY_LEX_REAL:			// Incomplete real number
      while (my_isdigit(cs,c = lip->yyGet())) ;

      if (c == 'e' || c == 'E')
      {
        c = lip->yyGet();
	if (c == '-' || c == '+')
          c = lip->yyGet();                     // Skip sign
	if (!my_isdigit(cs,c))
	{				// No digit after sign
	  state= MY_LEX_CHAR;
	  break;
	}
        while (my_isdigit(cs,lip->yyGet())) ;
        yylval->lex_str=get_token(lip, 0, lip->yyLength());
	return(FLOAT_NUM);
      }
      yylval->lex_str=get_token(lip, 0, lip->yyLength());
      return(DECIMAL_NUM);

    case MY_LEX_HEX_NUMBER:		// Found x'hexstring'
      lip->yySkip();                    // Accept opening '
      while (my_isxdigit(cs, (c= lip->yyGet()))) ;
      if (c != '\'')
        return(ABORT_SYM);              // Illegal hex constant
      lip->yySkip();                    // Accept closing '
      length= lip->yyLength();          // Length of hexnum+3
      if ((length % 2) == 0)
        return(ABORT_SYM);              // odd number of hex digits
      yylval->lex_str=get_token(lip,
                                2,          // skip x'
                                length-3);  // don't count x' and last '
      return (HEX_NUM);

    case MY_LEX_BIN_NUMBER:           // Found b'bin-string'
      lip->yySkip();                  // Accept opening '
      while ((c= lip->yyGet()) == '0' || c == '1')
        ;
      if (c != '\'')
        return(ABORT_SYM);            // Illegal hex constant
      lip->yySkip();                  // Accept closing '
      length= lip->yyLength();        // Length of bin-num + 3
      yylval->lex_str= get_token(lip,
                                 2,         // skip b'
                                 length-3); // don't count b' and last '
      return (BIN_NUM);

    case MY_LEX_CMP_OP:			// Incomplete comparison operator
      if (state_map[(uchar) lip->yyPeek()] == MY_LEX_CMP_OP ||
          state_map[(uchar) lip->yyPeek()] == MY_LEX_LONG_CMP_OP)
        lip->yySkip();
      if ((tokval = find_keyword(lip, lip->yyLength() + 1, 0)))
      {
	lip->next_state= MY_LEX_START;	// Allow signed numbers
	return(tokval);
      }
      state = MY_LEX_CHAR;		// Something fishy found
      break;

    case MY_LEX_LONG_CMP_OP:		// Incomplete comparison operator
      if (state_map[(uchar) lip->yyPeek()] == MY_LEX_CMP_OP ||
          state_map[(uchar) lip->yyPeek()] == MY_LEX_LONG_CMP_OP)
      {
        lip->yySkip();
        if (state_map[(uchar) lip->yyPeek()] == MY_LEX_CMP_OP)
          lip->yySkip();
      }
      if ((tokval = find_keyword(lip, lip->yyLength() + 1, 0)))
      {
	lip->next_state= MY_LEX_START;	// Found long op
	return(tokval);
      }
      state = MY_LEX_CHAR;		// Something fishy found
      break;

    case MY_LEX_BOOL:
      if (c != lip->yyPeek())
      {
	state=MY_LEX_CHAR;
	break;
      }
      lip->yySkip();
      tokval = find_keyword(lip,2,0);	// Is a bool operator
      lip->next_state= MY_LEX_START;	// Allow signed numbers
      return(tokval);

    case MY_LEX_STRING_OR_DELIMITER:
      if (thd->variables.sql_mode & MODE_ANSI_QUOTES)
      {
	state= MY_LEX_USER_VARIABLE_DELIMITER;
	break;
      }
      /* " used for strings */
    case MY_LEX_STRING:			// Incomplete text string
      if (!(yylval->lex_str.str = get_text(lip, 1, 1)))
      {
	state= MY_LEX_CHAR;		// Read char by char
	break;
      }
      yylval->lex_str.length=lip->yytoklen;

      lip->body_utf8_append(lip->m_cpp_text_start);

      lip->body_utf8_append_literal(thd, &yylval->lex_str,
        lip->m_underscore_cs ? lip->m_underscore_cs : cs,
        lip->m_cpp_text_end);

      lip->m_underscore_cs= NULL;

      lex->text_string_is_7bit= (lip->tok_bitmap & 0x80) ? 0 : 1;
      return(TEXT_STRING);

    case MY_LEX_COMMENT:			//  Comment
      lex->select_lex.options|= OPTION_FOUND_COMMENT;
      while ((c = lip->yyGet()) != '\n' && c) ;
      lip->yyUnget();                   // Safety against eof
      state = MY_LEX_START;		// Try again
      break;
    case MY_LEX_LONG_COMMENT:		/* Long C comment? */
      if (lip->yyPeek() != '*')
      {
	state=MY_LEX_CHAR;		// Probable division
	break;
      }
      lex->select_lex.options|= OPTION_FOUND_COMMENT;
      /* Reject '/' '*', since we might need to turn off the echo */
      lip->yyUnget();

      lip->save_in_comment_state();

      if (lip->yyPeekn(2) == 'M' && lip->yyPeekn(3) == '!')
      {
        /* Skip MariaDB unique marker */
        lip->set_echo(FALSE);
        lip->yySkip();
        /* The following if will be true */
      }
      if (lip->yyPeekn(2) == '!')
      {
        lip->in_comment= DISCARD_COMMENT;
        /* Accept '/' '*' '!', but do not keep this marker. */
        lip->set_echo(FALSE);
        lip->yySkipn(3);

        /*
          The special comment format is very strict:
          '/' '*' '!', followed by an optional 'M' and exactly
          1 digit (major), 2 digits (minor), then 2 digits (dot).
          32302 -> 3.23.02
          50032 -> 5.0.32
          50114 -> 5.1.14
        */
        if (  my_isdigit(cs, lip->yyPeekn(0))
           && my_isdigit(cs, lip->yyPeekn(1))
           && my_isdigit(cs, lip->yyPeekn(2))
           && my_isdigit(cs, lip->yyPeekn(3))
           && my_isdigit(cs, lip->yyPeekn(4))
           )
        {
          ulong version;
          char *end_ptr= (char*) lip->get_ptr()+5;
          int error;
          version= (ulong) my_strtoll10(lip->get_ptr(), &end_ptr, &error);

          if (version <= MYSQL_VERSION_ID)
          {
            /* Accept 'M' 'm' 'm' 'd' 'd' */
            lip->yySkipn(5);
            /* Expand the content of the special comment as real code */
            lip->set_echo(TRUE);
            state=MY_LEX_START;
            break;  /* Do not treat contents as a comment.  */
          }
          else
          {
            /*
              Patch and skip the conditional comment to avoid it
              being propagated infinitely (eg. to a slave).
            */
            char *pcom= lip->yyUnput(' ');
            comment_closed= ! consume_comment(lip, 1);
            if (! comment_closed)
            {
              *pcom= '!';
            }
            /* version allowed to have one level of comment inside. */
          }
        }
        else
        {
          /* Not a version comment. */
          state=MY_LEX_START;
          lip->set_echo(TRUE);
          break;
        }
      }
      else
      {
        lip->in_comment= PRESERVE_COMMENT;
        lip->yySkip();                  // Accept /
        lip->yySkip();                  // Accept *
        comment_closed= ! consume_comment(lip, 0);
        /* regular comments can have zero comments inside. */
      }
      /*
        Discard:
        - regular '/' '*' comments,
        - special comments '/' '*' '!' for a future version,
        by scanning until we find a closing '*' '/' marker.

        Nesting regular comments isn't allowed.  The first 
        '*' '/' returns the parser to the previous state.

        /#!VERSI oned containing /# regular #/ is allowed #/

		Inside one versioned comment, another versioned comment
		is treated as a regular discardable comment.  It gets
		no special parsing.
      */

      /* Unbalanced comments with a missing '*' '/' are a syntax error */
      if (! comment_closed)
        return (ABORT_SYM);
      state = MY_LEX_START;             // Try again
      lip->restore_in_comment_state();
      break;
    case MY_LEX_END_LONG_COMMENT:
      if ((lip->in_comment != NO_COMMENT) && lip->yyPeek() == '/')
      {
        /* Reject '*' '/' */
        lip->yyUnget();
        /* Accept '*' '/', with the proper echo */
        lip->set_echo(lip->in_comment == PRESERVE_COMMENT);
        lip->yySkipn(2);
        /* And start recording the tokens again */
        lip->set_echo(TRUE);
        lip->in_comment=NO_COMMENT;
        state=MY_LEX_START;
      }
      else
	state=MY_LEX_CHAR;		// Return '*'
      break;
    case MY_LEX_SET_VAR:		// Check if ':='
      if (lip->yyPeek() != '=')
      {
	state=MY_LEX_CHAR;		// Return ':'
	break;
      }
      lip->yySkip();
      return (SET_VAR);
    case MY_LEX_SEMICOLON:			// optional line terminator
      state= MY_LEX_CHAR;               // Return ';'
      break;
    case MY_LEX_EOL:
      if (lip->eof())
      {
        lip->yyUnget();                 // Reject the last '\0'
        lip->set_echo(FALSE);
        lip->yySkip();
        lip->set_echo(TRUE);
        /* Unbalanced comments with a missing '*' '/' are a syntax error */
        if (lip->in_comment != NO_COMMENT)
          return (ABORT_SYM);
        lip->next_state=MY_LEX_END;     // Mark for next loop
        return(END_OF_INPUT);
      }
      state=MY_LEX_CHAR;
      break;
    case MY_LEX_END:
      lip->next_state=MY_LEX_END;
      return(0);			// We found end of input last time

      /* Actually real shouldn't start with . but allow them anyhow */
    case MY_LEX_REAL_OR_POINT:
      if (my_isdigit(cs,lip->yyPeek()))
	state = MY_LEX_REAL;		// Real
      else
      {
	state= MY_LEX_IDENT_SEP;	// return '.'
        lip->yyUnget();                 // Put back '.'
      }
      break;
    case MY_LEX_USER_END:		// end '@' of user@hostname
      switch (state_map[(uchar) lip->yyPeek()]) {
      case MY_LEX_STRING:
      case MY_LEX_USER_VARIABLE_DELIMITER:
      case MY_LEX_STRING_OR_DELIMITER:
	break;
      case MY_LEX_USER_END:
	lip->next_state=MY_LEX_SYSTEM_VAR;
	break;
      default:
	lip->next_state=MY_LEX_HOSTNAME;
	break;
      }
      yylval->lex_str.str=(char*) lip->get_ptr();
      yylval->lex_str.length=1;
      return((int) '@');
    case MY_LEX_HOSTNAME:		// end '@' of user@hostname
      for (c=lip->yyGet() ;
	   my_isalnum(cs,c) || c == '.' || c == '_' ||  c == '$';
           c= lip->yyGet()) ;
      yylval->lex_str=get_token(lip, 0, lip->yyLength());
      return(LEX_HOSTNAME);
    case MY_LEX_SYSTEM_VAR:
      yylval->lex_str.str=(char*) lip->get_ptr();
      yylval->lex_str.length=1;
      lip->yySkip();                                    // Skip '@'
      lip->next_state= (state_map[(uchar) lip->yyPeek()] ==
			MY_LEX_USER_VARIABLE_DELIMITER ?
			MY_LEX_OPERATOR_OR_IDENT :
			MY_LEX_IDENT_OR_KEYWORD);
      return((int) '@');
    case MY_LEX_IDENT_OR_KEYWORD:
      /*
	We come here when we have found two '@' in a row.
	We should now be able to handle:
	[(global | local | session) .]variable_name
      */

      for (result_state= 0; ident_map[c= lip->yyGet()]; result_state|= c)
        ;
      /* If there were non-ASCII characters, mark that we must convert */
      result_state= result_state & 0x80 ? IDENT_QUOTED : IDENT;

      if (c == '.')
	lip->next_state=MY_LEX_IDENT_SEP;
      length= lip->yyLength();
      if (length == 0)
        return(ABORT_SYM);              // Names must be nonempty.
      if ((tokval= find_keyword(lip, length,0)))
      {
        lip->yyUnget();                         // Put back 'c'
	return(tokval);				// Was keyword
      }
      yylval->lex_str=get_token(lip, 0, length);

      lip->body_utf8_append(lip->m_cpp_text_start);

      lip->body_utf8_append_literal(thd, &yylval->lex_str, cs,
                                    lip->m_cpp_text_end);

      return(result_state);
    }
  }
}


/**
  Construct a copy of this object to be used for mysql_alter_table
  and mysql_create_table.

  Historically, these two functions modify their Alter_info
  arguments. This behaviour breaks re-execution of prepared
  statements and stored procedures and is compensated by always
  supplying a copy of Alter_info to these functions.

  @return You need to use check the error in THD for out
  of memory condition after calling this function.
*/

Alter_info::Alter_info(const Alter_info &rhs, MEM_ROOT *mem_root)
  :drop_list(rhs.drop_list, mem_root),
  alter_list(rhs.alter_list, mem_root),
  key_list(rhs.key_list, mem_root),
  create_list(rhs.create_list, mem_root),
  flags(rhs.flags),
  keys_onoff(rhs.keys_onoff),
  tablespace_op(rhs.tablespace_op),
  partition_names(rhs.partition_names, mem_root),
  num_parts(rhs.num_parts),
  change_level(rhs.change_level),
  datetime_field(rhs.datetime_field),
  error_if_not_empty(rhs.error_if_not_empty)
{
  /*
    Make deep copies of used objects.
    This is not a fully deep copy - clone() implementations
    of Alter_drop, Alter_column, Key, foreign_key, Key_part_spec
    do not copy string constants. At the same length the only
    reason we make a copy currently is that ALTER/CREATE TABLE
    code changes input Alter_info definitions, but string
    constants never change.
  */
  list_copy_and_replace_each_value(drop_list, mem_root);
  list_copy_and_replace_each_value(alter_list, mem_root);
  list_copy_and_replace_each_value(key_list, mem_root);
  list_copy_and_replace_each_value(create_list, mem_root);
  /* partition_names are not deeply copied currently */
}


void trim_whitespace(CHARSET_INFO *cs, LEX_STRING *str)
{
  /*
    TODO:
    This code assumes that there are no multi-bytes characters
    that can be considered white-space.
  */

  while ((str->length > 0) && (my_isspace(cs, str->str[0])))
  {
    str->length --;
    str->str ++;
  }

  /*
    FIXME:
    Also, parsing backward is not safe with multi bytes characters
  */
  while ((str->length > 0) && (my_isspace(cs, str->str[str->length-1])))
  {
    str->length --;
  }
}


/*
  st_select_lex structures initialisations
*/

void st_select_lex_node::init_query()
{
  options= 0;
  sql_cache= SQL_CACHE_UNSPECIFIED;
  linkage= UNSPECIFIED_TYPE;
  no_table_names_allowed= 0;
  uncacheable= 0;
}

void st_select_lex_node::init_select()
{
}

void st_select_lex_unit::init_query()
{
  st_select_lex_node::init_query();
  linkage= GLOBAL_OPTIONS_TYPE;
  global_parameters= first_select();
  select_limit_cnt= HA_POS_ERROR;
  offset_limit_cnt= 0;
  union_distinct= 0;
  prepared= optimized= executed= 0;
  item= 0;
  union_result= 0;
  table= 0;
  fake_select_lex= 0;
  cleaned= 0;
  item_list.empty();
  describe= 0;
  found_rows_for_union= 0;
  insert_table_with_stored_vcol= 0;
  derived= 0;
}

void st_select_lex::init_query()
{
  st_select_lex_node::init_query();
  table_list.empty();
  top_join_list.empty();
  join_list= &top_join_list;
  embedding= 0;
  leaf_tables_prep.empty();
  leaf_tables.empty();
  item_list.empty();
  join= 0;
  having= prep_having= where= prep_where= 0;
  olap= UNSPECIFIED_OLAP_TYPE;
  having_fix_field= 0;
  context.select_lex= this;
  context.init();
  /*
    Add the name resolution context of the current (sub)query to the
    stack of contexts for the whole query.
    TODO:
    push_context may return an error if there is no memory for a new
    element in the stack, however this method has no return value,
    thus push_context should be moved to a place where query
    initialization is checked for failure.
  */
  parent_lex->push_context(&context);
  cond_count= between_count= with_wild= 0;
  max_equal_elems= 0;
  ref_pointer_array= 0;
  select_n_where_fields= 0;
  select_n_having_items= 0;
  subquery_in_having= explicit_limit= 0;
  is_item_list_lookup= 0;
  first_execution= 1;
  first_natural_join_processing= 1;
  first_cond_optimization= 1;
  parsing_place= NO_MATTER;
  exclude_from_table_unique_test= no_wrap_view_item= FALSE;
  nest_level= 0;
  link_next= 0;
  is_prep_leaf_list_saved= FALSE;
<<<<<<< HEAD
=======
  
  have_merged_subqueries= FALSE;
>>>>>>> 404a1565
  bzero((char*) expr_cache_may_be_used, sizeof(expr_cache_may_be_used));
  m_non_agg_field_used= false;
  m_agg_func_used= false;
}

void st_select_lex::init_select()
{
  st_select_lex_node::init_select();
  sj_nests.empty();
  sj_subselects.empty();
  group_list.empty();
  if (group_list_ptrs)
    group_list_ptrs->clear();
  type= db= 0;
  having= 0;
  table_join_options= 0;
  in_sum_expr= with_wild= 0;
  options= 0;
  sql_cache= SQL_CACHE_UNSPECIFIED;
  braces= 0;
  interval_list.empty();
  ftfunc_list_alloc.empty();
  inner_sum_func_list= 0;
  ftfunc_list= &ftfunc_list_alloc;
  linkage= UNSPECIFIED_TYPE;
  order_list.elements= 0;
  order_list.first= 0;
  order_list.next= &order_list.first;
  /* Set limit and offset to default values */
  select_limit= 0;      /* denotes the default limit = HA_POS_ERROR */
  offset_limit= 0;      /* denotes the default offset = 0 */
  with_sum_func= 0;
  is_correlated= 0;
  cur_pos_in_select_list= UNDEF_POS;
  non_agg_fields.empty();
  cond_value= having_value= Item::COND_UNDEF;
  inner_refs_list.empty();
  insert_tables= 0;
  merged_into= 0;
  m_non_agg_field_used= false;
  m_agg_func_used= false;
}

/*
  st_select_lex structures linking
*/

/* include on level down */
void st_select_lex_node::include_down(st_select_lex_node *upper)
{
  if ((next= upper->slave))
    next->prev= &next;
  prev= &upper->slave;
  upper->slave= this;
  master= upper;
  slave= 0;
}


void st_select_lex_node::add_slave(st_select_lex_node *slave_arg)
{
  for (; slave; slave= slave->next)
    if (slave == slave_arg)
      return;

  if (slave)
  {
    st_select_lex_node *slave_arg_slave= slave_arg->slave;
    /* Insert in the front of list of slaves if any. */
    slave_arg->include_neighbour(slave);
    /* include_neighbour() sets slave_arg->slave=0, restore it. */
    slave_arg->slave= slave_arg_slave;
    /* Count on include_neighbour() setting the master. */
    DBUG_ASSERT(slave_arg->master == this);
  }
  else
  {
    slave= slave_arg;
    slave_arg->master= this;
  }
}


/*
  include on level down (but do not link)

  SYNOPSYS
    st_select_lex_node::include_standalone()
    upper - reference on node underr which this node should be included
    ref - references on reference on this node
*/
void st_select_lex_node::include_standalone(st_select_lex_node *upper,
					    st_select_lex_node **ref)
{
  next= 0;
  prev= ref;
  master= upper;
  slave= 0;
}

/* include neighbour (on same level) */
void st_select_lex_node::include_neighbour(st_select_lex_node *before)
{
  if ((next= before->next))
    next->prev= &next;
  prev= &before->next;
  before->next= this;
  master= before->master;
  slave= 0;
}

/* including in global SELECT_LEX list */
void st_select_lex_node::include_global(st_select_lex_node **plink)
{
  if ((link_next= *plink))
    link_next->link_prev= &link_next;
  link_prev= plink;
  *plink= this;
}

//excluding from global list (internal function)
void st_select_lex_node::fast_exclude()
{
  if (link_prev)
  {
    if ((*link_prev= link_next))
      link_next->link_prev= link_prev;
  }
  // Remove slave structure
  for (; slave; slave= slave->next)
    slave->fast_exclude();
  
}


/*
  Exclude a node from the tree lex structure, but leave it in the global
  list of nodes.
*/

void st_select_lex_node::exclude_from_tree()
{
  if ((*prev= next))
    next->prev= prev;
}


/*
  Exclude select_lex structure (except first (first select can't be
  deleted, because it is most upper select))
*/
void st_select_lex_node::exclude()
{
  /* exclude from global list */
  fast_exclude();
  /* exclude from other structures */
  exclude_from_tree();
  /* 
     We do not need following statements, because prev pointer of first 
     list element point to master->slave
     if (master->slave == this)
       master->slave= next;
  */
}


/*
  Exclude level of current unit from tree of SELECTs

  SYNOPSYS
    st_select_lex_unit::exclude_level()

  NOTE: units which belong to current will be brought up on level of
  currernt unit 
*/
void st_select_lex_unit::exclude_level()
{
  SELECT_LEX_UNIT *units= 0, **units_last= &units;
  for (SELECT_LEX *sl= first_select(); sl; sl= sl->next_select())
  {
    // unlink current level from global SELECTs list
    if (sl->link_prev && (*sl->link_prev= sl->link_next))
      sl->link_next->link_prev= sl->link_prev;

    // bring up underlay levels
    SELECT_LEX_UNIT **last= 0;
    for (SELECT_LEX_UNIT *u= sl->first_inner_unit(); u; u= u->next_unit())
    {
      u->master= master;
      last= (SELECT_LEX_UNIT**)&(u->next);
    }
    if (last)
    {
      (*units_last)= sl->first_inner_unit();
      units_last= last;
    }
  }
  if (units)
  {
    // include brought up levels in place of current
    (*prev)= units;
    (*units_last)= (SELECT_LEX_UNIT*)next;
    if (next)
      next->prev= (SELECT_LEX_NODE**)units_last;
    units->prev= prev;
  }
  else
  {
    // exclude currect unit from list of nodes
    (*prev)= next;
    if (next)
      next->prev= prev;
  }
}


/*
  Exclude subtree of current unit from tree of SELECTs

  SYNOPSYS
    st_select_lex_unit::exclude_tree()
*/
void st_select_lex_unit::exclude_tree()
{
  for (SELECT_LEX *sl= first_select(); sl; sl= sl->next_select())
  {
    // unlink current level from global SELECTs list
    if (sl->link_prev && (*sl->link_prev= sl->link_next))
      sl->link_next->link_prev= sl->link_prev;

    // unlink underlay levels
    for (SELECT_LEX_UNIT *u= sl->first_inner_unit(); u; u= u->next_unit())
    {
      u->exclude_level();
    }
  }
  // exclude currect unit from list of nodes
  (*prev)= next;
  if (next)
    next->prev= prev;
}


/*
  st_select_lex_node::mark_as_dependent mark all st_select_lex struct from 
  this to 'last' as dependent

  SYNOPSIS
    last - pointer to last st_select_lex struct, before wich all 
           st_select_lex have to be marked as dependent

  NOTE
    'last' should be reachable from this st_select_lex_node
*/

bool st_select_lex::mark_as_dependent(THD *thd, st_select_lex *last, Item *dependency)
{

  DBUG_ASSERT(this != last);

  /*
    Mark all selects from resolved to 1 before select where was
    found table as depended (of select where was found table)
  */
  SELECT_LEX *s= this;
  do
  {
    if (!(s->uncacheable & UNCACHEABLE_DEPENDENT_GENERATED))
    {
      // Select is dependent of outer select
      s->uncacheable= (s->uncacheable & ~UNCACHEABLE_UNITED) |
                       UNCACHEABLE_DEPENDENT_GENERATED;
      SELECT_LEX_UNIT *munit= s->master_unit();
      munit->uncacheable= (munit->uncacheable & ~UNCACHEABLE_UNITED) |
                       UNCACHEABLE_DEPENDENT_GENERATED;
      for (SELECT_LEX *sl= munit->first_select(); sl ; sl= sl->next_select())
      {
        if (sl != s &&
            !(sl->uncacheable & (UNCACHEABLE_DEPENDENT_GENERATED |
                                 UNCACHEABLE_UNITED)))
          sl->uncacheable|= UNCACHEABLE_UNITED;
      }
    }

    Item_subselect *subquery_expr= s->master_unit()->item;
    if (subquery_expr && subquery_expr->mark_as_dependent(thd, last, 
                                                          dependency))
      return TRUE;
  } while ((s= s->outer_select()) != last && s != 0);
  is_correlated= TRUE;
  this->master_unit()->item->is_correlated= TRUE;
  return FALSE;
}

bool st_select_lex_node::set_braces(bool value)      { return 1; }
bool st_select_lex_node::inc_in_sum_expr()           { return 1; }
uint st_select_lex_node::get_in_sum_expr()           { return 0; }
TABLE_LIST* st_select_lex_node::get_table_list()     { return 0; }
List<Item>* st_select_lex_node::get_item_list()      { return 0; }
TABLE_LIST *st_select_lex_node::add_table_to_list (THD *thd, Table_ident *table,
						  LEX_STRING *alias,
						  ulong table_join_options,
						  thr_lock_type flags,
                                                  enum_mdl_type mdl_type,
						  List<Index_hint> *hints,
                                                  LEX_STRING *option)
{
  return 0;
}
ulong st_select_lex_node::get_table_join_options()
{
  return 0;
}

/*
  prohibit using LIMIT clause
*/
bool st_select_lex::test_limit()
{
  if (select_limit != 0)
  {
    my_error(ER_NOT_SUPPORTED_YET, MYF(0),
             "LIMIT & IN/ALL/ANY/SOME subquery");
    return(1);
  }
  return(0);
}


st_select_lex_unit* st_select_lex_unit::master_unit()
{
    return this;
}


st_select_lex* st_select_lex_unit::outer_select()
{
  return (st_select_lex*) master;
}


bool st_select_lex::add_order_to_list(THD *thd, Item *item, bool asc)
{
  return add_to_list(thd, order_list, item, asc);
}


bool st_select_lex::add_item_to_list(THD *thd, Item *item)
{
  DBUG_ENTER("st_select_lex::add_item_to_list");
  DBUG_PRINT("info", ("Item: 0x%lx", (long) item));
  DBUG_RETURN(item_list.push_back(item));
}


bool st_select_lex::add_group_to_list(THD *thd, Item *item, bool asc)
{
  return add_to_list(thd, group_list, item, asc);
}


bool st_select_lex::add_ftfunc_to_list(Item_func_match *func)
{
  return !func || ftfunc_list->push_back(func); // end of memory?
}


st_select_lex_unit* st_select_lex::master_unit()
{
  return (st_select_lex_unit*) master;
}


st_select_lex* st_select_lex::outer_select()
{
  return (st_select_lex*) master->get_master();
}


bool st_select_lex::set_braces(bool value)
{
  braces= value;
  return 0; 
}


bool st_select_lex::inc_in_sum_expr()
{
  in_sum_expr++;
  return 0;
}


uint st_select_lex::get_in_sum_expr()
{
  return in_sum_expr;
}


TABLE_LIST* st_select_lex::get_table_list()
{
  return table_list.first;
}

List<Item>* st_select_lex::get_item_list()
{
  return &item_list;
}

ulong st_select_lex::get_table_join_options()
{
  return table_join_options;
}


bool st_select_lex::setup_ref_array(THD *thd, uint order_group_num)
{
  DBUG_ENTER("st_select_lex::setup_ref_array");

  if (ref_pointer_array)
    DBUG_RETURN(0);

  // find_order_in_list() may need some extra space, so multiply by two.
  order_group_num*= 2;

  /*
    We have to create array in prepared statement memory if it is a
    prepared statement
  */
  ref_pointer_array=
    (Item **)thd->stmt_arena->alloc(sizeof(Item*) * (n_child_sum_items +
                                                     item_list.elements +
                                                     select_n_having_items +
                                                     select_n_where_fields +
                                                     order_group_num)*5);
  DBUG_RETURN(ref_pointer_array == 0);
}


void st_select_lex_unit::print(String *str, enum_query_type query_type)
{
  bool union_all= !union_distinct;
  for (SELECT_LEX *sl= first_select(); sl; sl= sl->next_select())
  {
    if (sl != first_select())
    {
      str->append(STRING_WITH_LEN(" union "));
      if (union_all)
	str->append(STRING_WITH_LEN("all "));
      else if (union_distinct == sl)
        union_all= TRUE;
    }
    if (sl->braces)
      str->append('(');
    sl->print(thd, str, query_type);
    if (sl->braces)
      str->append(')');
  }
  if (fake_select_lex == global_parameters)
  {
    if (fake_select_lex->order_list.elements)
    {
      str->append(STRING_WITH_LEN(" order by "));
      fake_select_lex->print_order(str,
        fake_select_lex->order_list.first,
        query_type);
    }
    fake_select_lex->print_limit(thd, str, query_type);
  }
}


void st_select_lex::print_order(String *str,
                                ORDER *order,
                                enum_query_type query_type)
{
  for (; order; order= order->next)
  {
    if (order->counter_used)
    {
      if (query_type != QT_VIEW_INTERNAL)
      {
        char buffer[20];
        size_t length= my_snprintf(buffer, 20, "%d", order->counter);
        str->append(buffer, (uint) length);
      }
      else
      {
        /* replace numeric reference with expression */
        if (order->item[0]->type() == Item::INT_ITEM &&
            order->item[0]->basic_const_item())
        {
          char buffer[20];
          size_t length= my_snprintf(buffer, 20, "%d", order->counter);
          str->append(buffer, (uint) length);
          /* make it expression instead of integer constant */
          str->append(STRING_WITH_LEN("+0"));
        }
        else
          (*order->item)->print(str, query_type);
      }
    }
    else
      (*order->item)->print(str, query_type);
    if (!order->asc)
      str->append(STRING_WITH_LEN(" desc"));
    if (order->next)
      str->append(',');
  }
}
 

void st_select_lex::print_limit(THD *thd,
                                String *str,
                                enum_query_type query_type)
{
  SELECT_LEX_UNIT *unit= master_unit();
  Item_subselect *item= unit->item;

  if (item && unit->global_parameters == this)
  {
    Item_subselect::subs_type subs_type= item->substype();
    if (subs_type == Item_subselect::EXISTS_SUBS ||
        subs_type == Item_subselect::IN_SUBS ||
        subs_type == Item_subselect::ALL_SUBS)
    {
      return;
    }
  }
  if (explicit_limit)
  {
    str->append(STRING_WITH_LEN(" limit "));
    if (offset_limit)
    {
      offset_limit->print(str, query_type);
      str->append(',');
    }
    select_limit->print(str, query_type);
  }
}


/**
  @brief Restore the LEX and THD in case of a parse error.

  This is a clean up call that is invoked by the Bison generated
  parser before returning an error from MYSQLparse. If your
  semantic actions manipulate with the global thread state (which
  is a very bad practice and should not normally be employed) and
  need a clean-up in case of error, and you can not use %destructor
  rule in the grammar file itself, this function should be used
  to implement the clean up.
*/

void LEX::cleanup_lex_after_parse_error(THD *thd)
{
  /*
    Delete sphead for the side effect of restoring of the original
    LEX state, thd->lex, thd->mem_root and thd->free_list if they
    were replaced when parsing stored procedure statements.  We
    will never use sphead object after a parse error, so it's okay
    to delete it only for the sake of the side effect.
    TODO: make this functionality explicit in sp_head class.
    Sic: we must nullify the member of the main lex, not the
    current one that will be thrown away
  */
  if (thd->lex->sphead)
  {
    thd->lex->sphead->restore_thd_mem_root(thd);
    delete thd->lex->sphead;
    thd->lex->sphead= NULL;
  }
}

/*
  Initialize (or reset) Query_tables_list object.

  SYNOPSIS
    reset_query_tables_list()
      init  TRUE  - we should perform full initialization of object with
                    allocating needed memory
            FALSE - object is already initialized so we should only reset
                    its state so it can be used for parsing/processing
                    of new statement

  DESCRIPTION
    This method initializes Query_tables_list so it can be used as part
    of LEX object for parsing/processing of statement. One can also use
    this method to reset state of already initialized Query_tables_list
    so it can be used for processing of new statement.
*/

void Query_tables_list::reset_query_tables_list(bool init)
{
  sql_command= SQLCOM_END;
  if (!init && query_tables)
  {
    TABLE_LIST *table= query_tables;
    for (;;)
    {
      delete table->view;
      if (query_tables_last == &table->next_global ||
          !(table= table->next_global))
        break;
    }
  }
  query_tables= 0;
  query_tables_last= &query_tables;
  query_tables_own_last= 0;
  if (init)
  {
    /*
      We delay real initialization of hash (and therefore related
      memory allocation) until first insertion into this hash.
    */
    my_hash_clear(&sroutines);
  }
  else if (sroutines.records)
  {
    /* Non-zero sroutines.records means that hash was initialized. */
    my_hash_reset(&sroutines);
  }
  sroutines_list.empty();
  sroutines_list_own_last= sroutines_list.next;
  sroutines_list_own_elements= 0;
  binlog_stmt_flags= 0;
  stmt_accessed_table_flag= 0;
}


/*
  Destroy Query_tables_list object with freeing all resources used by it.

  SYNOPSIS
    destroy_query_tables_list()
*/

void Query_tables_list::destroy_query_tables_list()
{
  my_hash_free(&sroutines);
}


/*
  Initialize LEX object.

  SYNOPSIS
    LEX::LEX()

  NOTE
    LEX object initialized with this constructor can be used as part of
    THD object for which one can safely call open_tables(), lock_tables()
    and close_thread_tables() functions. But it is not yet ready for
    statement parsing. On should use lex_start() function to prepare LEX
    for this.
*/

LEX::LEX()
  :result(0), option_type(OPT_DEFAULT), is_lex_started(0),
   limit_rows_examined_cnt(ULONGLONG_MAX)
{

  my_init_dynamic_array2(&plugins, sizeof(plugin_ref),
                         plugins_static_buffer,
                         INITIAL_LEX_PLUGIN_LIST_SIZE, 
                         INITIAL_LEX_PLUGIN_LIST_SIZE);
  reset_query_tables_list(TRUE);
  mi.init();
}


/*
  Check whether the merging algorithm can be used on this VIEW

  SYNOPSIS
    LEX::can_be_merged()

  DESCRIPTION
    We can apply merge algorithm if it is single SELECT view  with
    subqueries only in WHERE clause (we do not count SELECTs of underlying
    views, and second level subqueries) and we have not grpouping, ordering,
    HAVING clause, aggregate functions, DISTINCT clause, LIMIT clause and
    several underlying tables.

  RETURN
    FALSE - only temporary table algorithm can be used
    TRUE  - merge algorithm can be used
*/

bool LEX::can_be_merged()
{
  // TODO: do not forget implement case when select_lex.table_list.elements==0

  /* find non VIEW subqueries/unions */
  bool selects_allow_merge= select_lex.next_select() == 0;
  if (selects_allow_merge)
  {
    for (SELECT_LEX_UNIT *tmp_unit= select_lex.first_inner_unit();
         tmp_unit;
         tmp_unit= tmp_unit->next_unit())
    {
      if (tmp_unit->first_select()->parent_lex == this &&
          (tmp_unit->item == 0 ||
           (tmp_unit->item->place() != IN_WHERE &&
            tmp_unit->item->place() != IN_ON)))
      {
        selects_allow_merge= 0;
        break;
      }
    }
  }

  return (selects_allow_merge &&
	  select_lex.group_list.elements == 0 &&
	  select_lex.having == 0 &&
          select_lex.with_sum_func == 0 &&
	  select_lex.table_list.elements >= 1 &&
	  !(select_lex.options & SELECT_DISTINCT) &&
          select_lex.select_limit == 0);
}


/*
  check if command can use VIEW with MERGE algorithm (for top VIEWs)

  SYNOPSIS
    LEX::can_use_merged()

  DESCRIPTION
    Only listed here commands can use merge algorithm in top level
    SELECT_LEX (for subqueries will be used merge algorithm if
    LEX::can_not_use_merged() is not TRUE).

  RETURN
    FALSE - command can't use merged VIEWs
    TRUE  - VIEWs with MERGE algorithms can be used
*/

bool LEX::can_use_merged()
{
  switch (sql_command)
  {
  case SQLCOM_SELECT:
  case SQLCOM_CREATE_TABLE:
  case SQLCOM_UPDATE:
  case SQLCOM_UPDATE_MULTI:
  case SQLCOM_DELETE:
  case SQLCOM_DELETE_MULTI:
  case SQLCOM_INSERT:
  case SQLCOM_INSERT_SELECT:
  case SQLCOM_REPLACE:
  case SQLCOM_REPLACE_SELECT:
  case SQLCOM_LOAD:
    return TRUE;
  default:
    return FALSE;
  }
}

/*
  Check if command can't use merged views in any part of command

  SYNOPSIS
    LEX::can_not_use_merged()

  DESCRIPTION
    Temporary table algorithm will be used on all SELECT levels for queries
    listed here (see also LEX::can_use_merged()).

  RETURN
    FALSE - command can't use merged VIEWs
    TRUE  - VIEWs with MERGE algorithms can be used
*/

bool LEX::can_not_use_merged()
{
  switch (sql_command)
  {
  case SQLCOM_CREATE_VIEW:
  case SQLCOM_SHOW_CREATE:
  /*
    SQLCOM_SHOW_FIELDS is necessary to make 
    information schema tables working correctly with views.
    see get_schema_tables_result function
  */
  case SQLCOM_SHOW_FIELDS:
    return TRUE;
  default:
    return FALSE;
  }
}

/*
  Detect that we need only table structure of derived table/view

  SYNOPSIS
    only_view_structure()

  RETURN
    TRUE yes, we need only structure
    FALSE no, we need data
*/

bool LEX::only_view_structure()
{
  switch (sql_command) {
  case SQLCOM_SHOW_CREATE:
  case SQLCOM_SHOW_TABLES:
  case SQLCOM_SHOW_FIELDS:
  case SQLCOM_REVOKE_ALL:
  case SQLCOM_REVOKE:
  case SQLCOM_GRANT:
  case SQLCOM_CREATE_VIEW:
    return TRUE;
  default:
    return FALSE;
  }
}


/*
  Should Items_ident be printed correctly

  SYNOPSIS
    need_correct_ident()

  RETURN
    TRUE yes, we need only structure
    FALSE no, we need data
*/


bool LEX::need_correct_ident()
{
  switch(sql_command)
  {
  case SQLCOM_SHOW_CREATE:
  case SQLCOM_SHOW_TABLES:
  case SQLCOM_CREATE_VIEW:
    return TRUE;
  default:
    return FALSE;
  }
}

/*
  Get effective type of CHECK OPTION for given view

  SYNOPSIS
    get_effective_with_check()
    view    given view

  NOTE
    It have not sense to set CHECK OPTION for SELECT satement or subqueries,
    so we do not.

  RETURN
    VIEW_CHECK_NONE      no need CHECK OPTION
    VIEW_CHECK_LOCAL     CHECK OPTION LOCAL
    VIEW_CHECK_CASCADED  CHECK OPTION CASCADED
*/

uint8 LEX::get_effective_with_check(TABLE_LIST *view)
{
  if (view->select_lex->master_unit() == &unit &&
      which_check_option_applicable())
    return (uint8)view->with_check;
  return VIEW_CHECK_NONE;
}


/**
  This method should be called only during parsing.
  It is aware of compound statements (stored routine bodies)
  and will initialize the destination with the default
  database of the stored routine, rather than the default
  database of the connection it is parsed in.
  E.g. if one has no current database selected, or current database 
  set to 'bar' and then issues:

  CREATE PROCEDURE foo.p1() BEGIN SELECT * FROM t1 END//

  t1 is meant to refer to foo.t1, not to bar.t1.

  This method is needed to support this rule.

  @return TRUE in case of error (parsing should be aborted, FALSE in
  case of success
*/

bool
LEX::copy_db_to(char **p_db, size_t *p_db_length) const
{
  if (sphead)
  {
    DBUG_ASSERT(sphead->m_db.str && sphead->m_db.length);
    /*
      It is safe to assign the string by-pointer, both sphead and
      its statements reside in the same memory root.
    */
    *p_db= sphead->m_db.str;
    if (p_db_length)
      *p_db_length= sphead->m_db.length;
    return FALSE;
  }
  return thd->copy_db_to(p_db, p_db_length);
}

/*
  initialize limit counters

  SYNOPSIS
    st_select_lex_unit::set_limit()
    values	- SELECT_LEX with initial values for counters
*/

void st_select_lex_unit::set_limit(st_select_lex *sl)
{
  ha_rows select_limit_val;
  ulonglong val;

  DBUG_ASSERT(! thd->stmt_arena->is_stmt_prepare());
  if (sl->select_limit)
  {
    Item *item = sl->select_limit;
    /*
      fix_fields() has not been called for sl->select_limit. That's due to the
      historical reasons -- this item could be only of type Item_int, and
      Item_int does not require fix_fields(). Thus, fix_fields() was never
      called for sl->select_limit.

      Some time ago, Item_splocal was also allowed for LIMIT / OFFSET clauses.
      However, the fix_fields() behavior was not updated, which led to a crash
      in some cases.

      There is no single place where to call fix_fields() for LIMIT / OFFSET
      items during the fix-fields-phase. Thus, for the sake of readability,
      it was decided to do it here, on the evaluation phase (which is a
      violation of design, but we chose the lesser of two evils).

      We can call fix_fields() here, because sl->select_limit can be of two
      types only: Item_int and Item_splocal. Item_int::fix_fields() is trivial,
      and Item_splocal::fix_fields() (or rather Item_sp_variable::fix_fields())
      has the following specific:
        1) it does not affect other items;
        2) it does not fail.

      Nevertheless DBUG_ASSERT was added to catch future changes in
      fix_fields() implementation. Also added runtime check against a result
      of fix_fields() in order to handle error condition in non-debug build.
    */
    bool fix_fields_successful= true;
    if (!item->fixed)
    {
      fix_fields_successful= !item->fix_fields(thd, NULL);

      DBUG_ASSERT(fix_fields_successful);
    }
    val= fix_fields_successful ? item->val_uint() : HA_POS_ERROR;
  }
  else
    val= HA_POS_ERROR;

  select_limit_val= (ha_rows)val;
#ifndef BIG_TABLES
  /*
    Check for overflow : ha_rows can be smaller then ulonglong if
    BIG_TABLES is off.
    */
  if (val != (ulonglong)select_limit_val)
    select_limit_val= HA_POS_ERROR;
#endif
  if (sl->offset_limit)
  {
    Item *item = sl->offset_limit;
    // see comment for sl->select_limit branch.
    bool fix_fields_successful= true;
    if (!item->fixed)
    {
      fix_fields_successful= !item->fix_fields(thd, NULL);

      DBUG_ASSERT(fix_fields_successful);
    }
    val= fix_fields_successful ? item->val_uint() : 0;
  }
  else
    val= ULL(0);

  offset_limit_cnt= (ha_rows)val;
#ifndef BIG_TABLES
  /* Check for truncation. */
  if (val != (ulonglong)offset_limit_cnt)
    offset_limit_cnt= HA_POS_ERROR;
#endif
  select_limit_cnt= select_limit_val + offset_limit_cnt;
  if (select_limit_cnt < select_limit_val)
    select_limit_cnt= HA_POS_ERROR;		// no limit
}


/**
  @brief Set the initial purpose of this TABLE_LIST object in the list of used
    tables.

  We need to track this information on table-by-table basis, since when this
  table becomes an element of the pre-locked list, it's impossible to identify
  which SQL sub-statement it has been originally used in.

  E.g.:

  User request:                 SELECT * FROM t1 WHERE f1();
  FUNCTION f1():                DELETE FROM t2; RETURN 1;
  BEFORE DELETE trigger on t2:  INSERT INTO t3 VALUES (old.a);

  For this user request, the pre-locked list will contain t1, t2, t3
  table elements, each needed for different DML.

  The trigger event map is updated to reflect INSERT, UPDATE, DELETE,
  REPLACE, LOAD DATA, CREATE TABLE .. SELECT, CREATE TABLE ..
  REPLACE SELECT statements, and additionally ON DUPLICATE KEY UPDATE
  clause.
*/

void LEX::set_trg_event_type_for_tables()
{
  uint8 new_trg_event_map= 0;
  DBUG_ENTER("LEX::set_trg_event_type_for_tables");

  /*
    Some auxiliary operations
    (e.g. GRANT processing) create TABLE_LIST instances outside
    the parser. Additionally, some commands (e.g. OPTIMIZE) change
    the lock type for a table only after parsing is done. Luckily,
    these do not fire triggers and do not need to pre-load them.
    For these TABLE_LISTs set_trg_event_type is never called, and
    trg_event_map is always empty. That means that the pre-locking
    algorithm will ignore triggers defined on these tables, if
    any, and the execution will either fail with an assert in
    sql_trigger.cc or with an error that a used table was not
    pre-locked, in case of a production build.

    TODO: this usage pattern creates unnecessary module dependencies
    and should be rewritten to go through the parser.
    Table list instances created outside the parser in most cases
    refer to mysql.* system tables. It is not allowed to have
    a trigger on a system table, but keeping track of
    initialization provides extra safety in case this limitation
    is circumvented.
  */

  switch (sql_command) {
  case SQLCOM_LOCK_TABLES:
  /*
    On a LOCK TABLE, all triggers must be pre-loaded for this TABLE_LIST
    when opening an associated TABLE.
  */
    new_trg_event_map= static_cast<uint8>
                        (1 << static_cast<int>(TRG_EVENT_INSERT)) |
                      static_cast<uint8>
                        (1 << static_cast<int>(TRG_EVENT_UPDATE)) |
                      static_cast<uint8>
                        (1 << static_cast<int>(TRG_EVENT_DELETE));
    break;
  /*
    Basic INSERT. If there is an additional ON DUPLIATE KEY UPDATE
    clause, it will be handled later in this method.
  */
  case SQLCOM_INSERT:                           /* fall through */
  case SQLCOM_INSERT_SELECT:
  /*
    LOAD DATA ... INFILE is expected to fire BEFORE/AFTER INSERT
    triggers.
    If the statement also has REPLACE clause, it will be
    handled later in this method.
  */
  case SQLCOM_LOAD:                             /* fall through */
  /*
    REPLACE is semantically equivalent to INSERT. In case
    of a primary or unique key conflict, it deletes the old
    record and inserts a new one. So we also may need to
    fire ON DELETE triggers. This functionality is handled
    later in this method.
  */
  case SQLCOM_REPLACE:                          /* fall through */
  case SQLCOM_REPLACE_SELECT:
  /*
    CREATE TABLE ... SELECT defaults to INSERT if the table or
    view already exists. REPLACE option of CREATE TABLE ...
    REPLACE SELECT is handled later in this method.
  */
  case SQLCOM_CREATE_TABLE:
    new_trg_event_map|= static_cast<uint8>
                          (1 << static_cast<int>(TRG_EVENT_INSERT));
    break;
  /* Basic update and multi-update */
  case SQLCOM_UPDATE:                           /* fall through */
  case SQLCOM_UPDATE_MULTI:
    new_trg_event_map|= static_cast<uint8>
                          (1 << static_cast<int>(TRG_EVENT_UPDATE));
    break;
  /* Basic delete and multi-delete */
  case SQLCOM_DELETE:                           /* fall through */
  case SQLCOM_DELETE_MULTI:
    new_trg_event_map|= static_cast<uint8>
                          (1 << static_cast<int>(TRG_EVENT_DELETE));
    break;
  default:
    break;
  }

  switch (duplicates) {
  case DUP_UPDATE:
    new_trg_event_map|= static_cast<uint8>
                          (1 << static_cast<int>(TRG_EVENT_UPDATE));
    break;
  case DUP_REPLACE:
    new_trg_event_map|= static_cast<uint8>
                          (1 << static_cast<int>(TRG_EVENT_DELETE));
    break;
  case DUP_ERROR:
  default:
    break;
  }


  /*
    Do not iterate over sub-selects, only the tables in the outermost
    SELECT_LEX can be modified, if any.
  */
  TABLE_LIST *tables= select_lex.get_table_list();

  while (tables)
  {
    /*
      This is a fast check to filter out statements that do
      not change data, or tables  on the right side, in case of
      INSERT .. SELECT, CREATE TABLE .. SELECT and so on.
      Here we also filter out OPTIMIZE statement and non-updateable
      views, for which lock_type is TL_UNLOCK or TL_READ after
      parsing.
    */
    if (static_cast<int>(tables->lock_type) >=
        static_cast<int>(TL_WRITE_ALLOW_WRITE))
      tables->trg_event_map= new_trg_event_map;
    tables= tables->next_local;
  }
  DBUG_VOID_RETURN;
}


/*
  Unlink the first table from the global table list and the first table from
  outer select (lex->select_lex) local list

  SYNOPSIS
    unlink_first_table()
    link_to_local	Set to 1 if caller should link this table to local list

  NOTES
    We assume that first tables in both lists is the same table or the local
    list is empty.

  RETURN
    0	If 'query_tables' == 0
    unlinked table
      In this case link_to_local is set.

*/
TABLE_LIST *LEX::unlink_first_table(bool *link_to_local)
{
  TABLE_LIST *first;
  if ((first= query_tables))
  {
    /*
      Exclude from global table list
    */
    if ((query_tables= query_tables->next_global))
      query_tables->prev_global= &query_tables;
    else
      query_tables_last= &query_tables;
    first->next_global= 0;

    /*
      and from local list if it is not empty
    */
    if ((*link_to_local= test(select_lex.table_list.first)))
    {
      select_lex.context.table_list= 
        select_lex.context.first_name_resolution_table= first->next_local;
      select_lex.table_list.first= first->next_local;
      select_lex.table_list.elements--;	//safety
      first->next_local= 0;
      /*
        Ensure that the global list has the same first table as the local
        list.
      */
      first_lists_tables_same();
    }
  }
  return first;
}


/*
  Bring first local table of first most outer select to first place in global
  table list

  SYNOPSYS
     LEX::first_lists_tables_same()

  NOTES
    In many cases (for example, usual INSERT/DELETE/...) the first table of
    main SELECT_LEX have special meaning => check that it is the first table
    in global list and re-link to be first in the global list if it is
    necessary.  We need such re-linking only for queries with sub-queries in
    the select list, as only in this case tables of sub-queries will go to
    the global list first.
*/

void LEX::first_lists_tables_same()
{
  TABLE_LIST *first_table= select_lex.table_list.first;
  if (query_tables != first_table && first_table != 0)
  {
    TABLE_LIST *next;
    if (query_tables_last == &first_table->next_global)
      query_tables_last= first_table->prev_global;

    if ((next= *first_table->prev_global= first_table->next_global))
      next->prev_global= first_table->prev_global;
    /* include in new place */
    first_table->next_global= query_tables;
    /*
       We are sure that query_tables is not 0, because first_table was not
       first table in the global list => we can use
       query_tables->prev_global without check of query_tables
    */
    query_tables->prev_global= &first_table->next_global;
    first_table->prev_global= &query_tables;
    query_tables= first_table;
  }
}


/*
  Link table back that was unlinked with unlink_first_table()

  SYNOPSIS
    link_first_table_back()
    link_to_local	do we need link this table to local

  RETURN
    global list
*/

void LEX::link_first_table_back(TABLE_LIST *first,
				   bool link_to_local)
{
  if (first)
  {
    if ((first->next_global= query_tables))
      query_tables->prev_global= &first->next_global;
    else
      query_tables_last= &first->next_global;
    query_tables= first;

    if (link_to_local)
    {
      first->next_local= select_lex.table_list.first;
      select_lex.context.table_list= first;
      select_lex.table_list.first= first;
      select_lex.table_list.elements++;	//safety
    }
  }
}



/*
  cleanup lex for case when we open table by table for processing

  SYNOPSIS
    LEX::cleanup_after_one_table_open()

  NOTE
    This method is mostly responsible for cleaning up of selects lists and
    derived tables state. To rollback changes in Query_tables_list one has
    to call Query_tables_list::reset_query_tables_list(FALSE).
*/

void LEX::cleanup_after_one_table_open()
{
  /*
    thd->lex->derived_tables & additional units may be set if we open
    a view. It is necessary to clear thd->lex->derived_tables flag
    to prevent processing of derived tables during next open_and_lock_tables
    if next table is a real table and cleanup & remove underlying units
    NOTE: all units will be connected to thd->lex->select_lex, because we
    have not UNION on most upper level.
    */
  if (all_selects_list != &select_lex)
  {
    derived_tables= 0;
    select_lex.exclude_from_table_unique_test= false;
    /* cleunup underlying units (units of VIEW) */
    for (SELECT_LEX_UNIT *un= select_lex.first_inner_unit();
         un;
         un= un->next_unit())
      un->cleanup();
    /* reduce all selects list to default state */
    all_selects_list= &select_lex;
    /* remove underlying units (units of VIEW) subtree */
    select_lex.cut_subtree();
  }
}


/*
  Save current state of Query_tables_list for this LEX, and prepare it
  for processing of new statemnt.

  SYNOPSIS
    reset_n_backup_query_tables_list()
      backup  Pointer to Query_tables_list instance to be used for backup
*/

void LEX::reset_n_backup_query_tables_list(Query_tables_list *backup)
{
  backup->set_query_tables_list(this);
  /*
    We have to perform full initialization here since otherwise we
    will damage backed up state.
  */
  this->reset_query_tables_list(TRUE);
}


/*
  Restore state of Query_tables_list for this LEX from backup.

  SYNOPSIS
    restore_backup_query_tables_list()
      backup  Pointer to Query_tables_list instance used for backup
*/

void LEX::restore_backup_query_tables_list(Query_tables_list *backup)
{
  this->destroy_query_tables_list();
  this->set_query_tables_list(backup);
}


/*
  Checks for usage of routines and/or tables in a parsed statement

  SYNOPSIS
    LEX:table_or_sp_used()

  RETURN
    FALSE  No routines and tables used
    TRUE   Either or both routines and tables are used.
*/

bool LEX::table_or_sp_used()
{
  DBUG_ENTER("table_or_sp_used");

  if (sroutines.records || query_tables)
    DBUG_RETURN(TRUE);

  DBUG_RETURN(FALSE);
}


/*
  Do end-of-prepare fixup for list of tables and their merge-VIEWed tables

  SYNOPSIS
    fix_prepare_info_in_table_list()
      thd  Thread handle
      tbl  List of tables to process

  DESCRIPTION
    Perform end-end-of prepare fixup for list of tables, if any of the tables
    is a merge-algorithm VIEW, recursively fix up its underlying tables as
    well.

*/

static void fix_prepare_info_in_table_list(THD *thd, TABLE_LIST *tbl)
{
  for (; tbl; tbl= tbl->next_local)
  {
    if (tbl->on_expr)
    {
      thd->check_and_register_item_tree(&tbl->prep_on_expr, &tbl->on_expr);
      tbl->on_expr= tbl->on_expr->copy_andor_structure(thd);
    }
    if (tbl->is_view_or_derived() && tbl->is_merged_derived())
    {
      SELECT_LEX *sel= tbl->get_single_select();
      fix_prepare_info_in_table_list(thd, sel->get_table_list());
    }
  }
}


/*
  Save WHERE/HAVING/ON clauses and replace them with disposable copies

  SYNOPSIS
    st_select_lex::fix_prepare_information
      thd          thread handler
      conds        in/out pointer to WHERE condition to be met at execution
      having_conds in/out pointer to HAVING condition to be met at execution
  
  DESCRIPTION
    The passed WHERE and HAVING are to be saved for the future executions.
    This function saves it, and returns a copy which can be thrashed during
    this execution of the statement. By saving/thrashing here we mean only
    We also save the chain of ORDER::next in group_list, in case
    the list is modified by remove_const().
    AND/OR trees.
    The function also calls fix_prepare_info_in_table_list that saves all
    ON expressions.    
*/

void st_select_lex::fix_prepare_information(THD *thd, Item **conds, 
                                            Item **having_conds)
{
  if (!thd->stmt_arena->is_conventional() && first_execution)
  {
    first_execution= 0;
    if (group_list.first)
    {
      if (!group_list_ptrs)
      {
        void *mem= thd->stmt_arena->alloc(sizeof(Group_list_ptrs));
        group_list_ptrs= new (mem) Group_list_ptrs(thd->stmt_arena->mem_root);
      }
      group_list_ptrs->reserve(group_list.elements);
      for (ORDER *order= group_list.first; order; order= order->next)
      {
        group_list_ptrs->push_back(order);
      }
    }
    if (*conds)
    {
      thd->check_and_register_item_tree(&prep_where, conds);
      *conds= where= prep_where->copy_andor_structure(thd);
    }
    if (*having_conds)
    {
      thd->check_and_register_item_tree(&prep_having, having_conds);
      *having_conds= having= prep_having->copy_andor_structure(thd);
    }
    fix_prepare_info_in_table_list(thd, table_list.first);
  }
}


/*
  There are st_select_lex::add_table_to_list &
  st_select_lex::set_lock_for_tables are in sql_parse.cc

  st_select_lex::print is in sql_select.cc

  st_select_lex_unit::prepare, st_select_lex_unit::exec,
  st_select_lex_unit::cleanup, st_select_lex_unit::reinit_exec_mechanism,
  st_select_lex_unit::change_result
  are in sql_union.cc
*/

/*
  Sets the kind of hints to be added by the calls to add_index_hint().

  SYNOPSIS
    set_index_hint_type()
      type_arg     The kind of hints to be added from now on.
      clause       The clause to use for hints to be added from now on.

  DESCRIPTION
    Used in filling up the tagged hints list.
    This list is filled by first setting the kind of the hint as a 
    context variable and then adding hints of the current kind.
    Then the context variable index_hint_type can be reset to the
    next hint type.
*/
void st_select_lex::set_index_hint_type(enum index_hint_type type_arg,
                                        index_clause_map clause)
{ 
  current_index_hint_type= type_arg;
  current_index_hint_clause= clause;
}


/*
  Makes an array to store index usage hints (ADD/FORCE/IGNORE INDEX).

  SYNOPSIS
    alloc_index_hints()
      thd         current thread.
*/

void st_select_lex::alloc_index_hints (THD *thd)
{ 
  index_hints= new (thd->mem_root) List<Index_hint>(); 
}



/*
  adds an element to the array storing index usage hints 
  (ADD/FORCE/IGNORE INDEX).

  SYNOPSIS
    add_index_hint()
      thd         current thread.
      str         name of the index.
      length      number of characters in str.

  RETURN VALUE
    0 on success, non-zero otherwise
*/
bool st_select_lex::add_index_hint (THD *thd, char *str, uint length)
{
  return index_hints->push_front (new (thd->mem_root) 
                                 Index_hint(current_index_hint_type,
                                            current_index_hint_clause,
                                            str, length));
}


bool st_select_lex::optimize_unflattened_subqueries()
{
  for (SELECT_LEX_UNIT *un= first_inner_unit(); un; un= un->next_unit())
  {
    Item_subselect *subquery_predicate= un->item;
    
    if (subquery_predicate)
    {
      if (subquery_predicate->substype() == Item_subselect::IN_SUBS)
      {
        Item_in_subselect *in_subs=(Item_in_subselect*)subquery_predicate;
        if (in_subs->is_jtbm_merged)
          continue;
      }

      bool empty_union_result= true;
      /*
        If the subquery is a UNION, optimize all the subqueries in the UNION. If
        there is no UNION, then the loop will execute once for the subquery.
      */
      for (SELECT_LEX *sl= un->first_select(); sl; sl= sl->next_select())
      {
        JOIN *inner_join= sl->join;
        if (!inner_join)
          continue;
        SELECT_LEX *save_select= un->thd->lex->current_select;
        ulonglong save_options;
        int res;
        /* We need only 1 row to determine existence */
        un->set_limit(un->global_parameters);
        un->thd->lex->current_select= sl;
        save_options= inner_join->select_options;
        if (options & SELECT_DESCRIBE)
        {
          /* Optimize the subquery in the context of EXPLAIN. */
          sl->set_explain_type(FALSE);
          sl->options|= SELECT_DESCRIBE;
          inner_join->select_options|= SELECT_DESCRIBE;
        }
        res= inner_join->optimize();
        inner_join->select_options= save_options;
        un->thd->lex->current_select= save_select;
        if (empty_union_result)
        {
          /*
            If at least one subquery in a union is non-empty, the UNION result
            is non-empty. If there is no UNION, the only subquery is non-empy.
          */
          empty_union_result= inner_join->empty_result();
        }
        if (res)
          return TRUE;
      }
      if (empty_union_result)
        subquery_predicate->no_rows_in_result();
    }
  }
  return FALSE;
}



/**
  @brief Process all derived tables/views of the SELECT.

  @param lex    LEX of this thread
  @param phase  phases to run derived tables/views through

  @details
  This function runs specified 'phases' on all tables from the
  table_list of this select.

  @return FALSE ok.
  @return TRUE an error occur.
*/

bool st_select_lex::handle_derived(LEX *lex, uint phases)
{
  for (TABLE_LIST *cursor= (TABLE_LIST*) table_list.first;
       cursor;
       cursor= cursor->next_local)
  {
    if (cursor->is_view_or_derived() && cursor->handle_derived(lex, phases))
      return TRUE;
  }
  return FALSE;
}


/**
  @brief
  Returns first unoccupied table map and table number

  @param map     [out] return found map
  @param tablenr [out] return found tablenr

  @details
  Returns first unoccupied table map and table number in this select.
  Map and table are returned in *'map' and *'tablenr' accordingly.

  @retrun TRUE  no free table map/table number
  @return FALSE found free table map/table number
*/

bool st_select_lex::get_free_table_map(table_map *map, uint *tablenr)
{
  *map= 0;
  *tablenr= 0;
  TABLE_LIST *tl;
  List_iterator<TABLE_LIST> ti(leaf_tables);
  while ((tl= ti++))
  {
    if (tl->table->map > *map)
      *map= tl->table->map;
    if (tl->table->tablenr > *tablenr)
      *tablenr= tl->table->tablenr;
  }
  (*map)<<= 1;
  (*tablenr)++;
  if (*tablenr >= MAX_TABLES)
    return TRUE;
  return FALSE;
}


/**
  @brief
  Append given table to the leaf_tables list.

  @param link  Offset to which list in table structure to use
  @param table Table to append

  @details
  Append given 'table' to the leaf_tables list using the 'link' offset.
  If the 'table' is linked with other tables through next_leaf/next_local
  chains then whole list will be appended.
*/

void st_select_lex::append_table_to_list(TABLE_LIST *TABLE_LIST::*link,
                                         TABLE_LIST *table)
{
  TABLE_LIST *tl;
  for (tl= leaf_tables.head(); tl->*link; tl= tl->*link) ;
  tl->*link= table;
}


/*
  @brief
  Replace given table from the leaf_tables list for a list of tables 

  @param table Table to replace
  @param list  List to substititute the table for

  @details
  Replace 'table' from the leaf_tables list for a list of tables 'tbl_list'.
*/

void st_select_lex::replace_leaf_table(TABLE_LIST *table, List<TABLE_LIST> &tbl_list)
{
  TABLE_LIST *tl;
  List_iterator<TABLE_LIST> ti(leaf_tables);
  while ((tl= ti++))
  {
    if (tl == table)
    {
      ti.replace(tbl_list);
      break;
    }
  }
}


/**
  @brief
  Assigns new table maps to tables in the leaf_tables list

  @param derived    Derived table to take initial table map from
  @param map        table map to begin with
  @param tablenr    table number to begin with
  @param parent_lex new parent select_lex

  @details
  Assign new table maps/table numbers to all tables in the leaf_tables list.
  'map'/'tablenr' are used for the first table and shifted to left/
  increased for each consequent table in the leaf_tables list.
  If the 'derived' table is given then it's table map/number is used for the
  first table in the list and 'map'/'tablenr' are used for the second and
  all consequent tables.
  The 'parent_lex' is set as the new parent select_lex for all tables in the
  list.
*/

void st_select_lex::remap_tables(TABLE_LIST *derived, table_map map,
                                 uint tablenr, SELECT_LEX *parent_lex)
{
  bool first_table= TRUE;
  TABLE_LIST *tl;
  table_map first_map;
  uint first_tablenr;

  if (derived && derived->table)
  {
    first_map= derived->table->map;
    first_tablenr= derived->table->tablenr;
  }
  else
  {
    first_map= map;
    map<<= 1;
    first_tablenr= tablenr++;
  }
  /*
    Assign table bit/table number.
    To the first table of the subselect the table bit/tablenr of the
    derived table is assigned. The rest of tables are getting bits
    sequentially, starting from the provided table map/tablenr.
  */
  List_iterator<TABLE_LIST> ti(leaf_tables);
  while ((tl= ti++))
  {
    if (first_table)
    {
      first_table= FALSE;
      tl->table->set_table_map(first_map, first_tablenr);
    }
    else
    {
      tl->table->set_table_map(map, tablenr);
      tablenr++;
      map<<= 1;
    }
    SELECT_LEX *old_sl= tl->select_lex;
    tl->select_lex= parent_lex;
    for(TABLE_LIST *emb= tl->embedding;
        emb && emb->select_lex == old_sl;
        emb= emb->embedding)
      emb->select_lex= parent_lex;
  }
}

/**
  @brief
  Merge a subquery into this select.

  @param derived     derived table of the subquery to be merged
  @param subq_select select_lex of the subquery
  @param map         table map for assigning to merged tables from subquery
  @param table_no    table number for assigning to merged tables from subquery

  @details
  This function merges a subquery into its parent select. In short the
  merge operation appends the subquery FROM table list to the parent's
  FROM table list. In more details:
    .) the top_join_list of the subquery is wrapped into a join_nest
       and attached to 'derived'
    .) subquery's leaf_tables list  is merged with the leaf_tables
       list of this select_lex
    .) the table maps and table numbers of the tables merged from
       the subquery are adjusted to reflect their new binding to
       this select

  @return TRUE  an error occur
  @return FALSE ok
*/

bool SELECT_LEX::merge_subquery(THD *thd, TABLE_LIST *derived,
                                SELECT_LEX *subq_select,
                                uint table_no, table_map map)
{
  derived->wrap_into_nested_join(subq_select->top_join_list);

  ftfunc_list->concat(subq_select->ftfunc_list);
  if (join ||
      thd->lex->sql_command == SQLCOM_UPDATE_MULTI ||
      thd->lex->sql_command == SQLCOM_DELETE_MULTI)
  {
    List_iterator_fast<Item_in_subselect> li(subq_select->sj_subselects);
    Item_in_subselect *in_subq;
    while ((in_subq= li++))
    {
      sj_subselects.push_back(in_subq);
      if (in_subq->emb_on_expr_nest == NO_JOIN_NEST)
         in_subq->emb_on_expr_nest= derived;
    }
  }

  /* Walk through child's tables and adjust table map, tablenr,
   * parent_lex */
  subq_select->remap_tables(derived, map, table_no, this);
  subq_select->merged_into= this;

  replace_leaf_table(derived, subq_select->leaf_tables);

  return FALSE;
}


/**
  @brief
  Mark tables from the leaf_tables list as belong to a derived table.

  @param derived   tables will be marked as belonging to this derived

  @details
  Run through the leaf_list and mark all tables as belonging to the 'derived'.
*/

void SELECT_LEX::mark_as_belong_to_derived(TABLE_LIST *derived)
{
  /* Mark tables as belonging to this DT */
  TABLE_LIST *tl;
  List_iterator<TABLE_LIST> ti(leaf_tables);
  while ((tl= ti++))
  {
    tl->open_type= OT_BASE_ONLY;
    tl->belong_to_derived= derived;
  }
}


/**
  @brief
  Update used_tables cache for this select

  @details
  This function updates used_tables cache of ON expressions of all tables
  in the leaf_tables list and of the conds expression (if any).
*/

void SELECT_LEX::update_used_tables()
{
  TABLE_LIST *tl;
  List_iterator<TABLE_LIST> ti(leaf_tables);

  while ((tl= ti++))
  {
    if (tl->table && !tl->is_view_or_derived())
    {
      TABLE_LIST *embedding= tl->embedding;
      for (embedding= tl->embedding; embedding; embedding=embedding->embedding)
      {
        if (embedding->is_view_or_derived())
	{
          DBUG_ASSERT(embedding->is_merged_derived());
          TABLE *tab= tl->table;
          tab->covering_keys= tab->s->keys_for_keyread;
          tab->covering_keys.intersect(tab->keys_in_use_for_query);
          tab->merge_keys.clear_all();
          bitmap_clear_all(tab->read_set);
          bitmap_clear_all(tab->vcol_set);
          break;
        }
      }
    }
  }

  ti.rewind();
  while ((tl= ti++))
  {
    TABLE_LIST *embedding= tl;
    do
    {
      bool maybe_null;
      if ((maybe_null= test(embedding->outer_join)))
      {
	tl->table->maybe_null= maybe_null;
        break;
      }
    }
    while ((embedding= embedding->embedding));
    if (tl->on_expr)
    {
      tl->on_expr->update_used_tables();
      tl->on_expr->walk(&Item::eval_not_null_tables, 0, NULL);
    }
    embedding= tl->embedding;
    while (embedding)
    {
      if (embedding->on_expr && 
          embedding->nested_join->join_list.head() == tl)
      {
        embedding->on_expr->update_used_tables();
        embedding->on_expr->walk(&Item::eval_not_null_tables, 0, NULL);
      }
      tl= embedding;
      embedding= tl->embedding;
    }
  }

  if (join->conds)
  {
    join->conds->update_used_tables();
    join->conds->walk(&Item::eval_not_null_tables, 0, NULL);
  }
  if (join->having)
  {
    join->having->update_used_tables();
  }

  Item *item;
  List_iterator_fast<Item> it(join->fields_list);
  while ((item= it++))
  {
    item->update_used_tables();
  }
  Item_outer_ref *ref;
  List_iterator_fast<Item_outer_ref> ref_it(inner_refs_list);
  while ((ref= ref_it++))
  {
    item= ref->outer_ref;
    item->update_used_tables();
  }
  for (ORDER *order= group_list.first; order; order= order->next)
    (*order->item)->update_used_tables();
  if (!master_unit()->is_union())
  {
    for (ORDER *order= order_list.first; order; order= order->next)
      (*order->item)->update_used_tables();
  }      
}


/**
  Set the EXPLAIN type for this subquery.
*/

void st_select_lex::set_explain_type(bool on_the_fly)
{
  bool is_primary= FALSE;
  if (next_select())
    is_primary= TRUE;

  if (!is_primary && first_inner_unit())
  {
    /*
      If there is at least one materialized derived|view then it's a PRIMARY select.
      Otherwise, all derived tables/views were merged and this select is a SIMPLE one.
    */
    for (SELECT_LEX_UNIT *un= first_inner_unit(); un; un= un->next_unit())
    {
      if ((!un->derived || un->derived->is_materialized_derived()))
      {
        is_primary= TRUE;
        break;
      }
    }
  }

  if (on_the_fly && !is_primary && have_merged_subqueries)
    is_primary= TRUE;

  SELECT_LEX *first= master_unit()->first_select();
  /* drop UNCACHEABLE_EXPLAIN, because it is for internal usage only */
  uint8 is_uncacheable= (uncacheable & ~UNCACHEABLE_EXPLAIN);
  
  bool using_materialization= FALSE;
  Item_subselect *parent_item;
  if ((parent_item= master_unit()->item) &&
      parent_item->substype() == Item_subselect::IN_SUBS)
  {
    Item_in_subselect *in_subs= (Item_in_subselect*)parent_item;
    /*
      Surprisingly, in_subs->is_set_strategy() can return FALSE here,
      even for the last invocation of this function for the select.
    */
    if (in_subs->test_strategy(SUBS_MATERIALIZATION))
      using_materialization= TRUE;
  }

  if (&master_unit()->thd->lex->select_lex == this)
  {
     type= is_primary ? "PRIMARY" : "SIMPLE";
  }
  else
  {
    if (this == first)
    {
      /* If we're a direct child of a UNION, we're the first sibling there */
      if (linkage == DERIVED_TABLE_TYPE)
        type= "DERIVED";
      else if (using_materialization)
        type= "MATERIALIZED";
      else
      {
         if (is_uncacheable & UNCACHEABLE_DEPENDENT)
           type= "DEPENDENT SUBQUERY";
         else
         {
           type= is_uncacheable? "UNCACHEABLE SUBQUERY" :
                                 "SUBQUERY";
         }
      }
    }
    else
    {
      /* This a non-first sibling in UNION */
      if (is_uncacheable & UNCACHEABLE_DEPENDENT)
        type= "DEPENDENT UNION";
      else if (using_materialization)
        type= "MATERIALIZED UNION";
      else
      {
        type= is_uncacheable ? "UNCACHEABLE UNION": "UNION";
        if (this == master_unit()->fake_select_lex)
          type= "UNION RESULT";

      }
    }
  }

  if (!on_the_fly)
    options|= SELECT_DESCRIBE;
}


/**
  @brief
  Increase estimated number of records for a derived table/view

  @param records  number of records to increase estimate by

  @details
  This function increases estimated number of records by the 'records'
  for the derived table to which this select belongs to.
*/

void SELECT_LEX::increase_derived_records(ha_rows records)
{
  SELECT_LEX_UNIT *unit= master_unit();
  DBUG_ASSERT(unit->derived);

  select_union *result= (select_union*)unit->result;
  result->records+= records;
}


/**
  @brief
  Mark select's derived table as a const one.

  @param empty Whether select has an empty result set

  @details
  Mark derived table/view of this select as a constant one (to
  materialize it at the optimization phase) unless this select belongs to a
  union. Estimated number of rows is incremented if this select has non empty
  result set.
*/

void SELECT_LEX::mark_const_derived(bool empty)
{
  TABLE_LIST *derived= master_unit()->derived;
  if (!join->thd->lex->describe && derived)
  {
    if (!empty)
      increase_derived_records(1);
    if (!master_unit()->is_union() && !derived->is_merged_derived())
      derived->fill_me= TRUE;
  }
}


bool st_select_lex::save_leaf_tables(THD *thd)
{
  Query_arena *arena= thd->stmt_arena, backup;
  if (arena->is_conventional())
    arena= 0;                                  
  else
    thd->set_n_backup_active_arena(arena, &backup);

  List_iterator_fast<TABLE_LIST> li(leaf_tables);
  TABLE_LIST *table;
  while ((table= li++))
  {
    if (leaf_tables_exec.push_back(table))
      return 1;
    table->tablenr_exec= table->get_tablenr();
    table->map_exec= table->get_map();
    if (join && (join->select_options & SELECT_DESCRIBE))
      table->maybe_null_exec= 0;
    else
      table->maybe_null_exec= table->table?  table->table->maybe_null: 0;
  }
  if (arena)
    thd->restore_active_arena(arena, &backup);

  return 0;
}


bool st_select_lex::save_prep_leaf_tables(THD *thd)
{
  if (!thd->save_prep_leaf_list)
    return 0;

  Query_arena *arena= thd->stmt_arena, backup;
  if (arena->is_conventional())
    arena= 0;                                  
  else
    thd->set_n_backup_active_arena(arena, &backup);

  List_iterator_fast<TABLE_LIST> li(leaf_tables);
  TABLE_LIST *table;
  while ((table= li++))
  {
    if (leaf_tables_prep.push_back(table))
      return 1;
  }
  thd->lex->select_lex.is_prep_leaf_list_saved= TRUE; 
  thd->save_prep_leaf_list= FALSE;
  if (arena)
    thd->restore_active_arena(arena, &backup);

  return 0;
}


/*
  Return true if this select_lex has been converted into a semi-join nest
  within 'ancestor'.

  We need a loop to check this because there could be several nested
  subselects, like

    SELECT ... FROM grand_parent 
      WHERE expr1 IN (SELECT ... FROM parent 
                        WHERE expr2 IN ( SELECT ... FROM child)

  which were converted into:
  
    SELECT ... 
    FROM grand_parent SEMI_JOIN (parent JOIN child) 
    WHERE 
      expr1 AND expr2

  In this case, both parent and child selects were merged into the parent.
*/

bool st_select_lex::is_merged_child_of(st_select_lex *ancestor)
{
  bool all_merged= TRUE;
  for (SELECT_LEX *sl= this; sl && sl!=ancestor;
       sl=sl->outer_select())
  {
    Item *subs= sl->master_unit()->item;
    if (subs && subs->type() == Item::SUBSELECT_ITEM && 
        ((Item_subselect*)subs)->substype() == Item_subselect::IN_SUBS &&
        ((Item_in_subselect*)subs)->test_strategy(SUBS_SEMI_JOIN))
    {
      continue;
    }
    all_merged= FALSE;
    break;
  }
  return all_merged;
}


int print_explain_message_line(select_result_sink *result, 
                               SELECT_LEX *select_lex,
                               bool on_the_fly,
                               uint8 options,
                               const char *message);


int st_select_lex::print_explain(select_result_sink *output)
{
  int res;
  if (join && join->have_query_plan == JOIN::QEP_AVAILABLE)
  {
    res= join->print_explain(output, TRUE,
                             FALSE, // need_tmp_table, 
                             FALSE, // bool need_order,
                             FALSE, // bool distinct,
                             NULL); //const char *message
    if (res)
      goto err;

    for (SELECT_LEX_UNIT *unit= join->select_lex->first_inner_unit();
         unit;
         unit= unit->next_unit())
    {
      /* 
        Display subqueries only if they are not parts of eliminated WHERE/ON
        clauses.
      */
      if (!(unit->item && unit->item->eliminated))
      {
        unit->print_explain(output);
      }
    }
  }
  else
  {
    const char *msg;
    if (!join)
      DBUG_ASSERT(0); // psergey: TODO: can this happen or not?
    if (join->have_query_plan == JOIN::QEP_NOT_PRESENT_YET)
      msg= "Not yet optimized";
    else
    {
      DBUG_ASSERT(join->have_query_plan == JOIN::QEP_DELETED);
      msg= "Query plan already deleted";
    }
    res= print_explain_message_line(output, this, TRUE /* on_the_fly */,
                                    0, msg);
  }
err:
  return 0;
}


int st_select_lex_unit::print_explain(select_result_sink *output)
{
  int res= 0;
  SELECT_LEX *first= first_select();

  for (SELECT_LEX *sl= first; sl; sl= sl->next_select())
  {
    if ((res= sl->print_explain(output)))
      break;
  }

  /* 
    Note: it could be that fake_select_lex->join == NULL still at this point
  */
  if (fake_select_lex && !fake_select_lex->join)
  {
    res= print_fake_select_lex_join(output, TRUE /* on the fly */,
                                    fake_select_lex, 0 /* flags */);
  }
  return res;
}


/**
  A routine used by the parser to decide whether we are specifying a full
  partitioning or if only partitions to add or to split.

  @note  This needs to be outside of WITH_PARTITION_STORAGE_ENGINE since it
  is used from the sql parser that doesn't have any ifdef's

  @retval  TRUE    Yes, it is part of a management partition command
  @retval  FALSE          No, not a management partition command
*/

bool LEX::is_partition_management() const
{
  return (sql_command == SQLCOM_ALTER_TABLE &&
          (alter_info.flags == ALTER_ADD_PARTITION ||
           alter_info.flags == ALTER_REORGANIZE_PARTITION));
}


#ifdef MYSQL_SERVER
uint binlog_unsafe_map[256];

#define UNSAFE(a, b, c) \
  { \
  DBUG_PRINT("unsafe_mixed_statement", ("SETTING BASE VALUES: %s, %s, %02X\n", \
    LEX::stmt_accessed_table_string(a), \
    LEX::stmt_accessed_table_string(b), \
    c)); \
  unsafe_mixed_statement(a, b, c); \
  }

/*
  Sets the combination given by "a" and "b" and automatically combinations
  given by other types of access, i.e. 2^(8 - 2), as unsafe.

  It may happen a colision when automatically defining a combination as unsafe.
  For that reason, a combination has its unsafe condition redefined only when
  the new_condition is greater then the old. For instance,
  
     . (BINLOG_DIRECT_ON & TRX_CACHE_NOT_EMPTY) is never overwritten by 
     . (BINLOG_DIRECT_ON | BINLOG_DIRECT_OFF).
*/
void unsafe_mixed_statement(LEX::enum_stmt_accessed_table a,
                            LEX::enum_stmt_accessed_table b, uint condition)
{
  int type= 0;
  int index= (1U << a) | (1U << b);
  
  
  for (type= 0; type < 256; type++)
  {
    if ((type & index) == index)
    {
      binlog_unsafe_map[type] |= condition;
    }
  }
}
/*
  The BINLOG_* AND TRX_CACHE_* values can be combined by using '&' or '|',
  which means that both conditions need to be satisfied or any of them is
  enough. For example, 
    
    . BINLOG_DIRECT_ON & TRX_CACHE_NOT_EMPTY means that the statment is
    unsafe when the option is on and trx-cache is not empty;

    . BINLOG_DIRECT_ON | BINLOG_DIRECT_OFF means the statement is unsafe
    in all cases.

    . TRX_CACHE_EMPTY | TRX_CACHE_NOT_EMPTY means the statement is unsafe
    in all cases. Similar as above.
*/
void binlog_unsafe_map_init()
{
  memset((void*) binlog_unsafe_map, 0, sizeof(uint) * 256);

  /*
    Classify a statement as unsafe when there is a mixed statement and an
    on-going transaction at any point of the execution if:

      1. The mixed statement is about to update a transactional table and
      a non-transactional table.

      2. The mixed statement is about to update a transactional table and
      read from a non-transactional table.

      3. The mixed statement is about to update a non-transactional table
      and temporary transactional table.

      4. The mixed statement is about to update a temporary transactional
      table and read from a non-transactional table.

      5. The mixed statement is about to update a transactional table and
      a temporary non-transactional table.
     
      6. The mixed statement is about to update a transactional table and
      read from a temporary non-transactional table.

      7. The mixed statement is about to update a temporary transactional
      table and temporary non-transactional table.

      8. The mixed statement is about to update a temporary transactional
      table and read from a temporary non-transactional table.

    After updating a transactional table if:

      9. The mixed statement is about to update a non-transactional table
      and read from a transactional table.

      10. The mixed statement is about to update a non-transactional table
      and read from a temporary transactional table.

      11. The mixed statement is about to update a temporary non-transactional
      table and read from a transactional table.
      
      12. The mixed statement is about to update a temporary non-transactional
      table and read from a temporary transactional table.

      13. The mixed statement is about to update a temporary non-transactional
      table and read from a non-transactional table.

    The reason for this is that locks acquired may not protected a concurrent
    transaction of interfering in the current execution and by consequence in
    the result.
  */
  /* Case 1. */
  UNSAFE(LEX::STMT_WRITES_TRANS_TABLE, LEX::STMT_WRITES_NON_TRANS_TABLE,
    BINLOG_DIRECT_ON | BINLOG_DIRECT_OFF);
  /* Case 2. */
  UNSAFE(LEX::STMT_WRITES_TRANS_TABLE, LEX::STMT_READS_NON_TRANS_TABLE,
    BINLOG_DIRECT_ON | BINLOG_DIRECT_OFF);
  /* Case 3. */
  UNSAFE(LEX::STMT_WRITES_NON_TRANS_TABLE, LEX::STMT_WRITES_TEMP_TRANS_TABLE,
    BINLOG_DIRECT_ON | BINLOG_DIRECT_OFF);
  /* Case 4. */
  UNSAFE(LEX::STMT_WRITES_TEMP_TRANS_TABLE, LEX::STMT_READS_NON_TRANS_TABLE,
    BINLOG_DIRECT_ON | BINLOG_DIRECT_OFF);
  /* Case 5. */
  UNSAFE(LEX::STMT_WRITES_TRANS_TABLE, LEX::STMT_WRITES_TEMP_NON_TRANS_TABLE,
    BINLOG_DIRECT_ON);
  /* Case 6. */
  UNSAFE(LEX::STMT_WRITES_TRANS_TABLE, LEX::STMT_READS_TEMP_NON_TRANS_TABLE,
    BINLOG_DIRECT_ON);
  /* Case 7. */
  UNSAFE(LEX::STMT_WRITES_TEMP_TRANS_TABLE, LEX::STMT_WRITES_TEMP_NON_TRANS_TABLE,
    BINLOG_DIRECT_ON);
  /* Case 8. */
  UNSAFE(LEX::STMT_WRITES_TEMP_TRANS_TABLE, LEX::STMT_READS_TEMP_NON_TRANS_TABLE,
    BINLOG_DIRECT_ON);
  /* Case 9. */
  UNSAFE(LEX::STMT_WRITES_NON_TRANS_TABLE, LEX::STMT_READS_TRANS_TABLE,
    (BINLOG_DIRECT_ON | BINLOG_DIRECT_OFF) & TRX_CACHE_NOT_EMPTY);
  /* Case 10 */
  UNSAFE(LEX::STMT_WRITES_NON_TRANS_TABLE, LEX::STMT_READS_TEMP_TRANS_TABLE,
    (BINLOG_DIRECT_ON | BINLOG_DIRECT_OFF) & TRX_CACHE_NOT_EMPTY);
  /* Case 11. */
  UNSAFE(LEX::STMT_WRITES_TEMP_NON_TRANS_TABLE, LEX::STMT_READS_TRANS_TABLE,
    BINLOG_DIRECT_ON & TRX_CACHE_NOT_EMPTY);
  /* Case 12. */
  UNSAFE(LEX::STMT_WRITES_TEMP_NON_TRANS_TABLE, LEX::STMT_READS_TEMP_TRANS_TABLE,
    BINLOG_DIRECT_ON & TRX_CACHE_NOT_EMPTY);
  /* Case 13. */
  UNSAFE(LEX::STMT_WRITES_TEMP_NON_TRANS_TABLE, LEX::STMT_READS_NON_TRANS_TABLE,
     BINLOG_DIRECT_OFF & TRX_CACHE_NOT_EMPTY);
}
#endif

#ifdef HAVE_EXPLICIT_TEMPLATE_INSTANTIATION
template class Mem_root_array<ORDER*, true>;
#endif<|MERGE_RESOLUTION|>--- conflicted
+++ resolved
@@ -1872,11 +1872,7 @@
   nest_level= 0;
   link_next= 0;
   is_prep_leaf_list_saved= FALSE;
-<<<<<<< HEAD
-=======
-  
   have_merged_subqueries= FALSE;
->>>>>>> 404a1565
   bzero((char*) expr_cache_may_be_used, sizeof(expr_cache_may_be_used));
   m_non_agg_field_used= false;
   m_agg_func_used= false;
