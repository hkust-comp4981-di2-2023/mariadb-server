--- conflicted
+++ resolved
@@ -172,12 +172,9 @@
   lex->slave_thd_opt=0;
   lex->sql_command=SQLCOM_END;
   lex->safe_to_cache_query= 1;
-<<<<<<< HEAD
   lex->tmp_table_used= 0;
-=======
   lex->sphead= NULL;
   lex->spcont= NULL;
->>>>>>> da1d6821
   bzero(&lex->mi,sizeof(lex->mi));
   return lex;
 }
