--- conflicted
+++ resolved
@@ -629,11 +629,7 @@
   if (!records)
     records++;					/* purecov: inspected */
   scan_time=(double) records / TIME_FOR_COMPARE+1;
-<<<<<<< HEAD
   read_time=(double) head->file->scan_time()+ scan_time + 1.1;
-=======
-  read_time=(double) head->file->scan_time()+ scan_time + 1.01;
->>>>>>> 00567fe6
   if (head->force_index)
     scan_time= read_time= DBL_MAX;
   if (limit < records)
