--- conflicted
+++ resolved
@@ -10736,14 +10736,9 @@
     index merge currently doesn't support "using index" at all
   */
   if (enabled_keyread)
-<<<<<<< HEAD
     head->set_keyread(false);
-  if (init_read_record(read_record, thd, head, (SQL_SELECT*) 0, 1 , 1, TRUE))
-=======
-    head->disable_keyread();
   if (init_read_record(read_record, thd, head, (SQL_SELECT*) 0,
                        &unique->sort, 1 , 1, TRUE))
->>>>>>> 3df261dc
     result= 1;
  DBUG_RETURN(result);
 
