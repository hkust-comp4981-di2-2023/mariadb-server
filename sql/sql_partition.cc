--- conflicted
+++ resolved
@@ -7068,13 +7068,13 @@
   ddl_log.query=                   { C_STRING_WITH_LEN("ALTER") };
   ddl_log.org_storage_engine_name= old_engine_lex;
   ddl_log.org_partitioned=         true;
-  ddl_log.org_database=            lpt->db;
-  ddl_log.org_table=               lpt->table_name;
+  ddl_log.org_database=            lpt->alter_info->db;
+  ddl_log.org_table=               lpt->alter_info->table_name;
   ddl_log.org_table_id=            lpt->org_tabledef_version;
   ddl_log.new_storage_engine_name= old_engine_lex;
   ddl_log.new_partitioned=         true;
-  ddl_log.new_database=            lpt->db;
-  ddl_log.new_table=               lpt->table_name;
+  ddl_log.new_database=            lpt->alter_info->db;
+  ddl_log.new_table=               lpt->alter_info->table_name;
   ddl_log.new_table_id=            lpt->create_info->tabledef_version;
   backup_log_ddl(&ddl_log);        // This sets backup_log_error on failure
   return 0;
@@ -7129,12 +7129,7 @@
   lpt->table= table;
   lpt->key_info_buffer= 0;
   lpt->key_count= 0;
-<<<<<<< HEAD
-  lpt->db= *db;
-  lpt->table_name= *table_name;
   lpt->org_tabledef_version= table->s->tabledef_version;
-=======
->>>>>>> 61acb436
   lpt->copied= 0;
   lpt->deleted= 0;
   lpt->pack_frm_data= NULL;
