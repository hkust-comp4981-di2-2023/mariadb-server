--- conflicted
+++ resolved
@@ -117,6 +117,7 @@
     return 1000.0 * static_cast<double>(cycles_arg) /
       timer_tracker_frequency();
   }
+
   double get_time_ms() const
   {
     return cycles_to_ms(cycles);
@@ -125,10 +126,7 @@
   {
     return cycles;
   }
-<<<<<<< HEAD
-
-=======
->>>>>>> 6ed14bcc
+
   bool has_timed_statistics() const { return cycles > 0; }
 };
 
