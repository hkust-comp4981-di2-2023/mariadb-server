--- conflicted
+++ resolved
@@ -2959,12 +2959,9 @@
     you.
   */
   thd->catalog= catalog_len ? (char *) catalog : (char *)"";
-<<<<<<< HEAD
   new_db.length= db_len;
   new_db.str= (char *) rpl_filter->get_rewrite_db(db, &new_db.length);
   thd->set_db(new_db.str, new_db.length);       /* allocates a copy of 'db' */
-=======
-  thd->set_db(new_db, (uint) strlen(new_db));          /* allocates a copy of 'db' */
 
   /*
     Setting the character set and collation of the current database thd->db.
@@ -2972,7 +2969,7 @@
   load_db_opt_by_name(thd, thd->db, &db_options);
   if (db_options.default_table_charset)
     thd->db_charset= db_options.default_table_charset;
->>>>>>> 0306a1c6
+
   thd->variables.auto_increment_increment= auto_increment_increment;
   thd->variables.auto_increment_offset=    auto_increment_offset;
 
