/*
   Copyright (c) 2000, 2012, Oracle and/or its affiliates.
   Copyright (c) 2009, 2013, Monty Program Ab.

   This program is free software; you can redistribute it and/or modify
   it under the terms of the GNU General Public License as published by
   the Free Software Foundation; version 2 of the License.

   This program is distributed in the hope that it will be useful,
   but WITHOUT ANY WARRANTY; without even the implied warranty of
   MERCHANTABILITY or FITNESS FOR A PARTICULAR PURPOSE.  See the
   GNU General Public License for more details.

   You should have received a copy of the GNU General Public License
   along with this program; if not, write to the Free Software
   Foundation, Inc., 51 Franklin St, Fifth Floor, Boston, MA 02110-1301  USA */


#ifdef MYSQL_CLIENT

#include "sql_priv.h"

#else

#ifdef USE_PRAGMA_IMPLEMENTATION
#pragma implementation				// gcc: Class implementation
#endif

#include "sql_priv.h"
#include "unireg.h"
#include "my_global.h" // REQUIRED by log_event.h > m_string.h > my_bitmap.h
#include "log_event.h"
#include "sql_base.h"                           // close_thread_tables
#include "sql_cache.h"                       // QUERY_CACHE_FLAGS_SIZE
#include "sql_locale.h" // MY_LOCALE, my_locale_by_number, my_locale_en_US
#include "key.h"        // key_copy
#include "lock.h"       // mysql_unlock_tables
#include "sql_parse.h"  // mysql_test_parse_for_slave
#include "tztime.h"     // struct Time_zone
#include "sql_load.h"   // mysql_load
#include "sql_db.h"     // load_db_opt_by_name
#include "slave.h"
#include "rpl_rli.h"
#include "rpl_mi.h"
#include "rpl_filter.h"
#include "rpl_record.h"
#include "transaction.h"
#include <my_dir.h>
#include "sql_show.h"    // append_identifier
#include <strfunc.h>

#endif /* MYSQL_CLIENT */

#include <base64.h>
#include <my_bitmap.h>
#include "rpl_utility.h"


/**
  BINLOG_CHECKSUM variable.
*/
const char *binlog_checksum_type_names[]= {
  "NONE",
  "CRC32",
  NullS
};

unsigned int binlog_checksum_type_length[]= {
  sizeof("NONE") - 1,
  sizeof("CRC32") - 1,
  0
};

TYPELIB binlog_checksum_typelib=
{
  array_elements(binlog_checksum_type_names) - 1, "",
  binlog_checksum_type_names,
  binlog_checksum_type_length
};



#define log_cs	&my_charset_latin1

#define FLAGSTR(V,F) ((V)&(F)?#F" ":"")


/*
  Size of buffer for printing a double in format %.<PREC>g

  optional '-' + optional zero + '.'  + PREC digits + 'e' + sign +
  exponent digits + '\0'
*/
#define FMT_G_BUFSIZE(PREC) (3 + (PREC) + 5 + 1)

/*
  Explicit instantiation to unsigned int of template available_buffer
  function.
*/
template unsigned int available_buffer<unsigned int>(const char*,
                                                     const char*,
                                                     unsigned int);

/*
  Explicit instantiation to unsigned int of template valid_buffer_range
  function.
*/
template bool valid_buffer_range<unsigned int>(unsigned int,
                                               const char*,
                                               const char*,
                                               unsigned int);

/* 
   replication event checksum is introduced in the following "checksum-home" version.
   The checksum-aware servers extract FD's version to decide whether the FD event
   carries checksum info.

   TODO: correct the constant when it has been determined 
   (which main tree to push and when) 
*/
const uchar checksum_version_split_mysql[3]= {5, 6, 1};
const ulong checksum_version_product_mysql=
  (checksum_version_split_mysql[0] * 256 +
   checksum_version_split_mysql[1]) * 256 +
  checksum_version_split_mysql[2];
const uchar checksum_version_split_mariadb[3]= {5, 3, 0};
const ulong checksum_version_product_mariadb=
  (checksum_version_split_mariadb[0] * 256 +
   checksum_version_split_mariadb[1]) * 256 +
  checksum_version_split_mariadb[2];

#if !defined(MYSQL_CLIENT) && defined(HAVE_REPLICATION)
static int rows_event_stmt_cleanup(Relay_log_info const *rli, THD* thd);

static const char *HA_ERR(int i)
{
  /* 
    This function should only be called in case of an error
    was detected 
   */
  DBUG_ASSERT(i != 0);
  switch (i) {
  case HA_ERR_KEY_NOT_FOUND: return "HA_ERR_KEY_NOT_FOUND";
  case HA_ERR_FOUND_DUPP_KEY: return "HA_ERR_FOUND_DUPP_KEY";
  case HA_ERR_RECORD_CHANGED: return "HA_ERR_RECORD_CHANGED";
  case HA_ERR_WRONG_INDEX: return "HA_ERR_WRONG_INDEX";
  case HA_ERR_CRASHED: return "HA_ERR_CRASHED";
  case HA_ERR_WRONG_IN_RECORD: return "HA_ERR_WRONG_IN_RECORD";
  case HA_ERR_OUT_OF_MEM: return "HA_ERR_OUT_OF_MEM";
  case HA_ERR_NOT_A_TABLE: return "HA_ERR_NOT_A_TABLE";
  case HA_ERR_WRONG_COMMAND: return "HA_ERR_WRONG_COMMAND";
  case HA_ERR_OLD_FILE: return "HA_ERR_OLD_FILE";
  case HA_ERR_NO_ACTIVE_RECORD: return "HA_ERR_NO_ACTIVE_RECORD";
  case HA_ERR_RECORD_DELETED: return "HA_ERR_RECORD_DELETED";
  case HA_ERR_RECORD_FILE_FULL: return "HA_ERR_RECORD_FILE_FULL";
  case HA_ERR_INDEX_FILE_FULL: return "HA_ERR_INDEX_FILE_FULL";
  case HA_ERR_END_OF_FILE: return "HA_ERR_END_OF_FILE";
  case HA_ERR_UNSUPPORTED: return "HA_ERR_UNSUPPORTED";
  case HA_ERR_TO_BIG_ROW: return "HA_ERR_TO_BIG_ROW";
  case HA_WRONG_CREATE_OPTION: return "HA_WRONG_CREATE_OPTION";
  case HA_ERR_FOUND_DUPP_UNIQUE: return "HA_ERR_FOUND_DUPP_UNIQUE";
  case HA_ERR_UNKNOWN_CHARSET: return "HA_ERR_UNKNOWN_CHARSET";
  case HA_ERR_WRONG_MRG_TABLE_DEF: return "HA_ERR_WRONG_MRG_TABLE_DEF";
  case HA_ERR_CRASHED_ON_REPAIR: return "HA_ERR_CRASHED_ON_REPAIR";
  case HA_ERR_CRASHED_ON_USAGE: return "HA_ERR_CRASHED_ON_USAGE";
  case HA_ERR_LOCK_WAIT_TIMEOUT: return "HA_ERR_LOCK_WAIT_TIMEOUT";
  case HA_ERR_LOCK_TABLE_FULL: return "HA_ERR_LOCK_TABLE_FULL";
  case HA_ERR_READ_ONLY_TRANSACTION: return "HA_ERR_READ_ONLY_TRANSACTION";
  case HA_ERR_LOCK_DEADLOCK: return "HA_ERR_LOCK_DEADLOCK";
  case HA_ERR_CANNOT_ADD_FOREIGN: return "HA_ERR_CANNOT_ADD_FOREIGN";
  case HA_ERR_NO_REFERENCED_ROW: return "HA_ERR_NO_REFERENCED_ROW";
  case HA_ERR_ROW_IS_REFERENCED: return "HA_ERR_ROW_IS_REFERENCED";
  case HA_ERR_NO_SAVEPOINT: return "HA_ERR_NO_SAVEPOINT";
  case HA_ERR_NON_UNIQUE_BLOCK_SIZE: return "HA_ERR_NON_UNIQUE_BLOCK_SIZE";
  case HA_ERR_NO_SUCH_TABLE: return "HA_ERR_NO_SUCH_TABLE";
  case HA_ERR_TABLE_EXIST: return "HA_ERR_TABLE_EXIST";
  case HA_ERR_NO_CONNECTION: return "HA_ERR_NO_CONNECTION";
  case HA_ERR_NULL_IN_SPATIAL: return "HA_ERR_NULL_IN_SPATIAL";
  case HA_ERR_TABLE_DEF_CHANGED: return "HA_ERR_TABLE_DEF_CHANGED";
  case HA_ERR_NO_PARTITION_FOUND: return "HA_ERR_NO_PARTITION_FOUND";
  case HA_ERR_RBR_LOGGING_FAILED: return "HA_ERR_RBR_LOGGING_FAILED";
  case HA_ERR_DROP_INDEX_FK: return "HA_ERR_DROP_INDEX_FK";
  case HA_ERR_FOREIGN_DUPLICATE_KEY: return "HA_ERR_FOREIGN_DUPLICATE_KEY";
  case HA_ERR_TABLE_NEEDS_UPGRADE: return "HA_ERR_TABLE_NEEDS_UPGRADE";
  case HA_ERR_TABLE_READONLY: return "HA_ERR_TABLE_READONLY";
  case HA_ERR_AUTOINC_READ_FAILED: return "HA_ERR_AUTOINC_READ_FAILED";
  case HA_ERR_AUTOINC_ERANGE: return "HA_ERR_AUTOINC_ERANGE";
  case HA_ERR_GENERIC: return "HA_ERR_GENERIC";
  case HA_ERR_RECORD_IS_THE_SAME: return "HA_ERR_RECORD_IS_THE_SAME";
  case HA_ERR_LOGGING_IMPOSSIBLE: return "HA_ERR_LOGGING_IMPOSSIBLE";
  case HA_ERR_CORRUPT_EVENT: return "HA_ERR_CORRUPT_EVENT";
  case HA_ERR_ROWS_EVENT_APPLY : return "HA_ERR_ROWS_EVENT_APPLY";
  }
  return "No Error!";
}

/**
   Error reporting facility for Rows_log_event::do_apply_event

   @param level     error, warning or info
   @param ha_error  HA_ERR_ code
   @param rli       pointer to the active Relay_log_info instance
   @param thd       pointer to the slave thread's thd
   @param table     pointer to the event's table object
   @param type      the type of the event
   @param log_name  the master binlog file name
   @param pos       the master binlog file pos (the next after the event)

*/
static void inline slave_rows_error_report(enum loglevel level, int ha_error,
                                           Relay_log_info const *rli, THD *thd,
                                           TABLE *table, const char * type,
                                           const char *log_name, ulong pos)
{
  const char *handler_error= (ha_error ? HA_ERR(ha_error) : NULL);
  char buff[MAX_SLAVE_ERRMSG], *slider;
  const char *buff_end= buff + sizeof(buff);
  uint len;
  List_iterator_fast<MYSQL_ERROR> it(thd->warning_info->warn_list());
  MYSQL_ERROR *err;
  buff[0]= 0;

  for (err= it++, slider= buff; err && slider < buff_end - 1;
       slider += len, err= it++)
  {
    len= my_snprintf(slider, buff_end - slider,
                     " %s, Error_code: %d;", err->get_message_text(),
                     err->get_sql_errno());
  }

  if (ha_error != 0)
    rli->report(level, thd->is_error() ? thd->stmt_da->sql_errno() : 0,
                "Could not execute %s event on table %s.%s;"
                "%s handler error %s; "
                "the event's master log %s, end_log_pos %lu",
                type, table->s->db.str, table->s->table_name.str,
                buff, handler_error == NULL ? "<unknown>" : handler_error,
                log_name, pos);
  else
    rli->report(level, thd->is_error() ? thd->stmt_da->sql_errno() : 0,
                "Could not execute %s event on table %s.%s;"
                "%s the event's master log %s, end_log_pos %lu",
                type, table->s->db.str, table->s->table_name.str,
                buff, log_name, pos);
}
#endif

/*
  Cache that will automatically be written to a dedicated file on
  destruction.

  DESCRIPTION

 */
class Write_on_release_cache
{
public:
  enum flag
  {
    FLUSH_F
  };

  typedef unsigned short flag_set;

  /*
    Constructor.

    SYNOPSIS
      Write_on_release_cache
      cache  Pointer to cache to use
      file   File to write cache to upon destruction
      flags  Flags for the cache

    DESCRIPTION

      Class used to guarantee copy of cache to file before exiting the
      current block.  On successful copy of the cache, the cache will
      be reinited as a WRITE_CACHE.

      Currently, a pointer to the cache is provided in the
      constructor, but it would be possible to create a subclass
      holding the IO_CACHE itself.
   */
  Write_on_release_cache(IO_CACHE *cache, FILE *file, flag_set flags = 0)
    : m_cache(cache), m_file(file), m_flags(flags)
  {
    reinit_io_cache(m_cache, WRITE_CACHE, 0L, FALSE, TRUE);
  }

  ~Write_on_release_cache()
  {
    copy_event_cache_to_file_and_reinit(m_cache, m_file);
    if (m_flags | FLUSH_F)
      fflush(m_file);
  }

  /*
    Return a pointer to the internal IO_CACHE.

    SYNOPSIS
      operator&()

    DESCRIPTION

      Function to return a pointer to the internal cache, so that the
      object can be treated as a IO_CACHE and used with the my_b_*
      IO_CACHE functions

    RETURN VALUE
      A pointer to the internal IO_CACHE.
   */
  IO_CACHE *operator&()
  {
    return m_cache;
  }

private:
  // Hidden, to prevent usage.
  Write_on_release_cache(Write_on_release_cache const&);

  IO_CACHE *m_cache;
  FILE *m_file;
  flag_set m_flags;
};

#ifndef DBUG_OFF
uint debug_not_change_ts_if_art_event= 1; // bug#29309 simulation
#endif

/*
  pretty_print_str()
*/

#ifdef MYSQL_CLIENT
static void pretty_print_str(IO_CACHE* cache, const char* str, int len)
{
  const char* end = str + len;
  my_b_printf(cache, "\'");
  while (str < end)
  {
    char c;
    switch ((c=*str++)) {
    case '\n': my_b_printf(cache, "\\n"); break;
    case '\r': my_b_printf(cache, "\\r"); break;
    case '\\': my_b_printf(cache, "\\\\"); break;
    case '\b': my_b_printf(cache, "\\b"); break;
    case '\t': my_b_printf(cache, "\\t"); break;
    case '\'': my_b_printf(cache, "\\'"); break;
    case 0   : my_b_printf(cache, "\\0"); break;
    default:
      my_b_printf(cache, "%c", c);
      break;
    }
  }
  my_b_printf(cache, "\'");
}
#endif /* MYSQL_CLIENT */

#if defined(HAVE_REPLICATION) && !defined(MYSQL_CLIENT)

static void clear_all_errors(THD *thd, Relay_log_info *rli)
{
  thd->is_slave_error = 0;
  thd->clear_error();
  rli->clear_error();
}

inline int idempotent_error_code(int err_code)
{
  int ret= 0;

  switch (err_code)
  {
    case 0:
      ret= 1;
    break;
    /*
      The following list of "idempotent" errors
      means that an error from the list might happen
      because of idempotent (more than once)
      applying of a binlog file.
      Notice, that binlog has a  ddl operation its
      second applying may cause

      case HA_ERR_TABLE_DEF_CHANGED:
      case HA_ERR_CANNOT_ADD_FOREIGN:

      which are not included into to the list.

      Note that HA_ERR_RECORD_DELETED is not in the list since
      do_exec_row() should not return that error code.
    */
    case HA_ERR_RECORD_CHANGED:
    case HA_ERR_KEY_NOT_FOUND:
    case HA_ERR_END_OF_FILE:
    case HA_ERR_FOUND_DUPP_KEY:
    case HA_ERR_FOUND_DUPP_UNIQUE:
    case HA_ERR_FOREIGN_DUPLICATE_KEY:
    case HA_ERR_NO_REFERENCED_ROW:
    case HA_ERR_ROW_IS_REFERENCED:
      ret= 1;
    break;
    default:
      ret= 0;
    break;
  }
  return (ret);
}

/**
  Ignore error code specified on command line.
*/

inline int ignored_error_code(int err_code)
{
#ifdef HAVE_NDB_BINLOG
  /*
    The following error codes are hard-coded and will always be ignored.
  */
  switch (err_code)
  {
  case ER_DB_CREATE_EXISTS:
  case ER_DB_DROP_EXISTS:
    return 1;
  default:
    /* Nothing to do */
    break;
  }
#endif
  return ((err_code == ER_SLAVE_IGNORED_TABLE) ||
          (use_slave_mask && bitmap_is_set(&slave_error_mask, err_code)));
}

/*
  This function converts an engine's error to a server error.
   
  If the thread does not have an error already reported, it tries to 
  define it by calling the engine's method print_error. However, if a 
  mapping is not found, it uses the ER_UNKNOWN_ERROR and prints out a 
  warning message.
*/ 
int convert_handler_error(int error, THD* thd, TABLE *table)
{
  uint actual_error= (thd->is_error() ? thd->stmt_da->sql_errno() :
                           0);

  if (actual_error == 0)
  {
    table->file->print_error(error, MYF(0));
    actual_error= (thd->is_error() ? thd->stmt_da->sql_errno() :
                        ER_UNKNOWN_ERROR);
    if (actual_error == ER_UNKNOWN_ERROR)
      if (global_system_variables.log_warnings)
        sql_print_warning("Unknown error detected %d in handler", error);
  }

  return (actual_error);
}

inline bool concurrency_error_code(int error)
{
  switch (error)
  {
  case ER_LOCK_WAIT_TIMEOUT:
  case ER_LOCK_DEADLOCK:
  case ER_XA_RBDEADLOCK:
    return TRUE;
  default: 
    return (FALSE);
  }
}

inline bool unexpected_error_code(int unexpected_error)
{
  switch (unexpected_error) 
  {
  case ER_NET_READ_ERROR:
  case ER_NET_ERROR_ON_WRITE:
  case ER_QUERY_INTERRUPTED:
  case ER_CONNECTION_KILLED:
  case ER_SERVER_SHUTDOWN:
  case ER_NEW_ABORTING_CONNECTION:
    return(TRUE);
  default:
    return(FALSE);
  }
}

/*
  pretty_print_str()
*/

static void
pretty_print_str(String *packet, const char *str, int len)
{
  const char *end= str + len;
  packet->append(STRING_WITH_LEN("'"));
  while (str < end)
  {
    char c;
    switch ((c=*str++)) {
    case '\n': packet->append(STRING_WITH_LEN("\\n")); break;
    case '\r': packet->append(STRING_WITH_LEN("\\r")); break;
    case '\\': packet->append(STRING_WITH_LEN("\\\\")); break;
    case '\b': packet->append(STRING_WITH_LEN("\\b")); break;
    case '\t': packet->append(STRING_WITH_LEN("\\t")); break;
    case '\'': packet->append(STRING_WITH_LEN("\\'")); break;
    case 0   : packet->append(STRING_WITH_LEN("\\0")); break;
    default:
      packet->append(&c, 1);
      break;
    }
  }
  packet->append(STRING_WITH_LEN("'"));
}
#endif /* !MYSQL_CLIENT */


#if defined(HAVE_REPLICATION) && !defined(MYSQL_CLIENT)

/**
  Create a prefix for the temporary files that is to be used for
  load data file name for this master

  @param name	           Store prefix of name here
  @param connection_name   Connection name
 
  @return pointer to end of name

  @description
  We assume that FN_REFLEN is big enough to hold
  MAX_CONNECTION_NAME * MAX_FILENAME_MBWIDTH characters + 2 numbers +
  a short extension.

  The resulting file name has the following parts, each separated with a '-'
  - PREFIX_SQL_LOAD (SQL_LOAD-)
  - If a connection name is given (multi-master setup):
    - Add an extra '-' to mark that this is a multi-master file
    - connection name in lower case, converted to safe file characters.
    (see create_logfile_name_with_suffix()).
  - server_id
  - A last '-' (after server_id).
*/

static char *load_data_tmp_prefix(char *name,
                                  LEX_STRING *connection_name)
{
  name= strmov(name, PREFIX_SQL_LOAD);
  if (connection_name->length)
  {
    uint buf_length;
    uint errors;
    /* Add marker that this is a multi-master-file */
    *name++='-';
    /* Convert connection_name to a safe filename */
    buf_length= strconvert(system_charset_info, connection_name->str,
                           &my_charset_filename, name, FN_REFLEN,
                           &errors);
    name+= buf_length;
    *name++= '-';
  }
  name= int10_to_str(global_system_variables.server_id, name, 10);
  *name++ = '-';
  *name= '\0';                                  // For testing prefixes
  return name;
}


/**
  Creates a temporary name for LOAD DATA INFILE

  @param buf		      Store new filename here
  @param file_id	      File_id (part of file name)
  @param event_server_id      Event_id (part of file name)
  @param ext		      Extension for file name

  @return
    Pointer to start of extension
*/

static char *slave_load_file_stem(char *buf, uint file_id,
                                  int event_server_id, const char *ext,
                                  LEX_STRING *connection_name)
{
  char *res;
  res= buf+ unpack_dirname(buf, slave_load_tmpdir);
  to_unix_path(buf);
  buf= load_data_tmp_prefix(res, connection_name);
  buf= int10_to_str(event_server_id, buf, 10);
  *buf++ = '-';
  res= int10_to_str(file_id, buf, 10);
  strmov(res, ext);                             // Add extension last
  return res;                                   // Pointer to extension
}
#endif


#if defined(HAVE_REPLICATION) && !defined(MYSQL_CLIENT)

/**
  Delete all temporary files used for SQL_LOAD.
*/

static void cleanup_load_tmpdir(LEX_STRING *connection_name)
{
  MY_DIR *dirp;
  FILEINFO *file;
  uint i;
  char dir[FN_REFLEN], fname[FN_REFLEN];
  char prefbuf[31 + MAX_CONNECTION_NAME* MAX_FILENAME_MBWIDTH + 1];
  DBUG_ENTER("cleanup_load_tmpdir");

  unpack_dirname(dir, slave_load_tmpdir);
  if (!(dirp=my_dir(dir, MYF(MY_WME))))
    return;

  /* 
     When we are deleting temporary files, we should only remove
     the files associated with the server id of our server.
     We don't use event_server_id here because since we've disabled
     direct binlogging of Create_file/Append_file/Exec_load events
     we cannot meet Start_log event in the middle of events from one 
     LOAD DATA.
  */

  load_data_tmp_prefix(prefbuf, connection_name);
  DBUG_PRINT("enter", ("dir: '%s'  prefix: '%s'", dir, prefbuf));

  for (i=0 ; i < (uint)dirp->number_of_files; i++)
  {
    file=dirp->dir_entry+i;
    if (is_prefix(file->name, prefbuf))
    {
      fn_format(fname,file->name,slave_load_tmpdir,"",MY_UNPACK_FILENAME);
      mysql_file_delete(key_file_misc, fname, MYF(0));
    }
  }

  my_dirend(dirp);
  DBUG_VOID_RETURN;
}
#endif


/*
  write_str()
*/

static bool write_str(IO_CACHE *file, const char *str, uint length)
{
  uchar tmp[1];
  tmp[0]= (uchar) length;
  return (my_b_safe_write(file, tmp, sizeof(tmp)) ||
	  my_b_safe_write(file, (uchar*) str, length));
}


/*
  read_str()
*/

static inline int read_str(const char **buf, const char *buf_end,
                           const char **str, uint8 *len)
{
  if (*buf + ((uint) (uchar) **buf) >= buf_end)
    return 1;
  *len= (uint8) **buf;
  *str= (*buf)+1;
  (*buf)+= (uint) *len+1;
  return 0;
}


/**
  Transforms a string into "" or its expression in 0x... form.
*/

char *str_to_hex(char *to, const char *from, uint len)
{
  if (len)
  {
    *to++= '0';
    *to++= 'x';
    to= octet2hex(to, from, len);
  }
  else
    to= strmov(to, "\"\"");
  return to;                               // pointer to end 0 of 'to'
}

#ifndef MYSQL_CLIENT

/**
  Append a version of the 'from' string suitable for use in a query to
  the 'to' string.  To generate a correct escaping, the character set
  information in 'csinfo' is used.
*/

int
append_query_string(THD *thd, CHARSET_INFO *csinfo,
                    String const *from, String *to)
{
  char *beg, *ptr;
  uint32 const orig_len= to->length();
  if (to->reserve(orig_len + from->length()*2+3))
    return 1;

  beg= (char*) to->ptr() + to->length();
  ptr= beg;
  if (csinfo->escape_with_backslash_is_dangerous)
    ptr= str_to_hex(ptr, from->ptr(), from->length());
  else
  {
    *ptr++= '\'';
    if (!(thd->variables.sql_mode & MODE_NO_BACKSLASH_ESCAPES))
    {
      ptr+= escape_string_for_mysql(csinfo, ptr, 0,
                                    from->ptr(), from->length());
    }
    else
    {
      const char *frm_str= from->ptr();

      for (; frm_str < (from->ptr() + from->length()); frm_str++)
      {
        /* Using '' way to represent "'" */
        if (*frm_str == '\'')
          *ptr++= *frm_str;

        *ptr++= *frm_str;
      }
    }

    *ptr++= '\'';
  }
  to->length(orig_len + ptr - beg);
  return 0;
}
#endif


/**
  Prints a "session_var=value" string. Used by mysqlbinlog to print some SET
  commands just before it prints a query.
*/

#ifdef MYSQL_CLIENT

static void print_set_option(IO_CACHE* file, uint32 bits_changed,
                             uint32 option, uint32 flags, const char* name,
                             bool* need_comma)
{
  if (bits_changed & option)
  {
    if (*need_comma)
      my_b_printf(file,", ");
    my_b_printf(file,"%s=%d", name, test(flags & option));
    *need_comma= 1;
  }
}
#endif
/**************************************************************************
	Log_event methods (= the parent class of all events)
**************************************************************************/

/**
  @return
  returns the human readable name of the event's type
*/

const char* Log_event::get_type_str(Log_event_type type)
{
  switch(type) {
  case START_EVENT_V3:  return "Start_v3";
  case STOP_EVENT:   return "Stop";
  case QUERY_EVENT:  return "Query";
  case ROTATE_EVENT: return "Rotate";
  case INTVAR_EVENT: return "Intvar";
  case LOAD_EVENT:   return "Load";
  case NEW_LOAD_EVENT:   return "New_load";
  case SLAVE_EVENT:  return "Slave";
  case CREATE_FILE_EVENT: return "Create_file";
  case APPEND_BLOCK_EVENT: return "Append_block";
  case DELETE_FILE_EVENT: return "Delete_file";
  case EXEC_LOAD_EVENT: return "Exec_load";
  case RAND_EVENT: return "RAND";
  case XID_EVENT: return "Xid";
  case USER_VAR_EVENT: return "User var";
  case FORMAT_DESCRIPTION_EVENT: return "Format_desc";
  case TABLE_MAP_EVENT: return "Table_map";
  case PRE_GA_WRITE_ROWS_EVENT: return "Write_rows_event_old";
  case PRE_GA_UPDATE_ROWS_EVENT: return "Update_rows_event_old";
  case PRE_GA_DELETE_ROWS_EVENT: return "Delete_rows_event_old";
  case WRITE_ROWS_EVENT: return "Write_rows";
  case UPDATE_ROWS_EVENT: return "Update_rows";
  case DELETE_ROWS_EVENT: return "Delete_rows";
  case BEGIN_LOAD_QUERY_EVENT: return "Begin_load_query";
  case EXECUTE_LOAD_QUERY_EVENT: return "Execute_load_query";
  case INCIDENT_EVENT: return "Incident";
  case ANNOTATE_ROWS_EVENT: return "Annotate_rows";
  case BINLOG_CHECKPOINT_EVENT: return "Binlog_checkpoint";
  case GTID_EVENT: return "Gtid";
  case GTID_LIST_EVENT: return "Gtid_list";
  default: return "Unknown";				/* impossible */
  }
}

const char* Log_event::get_type_str()
{
  return get_type_str(get_type_code());
}


/*
  Log_event::Log_event()
*/

#ifndef MYSQL_CLIENT
Log_event::Log_event(THD* thd_arg, uint16 flags_arg, bool using_trans)
  :log_pos(0), temp_buf(0), exec_time(0),
   crc(0), thd(thd_arg),
   checksum_alg(BINLOG_CHECKSUM_ALG_UNDEF)
{
  server_id=	thd->variables.server_id;
  when=         thd->start_time;
  when_sec_part=thd->start_time_sec_part;

  if (using_trans)
    cache_type= Log_event::EVENT_TRANSACTIONAL_CACHE;
  else
    cache_type= Log_event::EVENT_STMT_CACHE;
  flags= flags_arg |
    (thd->variables.option_bits & OPTION_SKIP_REPLICATION ?
     LOG_EVENT_SKIP_REPLICATION_F : 0);
}

/**
  This minimal constructor is for when you are not even sure that there
  is a valid THD. For example in the server when we are shutting down or
  flushing logs after receiving a SIGHUP (then we must write a Rotate to
  the binlog but we have no THD, so we need this minimal constructor).
*/

Log_event::Log_event()
  :temp_buf(0), exec_time(0), flags(0),
   cache_type(Log_event::EVENT_INVALID_CACHE), crc(0),
   thd(0), checksum_alg(BINLOG_CHECKSUM_ALG_UNDEF)
{
  server_id=	global_system_variables.server_id;
  /*
    We can't call my_time() here as this would cause a call before
    my_init() is called
  */
  when=         0;
  when_sec_part=0;
  log_pos=	0;
}
#endif /* !MYSQL_CLIENT */


/*
  Log_event::Log_event()
*/

Log_event::Log_event(const char* buf,
                     const Format_description_log_event* description_event)
  :temp_buf(0), cache_type(Log_event::EVENT_INVALID_CACHE),
    crc(0), checksum_alg(BINLOG_CHECKSUM_ALG_UNDEF)
{
#ifndef MYSQL_CLIENT
  thd = 0;
#endif
  when = uint4korr(buf);
  when_sec_part= 0;
  server_id = uint4korr(buf + SERVER_ID_OFFSET);
  data_written= uint4korr(buf + EVENT_LEN_OFFSET);
  if (description_event->binlog_version==1)
  {
    log_pos= 0;
    flags= 0;
    return;
  }
  /* 4.0 or newer */
  log_pos= uint4korr(buf + LOG_POS_OFFSET);
  /*
    If the log is 4.0 (so here it can only be a 4.0 relay log read by
    the SQL thread or a 4.0 master binlog read by the I/O thread),
    log_pos is the beginning of the event: we transform it into the end
    of the event, which is more useful.
    But how do you know that the log is 4.0: you know it if
    description_event is version 3 *and* you are not reading a
    Format_desc (remember that mysqlbinlog starts by assuming that 5.0
    logs are in 4.0 format, until it finds a Format_desc).
  */
  if (description_event->binlog_version==3 &&
      (uchar)buf[EVENT_TYPE_OFFSET]<FORMAT_DESCRIPTION_EVENT && log_pos)
  {
      /*
        If log_pos=0, don't change it. log_pos==0 is a marker to mean
        "don't change rli->group_master_log_pos" (see
        inc_group_relay_log_pos()). As it is unreal log_pos, adding the
        event len's is nonsense. For example, a fake Rotate event should
        not have its log_pos (which is 0) changed or it will modify
        Exec_master_log_pos in SHOW SLAVE STATUS, displaying a nonsense
        value of (a non-zero offset which does not exist in the master's
        binlog, so which will cause problems if the user uses this value
        in CHANGE MASTER).
      */
    log_pos+= data_written; /* purecov: inspected */
  }
  DBUG_PRINT("info", ("log_pos: %lu", (ulong) log_pos));

  flags= uint2korr(buf + FLAGS_OFFSET);
  if (((uchar)buf[EVENT_TYPE_OFFSET] == FORMAT_DESCRIPTION_EVENT) ||
      ((uchar)buf[EVENT_TYPE_OFFSET] == ROTATE_EVENT))
  {
    /*
      These events always have a header which stops here (i.e. their
      header is FROZEN).
    */
    /*
      Initialization to zero of all other Log_event members as they're
      not specified. Currently there are no such members; in the future
      there will be an event UID (but Format_description and Rotate
      don't need this UID, as they are not propagated through
      --log-slave-updates (remember the UID is used to not play a query
      twice when you have two masters which are slaves of a 3rd master).
      Then we are done.
    */
    return;
  }
  /* otherwise, go on with reading the header from buf (nothing now) */
}

#ifndef MYSQL_CLIENT
#ifdef HAVE_REPLICATION

int Log_event::do_update_pos(Relay_log_info *rli)
{
  /*
    rli is null when (as far as I (Guilhem) know) the caller is
    Load_log_event::do_apply_event *and* that one is called from
    Execute_load_log_event::do_apply_event.  In this case, we don't
    do anything here ; Execute_load_log_event::do_apply_event will
    call Log_event::do_apply_event again later with the proper rli.
    Strictly speaking, if we were sure that rli is null only in the
    case discussed above, 'if (rli)' is useless here.  But as we are
    not 100% sure, keep it for now.

    Matz: I don't think we will need this check with this refactoring.
  */
  if (rli)
  {
    /*
      bug#29309 simulation: resetting the flag to force
      wrong behaviour of artificial event to update
      rli->last_master_timestamp for only one time -
      the first FLUSH LOGS in the test.
    */
    DBUG_EXECUTE_IF("let_first_flush_log_change_timestamp",
                    if (debug_not_change_ts_if_art_event == 1
                        && is_artificial_event())
                      debug_not_change_ts_if_art_event= 0; );
    rli->stmt_done(log_pos,
                   (is_artificial_event() &&
                    IF_DBUG(debug_not_change_ts_if_art_event > 0, 1) ?
                    0 : when),
                   thd);
    DBUG_EXECUTE_IF("let_first_flush_log_change_timestamp",
                    if (debug_not_change_ts_if_art_event == 0)
                      debug_not_change_ts_if_art_event= 2; );
  }
  return 0;                                   // Cannot fail currently
}


Log_event::enum_skip_reason
Log_event::do_shall_skip(Relay_log_info *rli)
{
  DBUG_PRINT("info", ("ev->server_id: %lu, ::server_id: %lu,"
                      " rli->replicate_same_server_id: %d,"
                      " rli->slave_skip_counter: %lu",
                      (ulong) server_id, (ulong) global_system_variables.server_id,
                      rli->replicate_same_server_id,
                      rli->slave_skip_counter));
  if ((server_id == global_system_variables.server_id &&
       !rli->replicate_same_server_id) ||
      (rli->slave_skip_counter == 1 && rli->is_in_group()) ||
      (flags & LOG_EVENT_SKIP_REPLICATION_F &&
       opt_replicate_events_marked_for_skip != RPL_SKIP_REPLICATE))
    return EVENT_SKIP_IGNORE;
  if (rli->slave_skip_counter > 0)
    return EVENT_SKIP_COUNT;
  return EVENT_SKIP_NOT;
}


/*
  Log_event::pack_info()
*/

void Log_event::pack_info(THD *thd, Protocol *protocol)
{
  protocol->store("", &my_charset_bin);
}


/**
  Only called by SHOW BINLOG EVENTS
*/
int Log_event::net_send(THD *thd, Protocol *protocol, const char* log_name,
                        my_off_t pos)
{
  const char *p= strrchr(log_name, FN_LIBCHAR);
  const char *event_type;
  if (p)
    log_name = p + 1;

  protocol->prepare_for_resend();
  protocol->store(log_name, &my_charset_bin);
  protocol->store((ulonglong) pos);
  event_type = get_type_str();
  protocol->store(event_type, strlen(event_type), &my_charset_bin);
  protocol->store((uint32) server_id);
  protocol->store((ulonglong) log_pos);
  pack_info(thd, protocol);
  return protocol->write();
}
#endif /* HAVE_REPLICATION */


/**
  init_show_field_list() prepares the column names and types for the
  output of SHOW BINLOG EVENTS; it is used only by SHOW BINLOG
  EVENTS.
*/

void Log_event::init_show_field_list(List<Item>* field_list)
{
  field_list->push_back(new Item_empty_string("Log_name", 20));
  field_list->push_back(new Item_return_int("Pos", MY_INT32_NUM_DECIMAL_DIGITS,
					    MYSQL_TYPE_LONGLONG));
  field_list->push_back(new Item_empty_string("Event_type", 20));
  field_list->push_back(new Item_return_int("Server_id", 10,
					    MYSQL_TYPE_LONG));
  field_list->push_back(new Item_return_int("End_log_pos",
                                            MY_INT32_NUM_DECIMAL_DIGITS,
					    MYSQL_TYPE_LONGLONG));
  field_list->push_back(new Item_empty_string("Info", 20));
}

/**
   A decider of whether to trigger checksum computation or not.
   To be invoked in Log_event::write() stack.
   The decision is positive 

    S,M) if it's been marked for checksumming with @c checksum_alg
    
    M) otherwise, if @@global.binlog_checksum is not NONE and the event is 
       directly written to the binlog file.
       The to-be-cached event decides at @c write_cache() time.

   Otherwise the decision is negative.

   @note   A side effect of the method is altering Log_event::checksum_alg
           it the latter was undefined at calling.

   @return true (positive) or false (negative)
*/
my_bool Log_event::need_checksum()
{
  DBUG_ENTER("Log_event::need_checksum");
  my_bool ret;
  /* 
     few callers of Log_event::write 
     (incl FD::write, FD constructing code on the slave side, Rotate relay log
     and Stop event) 
     provides their checksum alg preference through Log_event::checksum_alg.
  */
  ret= ((checksum_alg != BINLOG_CHECKSUM_ALG_UNDEF) ?
        (checksum_alg != BINLOG_CHECKSUM_ALG_OFF) :
        ((binlog_checksum_options != BINLOG_CHECKSUM_ALG_OFF) &&
         (cache_type == Log_event::EVENT_NO_CACHE)) ?
        test(binlog_checksum_options) : FALSE);

  /*
    FD calls the methods before data_written has been calculated.
    The following invariant claims if the current is not the first
    call (and therefore data_written is not zero) then `ret' must be
    TRUE. It may not be null because FD is always checksummed.
  */
  
  DBUG_ASSERT(get_type_code() != FORMAT_DESCRIPTION_EVENT || ret ||
              data_written == 0);

  if (checksum_alg == BINLOG_CHECKSUM_ALG_UNDEF)
    checksum_alg= ret ? // calculated value stored
      (uint8) binlog_checksum_options : (uint8) BINLOG_CHECKSUM_ALG_OFF;

  DBUG_ASSERT(!ret || 
              ((checksum_alg == binlog_checksum_options ||
               /* 
                  Stop event closes the relay-log and its checksum alg
                  preference is set by the caller can be different
                  from the server's binlog_checksum_options.
               */
               get_type_code() == STOP_EVENT ||
               /* 
                  Rotate:s can be checksummed regardless of the server's
                  binlog_checksum_options. That applies to both
                  the local RL's Rotate and the master's Rotate
                  which IO thread instantiates via queue_binlog_ver_3_event.
               */
               get_type_code() == ROTATE_EVENT
               ||  /* FD is always checksummed */
               get_type_code() == FORMAT_DESCRIPTION_EVENT) && 
               checksum_alg != BINLOG_CHECKSUM_ALG_OFF));

  DBUG_ASSERT(checksum_alg != BINLOG_CHECKSUM_ALG_UNDEF);

  DBUG_ASSERT(((get_type_code() != ROTATE_EVENT &&
                get_type_code() != STOP_EVENT) ||
               get_type_code() != FORMAT_DESCRIPTION_EVENT) ||
              cache_type == Log_event::EVENT_NO_CACHE);

  DBUG_RETURN(ret);
}

bool Log_event::wrapper_my_b_safe_write(IO_CACHE* file, const uchar* buf, ulong size)
{
  if (need_checksum() && size != 0)
    crc= my_checksum(crc, buf, size);

  return my_b_safe_write(file, buf, size);
}

bool Log_event::write_footer(IO_CACHE* file) 
{
  /*
     footer contains the checksum-algorithm descriptor 
     followed by the checksum value
  */
  if (need_checksum())
  {
    uchar buf[BINLOG_CHECKSUM_LEN];
    int4store(buf, crc);
    return (my_b_safe_write(file, (uchar*) buf, sizeof(buf)));
  }
  return 0;
}

/*
  Log_event::write()
*/

bool Log_event::write_header(IO_CACHE* file, ulong event_data_length)
{
  uchar header[LOG_EVENT_HEADER_LEN];
  ulong now;
  bool ret;
  DBUG_ENTER("Log_event::write_header");
  DBUG_PRINT("enter", ("filepos: %lld  length: %lu type: %d",
                       (longlong) my_b_tell(file), event_data_length,
                       (int) get_type_code()));

  /* Store number of bytes that will be written by this event */
  data_written= event_data_length + sizeof(header);

  if (need_checksum())
  {
    crc= my_checksum(0L, NULL, 0);
    data_written += BINLOG_CHECKSUM_LEN;
  }

  /*
    log_pos != 0 if this is relay-log event. In this case we should not
    change the position
  */

  if (is_artificial_event())
  {
    /*
      Artificial events are automatically generated and do not exist
      in master's binary log, so log_pos should be set to 0.
    */
    log_pos= 0;
  }
  else  if (!log_pos)
  {
    /*
      Calculate position of end of event

      Note that with a SEQ_READ_APPEND cache, my_b_tell() does not
      work well.  So this will give slightly wrong positions for the
      Format_desc/Rotate/Stop events which the slave writes to its
      relay log. For example, the initial Format_desc will have
      end_log_pos=91 instead of 95. Because after writing the first 4
      bytes of the relay log, my_b_tell() still reports 0. Because
      my_b_append() does not update the counter which my_b_tell()
      later uses (one should probably use my_b_append_tell() to work
      around this).  To get right positions even when writing to the
      relay log, we use the (new) my_b_safe_tell().

      Note that this raises a question on the correctness of all these
      DBUG_ASSERT(my_b_tell()=rli->event_relay_log_pos).

      If in a transaction, the log_pos which we calculate below is not
      very good (because then my_b_safe_tell() returns start position
      of the BEGIN, so it's like the statement was at the BEGIN's
      place), but it's not a very serious problem (as the slave, when
      it is in a transaction, does not take those end_log_pos into
      account (as it calls inc_event_relay_log_pos()). To be fixed
      later, so that it looks less strange. But not bug.
    */

    log_pos= my_b_safe_tell(file)+data_written;
  }

  now= get_time();                               // Query start time

  /*
    Header will be of size LOG_EVENT_HEADER_LEN for all events, except for
    FORMAT_DESCRIPTION_EVENT and ROTATE_EVENT, where it will be
    LOG_EVENT_MINIMAL_HEADER_LEN (remember these 2 have a frozen header,
    because we read them before knowing the format).
  */

  int4store(header, now);              // timestamp
  header[EVENT_TYPE_OFFSET]= get_type_code();
  int4store(header+ SERVER_ID_OFFSET, server_id);
  int4store(header+ EVENT_LEN_OFFSET, data_written);
  int4store(header+ LOG_POS_OFFSET, log_pos);
  /*
    recording checksum of FD event computed with dropped
    possibly active LOG_EVENT_BINLOG_IN_USE_F flag.
    Similar step at verication: the active flag is dropped before
    checksum computing.
  */
  if (header[EVENT_TYPE_OFFSET] != FORMAT_DESCRIPTION_EVENT ||
      !need_checksum() || !(flags & LOG_EVENT_BINLOG_IN_USE_F))
  {
    int2store(header+ FLAGS_OFFSET, flags);
    ret= wrapper_my_b_safe_write(file, header, sizeof(header)) != 0;
  }
  else
  {
    ret= (wrapper_my_b_safe_write(file, header, FLAGS_OFFSET) != 0);
    if (!ret)
    {
      flags &= ~LOG_EVENT_BINLOG_IN_USE_F;
      int2store(header + FLAGS_OFFSET, flags);
      crc= my_checksum(crc, header + FLAGS_OFFSET, sizeof(flags));
      flags |= LOG_EVENT_BINLOG_IN_USE_F;    
      int2store(header + FLAGS_OFFSET, flags);
      ret= (my_b_safe_write(file, header + FLAGS_OFFSET, sizeof(flags)) != 0);
    }
    if (!ret)
      ret= (wrapper_my_b_safe_write(file, header + FLAGS_OFFSET + sizeof(flags),
                                    sizeof(header)
                                    - (FLAGS_OFFSET + sizeof(flags))) != 0);
  }
  DBUG_RETURN( ret);
}


/**
  This needn't be format-tolerant, because we only read
  LOG_EVENT_MINIMAL_HEADER_LEN (we just want to read the event's length).
*/

int Log_event::read_log_event(IO_CACHE* file, String* packet,
                              mysql_mutex_t* log_lock,
                              uint8 checksum_alg_arg)
{
  ulong data_len;
  int result=0;
  char buf[LOG_EVENT_MINIMAL_HEADER_LEN];
  uchar ev_offset= packet->length();
  DBUG_ENTER("Log_event::read_log_event");

  if (log_lock)
    mysql_mutex_lock(log_lock);
  if (my_b_read(file, (uchar*) buf, sizeof(buf)))
  {
    /*
      If the read hits eof, we must report it as eof so the caller
      will know it can go into cond_wait to be woken up on the next
      update to the log.
    */
    DBUG_PRINT("error",("file->error: %d", file->error));
    if (!file->error)
      result= LOG_READ_EOF;
    else
      result= (file->error > 0 ? LOG_READ_TRUNC : LOG_READ_IO);
    goto end;
  }
  data_len= uint4korr(buf + EVENT_LEN_OFFSET);
  if (data_len < LOG_EVENT_MINIMAL_HEADER_LEN ||
      data_len > current_thd->variables.max_allowed_packet)
  {
    DBUG_PRINT("error",("data_len: %ld", data_len));
    result= ((data_len < LOG_EVENT_MINIMAL_HEADER_LEN) ? LOG_READ_BOGUS :
	     LOG_READ_TOO_LARGE);
    goto end;
  }

  /* Append the log event header to packet */
  if (packet->append(buf, sizeof(buf)))
  {
    /* Failed to allocate packet */
    result= LOG_READ_MEM;
    goto end;
  }
  data_len-= LOG_EVENT_MINIMAL_HEADER_LEN;
  if (data_len)
  {
    /* Append rest of event, read directly from file into packet */
    if (packet->append(file, data_len))
    {
      /*
        Fatal error occured when appending rest of the event
        to packet, possible failures:
	1. EOF occured when reading from file, it's really an error
           as data_len is >=0 there's supposed to be more bytes available.
           file->error will have been set to number of bytes left to read
        2. Read was interrupted, file->error would normally be set to -1
        3. Failed to allocate memory for packet, my_errno
           will be ENOMEM(file->error shuold be 0, but since the
           memory allocation occurs before the call to read it might
           be uninitialized)
      */
      result= (my_errno == ENOMEM ? LOG_READ_MEM :
               (file->error >= 0 ? LOG_READ_TRUNC: LOG_READ_IO));
      /* Implicit goto end; */
    }
    else
    {
      /* Corrupt the event for Dump thread*/
      DBUG_EXECUTE_IF("corrupt_read_log_event2",
	uchar *debug_event_buf_c = (uchar*) packet->ptr() + ev_offset;
        if (debug_event_buf_c[EVENT_TYPE_OFFSET] != FORMAT_DESCRIPTION_EVENT)
        {
          int debug_cor_pos = rand() % (data_len + sizeof(buf) - BINLOG_CHECKSUM_LEN);
          debug_event_buf_c[debug_cor_pos] =~ debug_event_buf_c[debug_cor_pos];
          DBUG_PRINT("info", ("Corrupt the event at Log_event::read_log_event: byte on position %d", debug_cor_pos));
          DBUG_SET("-d,corrupt_read_log_event2");
	}
      );                                                                                           
      /*
        CRC verification of the Dump thread
      */
      if (opt_master_verify_checksum &&
          event_checksum_test((uchar*) packet->ptr() + ev_offset,
                              data_len + sizeof(buf),
                              checksum_alg_arg))
      {
        result= LOG_READ_CHECKSUM_FAILURE;
        goto end;
      }
    }
  }

end:
  if (log_lock)
    mysql_mutex_unlock(log_lock);
  DBUG_RETURN(result);
}
#endif /* !MYSQL_CLIENT */

#ifndef MYSQL_CLIENT
#define UNLOCK_MUTEX if (log_lock) mysql_mutex_unlock(log_lock);
#define LOCK_MUTEX if (log_lock) mysql_mutex_lock(log_lock);
#else
#define UNLOCK_MUTEX
#define LOCK_MUTEX
#endif

#ifndef MYSQL_CLIENT
/**
  @note
    Allocates memory;  The caller is responsible for clean-up.
*/
Log_event* Log_event::read_log_event(IO_CACHE* file,
                                     mysql_mutex_t* log_lock,
                                     const Format_description_log_event
                                     *description_event,
                                     my_bool crc_check)
#else
Log_event* Log_event::read_log_event(IO_CACHE* file,
                                     const Format_description_log_event
                                     *description_event,
                                     my_bool crc_check)
#endif
{
  DBUG_ENTER("Log_event::read_log_event");
  DBUG_ASSERT(description_event != 0);
  char head[LOG_EVENT_MINIMAL_HEADER_LEN];
  /*
    First we only want to read at most LOG_EVENT_MINIMAL_HEADER_LEN, just to
    check the event for sanity and to know its length; no need to really parse
    it. We say "at most" because this could be a 3.23 master, which has header
    of 13 bytes, whereas LOG_EVENT_MINIMAL_HEADER_LEN is 19 bytes (it's
    "minimal" over the set {MySQL >=4.0}).
  */
  uint header_size= min(description_event->common_header_len,
                        LOG_EVENT_MINIMAL_HEADER_LEN);

  LOCK_MUTEX;
  DBUG_PRINT("info", ("my_b_tell: %lu", (ulong) my_b_tell(file)));
  if (my_b_read(file, (uchar *) head, header_size))
  {
    DBUG_PRINT("info", ("Log_event::read_log_event(IO_CACHE*,Format_desc*) \
failed my_b_read"));
    UNLOCK_MUTEX;
    /*
      No error here; it could be that we are at the file's end. However
      if the next my_b_read() fails (below), it will be an error as we
      were able to read the first bytes.
    */
    DBUG_RETURN(0);
  }
  uint data_len = uint4korr(head + EVENT_LEN_OFFSET);
  char *buf= 0;
  const char *error= 0;
  Log_event *res=  0;
#ifndef max_allowed_packet
  THD *thd=current_thd;
  uint max_allowed_packet= thd ? slave_max_allowed_packet:~(uint)0;
#endif

  if (data_len > max_allowed_packet)
  {
    error = "Event too big";
    goto err;
  }

  if (data_len < header_size)
  {
    error = "Event too small";
    goto err;
  }

  // some events use the extra byte to null-terminate strings
  if (!(buf = (char*) my_malloc(data_len+1, MYF(MY_WME))))
  {
    error = "Out of memory";
    goto err;
  }
  buf[data_len] = 0;
  memcpy(buf, head, header_size);
  if (my_b_read(file, (uchar*) buf + header_size, data_len - header_size))
  {
    error = "read error";
    goto err;
  }
  if ((res= read_log_event(buf, data_len, &error, description_event, crc_check)))
    res->register_temp_buf(buf, TRUE);

err:
  UNLOCK_MUTEX;
  if (!res)
  {
    DBUG_ASSERT(error != 0);
    sql_print_error("Error in Log_event::read_log_event(): "
                    "'%s', data_len: %d, event_type: %d",
		    error,data_len,(uchar)(head[EVENT_TYPE_OFFSET]));
    my_free(buf);
    /*
      The SQL slave thread will check if file->error<0 to know
      if there was an I/O error. Even if there is no "low-level" I/O errors
      with 'file', any of the high-level above errors is worrying
      enough to stop the SQL thread now ; as we are skipping the current event,
      going on with reading and successfully executing other events can
      only corrupt the slave's databases. So stop.
    */
    file->error= -1;
  }
  DBUG_RETURN(res);
}


/**
  Binlog format tolerance is in (buf, event_len, description_event)
  constructors.
*/

Log_event* Log_event::read_log_event(const char* buf, uint event_len,
				     const char **error,
                                     const Format_description_log_event *description_event,
                                     my_bool crc_check)
{
  Log_event* ev;
  uint8 alg;
  DBUG_ENTER("Log_event::read_log_event(char*,...)");
  DBUG_ASSERT(description_event != 0);
  DBUG_PRINT("info", ("binlog_version: %d", description_event->binlog_version));
  DBUG_DUMP("data", (unsigned char*) buf, event_len);

  /* Check the integrity */
  if (event_len < EVENT_LEN_OFFSET ||
      (uchar)buf[EVENT_TYPE_OFFSET] >= ENUM_END_EVENT ||
      (uint) event_len != uint4korr(buf+EVENT_LEN_OFFSET))
  {
    *error="Sanity check failed";		// Needed to free buffer
    DBUG_RETURN(NULL); // general sanity check - will fail on a partial read
  }

  uint event_type= (uchar)buf[EVENT_TYPE_OFFSET];
  // all following START events in the current file are without checksum
  if (event_type == START_EVENT_V3)
    (const_cast< Format_description_log_event *>(description_event))->checksum_alg= BINLOG_CHECKSUM_ALG_OFF;
  /*
    CRC verification by SQL and Show-Binlog-Events master side.
    The caller has to provide @description_event->checksum_alg to
    be the last seen FD's (A) descriptor.
    If event is FD the descriptor is in it.
    Notice, FD of the binlog can be only in one instance and therefore
    Show-Binlog-Events executing master side thread needs just to know
    the only FD's (A) value -  whereas RL can contain more.
    In the RL case, the alg is kept in FD_e (@description_event) which is reset 
    to the newer read-out event after its execution with possibly new alg descriptor.
    Therefore in a typical sequence of RL:
    {FD_s^0, FD_m, E_m^1} E_m^1 
    will be verified with (A) of FD_m.

    See legends definition on MYSQL_BIN_LOG::relay_log_checksum_alg docs
    lines (log.h).

    Notice, a pre-checksum FD version forces alg := BINLOG_CHECKSUM_ALG_UNDEF.
  */
  alg= (event_type != FORMAT_DESCRIPTION_EVENT) ?
    description_event->checksum_alg : get_checksum_alg(buf, event_len);
  // Emulate the corruption during reading an event
  DBUG_EXECUTE_IF("corrupt_read_log_event_char",
    if (event_type != FORMAT_DESCRIPTION_EVENT)
    {
      char *debug_event_buf_c = (char *)buf;
      int debug_cor_pos = rand() % (event_len - BINLOG_CHECKSUM_LEN);
      debug_event_buf_c[debug_cor_pos] =~ debug_event_buf_c[debug_cor_pos];
      DBUG_PRINT("info", ("Corrupt the event at Log_event::read_log_event(char*,...): byte on position %d", debug_cor_pos));
      DBUG_SET("-d,corrupt_read_log_event_char");
    }
  );                                                 
  if (crc_check &&
      event_checksum_test((uchar *) buf, event_len, alg))
  {
#ifdef MYSQL_CLIENT
    *error= "Event crc check failed! Most likely there is event corruption.";
    if (force_opt)
    {
      ev= new Unknown_log_event(buf, description_event);
      DBUG_RETURN(ev);
    }
    else
      DBUG_RETURN(NULL);
#else
    *error= ER(ER_BINLOG_READ_EVENT_CHECKSUM_FAILURE);
    sql_print_error("%s", ER(ER_BINLOG_READ_EVENT_CHECKSUM_FAILURE));
    DBUG_RETURN(NULL);
#endif
  }

  if (event_type > description_event->number_of_event_types &&
      event_type != FORMAT_DESCRIPTION_EVENT)
  {
    /*
      It is unsafe to use the description_event if its post_header_len
      array does not include the event type.
    */
    DBUG_PRINT("error", ("event type %d found, but the current "
                         "Format_description_log_event supports only %d event "
                         "types", event_type,
                         description_event->number_of_event_types));
    ev= NULL;
  }
  else
  {
    /*
      In some previuos versions (see comment in
      Format_description_log_event::Format_description_log_event(char*,...)),
      event types were assigned different id numbers than in the
      present version. In order to replicate from such versions to the
      present version, we must map those event type id's to our event
      type id's.  The mapping is done with the event_type_permutation
      array, which was set up when the Format_description_log_event
      was read.
    */
    if (description_event->event_type_permutation)
    {
      int new_event_type= description_event->event_type_permutation[event_type];
      DBUG_PRINT("info", ("converting event type %d to %d (%s)",
                   event_type, new_event_type,
                   get_type_str((Log_event_type)new_event_type)));
      event_type= new_event_type;
    }

    if (alg != BINLOG_CHECKSUM_ALG_UNDEF &&
        (event_type == FORMAT_DESCRIPTION_EVENT ||
         alg != BINLOG_CHECKSUM_ALG_OFF))
      event_len= event_len - BINLOG_CHECKSUM_LEN;
    
    switch(event_type) {
    case QUERY_EVENT:
      ev  = new Query_log_event(buf, event_len, description_event, QUERY_EVENT);
      break;
    case LOAD_EVENT:
      ev = new Load_log_event(buf, event_len, description_event);
      break;
    case NEW_LOAD_EVENT:
      ev = new Load_log_event(buf, event_len, description_event);
      break;
    case ROTATE_EVENT:
      ev = new Rotate_log_event(buf, event_len, description_event);
      break;
    case BINLOG_CHECKPOINT_EVENT:
      ev = new Binlog_checkpoint_log_event(buf, event_len, description_event);
      break;
    case GTID_EVENT:
      ev = new Gtid_log_event(buf, event_len, description_event);
      break;
    case GTID_LIST_EVENT:
      ev = new Gtid_list_log_event(buf, event_len, description_event);
      break;
#ifdef HAVE_REPLICATION
    case SLAVE_EVENT: /* can never happen (unused event) */
      ev = new Slave_log_event(buf, event_len, description_event);
      break;
#endif /* HAVE_REPLICATION */
    case CREATE_FILE_EVENT:
      ev = new Create_file_log_event(buf, event_len, description_event);
      break;
    case APPEND_BLOCK_EVENT:
      ev = new Append_block_log_event(buf, event_len, description_event);
      break;
    case DELETE_FILE_EVENT:
      ev = new Delete_file_log_event(buf, event_len, description_event);
      break;
    case EXEC_LOAD_EVENT:
      ev = new Execute_load_log_event(buf, event_len, description_event);
      break;
    case START_EVENT_V3: /* this is sent only by MySQL <=4.x */
      ev = new Start_log_event_v3(buf, description_event);
      break;
    case STOP_EVENT:
      ev = new Stop_log_event(buf, description_event);
      break;
    case INTVAR_EVENT:
      ev = new Intvar_log_event(buf, description_event);
      break;
    case XID_EVENT:
      ev = new Xid_log_event(buf, description_event);
      break;
    case RAND_EVENT:
      ev = new Rand_log_event(buf, description_event);
      break;
    case USER_VAR_EVENT:
      ev = new User_var_log_event(buf, event_len, description_event);
      break;
    case FORMAT_DESCRIPTION_EVENT:
      ev = new Format_description_log_event(buf, event_len, description_event);
      break;
#if defined(HAVE_REPLICATION) 
    case PRE_GA_WRITE_ROWS_EVENT:
      ev = new Write_rows_log_event_old(buf, event_len, description_event);
      break;
    case PRE_GA_UPDATE_ROWS_EVENT:
      ev = new Update_rows_log_event_old(buf, event_len, description_event);
      break;
    case PRE_GA_DELETE_ROWS_EVENT:
      ev = new Delete_rows_log_event_old(buf, event_len, description_event);
      break;
    case WRITE_ROWS_EVENT:
      ev = new Write_rows_log_event(buf, event_len, description_event);
      break;
    case UPDATE_ROWS_EVENT:
      ev = new Update_rows_log_event(buf, event_len, description_event);
      break;
    case DELETE_ROWS_EVENT:
      ev = new Delete_rows_log_event(buf, event_len, description_event);
      break;
    case TABLE_MAP_EVENT:
      ev = new Table_map_log_event(buf, event_len, description_event);
      break;
#endif
    case BEGIN_LOAD_QUERY_EVENT:
      ev = new Begin_load_query_log_event(buf, event_len, description_event);
      break;
    case EXECUTE_LOAD_QUERY_EVENT:
      ev= new Execute_load_query_log_event(buf, event_len, description_event);
      break;
    case INCIDENT_EVENT:
      ev = new Incident_log_event(buf, event_len, description_event);
      break;
    case ANNOTATE_ROWS_EVENT:
      ev = new Annotate_rows_log_event(buf, event_len, description_event);
      break;
    default:
      DBUG_PRINT("error",("Unknown event code: %d",
                          (int) buf[EVENT_TYPE_OFFSET]));
      ev= NULL;
      break;
    }
  }

  if (ev)
  {
    ev->checksum_alg= alg;
    if (ev->checksum_alg != BINLOG_CHECKSUM_ALG_OFF &&
        ev->checksum_alg != BINLOG_CHECKSUM_ALG_UNDEF)
      ev->crc= uint4korr(buf + (event_len));
  }

  DBUG_PRINT("read_event", ("%s(type_code: %d; event_len: %d)",
                            ev ? ev->get_type_str() : "<unknown>",
                            buf[EVENT_TYPE_OFFSET],
                            event_len));
  /*
    is_valid() are small event-specific sanity tests which are
    important; for example there are some my_malloc() in constructors
    (e.g. Query_log_event::Query_log_event(char*...)); when these
    my_malloc() fail we can't return an error out of the constructor
    (because constructor is "void") ; so instead we leave the pointer we
    wanted to allocate (e.g. 'query') to 0 and we test it in is_valid().
    Same for Format_description_log_event, member 'post_header_len'.

    SLAVE_EVENT is never used, so it should not be read ever.
  */
  if (!ev || !ev->is_valid() || (event_type == SLAVE_EVENT))
  {
    DBUG_PRINT("error",("Found invalid event in binary log"));

    delete ev;
#ifdef MYSQL_CLIENT
    if (!force_opt) /* then mysqlbinlog dies */
    {
      *error= "Found invalid event in binary log";
      DBUG_RETURN(0);
    }
    ev= new Unknown_log_event(buf, description_event);
#else
    *error= "Found invalid event in binary log";
    DBUG_RETURN(0);
#endif
  }
  DBUG_RETURN(ev);  
}

#ifdef MYSQL_CLIENT

/*
  Log_event::print_header()
*/

void Log_event::print_header(IO_CACHE* file,
                             PRINT_EVENT_INFO* print_event_info,
                             bool is_more __attribute__((unused)))
{
  char llbuff[22];
  my_off_t hexdump_from= print_event_info->hexdump_from;
  DBUG_ENTER("Log_event::print_header");

  my_b_printf(file, "#");
  print_timestamp(file);
  my_b_printf(file, " server id %lu  end_log_pos %s ", (ulong) server_id,
              llstr(log_pos,llbuff));

  /* print the checksum */

  if (checksum_alg != BINLOG_CHECKSUM_ALG_OFF &&
      checksum_alg != BINLOG_CHECKSUM_ALG_UNDEF)
  {
    char checksum_buf[BINLOG_CHECKSUM_LEN * 2 + 4]; // to fit to "0x%lx "
    size_t const bytes_written=
      my_snprintf(checksum_buf, sizeof(checksum_buf), "0x%08lx ", (ulong) crc);
    my_b_printf(file, "%s ", get_type(&binlog_checksum_typelib, checksum_alg));
    my_b_printf(file, checksum_buf, bytes_written);
  }

  /* mysqlbinlog --hexdump */
  if (print_event_info->hexdump_from)
  {
    my_b_printf(file, "\n");
    uchar *ptr= (uchar*)temp_buf;
    my_off_t size=
      uint4korr(ptr + EVENT_LEN_OFFSET) - LOG_EVENT_MINIMAL_HEADER_LEN;
    my_off_t i;

    /* Header len * 4 >= header len * (2 chars + space + extra space) */
    char *h, hex_string[LOG_EVENT_MINIMAL_HEADER_LEN*4]= {0};
    char *c, char_string[16+1]= {0};

    /* Pretty-print event common header if header is exactly 19 bytes */
    if (print_event_info->common_header_len == LOG_EVENT_MINIMAL_HEADER_LEN)
    {
      char emit_buf[256];               // Enough for storing one line
      my_b_printf(file, "# Position  Timestamp   Type   Master ID        "
                  "Size      Master Pos    Flags \n");
      size_t const bytes_written=
        my_snprintf(emit_buf, sizeof(emit_buf),
                    "# %8.8lx %02x %02x %02x %02x   %02x   "
                    "%02x %02x %02x %02x   %02x %02x %02x %02x   "
                    "%02x %02x %02x %02x   %02x %02x\n",
                    (unsigned long) hexdump_from,
                    ptr[0], ptr[1], ptr[2], ptr[3], ptr[4], ptr[5], ptr[6],
                    ptr[7], ptr[8], ptr[9], ptr[10], ptr[11], ptr[12], ptr[13],
                    ptr[14], ptr[15], ptr[16], ptr[17], ptr[18]);
      DBUG_ASSERT(static_cast<size_t>(bytes_written) < sizeof(emit_buf));
      my_b_write(file, (uchar*) emit_buf, bytes_written);
      ptr += LOG_EVENT_MINIMAL_HEADER_LEN;
      hexdump_from += LOG_EVENT_MINIMAL_HEADER_LEN;
    }

    /* Rest of event (without common header) */
    for (i= 0, c= char_string, h=hex_string;
	 i < size;
	 i++, ptr++)
    {
      my_snprintf(h, 4, "%02x ", *ptr);
      h += 3;

      *c++= my_isalnum(&my_charset_bin, *ptr) ? *ptr : '.';

      if (i % 16 == 15)
      {
        /*
          my_b_printf() does not support full printf() formats, so we
          have to do it this way.

          TODO: Rewrite my_b_printf() to support full printf() syntax.
         */
        char emit_buf[256];
        size_t const bytes_written=
          my_snprintf(emit_buf, sizeof(emit_buf),
                      "# %8.8lx %-48.48s |%16s|\n",
                      (unsigned long) (hexdump_from + (i & 0xfffffff0)),
                      hex_string, char_string);
        DBUG_ASSERT(static_cast<size_t>(bytes_written) < sizeof(emit_buf));
	my_b_write(file, (uchar*) emit_buf, bytes_written);
	hex_string[0]= 0;
	char_string[0]= 0;
	c= char_string;
	h= hex_string;
      }
      else if (i % 8 == 7) *h++ = ' ';
    }
    *c= '\0';

    if (hex_string[0])
    {
      char emit_buf[256];
      size_t const bytes_written=
        my_snprintf(emit_buf, sizeof(emit_buf),
                    "# %8.8lx %-48.48s |%s|\n",
                    (unsigned long) (hexdump_from + (i & 0xfffffff0)),
                    hex_string, char_string);
      DBUG_ASSERT(static_cast<size_t>(bytes_written) < sizeof(emit_buf));
      my_b_write(file, (uchar*) emit_buf, bytes_written);
    }
    /*
      need a # to prefix the rest of printouts for example those of
      Rows_log_event::print_helper().
    */
    my_b_write(file, reinterpret_cast<const uchar*>("# "), 2);
  }
  DBUG_VOID_RETURN;
}


/**
  Prints a quoted string to io cache.
  Control characters are displayed as hex sequence, e.g. \x00
  Single-quote and backslash characters are escaped with a \
  
  @param[in] file              IO cache
  @param[in] prt               Pointer to string
  @param[in] length            String length
*/

static void
my_b_write_quoted(IO_CACHE *file, const uchar *ptr, uint length)
{
  const uchar *s;
  my_b_printf(file, "'");
  for (s= ptr; length > 0 ; s++, length--)
  {
    if (*s > 0x1F)
      my_b_write(file, s, 1);
    else if (*s == '\'')
      my_b_write(file, "\\'", 2);
    else if (*s == '\\')
      my_b_write(file, "\\\\", 2);
    else
    {
      uchar hex[10];
      size_t len= my_snprintf((char*) hex, sizeof(hex), "%s%02x", "\\x", *s);
      my_b_write(file, hex, len);
    }
  }
  my_b_printf(file, "'");
}


/**
  Prints a bit string to io cache in format  b'1010'.
  
  @param[in] file              IO cache
  @param[in] ptr               Pointer to string
  @param[in] nbits             Number of bits
*/
static void
my_b_write_bit(IO_CACHE *file, const uchar *ptr, uint nbits)
{
  uint bitnum, nbits8= ((nbits + 7) / 8) * 8, skip_bits= nbits8 - nbits;
  my_b_printf(file, "b'");
  for (bitnum= skip_bits ; bitnum < nbits8; bitnum++)
  {
    int is_set= (ptr[(bitnum) / 8] >> (7 - bitnum % 8))  & 0x01;
    my_b_write(file, (const uchar*) (is_set ? "1" : "0"), 1);
  }
  my_b_printf(file, "'");
}


/**
  Prints a packed string to io cache.
  The string consists of length packed to 1 or 2 bytes,
  followed by string data itself.
  
  @param[in] file              IO cache
  @param[in] ptr               Pointer to string
  @param[in] length            String size
  
  @retval   - number of bytes scanned.
*/
static size_t
my_b_write_quoted_with_length(IO_CACHE *file, const uchar *ptr, uint length)
{
  if (length < 256)
  {
    length= *ptr;
    my_b_write_quoted(file, ptr + 1, length);
    return length + 1;
  }
  else
  {
    length= uint2korr(ptr);
    my_b_write_quoted(file, ptr + 2, length);
    return length + 2;
  }
}


/**
  Prints a 32-bit number in both signed and unsigned representation
  
  @param[in] file              IO cache
  @param[in] sl                Signed number
  @param[in] ul                Unsigned number
*/
static void
my_b_write_sint32_and_uint32(IO_CACHE *file, int32 si, uint32 ui)
{
  my_b_printf(file, "%d", si);
  if (si < 0)
    my_b_printf(file, " (%u)", ui);
}


/**
  Print a packed value of the given SQL type into IO cache
  
  @param[in] file              IO cache
  @param[in] ptr               Pointer to string
  @param[in] type              Column type
  @param[in] meta              Column meta information
  @param[out] typestr          SQL type string buffer (for verbose output)
  @param[out] typestr_length   Size of typestr
  
  @retval   - number of bytes scanned from ptr.
*/

static size_t
log_event_print_value(IO_CACHE *file, const uchar *ptr,
                      uint type, uint meta,
                      char *typestr, size_t typestr_length)
{
  uint32 length= 0;

  if (type == MYSQL_TYPE_STRING)
  {
    if (meta >= 256)
    {
      uint byte0= meta >> 8;
      uint byte1= meta & 0xFF;
      
      if ((byte0 & 0x30) != 0x30)
      {
        /* a long CHAR() field: see #37426 */
        length= byte1 | (((byte0 & 0x30) ^ 0x30) << 4);
        type= byte0 | 0x30;
      }
      else
        length = meta & 0xFF;
    }
    else
      length= meta;
  }

  switch (type) {
  case MYSQL_TYPE_LONG:
    {
      int32 si= sint4korr(ptr);
      uint32 ui= uint4korr(ptr);
      my_b_write_sint32_and_uint32(file, si, ui);
      my_snprintf(typestr, typestr_length, "INT");
      return 4;
    }

  case MYSQL_TYPE_TINY:
    {
      my_b_write_sint32_and_uint32(file, (int) (signed char) *ptr,
                                  (uint) (unsigned char) *ptr);
      my_snprintf(typestr, typestr_length, "TINYINT");
      return 1;
    }

  case MYSQL_TYPE_SHORT:
    {
      int32 si= (int32) sint2korr(ptr);
      uint32 ui= (uint32) uint2korr(ptr);
      my_b_write_sint32_and_uint32(file, si, ui);
      my_snprintf(typestr, typestr_length, "SHORTINT");
      return 2;
    }
  
  case MYSQL_TYPE_INT24:
    {
      int32 si= sint3korr(ptr);
      uint32 ui= uint3korr(ptr);
      my_b_write_sint32_and_uint32(file, si, ui);
      my_snprintf(typestr, typestr_length, "MEDIUMINT");
      return 3;
    }

  case MYSQL_TYPE_LONGLONG:
    {
      char tmp[64];
      longlong si= sint8korr(ptr);
      longlong10_to_str(si, tmp, -10);
      my_b_printf(file, "%s", tmp);
      if (si < 0)
      {
        ulonglong ui= uint8korr(ptr);
        longlong10_to_str((longlong) ui, tmp, 10);
        my_b_printf(file, " (%s)", tmp);        
      }
      my_snprintf(typestr, typestr_length, "LONGINT");
      return 8;
    }

  case MYSQL_TYPE_NEWDECIMAL:
    {
      uint precision= meta >> 8;
      uint decimals= meta & 0xFF;
      uint bin_size= my_decimal_get_binary_size(precision, decimals);
      my_decimal dec;
      binary2my_decimal(E_DEC_FATAL_ERROR, (uchar*) ptr, &dec,
                        precision, decimals);
      int i, end;
      char buff[512], *pos;
      pos= buff;
      pos+= sprintf(buff, "%s", dec.sign() ? "-" : "");
      end= ROUND_UP(dec.frac) + ROUND_UP(dec.intg)-1;
      for (i=0; i < end; i++)
        pos+= sprintf(pos, "%09d.", dec.buf[i]);
      pos+= sprintf(pos, "%09d", dec.buf[i]);
      my_b_printf(file, "%s", buff);
      my_snprintf(typestr, typestr_length, "DECIMAL(%d,%d)",
                  precision, decimals);
      return bin_size;
    }

  case MYSQL_TYPE_FLOAT:
    {
      float fl;
      float4get(fl, ptr);
      char tmp[320];
      sprintf(tmp, "%-20g", (double) fl);
      my_b_printf(file, "%s", tmp); /* my_snprintf doesn't support %-20g */
      my_snprintf(typestr, typestr_length, "FLOAT");
      return 4;
    }

  case MYSQL_TYPE_DOUBLE:
    {
      double dbl;
      float8get(dbl, ptr);
      char tmp[320];
      sprintf(tmp, "%-.20g", dbl); /* my_snprintf doesn't support %-20g */
      my_b_printf(file, "%s", tmp);
      strcpy(typestr, "DOUBLE");
      return 8;
    }
  
  case MYSQL_TYPE_BIT:
    {
      /* Meta-data: bit_len, bytes_in_rec, 2 bytes */
      uint nbits= ((meta >> 8) * 8) + (meta & 0xFF);
      length= (nbits + 7) / 8;
      my_b_write_bit(file, ptr, nbits);
      my_snprintf(typestr, typestr_length, "BIT(%d)", nbits);
      return length;
    }

  case MYSQL_TYPE_TIMESTAMP:
    {
      uint32 i32= uint4korr(ptr);
      my_b_printf(file, "%d", i32);
      my_snprintf(typestr, typestr_length, "TIMESTAMP");
      return 4;
    }

  case MYSQL_TYPE_DATETIME:
    {
      ulong d, t;
      uint64 i64= uint8korr(ptr); /* YYYYMMDDhhmmss */
      d= (ulong) (i64 / 1000000);
      t= (ulong) (i64 % 1000000);

      my_b_printf(file, "%04d-%02d-%02d %02d:%02d:%02d",
                  (int) (d / 10000), (int) (d % 10000) / 100, (int) (d % 100),
                  (int) (t / 10000), (int) (t % 10000) / 100, (int) t % 100);
      my_snprintf(typestr, typestr_length, "DATETIME");
      return 8;
    }

  case MYSQL_TYPE_TIME:
    {
      uint32 i32= uint3korr(ptr);
      my_b_printf(file, "'%02d:%02d:%02d'",
                  i32 / 10000, (i32 % 10000) / 100, i32 % 100);
      my_snprintf(typestr,  typestr_length, "TIME");
      return 3;
    }
    
  case MYSQL_TYPE_NEWDATE:
    {
      uint32 tmp= uint3korr(ptr);
      int part;
      char buf[11];
      char *pos= &buf[10];  // start from '\0' to the beginning

      /* Copied from field.cc */
      *pos--=0;					// End NULL
      part=(int) (tmp & 31);
      *pos--= (char) ('0'+part%10);
      *pos--= (char) ('0'+part/10);
      *pos--= ':';
      part=(int) (tmp >> 5 & 15);
      *pos--= (char) ('0'+part%10);
      *pos--= (char) ('0'+part/10);
      *pos--= ':';
      part=(int) (tmp >> 9);
      *pos--= (char) ('0'+part%10); part/=10;
      *pos--= (char) ('0'+part%10); part/=10;
      *pos--= (char) ('0'+part%10); part/=10;
      *pos=   (char) ('0'+part);
      my_b_printf(file , "'%s'", buf);
      my_snprintf(typestr, typestr_length, "DATE");
      return 3;
    }
    
  case MYSQL_TYPE_DATE:
    {
      uint i32= uint3korr(ptr);
      my_b_printf(file , "'%04d:%02d:%02d'",
                  (i32 / (16L * 32L)), (i32 / 32L % 16L), (i32 % 32L));
      my_snprintf(typestr, typestr_length, "DATE");
      return 3;
    }
  
  case MYSQL_TYPE_YEAR:
    {
      uint32 i32= *ptr;
      my_b_printf(file, "%04d", i32+ 1900);
      my_snprintf(typestr, typestr_length, "YEAR");
      return 1;
    }
  
  case MYSQL_TYPE_ENUM:
    switch (meta & 0xFF) {
    case 1:
      my_b_printf(file, "%d", (int) *ptr);
      my_snprintf(typestr, typestr_length, "ENUM(1 byte)");
      return 1;
    case 2:
      {
        int32 i32= uint2korr(ptr);
        my_b_printf(file, "%d", i32);
        my_snprintf(typestr, typestr_length, "ENUM(2 bytes)");
        return 2;
      }
    default:
      my_b_printf(file, "!! Unknown ENUM packlen=%d", meta & 0xFF); 
      return 0;
    }
    break;
    
  case MYSQL_TYPE_SET:
    my_b_write_bit(file, ptr , (meta & 0xFF) * 8);
    my_snprintf(typestr, typestr_length, "SET(%d bytes)", meta & 0xFF);
    return meta & 0xFF;
  
  case MYSQL_TYPE_BLOB:
    switch (meta) {
    case 1:
      length= *ptr;
      my_b_write_quoted(file, ptr + 1, length);
      my_snprintf(typestr, typestr_length, "TINYBLOB/TINYTEXT");
      return length + 1;
    case 2:
      length= uint2korr(ptr);
      my_b_write_quoted(file, ptr + 2, length);
      my_snprintf(typestr, typestr_length, "BLOB/TEXT");
      return length + 2;
    case 3:
      length= uint3korr(ptr);
      my_b_write_quoted(file, ptr + 3, length);
      my_snprintf(typestr, typestr_length, "MEDIUMBLOB/MEDIUMTEXT");
      return length + 3;
    case 4:
      length= uint4korr(ptr);
      my_b_write_quoted(file, ptr + 4, length);
      my_snprintf(typestr, typestr_length, "LONGBLOB/LONGTEXT");
      return length + 4;
    default:
      my_b_printf(file, "!! Unknown BLOB packlen=%d", length);
      return 0;
    }

  case MYSQL_TYPE_VARCHAR:
  case MYSQL_TYPE_VAR_STRING:
    length= meta;
    my_snprintf(typestr, typestr_length, "VARSTRING(%d)", length);
    return my_b_write_quoted_with_length(file, ptr, length);

  case MYSQL_TYPE_STRING:
    my_snprintf(typestr, typestr_length, "STRING(%d)", length);
    return my_b_write_quoted_with_length(file, ptr, length);

  default:
    {
      char tmp[5];
      my_snprintf(tmp, sizeof(tmp), "%04x", meta);
      my_b_printf(file,
                  "!! Don't know how to handle column type=%d meta=%d (%s)",
                  type, meta, tmp);
    }
    break;
  }
  *typestr= 0;
  return 0;
}


/**
  Print a packed row into IO cache
  
  @param[in] file              IO cache
  @param[in] td                Table definition
  @param[in] print_event_into  Print parameters
  @param[in] cols_bitmap       Column bitmaps.
  @param[in] value             Pointer to packed row
  @param[in] prefix            Row's SQL clause ("SET", "WHERE", etc)
  
  @retval   - number of bytes scanned.
*/


size_t
Rows_log_event::print_verbose_one_row(IO_CACHE *file, table_def *td,
                                      PRINT_EVENT_INFO *print_event_info,
                                      MY_BITMAP *cols_bitmap,
                                      const uchar *value, const uchar *prefix)
{
  const uchar *value0= value;
  const uchar *null_bits= value;
  uint null_bit_index= 0;
  char typestr[64]= "";
  
  value+= (m_width + 7) / 8;
  
  my_b_printf(file, "%s", prefix);
  
  for (size_t i= 0; i < td->size(); i ++)
  {
    int is_null= (null_bits[null_bit_index / 8] 
                  >> (null_bit_index % 8))  & 0x01;

    if (bitmap_is_set(cols_bitmap, i) == 0)
      continue;
    
    if (is_null)
    {
      my_b_printf(file, "###   @%d=NULL", i + 1);
    }
    else
    {
      my_b_printf(file, "###   @%d=", i + 1);
      size_t size= log_event_print_value(file, value,
                                         td->type(i), td->field_metadata(i),
                                         typestr, sizeof(typestr));
      if (!size)
        return 0;

      value+= size;
    }

    if (print_event_info->verbose > 1)
    {
      my_b_printf(file, " /* ");

      if (typestr[0])
        my_b_printf(file, "%s ", typestr);
      else
        my_b_printf(file, "type=%d ", td->type(i));
      
      my_b_printf(file, "meta=%d nullable=%d is_null=%d ",
                  td->field_metadata(i),
                  td->maybe_null(i), is_null);
      my_b_printf(file, "*/");
    }
    
    my_b_printf(file, "\n");
    
    null_bit_index++;
  }
  return value - value0;
}


/**
  Print a row event into IO cache in human readable form (in SQL format)
  
  @param[in] file              IO cache
  @param[in] print_event_into  Print parameters
*/
void Rows_log_event::print_verbose(IO_CACHE *file,
                                   PRINT_EVENT_INFO *print_event_info)
{
  Table_map_log_event *map;
  table_def *td;
  const char *sql_command, *sql_clause1, *sql_clause2;
  Log_event_type type_code= get_type_code();
  
  switch (type_code) {
  case WRITE_ROWS_EVENT:
    sql_command= "INSERT INTO";
    sql_clause1= "### SET\n";
    sql_clause2= NULL;
    break;
  case DELETE_ROWS_EVENT:
    sql_command= "DELETE FROM";
    sql_clause1= "### WHERE\n";
    sql_clause2= NULL;
    break;
  case UPDATE_ROWS_EVENT:
    sql_command= "UPDATE";
    sql_clause1= "### WHERE\n";
    sql_clause2= "### SET\n";
    break;
  default:
    sql_command= sql_clause1= sql_clause2= NULL;
    DBUG_ASSERT(0); /* Not possible */
  }
  
  if (!(map= print_event_info->m_table_map.get_table(m_table_id)) ||
      !(td= map->create_table_def()))
  {
    my_b_printf(file, "### Row event for unknown table #%d", m_table_id);
    return;
  }

  for (const uchar *value= m_rows_buf; value < m_rows_end; )
  {
    size_t length;
    my_b_printf(file, "### %s %`s.%`s\n",
                      sql_command,
                      map->get_db_name(), map->get_table_name());
    /* Print the first image */
    if (!(length= print_verbose_one_row(file, td, print_event_info,
                                  &m_cols, value,
                                  (const uchar*) sql_clause1)))
      goto end;
    value+= length;

    /* Print the second image (for UPDATE only) */
    if (sql_clause2)
    {
      if (!(length= print_verbose_one_row(file, td, print_event_info,
                                      &m_cols_ai, value,
                                      (const uchar*) sql_clause2)))
        goto end;
      value+= length;
    }
  }

end:
  delete td;
}

void free_table_map_log_event(Table_map_log_event *event)
{
  delete event;
}

void Log_event::print_base64(IO_CACHE* file,
                             PRINT_EVENT_INFO* print_event_info,
                             bool more)
{
  const uchar *ptr= (const uchar *)temp_buf;
  uint32 size= uint4korr(ptr + EVENT_LEN_OFFSET);
  DBUG_ENTER("Log_event::print_base64");

  size_t const tmp_str_sz= base64_needed_encoded_length((int) size);
  char *const tmp_str= (char *) my_malloc(tmp_str_sz, MYF(MY_WME));
  if (!tmp_str) {
    fprintf(stderr, "\nError: Out of memory. "
            "Could not print correct binlog event.\n");
    DBUG_VOID_RETURN;
  }

  if (base64_encode(ptr, (size_t) size, tmp_str))
  {
    DBUG_ASSERT(0);
  }

  if (print_event_info->base64_output_mode != BASE64_OUTPUT_DECODE_ROWS)
  {
    if (my_b_tell(file) == 0)
      my_b_printf(file, "\nBINLOG '\n");

    my_b_printf(file, "%s\n", tmp_str);

    if (!more)
      my_b_printf(file, "'%s\n", print_event_info->delimiter);
  }
  
  if (print_event_info->verbose)
  {
    Rows_log_event *ev= NULL;
    if (checksum_alg != BINLOG_CHECKSUM_ALG_UNDEF &&
        checksum_alg != BINLOG_CHECKSUM_ALG_OFF)
      size-= BINLOG_CHECKSUM_LEN; // checksum is displayed through the header
    
    if (ptr[4] == TABLE_MAP_EVENT)
    {
      Table_map_log_event *map; 
      map= new Table_map_log_event((const char*) ptr, size, 
                                   glob_description_event);
      print_event_info->m_table_map.set_table(map->get_table_id(), map);
    }
    else if (ptr[4] == WRITE_ROWS_EVENT)
    {
      ev= new Write_rows_log_event((const char*) ptr, size,
                                   glob_description_event);
    }
    else if (ptr[4] == DELETE_ROWS_EVENT)
    {
      ev= new Delete_rows_log_event((const char*) ptr, size,
                                    glob_description_event);
    }
    else if (ptr[4] == UPDATE_ROWS_EVENT)
    {
      ev= new Update_rows_log_event((const char*) ptr, size,
                                    glob_description_event);
    }
    
    if (ev)
    {
      ev->print_verbose(file, print_event_info);
      delete ev;
    }
  }
    
  my_free(tmp_str);
  DBUG_VOID_RETURN;
}


/*
  Log_event::print_timestamp()
*/

void Log_event::print_timestamp(IO_CACHE* file, time_t* ts)
{
  struct tm *res;
  time_t my_when= when;
  DBUG_ENTER("Log_event::print_timestamp");
  if (!ts)
    ts = &my_when;
  res=localtime(ts);

  my_b_printf(file,"%02d%02d%02d %2d:%02d:%02d",
              res->tm_year % 100,
              res->tm_mon+1,
              res->tm_mday,
              res->tm_hour,
              res->tm_min,
              res->tm_sec);
  DBUG_VOID_RETURN;
}

#endif /* MYSQL_CLIENT */


#if !defined(MYSQL_CLIENT) && defined(HAVE_REPLICATION)
inline Log_event::enum_skip_reason
Log_event::continue_group(Relay_log_info *rli)
{
  if (rli->slave_skip_counter == 1)
    return Log_event::EVENT_SKIP_IGNORE;
  return Log_event::do_shall_skip(rli);
}
#endif

/**************************************************************************
	Query_log_event methods
**************************************************************************/

#if defined(HAVE_REPLICATION) && !defined(MYSQL_CLIENT)

/**
  This (which is used only for SHOW BINLOG EVENTS) could be updated to
  print SET @@session_var=. But this is not urgent, as SHOW BINLOG EVENTS is
  only an information, it does not produce suitable queries to replay (for
  example it does not print LOAD DATA INFILE).
  @todo
    show the catalog ??
*/

void Query_log_event::pack_info(THD *thd, Protocol *protocol)
{
  // TODO: show the catalog ??
  char buf_mem[1024];
  String buf(buf_mem, sizeof(buf_mem), system_charset_info);
  buf.real_alloc(9 + db_len + q_len);
  if (!(flags & LOG_EVENT_SUPPRESS_USE_F)
      && db && db_len)
  {
    buf.append(STRING_WITH_LEN("use "));
    append_identifier(thd, &buf, db, db_len);
    buf.append(STRING_WITH_LEN("; "));
  }
  if (query && q_len)
    buf.append(query, q_len);
  protocol->store(&buf);
}
#endif

#ifndef MYSQL_CLIENT

/**
  Utility function for the next method (Query_log_event::write()) .
*/
static void write_str_with_code_and_len(uchar **dst, const char *src,
                                        uint len, uint code)
{
  /*
    only 1 byte to store the length of catalog, so it should not
    surpass 255
  */
  DBUG_ASSERT(len <= 255);
  DBUG_ASSERT(src);
  *((*dst)++)= (uchar) code;
  *((*dst)++)= (uchar) len;
  bmove(*dst, src, len);
  (*dst)+= len;
}


/**
  Query_log_event::write().

  @note
    In this event we have to modify the header to have the correct
    EVENT_LEN_OFFSET as we don't yet know how many status variables we
    will print!
*/

bool Query_log_event::write(IO_CACHE* file)
{
  uchar buf[QUERY_HEADER_LEN + MAX_SIZE_LOG_EVENT_STATUS];
  uchar *start, *start_of_status;
  ulong event_length;

  if (!query)
    return 1;                                   // Something wrong with event

  /*
    We want to store the thread id:
    (- as an information for the user when he reads the binlog)
    - if the query uses temporary table: for the slave SQL thread to know to
    which master connection the temp table belongs.
    Now imagine we (write()) are called by the slave SQL thread (we are
    logging a query executed by this thread; the slave runs with
    --log-slave-updates). Then this query will be logged with
    thread_id=the_thread_id_of_the_SQL_thread. Imagine that 2 temp tables of
    the same name were created simultaneously on the master (in the master
    binlog you have
    CREATE TEMPORARY TABLE t; (thread 1)
    CREATE TEMPORARY TABLE t; (thread 2)
    ...)
    then in the slave's binlog there will be
    CREATE TEMPORARY TABLE t; (thread_id_of_the_slave_SQL_thread)
    CREATE TEMPORARY TABLE t; (thread_id_of_the_slave_SQL_thread)
    which is bad (same thread id!).

    To avoid this, we log the thread's thread id EXCEPT for the SQL
    slave thread for which we log the original (master's) thread id.
    Now this moves the bug: what happens if the thread id on the
    master was 10 and when the slave replicates the query, a
    connection number 10 is opened by a normal client on the slave,
    and updates a temp table of the same name? We get a problem
    again. To avoid this, in the handling of temp tables (sql_base.cc)
    we use thread_id AND server_id.  TODO when this is merged into
    4.1: in 4.1, slave_proxy_id has been renamed to pseudo_thread_id
    and is a session variable: that's to make mysqlbinlog work with
    temp tables. We probably need to introduce

    SET PSEUDO_SERVER_ID
    for mysqlbinlog in 4.1. mysqlbinlog would print:
    SET PSEUDO_SERVER_ID=
    SET PSEUDO_THREAD_ID=
    for each query using temp tables.
  */
  int4store(buf + Q_THREAD_ID_OFFSET, slave_proxy_id);
  int4store(buf + Q_EXEC_TIME_OFFSET, exec_time);
  buf[Q_DB_LEN_OFFSET] = (char) db_len;
  int2store(buf + Q_ERR_CODE_OFFSET, error_code);

  /*
    You MUST always write status vars in increasing order of code. This
    guarantees that a slightly older slave will be able to parse those he
    knows.
  */
  start_of_status= start= buf+QUERY_HEADER_LEN;
  if (flags2_inited)
  {
    *start++= Q_FLAGS2_CODE;
    int4store(start, flags2);
    start+= 4;
  }
  if (sql_mode_inited)
  {
    *start++= Q_SQL_MODE_CODE;
    int8store(start, (ulonglong)sql_mode);
    start+= 8;
  }
  if (catalog_len) // i.e. this var is inited (false for 4.0 events)
  {
    write_str_with_code_and_len(&start,
                                catalog, catalog_len, Q_CATALOG_NZ_CODE);
    /*
      In 5.0.x where x<4 masters we used to store the end zero here. This was
      a waste of one byte so we don't do it in x>=4 masters. We change code to
      Q_CATALOG_NZ_CODE, because re-using the old code would make x<4 slaves
      of this x>=4 master segfault (expecting a zero when there is
      none). Remaining compatibility problems are: the older slave will not
      find the catalog; but it is will not crash, and it's not an issue
      that it does not find the catalog as catalogs were not used in these
      older MySQL versions (we store it in binlog and read it from relay log
      but do nothing useful with it). What is an issue is that the older slave
      will stop processing the Q_* blocks (and jumps to the db/query) as soon
      as it sees unknown Q_CATALOG_NZ_CODE; so it will not be able to read
      Q_AUTO_INCREMENT*, Q_CHARSET and so replication will fail silently in
      various ways. Documented that you should not mix alpha/beta versions if
      they are not exactly the same version, with example of 5.0.3->5.0.2 and
      5.0.4->5.0.3. If replication is from older to new, the new will
      recognize Q_CATALOG_CODE and have no problem.
    */
  }
  if (auto_increment_increment != 1 || auto_increment_offset != 1)
  {
    *start++= Q_AUTO_INCREMENT;
    int2store(start, auto_increment_increment);
    int2store(start+2, auto_increment_offset);
    start+= 4;
  }
  if (charset_inited)
  {
    *start++= Q_CHARSET_CODE;
    memcpy(start, charset, 6);
    start+= 6;
  }
  if (time_zone_len)
  {
    /* In the TZ sys table, column Name is of length 64 so this should be ok */
    DBUG_ASSERT(time_zone_len <= MAX_TIME_ZONE_NAME_LENGTH);
    write_str_with_code_and_len(&start,
                                time_zone_str, time_zone_len, Q_TIME_ZONE_CODE);
  }
  if (lc_time_names_number)
  {
    DBUG_ASSERT(lc_time_names_number <= 0xFFFF);
    *start++= Q_LC_TIME_NAMES_CODE;
    int2store(start, lc_time_names_number);
    start+= 2;
  }
  if (charset_database_number)
  {
    DBUG_ASSERT(charset_database_number <= 0xFFFF);
    *start++= Q_CHARSET_DATABASE_CODE;
    int2store(start, charset_database_number);
    start+= 2;
  }
  if (table_map_for_update)
  {
    *start++= Q_TABLE_MAP_FOR_UPDATE_CODE;
    int8store(start, table_map_for_update);
    start+= 8;
  }
  if (master_data_written != 0)
  {
    /*
      Q_MASTER_DATA_WRITTEN_CODE only exists in relay logs where the master
      has binlog_version<4 and the slave has binlog_version=4. See comment
      for master_data_written in log_event.h for details.
    */
    *start++= Q_MASTER_DATA_WRITTEN_CODE;
    int4store(start, master_data_written);
    start+= 4;
  }

  if (thd && thd->need_binlog_invoker())
  {
    LEX_STRING user;
    LEX_STRING host;
    memset(&user, 0, sizeof(user));
    memset(&host, 0, sizeof(host));

    if (thd->slave_thread && thd->has_invoker())
    {
      /* user will be null, if master is older than this patch */
      user= thd->get_invoker_user();
      host= thd->get_invoker_host();
    }
    else if (thd->security_ctx->priv_user)
    {
      Security_context *ctx= thd->security_ctx;

      user.length= strlen(ctx->priv_user);
      user.str= ctx->priv_user;
      if (ctx->priv_host[0] != '\0')
      {
        host.str= ctx->priv_host;
        host.length= strlen(ctx->priv_host);
      }
    }

    if (user.length > 0)
    {
      *start++= Q_INVOKER;

      /*
        Store user length and user. The max length of use is 16, so 1 byte is
        enough to store the user's length.
       */
      *start++= (uchar)user.length;
      memcpy(start, user.str, user.length);
      start+= user.length;

      /*
        Store host length and host. The max length of host is 60, so 1 byte is
        enough to store the host's length.
       */
      *start++= (uchar)host.length;
      memcpy(start, host.str, host.length);
      start+= host.length;
    }
  }

  if (thd && thd->query_start_sec_part_used)
  {
    *start++= Q_HRNOW;
    get_time();
    int3store(start, when_sec_part);
    start+= 3;
  }
  /*
    NOTE: When adding new status vars, please don't forget to update
    the MAX_SIZE_LOG_EVENT_STATUS in log_event.h and update the function
    code_name() in this file.
   
    Here there could be code like
    if (command-line-option-which-says-"log_this_variable" && inited)
    {
    *start++= Q_THIS_VARIABLE_CODE;
    int4store(start, this_variable);
    start+= 4;
    }
  */
  
  /* Store length of status variables */
  status_vars_len= (uint) (start-start_of_status);
  DBUG_ASSERT(status_vars_len <= MAX_SIZE_LOG_EVENT_STATUS);
  int2store(buf + Q_STATUS_VARS_LEN_OFFSET, status_vars_len);

  /*
    Calculate length of whole event
    The "1" below is the \0 in the db's length
  */
  event_length= (uint) (start-buf) + get_post_header_size_for_derived() + db_len + 1 + q_len;

  return (write_header(file, event_length) ||
          wrapper_my_b_safe_write(file, (uchar*) buf, QUERY_HEADER_LEN) ||
          write_post_header_for_derived(file) ||
          wrapper_my_b_safe_write(file, (uchar*) start_of_status,
                          (uint) (start-start_of_status)) ||
          wrapper_my_b_safe_write(file, (db) ? (uchar*) db : (uchar*)"", db_len + 1) ||
          wrapper_my_b_safe_write(file, (uchar*) query, q_len) ||
	  write_footer(file)) ? 1 : 0;
}

/**
  The simplest constructor that could possibly work.  This is used for
  creating static objects that have a special meaning and are invisible
  to the log.  
*/
Query_log_event::Query_log_event()
  :Log_event(), data_buf(0)
{
  memset(&user, 0, sizeof(user));
  memset(&host, 0, sizeof(host));
}


/*
  SYNOPSIS
    Query_log_event::Query_log_event()
      thd_arg           - thread handle
      query_arg         - array of char representing the query
      query_length      - size of the  `query_arg' array
      using_trans       - there is a modified transactional table
      suppress_use      - suppress the generation of 'USE' statements
      errcode           - the error code of the query
      
  DESCRIPTION
  Creates an event for binlogging
  The value for `errcode' should be supplied by caller.
*/
Query_log_event::Query_log_event(THD* thd_arg, const char* query_arg,
				 ulong query_length, bool using_trans,
				 bool direct, bool suppress_use, int errcode)

  :Log_event(thd_arg,
             (thd_arg->thread_specific_used ? LOG_EVENT_THREAD_SPECIFIC_F :
              0) |
             (suppress_use ? LOG_EVENT_SUPPRESS_USE_F : 0),
	     using_trans),
   data_buf(0), query(query_arg), catalog(thd_arg->catalog),
   db(thd_arg->db), q_len((uint32) query_length),
   thread_id(thd_arg->thread_id),
   /* save the original thread id; we already know the server id */
   slave_proxy_id(thd_arg->variables.pseudo_thread_id),
   flags2_inited(1), sql_mode_inited(1), charset_inited(1),
   sql_mode(thd_arg->variables.sql_mode),
   auto_increment_increment(thd_arg->variables.auto_increment_increment),
   auto_increment_offset(thd_arg->variables.auto_increment_offset),
   lc_time_names_number(thd_arg->variables.lc_time_names->number),
   charset_database_number(0),
   table_map_for_update((ulonglong)thd_arg->table_map_for_update),
   master_data_written(0)
{
  time_t end_time;

  memset(&user, 0, sizeof(user));
  memset(&host, 0, sizeof(host));

  error_code= errcode;

  end_time= my_time(0);
  exec_time = (ulong) (end_time  - thd_arg->start_time);
  /**
    @todo this means that if we have no catalog, then it is replicated
    as an existing catalog of length zero. is that safe? /sven
  */
  catalog_len = (catalog) ? (uint32) strlen(catalog) : 0;
  /* status_vars_len is set just before writing the event */
  db_len = (db) ? (uint32) strlen(db) : 0;
  if (thd_arg->variables.collation_database != thd_arg->db_charset)
    charset_database_number= thd_arg->variables.collation_database->number;
  
  /*
    We only replicate over the bits of flags2 that we need: the rest
    are masked out by "& OPTIONS_WRITTEN_TO_BINLOG".

    We also force AUTOCOMMIT=1.  Rationale (cf. BUG#29288): After
    fixing BUG#26395, we always write BEGIN and COMMIT around all
    transactions (even single statements in autocommit mode).  This is
    so that replication from non-transactional to transactional table
    and error recovery from XA to non-XA table should work as
    expected.  The BEGIN/COMMIT are added in log.cc. However, there is
    one exception: MyISAM bypasses log.cc and writes directly to the
    binlog.  So if autocommit is off, master has MyISAM, and slave has
    a transactional engine, then the slave will just see one long
    never-ending transaction.  The only way to bypass explicit
    BEGIN/COMMIT in the binlog is by using a non-transactional table.
    So setting AUTOCOMMIT=1 will make this work as expected.

    Note: explicitly replicate AUTOCOMMIT=1 from master. We do not
    assume AUTOCOMMIT=1 on slave; the slave still reads the state of
    the autocommit flag as written by the master to the binlog. This
    behavior may change after WL#4162 has been implemented.
  */
  flags2= (uint32) (thd_arg->variables.option_bits &
                    (OPTIONS_WRITTEN_TO_BIN_LOG & ~OPTION_NOT_AUTOCOMMIT));
  DBUG_ASSERT(thd_arg->variables.character_set_client->number < 256*256);
  DBUG_ASSERT(thd_arg->variables.collation_connection->number < 256*256);
  DBUG_ASSERT(thd_arg->variables.collation_server->number < 256*256);
  DBUG_ASSERT(thd_arg->variables.character_set_client->mbminlen == 1);
  int2store(charset, thd_arg->variables.character_set_client->number);
  int2store(charset+2, thd_arg->variables.collation_connection->number);
  int2store(charset+4, thd_arg->variables.collation_server->number);
  if (thd_arg->time_zone_used)
  {
    /*
      Note that our event becomes dependent on the Time_zone object
      representing the time zone. Fortunately such objects are never deleted
      or changed during mysqld's lifetime.
    */
    time_zone_len= thd_arg->variables.time_zone->get_name()->length();
    time_zone_str= thd_arg->variables.time_zone->get_name()->ptr();
  }
  else
    time_zone_len= 0;

  LEX *lex= thd->lex;
  /*
    Defines that the statement will be written directly to the binary log
    without being wrapped by a BEGIN...COMMIT. Otherwise, the statement
    will be written to either the trx-cache or stmt-cache.

    Note that a cache will not be used if the parameter direct is TRUE.
  */
  bool use_cache= FALSE;
  /*
    TRUE defines that the trx-cache must be used and by consequence the
    use_cache is TRUE.

    Note that a cache will not be used if the parameter direct is TRUE.
  */
  bool trx_cache= FALSE;
  cache_type= Log_event::EVENT_INVALID_CACHE;

  switch (lex->sql_command)
  {
    case SQLCOM_DROP_TABLE:
      use_cache= (lex->drop_temporary && thd->in_multi_stmt_transaction_mode());
    break;

    case SQLCOM_CREATE_TABLE:
      trx_cache= (lex->select_lex.item_list.elements &&
                  thd->is_current_stmt_binlog_format_row());
      use_cache= ((lex->create_info.options & HA_LEX_CREATE_TMP_TABLE) &&
                   thd->in_multi_stmt_transaction_mode()) || trx_cache;
      break;
    case SQLCOM_SET_OPTION:
      use_cache= trx_cache= (lex->autocommit ? FALSE : TRUE);
      break;
    case SQLCOM_RELEASE_SAVEPOINT:
    case SQLCOM_ROLLBACK_TO_SAVEPOINT:
    case SQLCOM_SAVEPOINT:
      use_cache= trx_cache= TRUE;
      break;
    default:
      use_cache= sqlcom_can_generate_row_events(thd);
      break;
  }

  if (!use_cache || direct)
  {
    cache_type= Log_event::EVENT_NO_CACHE;
  }
  else if (using_trans || trx_cache || stmt_has_updated_trans_table(thd) ||
           thd->lex->is_mixed_stmt_unsafe(thd->in_multi_stmt_transaction_mode(),
                                          thd->variables.binlog_direct_non_trans_update,
                                          trans_has_updated_trans_table(thd),
                                          thd->tx_isolation))
    cache_type= Log_event::EVENT_TRANSACTIONAL_CACHE;
  else
    cache_type= Log_event::EVENT_STMT_CACHE;
  DBUG_ASSERT(cache_type != Log_event::EVENT_INVALID_CACHE);
  DBUG_PRINT("info",("Query_log_event has flags2: %lu  sql_mode: %llu",
                     (ulong) flags2, sql_mode));
}
#endif /* MYSQL_CLIENT */


/* 2 utility functions for the next method */

/**
   Read a string with length from memory.

   This function reads the string-with-length stored at
   <code>src</code> and extract the length into <code>*len</code> and
   a pointer to the start of the string into <code>*dst</code>. The
   string can then be copied using <code>memcpy()</code> with the
   number of bytes given in <code>*len</code>.

   @param src Pointer to variable holding a pointer to the memory to
              read the string from.
   @param dst Pointer to variable holding a pointer where the actual
              string starts. Starting from this position, the string
              can be copied using @c memcpy().
   @param len Pointer to variable where the length will be stored.
   @param end One-past-the-end of the memory where the string is
              stored.

   @return    Zero if the entire string can be copied successfully,
              @c UINT_MAX if the length could not be read from memory
              (that is, if <code>*src >= end</code>), otherwise the
              number of bytes that are missing to read the full
              string, which happends <code>*dst + *len >= end</code>.
*/
static int
get_str_len_and_pointer(const Log_event::Byte **src,
                        const char **dst,
                        uint *len,
                        const Log_event::Byte *end)
{
  if (*src >= end)
    return -1;       // Will be UINT_MAX in two-complement arithmetics
  uint length= **src;
  if (length > 0)
  {
    if (*src + length >= end)
      return *src + length - end + 1;       // Number of bytes missing
    *dst= (char *)*src + 1;                    // Will be copied later
  }
  *len= length;
  *src+= length + 1;
  return 0;
}

static void copy_str_and_move(const char **src, 
                              Log_event::Byte **dst, 
                              uint len)
{
  memcpy(*dst, *src, len);
  *src= (const char *)*dst;
  (*dst)+= len;
  *(*dst)++= 0;
}


#ifndef DBUG_OFF
static char const *
code_name(int code)
{
  static char buf[255];
  switch (code) {
  case Q_FLAGS2_CODE: return "Q_FLAGS2_CODE";
  case Q_SQL_MODE_CODE: return "Q_SQL_MODE_CODE";
  case Q_CATALOG_CODE: return "Q_CATALOG_CODE";
  case Q_AUTO_INCREMENT: return "Q_AUTO_INCREMENT";
  case Q_CHARSET_CODE: return "Q_CHARSET_CODE";
  case Q_TIME_ZONE_CODE: return "Q_TIME_ZONE_CODE";
  case Q_CATALOG_NZ_CODE: return "Q_CATALOG_NZ_CODE";
  case Q_LC_TIME_NAMES_CODE: return "Q_LC_TIME_NAMES_CODE";
  case Q_CHARSET_DATABASE_CODE: return "Q_CHARSET_DATABASE_CODE";
  case Q_TABLE_MAP_FOR_UPDATE_CODE: return "Q_TABLE_MAP_FOR_UPDATE_CODE";
  case Q_MASTER_DATA_WRITTEN_CODE: return "Q_MASTER_DATA_WRITTEN_CODE";
  case Q_HRNOW: return "Q_HRNOW";
  }
  sprintf(buf, "CODE#%d", code);
  return buf;
}
#endif

/**
   Macro to check that there is enough space to read from memory.

   @param PTR Pointer to memory
   @param END End of memory
   @param CNT Number of bytes that should be read.
 */
#define CHECK_SPACE(PTR,END,CNT)                      \
  do {                                                \
    DBUG_PRINT("info", ("Read %s", code_name(pos[-1]))); \
    DBUG_ASSERT((PTR) + (CNT) <= (END));              \
    if ((PTR) + (CNT) > (END)) {                      \
      DBUG_PRINT("info", ("query= 0"));               \
      query= 0;                                       \
      DBUG_VOID_RETURN;                               \
    }                                                 \
  } while (0)


/**
  This is used by the SQL slave thread to prepare the event before execution.
*/
Query_log_event::Query_log_event(const char* buf, uint event_len,
                                 const Format_description_log_event
                                 *description_event,
                                 Log_event_type event_type)
  :Log_event(buf, description_event), data_buf(0), query(NullS),
   db(NullS), catalog_len(0), status_vars_len(0),
   flags2_inited(0), sql_mode_inited(0), charset_inited(0),
   auto_increment_increment(1), auto_increment_offset(1),
   time_zone_len(0), lc_time_names_number(0), charset_database_number(0),
   table_map_for_update(0), master_data_written(0)
{
  ulong data_len;
  uint32 tmp;
  uint8 common_header_len, post_header_len;
  Log_event::Byte *start;
  const Log_event::Byte *end;
  bool catalog_nz= 1;
  DBUG_ENTER("Query_log_event::Query_log_event(char*,...)");

  memset(&user, 0, sizeof(user));
  memset(&host, 0, sizeof(host));
  common_header_len= description_event->common_header_len;
  post_header_len= description_event->post_header_len[event_type-1];
  DBUG_PRINT("info",("event_len: %u  common_header_len: %d  post_header_len: %d",
                     event_len, common_header_len, post_header_len));
  
  /*
    We test if the event's length is sensible, and if so we compute data_len.
    We cannot rely on QUERY_HEADER_LEN here as it would not be format-tolerant.
    We use QUERY_HEADER_MINIMAL_LEN which is the same for 3.23, 4.0 & 5.0.
  */
  if (event_len < (uint)(common_header_len + post_header_len))
    DBUG_VOID_RETURN;				
  data_len = event_len - (common_header_len + post_header_len);
  buf+= common_header_len;
  
  slave_proxy_id= thread_id = uint4korr(buf + Q_THREAD_ID_OFFSET);
  exec_time = uint4korr(buf + Q_EXEC_TIME_OFFSET);
  db_len = (uint)buf[Q_DB_LEN_OFFSET]; // TODO: add a check of all *_len vars
  error_code = uint2korr(buf + Q_ERR_CODE_OFFSET);

  /*
    5.0 format starts here.
    Depending on the format, we may or not have affected/warnings etc
    The remnent post-header to be parsed has length:
  */
  tmp= post_header_len - QUERY_HEADER_MINIMAL_LEN; 
  if (tmp)
  {
    status_vars_len= uint2korr(buf + Q_STATUS_VARS_LEN_OFFSET);
    /*
      Check if status variable length is corrupt and will lead to very
      wrong data. We could be even more strict and require data_len to
      be even bigger, but this will suffice to catch most corruption
      errors that can lead to a crash.
    */
    if (status_vars_len > min(data_len, MAX_SIZE_LOG_EVENT_STATUS))
    {
      DBUG_PRINT("info", ("status_vars_len (%u) > data_len (%lu); query= 0",
                          status_vars_len, data_len));
      query= 0;
      DBUG_VOID_RETURN;
    }
    data_len-= status_vars_len;
    DBUG_PRINT("info", ("Query_log_event has status_vars_len: %u",
                        (uint) status_vars_len));
    tmp-= 2;
  } 
  else
  {
    /*
      server version < 5.0 / binlog_version < 4 master's event is 
      relay-logged with storing the original size of the event in
      Q_MASTER_DATA_WRITTEN_CODE status variable.
      The size is to be restored at reading Q_MASTER_DATA_WRITTEN_CODE-marked
      event from the relay log.
    */
    DBUG_ASSERT(description_event->binlog_version < 4);
    master_data_written= data_written;
  }
  /*
    We have parsed everything we know in the post header for QUERY_EVENT,
    the rest of post header is either comes from older version MySQL or
    dedicated to derived events (e.g. Execute_load_query...)
  */

  /* variable-part: the status vars; only in MySQL 5.0  */
  
  start= (Log_event::Byte*) (buf+post_header_len);
  end= (const Log_event::Byte*) (start+status_vars_len);
  for (const Log_event::Byte* pos= start; pos < end;)
  {
    switch (*pos++) {
    case Q_FLAGS2_CODE:
      CHECK_SPACE(pos, end, 4);
      flags2_inited= 1;
      flags2= uint4korr(pos);
      DBUG_PRINT("info",("In Query_log_event, read flags2: %lu", (ulong) flags2));
      pos+= 4;
      break;
    case Q_SQL_MODE_CODE:
    {
#ifndef DBUG_OFF
      char buff[22];
#endif
      CHECK_SPACE(pos, end, 8);
      sql_mode_inited= 1;
      sql_mode= (ulong) uint8korr(pos); // QQ: Fix when sql_mode is ulonglong
      DBUG_PRINT("info",("In Query_log_event, read sql_mode: %s",
			 llstr(sql_mode, buff)));
      pos+= 8;
      break;
    }
    case Q_CATALOG_NZ_CODE:
      DBUG_PRINT("info", ("case Q_CATALOG_NZ_CODE; pos: 0x%lx; end: 0x%lx",
                          (ulong) pos, (ulong) end));
      if (get_str_len_and_pointer(&pos, &catalog, &catalog_len, end))
      {
        DBUG_PRINT("info", ("query= 0"));
        query= 0;
        DBUG_VOID_RETURN;
      }
      break;
    case Q_AUTO_INCREMENT:
      CHECK_SPACE(pos, end, 4);
      auto_increment_increment= uint2korr(pos);
      auto_increment_offset=    uint2korr(pos+2);
      pos+= 4;
      break;
    case Q_CHARSET_CODE:
    {
      CHECK_SPACE(pos, end, 6);
      charset_inited= 1;
      memcpy(charset, pos, 6);
      pos+= 6;
      break;
    }
    case Q_TIME_ZONE_CODE:
    {
      if (get_str_len_and_pointer(&pos, &time_zone_str, &time_zone_len, end))
      {
        DBUG_PRINT("info", ("Q_TIME_ZONE_CODE: query= 0"));
        query= 0;
        DBUG_VOID_RETURN;
      }
      break;
    }
    case Q_CATALOG_CODE: /* for 5.0.x where 0<=x<=3 masters */
      CHECK_SPACE(pos, end, 1);
      if ((catalog_len= *pos))
        catalog= (char*) pos+1;                           // Will be copied later
      CHECK_SPACE(pos, end, catalog_len + 2);
      pos+= catalog_len+2; // leap over end 0
      catalog_nz= 0; // catalog has end 0 in event
      break;
    case Q_LC_TIME_NAMES_CODE:
      CHECK_SPACE(pos, end, 2);
      lc_time_names_number= uint2korr(pos);
      pos+= 2;
      break;
    case Q_CHARSET_DATABASE_CODE:
      CHECK_SPACE(pos, end, 2);
      charset_database_number= uint2korr(pos);
      pos+= 2;
      break;
    case Q_TABLE_MAP_FOR_UPDATE_CODE:
      CHECK_SPACE(pos, end, 8);
      table_map_for_update= uint8korr(pos);
      pos+= 8;
      break;
    case Q_MASTER_DATA_WRITTEN_CODE:
      CHECK_SPACE(pos, end, 4);
      data_written= master_data_written= uint4korr(pos);
      pos+= 4;
      break;
    case Q_INVOKER:
    {
      CHECK_SPACE(pos, end, 1);
      user.length= *pos++;
      CHECK_SPACE(pos, end, user.length);
      user.str= (char *)pos;
      pos+= user.length;

      CHECK_SPACE(pos, end, 1);
      host.length= *pos++;
      CHECK_SPACE(pos, end, host.length);
      host.str= (char *)pos;
      pos+= host.length;
      break;
    }
    case Q_HRNOW:
    {
      CHECK_SPACE(pos, end, 3);
      when_sec_part= uint3korr(pos);
      pos+= 3;
      break;
    }
    default:
      /* That's why you must write status vars in growing order of code */
      DBUG_PRINT("info",("Query_log_event has unknown status vars (first has\
 code: %u), skipping the rest of them", (uint) *(pos-1)));
      pos= (const uchar*) end;                         // Break loop
    }
  }

  /**
    Layout for the data buffer is as follows
    +--------+-----------+------+------+---------+----+-------+
    | catlog | time_zone | user | host | db name | \0 | Query |
    +--------+-----------+------+------+---------+----+-------+

    To support the query cache we append the following buffer to the above
    +-------+----------------------------------------+-------+
    |db len | uninitiatlized space of size of db len | FLAGS |
    +-------+----------------------------------------+-------+

    The area of buffer starting from Query field all the way to the end belongs
    to the Query buffer and its structure is described in alloc_query() in
    sql_parse.cc
    */

#if !defined(MYSQL_CLIENT) && defined(HAVE_QUERY_CACHE)
  if (!(start= data_buf = (Log_event::Byte*) my_malloc(catalog_len + 1
                                                    +  time_zone_len + 1
                                                    +  user.length + 1
                                                    +  host.length + 1
                                                    +  data_len + 1
                                                    +  sizeof(size_t)//for db_len
                                                    +  db_len + 1
                                                    +  QUERY_CACHE_DB_LENGTH_SIZE
                                                    +  QUERY_CACHE_FLAGS_SIZE,
                                                       MYF(MY_WME))))
#else
  if (!(start= data_buf = (Log_event::Byte*) my_malloc(catalog_len + 1
                                                    +  time_zone_len + 1
                                                    +  user.length + 1
                                                    +  host.length + 1
                                                    +  data_len + 1,
                                                       MYF(MY_WME))))
#endif
      DBUG_VOID_RETURN;
  if (catalog_len)                                  // If catalog is given
  {
    /**
      @todo we should clean up and do only copy_str_and_move; it
      works for both cases.  Then we can remove the catalog_nz
      flag. /sven
    */
    if (likely(catalog_nz)) // true except if event comes from 5.0.0|1|2|3.
      copy_str_and_move(&catalog, &start, catalog_len);
    else
    {
      memcpy(start, catalog, catalog_len+1); // copy end 0
      catalog= (const char *)start;
      start+= catalog_len+1;
    }
  }
  if (time_zone_len)
    copy_str_and_move(&time_zone_str, &start, time_zone_len);

  if (user.length > 0)
    copy_str_and_move((const char **)&(user.str), &start, user.length);
  if (host.length > 0)
    copy_str_and_move((const char **)&(host.str), &start, host.length);

  /**
    if time_zone_len or catalog_len are 0, then time_zone and catalog
    are uninitialized at this point.  shouldn't they point to the
    zero-length null-terminated strings we allocated space for in the
    my_alloc call above? /sven
  */

  /* A 2nd variable part; this is common to all versions */ 
  memcpy((char*) start, end, data_len);          // Copy db and query
  start[data_len]= '\0';              // End query with \0 (For safetly)
  db= (char *)start;
  query= (char *)(start + db_len + 1);
  q_len= data_len - db_len -1;
  /**
    Append the db length at the end of the buffer. This will be used by
    Query_cache::send_result_to_client() in case the query cache is On.
   */
#if !defined(MYSQL_CLIENT) && defined(HAVE_QUERY_CACHE)
  size_t db_length= (size_t)db_len;
  memcpy(start + data_len + 1, &db_length, sizeof(size_t));
#endif
  DBUG_VOID_RETURN;
}


/*
  Replace a binlog event read into a packet with a dummy event. Either a
  Query_log_event that has just a comment, or if that will not fit in the
  space used for the event to be replaced, then a NULL user_var event.

  This is used when sending binlog data to a slave which does not understand
  this particular event and which is too old to support informational events
  or holes in the event stream.

  This allows to write such events into the binlog on the master and still be
  able to replicate against old slaves without them breaking.

  Clears the flag LOG_EVENT_THREAD_SPECIFIC_F and set LOG_EVENT_SUPPRESS_USE_F.
  Overwrites the type with QUERY_EVENT (or USER_VAR_EVENT), and replaces the
  body with a minimal query / NULL user var.

  Returns zero on success, -1 if error due to too little space in original
  event. A minimum of 25 bytes (19 bytes fixed header + 6 bytes in the body)
  is needed in any event to be replaced with a dummy event.
*/
int
Query_log_event::dummy_event(String *packet, ulong ev_offset,
                             uint8 checksum_alg)
{
  uchar *p= (uchar *)packet->ptr() + ev_offset;
  size_t data_len= packet->length() - ev_offset;
  uint16 flags;
  static const size_t min_user_var_event_len=
    LOG_EVENT_HEADER_LEN + UV_NAME_LEN_SIZE + 1 + UV_VAL_IS_NULL; // 25
  static const size_t min_query_event_len=
    LOG_EVENT_HEADER_LEN + QUERY_HEADER_LEN + 1 + 1; // 34

  if (checksum_alg == BINLOG_CHECKSUM_ALG_CRC32)
    data_len-= BINLOG_CHECKSUM_LEN;
  else
    DBUG_ASSERT(checksum_alg == BINLOG_CHECKSUM_ALG_UNDEF ||
                checksum_alg == BINLOG_CHECKSUM_ALG_OFF);

  if (data_len < min_user_var_event_len)
    /* Cannot replace with dummy, event too short. */
    return -1;

  flags= uint2korr(p + FLAGS_OFFSET);
  flags&= ~LOG_EVENT_THREAD_SPECIFIC_F;
  flags|= LOG_EVENT_SUPPRESS_USE_F;
  int2store(p + FLAGS_OFFSET, flags);

  if (data_len < min_query_event_len)
  {
    /*
      Have to use dummy user_var event for such a short packet.

      This works, but the event will be considered part of an event group with
      the following event. So for example @@global.sql_slave_skip_counter=1
      will skip not only the dummy event, but also the immediately following
      event.

      We write a NULL user var with the name @`!dummyvar` (or as much
      as that as will fit within the size of the original event - so
      possibly just @`!`).
    */
    static const char var_name[]= "!dummyvar";
    uint name_len= data_len - (min_user_var_event_len - 1);

    p[EVENT_TYPE_OFFSET]= USER_VAR_EVENT;
    int4store(p + LOG_EVENT_HEADER_LEN, name_len);
    memcpy(p + LOG_EVENT_HEADER_LEN + UV_NAME_LEN_SIZE, var_name, name_len);
    p[LOG_EVENT_HEADER_LEN + UV_NAME_LEN_SIZE + name_len]= 1; // indicates NULL
  }
  else
  {
    /*
      Use a dummy query event, just a comment.
    */
    static const char message[]=
      "# Dummy event replacing event type %u that slave cannot handle.";
    char buf[sizeof(message)+1];  /* +1, as %u can expand to 3 digits. */
    uchar old_type= p[EVENT_TYPE_OFFSET];
    uchar *q= p + LOG_EVENT_HEADER_LEN;
    size_t comment_len, len;

    p[EVENT_TYPE_OFFSET]= QUERY_EVENT;
    int4store(q + Q_THREAD_ID_OFFSET, 0);
    int4store(q + Q_EXEC_TIME_OFFSET, 0);
    q[Q_DB_LEN_OFFSET]= 0;
    int2store(q + Q_ERR_CODE_OFFSET, 0);
    int2store(q + Q_STATUS_VARS_LEN_OFFSET, 0);
    q[Q_DATA_OFFSET]= 0;                    /* Zero terminator for empty db */
    q+= Q_DATA_OFFSET + 1;
    len= my_snprintf(buf, sizeof(buf), message, old_type);
    comment_len= data_len - (min_query_event_len - 1);
    if (comment_len <= len)
      memcpy(q, buf, comment_len);
    else
    {
      memcpy(q, buf, len);
      memset(q+len, ' ', comment_len - len);
    }
  }

  if (checksum_alg == BINLOG_CHECKSUM_ALG_CRC32)
  {
    ha_checksum crc= my_checksum(0L, p, data_len);
    int4store(p + data_len, crc);
  }
  return 0;
}

/*
  Replace an event (GTID event) with a BEGIN query event, to be compatible
  with an old slave.
*/
int
Query_log_event::begin_event(String *packet, ulong ev_offset,
                             uint8 checksum_alg)
{
  uchar *p= (uchar *)packet->ptr() + ev_offset;
  uchar *q= p + LOG_EVENT_HEADER_LEN;
  size_t data_len= packet->length() - ev_offset;
  uint16 flags;

  if (checksum_alg == BINLOG_CHECKSUM_ALG_CRC32)
    data_len-= BINLOG_CHECKSUM_LEN;
  else
    DBUG_ASSERT(checksum_alg == BINLOG_CHECKSUM_ALG_UNDEF ||
                checksum_alg == BINLOG_CHECKSUM_ALG_OFF);

  /* Currently we only need to replace GTID event. */
  DBUG_ASSERT(data_len == LOG_EVENT_HEADER_LEN + GTID_HEADER_LEN);
  if (data_len != LOG_EVENT_HEADER_LEN + GTID_HEADER_LEN)
    return 1;

  flags= uint2korr(p + FLAGS_OFFSET);
  flags&= ~LOG_EVENT_THREAD_SPECIFIC_F;
  flags|= LOG_EVENT_SUPPRESS_USE_F;
  int2store(p + FLAGS_OFFSET, flags);

  p[EVENT_TYPE_OFFSET]= QUERY_EVENT;
  int4store(q + Q_THREAD_ID_OFFSET, 0);
  int4store(q + Q_EXEC_TIME_OFFSET, 0);
  q[Q_DB_LEN_OFFSET]= 0;
  int2store(q + Q_ERR_CODE_OFFSET, 0);
  int2store(q + Q_STATUS_VARS_LEN_OFFSET, 0);
  q[Q_DATA_OFFSET]= 0;                    /* Zero terminator for empty db */
  q+= Q_DATA_OFFSET + 1;
  memcpy(q, "BEGIN", 5);

  if (checksum_alg == BINLOG_CHECKSUM_ALG_CRC32)
  {
    ha_checksum crc= my_checksum(0L, p, data_len);
    int4store(p + data_len, crc);
  }
  return 0;
}


#ifdef MYSQL_CLIENT
/**
  Query_log_event::print().

  @todo
    print the catalog ??
*/
void Query_log_event::print_query_header(IO_CACHE* file,
					 PRINT_EVENT_INFO* print_event_info)
{
  // TODO: print the catalog ??
  char buff[64], *end;				// Enough for SET TIMESTAMP
  bool different_db= 1;
  uint32 tmp;

  if (!print_event_info->short_form)
  {
    print_header(file, print_event_info, FALSE);
    my_b_printf(file, "\t%s\tthread_id=%lu\texec_time=%lu\terror_code=%d\n",
                get_type_str(), (ulong) thread_id, (ulong) exec_time,
                error_code);
  }

  if ((flags & LOG_EVENT_SUPPRESS_USE_F))
  {
    if (!is_trans_keyword())
      print_event_info->db[0]= '\0';
  }
  else if (db)
  {
    different_db= memcmp(print_event_info->db, db, db_len + 1);
    if (different_db)
      memcpy(print_event_info->db, db, db_len + 1);
    if (db[0] && different_db) 
      my_b_printf(file, "use %`s%s\n", db, print_event_info->delimiter);
  }

  end=int10_to_str((long) when, strmov(buff,"SET TIMESTAMP="),10);
  if (when_sec_part)
  {
    *end++= '.';
    end=int10_to_str(when_sec_part, end, 10);
  }
  end= strmov(end, print_event_info->delimiter);
  *end++='\n';
  my_b_write(file, (uchar*) buff, (uint) (end-buff));
  if ((!print_event_info->thread_id_printed ||
       ((flags & LOG_EVENT_THREAD_SPECIFIC_F) &&
        thread_id != print_event_info->thread_id)))
  {
    // If --short-form, print deterministic value instead of pseudo_thread_id.
    my_b_printf(file,"SET @@session.pseudo_thread_id=%lu%s\n",
                short_form ? 999999999 : (ulong)thread_id,
                print_event_info->delimiter);
    print_event_info->thread_id= thread_id;
    print_event_info->thread_id_printed= 1;
  }

  /*
    If flags2_inited==0, this is an event from 3.23 or 4.0; nothing to
    print (remember we don't produce mixed relay logs so there cannot be
    5.0 events before that one so there is nothing to reset).
  */
  if (likely(flags2_inited)) /* likely as this will mainly read 5.0 logs */
  {
    /* tmp is a bitmask of bits which have changed. */
    if (likely(print_event_info->flags2_inited)) 
      /* All bits which have changed */
      tmp= (print_event_info->flags2) ^ flags2;
    else /* that's the first Query event we read */
    {
      print_event_info->flags2_inited= 1;
      tmp= ~((uint32)0); /* all bits have changed */
    }

    if (unlikely(tmp)) /* some bits have changed */
    {
      bool need_comma= 0;
      my_b_printf(file, "SET ");
      print_set_option(file, tmp, OPTION_NO_FOREIGN_KEY_CHECKS, ~flags2,
                       "@@session.foreign_key_checks", &need_comma);
      print_set_option(file, tmp, OPTION_AUTO_IS_NULL, flags2,
                       "@@session.sql_auto_is_null", &need_comma);
      print_set_option(file, tmp, OPTION_RELAXED_UNIQUE_CHECKS, ~flags2,
                       "@@session.unique_checks", &need_comma);
      print_set_option(file, tmp, OPTION_NOT_AUTOCOMMIT, ~flags2,
                       "@@session.autocommit", &need_comma);
      my_b_printf(file,"%s\n", print_event_info->delimiter);
      print_event_info->flags2= flags2;
    }
  }

  /*
    Now the session variables;
    it's more efficient to pass SQL_MODE as a number instead of a
    comma-separated list.
    FOREIGN_KEY_CHECKS, SQL_AUTO_IS_NULL, UNIQUE_CHECKS are session-only
    variables (they have no global version; they're not listed in
    sql_class.h), The tests below work for pure binlogs or pure relay
    logs. Won't work for mixed relay logs but we don't create mixed
    relay logs (that is, there is no relay log with a format change
    except within the 3 first events, which mysqlbinlog handles
    gracefully). So this code should always be good.
  */

  if (likely(sql_mode_inited) &&
      (unlikely(print_event_info->sql_mode != sql_mode ||
                !print_event_info->sql_mode_inited)))
  {
    my_b_printf(file,"SET @@session.sql_mode=%lu%s\n",
                (ulong)sql_mode, print_event_info->delimiter);
    print_event_info->sql_mode= sql_mode;
    print_event_info->sql_mode_inited= 1;
  }
  if (print_event_info->auto_increment_increment != auto_increment_increment ||
      print_event_info->auto_increment_offset != auto_increment_offset)
  {
    my_b_printf(file,"SET @@session.auto_increment_increment=%lu, @@session.auto_increment_offset=%lu%s\n",
                auto_increment_increment,auto_increment_offset,
                print_event_info->delimiter);
    print_event_info->auto_increment_increment= auto_increment_increment;
    print_event_info->auto_increment_offset=    auto_increment_offset;
  }

  /* TODO: print the catalog when we feature SET CATALOG */

  if (likely(charset_inited) &&
      (unlikely(!print_event_info->charset_inited ||
                memcmp(print_event_info->charset, charset, 6))))
  {
    CHARSET_INFO *cs_info= get_charset(uint2korr(charset), MYF(MY_WME));
    if (cs_info)
    {
      /* for mysql client */
      my_b_printf(file, "/*!\\C %s */%s\n",
                  cs_info->csname, print_event_info->delimiter);
    }
    my_b_printf(file,"SET "
                "@@session.character_set_client=%d,"
                "@@session.collation_connection=%d,"
                "@@session.collation_server=%d"
                "%s\n",
                uint2korr(charset),
                uint2korr(charset+2),
                uint2korr(charset+4),
                print_event_info->delimiter);
    memcpy(print_event_info->charset, charset, 6);
    print_event_info->charset_inited= 1;
  }
  if (time_zone_len)
  {
    if (memcmp(print_event_info->time_zone_str,
               time_zone_str, time_zone_len+1))
    {
      my_b_printf(file,"SET @@session.time_zone='%s'%s\n",
                  time_zone_str, print_event_info->delimiter);
      memcpy(print_event_info->time_zone_str, time_zone_str, time_zone_len+1);
    }
  }
  if (lc_time_names_number != print_event_info->lc_time_names_number)
  {
    my_b_printf(file, "SET @@session.lc_time_names=%d%s\n",
                lc_time_names_number, print_event_info->delimiter);
    print_event_info->lc_time_names_number= lc_time_names_number;
  }
  if (charset_database_number != print_event_info->charset_database_number)
  {
    if (charset_database_number)
      my_b_printf(file, "SET @@session.collation_database=%d%s\n",
                  charset_database_number, print_event_info->delimiter);
    else
      my_b_printf(file, "SET @@session.collation_database=DEFAULT%s\n",
                  print_event_info->delimiter);
    print_event_info->charset_database_number= charset_database_number;
  }
}


void Query_log_event::print(FILE* file, PRINT_EVENT_INFO* print_event_info)
{
  Write_on_release_cache cache(&print_event_info->head_cache, file);

  /**
    reduce the size of io cache so that the write function is called
    for every call to my_b_write().
   */
  DBUG_EXECUTE_IF ("simulate_file_write_error",
                   {(&cache)->write_pos= (&cache)->write_end- 500;});
  print_query_header(&cache, print_event_info);
  my_b_write(&cache, (uchar*) query, q_len);
  my_b_printf(&cache, "\n%s\n", print_event_info->delimiter);
}
#endif /* MYSQL_CLIENT */


/*
  Query_log_event::do_apply_event()
*/

#if defined(HAVE_REPLICATION) && !defined(MYSQL_CLIENT)

int Query_log_event::do_apply_event(Relay_log_info const *rli)
{
  return do_apply_event(rli, query, q_len);
}

/**
   Compare if two errors should be regarded as equal.
   This is to handle the case when you can get slightly different errors
   on master and slave for the same thing.
   @param
   expected_error	Error we got on master
   actual_error		Error we got on slave

   @return
   1 Errors are equal
   0 Errors are different
*/

bool test_if_equal_repl_errors(int expected_error, int actual_error)
{
  if (expected_error == actual_error)
    return 1;
  switch (expected_error) {
  case ER_DUP_ENTRY:
  case ER_AUTOINC_READ_FAILED:
    return (actual_error == ER_AUTOINC_READ_FAILED ||
            actual_error == HA_ERR_AUTOINC_ERANGE);
  default:
    break;
  }
  return 0;
}


/**
  @todo
  Compare the values of "affected rows" around here. Something
  like:
  @code
     if ((uint32) affected_in_event != (uint32) affected_on_slave)
     {
     sql_print_error("Slave: did not get the expected number of affected \
     rows running query from master - expected %d, got %d (this numbers \
     should have matched modulo 4294967296).", 0, ...);
     thd->query_error = 1;
     }
  @endcode
  We may also want an option to tell the slave to ignore "affected"
  mismatch. This mismatch could be implemented with a new ER_ code, and
  to ignore it you would use --slave-skip-errors...
*/
int Query_log_event::do_apply_event(Relay_log_info const *rli,
                                      const char *query_arg, uint32 q_len_arg)
{
  LEX_STRING new_db;
  int expected_error,actual_error= 0;
  HA_CREATE_INFO db_options;
  uint64 sub_id= 0;
  rpl_gtid gtid;
  Rpl_filter *rpl_filter= rli->mi->rpl_filter;
  DBUG_ENTER("Query_log_event::do_apply_event");

  /*
    Colleagues: please never free(thd->catalog) in MySQL. This would
    lead to bugs as here thd->catalog is a part of an alloced block,
    not an entire alloced block (see
    Query_log_event::do_apply_event()). Same for thd->db.  Thank
    you.
  */
  thd->catalog= catalog_len ? (char *) catalog : (char *)"";
  new_db.length= db_len;
  new_db.str= (char *) rpl_filter->get_rewrite_db(db, &new_db.length);
  thd->set_db(new_db.str, new_db.length);       /* allocates a copy of 'db' */

  /*
    Setting the character set and collation of the current database thd->db.
   */
  load_db_opt_by_name(thd, thd->db, &db_options);
  if (db_options.default_table_charset)
    thd->db_charset= db_options.default_table_charset;
  thd->variables.auto_increment_increment= auto_increment_increment;
  thd->variables.auto_increment_offset=    auto_increment_offset;

  /*
    InnoDB internally stores the master log position it has executed so far,
    i.e. the position just after the COMMIT event.
    When InnoDB will want to store, the positions in rli won't have
    been updated yet, so group_master_log_* will point to old BEGIN
    and event_master_log* will point to the beginning of current COMMIT.
    But log_pos of the COMMIT Query event is what we want, i.e. the pos of the
    END of the current log event (COMMIT). We save it in rli so that InnoDB can
    access it.
  */
  const_cast<Relay_log_info*>(rli)->future_group_master_log_pos= log_pos;
  DBUG_PRINT("info", ("log_pos: %lu", (ulong) log_pos));

  clear_all_errors(thd, const_cast<Relay_log_info*>(rli));
  if (strcmp("COMMIT", query) == 0 && rli->tables_to_lock)
  {
    /*
      Cleaning-up the last statement context:
      the terminal event of the current statement flagged with
      STMT_END_F got filtered out in ndb circular replication.
    */
    int error;
    char llbuff[22];
    if ((error= rows_event_stmt_cleanup(const_cast<Relay_log_info*>(rli), thd)))
    {
      const_cast<Relay_log_info*>(rli)->report(ERROR_LEVEL, error,
                  "Error in cleaning up after an event preceeding the commit; "
                  "the group log file/position: %s %s",
                  const_cast<Relay_log_info*>(rli)->group_master_log_name,
                  llstr(const_cast<Relay_log_info*>(rli)->group_master_log_pos,
                        llbuff));
    }
    /*
      Executing a part of rli->stmt_done() logics that does not deal
      with group position change. The part is redundant now but is 
      future-change-proof addon, e.g if COMMIT handling will start checking
      invariants like IN_STMT flag must be off at committing the transaction.
    */
    const_cast<Relay_log_info*>(rli)->inc_event_relay_log_pos();
    const_cast<Relay_log_info*>(rli)->clear_flag(Relay_log_info::IN_STMT);
  }
  else
  {
    const_cast<Relay_log_info*>(rli)->slave_close_thread_tables(thd);
  }

  /*
    Note:   We do not need to execute reset_one_shot_variables() if this
            db_ok() test fails.
    Reason: The db stored in binlog events is the same for SET and for
            its companion query.  If the SET is ignored because of
            db_ok(), the companion query will also be ignored, and if
            the companion query is ignored in the db_ok() test of
            ::do_apply_event(), then the companion SET also have so
            we don't need to reset_one_shot_variables().
  */
  if (is_trans_keyword() || rpl_filter->db_ok(thd->db))
  {
    thd->set_time(when, when_sec_part);
    thd->set_query_and_id((char*)query_arg, q_len_arg,
                          thd->charset(), next_query_id());
    thd->variables.pseudo_thread_id= thread_id;		// for temp tables
    DBUG_PRINT("query",("%s", thd->query()));

    if (ignored_error_code((expected_error= error_code)) ||
	!unexpected_error_code(expected_error))
    {
      if (flags2_inited)
        /*
          all bits of thd->variables.option_bits which are 1 in OPTIONS_WRITTEN_TO_BIN_LOG
          must take their value from flags2.
        */
        thd->variables.option_bits= flags2|(thd->variables.option_bits & ~OPTIONS_WRITTEN_TO_BIN_LOG);
      /*
        else, we are in a 3.23/4.0 binlog; we previously received a
        Rotate_log_event which reset thd->variables.option_bits and sql_mode etc, so
        nothing to do.
      */
      /*
        We do not replicate IGNORE_DIR_IN_CREATE. That is, if the master is a
        slave which runs with SQL_MODE=IGNORE_DIR_IN_CREATE, this should not
        force us to ignore the dir too. Imagine you are a ring of machines, and
        one has a disk problem so that you temporarily need
        IGNORE_DIR_IN_CREATE on this machine; you don't want it to propagate
        elsewhere (you don't want all slaves to start ignoring the dirs).
      */
      if (sql_mode_inited)
        thd->variables.sql_mode=
          (ulong) ((thd->variables.sql_mode & MODE_NO_DIR_IN_CREATE) |
                   (sql_mode & ~(ulong) MODE_NO_DIR_IN_CREATE));
      if (charset_inited)
      {
        if (rli->cached_charset_compare(charset))
        {
          /* Verify that we support the charsets found in the event. */
          if (!(thd->variables.character_set_client=
                get_charset(uint2korr(charset), MYF(MY_WME))) ||
              !(thd->variables.collation_connection=
                get_charset(uint2korr(charset+2), MYF(MY_WME))) ||
              !(thd->variables.collation_server=
                get_charset(uint2korr(charset+4), MYF(MY_WME))))
          {
            /*
              We updated the thd->variables with nonsensical values (0). Let's
              set them to something safe (i.e. which avoids crash), and we'll
              stop with EE_UNKNOWN_CHARSET in compare_errors (unless set to
              ignore this error).
            */
            set_slave_thread_default_charset(thd, rli);
            goto compare_errors;
          }
          thd->update_charset(); // for the charset change to take effect
          /*
            Reset thd->query_string.cs to the newly set value.
            Note, there is a small flaw here. For a very short time frame
            if the new charset is different from the old charset and
            if another thread executes "SHOW PROCESSLIST" after
            the above thd->set_query_and_id() and before this thd->set_query(),
            and if the current query has some non-ASCII characters,
            the another thread may see some '?' marks in the PROCESSLIST
            result. This should be acceptable now. This is a reminder
            to fix this if any refactoring happens here sometime.
          */
          thd->set_query((char*) query_arg, q_len_arg, thd->charset());
        }
      }
      if (time_zone_len)
      {
        String tmp(time_zone_str, time_zone_len, &my_charset_bin);
        if (!(thd->variables.time_zone= my_tz_find(thd, &tmp)))
        {
          my_error(ER_UNKNOWN_TIME_ZONE, MYF(0), tmp.c_ptr());
          thd->variables.time_zone= global_system_variables.time_zone;
          goto compare_errors;
        }
      }
      if (lc_time_names_number)
      {
        if (!(thd->variables.lc_time_names=
              my_locale_by_number(lc_time_names_number)))
        {
          my_printf_error(ER_UNKNOWN_ERROR,
                      "Unknown locale: '%d'", MYF(0), lc_time_names_number);
          thd->variables.lc_time_names= &my_locale_en_US;
          goto compare_errors;
        }
      }
      else
        thd->variables.lc_time_names= &my_locale_en_US;
      if (charset_database_number)
      {
        CHARSET_INFO *cs;
        if (!(cs= get_charset(charset_database_number, MYF(0))))
        {
          char buf[20];
          int10_to_str((int) charset_database_number, buf, -10);
          my_error(ER_UNKNOWN_COLLATION, MYF(0), buf);
          goto compare_errors;
        }
        thd->variables.collation_database= cs;
      }
      else
        thd->variables.collation_database= thd->db_charset;
      
      /*
        Record any GTID in the same transaction, so slave state is
        transactionally consistent.
      */
      if (strcmp("COMMIT", query) == 0 && (sub_id= rli->gtid_sub_id))
      {
        /* Clear the GTID from the RLI so we don't accidentally reuse it. */
        const_cast<Relay_log_info*>(rli)->gtid_sub_id= 0;

        gtid= rli->current_gtid;
        if (rpl_global_gtid_slave_state.record_gtid(thd, &gtid, sub_id, true))
        {
          rli->report(ERROR_LEVEL, ER_CANNOT_UPDATE_GTID_STATE,
                      "Error during COMMIT: failed to update GTID state in "
                    "%s.%s: %d: %s",
                      "mysql", rpl_gtid_slave_state_table_name.str,
                      thd->stmt_da->sql_errno(), thd->stmt_da->message());
          trans_rollback(thd);
          sub_id= 0;
          thd->is_slave_error= 1;
          goto end;
        }
      }

      thd->table_map_for_update= (table_map)table_map_for_update;
      thd->set_invoker(&user, &host);
      /*
        Flag if we need to rollback the statement transaction on
        slave if it by chance succeeds.
        If we expected a non-zero error code and get nothing and,
        it is a concurrency issue or ignorable issue, effects
        of the statement should be rolled back.
      */
      if (expected_error &&
          (ignored_error_code(expected_error) ||
           concurrency_error_code(expected_error)))
      {
        thd->variables.option_bits|= OPTION_MASTER_SQL_ERROR;
      }
      /* Execute the query (note that we bypass dispatch_command()) */
      Parser_state parser_state;
      if (!parser_state.init(thd, thd->query(), thd->query_length()))
      {
        mysql_parse(thd, thd->query(), thd->query_length(), &parser_state);
        /* Finalize server status flags after executing a statement. */
        thd->update_server_status();
        log_slow_statement(thd);
      }

      thd->variables.option_bits&= ~OPTION_MASTER_SQL_ERROR;

      /*
        Resetting the enable_slow_log thd variable.

        We need to reset it back to the opt_log_slow_slave_statements
        value after the statement execution (and slow logging
        is done). It might have changed if the statement was an
        admin statement (in which case, down in mysql_parse execution
        thd->enable_slow_log is set to the value of
        opt_log_slow_admin_statements).
      */
      thd->enable_slow_log= opt_log_slow_slave_statements;
    }
    else
    {
      /*
        The query got a really bad error on the master (thread killed etc),
        which could be inconsistent. Parse it to test the table names: if the
        replicate-*-do|ignore-table rules say "this query must be ignored" then
        we exit gracefully; otherwise we warn about the bad error and tell DBA
        to check/fix it.
      */
      if (mysql_test_parse_for_slave(thd, thd->query(), thd->query_length()))
        clear_all_errors(thd, const_cast<Relay_log_info*>(rli)); /* Can ignore query */
      else
      {
        rli->report(ERROR_LEVEL, expected_error, 
                          "\
Query partially completed on the master (error on master: %d) \
and was aborted. There is a chance that your master is inconsistent at this \
point. If you are sure that your master is ok, run this query manually on the \
slave and then restart the slave with SET GLOBAL SQL_SLAVE_SKIP_COUNTER=1; \
START SLAVE; . Query: '%s'", expected_error, thd->query());
        thd->is_slave_error= 1;
      }
      goto end;
    }

    /* If the query was not ignored, it is printed to the general log */
    if (!thd->is_error() || thd->stmt_da->sql_errno() != ER_SLAVE_IGNORED_TABLE)
      general_log_write(thd, COM_QUERY, thd->query(), thd->query_length());
    else
    {
      /*
        Bug#54201: If we skip an INSERT query that uses auto_increment, then we
        should reset any @@INSERT_ID set by an Intvar_log_event associated with
        the query; otherwise the @@INSERT_ID will linger until the next INSERT
        that uses auto_increment and may affect extra triggers on the slave etc.

        We reset INSERT_ID unconditionally; it is probably cheaper than
        checking if it is necessary.
      */
      thd->auto_inc_intervals_forced.empty();
    }

compare_errors:
    /*
      In the slave thread, we may sometimes execute some DROP / * 40005
      TEMPORARY * / TABLE that come from parts of binlogs (likely if we
      use RESET SLAVE or CHANGE MASTER TO), while the temporary table
      has already been dropped. To ignore such irrelevant "table does
      not exist errors", we silently clear the error if TEMPORARY was used.
    */
    if (thd->lex->sql_command == SQLCOM_DROP_TABLE && thd->lex->drop_temporary &&
        thd->is_error() && thd->stmt_da->sql_errno() == ER_BAD_TABLE_ERROR &&
        !expected_error)
      thd->stmt_da->reset_diagnostics_area();
    /*
      If we expected a non-zero error code, and we don't get the same error
      code, and it should be ignored or is related to a concurrency issue.
    */
    actual_error= thd->is_error() ? thd->stmt_da->sql_errno() : 0;
    DBUG_PRINT("info",("expected_error: %d  sql_errno: %d",
                       expected_error, actual_error));

    if ((expected_error &&
         !test_if_equal_repl_errors(expected_error, actual_error) &&
         !concurrency_error_code(expected_error)) &&
        !ignored_error_code(actual_error) &&
        !ignored_error_code(expected_error))
    {
      rli->report(ERROR_LEVEL, 0,
                      "\
Query caused different errors on master and slave.     \
Error on master: message (format)='%s' error code=%d ; \
Error on slave: actual message='%s', error code=%d. \
Default database: '%s'. Query: '%s'",
                      ER_SAFE(expected_error),
                      expected_error,
                      actual_error ? thd->stmt_da->message() : "no error",
                      actual_error,
                      print_slave_db_safe(db), query_arg);
      thd->is_slave_error= 1;
    }
    /*
      If we get the same error code as expected and it is not a concurrency
      issue, or should be ignored.
    */
    else if ((test_if_equal_repl_errors(expected_error, actual_error) &&
              !concurrency_error_code(expected_error)) ||
             ignored_error_code(actual_error))
    {
      DBUG_PRINT("info",("error ignored"));
      clear_all_errors(thd, const_cast<Relay_log_info*>(rli));
      thd->reset_killed();
    }
    /*
      Other cases: mostly we expected no error and get one.
    */
    else if (thd->is_slave_error || thd->is_fatal_error)
    {
      rli->report(ERROR_LEVEL, actual_error,
                      "Error '%s' on query. Default database: '%s'. Query: '%s'",
                      (actual_error ? thd->stmt_da->message() :
                       "unexpected success or fatal error"),
                      print_slave_db_safe(thd->db), query_arg);
      thd->is_slave_error= 1;
    }

    /*
      TODO: compare the values of "affected rows" around here. Something
      like:
      if ((uint32) affected_in_event != (uint32) affected_on_slave)
      {
      sql_print_error("Slave: did not get the expected number of affected \
      rows running query from master - expected %d, got %d (this numbers \
      should have matched modulo 4294967296).", 0, ...);
      thd->is_slave_error = 1;
      }
      We may also want an option to tell the slave to ignore "affected"
      mismatch. This mismatch could be implemented with a new ER_ code, and
      to ignore it you would use --slave-skip-errors...

      To do the comparison we need to know the value of "affected" which the
      above mysql_parse() computed. And we need to know the value of
      "affected" in the master's binlog. Both will be implemented later. The
      important thing is that we now have the format ready to log the values
      of "affected" in the binlog. So we can release 5.0.0 before effectively
      logging "affected" and effectively comparing it.
    */
  } /* End of if (db_ok(... */

  {
    /**
      The following failure injecion works in cooperation with tests
      setting @@global.debug= 'd,stop_slave_middle_group'.
      The sql thread receives the killed status and will proceed
      to shutdown trying to finish incomplete events group.
    */
    DBUG_EXECUTE_IF("stop_slave_middle_group",
                    if (strcmp("COMMIT", query) != 0 &&
                        strcmp("BEGIN", query) != 0)
                    {
                      if (thd->transaction.all.modified_non_trans_table)
                        const_cast<Relay_log_info*>(rli)->abort_slave= 1;
                    };);
  }

end:
  if (sub_id && !thd->is_slave_error)
    rpl_global_gtid_slave_state.update_state_hash(sub_id, &gtid);

  /*
    Probably we have set thd->query, thd->db, thd->catalog to point to places
    in the data_buf of this event. Now the event is going to be deleted
    probably, so data_buf will be freed, so the thd->... listed above will be
    pointers to freed memory.
    So we must set them to 0, so that those bad pointers values are not later
    used. Note that "cleanup" queries like automatic DROP TEMPORARY TABLE
    don't suffer from these assignments to 0 as DROP TEMPORARY
    TABLE uses the db.table syntax.
  */
  thd->catalog= 0;
  thd->set_db(NULL, 0);                 /* will free the current database */
  thd->reset_query();
  DBUG_PRINT("info", ("end: query= 0"));
  /*
    As a disk space optimization, future masters will not log an event for
    LAST_INSERT_ID() if that function returned 0 (and thus they will be able
    to replace the THD::stmt_depends_on_first_successful_insert_id_in_prev_stmt
    variable by (THD->first_successful_insert_id_in_prev_stmt > 0) ; with the
    resetting below we are ready to support that.
  */
  thd->first_successful_insert_id_in_prev_stmt_for_binlog= 0;
  thd->first_successful_insert_id_in_prev_stmt= 0;
  thd->stmt_depends_on_first_successful_insert_id_in_prev_stmt= 0;
  free_root(thd->mem_root,MYF(MY_KEEP_PREALLOC));
  DBUG_RETURN(thd->is_slave_error);
}

int Query_log_event::do_update_pos(Relay_log_info *rli)
{
  /*
    Note that we will not increment group* positions if we are just
    after a SET ONE_SHOT, because SET ONE_SHOT should not be separated
    from its following updating query.
  */
  if (thd->one_shot_set)
  {
    rli->inc_event_relay_log_pos();
    return 0;
  }
  else
    return Log_event::do_update_pos(rli);
}


Log_event::enum_skip_reason
Query_log_event::do_shall_skip(Relay_log_info *rli)
{
  DBUG_ENTER("Query_log_event::do_shall_skip");
  DBUG_PRINT("debug", ("query: %s; q_len: %d", query, q_len));
  DBUG_ASSERT(query && q_len > 0);

  /*
    An event skipped due to @@skip_replication must not be counted towards the
    number of events to be skipped due to @@sql_slave_skip_counter.
  */
  if (flags & LOG_EVENT_SKIP_REPLICATION_F &&
      opt_replicate_events_marked_for_skip != RPL_SKIP_REPLICATE)
    DBUG_RETURN(Log_event::EVENT_SKIP_IGNORE);

  if (rli->slave_skip_counter > 0)
  {
    if (strcmp("BEGIN", query) == 0)
    {
      thd->variables.option_bits|= OPTION_BEGIN;
      DBUG_RETURN(Log_event::continue_group(rli));
    }

    if (strcmp("COMMIT", query) == 0 || strcmp("ROLLBACK", query) == 0)
    {
      thd->variables.option_bits&= ~OPTION_BEGIN;
      DBUG_RETURN(Log_event::EVENT_SKIP_COUNT);
    }
  }
  DBUG_RETURN(Log_event::do_shall_skip(rli));
}


bool
Query_log_event::peek_is_commit_rollback(const char *event_start,
                                         size_t event_len, uint8 checksum_alg)
{
  if (checksum_alg == BINLOG_CHECKSUM_ALG_CRC32)
  {
    if (event_len > BINLOG_CHECKSUM_LEN)
      event_len-= BINLOG_CHECKSUM_LEN;
    else
      event_len= 0;
  }
  else
    DBUG_ASSERT(checksum_alg == BINLOG_CHECKSUM_ALG_UNDEF ||
                checksum_alg == BINLOG_CHECKSUM_ALG_OFF);

  if (event_len < LOG_EVENT_HEADER_LEN + QUERY_HEADER_LEN || event_len < 9)
    return false;
  return !memcmp(event_start + (event_len-7), "\0COMMIT", 7) ||
         !memcmp(event_start + (event_len-9), "\0ROLLBACK", 9);
}

#endif


/**************************************************************************
	Start_log_event_v3 methods
**************************************************************************/

#ifndef MYSQL_CLIENT
Start_log_event_v3::Start_log_event_v3()
  :Log_event(), created(0), binlog_version(BINLOG_VERSION),
   dont_set_created(0)
{
  memcpy(server_version, ::server_version, ST_SERVER_VER_LEN);
}
#endif

/*
  Start_log_event_v3::pack_info()
*/

#if defined(HAVE_REPLICATION) && !defined(MYSQL_CLIENT)
void Start_log_event_v3::pack_info(THD *thd, Protocol *protocol)
{
  char buf[12 + ST_SERVER_VER_LEN + 14 + 22], *pos;
  pos= strmov(buf, "Server ver: ");
  pos= strmov(pos, server_version);
  pos= strmov(pos, ", Binlog ver: ");
  pos= int10_to_str(binlog_version, pos, 10);
  protocol->store(buf, (uint) (pos-buf), &my_charset_bin);
}
#endif


/*
  Start_log_event_v3::print()
*/

#ifdef MYSQL_CLIENT
void Start_log_event_v3::print(FILE* file, PRINT_EVENT_INFO* print_event_info)
{
  DBUG_ENTER("Start_log_event_v3::print");

  Write_on_release_cache cache(&print_event_info->head_cache, file,
                               Write_on_release_cache::FLUSH_F);

  if (!print_event_info->short_form)
  {
    print_header(&cache, print_event_info, FALSE);
    my_b_printf(&cache, "\tStart: binlog v %d, server v %s created ",
                binlog_version, server_version);
    print_timestamp(&cache);
    if (created)
      my_b_printf(&cache," at startup");
    my_b_printf(&cache, "\n");
    if (flags & LOG_EVENT_BINLOG_IN_USE_F)
      my_b_printf(&cache, "# Warning: this binlog is either in use or was not "
                  "closed properly.\n");
  }
  if (!is_artificial_event() && created)
  {
#ifdef WHEN_WE_HAVE_THE_RESET_CONNECTION_SQL_COMMAND
    /*
      This is for mysqlbinlog: like in replication, we want to delete the stale
      tmp files left by an unclean shutdown of mysqld (temporary tables)
      and rollback unfinished transaction.
      Probably this can be done with RESET CONNECTION (syntax to be defined).
    */
    my_b_printf(&cache,"RESET CONNECTION%s\n", print_event_info->delimiter);
#else
    my_b_printf(&cache,"ROLLBACK%s\n", print_event_info->delimiter);
#endif
  }
  if (temp_buf &&
      print_event_info->base64_output_mode != BASE64_OUTPUT_NEVER &&
      !print_event_info->short_form)
  {
    if (print_event_info->base64_output_mode != BASE64_OUTPUT_DECODE_ROWS)
      my_b_printf(&cache, "BINLOG '\n");
    print_base64(&cache, print_event_info, FALSE);
    print_event_info->printed_fd_event= TRUE;
  }
  DBUG_VOID_RETURN;
}
#endif /* MYSQL_CLIENT */

/*
  Start_log_event_v3::Start_log_event_v3()
*/

Start_log_event_v3::Start_log_event_v3(const char* buf,
                                       const Format_description_log_event
                                       *description_event)
  :Log_event(buf, description_event)
{
  buf+= description_event->common_header_len;
  binlog_version= uint2korr(buf+ST_BINLOG_VER_OFFSET);
  memcpy(server_version, buf+ST_SERVER_VER_OFFSET,
	 ST_SERVER_VER_LEN);
  // prevent overrun if log is corrupted on disk
  server_version[ST_SERVER_VER_LEN-1]= 0;
  created= uint4korr(buf+ST_CREATED_OFFSET);
  dont_set_created= 1;
}


/*
  Start_log_event_v3::write()
*/

#ifndef MYSQL_CLIENT
bool Start_log_event_v3::write(IO_CACHE* file)
{
  char buff[START_V3_HEADER_LEN];
  int2store(buff + ST_BINLOG_VER_OFFSET,binlog_version);
  memcpy(buff + ST_SERVER_VER_OFFSET,server_version,ST_SERVER_VER_LEN);
  if (!dont_set_created)
    created= get_time(); // this sets when and when_sec_part as a side effect
  int4store(buff + ST_CREATED_OFFSET,created);
  return (write_header(file, sizeof(buff)) ||
          wrapper_my_b_safe_write(file, (uchar*) buff, sizeof(buff)) ||
	  write_footer(file));
}
#endif


#if defined(HAVE_REPLICATION) && !defined(MYSQL_CLIENT)

/**
  Start_log_event_v3::do_apply_event() .
  The master started

    IMPLEMENTATION
    - To handle the case where the master died without having time to write
    DROP TEMPORARY TABLE, DO RELEASE_LOCK (prepared statements' deletion is
    TODO), we clean up all temporary tables that we got, if we are sure we
    can (see below).

  @todo
    - Remove all active user locks.
    Guilhem 2003-06: this is true but not urgent: the worst it can cause is
    the use of a bit of memory for a user lock which will not be used
    anymore. If the user lock is later used, the old one will be released. In
    other words, no deadlock problem.
*/

int Start_log_event_v3::do_apply_event(Relay_log_info const *rli)
{
  DBUG_ENTER("Start_log_event_v3::do_apply_event");
  int error= 0;
  switch (binlog_version)
  {
  case 3:
  case 4:
    /*
      This can either be 4.x (then a Start_log_event_v3 is only at master
      startup so we are sure the master has restarted and cleared his temp
      tables; the event always has 'created'>0) or 5.0 (then we have to test
      'created').
    */
    if (created)
    {
      error= close_temporary_tables(thd);
      /*
        The following is only false if we get here with a BINLOG statement
      */
      if (rli->mi)
        cleanup_load_tmpdir(&rli->mi->cmp_connection_name);
    }
    else
    {
      /*
        Set all temporary tables thread references to the current thread
        as they may point to the "old" SQL slave thread in case of its
        restart.
      */
      TABLE *table;
      for (table= thd->temporary_tables; table; table= table->next)
        table->in_use= thd;
    }
    break;

    /*
       Now the older formats; in that case load_tmpdir is cleaned up by the I/O
       thread.
    */
  case 1:
    if (strncmp(rli->relay_log.description_event_for_exec->server_version,
                "3.23.57",7) >= 0 && created)
    {
      /*
        Can distinguish, based on the value of 'created': this event was
        generated at master startup.
      */
      error= close_temporary_tables(thd);
    }
    /*
      Otherwise, can't distinguish a Start_log_event generated at
      master startup and one generated by master FLUSH LOGS, so cannot
      be sure temp tables have to be dropped. So do nothing.
    */
    break;
  default:
    /* this case is impossible */
    DBUG_RETURN(1);
  }
  DBUG_RETURN(error);
}
#endif /* defined(HAVE_REPLICATION) && !defined(MYSQL_CLIENT) */

/***************************************************************************
       Format_description_log_event methods
****************************************************************************/

/**
  Format_description_log_event 1st ctor.

    Ctor. Can be used to create the event to write to the binary log (when the
    server starts or when FLUSH LOGS), or to create artificial events to parse
    binlogs from MySQL 3.23 or 4.x.
    When in a client, only the 2nd use is possible.

  @param binlog_version         the binlog version for which we want to build
                                an event. Can be 1 (=MySQL 3.23), 3 (=4.0.x
                                x>=2 and 4.1) or 4 (MySQL 5.0). Note that the
                                old 4.0 (binlog version 2) is not supported;
                                it should not be used for replication with
                                5.0.
  @param server_ver             a string containing the server version.
*/

Format_description_log_event::
Format_description_log_event(uint8 binlog_ver, const char* server_ver)
  :Start_log_event_v3(), event_type_permutation(0)
{
  binlog_version= binlog_ver;
  switch (binlog_ver) {
  case 4: /* MySQL 5.0 */
    memcpy(server_version, ::server_version, ST_SERVER_VER_LEN);
    DBUG_EXECUTE_IF("pretend_version_50034_in_binlog",
                    strmov(server_version, "5.0.34"););
    common_header_len= LOG_EVENT_HEADER_LEN;
    number_of_event_types= LOG_EVENT_TYPES;
    /* we'll catch my_malloc() error in is_valid() */
    post_header_len=(uint8*) my_malloc(number_of_event_types*sizeof(uint8)
                                       + BINLOG_CHECKSUM_ALG_DESC_LEN,
                                       MYF(0));
    /*
      This long list of assignments is not beautiful, but I see no way to
      make it nicer, as the right members are #defines, not array members, so
      it's impossible to write a loop.
    */
    if (post_header_len)
    {
#ifndef DBUG_OFF
      // Allows us to sanity-check that all events initialized their
      // events (see the end of this 'if' block).
      memset(post_header_len, 255, number_of_event_types*sizeof(uint8));
#endif

      /* Note: all event types must explicitly fill in their lengths here. */
      post_header_len[START_EVENT_V3-1]= START_V3_HEADER_LEN;
      post_header_len[QUERY_EVENT-1]= QUERY_HEADER_LEN;
      post_header_len[STOP_EVENT-1]= STOP_HEADER_LEN;
      post_header_len[ROTATE_EVENT-1]= ROTATE_HEADER_LEN;
      post_header_len[INTVAR_EVENT-1]= INTVAR_HEADER_LEN;
      post_header_len[LOAD_EVENT-1]= LOAD_HEADER_LEN;
      post_header_len[SLAVE_EVENT-1]= SLAVE_HEADER_LEN;
      post_header_len[CREATE_FILE_EVENT-1]= CREATE_FILE_HEADER_LEN;
      post_header_len[APPEND_BLOCK_EVENT-1]= APPEND_BLOCK_HEADER_LEN;
      post_header_len[EXEC_LOAD_EVENT-1]= EXEC_LOAD_HEADER_LEN;
      post_header_len[DELETE_FILE_EVENT-1]= DELETE_FILE_HEADER_LEN;
      post_header_len[NEW_LOAD_EVENT-1]= NEW_LOAD_HEADER_LEN;
      post_header_len[RAND_EVENT-1]= RAND_HEADER_LEN;
      post_header_len[USER_VAR_EVENT-1]= USER_VAR_HEADER_LEN;
      post_header_len[FORMAT_DESCRIPTION_EVENT-1]= FORMAT_DESCRIPTION_HEADER_LEN;
      post_header_len[XID_EVENT-1]= XID_HEADER_LEN;
      post_header_len[BEGIN_LOAD_QUERY_EVENT-1]= BEGIN_LOAD_QUERY_HEADER_LEN;
      post_header_len[EXECUTE_LOAD_QUERY_EVENT-1]= EXECUTE_LOAD_QUERY_HEADER_LEN;
      /*
        The PRE_GA events are never be written to any binlog, but
        their lengths are included in Format_description_log_event.
        Hence, we need to be assign some value here, to avoid reading
        uninitialized memory when the array is written to disk.
      */
      post_header_len[PRE_GA_WRITE_ROWS_EVENT-1] = 0;
      post_header_len[PRE_GA_UPDATE_ROWS_EVENT-1] = 0;
      post_header_len[PRE_GA_DELETE_ROWS_EVENT-1] = 0;

      post_header_len[TABLE_MAP_EVENT-1]=    TABLE_MAP_HEADER_LEN;
      post_header_len[WRITE_ROWS_EVENT-1]=   ROWS_HEADER_LEN;
      post_header_len[UPDATE_ROWS_EVENT-1]=  ROWS_HEADER_LEN;
      post_header_len[DELETE_ROWS_EVENT-1]=  ROWS_HEADER_LEN;
      /*
        We here have the possibility to simulate a master of before we changed
        the table map id to be stored in 6 bytes: when it was stored in 4
        bytes (=> post_header_len was 6). This is used to test backward
        compatibility.
        This code can be removed after a few months (today is Dec 21st 2005),
        when we know that the 4-byte masters are not deployed anymore (check
        with Tomas Ulin first!), and the accompanying test (rpl_row_4_bytes)
        too.
      */
      DBUG_EXECUTE_IF("old_row_based_repl_4_byte_map_id_master",
                      post_header_len[TABLE_MAP_EVENT-1]=
                      post_header_len[WRITE_ROWS_EVENT-1]=
                      post_header_len[UPDATE_ROWS_EVENT-1]=
                      post_header_len[DELETE_ROWS_EVENT-1]= 6;);
      post_header_len[INCIDENT_EVENT-1]= INCIDENT_HEADER_LEN;
      post_header_len[HEARTBEAT_LOG_EVENT-1]= 0;

      // Set header length of the reserved events to 0
      memset(post_header_len + MYSQL_EVENTS_END - 1, 0,
             (MARIA_EVENTS_BEGIN - MYSQL_EVENTS_END)*sizeof(uint8));

      // Set header lengths of Maria events
      post_header_len[ANNOTATE_ROWS_EVENT-1]= ANNOTATE_ROWS_HEADER_LEN;
      post_header_len[BINLOG_CHECKPOINT_EVENT-1]=
        BINLOG_CHECKPOINT_HEADER_LEN;
      post_header_len[GTID_EVENT-1]= GTID_HEADER_LEN;
      post_header_len[GTID_LIST_EVENT-1]= GTID_LIST_HEADER_LEN;

      // Sanity-check that all post header lengths are initialized.
      int i;
      for (i=0; i<number_of_event_types; i++)
        DBUG_ASSERT(post_header_len[i] != 255);
    }
    break;

  case 1: /* 3.23 */
  case 3: /* 4.0.x x>=2 */
    /*
      We build an artificial (i.e. not sent by the master) event, which
      describes what those old master versions send.
    */
    if (binlog_ver==1)
      strmov(server_version, server_ver ? server_ver : "3.23");
    else
      strmov(server_version, server_ver ? server_ver : "4.0");
    common_header_len= binlog_ver==1 ? OLD_HEADER_LEN :
      LOG_EVENT_MINIMAL_HEADER_LEN;
    /*
      The first new event in binlog version 4 is Format_desc. So any event type
      after that does not exist in older versions. We use the events known by
      version 3, even if version 1 had only a subset of them (this is not a
      problem: it uses a few bytes for nothing but unifies code; it does not
      make the slave detect less corruptions).
    */
    number_of_event_types= FORMAT_DESCRIPTION_EVENT - 1;
    post_header_len=(uint8*) my_malloc(number_of_event_types*sizeof(uint8),
                                       MYF(0));
    if (post_header_len)
    {
      post_header_len[START_EVENT_V3-1]= START_V3_HEADER_LEN;
      post_header_len[QUERY_EVENT-1]= QUERY_HEADER_MINIMAL_LEN;
      post_header_len[STOP_EVENT-1]= 0;
      post_header_len[ROTATE_EVENT-1]= (binlog_ver==1) ? 0 : ROTATE_HEADER_LEN;
      post_header_len[INTVAR_EVENT-1]= 0;
      post_header_len[LOAD_EVENT-1]= LOAD_HEADER_LEN;
      post_header_len[SLAVE_EVENT-1]= 0;
      post_header_len[CREATE_FILE_EVENT-1]= CREATE_FILE_HEADER_LEN;
      post_header_len[APPEND_BLOCK_EVENT-1]= APPEND_BLOCK_HEADER_LEN;
      post_header_len[EXEC_LOAD_EVENT-1]= EXEC_LOAD_HEADER_LEN;
      post_header_len[DELETE_FILE_EVENT-1]= DELETE_FILE_HEADER_LEN;
      post_header_len[NEW_LOAD_EVENT-1]= post_header_len[LOAD_EVENT-1];
      post_header_len[RAND_EVENT-1]= 0;
      post_header_len[USER_VAR_EVENT-1]= 0;
    }
    break;
  default: /* Includes binlog version 2 i.e. 4.0.x x<=1 */
    post_header_len= 0; /* will make is_valid() fail */
    break;
  }
  calc_server_version_split();
  checksum_alg= (uint8) BINLOG_CHECKSUM_ALG_UNDEF;
}


/**
  The problem with this constructor is that the fixed header may have a
  length different from this version, but we don't know this length as we
  have not read the Format_description_log_event which says it, yet. This
  length is in the post-header of the event, but we don't know where the
  post-header starts.

  So this type of event HAS to:
  - either have the header's length at the beginning (in the header, at a
  fixed position which will never be changed), not in the post-header. That
  would make the header be "shifted" compared to other events.
  - or have a header of size LOG_EVENT_MINIMAL_HEADER_LEN (19), in all future
  versions, so that we know for sure.

  I (Guilhem) chose the 2nd solution. Rotate has the same constraint (because
  it is sent before Format_description_log_event).
*/

Format_description_log_event::
Format_description_log_event(const char* buf,
                             uint event_len,
                             const
                             Format_description_log_event*
                             description_event)
  :Start_log_event_v3(buf, description_event), event_type_permutation(0)
{
  DBUG_ENTER("Format_description_log_event::Format_description_log_event(char*,...)");
  buf+= LOG_EVENT_MINIMAL_HEADER_LEN;
  if ((common_header_len=buf[ST_COMMON_HEADER_LEN_OFFSET]) < OLD_HEADER_LEN)
    DBUG_VOID_RETURN; /* sanity check */
  number_of_event_types=
    event_len - (LOG_EVENT_MINIMAL_HEADER_LEN + ST_COMMON_HEADER_LEN_OFFSET + 1);
  DBUG_PRINT("info", ("common_header_len=%d number_of_event_types=%d",
                      common_header_len, number_of_event_types));
  /* If alloc fails, we'll detect it in is_valid() */

  post_header_len= (uint8*) my_memdup((uchar*)buf+ST_COMMON_HEADER_LEN_OFFSET+1,
                                      number_of_event_types*
                                      sizeof(*post_header_len),
                                      MYF(0));
  calc_server_version_split();
  if (!is_version_before_checksum(&server_version_split))
  {
    /* the last bytes are the checksum alg desc and value (or value's room) */
    number_of_event_types -= BINLOG_CHECKSUM_ALG_DESC_LEN;
    checksum_alg= post_header_len[number_of_event_types];
  }
  else
  {
    checksum_alg= (uint8) BINLOG_CHECKSUM_ALG_UNDEF;
  }

  DBUG_VOID_RETURN;
}

#ifndef MYSQL_CLIENT
bool Format_description_log_event::write(IO_CACHE* file)
{
  bool ret;
  bool no_checksum;
  /*
    We don't call Start_log_event_v3::write() because this would make 2
    my_b_safe_write().
  */
  uchar buff[FORMAT_DESCRIPTION_HEADER_LEN + BINLOG_CHECKSUM_ALG_DESC_LEN];
  size_t rec_size= sizeof(buff);
  int2store(buff + ST_BINLOG_VER_OFFSET,binlog_version);
  memcpy((char*) buff + ST_SERVER_VER_OFFSET,server_version,ST_SERVER_VER_LEN);
  if (!dont_set_created)
    created= get_time();
  int4store(buff + ST_CREATED_OFFSET,created);
  buff[ST_COMMON_HEADER_LEN_OFFSET]= LOG_EVENT_HEADER_LEN;
  memcpy((char*) buff+ST_COMMON_HEADER_LEN_OFFSET + 1, (uchar*) post_header_len,
         LOG_EVENT_TYPES);
  /*
    if checksum is requested
    record the checksum-algorithm descriptor next to
    post_header_len vector which will be followed by the checksum value.
    Master is supposed to trigger checksum computing by binlog_checksum_options,
    slave does it via marking the event according to
    FD_queue checksum_alg value.
  */
  compile_time_assert(sizeof(BINLOG_CHECKSUM_ALG_DESC_LEN == 1));
#ifndef DBUG_OFF
  data_written= 0; // to prepare for need_checksum assert
#endif
  buff[FORMAT_DESCRIPTION_HEADER_LEN]= need_checksum() ?
    checksum_alg : (uint8) BINLOG_CHECKSUM_ALG_OFF;
  /* 
     FD of checksum-aware server is always checksum-equipped, (V) is in,
     regardless of @@global.binlog_checksum policy.
     Thereby a combination of (A) == 0, (V) != 0 means
     it's the checksum-aware server's FD event that heads checksum-free binlog
     file. 
     Here 0 stands for checksumming OFF to evaluate (V) as 0 is that case.
     A combination of (A) != 0, (V) != 0 denotes FD of the checksum-aware server
     heading the checksummed binlog.
     (A), (V) presence in FD of the checksum-aware server makes the event
     1 + 4 bytes bigger comparing to the former FD.
  */

  if ((no_checksum= (checksum_alg == BINLOG_CHECKSUM_ALG_OFF)))
  {
    checksum_alg= BINLOG_CHECKSUM_ALG_CRC32;  // Forcing (V) room to fill anyway
  }
  ret= (write_header(file, rec_size) ||
        wrapper_my_b_safe_write(file, buff, rec_size) ||
        write_footer(file));
  if (no_checksum)
    checksum_alg= BINLOG_CHECKSUM_ALG_OFF;
  return ret;
}
#endif

#if defined(HAVE_REPLICATION) && !defined(MYSQL_CLIENT)
int Format_description_log_event::do_apply_event(Relay_log_info const *rli)
{
  int ret= 0;
  DBUG_ENTER("Format_description_log_event::do_apply_event");

  /*
    As a transaction NEVER spans on 2 or more binlogs:
    if we have an active transaction at this point, the master died
    while writing the transaction to the binary log, i.e. while
    flushing the binlog cache to the binlog. XA guarantees that master has
    rolled back. So we roll back.
    Note: this event could be sent by the master to inform us of the
    format of its binlog; in other words maybe it is not at its
    original place when it comes to us; we'll know this by checking
    log_pos ("artificial" events have log_pos == 0).
  */
  if (!is_artificial_event() && created && thd->transaction.all.ha_list)
  {
    /* This is not an error (XA is safe), just an information */
    rli->report(INFORMATION_LEVEL, 0,
                "Rolling back unfinished transaction (no COMMIT "
                "or ROLLBACK in relay log). A probable cause is that "
                "the master died while writing the transaction to "
                "its binary log, thus rolled back too."); 
    const_cast<Relay_log_info*>(rli)->cleanup_context(thd, 1);
  }

  /*
    If this event comes from ourselves, there is no cleaning task to
    perform, we don't call Start_log_event_v3::do_apply_event()
    (this was just to update the log's description event).
  */
  if (server_id != (uint32) global_system_variables.server_id)
  {
    /*
      If the event was not requested by the slave i.e. the master sent
      it while the slave asked for a position >4, the event will make
      rli->group_master_log_pos advance. Say that the slave asked for
      position 1000, and the Format_desc event's end is 96. Then in
      the beginning of replication rli->group_master_log_pos will be
      0, then 96, then jump to first really asked event (which is
      >96). So this is ok.
    */
    ret= Start_log_event_v3::do_apply_event(rli);
  }

  if (!ret)
  {
    /* Save the information describing this binlog */
    delete rli->relay_log.description_event_for_exec;
    const_cast<Relay_log_info *>(rli)->relay_log.description_event_for_exec= this;
  }

  DBUG_RETURN(ret);
}

int Format_description_log_event::do_update_pos(Relay_log_info *rli)
{
  if (server_id == (uint32) global_system_variables.server_id)
  {
    /*
      We only increase the relay log position if we are skipping
      events and do not touch any group_* variables, nor flush the
      relay log info.  If there is a crash, we will have to re-skip
      the events again, but that is a minor issue.

      If we do not skip stepping the group log position (and the
      server id was changed when restarting the server), it might well
      be that we start executing at a position that is invalid, e.g.,
      at a Rows_log_event or a Query_log_event preceeded by a
      Intvar_log_event instead of starting at a Table_map_log_event or
      the Intvar_log_event respectively.
     */
    rli->inc_event_relay_log_pos();
    return 0;
  }
  else
  {
    return Log_event::do_update_pos(rli);
  }
}

Log_event::enum_skip_reason
Format_description_log_event::do_shall_skip(Relay_log_info *rli)
{
  return Log_event::EVENT_SKIP_NOT;
}

#endif

static inline void
do_server_version_split(char* version,
                        Format_description_log_event::master_version_split *split_versions)
{
  char *p= version, *r;
  ulong number;
  for (uint i= 0; i<=2; i++)
  {
    number= strtoul(p, &r, 10);
    /*
      It is an invalid version if any version number greater than 255 or
      first number is not followed by '.'.
    */
    if (number < 256 && (*r == '.' || i != 0))
      split_versions->ver[i]= (uchar) number;
    else
    {
      split_versions->ver[0]= 0;
      split_versions->ver[1]= 0;
      split_versions->ver[2]= 0;
      break;
    }

    p= r;
    if (*r == '.')
      p++; // skip the dot
  }
  if (strstr(p, "MariaDB") != 0 || strstr(p, "-maria-") != 0)
    split_versions->kind=
      Format_description_log_event::master_version_split::KIND_MARIADB;
  else
    split_versions->kind=
      Format_description_log_event::master_version_split::KIND_MYSQL;
}


/**
   Splits the event's 'server_version' string into three numeric pieces stored
   into 'server_version_split':
   X.Y.Zabc (X,Y,Z numbers, a not a digit) -> {X,Y,Z}
   X.Yabc -> {X,Y,0}
   'server_version_split' is then used for lookups to find if the server which
   created this event has some known bug.
*/
void Format_description_log_event::calc_server_version_split()
{
  do_server_version_split(server_version, &server_version_split);

  DBUG_PRINT("info",("Format_description_log_event::server_version_split:"
                     " '%s' %d %d %d", server_version,
                     server_version_split.ver[0],
                     server_version_split.ver[1], server_version_split.ver[2]));
}

static inline ulong
version_product(const Format_description_log_event::master_version_split* version_split)
{
  return ((version_split->ver[0] * 256 + version_split->ver[1]) * 256
          + version_split->ver[2]);
}

/**
   @return TRUE is the event's version is earlier than one that introduced
   the replication event checksum. FALSE otherwise.
*/
bool
Format_description_log_event::is_version_before_checksum(const master_version_split
                                                         *version_split)
{
  return version_product(version_split) <
    (version_split->kind == master_version_split::KIND_MARIADB ?
     checksum_version_product_mariadb : checksum_version_product_mysql);
}

/**
   @param buf buffer holding serialized FD event
   @param len netto (possible checksum is stripped off) length of the event buf
   
   @return  the version-safe checksum alg descriptor where zero
            designates no checksum, 255 - the orginator is
            checksum-unaware (effectively no checksum) and the actuall
            [1-254] range alg descriptor.
*/
uint8 get_checksum_alg(const char* buf, ulong len)
{
  uint8 ret;
  char version[ST_SERVER_VER_LEN];
  Format_description_log_event::master_version_split version_split;

  DBUG_ENTER("get_checksum_alg");
  DBUG_ASSERT(buf[EVENT_TYPE_OFFSET] == FORMAT_DESCRIPTION_EVENT);

  memcpy(version, buf +
         buf[LOG_EVENT_MINIMAL_HEADER_LEN + ST_COMMON_HEADER_LEN_OFFSET]
         + ST_SERVER_VER_OFFSET, ST_SERVER_VER_LEN);
  version[ST_SERVER_VER_LEN - 1]= 0;
  
  do_server_version_split(version, &version_split);
  ret= Format_description_log_event::is_version_before_checksum(&version_split) ?
    (uint8) BINLOG_CHECKSUM_ALG_UNDEF :
    * (uint8*) (buf + len - BINLOG_CHECKSUM_LEN - BINLOG_CHECKSUM_ALG_DESC_LEN);
  DBUG_ASSERT(ret == BINLOG_CHECKSUM_ALG_OFF ||
              ret == BINLOG_CHECKSUM_ALG_UNDEF ||
              ret == BINLOG_CHECKSUM_ALG_CRC32);
  DBUG_RETURN(ret);
}
  

  /**************************************************************************
        Load_log_event methods
   General note about Load_log_event: the binlogging of LOAD DATA INFILE is
   going to be changed in 5.0 (or maybe in 5.1; not decided yet).
   However, the 5.0 slave could still have to read such events (from a 4.x
   master), convert them (which just means maybe expand the header, when 5.0
   servers have a UID in events) (remember that whatever is after the header
   will be like in 4.x, as this event's format is not modified in 5.0 as we
   will use new types of events to log the new LOAD DATA INFILE features).
   To be able to read/convert, we just need to not assume that the common
   header is of length LOG_EVENT_HEADER_LEN (we must use the description
   event).
   Note that I (Guilhem) manually tested replication of a big LOAD DATA INFILE
   between 3.23 and 5.0, and between 4.0 and 5.0, and it works fine (and the
   positions displayed in SHOW SLAVE STATUS then are fine too).
  **************************************************************************/

/*
  Load_log_event::pack_info()
*/

#if defined(HAVE_REPLICATION) && !defined(MYSQL_CLIENT)
void Load_log_event::print_query(THD *thd, bool need_db, const char *cs,
                                 String *buf, my_off_t *fn_start,
                                 my_off_t *fn_end, const char *qualify_db)
{
  if (need_db && db && db_len)
  {
    buf->append(STRING_WITH_LEN("use "));
    append_identifier(thd, buf, db, db_len);
    buf->append(STRING_WITH_LEN("; "));
  }

  buf->append(STRING_WITH_LEN("LOAD DATA "));

  if (is_concurrent)
    buf->append(STRING_WITH_LEN("CONCURRENT "));

  if (fn_start)
    *fn_start= buf->length();

  if (check_fname_outside_temp_buf())
    buf->append(STRING_WITH_LEN("LOCAL "));
  buf->append(STRING_WITH_LEN("INFILE '"));
  buf->append_for_single_quote(fname, fname_len);
  buf->append(STRING_WITH_LEN("' "));

  if (sql_ex.opt_flags & REPLACE_FLAG)
    buf->append(STRING_WITH_LEN("REPLACE "));
  else if (sql_ex.opt_flags & IGNORE_FLAG)
    buf->append(STRING_WITH_LEN("IGNORE "));

  buf->append(STRING_WITH_LEN("INTO"));

  if (fn_end)
    *fn_end= buf->length();

  buf->append(STRING_WITH_LEN(" TABLE "));
  if (qualify_db)
  {
    append_identifier(thd, buf, qualify_db, strlen(qualify_db));
    buf->append(STRING_WITH_LEN("."));
  }
  append_identifier(thd, buf, table_name, table_name_len);

  if (cs != NULL)
  {
    buf->append(STRING_WITH_LEN(" CHARACTER SET "));
    buf->append(cs, strlen(cs));
  }

  /* We have to create all optional fields as the default is not empty */
  buf->append(STRING_WITH_LEN(" FIELDS TERMINATED BY "));
  pretty_print_str(buf, sql_ex.field_term, sql_ex.field_term_len);
  if (sql_ex.opt_flags & OPT_ENCLOSED_FLAG)
    buf->append(STRING_WITH_LEN(" OPTIONALLY "));
  buf->append(STRING_WITH_LEN(" ENCLOSED BY "));
  pretty_print_str(buf, sql_ex.enclosed, sql_ex.enclosed_len);

  buf->append(STRING_WITH_LEN(" ESCAPED BY "));
  pretty_print_str(buf, sql_ex.escaped, sql_ex.escaped_len);

  buf->append(STRING_WITH_LEN(" LINES TERMINATED BY "));
  pretty_print_str(buf, sql_ex.line_term, sql_ex.line_term_len);
  if (sql_ex.line_start_len)
  {
    buf->append(STRING_WITH_LEN(" STARTING BY "));
    pretty_print_str(buf, sql_ex.line_start, sql_ex.line_start_len);
  }

  if ((long) skip_lines > 0)
  {
    buf->append(STRING_WITH_LEN(" IGNORE "));
    buf->append_ulonglong(skip_lines);
    buf->append(STRING_WITH_LEN(" LINES "));
  }

  if (num_fields)
  {
    uint i;
    const char *field= fields;
    buf->append(STRING_WITH_LEN(" ("));
    for (i = 0; i < num_fields; i++)
    {
      if (i)
      {
        /*
          Yes, the space and comma is reversed here. But this is mostly dead
          code, at most used when reading really old binlogs from old servers,
          so better just leave it as is...
        */
        buf->append(STRING_WITH_LEN(" ,"));
      }
      append_identifier(thd, buf, field, field_lens[i]);
      field+= field_lens[i]  + 1;
    }
    buf->append(STRING_WITH_LEN(")"));
  }
}


void Load_log_event::pack_info(THD *thd, Protocol *protocol)
{
  char query_buffer[1024];
  String query_str(query_buffer, sizeof(query_buffer), system_charset_info);

  query_str.length(0);
  print_query(thd, TRUE, NULL, &query_str, 0, 0, NULL);
  protocol->store(query_str.ptr(), query_str.length(), &my_charset_bin);
}
#endif /* defined(HAVE_REPLICATION) && !defined(MYSQL_CLIENT) */


#ifndef MYSQL_CLIENT

/*
  Load_log_event::write_data_header()
*/

bool Load_log_event::write_data_header(IO_CACHE* file)
{
  char buf[LOAD_HEADER_LEN];
  int4store(buf + L_THREAD_ID_OFFSET, slave_proxy_id);
  int4store(buf + L_EXEC_TIME_OFFSET, exec_time);
  int4store(buf + L_SKIP_LINES_OFFSET, skip_lines);
  buf[L_TBL_LEN_OFFSET] = (char)table_name_len;
  buf[L_DB_LEN_OFFSET] = (char)db_len;
  int4store(buf + L_NUM_FIELDS_OFFSET, num_fields);
  return my_b_safe_write(file, (uchar*)buf, LOAD_HEADER_LEN) != 0;
}


/*
  Load_log_event::write_data_body()
*/

bool Load_log_event::write_data_body(IO_CACHE* file)
{
  if (sql_ex.write_data(file))
    return 1;
  if (num_fields && fields && field_lens)
  {
    if (my_b_safe_write(file, (uchar*)field_lens, num_fields) ||
	my_b_safe_write(file, (uchar*)fields, field_block_len))
      return 1;
  }
  return (my_b_safe_write(file, (uchar*)table_name, table_name_len + 1) ||
	  my_b_safe_write(file, (uchar*)db, db_len + 1) ||
	  my_b_safe_write(file, (uchar*)fname, fname_len));
}


/*
  Load_log_event::Load_log_event()
*/

Load_log_event::Load_log_event(THD *thd_arg, sql_exchange *ex,
			       const char *db_arg, const char *table_name_arg,
			       List<Item> &fields_arg,
                               bool is_concurrent_arg,
			       enum enum_duplicates handle_dup,
			       bool ignore, bool using_trans)
  :Log_event(thd_arg,
             thd_arg->thread_specific_used ? LOG_EVENT_THREAD_SPECIFIC_F : 0,
             using_trans),
   thread_id(thd_arg->thread_id),
   slave_proxy_id(thd_arg->variables.pseudo_thread_id),
   num_fields(0),fields(0),
   field_lens(0),field_block_len(0),
   table_name(table_name_arg ? table_name_arg : ""),
   db(db_arg), fname(ex->file_name), local_fname(FALSE),
   is_concurrent(is_concurrent_arg)
{
  time_t end_time;
  time(&end_time);
  exec_time = (ulong) (end_time  - thd_arg->start_time);
  /* db can never be a zero pointer in 4.0 */
  db_len = (uint32) strlen(db);
  table_name_len = (uint32) strlen(table_name);
  fname_len = (fname) ? (uint) strlen(fname) : 0;
  sql_ex.field_term = (char*) ex->field_term->ptr();
  sql_ex.field_term_len = (uint8) ex->field_term->length();
  sql_ex.enclosed = (char*) ex->enclosed->ptr();
  sql_ex.enclosed_len = (uint8) ex->enclosed->length();
  sql_ex.line_term = (char*) ex->line_term->ptr();
  sql_ex.line_term_len = (uint8) ex->line_term->length();
  sql_ex.line_start = (char*) ex->line_start->ptr();
  sql_ex.line_start_len = (uint8) ex->line_start->length();
  sql_ex.escaped = (char*) ex->escaped->ptr();
  sql_ex.escaped_len = (uint8) ex->escaped->length();
  sql_ex.opt_flags = 0;
  sql_ex.cached_new_format = -1;
    
  if (ex->dumpfile)
    sql_ex.opt_flags|= DUMPFILE_FLAG;
  if (ex->opt_enclosed)
    sql_ex.opt_flags|= OPT_ENCLOSED_FLAG;

  sql_ex.empty_flags= 0;

  switch (handle_dup) {
  case DUP_REPLACE:
    sql_ex.opt_flags|= REPLACE_FLAG;
    break;
  case DUP_UPDATE:				// Impossible here
  case DUP_ERROR:
    break;	
  }
  if (ignore)
    sql_ex.opt_flags|= IGNORE_FLAG;

  if (!ex->field_term->length())
    sql_ex.empty_flags |= FIELD_TERM_EMPTY;
  if (!ex->enclosed->length())
    sql_ex.empty_flags |= ENCLOSED_EMPTY;
  if (!ex->line_term->length())
    sql_ex.empty_flags |= LINE_TERM_EMPTY;
  if (!ex->line_start->length())
    sql_ex.empty_flags |= LINE_START_EMPTY;
  if (!ex->escaped->length())
    sql_ex.empty_flags |= ESCAPED_EMPTY;
    
  skip_lines = ex->skip_lines;

  List_iterator<Item> li(fields_arg);
  field_lens_buf.length(0);
  fields_buf.length(0);
  Item* item;
  while ((item = li++))
  {
    num_fields++;
    uchar len = (uchar) strlen(item->name);
    field_block_len += len + 1;
    fields_buf.append(item->name, len + 1);
    field_lens_buf.append((char*)&len, 1);
  }

  field_lens = (const uchar*)field_lens_buf.ptr();
  fields = fields_buf.ptr();
}
#endif /* !MYSQL_CLIENT */


/**
  @note
    The caller must do buf[event_len] = 0 before he starts using the
    constructed event.
*/
Load_log_event::Load_log_event(const char *buf, uint event_len,
                               const Format_description_log_event *description_event)
  :Log_event(buf, description_event), num_fields(0), fields(0),
   field_lens(0),field_block_len(0),
   table_name(0), db(0), fname(0), local_fname(FALSE),
   /*
     Load_log_event which comes from the binary log does not contain
     information about the type of insert which was used on the master.
     Assume that it was an ordinary, non-concurrent LOAD DATA.
    */
   is_concurrent(FALSE)
{
  DBUG_ENTER("Load_log_event");
  /*
    I (Guilhem) manually tested replication of LOAD DATA INFILE for 3.23->5.0,
    4.0->5.0 and 5.0->5.0 and it works.
  */
  if (event_len)
    copy_log_event(buf, event_len,
                   (((uchar)buf[EVENT_TYPE_OFFSET] == LOAD_EVENT) ?
                   LOAD_HEADER_LEN + 
                    description_event->common_header_len :
                    LOAD_HEADER_LEN + LOG_EVENT_HEADER_LEN),
                   description_event);
  /* otherwise it's a derived class, will call copy_log_event() itself */
  DBUG_VOID_RETURN;
}


/*
  Load_log_event::copy_log_event()
*/

int Load_log_event::copy_log_event(const char *buf, ulong event_len,
                                   int body_offset,
                                   const Format_description_log_event *description_event)
{
  DBUG_ENTER("Load_log_event::copy_log_event");
  uint data_len;
  char* buf_end = (char*)buf + event_len;
  /* this is the beginning of the post-header */
  const char* data_head = buf + description_event->common_header_len;
  slave_proxy_id= thread_id= uint4korr(data_head + L_THREAD_ID_OFFSET);
  exec_time = uint4korr(data_head + L_EXEC_TIME_OFFSET);
  skip_lines = uint4korr(data_head + L_SKIP_LINES_OFFSET);
  table_name_len = (uint)data_head[L_TBL_LEN_OFFSET];
  db_len = (uint)data_head[L_DB_LEN_OFFSET];
  num_fields = uint4korr(data_head + L_NUM_FIELDS_OFFSET);
	  
  if ((int) event_len < body_offset)
    DBUG_RETURN(1);
  /*
    Sql_ex.init() on success returns the pointer to the first byte after
    the sql_ex structure, which is the start of field lengths array.
  */
  if (!(field_lens= (uchar*)sql_ex.init((char*)buf + body_offset,
                                        buf_end,
                                        (uchar)buf[EVENT_TYPE_OFFSET] != LOAD_EVENT)))
    DBUG_RETURN(1);
  
  data_len = event_len - body_offset;
  if (num_fields > data_len) // simple sanity check against corruption
    DBUG_RETURN(1);
  for (uint i = 0; i < num_fields; i++)
    field_block_len += (uint)field_lens[i] + 1;

  fields = (char*)field_lens + num_fields;
  table_name  = fields + field_block_len;
  db = table_name + table_name_len + 1;
  fname = db + db_len + 1;
  fname_len = (uint) strlen(fname);
  // null termination is accomplished by the caller doing buf[event_len]=0

  DBUG_RETURN(0);
}


/*
  Load_log_event::print()
*/

#ifdef MYSQL_CLIENT
void Load_log_event::print(FILE* file, PRINT_EVENT_INFO* print_event_info)
{
  print(file, print_event_info, 0);
}


void Load_log_event::print(FILE* file_arg, PRINT_EVENT_INFO* print_event_info,
			   bool commented)
{
  Write_on_release_cache cache(&print_event_info->head_cache, file_arg);

  DBUG_ENTER("Load_log_event::print");
  if (!print_event_info->short_form)
  {
    print_header(&cache, print_event_info, FALSE);
    my_b_printf(&cache, "\tQuery\tthread_id=%ld\texec_time=%ld\n",
                thread_id, exec_time);
  }

  bool different_db= 1;
  if (db)
  {
    /*
      If the database is different from the one of the previous statement, we
      need to print the "use" command, and we update the last_db.
      But if commented, the "use" is going to be commented so we should not
      update the last_db.
    */
    if ((different_db= memcmp(print_event_info->db, db, db_len + 1)) &&
        !commented)
      memcpy(print_event_info->db, db, db_len + 1);
  }
  
  if (db && db[0] && different_db)
    my_b_printf(&cache, "%suse %`s%s\n",
            commented ? "# " : "",
            db, print_event_info->delimiter);

  if (flags & LOG_EVENT_THREAD_SPECIFIC_F)
    my_b_printf(&cache,"%sSET @@session.pseudo_thread_id=%lu%s\n",
            commented ? "# " : "", (ulong)thread_id,
            print_event_info->delimiter);
  my_b_printf(&cache, "%sLOAD DATA ",
              commented ? "# " : "");
  if (check_fname_outside_temp_buf())
    my_b_printf(&cache, "LOCAL ");
  my_b_printf(&cache, "INFILE '%-*s' ", fname_len, fname);

  if (sql_ex.opt_flags & REPLACE_FLAG)
    my_b_printf(&cache,"REPLACE ");
  else if (sql_ex.opt_flags & IGNORE_FLAG)
    my_b_printf(&cache,"IGNORE ");
  
  my_b_printf(&cache, "INTO TABLE `%s`", table_name);
  my_b_printf(&cache, " FIELDS TERMINATED BY ");
  pretty_print_str(&cache, sql_ex.field_term, sql_ex.field_term_len);

  if (sql_ex.opt_flags & OPT_ENCLOSED_FLAG)
    my_b_printf(&cache," OPTIONALLY ");
  my_b_printf(&cache, " ENCLOSED BY ");
  pretty_print_str(&cache, sql_ex.enclosed, sql_ex.enclosed_len);
     
  my_b_printf(&cache, " ESCAPED BY ");
  pretty_print_str(&cache, sql_ex.escaped, sql_ex.escaped_len);
     
  my_b_printf(&cache," LINES TERMINATED BY ");
  pretty_print_str(&cache, sql_ex.line_term, sql_ex.line_term_len);


  if (sql_ex.line_start)
  {
    my_b_printf(&cache," STARTING BY ");
    pretty_print_str(&cache, sql_ex.line_start, sql_ex.line_start_len);
  }
  if ((long) skip_lines > 0)
    my_b_printf(&cache, " IGNORE %ld LINES", (long) skip_lines);

  if (num_fields)
  {
    uint i;
    const char* field = fields;
    my_b_printf(&cache, " (");
    for (i = 0; i < num_fields; i++)
    {
      if (i)
        my_b_printf(&cache, ",");
      my_b_printf(&cache, "%`s", field);

      field += field_lens[i]  + 1;
    }
    my_b_printf(&cache, ")");
  }

  my_b_printf(&cache, "%s\n", print_event_info->delimiter);
  DBUG_VOID_RETURN;
}
#endif /* MYSQL_CLIENT */

#ifndef MYSQL_CLIENT

/**
  Load_log_event::set_fields()

  @note
    This function can not use the member variable 
    for the database, since LOAD DATA INFILE on the slave
    can be for a different database than the current one.
    This is the reason for the affected_db argument to this method.
*/

void Load_log_event::set_fields(const char* affected_db, 
				List<Item> &field_list,
                                Name_resolution_context *context)
{
  uint i;
  const char* field = fields;
  for (i= 0; i < num_fields; i++)
  {
    field_list.push_back(new Item_field(context,
                                        affected_db, table_name, field));
    field+= field_lens[i]  + 1;
  }
}
#endif /* !MYSQL_CLIENT */


#if defined(HAVE_REPLICATION) && !defined(MYSQL_CLIENT)
/**
  Does the data loading job when executing a LOAD DATA on the slave.

  @param net
  @param rli
  @param use_rli_only_for_errors     If set to 1, rli is provided to
                                     Load_log_event::exec_event only for this
                                     function to have RPL_LOG_NAME and
                                     rli->last_slave_error, both being used by
                                     error reports. rli's position advancing
                                     is skipped (done by the caller which is
                                     Execute_load_log_event::exec_event).
                                     If set to 0, rli is provided for full use,
                                     i.e. for error reports and position
                                     advancing.

  @todo
    fix this; this can be done by testing rules in
    Create_file_log_event::exec_event() and then discarding Append_block and
    al.
  @todo
    this is a bug - this needs to be moved to the I/O thread

  @retval
    0           Success
  @retval
    1           Failure
*/

int Load_log_event::do_apply_event(NET* net, Relay_log_info const *rli,
                                   bool use_rli_only_for_errors)
{
  LEX_STRING new_db;
  Rpl_filter *rpl_filter= rli->mi->rpl_filter;
  DBUG_ENTER("Load_log_event::do_apply_event");

  new_db.length= db_len;
  new_db.str= (char *) rpl_filter->get_rewrite_db(db, &new_db.length);
  thd->set_db(new_db.str, new_db.length);
  DBUG_ASSERT(thd->query() == 0);
  thd->reset_query_inner();                    // Should not be needed
  thd->is_slave_error= 0;
  clear_all_errors(thd, const_cast<Relay_log_info*>(rli));

  /* see Query_log_event::do_apply_event() and BUG#13360 */
  DBUG_ASSERT(!rli->m_table_map.count());
  /*
    Usually lex_start() is called by mysql_parse(), but we need it here
    as the present method does not call mysql_parse().
  */
  lex_start(thd);
  thd->lex->local_file= local_fname;
  mysql_reset_thd_for_next_command(thd, 0);

  if (!use_rli_only_for_errors)
  {
    /*
      Saved for InnoDB, see comment in
      Query_log_event::do_apply_event()
    */
    const_cast<Relay_log_info*>(rli)->future_group_master_log_pos= log_pos;
    DBUG_PRINT("info", ("log_pos: %lu", (ulong) log_pos));
  }
 
   /*
    We test replicate_*_db rules. Note that we have already prepared
    the file to load, even if we are going to ignore and delete it
    now. So it is possible that we did a lot of disk writes for
    nothing. In other words, a big LOAD DATA INFILE on the master will
    still consume a lot of space on the slave (space in the relay log
    + space of temp files: twice the space of the file to load...)
    even if it will finally be ignored.  TODO: fix this; this can be
    done by testing rules in Create_file_log_event::do_apply_event()
    and then discarding Append_block and al. Another way is do the
    filtering in the I/O thread (more efficient: no disk writes at
    all).


    Note:   We do not need to execute reset_one_shot_variables() if this
            db_ok() test fails.
    Reason: The db stored in binlog events is the same for SET and for
            its companion query.  If the SET is ignored because of
            db_ok(), the companion query will also be ignored, and if
            the companion query is ignored in the db_ok() test of
            ::do_apply_event(), then the companion SET also have so
            we don't need to reset_one_shot_variables().
  */
  if (rpl_filter->db_ok(thd->db))
  {
    thd->set_time(when, when_sec_part);
    thd->set_query_id(next_query_id());
    thd->warning_info->opt_clear_warning_info(thd->query_id);

    TABLE_LIST tables;
    tables.init_one_table(thd->strmake(thd->db, thd->db_length),
                          thd->db_length,
                          table_name, strlen(table_name),
                          table_name, TL_WRITE);
    tables.updating= 1;

    // the table will be opened in mysql_load    
    if (rpl_filter->is_on() && !rpl_filter->tables_ok(thd->db, &tables))
    {
      // TODO: this is a bug - this needs to be moved to the I/O thread
      if (net)
        skip_load_data_infile(net);
    }
    else
    {
      char llbuff[22];
      enum enum_duplicates handle_dup;
      bool ignore= 0;
      char query_buffer[1024];
      String query_str(query_buffer, sizeof(query_buffer), system_charset_info);
      char *load_data_query;

      query_str.length(0);
      /*
        Forge LOAD DATA INFILE query which will be used in SHOW PROCESS LIST
        and written to slave's binlog if binlogging is on.
      */
      print_query(thd, FALSE, NULL, &query_str, NULL, NULL, NULL);
      if (!(load_data_query= (char *)thd->strmake(query_str.ptr(),
                                                  query_str.length())))
      {
        /*
          This will set thd->fatal_error in case of OOM. So we surely will notice
          that something is wrong.
        */
        goto error;
      }

      thd->set_query(load_data_query, (uint) (query_str.length()));

      if (sql_ex.opt_flags & REPLACE_FLAG)
        handle_dup= DUP_REPLACE;
      else if (sql_ex.opt_flags & IGNORE_FLAG)
      {
        ignore= 1;
        handle_dup= DUP_ERROR;
      }
      else
      {
        /*
          When replication is running fine, if it was DUP_ERROR on the
          master then we could choose IGNORE here, because if DUP_ERROR
          suceeded on master, and data is identical on the master and slave,
          then there should be no uniqueness errors on slave, so IGNORE is
          the same as DUP_ERROR. But in the unlikely case of uniqueness errors
          (because the data on the master and slave happen to be different
          (user error or bug), we want LOAD DATA to print an error message on
          the slave to discover the problem.

          If reading from net (a 3.23 master), mysql_load() will change this
          to IGNORE.
        */
        handle_dup= DUP_ERROR;
      }
      /*
        We need to set thd->lex->sql_command and thd->lex->duplicates
        since InnoDB tests these variables to decide if this is a LOAD
        DATA ... REPLACE INTO ... statement even though mysql_parse()
        is not called.  This is not needed in 5.0 since there the LOAD
        DATA ... statement is replicated using mysql_parse(), which
        sets the thd->lex fields correctly.
      */
      thd->lex->sql_command= SQLCOM_LOAD;
      thd->lex->duplicates= handle_dup;

      sql_exchange ex((char*)fname, sql_ex.opt_flags & DUMPFILE_FLAG);
      String field_term(sql_ex.field_term,sql_ex.field_term_len,log_cs);
      String enclosed(sql_ex.enclosed,sql_ex.enclosed_len,log_cs);
      String line_term(sql_ex.line_term,sql_ex.line_term_len,log_cs);
      String line_start(sql_ex.line_start,sql_ex.line_start_len,log_cs);
      String escaped(sql_ex.escaped,sql_ex.escaped_len, log_cs);
      ex.field_term= &field_term;
      ex.enclosed= &enclosed;
      ex.line_term= &line_term;
      ex.line_start= &line_start;
      ex.escaped= &escaped;

      ex.opt_enclosed = (sql_ex.opt_flags & OPT_ENCLOSED_FLAG);
      if (sql_ex.empty_flags & FIELD_TERM_EMPTY)
        ex.field_term->length(0);

      ex.skip_lines = skip_lines;
      List<Item> field_list;
      thd->lex->select_lex.context.resolve_in_table_list_only(&tables);
      set_fields(tables.db, field_list, &thd->lex->select_lex.context);
      thd->variables.pseudo_thread_id= thread_id;
      if (net)
      {
        // mysql_load will use thd->net to read the file
        thd->net.vio = net->vio;
        // Make sure the client does not get confused about the packet sequence
        thd->net.pkt_nr = net->pkt_nr;
      }
      /*
        It is safe to use tmp_list twice because we are not going to
        update it inside mysql_load().
      */
      List<Item> tmp_list;
      if (mysql_load(thd, &ex, &tables, field_list, tmp_list, tmp_list,
                     handle_dup, ignore, net != 0))
        thd->is_slave_error= 1;
      if (thd->cuted_fields)
      {
        /* log_pos is the position of the LOAD event in the master log */
        sql_print_warning("Slave: load data infile on table '%s' at "
                          "log position %s in log '%s' produced %ld "
                          "warning(s). Default database: '%s'",
                          (char*) table_name,
                          llstr(log_pos,llbuff), RPL_LOG_NAME, 
                          (ulong) thd->cuted_fields,
                          print_slave_db_safe(thd->db));
      }
      if (net)
        net->pkt_nr= thd->net.pkt_nr;
    }
  }
  else
  {
    /*
      We will just ask the master to send us /dev/null if we do not
      want to load the data.
      TODO: this a bug - needs to be done in I/O thread
    */
    if (net)
      skip_load_data_infile(net);
  }

error:
  thd->net.vio = 0; 
  const char *remember_db= thd->db;
  thd->catalog= 0;
  thd->set_db(NULL, 0);                   /* will free the current database */
  thd->reset_query();
  thd->stmt_da->can_overwrite_status= TRUE;
  thd->is_error() ? trans_rollback_stmt(thd) : trans_commit_stmt(thd);
  thd->stmt_da->can_overwrite_status= FALSE;
  close_thread_tables(thd);
  /*
    - If inside a multi-statement transaction,
    defer the release of metadata locks until the current
    transaction is either committed or rolled back. This prevents
    other statements from modifying the table for the entire
    duration of this transaction.  This provides commit ordering
    and guarantees serializability across multiple transactions.
    - If in autocommit mode, or outside a transactional context,
    automatically release metadata locks of the current statement.
  */
  if (! thd->in_multi_stmt_transaction_mode())
    thd->mdl_context.release_transactional_locks();
  else
    thd->mdl_context.release_statement_locks();

  DBUG_EXECUTE_IF("LOAD_DATA_INFILE_has_fatal_error",
                  thd->is_slave_error= 0; thd->is_fatal_error= 1;);

  if (thd->is_slave_error)
  {
    /* this err/sql_errno code is copy-paste from net_send_error() */
    const char *err;
    int sql_errno;
    if (thd->is_error())
    {
      err= thd->stmt_da->message();
      sql_errno= thd->stmt_da->sql_errno();
    }
    else
    {
      sql_errno=ER_UNKNOWN_ERROR;
      err=ER(sql_errno);       
    }
    rli->report(ERROR_LEVEL, sql_errno,"\
Error '%s' running LOAD DATA INFILE on table '%s'. Default database: '%s'",
                    err, (char*)table_name, print_slave_db_safe(remember_db));
    free_root(thd->mem_root,MYF(MY_KEEP_PREALLOC));
    DBUG_RETURN(1);
  }
  free_root(thd->mem_root,MYF(MY_KEEP_PREALLOC));

  if (thd->is_fatal_error)
  {
    char buf[256];
    my_snprintf(buf, sizeof(buf),
                "Running LOAD DATA INFILE on table '%-.64s'."
                " Default database: '%-.64s'",
                (char*)table_name,
                print_slave_db_safe(remember_db));

    rli->report(ERROR_LEVEL, ER_SLAVE_FATAL_ERROR,
                ER(ER_SLAVE_FATAL_ERROR), buf);
    DBUG_RETURN(1);
  }

  DBUG_RETURN( use_rli_only_for_errors ? 0 : Log_event::do_apply_event(rli) ); 
}
#endif


/**************************************************************************
  Rotate_log_event methods
**************************************************************************/

/*
  Rotate_log_event::pack_info()
*/

#if defined(HAVE_REPLICATION) && !defined(MYSQL_CLIENT)
void Rotate_log_event::pack_info(THD *thd, Protocol *protocol)
{
  char buf1[256], buf[22];
  String tmp(buf1, sizeof(buf1), log_cs);
  tmp.length(0);
  tmp.append(new_log_ident, ident_len);
  tmp.append(STRING_WITH_LEN(";pos="));
  tmp.append(llstr(pos,buf));
  protocol->store(tmp.ptr(), tmp.length(), &my_charset_bin);
}
#endif


/*
  Rotate_log_event::print()
*/

#ifdef MYSQL_CLIENT
void Rotate_log_event::print(FILE* file, PRINT_EVENT_INFO* print_event_info)
{
  char buf[22];
  Write_on_release_cache cache(&print_event_info->head_cache, file,
                               Write_on_release_cache::FLUSH_F);

  if (print_event_info->short_form)
    return;
  print_header(&cache, print_event_info, FALSE);
  my_b_printf(&cache, "\tRotate to ");
  if (new_log_ident)
    my_b_write(&cache, (uchar*) new_log_ident, (uint)ident_len);
  my_b_printf(&cache, "  pos: %s\n", llstr(pos, buf));
}
#endif /* MYSQL_CLIENT */



/*
  Rotate_log_event::Rotate_log_event() (2 constructors)
*/


#ifndef MYSQL_CLIENT
Rotate_log_event::Rotate_log_event(const char* new_log_ident_arg,
                                   uint ident_len_arg, ulonglong pos_arg,
                                   uint flags_arg)
  :Log_event(), new_log_ident(new_log_ident_arg),
   pos(pos_arg),ident_len(ident_len_arg ? ident_len_arg :
                          (uint) strlen(new_log_ident_arg)), flags(flags_arg)
{
#ifndef DBUG_OFF
  char buff[22];
  DBUG_ENTER("Rotate_log_event::Rotate_log_event(...,flags)");
  DBUG_PRINT("enter",("new_log_ident: %s  pos: %s  flags: %lu", new_log_ident_arg,
                      llstr(pos_arg, buff), (ulong) flags));
#endif
  cache_type= EVENT_NO_CACHE;
  if (flags & DUP_NAME)
    new_log_ident= my_strndup(new_log_ident_arg, ident_len, MYF(MY_WME));
  if (flags & RELAY_LOG)
    set_relay_log_event();
  DBUG_VOID_RETURN;
}
#endif


Rotate_log_event::Rotate_log_event(const char* buf, uint event_len,
                                   const Format_description_log_event* description_event)
  :Log_event(buf, description_event) ,new_log_ident(0), flags(DUP_NAME)
{
  DBUG_ENTER("Rotate_log_event::Rotate_log_event(char*,...)");
  // The caller will ensure that event_len is what we have at EVENT_LEN_OFFSET
  uint8 header_size= description_event->common_header_len;
  uint8 post_header_len= description_event->post_header_len[ROTATE_EVENT-1];
  uint ident_offset;
  if (event_len < header_size)
    DBUG_VOID_RETURN;
  buf += header_size;
  pos = post_header_len ? uint8korr(buf + R_POS_OFFSET) : 4;
  ident_len = (uint)(event_len -
                     (header_size+post_header_len)); 
  ident_offset = post_header_len; 
  set_if_smaller(ident_len,FN_REFLEN-1);
  new_log_ident= my_strndup(buf + ident_offset, (uint) ident_len, MYF(MY_WME));
  DBUG_PRINT("debug", ("new_log_ident: '%s'", new_log_ident));
  DBUG_VOID_RETURN;
}


/*
  Rotate_log_event::write()
*/

#ifndef MYSQL_CLIENT
bool Rotate_log_event::write(IO_CACHE* file)
{
  char buf[ROTATE_HEADER_LEN];
  int8store(buf + R_POS_OFFSET, pos);
  return (write_header(file, ROTATE_HEADER_LEN + ident_len) || 
          wrapper_my_b_safe_write(file, (uchar*) buf, ROTATE_HEADER_LEN) ||
          wrapper_my_b_safe_write(file, (uchar*) new_log_ident,
                                     (uint) ident_len) ||
          write_footer(file));
}
#endif


#if defined(HAVE_REPLICATION) && !defined(MYSQL_CLIENT)

/*
  Got a rotate log event from the master.

  This is mainly used so that we can later figure out the logname and
  position for the master.

  We can't rotate the slave's BINlog as this will cause infinitive rotations
  in a A -> B -> A setup.
  The NOTES below is a wrong comment which will disappear when 4.1 is merged.

  @retval
    0	ok
*/
int Rotate_log_event::do_update_pos(Relay_log_info *rli)
{
  DBUG_ENTER("Rotate_log_event::do_update_pos");
#ifndef DBUG_OFF
  char buf[32];
#endif

  DBUG_PRINT("info", ("server_id=%lu; ::server_id=%lu",
                      (ulong) this->server_id, (ulong) global_system_variables.server_id));
  DBUG_PRINT("info", ("new_log_ident: %s", this->new_log_ident));
  DBUG_PRINT("info", ("pos: %s", llstr(this->pos, buf)));

  /*
    If we are in a transaction or in a group: the only normal case is
    when the I/O thread was copying a big transaction, then it was
    stopped and restarted: we have this in the relay log:

    BEGIN
    ...
    ROTATE (a fake one)
    ...
    COMMIT or ROLLBACK

    In that case, we don't want to touch the coordinates which
    correspond to the beginning of the transaction.  Starting from
    5.0.0, there also are some rotates from the slave itself, in the
    relay log, which shall not change the group positions.
  */
  if ((server_id != global_system_variables.server_id ||
       rli->replicate_same_server_id) &&
      !is_relay_log_event() &&
      !rli->is_in_group())
  {
    mysql_mutex_lock(&rli->data_lock);
    DBUG_PRINT("info", ("old group_master_log_name: '%s'  "
                        "old group_master_log_pos: %lu",
                        rli->group_master_log_name,
                        (ulong) rli->group_master_log_pos));
    memcpy(rli->group_master_log_name, new_log_ident, ident_len+1);
    rli->notify_group_master_log_name_update();
    rli->inc_group_relay_log_pos(pos, TRUE /* skip_lock */);
    DBUG_PRINT("info", ("new group_master_log_name: '%s'  "
                        "new group_master_log_pos: %lu",
                        rli->group_master_log_name,
                        (ulong) rli->group_master_log_pos));
    mysql_mutex_unlock(&rli->data_lock);
    rpl_global_gtid_slave_state.record_and_update_gtid(thd, rli);
    flush_relay_log_info(rli);
    
    /*
      Reset thd->variables.option_bits and sql_mode etc, because this could be the signal of
      a master's downgrade from 5.0 to 4.0.
      However, no need to reset description_event_for_exec: indeed, if the next
      master is 5.0 (even 5.0.1) we will soon get a Format_desc; if the next
      master is 4.0 then the events are in the slave's format (conversion).
    */
    set_slave_thread_options(thd);
    set_slave_thread_default_charset(thd, rli);
    thd->variables.sql_mode= global_system_variables.sql_mode;
    thd->variables.auto_increment_increment=
      thd->variables.auto_increment_offset= 1;
  }
  else
    rli->inc_event_relay_log_pos();


  DBUG_RETURN(0);
}


Log_event::enum_skip_reason
Rotate_log_event::do_shall_skip(Relay_log_info *rli)
{
  enum_skip_reason reason= Log_event::do_shall_skip(rli);

  switch (reason) {
  case Log_event::EVENT_SKIP_NOT:
  case Log_event::EVENT_SKIP_COUNT:
    return Log_event::EVENT_SKIP_NOT;

  case Log_event::EVENT_SKIP_IGNORE:
    return Log_event::EVENT_SKIP_IGNORE;
  }
  DBUG_ASSERT(0);
  return Log_event::EVENT_SKIP_NOT;             // To keep compiler happy
}

#endif


/**************************************************************************
  Binlog_checkpoint_log_event methods
**************************************************************************/

#if defined(HAVE_REPLICATION) && !defined(MYSQL_CLIENT)
void Binlog_checkpoint_log_event::pack_info(THD *thd, Protocol *protocol)
{
  protocol->store(binlog_file_name, binlog_file_len, &my_charset_bin);
}
#endif


#ifdef MYSQL_CLIENT
void Binlog_checkpoint_log_event::print(FILE *file,
                                        PRINT_EVENT_INFO *print_event_info)
{
  Write_on_release_cache cache(&print_event_info->head_cache, file,
                               Write_on_release_cache::FLUSH_F);

  if (print_event_info->short_form)
    return;
  print_header(&cache, print_event_info, FALSE);
  my_b_printf(&cache, "\tBinlog checkpoint ");
  my_b_write(&cache, (uchar*)binlog_file_name, binlog_file_len);
  my_b_printf(&cache, "\n");
}
#endif  /* MYSQL_CLIENT */


#ifdef MYSQL_SERVER
Binlog_checkpoint_log_event::Binlog_checkpoint_log_event(
        const char *binlog_file_name_arg,
        uint binlog_file_len_arg)
  :Log_event(),
   binlog_file_name(my_strndup(binlog_file_name_arg, binlog_file_len_arg,
                               MYF(MY_WME))),
   binlog_file_len(binlog_file_len_arg)
{
  cache_type= EVENT_NO_CACHE;
}
#endif  /* MYSQL_SERVER */


Binlog_checkpoint_log_event::Binlog_checkpoint_log_event(
       const char *buf, uint event_len,
       const Format_description_log_event *description_event)
  :Log_event(buf, description_event), binlog_file_name(0)
{
  uint8 header_size= description_event->common_header_len;
  uint8 post_header_len=
    description_event->post_header_len[BINLOG_CHECKPOINT_EVENT-1];
  if (event_len < header_size + post_header_len ||
      post_header_len < BINLOG_CHECKPOINT_HEADER_LEN)
    return;
  buf+= header_size;
  /* See uint4korr and int4store below */
  compile_time_assert(BINLOG_CHECKPOINT_HEADER_LEN == 4);
  binlog_file_len= uint4korr(buf);
  if (event_len - (header_size + post_header_len) < binlog_file_len)
    return;
  binlog_file_name= my_strndup(buf + post_header_len, binlog_file_len,
                               MYF(MY_WME));
  return;
}


#ifndef MYSQL_CLIENT
bool Binlog_checkpoint_log_event::write(IO_CACHE *file)
{
  uchar buf[BINLOG_CHECKPOINT_HEADER_LEN];
  int4store(buf, binlog_file_len);
  return write_header(file, BINLOG_CHECKPOINT_HEADER_LEN + binlog_file_len) ||
    wrapper_my_b_safe_write(file, buf, BINLOG_CHECKPOINT_HEADER_LEN) ||
    wrapper_my_b_safe_write(file, (const uchar *)binlog_file_name,
                            binlog_file_len) ||
    write_footer(file);
}
#endif  /* MYSQL_CLIENT */


/**************************************************************************
        Global transaction ID stuff
**************************************************************************/

Gtid_log_event::Gtid_log_event(const char *buf, uint event_len,
               const Format_description_log_event *description_event)
  : Log_event(buf, description_event), seq_no(0)
{
  uint8 header_size= description_event->common_header_len;
  uint8 post_header_len= description_event->post_header_len[GTID_EVENT-1];
  if (event_len < header_size + post_header_len ||
      post_header_len < GTID_HEADER_LEN)
    return;

  buf+= header_size;
  seq_no= uint8korr(buf);
  buf+= 8;
  domain_id= uint4korr(buf);
  buf+= 4;
  flags2= *buf;
}


#ifdef MYSQL_SERVER

Gtid_log_event::Gtid_log_event(THD *thd_arg, uint64 seq_no_arg,
                               uint32 domain_id_arg, bool standalone,
                               uint16 flags_arg, bool is_transactional)
  : Log_event(thd_arg, flags_arg, is_transactional),
    seq_no(seq_no_arg), domain_id(domain_id_arg),
    flags2(standalone ? FL_STANDALONE : 0)
{
  cache_type= Log_event::EVENT_NO_CACHE;
}


/*
  Used to record GTID while sending binlog to slave, without having to
  fully contruct every Gtid_log_event() needlessly.
*/
bool
Gtid_log_event::peek(const char *event_start, size_t event_len,
                     uint8 checksum_alg,
                     uint32 *domain_id, uint32 *server_id, uint64 *seq_no,
                     uchar *flags2)
{
  const char *p;

  if (checksum_alg == BINLOG_CHECKSUM_ALG_CRC32)
  {
    if (event_len > BINLOG_CHECKSUM_LEN)
      event_len-= BINLOG_CHECKSUM_LEN;
    else
      event_len= 0;
  }
  else
    DBUG_ASSERT(checksum_alg == BINLOG_CHECKSUM_ALG_UNDEF ||
                checksum_alg == BINLOG_CHECKSUM_ALG_OFF);

  if (event_len < LOG_EVENT_HEADER_LEN + GTID_HEADER_LEN)
    return true;
  *server_id= uint4korr(event_start + SERVER_ID_OFFSET);
  p= event_start + LOG_EVENT_HEADER_LEN;
  *seq_no= uint8korr(p);
  p+= 8;
  *domain_id= uint4korr(p);
  p+= 4;
  *flags2= (uchar)*p;
  return false;
}


bool
Gtid_log_event::write(IO_CACHE *file)
{
  uchar buf[GTID_HEADER_LEN];
  int8store(buf, seq_no);
  int4store(buf+8, domain_id);
  buf[12]= flags2;
  bzero(buf+13, GTID_HEADER_LEN-13);
  return write_header(file, GTID_HEADER_LEN) ||
    wrapper_my_b_safe_write(file, buf, GTID_HEADER_LEN) ||
    write_footer(file);
}


/*
  Replace a GTID event with either a BEGIN event, dummy event, or nothing, as
  appropriate to work with old slave that does not know global transaction id.

  The need_dummy_event argument is an IN/OUT argument. It is passed as TRUE
  if slave has capability lower than MARIA_SLAVE_CAPABILITY_TOLERATE_HOLES.
  It is returned TRUE if we return a BEGIN (or dummy) event to be sent to the
  slave, FALSE if event should be skipped completely.
*/
int
Gtid_log_event::make_compatible_event(String *packet, bool *need_dummy_event,
                                      ulong ev_offset, uint8 checksum_alg)
{
  uchar flags2;
  if (packet->length() - ev_offset < LOG_EVENT_HEADER_LEN + GTID_HEADER_LEN)
    return 1;
  flags2= (*packet)[ev_offset + LOG_EVENT_HEADER_LEN + 12];
  if (flags2 & FL_STANDALONE)
  {
    if (*need_dummy_event)
      return Query_log_event::dummy_event(packet, ev_offset, checksum_alg);
    else
      return 0;
  }

  *need_dummy_event= true;
  return Query_log_event::begin_event(packet, ev_offset, checksum_alg);
}


#ifdef HAVE_REPLICATION
void
Gtid_log_event::pack_info(THD *thd, Protocol *protocol)
{
  char buf[6+5+10+1+10+1+20+1];
  char *p;
  p = strmov(buf, (flags2 & FL_STANDALONE ? "GTID " : "BEGIN GTID "));
  p= longlong10_to_str(domain_id, p, 10);
  *p++= '-';
  p= longlong10_to_str(server_id, p, 10);
  *p++= '-';
  p= longlong10_to_str(seq_no, p, 10);

  protocol->store(buf, p-buf, &my_charset_bin);
}

static char gtid_begin_string[] = "BEGIN";

int
Gtid_log_event::do_apply_event(Relay_log_info const *rli)
{
  thd->variables.server_id= this->server_id;
  thd->variables.gtid_domain_id= this->domain_id;
  thd->variables.gtid_seq_no= this->seq_no;

  if (flags2 & FL_STANDALONE)
    return 0;

  /* Execute this like a BEGIN query event. */
  thd->set_query_and_id(gtid_begin_string, sizeof(gtid_begin_string)-1,
                        &my_charset_bin, next_query_id());
  Parser_state parser_state;
  if (!parser_state.init(thd, thd->query(), thd->query_length()))
  {
    mysql_parse(thd, thd->query(), thd->query_length(), &parser_state);
    /* Finalize server status flags after executing a statement. */
    thd->update_server_status();
    log_slow_statement(thd);
    if (unlikely(thd->is_fatal_error))
      thd->is_slave_error= 1;
    else if (likely(!thd->is_slave_error))
      general_log_write(thd, COM_QUERY, thd->query(), thd->query_length());
  }

  thd->reset_query();
  free_root(thd->mem_root,MYF(MY_KEEP_PREALLOC));
  return thd->is_slave_error;
}


int
Gtid_log_event::do_update_pos(Relay_log_info *rli)
{
  rli->inc_event_relay_log_pos();
  return 0;
}


Log_event::enum_skip_reason
Gtid_log_event::do_shall_skip(Relay_log_info *rli)
{
  /*
    An event skipped due to @@skip_replication must not be counted towards the
    number of events to be skipped due to @@sql_slave_skip_counter.
  */
  if (flags & LOG_EVENT_SKIP_REPLICATION_F &&
      opt_replicate_events_marked_for_skip != RPL_SKIP_REPLICATE)
    return Log_event::EVENT_SKIP_IGNORE;

  if (rli->slave_skip_counter > 0)
  {
    if (!(flags2 & FL_STANDALONE))
      thd->variables.option_bits|= OPTION_BEGIN;
    return Log_event::continue_group(rli);
  }
  return Log_event::do_shall_skip(rli);
}


#endif  /* HAVE_REPLICATION */

#else  /* !MYSQL_SERVER */

void
Gtid_log_event::print(FILE *file, PRINT_EVENT_INFO *print_event_info)
{
  Write_on_release_cache cache(&print_event_info->head_cache, file,
                               Write_on_release_cache::FLUSH_F);
  char buf[21];

  if (!print_event_info->short_form)
  {
    print_header(&cache, print_event_info, FALSE);
    longlong10_to_str(seq_no, buf, 10);
    my_b_printf(&cache, "\tGTID %u-%u-%s\n", domain_id, server_id, buf);

    if (!print_event_info->domain_id_printed ||
        print_event_info->domain_id != domain_id)
    {
      my_b_printf(&cache, "/*!100001 SET @@session.gtid_domain_id=%u*/%s\n",
                  domain_id, print_event_info->delimiter);
      print_event_info->domain_id= domain_id;
      print_event_info->domain_id_printed= true;
    }

    if (!print_event_info->server_id_printed ||
        print_event_info->server_id != server_id)
    {
      my_b_printf(&cache, "/*!100001 SET @@session.server_id=%u*/%s\n",
                  server_id, print_event_info->delimiter);
      print_event_info->server_id= server_id;
      print_event_info->server_id_printed= true;
    }

    my_b_printf(&cache, "/*!100001 SET @@session.gtid_seq_no=%s*/%s\n",
                buf, print_event_info->delimiter);
  }
  if (!(flags2 & FL_STANDALONE))
    my_b_printf(&cache, "BEGIN\n%s\n", print_event_info->delimiter);
}

#endif  /* MYSQL_SERVER */


/* GTID list. */

Gtid_list_log_event::Gtid_list_log_event(const char *buf, uint event_len,
               const Format_description_log_event *description_event)
  : Log_event(buf, description_event), count(0), list(0)
{
  uint32 i;
  uint8 header_size= description_event->common_header_len;
  uint8 post_header_len= description_event->post_header_len[GTID_LIST_EVENT-1];
  if (event_len < header_size + post_header_len ||
      post_header_len < GTID_LIST_HEADER_LEN)
    return;

  buf+= header_size;
  count= uint4korr(buf) & ((1<<28)-1);
  buf+= 4;
  if (event_len - (header_size + post_header_len) < count*element_size ||
      (!(list= (rpl_gtid *)my_malloc(count*sizeof(*list) + (count == 0),
                                     MYF(MY_WME)))))
    return;

  for (i= 0; i < count; ++i)
  {
    list[i].domain_id= uint4korr(buf);
    buf+= 4;
    list[i].server_id= uint4korr(buf);
    buf+= 4;
    list[i].seq_no= uint8korr(buf);
    buf+= 8;
  }
}


#ifdef MYSQL_SERVER

Gtid_list_log_event::Gtid_list_log_event(rpl_binlog_state *gtid_set)
  : count(gtid_set->count()), list(0)
{
  cache_type= EVENT_NO_CACHE;
  /* Failure to allocate memory will be caught by is_valid() returning false. */
  if (count < (1<<28) &&
      (list = (rpl_gtid *)my_malloc(count * sizeof(*list) + (count == 0),
                                    MYF(MY_WME))))
    gtid_set->get_gtid_list(list, count);
}

bool
Gtid_list_log_event::write(IO_CACHE *file)
{
  uint32 i;
  uchar buf[element_size];

  DBUG_ASSERT(count < 1<<28);

  if (write_header(file, get_data_size()))
    return 1;
  int4store(buf, count & ((1<<28)-1));
  if (wrapper_my_b_safe_write(file, buf, GTID_LIST_HEADER_LEN))
    return 1;
  for (i= 0; i < count; ++i)
  {
    int4store(buf, list[i].domain_id);
    int4store(buf+4, list[i].server_id);
    int8store(buf+8, list[i].seq_no);
    if (wrapper_my_b_safe_write(file, buf, element_size))
      return 1;
  }
  return write_footer(file);
}


#ifdef HAVE_REPLICATION
void
Gtid_list_log_event::pack_info(THD *thd, Protocol *protocol)
{
  char buf_mem[1024];
  String buf(buf_mem, sizeof(buf_mem), system_charset_info);
  uint32 i;
  bool first;

  buf.length(0);
  buf.append(STRING_WITH_LEN("["));
  first= true;
  for (i= 0; i < count; ++i)
    rpl_slave_state_tostring_helper(&buf, &list[i], &first);
  buf.append(STRING_WITH_LEN("]"));

  protocol->store(&buf);
}
#endif  /* HAVE_REPLICATION */

#else  /* !MYSQL_SERVER */

void
Gtid_list_log_event::print(FILE *file, PRINT_EVENT_INFO *print_event_info)
{
  if (!print_event_info->short_form)
  {
    Write_on_release_cache cache(&print_event_info->head_cache, file,
                                 Write_on_release_cache::FLUSH_F);
    char buf[21];
    uint32 i;

    print_header(&cache, print_event_info, FALSE);
    my_b_printf(&cache, "\tGtid list [");
    for (i= 0; i < count; ++i)
    {
      longlong10_to_str(list[i].seq_no, buf, 10);
      my_b_printf(&cache, "%u-%u-%s", list[i].domain_id,
                  list[i].server_id, buf);
      if (i < count-1)
        my_b_printf(&cache, ",\n# ");
    }
    my_b_printf(&cache, "]\n");
  }
}

#endif  /* MYSQL_SERVER */


/*
  Used to record gtid_list event while sending binlog to slave, without having to
  fully contruct the event object.
*/
bool
Gtid_list_log_event::peek(const char *event_start, uint32 event_len,
                          rpl_gtid **out_gtid_list, uint32 *out_list_len)
{
  const char *p;
  uint32 count_field, count;
  rpl_gtid *gtid_list;

  if (event_len < LOG_EVENT_HEADER_LEN + GTID_LIST_HEADER_LEN)
    return true;
  p= event_start + LOG_EVENT_HEADER_LEN;
  count_field= uint4korr(p);
  p+= 4;
  count= count_field & ((1<<28)-1);
  if (event_len < LOG_EVENT_HEADER_LEN + GTID_LIST_HEADER_LEN +
      16 * count)
    return true;
  if (!(gtid_list= (rpl_gtid *)my_malloc(sizeof(rpl_gtid)*count + (count == 0),
                                         MYF(MY_WME))))
    return true;
  *out_gtid_list= gtid_list;
  *out_list_len= count;
  while (count--)
  {
    gtid_list->domain_id= uint4korr(p);
    p+= 4;
    gtid_list->server_id= uint4korr(p);
    p+= 4;
    gtid_list->seq_no= uint8korr(p);
    p+= 8;
    ++gtid_list;
  }

  return false;
}


/**************************************************************************
	Intvar_log_event methods
**************************************************************************/

/*
  Intvar_log_event::pack_info()
*/

#if defined(HAVE_REPLICATION) && !defined(MYSQL_CLIENT)
void Intvar_log_event::pack_info(THD *thd, Protocol *protocol)
{
  char buf[256], *pos;
  pos= strmake(buf, get_var_type_name(), sizeof(buf)-23);
  *pos++= '=';
  pos= longlong10_to_str(val, pos, -10);
  protocol->store(buf, (uint) (pos-buf), &my_charset_bin);
}
#endif


/*
  Intvar_log_event::Intvar_log_event()
*/

Intvar_log_event::Intvar_log_event(const char* buf,
                                   const Format_description_log_event* description_event)
  :Log_event(buf, description_event)
{
  /* The Post-Header is empty. The Varible Data part begins immediately. */
  buf+= description_event->common_header_len +
    description_event->post_header_len[INTVAR_EVENT-1];
  type= buf[I_TYPE_OFFSET];
  val= uint8korr(buf+I_VAL_OFFSET);
}


/*
  Intvar_log_event::get_var_type_name()
*/

const char* Intvar_log_event::get_var_type_name()
{
  switch(type) {
  case LAST_INSERT_ID_EVENT: return "LAST_INSERT_ID";
  case INSERT_ID_EVENT: return "INSERT_ID";
  default: /* impossible */ return "UNKNOWN";
  }
}


/*
  Intvar_log_event::write()
*/

#ifndef MYSQL_CLIENT
bool Intvar_log_event::write(IO_CACHE* file)
{
  uchar buf[9];
  buf[I_TYPE_OFFSET]= (uchar) type;
  int8store(buf + I_VAL_OFFSET, val);
  return (write_header(file, sizeof(buf)) ||
          wrapper_my_b_safe_write(file, buf, sizeof(buf)) ||
	  write_footer(file));
}
#endif


/*
  Intvar_log_event::print()
*/

#ifdef MYSQL_CLIENT
void Intvar_log_event::print(FILE* file, PRINT_EVENT_INFO* print_event_info)
{
  char llbuff[22];
  const char *msg;
  LINT_INIT(msg);
  Write_on_release_cache cache(&print_event_info->head_cache, file,
                               Write_on_release_cache::FLUSH_F);

  if (!print_event_info->short_form)
  {
    print_header(&cache, print_event_info, FALSE);
    my_b_printf(&cache, "\tIntvar\n");
  }

  my_b_printf(&cache, "SET ");
  switch (type) {
  case LAST_INSERT_ID_EVENT:
    msg="LAST_INSERT_ID";
    break;
  case INSERT_ID_EVENT:
    msg="INSERT_ID";
    break;
  case INVALID_INT_EVENT:
  default: // cannot happen
    msg="INVALID_INT";
    break;
  }
  my_b_printf(&cache, "%s=%s%s\n",
              msg, llstr(val,llbuff), print_event_info->delimiter);
}
#endif


#if defined(HAVE_REPLICATION)&& !defined(MYSQL_CLIENT)

/*
  Intvar_log_event::do_apply_event()
*/

int Intvar_log_event::do_apply_event(Relay_log_info const *rli)
{
  /*
    We are now in a statement until the associated query log event has
    been processed.
   */
  const_cast<Relay_log_info*>(rli)->set_flag(Relay_log_info::IN_STMT);

  if (rli->deferred_events_collecting)
    return rli->deferred_events->add(this);

  switch (type) {
  case LAST_INSERT_ID_EVENT:
    thd->stmt_depends_on_first_successful_insert_id_in_prev_stmt= 1;
    thd->first_successful_insert_id_in_prev_stmt= val;
    break;
  case INSERT_ID_EVENT:
    thd->force_one_auto_inc_interval(val);
    break;
  }
  return 0;
}

int Intvar_log_event::do_update_pos(Relay_log_info *rli)
{
  rli->inc_event_relay_log_pos();
  return 0;
}


Log_event::enum_skip_reason
Intvar_log_event::do_shall_skip(Relay_log_info *rli)
{
  /*
    It is a common error to set the slave skip counter to 1 instead of
    2 when recovering from an insert which used a auto increment,
    rand, or user var.  Therefore, if the slave skip counter is 1, we
    just say that this event should be skipped by ignoring it, meaning
    that we do not change the value of the slave skip counter since it
    will be decreased by the following insert event.
  */
  return continue_group(rli);
}

#endif


/**************************************************************************
  Rand_log_event methods
**************************************************************************/

#if defined(HAVE_REPLICATION) && !defined(MYSQL_CLIENT)
void Rand_log_event::pack_info(THD *thd, Protocol *protocol)
{
  char buf1[256], *pos;
  pos= strmov(buf1,"rand_seed1=");
  pos= int10_to_str((long) seed1, pos, 10);
  pos= strmov(pos, ",rand_seed2=");
  pos= int10_to_str((long) seed2, pos, 10);
  protocol->store(buf1, (uint) (pos-buf1), &my_charset_bin);
}
#endif


Rand_log_event::Rand_log_event(const char* buf,
                               const Format_description_log_event* description_event)
  :Log_event(buf, description_event)
{
  /* The Post-Header is empty. The Variable Data part begins immediately. */
  buf+= description_event->common_header_len +
    description_event->post_header_len[RAND_EVENT-1];
  seed1= uint8korr(buf+RAND_SEED1_OFFSET);
  seed2= uint8korr(buf+RAND_SEED2_OFFSET);
}


#ifndef MYSQL_CLIENT
bool Rand_log_event::write(IO_CACHE* file)
{
  uchar buf[16];
  int8store(buf + RAND_SEED1_OFFSET, seed1);
  int8store(buf + RAND_SEED2_OFFSET, seed2);
  return (write_header(file, sizeof(buf)) ||
          wrapper_my_b_safe_write(file, buf, sizeof(buf)) ||
	  write_footer(file));
}
#endif


#ifdef MYSQL_CLIENT
void Rand_log_event::print(FILE* file, PRINT_EVENT_INFO* print_event_info)
{
  Write_on_release_cache cache(&print_event_info->head_cache, file,
                               Write_on_release_cache::FLUSH_F);

  char llbuff[22],llbuff2[22];
  if (!print_event_info->short_form)
  {
    print_header(&cache, print_event_info, FALSE);
    my_b_printf(&cache, "\tRand\n");
  }
  my_b_printf(&cache, "SET @@RAND_SEED1=%s, @@RAND_SEED2=%s%s\n",
              llstr(seed1, llbuff),llstr(seed2, llbuff2),
              print_event_info->delimiter);
}
#endif /* MYSQL_CLIENT */


#if defined(HAVE_REPLICATION) && !defined(MYSQL_CLIENT)
int Rand_log_event::do_apply_event(Relay_log_info const *rli)
{
  /*
    We are now in a statement until the associated query log event has
    been processed.
   */
  const_cast<Relay_log_info*>(rli)->set_flag(Relay_log_info::IN_STMT);

  if (rli->deferred_events_collecting)
    return rli->deferred_events->add(this);

  thd->rand.seed1= (ulong) seed1;
  thd->rand.seed2= (ulong) seed2;
  return 0;
}

int Rand_log_event::do_update_pos(Relay_log_info *rli)
{
  rli->inc_event_relay_log_pos();
  return 0;
}


Log_event::enum_skip_reason
Rand_log_event::do_shall_skip(Relay_log_info *rli)
{
  /*
    It is a common error to set the slave skip counter to 1 instead of
    2 when recovering from an insert which used a auto increment,
    rand, or user var.  Therefore, if the slave skip counter is 1, we
    just say that this event should be skipped by ignoring it, meaning
    that we do not change the value of the slave skip counter since it
    will be decreased by the following insert event.
  */
  return continue_group(rli);
}

/**
   Exec deferred Int-, Rand- and User- var events prefixing
   a Query-log-event event.

   @param thd THD handle

   @return false on success, true if a failure in an event applying occurred.
*/
bool slave_execute_deferred_events(THD *thd)
{
  bool res= false;
  Relay_log_info *rli= thd->rli_slave;

  DBUG_ASSERT(rli && (!rli->deferred_events_collecting || rli->deferred_events));

  if (!rli->deferred_events_collecting || rli->deferred_events->is_empty())
    return res;

  res= rli->deferred_events->execute(rli);

  return res;
}

#endif /* !MYSQL_CLIENT */


/**************************************************************************
  Xid_log_event methods
**************************************************************************/

#if defined(HAVE_REPLICATION) && !defined(MYSQL_CLIENT)
void Xid_log_event::pack_info(THD *thd, Protocol *protocol)
{
  char buf[128], *pos;
  pos= strmov(buf, "COMMIT /* xid=");
  pos= longlong10_to_str(xid, pos, 10);
  pos= strmov(pos, " */");
  protocol->store(buf, (uint) (pos-buf), &my_charset_bin);
}
#endif

/**
  @note
  It's ok not to use int8store here,
  as long as xid_t::set(ulonglong) and
  xid_t::get_my_xid doesn't do it either.
  We don't care about actual values of xids as long as
  identical numbers compare identically
*/

Xid_log_event::
Xid_log_event(const char* buf,
              const Format_description_log_event *description_event)
  :Log_event(buf, description_event)
{
  /* The Post-Header is empty. The Variable Data part begins immediately. */
  buf+= description_event->common_header_len +
    description_event->post_header_len[XID_EVENT-1];
  memcpy((char*) &xid, buf, sizeof(xid));
}


#ifndef MYSQL_CLIENT
bool Xid_log_event::write(IO_CACHE* file)
{
  DBUG_EXECUTE_IF("do_not_write_xid", return 0;);
  return (write_header(file, sizeof(xid)) ||
	  wrapper_my_b_safe_write(file, (uchar*) &xid, sizeof(xid)) ||
	  write_footer(file));
}
#endif


#ifdef MYSQL_CLIENT
void Xid_log_event::print(FILE* file, PRINT_EVENT_INFO* print_event_info)
{
  Write_on_release_cache cache(&print_event_info->head_cache, file,
                               Write_on_release_cache::FLUSH_F);

  if (!print_event_info->short_form)
  {
    char buf[64];
    longlong10_to_str(xid, buf, 10);

    print_header(&cache, print_event_info, FALSE);
    my_b_printf(&cache, "\tXid = %s\n", buf);
  }
  my_b_printf(&cache, "COMMIT%s\n", print_event_info->delimiter);
}
#endif /* MYSQL_CLIENT */


#if defined(HAVE_REPLICATION) && !defined(MYSQL_CLIENT)
int Xid_log_event::do_apply_event(Relay_log_info const *rli)
{
  bool res;
  int err;
  rpl_gtid gtid;
  uint64 sub_id;

  /*
    Record any GTID in the same transaction, so slave state is transactionally
    consistent.
  */
  if ((sub_id= rli->gtid_sub_id))
  {
    /* Clear the GTID from the RLI so we don't accidentally reuse it. */
    const_cast<Relay_log_info*>(rli)->gtid_sub_id= 0;

    gtid= rli->current_gtid;
    err= rpl_global_gtid_slave_state.record_gtid(thd, &gtid, sub_id, true);
    if (err)
    {
      rli->report(ERROR_LEVEL, ER_CANNOT_UPDATE_GTID_STATE,
                  "Error during XID COMMIT: failed to update GTID state in "
                  "%s.%s: %d: %s",
                  "mysql", rpl_gtid_slave_state_table_name.str,
                  thd->stmt_da->sql_errno(), thd->stmt_da->message());
      trans_rollback(thd);
      thd->is_slave_error= 1;
      return err;
    }
  }

  /* For a slave Xid_log_event is COMMIT */
  general_log_print(thd, COM_QUERY,
                    "COMMIT /* implicit, from Xid_log_event */");
  res= trans_commit(thd); /* Automatically rolls back on error. */
  thd->mdl_context.release_transactional_locks();

  if (sub_id)
    rpl_global_gtid_slave_state.update_state_hash(sub_id, &gtid);

  /*
    Increment the global status commit count variable
  */
  status_var_increment(thd->status_var.com_stat[SQLCOM_COMMIT]);

  return res;
}

Log_event::enum_skip_reason
Xid_log_event::do_shall_skip(Relay_log_info *rli)
{
  DBUG_ENTER("Xid_log_event::do_shall_skip");
  if (rli->slave_skip_counter > 0) {
    thd->variables.option_bits&= ~OPTION_BEGIN;
    DBUG_RETURN(Log_event::EVENT_SKIP_COUNT);
  }
  DBUG_RETURN(Log_event::do_shall_skip(rli));
}
#endif /* !MYSQL_CLIENT */


/**************************************************************************
  User_var_log_event methods
**************************************************************************/

#if defined(HAVE_REPLICATION) && !defined(MYSQL_CLIENT)
static bool
user_var_append_name_part(THD *thd, String *buf,
                          const char *name, size_t name_len)
{
  return buf->append("@") ||
    append_identifier(thd, buf, name, name_len) ||
    buf->append("=");
}

void User_var_log_event::pack_info(THD *thd, Protocol* protocol)
{
  if (is_null)
  {
    char buf_mem[FN_REFLEN+7];
    String buf(buf_mem, sizeof(buf_mem), system_charset_info);
    buf.length(0);
    if (user_var_append_name_part(thd, &buf, name, name_len) ||
        buf.append("NULL"))
      return;
    protocol->store(buf.ptr(), buf.length(), &my_charset_bin);
  }
  else
  {
    switch (type) {
    case REAL_RESULT:
    {
      double real_val;
      char buf2[MY_GCVT_MAX_FIELD_WIDTH+1];
      char buf_mem[FN_REFLEN + MY_GCVT_MAX_FIELD_WIDTH + 1];
      String buf(buf_mem, sizeof(buf_mem), system_charset_info);
      float8get(real_val, val);
      buf.length(0);
      if (user_var_append_name_part(thd, &buf, name, name_len) ||
          buf.append(buf2, my_gcvt(real_val, MY_GCVT_ARG_DOUBLE,
                                   MY_GCVT_MAX_FIELD_WIDTH, buf2, NULL)))
        return;
      protocol->store(buf.ptr(), buf.length(), &my_charset_bin);
      break;
    }
    case INT_RESULT:
    {
      char buf2[22];
      char buf_mem[FN_REFLEN + 22];
      String buf(buf_mem, sizeof(buf_mem), system_charset_info);
      buf.length(0);
      if (user_var_append_name_part(thd, &buf, name, name_len) ||
          buf.append(buf2,
                 longlong10_to_str(uint8korr(val), buf2,
                   ((flags & User_var_log_event::UNSIGNED_F) ? 10 : -10))-buf2))
        return;
      protocol->store(buf.ptr(), buf.length(), &my_charset_bin);
      break;
    }
    case DECIMAL_RESULT:
    {
      char buf_mem[FN_REFLEN + DECIMAL_MAX_STR_LENGTH];
      String buf(buf_mem, sizeof(buf_mem), system_charset_info);
      char buf2[DECIMAL_MAX_STR_LENGTH+1];
      String str(buf2, sizeof(buf2), &my_charset_bin);
      my_decimal dec;
      buf.length(0);
      binary2my_decimal(E_DEC_FATAL_ERROR, (uchar*) (val+2), &dec, val[0],
                        val[1]);
      my_decimal2string(E_DEC_FATAL_ERROR, &dec, 0, 0, 0, &str);
      if (user_var_append_name_part(thd, &buf, name, name_len) ||
          buf.append(buf2))
        return;
      protocol->store(buf.ptr(), buf.length(), &my_charset_bin);
      break;
    }
    case STRING_RESULT:
    {
      /* 15 is for 'COLLATE' and other chars */
      char buf_mem[FN_REFLEN + 512 + 1 + 2*MY_CS_NAME_SIZE+15];
      String buf(buf_mem, sizeof(buf_mem), system_charset_info);
      CHARSET_INFO *cs;
      buf.length(0);
      if (!(cs= get_charset(charset_number, MYF(0))))
      {
        if (buf.append("???"))
          return;
      }
      else
      {
        size_t old_len;
        char *beg, *end;
        if (user_var_append_name_part(thd, &buf, name, name_len) ||
            buf.append("_") ||
            buf.append(cs->csname) ||
            buf.append(" "))
          return;
        old_len= buf.length();
        if (buf.reserve(old_len + val_len*2 + 2 + sizeof(" COLLATE ") +
                        MY_CS_NAME_SIZE))
          return;
        beg= const_cast<char *>(buf.ptr()) + old_len;
        end= str_to_hex(beg, val, val_len);
        buf.length(old_len + (end - beg));
        if (buf.append(" COLLATE ") ||
            buf.append(cs->name))
          return;
      }
      protocol->store(buf.ptr(), buf.length(), &my_charset_bin);
      break;
    }
    case ROW_RESULT:
    default:
      DBUG_ASSERT(0);
      return;
    }
  }
}
#endif /* !MYSQL_CLIENT */


User_var_log_event::
User_var_log_event(const char* buf, uint event_len,
                   const Format_description_log_event* description_event)
  :Log_event(buf, description_event)
#ifndef MYSQL_CLIENT
  , deferred(false)
#endif
{
  bool error= false;
  const char* buf_start= buf;
  /* The Post-Header is empty. The Variable Data part begins immediately. */
  const char *start= buf;
  buf+= description_event->common_header_len +
    description_event->post_header_len[USER_VAR_EVENT-1];
  name_len= uint4korr(buf);
  name= (char *) buf + UV_NAME_LEN_SIZE;

  /*
    We don't know yet is_null value, so we must assume that name_len
    may have the bigger value possible, is_null= True and there is no
    payload for val.
  */
  if (0 == name_len ||
      !valid_buffer_range<uint>(name_len, buf_start, name,
                                event_len - UV_VAL_IS_NULL))
  {
    error= true;
    goto err;
  }

  buf+= UV_NAME_LEN_SIZE + name_len;
  is_null= (bool) *buf;
  flags= User_var_log_event::UNDEF_F;    // defaults to UNDEF_F
  if (is_null)
  {
    type= STRING_RESULT;
    charset_number= my_charset_bin.number;
    val_len= 0;
    val= 0;  
  }
  else
  {
    if (!valid_buffer_range<uint>(UV_VAL_IS_NULL + UV_VAL_TYPE_SIZE
                                  + UV_CHARSET_NUMBER_SIZE + UV_VAL_LEN_SIZE,
                                  buf_start, buf, event_len))
    {
      error= true;
      goto err;
    }

    type= (Item_result) buf[UV_VAL_IS_NULL];
    charset_number= uint4korr(buf + UV_VAL_IS_NULL + UV_VAL_TYPE_SIZE);
    val_len= uint4korr(buf + UV_VAL_IS_NULL + UV_VAL_TYPE_SIZE +
                       UV_CHARSET_NUMBER_SIZE);
    val= (char *) (buf + UV_VAL_IS_NULL + UV_VAL_TYPE_SIZE +
                   UV_CHARSET_NUMBER_SIZE + UV_VAL_LEN_SIZE);

    if (!valid_buffer_range<uint>(val_len, buf_start, val, event_len))
    {
      error= true;
      goto err;
    }

    /**
      We need to check if this is from an old server
      that did not pack information for flags.
      We do this by checking if there are extra bytes
      after the packed value. If there are we take the
      extra byte and it's value is assumed to contain
      the flags value.

      Old events will not have this extra byte, thence,
      we keep the flags set to UNDEF_F.
    */
    uint bytes_read= ((val + val_len) - start);
#ifndef DBUG_OFF
    bool old_pre_checksum_fd= description_event->is_version_before_checksum(
        &description_event->server_version_split);
#endif
    DBUG_ASSERT((bytes_read == data_written -
                 (old_pre_checksum_fd ||
                  (description_event->checksum_alg ==
                   BINLOG_CHECKSUM_ALG_OFF)) ?
                 0 : BINLOG_CHECKSUM_LEN)
                ||
                (bytes_read == data_written -1 -
                 (old_pre_checksum_fd ||
                  (description_event->checksum_alg ==
                   BINLOG_CHECKSUM_ALG_OFF)) ?
                 0 : BINLOG_CHECKSUM_LEN));
    if ((data_written - bytes_read) > 0)
    {
      flags= (uint) *(buf + UV_VAL_IS_NULL + UV_VAL_TYPE_SIZE +
                    UV_CHARSET_NUMBER_SIZE + UV_VAL_LEN_SIZE +
                    val_len);
    }
  }

err:
  if (error)
    name= 0;
}


#ifndef MYSQL_CLIENT
bool User_var_log_event::write(IO_CACHE* file)
{
  char buf[UV_NAME_LEN_SIZE];
  char buf1[UV_VAL_IS_NULL + UV_VAL_TYPE_SIZE + 
	    UV_CHARSET_NUMBER_SIZE + UV_VAL_LEN_SIZE];
  uchar buf2[max(8, DECIMAL_MAX_FIELD_SIZE + 2)], *pos= buf2;
  uint unsigned_len= 0;
  uint buf1_length;
  ulong event_length;

  int4store(buf, name_len);
  
  if ((buf1[0]= is_null))
  {
    buf1_length= 1;
    val_len= 0;                                 // Length of 'pos'
  }    
  else
  {
    buf1[1]= type;
    int4store(buf1 + 2, charset_number);

    switch (type) {
    case REAL_RESULT:
      float8store(buf2, *(double*) val);
      break;
    case INT_RESULT:
      int8store(buf2, *(longlong*) val);
      unsigned_len= 1;
      break;
    case DECIMAL_RESULT:
    {
      my_decimal *dec= (my_decimal *)val;
      dec->fix_buffer_pointer();
      buf2[0]= (char)(dec->intg + dec->frac);
      buf2[1]= (char)dec->frac;
      decimal2bin((decimal_t*)val, buf2+2, buf2[0], buf2[1]);
      val_len= decimal_bin_size(buf2[0], buf2[1]) + 2;
      break;
    }
    case STRING_RESULT:
      pos= (uchar*) val;
      break;
    case ROW_RESULT:
    default:
      DBUG_ASSERT(0);
      return 0;
    }
    int4store(buf1 + 2 + UV_CHARSET_NUMBER_SIZE, val_len);
    buf1_length= 10;
  }

  /* Length of the whole event */
  event_length= sizeof(buf)+ name_len + buf1_length + val_len + unsigned_len;

  return (write_header(file, event_length) ||
          wrapper_my_b_safe_write(file, (uchar*) buf, sizeof(buf))   ||
	  wrapper_my_b_safe_write(file, (uchar*) name, name_len)     ||
	  wrapper_my_b_safe_write(file, (uchar*) buf1, buf1_length) ||
	  wrapper_my_b_safe_write(file, pos, val_len) ||
          wrapper_my_b_safe_write(file, &flags, unsigned_len) ||
          write_footer(file));
}
#endif


/*
  User_var_log_event::print()
*/

#ifdef MYSQL_CLIENT
void User_var_log_event::print(FILE* file, PRINT_EVENT_INFO* print_event_info)
{
  Write_on_release_cache cache(&print_event_info->head_cache, file,
                               Write_on_release_cache::FLUSH_F);

  if (!print_event_info->short_form)
  {
    print_header(&cache, print_event_info, FALSE);
    my_b_printf(&cache, "\tUser_var\n");
  }

  my_b_printf(&cache, "SET @");
  my_b_write_backtick_quote(&cache, name, name_len);

  if (is_null)
  {
    my_b_printf(&cache, ":=NULL%s\n", print_event_info->delimiter);
  }
  else
  {
    switch (type) {
    case REAL_RESULT:
      double real_val;
      char real_buf[FMT_G_BUFSIZE(14)];
      float8get(real_val, val);
      sprintf(real_buf, "%.14g", real_val);
      my_b_printf(&cache, ":=%s%s\n", real_buf, print_event_info->delimiter);
      break;
    case INT_RESULT:
      char int_buf[22];
      longlong10_to_str(uint8korr(val), int_buf, 
                        ((flags & User_var_log_event::UNSIGNED_F) ? 10 : -10));
      my_b_printf(&cache, ":=%s%s\n", int_buf, print_event_info->delimiter);
      break;
    case DECIMAL_RESULT:
    {
      char str_buf[200];
      int str_len= sizeof(str_buf) - 1;
      int precision= (int)val[0];
      int scale= (int)val[1];
      decimal_digit_t dec_buf[10];
      decimal_t dec;
      dec.len= 10;
      dec.buf= dec_buf;

      bin2decimal((uchar*) val+2, &dec, precision, scale);
      decimal2string(&dec, str_buf, &str_len, 0, 0, 0);
      str_buf[str_len]= 0;
      my_b_printf(&cache, ":=%s%s\n", str_buf, print_event_info->delimiter);
      break;
    }
    case STRING_RESULT:
    {
      /*
        Let's express the string in hex. That's the most robust way. If we
        print it in character form instead, we need to escape it with
        character_set_client which we don't know (we will know it in 5.0, but
        in 4.1 we don't know it easily when we are printing
        User_var_log_event). Explanation why we would need to bother with
        character_set_client (quoting Bar):
        > Note, the parser doesn't switch to another unescaping mode after
        > it has met a character set introducer.
        > For example, if an SJIS client says something like:
        > SET @a= _ucs2 \0a\0b'
        > the string constant is still unescaped according to SJIS, not
        > according to UCS2.
      */
      char *hex_str;
      CHARSET_INFO *cs;

      hex_str= (char *)my_malloc(2*val_len+1+2,MYF(MY_WME)); // 2 hex digits / byte
      if (!hex_str)
        return;
      str_to_hex(hex_str, val, val_len);
      /*
        For proper behaviour when mysqlbinlog|mysql, we need to explicitely
        specify the variable's collation. It will however cause problems when
        people want to mysqlbinlog|mysql into another server not supporting the
        character set. But there's not much to do about this and it's unlikely.
      */
      if (!(cs= get_charset(charset_number, MYF(0))))
        /*
          Generate an unusable command (=> syntax error) is probably the best
          thing we can do here.
        */
        my_b_printf(&cache, ":=???%s\n", print_event_info->delimiter);
      else
        my_b_printf(&cache, ":=_%s %s COLLATE `%s`%s\n",
                    cs->csname, hex_str, cs->name,
                    print_event_info->delimiter);
      my_free(hex_str);
    }
      break;
    case ROW_RESULT:
    default:
      DBUG_ASSERT(0);
      return;
    }
  }
}
#endif


/*
  User_var_log_event::do_apply_event()
*/

#if defined(HAVE_REPLICATION) && !defined(MYSQL_CLIENT)
int User_var_log_event::do_apply_event(Relay_log_info const *rli)
{
  Item *it= 0;
  CHARSET_INFO *charset;
  DBUG_ENTER("User_var_log_event::do_apply_event");

  if (rli->deferred_events_collecting)
  {
    set_deferred();
    DBUG_RETURN(rli->deferred_events->add(this));
  }

  if (!(charset= get_charset(charset_number, MYF(MY_WME))))
    DBUG_RETURN(1);
  LEX_STRING user_var_name;
  user_var_name.str= name;
  user_var_name.length= name_len;
  double real_val;
  longlong int_val;

  /*
    We are now in a statement until the associated query log event has
    been processed.
   */
  const_cast<Relay_log_info*>(rli)->set_flag(Relay_log_info::IN_STMT);

  if (is_null)
  {
    it= new Item_null();
  }
  else
  {
    switch (type) {
    case REAL_RESULT:
      float8get(real_val, val);
      it= new Item_float(real_val, 0);
      val= (char*) &real_val;		// Pointer to value in native format
      val_len= 8;
      break;
    case INT_RESULT:
      int_val= (longlong) uint8korr(val);
      it= new Item_int(int_val);
      val= (char*) &int_val;		// Pointer to value in native format
      val_len= 8;
      break;
    case DECIMAL_RESULT:
    {
      Item_decimal *dec= new Item_decimal((uchar*) val+2, val[0], val[1]);
      it= dec;
      val= (char *)dec->val_decimal(NULL);
      val_len= sizeof(my_decimal);
      break;
    }
    case STRING_RESULT:
      it= new Item_string(val, val_len, charset);
      break;
    case ROW_RESULT:
    default:
      DBUG_ASSERT(0);
      DBUG_RETURN(0);
    }
  }

  Item_func_set_user_var *e= new Item_func_set_user_var(user_var_name, it);
  /*
    Item_func_set_user_var can't substitute something else on its place =>
    0 can be passed as last argument (reference on item)

    Fix_fields() can fail, in which case a call of update_hash() might
    crash the server, so if fix fields fails, we just return with an
    error.
  */
  if (e->fix_fields(thd, 0))
    DBUG_RETURN(1);

  /*
    A variable can just be considered as a table with
    a single record and with a single column. Thus, like
    a column value, it could always have IMPLICIT derivation.
   */
  e->update_hash(val, val_len, type, charset, DERIVATION_IMPLICIT,
                 (flags & User_var_log_event::UNSIGNED_F));
  if (!is_deferred())
    free_root(thd->mem_root, 0);

  DBUG_RETURN(0);
}

int User_var_log_event::do_update_pos(Relay_log_info *rli)
{
  rli->inc_event_relay_log_pos();
  return 0;
}

Log_event::enum_skip_reason
User_var_log_event::do_shall_skip(Relay_log_info *rli)
{
  /*
    It is a common error to set the slave skip counter to 1 instead
    of 2 when recovering from an insert which used a auto increment,
    rand, or user var.  Therefore, if the slave skip counter is 1, we
    just say that this event should be skipped by ignoring it, meaning
    that we do not change the value of the slave skip counter since it
    will be decreased by the following insert event.
  */
  return continue_group(rli);
}
#endif /* !MYSQL_CLIENT */


/**************************************************************************
  Slave_log_event methods
**************************************************************************/

#ifdef HAVE_REPLICATION
#ifdef MYSQL_CLIENT
void Unknown_log_event::print(FILE* file_arg, PRINT_EVENT_INFO* print_event_info)
{
  Write_on_release_cache cache(&print_event_info->head_cache, file_arg);

  if (print_event_info->short_form)
    return;
  print_header(&cache, print_event_info, FALSE);
  my_b_printf(&cache, "\n# %s", "Unknown event\n");
}
#endif  

#ifndef MYSQL_CLIENT
void Slave_log_event::pack_info(THD *thd, Protocol *protocol)
{
  char buf[256+HOSTNAME_LENGTH], *pos;
  pos= strmov(buf, "host=");
  pos= strnmov(pos, master_host, HOSTNAME_LENGTH);
  pos= strmov(pos, ",port=");
  pos= int10_to_str((long) master_port, pos, 10);
  pos= strmov(pos, ",log=");
  pos= strmov(pos, master_log);
  pos= strmov(pos, ",pos=");
  pos= longlong10_to_str(master_pos, pos, 10);
  protocol->store(buf, pos-buf, &my_charset_bin);
}
#endif /* !MYSQL_CLIENT */


#ifndef MYSQL_CLIENT
/**
  @todo
  re-write this better without holding both locks at the same time
*/
Slave_log_event::Slave_log_event(THD* thd_arg,
				 Relay_log_info* rli)
  :Log_event(thd_arg, 0, 0) , mem_pool(0), master_host(0)
{
  DBUG_ENTER("Slave_log_event");
  if (!rli->inited)				// QQ When can this happen ?
    DBUG_VOID_RETURN;

  Master_info* mi = rli->mi;
  // TODO: re-write this better without holding both locks at the same time
  mysql_mutex_lock(&mi->data_lock);
  mysql_mutex_lock(&rli->data_lock);
  master_host_len = strlen(mi->host);
  master_log_len = strlen(rli->group_master_log_name);
  // on OOM, just do not initialize the structure and print the error
  if ((mem_pool = (char*)my_malloc(get_data_size() + 1,
                                   MYF(MY_WME))))
  {
    master_host = mem_pool + SL_MASTER_HOST_OFFSET ;
    memcpy(master_host, mi->host, master_host_len + 1);
    master_log = master_host + master_host_len + 1;
    memcpy(master_log, rli->group_master_log_name, master_log_len + 1);
    master_port = mi->port;
    master_pos = rli->group_master_log_pos;
    DBUG_PRINT("info", ("master_log: %s  pos: %lu", master_log,
                        (ulong) master_pos));
  }
  else
    sql_print_error("Out of memory while recording slave event");
  mysql_mutex_unlock(&rli->data_lock);
  mysql_mutex_unlock(&mi->data_lock);
  DBUG_VOID_RETURN;
}
#endif /* !MYSQL_CLIENT */


Slave_log_event::~Slave_log_event()
{
  my_free(mem_pool);
}


#ifdef MYSQL_CLIENT
void Slave_log_event::print(FILE* file, PRINT_EVENT_INFO* print_event_info)
{
  Write_on_release_cache cache(&print_event_info->head_cache, file);

  char llbuff[22];
  if (print_event_info->short_form)
    return;
  print_header(&cache, print_event_info, FALSE);
  my_b_printf(&cache, "\n\
Slave: master_host: '%s'  master_port: %d  master_log: '%s'  master_pos: %s\n",
	  master_host, master_port, master_log, llstr(master_pos, llbuff));
}
#endif /* MYSQL_CLIENT */


int Slave_log_event::get_data_size()
{
  return master_host_len + master_log_len + 1 + SL_MASTER_HOST_OFFSET;
}


#ifndef MYSQL_CLIENT
bool Slave_log_event::write(IO_CACHE* file)
{
  ulong event_length= get_data_size();
  int8store(mem_pool + SL_MASTER_POS_OFFSET, master_pos);
  int2store(mem_pool + SL_MASTER_PORT_OFFSET, master_port);
  // log and host are already there

  return (write_header(file, event_length) ||
          my_b_safe_write(file, (uchar*) mem_pool, event_length));
}
#endif


void Slave_log_event::init_from_mem_pool(int data_size)
{
  master_pos = uint8korr(mem_pool + SL_MASTER_POS_OFFSET);
  master_port = uint2korr(mem_pool + SL_MASTER_PORT_OFFSET);
  master_host = mem_pool + SL_MASTER_HOST_OFFSET;
  master_host_len = (uint) strlen(master_host);
  // safety
  master_log = master_host + master_host_len + 1;
  if (master_log > mem_pool + data_size)
  {
    master_host = 0;
    return;
  }
  master_log_len = (uint) strlen(master_log);
}


/** This code is not used, so has not been updated to be format-tolerant. */
/* We are using description_event so that slave does not crash on Log_event
  constructor */
Slave_log_event::Slave_log_event(const char* buf, 
                                 uint event_len,
                                 const Format_description_log_event* description_event)
  :Log_event(buf,description_event),mem_pool(0),master_host(0)
{
  if (event_len < LOG_EVENT_HEADER_LEN)
    return;
  event_len -= LOG_EVENT_HEADER_LEN;
  if (!(mem_pool = (char*) my_malloc(event_len + 1, MYF(MY_WME))))
    return;
  memcpy(mem_pool, buf + LOG_EVENT_HEADER_LEN, event_len);
  mem_pool[event_len] = 0;
  init_from_mem_pool(event_len);
}


#ifndef MYSQL_CLIENT
int Slave_log_event::do_apply_event(Relay_log_info const *rli)
{
  if (mysql_bin_log.is_open())
    return mysql_bin_log.write(this);
  return 0;
}
#endif /* !MYSQL_CLIENT */


/**************************************************************************
	Stop_log_event methods
**************************************************************************/

/*
  Stop_log_event::print()
*/

#ifdef MYSQL_CLIENT
void Stop_log_event::print(FILE* file, PRINT_EVENT_INFO* print_event_info)
{
  Write_on_release_cache cache(&print_event_info->head_cache, file,
                               Write_on_release_cache::FLUSH_F);

  if (print_event_info->short_form)
    return;

  print_header(&cache, print_event_info, FALSE);
  my_b_printf(&cache, "\tStop\n");
}
#endif /* MYSQL_CLIENT */


#ifndef MYSQL_CLIENT
/*
  The master stopped.  We used to clean up all temporary tables but
  this is useless as, as the master has shut down properly, it has
  written all DROP TEMPORARY TABLE (prepared statements' deletion is
  TODO only when we binlog prep stmts).  We used to clean up
  slave_load_tmpdir, but this is useless as it has been cleared at the
  end of LOAD DATA INFILE.  So we have nothing to do here.  The place
  were we must do this cleaning is in
  Start_log_event_v3::do_apply_event(), not here. Because if we come
  here, the master was sane.
*/
int Stop_log_event::do_update_pos(Relay_log_info *rli)
{
  /*
    We do not want to update master_log pos because we get a rotate event
    before stop, so by now group_master_log_name is set to the next log.
    If we updated it, we will have incorrect master coordinates and this
    could give false triggers in MASTER_POS_WAIT() that we have reached
    the target position when in fact we have not.
  */
  if (thd->variables.option_bits & OPTION_BEGIN)
    rli->inc_event_relay_log_pos();
  else
  {
    rpl_global_gtid_slave_state.record_and_update_gtid(thd, rli);
    rli->inc_group_relay_log_pos(0);
    flush_relay_log_info(rli);
  }
  return 0;
}

#endif /* !MYSQL_CLIENT */
#endif /* HAVE_REPLICATION */


/**************************************************************************
	Create_file_log_event methods
**************************************************************************/

/*
  Create_file_log_event ctor
*/

#ifndef MYSQL_CLIENT
Create_file_log_event::
Create_file_log_event(THD* thd_arg, sql_exchange* ex,
		      const char* db_arg, const char* table_name_arg,
                      List<Item>& fields_arg,
                      bool is_concurrent_arg,
                      enum enum_duplicates handle_dup,
                      bool ignore,
		      uchar* block_arg, uint block_len_arg, bool using_trans)
  :Load_log_event(thd_arg, ex, db_arg, table_name_arg, fields_arg,
                  is_concurrent_arg,
                  handle_dup, ignore, using_trans),
   fake_base(0), block(block_arg), event_buf(0), block_len(block_len_arg),
   file_id(thd_arg->file_id = mysql_bin_log.next_file_id())
{
  DBUG_ENTER("Create_file_log_event");
  sql_ex.force_new_format();
  DBUG_VOID_RETURN;
}


/*
  Create_file_log_event::write_data_body()
*/

bool Create_file_log_event::write_data_body(IO_CACHE* file)
{
  bool res;
  if ((res= Load_log_event::write_data_body(file)) || fake_base)
    return res;
  return (my_b_safe_write(file, (uchar*) "", 1) ||
          my_b_safe_write(file, (uchar*) block, block_len));
}


/*
  Create_file_log_event::write_data_header()
*/

bool Create_file_log_event::write_data_header(IO_CACHE* file)
{
  bool res;
  uchar buf[CREATE_FILE_HEADER_LEN];
  if ((res= Load_log_event::write_data_header(file)) || fake_base)
    return res;
  int4store(buf + CF_FILE_ID_OFFSET, file_id);
  return my_b_safe_write(file, buf, CREATE_FILE_HEADER_LEN) != 0;
}


/*
  Create_file_log_event::write_base()
*/

bool Create_file_log_event::write_base(IO_CACHE* file)
{
  bool res;
  fake_base= 1;                                 // pretend we are Load event
  res= write(file);
  fake_base= 0;
  return res;
}

#endif /* !MYSQL_CLIENT */

/*
  Create_file_log_event ctor
*/

Create_file_log_event::Create_file_log_event(const char* buf, uint len,
                                             const Format_description_log_event* description_event)
  :Load_log_event(buf,0,description_event),fake_base(0),block(0),inited_from_old(0)
{
  DBUG_ENTER("Create_file_log_event::Create_file_log_event(char*,...)");
  uint block_offset;
  uint header_len= description_event->common_header_len;
  uint8 load_header_len= description_event->post_header_len[LOAD_EVENT-1];
  uint8 create_file_header_len= description_event->post_header_len[CREATE_FILE_EVENT-1];
  if (!(event_buf= (char*) my_memdup(buf, len, MYF(MY_WME))) ||
      copy_log_event(event_buf,len,
                     (((uchar)buf[EVENT_TYPE_OFFSET] == LOAD_EVENT) ?
                      load_header_len + header_len :
                      (fake_base ? (header_len+load_header_len) :
                       (header_len+load_header_len) +
                       create_file_header_len)),
                     description_event))
    DBUG_VOID_RETURN;
  if (description_event->binlog_version!=1)
  {
    file_id= uint4korr(buf + 
                       header_len +
		       load_header_len + CF_FILE_ID_OFFSET);
    /*
      Note that it's ok to use get_data_size() below, because it is computed
      with values we have already read from this event (because we called
      copy_log_event()); we are not using slave's format info to decode
      master's format, we are really using master's format info.
      Anyway, both formats should be identical (except the common_header_len)
      as these Load events are not changed between 4.0 and 5.0 (as logging of
      LOAD DATA INFILE does not use Load_log_event in 5.0).

      The + 1 is for \0 terminating fname  
    */
    block_offset= (description_event->common_header_len +
                   Load_log_event::get_data_size() +
                   create_file_header_len + 1);
    if (len < block_offset)
      DBUG_VOID_RETURN;
    block = (uchar*)buf + block_offset;
    block_len = len - block_offset;
  }
  else
  {
    sql_ex.force_new_format();
    inited_from_old = 1;
  }
  DBUG_VOID_RETURN;
}


/*
  Create_file_log_event::print()
*/

#ifdef MYSQL_CLIENT
void Create_file_log_event::print(FILE* file, PRINT_EVENT_INFO* print_event_info,
				  bool enable_local)
{
  Write_on_release_cache cache(&print_event_info->head_cache, file);

  if (print_event_info->short_form)
  {
    if (enable_local && check_fname_outside_temp_buf())
      Load_log_event::print(file, print_event_info);
    return;
  }

  if (enable_local)
  {
    Load_log_event::print(file, print_event_info,
			  !check_fname_outside_temp_buf());
    /**
      reduce the size of io cache so that the write function is called
      for every call to my_b_printf().
     */
    DBUG_EXECUTE_IF ("simulate_create_event_write_error",
                     {(&cache)->write_pos= (&cache)->write_end;
                     DBUG_SET("+d,simulate_file_write_error");});
    /*
      That one is for "file_id: etc" below: in mysqlbinlog we want the #, in
      SHOW BINLOG EVENTS we don't.
     */
    my_b_printf(&cache, "#");
  }

  my_b_printf(&cache, " file_id: %d  block_len: %d\n", file_id, block_len);
}


void Create_file_log_event::print(FILE* file, PRINT_EVENT_INFO* print_event_info)
{
  print(file, print_event_info, 0);
}
#endif /* MYSQL_CLIENT */


/*
  Create_file_log_event::pack_info()
*/

#if defined(HAVE_REPLICATION) && !defined(MYSQL_CLIENT)
void Create_file_log_event::pack_info(THD *thd, Protocol *protocol)
{
  char buf[SAFE_NAME_LEN*2 + 30 + 21*2], *pos;
  pos= strmov(buf, "db=");
  memcpy(pos, db, db_len);
  pos= strmov(pos + db_len, ";table=");
  memcpy(pos, table_name, table_name_len);
  pos= strmov(pos + table_name_len, ";file_id=");
  pos= int10_to_str((long) file_id, pos, 10);
  pos= strmov(pos, ";block_len=");
  pos= int10_to_str((long) block_len, pos, 10);
  protocol->store(buf, (uint) (pos-buf), &my_charset_bin);
}
#endif /* defined(HAVE_REPLICATION) && !defined(MYSQL_CLIENT) */


/**
  Create_file_log_event::do_apply_event()
  Constructor for Create_file_log_event to intantiate an event
  from the relay log on the slave.

  @retval
    0           Success
  @retval
    1           Failure
*/

#if defined(HAVE_REPLICATION) && !defined(MYSQL_CLIENT)
int Create_file_log_event::do_apply_event(Relay_log_info const *rli)
{
  char fname_buf[FN_REFLEN];
  char *ext;
  int fd = -1;
  IO_CACHE file;
  int error = 1;

  THD_STAGE_INFO(thd, stage_making_temp_file_create_before_load_data);
  bzero((char*)&file, sizeof(file));
<<<<<<< HEAD
  ext= slave_load_file_stem(fname_buf, file_id, server_id, ".info");
=======
  fname_buf= strmov(proc_info, "Making temp file ");
  ext= slave_load_file_stem(fname_buf, file_id, server_id, ".info",
                            &rli->mi->connection_name);
  thd_proc_info(thd, proc_info);
>>>>>>> 5aa0d185
  /* old copy may exist already */
  mysql_file_delete(key_file_log_event_info, fname_buf, MYF(0));
  if ((fd= mysql_file_create(key_file_log_event_info,
                             fname_buf, CREATE_MODE,
                             O_WRONLY | O_BINARY | O_EXCL | O_NOFOLLOW,
                             MYF(MY_WME))) < 0 ||
      init_io_cache(&file, fd, IO_SIZE, WRITE_CACHE, (my_off_t)0, 0,
		    MYF(MY_WME|MY_NABP)))
  {
    rli->report(ERROR_LEVEL, my_errno,
                "Error in Create_file event: could not open file '%s'",
                fname_buf);
    goto err;
  }
  
  // a trick to avoid allocating another buffer
  fname= fname_buf;
  fname_len= (uint) (strmov(ext, ".data") - fname);
  if (write_base(&file))
  {
    strmov(ext, ".info"); // to have it right in the error message
    rli->report(ERROR_LEVEL, my_errno,
                "Error in Create_file event: could not write to file '%s'",
                fname_buf);
    goto err;
  }
  end_io_cache(&file);
  mysql_file_close(fd, MYF(0));
  
  // fname_buf now already has .data, not .info, because we did our trick
  /* old copy may exist already */
  mysql_file_delete(key_file_log_event_data, fname_buf, MYF(0));
  if ((fd= mysql_file_create(key_file_log_event_data,
                             fname_buf, CREATE_MODE,
                             O_WRONLY | O_BINARY | O_EXCL | O_NOFOLLOW,
                             MYF(MY_WME))) < 0)
  {
    rli->report(ERROR_LEVEL, my_errno,
                "Error in Create_file event: could not open file '%s'",
                fname_buf);
    goto err;
  }
  if (mysql_file_write(fd, (uchar*) block, block_len, MYF(MY_WME+MY_NABP)))
  {
    rli->report(ERROR_LEVEL, my_errno,
                "Error in Create_file event: write to '%s' failed",
                fname_buf);
    goto err;
  }
  error=0;					// Everything is ok

err:
  if (error)
    end_io_cache(&file);
  if (fd >= 0)
    mysql_file_close(fd, MYF(0));
  return error != 0;
}
#endif /* defined(HAVE_REPLICATION) && !defined(MYSQL_CLIENT) */


/**************************************************************************
	Append_block_log_event methods
**************************************************************************/

/*
  Append_block_log_event ctor
*/

#ifndef MYSQL_CLIENT  
Append_block_log_event::Append_block_log_event(THD *thd_arg,
                                               const char *db_arg,
					       uchar *block_arg,
					       uint block_len_arg,
					       bool using_trans)
  :Log_event(thd_arg,0, using_trans), block(block_arg),
   block_len(block_len_arg), file_id(thd_arg->file_id), db(db_arg)
{
}
#endif


/*
  Append_block_log_event ctor
*/

Append_block_log_event::Append_block_log_event(const char* buf, uint len,
                                               const Format_description_log_event* description_event)
  :Log_event(buf, description_event),block(0)
{
  DBUG_ENTER("Append_block_log_event::Append_block_log_event(char*,...)");
  uint8 common_header_len= description_event->common_header_len; 
  uint8 append_block_header_len=
    description_event->post_header_len[APPEND_BLOCK_EVENT-1];
  uint total_header_len= common_header_len+append_block_header_len;
  if (len < total_header_len)
    DBUG_VOID_RETURN;
  file_id= uint4korr(buf + common_header_len + AB_FILE_ID_OFFSET);
  block= (uchar*)buf + total_header_len;
  block_len= len - total_header_len;
  DBUG_VOID_RETURN;
}


/*
  Append_block_log_event::write()
*/

#ifndef MYSQL_CLIENT
bool Append_block_log_event::write(IO_CACHE* file)
{
  uchar buf[APPEND_BLOCK_HEADER_LEN];
  int4store(buf + AB_FILE_ID_OFFSET, file_id);
  return (write_header(file, APPEND_BLOCK_HEADER_LEN + block_len) ||
          wrapper_my_b_safe_write(file, buf, APPEND_BLOCK_HEADER_LEN) ||
	  wrapper_my_b_safe_write(file, (uchar*) block, block_len) ||
	  write_footer(file));
}
#endif


/*
  Append_block_log_event::print()
*/

#ifdef MYSQL_CLIENT  
void Append_block_log_event::print(FILE* file,
				   PRINT_EVENT_INFO* print_event_info)
{
  Write_on_release_cache cache(&print_event_info->head_cache, file);

  if (print_event_info->short_form)
    return;
  print_header(&cache, print_event_info, FALSE);
  my_b_printf(&cache, "\n#%s: file_id: %d  block_len: %d\n",
              get_type_str(), file_id, block_len);
}
#endif /* MYSQL_CLIENT */


/*
  Append_block_log_event::pack_info()
*/

#if defined(HAVE_REPLICATION) && !defined(MYSQL_CLIENT)
void Append_block_log_event::pack_info(THD *thd, Protocol *protocol)
{
  char buf[256];
  uint length;
  length= (uint) sprintf(buf, ";file_id=%u;block_len=%u", file_id, block_len);
  protocol->store(buf, length, &my_charset_bin);
}


/*
  Append_block_log_event::get_create_or_append()
*/

int Append_block_log_event::get_create_or_append() const
{
  return 0; /* append to the file, fail if not exists */
}

/*
  Append_block_log_event::do_apply_event()
*/

int Append_block_log_event::do_apply_event(Relay_log_info const *rli)
{
  char fname[FN_REFLEN];
  int fd;
  int error = 1;
  DBUG_ENTER("Append_block_log_event::do_apply_event");

<<<<<<< HEAD
  THD_STAGE_INFO(thd, stage_making_temp_file_append_before_load_data);
  slave_load_file_stem(fname, file_id, server_id, ".data");
=======
  fname= strmov(proc_info, "Making temp file ");
  slave_load_file_stem(fname, file_id, server_id, ".data",
                       &rli->mi->cmp_connection_name);
  thd_proc_info(thd, proc_info);
>>>>>>> 5aa0d185
  if (get_create_or_append())
  {
    /*
      Usually lex_start() is called by mysql_parse(), but we need it here
      as the present method does not call mysql_parse().
    */
    lex_start(thd);
    mysql_reset_thd_for_next_command(thd, 0);
    /* old copy may exist already */
    mysql_file_delete(key_file_log_event_data, fname, MYF(0));
    if ((fd= mysql_file_create(key_file_log_event_data,
                               fname, CREATE_MODE,
                               O_WRONLY | O_BINARY | O_EXCL | O_NOFOLLOW,
                               MYF(MY_WME))) < 0)
    {
      rli->report(ERROR_LEVEL, my_errno,
                  "Error in %s event: could not create file '%s'",
                  get_type_str(), fname);
      goto err;
    }
  }
  else if ((fd= mysql_file_open(key_file_log_event_data,
                                fname,
                                O_WRONLY | O_APPEND | O_BINARY | O_NOFOLLOW,
                                MYF(MY_WME))) < 0)
  {
    rli->report(ERROR_LEVEL, my_errno,
                "Error in %s event: could not open file '%s'",
                get_type_str(), fname);
    goto err;
  }

  DBUG_EXECUTE_IF("remove_slave_load_file_before_write",
                  {
                    my_delete_allow_opened(fname, MYF(0));
                  });

  if (mysql_file_write(fd, (uchar*) block, block_len, MYF(MY_WME+MY_NABP)))
  {
    rli->report(ERROR_LEVEL, my_errno,
                "Error in %s event: write to '%s' failed",
                get_type_str(), fname);
    goto err;
  }
  error=0;

err:
  if (fd >= 0)
    mysql_file_close(fd, MYF(0));
  DBUG_RETURN(error);
}
#endif


/**************************************************************************
	Delete_file_log_event methods
**************************************************************************/

/*
  Delete_file_log_event ctor
*/

#ifndef MYSQL_CLIENT
Delete_file_log_event::Delete_file_log_event(THD *thd_arg, const char* db_arg,
					     bool using_trans)
  :Log_event(thd_arg, 0, using_trans), file_id(thd_arg->file_id), db(db_arg)
{
}
#endif

/*
  Delete_file_log_event ctor
*/

Delete_file_log_event::Delete_file_log_event(const char* buf, uint len,
                                             const Format_description_log_event* description_event)
  :Log_event(buf, description_event),file_id(0)
{
  uint8 common_header_len= description_event->common_header_len;
  uint8 delete_file_header_len= description_event->post_header_len[DELETE_FILE_EVENT-1];
  if (len < (uint)(common_header_len + delete_file_header_len))
    return;
  file_id= uint4korr(buf + common_header_len + DF_FILE_ID_OFFSET);
}


/*
  Delete_file_log_event::write()
*/

#ifndef MYSQL_CLIENT
bool Delete_file_log_event::write(IO_CACHE* file)
{
 uchar buf[DELETE_FILE_HEADER_LEN];
 int4store(buf + DF_FILE_ID_OFFSET, file_id);
 return (write_header(file, sizeof(buf)) ||
         wrapper_my_b_safe_write(file, buf, sizeof(buf)) ||
	 write_footer(file));
}
#endif


/*
  Delete_file_log_event::print()
*/

#ifdef MYSQL_CLIENT  
void Delete_file_log_event::print(FILE* file,
				  PRINT_EVENT_INFO* print_event_info)
{
  Write_on_release_cache cache(&print_event_info->head_cache, file);

  if (print_event_info->short_form)
    return;
  print_header(&cache, print_event_info, FALSE);
  my_b_printf(&cache, "\n#Delete_file: file_id=%u\n", file_id);
}
#endif /* MYSQL_CLIENT */

/*
  Delete_file_log_event::pack_info()
*/

#if defined(HAVE_REPLICATION) && !defined(MYSQL_CLIENT)
void Delete_file_log_event::pack_info(THD *thd, Protocol *protocol)
{
  char buf[64];
  uint length;
  length= (uint) sprintf(buf, ";file_id=%u", (uint) file_id);
  protocol->store(buf, (int32) length, &my_charset_bin);
}
#endif

/*
  Delete_file_log_event::do_apply_event()
*/

#if defined(HAVE_REPLICATION) && !defined(MYSQL_CLIENT)
int Delete_file_log_event::do_apply_event(Relay_log_info const *rli)
{
  char fname[FN_REFLEN+10];
  char *ext= slave_load_file_stem(fname, file_id, server_id, ".data",
                                  &rli->mi->cmp_connection_name);
  mysql_file_delete(key_file_log_event_data, fname, MYF(MY_WME));
  strmov(ext, ".info");
  mysql_file_delete(key_file_log_event_info, fname, MYF(MY_WME));
  return 0;
}
#endif /* defined(HAVE_REPLICATION) && !defined(MYSQL_CLIENT) */


/**************************************************************************
	Execute_load_log_event methods
**************************************************************************/

/*
  Execute_load_log_event ctor
*/

#ifndef MYSQL_CLIENT  
Execute_load_log_event::Execute_load_log_event(THD *thd_arg,
                                               const char* db_arg,
					       bool using_trans)
  :Log_event(thd_arg, 0, using_trans), file_id(thd_arg->file_id), db(db_arg)
{
}
#endif
  

/*
  Execute_load_log_event ctor
*/

Execute_load_log_event::Execute_load_log_event(const char* buf, uint len,
                                               const Format_description_log_event* description_event)
  :Log_event(buf, description_event), file_id(0)
{
  uint8 common_header_len= description_event->common_header_len;
  uint8 exec_load_header_len= description_event->post_header_len[EXEC_LOAD_EVENT-1];
  if (len < (uint)(common_header_len+exec_load_header_len))
    return;
  file_id= uint4korr(buf + common_header_len + EL_FILE_ID_OFFSET);
}


/*
  Execute_load_log_event::write()
*/

#ifndef MYSQL_CLIENT
bool Execute_load_log_event::write(IO_CACHE* file)
{
  uchar buf[EXEC_LOAD_HEADER_LEN];
  int4store(buf + EL_FILE_ID_OFFSET, file_id);
  return (write_header(file, sizeof(buf)) || 
          wrapper_my_b_safe_write(file, buf, sizeof(buf)) ||
	  write_footer(file));
}
#endif


/*
  Execute_load_log_event::print()
*/

#ifdef MYSQL_CLIENT  
void Execute_load_log_event::print(FILE* file,
				   PRINT_EVENT_INFO* print_event_info)
{
  Write_on_release_cache cache(&print_event_info->head_cache, file);

  if (print_event_info->short_form)
    return;
  print_header(&cache, print_event_info, FALSE);
  my_b_printf(&cache, "\n#Exec_load: file_id=%d\n",
              file_id);
}
#endif

/*
  Execute_load_log_event::pack_info()
*/

#if defined(HAVE_REPLICATION) && !defined(MYSQL_CLIENT)
void Execute_load_log_event::pack_info(THD *thd, Protocol *protocol)
{
  char buf[64];
  uint length;
  length= (uint) sprintf(buf, ";file_id=%u", (uint) file_id);
  protocol->store(buf, (int32) length, &my_charset_bin);
}


/*
  Execute_load_log_event::do_apply_event()
*/

int Execute_load_log_event::do_apply_event(Relay_log_info const *rli)
{
  char fname[FN_REFLEN+10];
  char *ext;
  int fd;
  int error= 1;
  IO_CACHE file;
  Load_log_event *lev= 0;

  ext= slave_load_file_stem(fname, file_id, server_id, ".info",
                            &rli->mi->cmp_connection_name);
  if ((fd= mysql_file_open(key_file_log_event_info,
                           fname, O_RDONLY | O_BINARY | O_NOFOLLOW,
                           MYF(MY_WME))) < 0 ||
      init_io_cache(&file, fd, IO_SIZE, READ_CACHE, (my_off_t)0, 0,
		    MYF(MY_WME|MY_NABP)))
  {
    rli->report(ERROR_LEVEL, my_errno,
                "Error in Exec_load event: could not open file '%s'",
                fname);
    goto err;
  }
  if (!(lev= (Load_log_event*)
        Log_event::read_log_event(&file,
                                  (mysql_mutex_t*)0,
                                  rli->relay_log.description_event_for_exec,
                                  opt_slave_sql_verify_checksum)) ||
      lev->get_type_code() != NEW_LOAD_EVENT)
  {
    rli->report(ERROR_LEVEL, 0, "Error in Exec_load event: "
                    "file '%s' appears corrupted", fname);
    goto err;
  }
  lev->thd = thd;
  /*
    lev->do_apply_event should use rli only for errors i.e. should
    not advance rli's position.

    lev->do_apply_event is the place where the table is loaded (it
    calls mysql_load()).
  */

  const_cast<Relay_log_info*>(rli)->future_group_master_log_pos= log_pos;
  if (lev->do_apply_event(0,rli,1)) 
  {
    /*
      We want to indicate the name of the file that could not be loaded
      (SQL_LOADxxx).
      But as we are here we are sure the error is in rli->last_slave_error and
      rli->last_slave_errno (example of error: duplicate entry for key), so we
      don't want to overwrite it with the filename.
      What we want instead is add the filename to the current error message.
    */
    char *tmp= my_strdup(rli->last_error().message, MYF(MY_WME));
    if (tmp)
    {
      rli->report(ERROR_LEVEL, rli->last_error().number,
                  "%s. Failed executing load from '%s'", tmp, fname);
      my_free(tmp);
    }
    goto err;
  }
  /*
    We have an open file descriptor to the .info file; we need to close it
    or Windows will refuse to delete the file in mysql_file_delete().
  */
  if (fd >= 0)
  {
    mysql_file_close(fd, MYF(0));
    end_io_cache(&file);
    fd= -1;
  }
  mysql_file_delete(key_file_log_event_info, fname, MYF(MY_WME));
  memcpy(ext, ".data", 6);
  mysql_file_delete(key_file_log_event_data, fname, MYF(MY_WME));
  error = 0;

err:
  delete lev;
  if (fd >= 0)
  {
    mysql_file_close(fd, MYF(0));
    end_io_cache(&file);
  }
  return error;
}

#endif /* defined(HAVE_REPLICATION) && !defined(MYSQL_CLIENT) */


/**************************************************************************
	Begin_load_query_log_event methods
**************************************************************************/

#ifndef MYSQL_CLIENT
Begin_load_query_log_event::
Begin_load_query_log_event(THD* thd_arg, const char* db_arg, uchar* block_arg,
                           uint block_len_arg, bool using_trans)
  :Append_block_log_event(thd_arg, db_arg, block_arg, block_len_arg,
                          using_trans)
{
   file_id= thd_arg->file_id= mysql_bin_log.next_file_id();
}
#endif


Begin_load_query_log_event::
Begin_load_query_log_event(const char* buf, uint len,
                           const Format_description_log_event* desc_event)
  :Append_block_log_event(buf, len, desc_event)
{
}


#if defined( HAVE_REPLICATION) && !defined(MYSQL_CLIENT)
int Begin_load_query_log_event::get_create_or_append() const
{
  return 1; /* create the file */
}
#endif /* defined( HAVE_REPLICATION) && !defined(MYSQL_CLIENT) */


#if !defined(MYSQL_CLIENT) && defined(HAVE_REPLICATION)
Log_event::enum_skip_reason
Begin_load_query_log_event::do_shall_skip(Relay_log_info *rli)
{
  /*
    If the slave skip counter is 1, then we should not start executing
    on the next event.
  */
  return continue_group(rli);
}
#endif


/**************************************************************************
	Execute_load_query_log_event methods
**************************************************************************/


#ifndef MYSQL_CLIENT
Execute_load_query_log_event::
Execute_load_query_log_event(THD *thd_arg, const char* query_arg,
                             ulong query_length_arg, uint fn_pos_start_arg,
                             uint fn_pos_end_arg,
                             enum_load_dup_handling dup_handling_arg,
                             bool using_trans, bool direct, bool suppress_use,
                             int errcode):
  Query_log_event(thd_arg, query_arg, query_length_arg, using_trans, direct,
                  suppress_use, errcode),
  file_id(thd_arg->file_id), fn_pos_start(fn_pos_start_arg),
  fn_pos_end(fn_pos_end_arg), dup_handling(dup_handling_arg)
{
}
#endif /* !MYSQL_CLIENT */


Execute_load_query_log_event::
Execute_load_query_log_event(const char* buf, uint event_len,
                             const Format_description_log_event* desc_event):
  Query_log_event(buf, event_len, desc_event, EXECUTE_LOAD_QUERY_EVENT),
  file_id(0), fn_pos_start(0), fn_pos_end(0)
{
  if (!Query_log_event::is_valid())
    return;

  buf+= desc_event->common_header_len;

  fn_pos_start= uint4korr(buf + ELQ_FN_POS_START_OFFSET);
  fn_pos_end= uint4korr(buf + ELQ_FN_POS_END_OFFSET);
  dup_handling= (enum_load_dup_handling)(*(buf + ELQ_DUP_HANDLING_OFFSET));

  if (fn_pos_start > q_len || fn_pos_end > q_len ||
      dup_handling > LOAD_DUP_REPLACE)
    return;

  file_id= uint4korr(buf + ELQ_FILE_ID_OFFSET);
}


ulong Execute_load_query_log_event::get_post_header_size_for_derived()
{
  return EXECUTE_LOAD_QUERY_EXTRA_HEADER_LEN;
}


#ifndef MYSQL_CLIENT
bool
Execute_load_query_log_event::write_post_header_for_derived(IO_CACHE* file)
{
  uchar buf[EXECUTE_LOAD_QUERY_EXTRA_HEADER_LEN];
  int4store(buf, file_id);
  int4store(buf + 4, fn_pos_start);
  int4store(buf + 4 + 4, fn_pos_end);
  *(buf + 4 + 4 + 4)= (uchar) dup_handling;
  return wrapper_my_b_safe_write(file, buf, EXECUTE_LOAD_QUERY_EXTRA_HEADER_LEN);
}
#endif


#ifdef MYSQL_CLIENT
void Execute_load_query_log_event::print(FILE* file,
                                         PRINT_EVENT_INFO* print_event_info)
{
  print(file, print_event_info, 0);
}

/**
  Prints the query as LOAD DATA LOCAL and with rewritten filename.
*/
void Execute_load_query_log_event::print(FILE* file,
                                         PRINT_EVENT_INFO* print_event_info,
                                         const char *local_fname)
{
  Write_on_release_cache cache(&print_event_info->head_cache, file);

  print_query_header(&cache, print_event_info);
  /**
    reduce the size of io cache so that the write function is called
    for every call to my_b_printf().
   */
  DBUG_EXECUTE_IF ("simulate_execute_event_write_error",
                   {(&cache)->write_pos= (&cache)->write_end;
                   DBUG_SET("+d,simulate_file_write_error");});

  if (local_fname)
  {
    my_b_write(&cache, (uchar*) query, fn_pos_start);
    my_b_printf(&cache, " LOCAL INFILE \'");
    my_b_printf(&cache, "%s", local_fname);
    my_b_printf(&cache, "\'");
    if (dup_handling == LOAD_DUP_REPLACE)
      my_b_printf(&cache, " REPLACE");
    my_b_printf(&cache, " INTO");
    my_b_write(&cache, (uchar*) query + fn_pos_end, q_len-fn_pos_end);
    my_b_printf(&cache, "\n%s\n", print_event_info->delimiter);
  }
  else
  {
    my_b_write(&cache, (uchar*) query, q_len);
    my_b_printf(&cache, "\n%s\n", print_event_info->delimiter);
  }

  if (!print_event_info->short_form)
    my_b_printf(&cache, "# file_id: %d \n", file_id);
}
#endif


#if defined(HAVE_REPLICATION) && !defined(MYSQL_CLIENT)
void Execute_load_query_log_event::pack_info(THD *thd, Protocol *protocol)
{
  char buf_mem[1024];
  String buf(buf_mem, sizeof(buf_mem), system_charset_info);
  buf.real_alloc(9 + db_len + q_len + 10 + 21);
  if (db && db_len)
  {
    if (buf.append(STRING_WITH_LEN("use ")) ||
        append_identifier(thd, &buf, db, db_len) ||
        buf.append(STRING_WITH_LEN("; ")))
      return;
  }
  if (query && q_len && buf.append(query, q_len))
    return;
  if (buf.append(" ;file_id=") ||
      buf.append_ulonglong(file_id))
    return;
  protocol->store(buf.ptr(), buf.length(), &my_charset_bin);
}


int
Execute_load_query_log_event::do_apply_event(Relay_log_info const *rli)
{
  char *p;
  char *buf;
  char *fname;
  char *fname_end;
  int error;

  buf= (char*) my_malloc(q_len + 1 - (fn_pos_end - fn_pos_start) +
                         (FN_REFLEN + 10) + 10 + 8 + 5, MYF(MY_WME));

  DBUG_EXECUTE_IF("LOAD_DATA_INFILE_has_fatal_error", my_free(buf); buf= NULL;);

  /* Replace filename and LOCAL keyword in query before executing it */
  if (buf == NULL)
  {
    rli->report(ERROR_LEVEL, ER_SLAVE_FATAL_ERROR,
                ER(ER_SLAVE_FATAL_ERROR), "Not enough memory");
    return 1;
  }

  p= buf;
  memcpy(p, query, fn_pos_start);
  p+= fn_pos_start;
  fname= (p= strmake(p, STRING_WITH_LEN(" INFILE \'")));
  p= slave_load_file_stem(p, file_id, server_id, ".data",
                          &rli->mi->cmp_connection_name);
  fname_end= p= strend(p);                      // Safer than p=p+5
  *(p++)='\'';
  switch (dup_handling) {
  case LOAD_DUP_IGNORE:
    p= strmake(p, STRING_WITH_LEN(" IGNORE"));
    break;
  case LOAD_DUP_REPLACE:
    p= strmake(p, STRING_WITH_LEN(" REPLACE"));
    break;
  default:
    /* Ordinary load data */
    break;
  }
  p= strmake(p, STRING_WITH_LEN(" INTO "));
  p= strmake(p, query+fn_pos_end, q_len-fn_pos_end);

  error= Query_log_event::do_apply_event(rli, buf, p-buf);

  /* Forging file name for deletion in same buffer */
  *fname_end= 0;

  /*
    If there was an error the slave is going to stop, leave the
    file so that we can re-execute this event at START SLAVE.
  */
  if (!error)
    mysql_file_delete(key_file_log_event_data, fname, MYF(MY_WME));

  my_free(buf);
  return error;
}
#endif


/**************************************************************************
	sql_ex_info methods
**************************************************************************/

/*
  sql_ex_info::write_data()
*/

bool sql_ex_info::write_data(IO_CACHE* file)
{
  if (new_format())
  {
    return (write_str(file, field_term, (uint) field_term_len) ||
	    write_str(file, enclosed,   (uint) enclosed_len) ||
	    write_str(file, line_term,  (uint) line_term_len) ||
	    write_str(file, line_start, (uint) line_start_len) ||
	    write_str(file, escaped,    (uint) escaped_len) ||
	    my_b_safe_write(file,(uchar*) &opt_flags,1));
  }
  else
  {
    /**
      @todo This is sensitive to field padding. We should write a
      char[7], not an old_sql_ex. /sven
    */
    old_sql_ex old_ex;
    old_ex.field_term= *field_term;
    old_ex.enclosed=   *enclosed;
    old_ex.line_term=  *line_term;
    old_ex.line_start= *line_start;
    old_ex.escaped=    *escaped;
    old_ex.opt_flags=  opt_flags;
    old_ex.empty_flags=empty_flags;
    return my_b_safe_write(file, (uchar*) &old_ex, sizeof(old_ex)) != 0;
  }
}


/*
  sql_ex_info::init()
*/

const char *sql_ex_info::init(const char *buf, const char *buf_end,
                              bool use_new_format)
{
  cached_new_format = use_new_format;
  if (use_new_format)
  {
    empty_flags=0;
    /*
      The code below assumes that buf will not disappear from
      under our feet during the lifetime of the event. This assumption
      holds true in the slave thread if the log is in new format, but is not
      the case when we have old format because we will be reusing net buffer
      to read the actual file before we write out the Create_file event.
    */
    if (read_str(&buf, buf_end, &field_term, &field_term_len) ||
        read_str(&buf, buf_end, &enclosed,   &enclosed_len) ||
        read_str(&buf, buf_end, &line_term,  &line_term_len) ||
        read_str(&buf, buf_end, &line_start, &line_start_len) ||
        read_str(&buf, buf_end, &escaped,    &escaped_len))
      return 0;
    opt_flags = *buf++;
  }
  else
  {
    field_term_len= enclosed_len= line_term_len= line_start_len= escaped_len=1;
    field_term = buf++;			// Use first byte in string
    enclosed=	 buf++;
    line_term=   buf++;
    line_start=  buf++;
    escaped=     buf++;
    opt_flags =  *buf++;
    empty_flags= *buf++;
    if (empty_flags & FIELD_TERM_EMPTY)
      field_term_len=0;
    if (empty_flags & ENCLOSED_EMPTY)
      enclosed_len=0;
    if (empty_flags & LINE_TERM_EMPTY)
      line_term_len=0;
    if (empty_flags & LINE_START_EMPTY)
      line_start_len=0;
    if (empty_flags & ESCAPED_EMPTY)
      escaped_len=0;
  }
  return buf;
}


/**************************************************************************
	Rows_log_event member functions
**************************************************************************/

#ifndef MYSQL_CLIENT
Rows_log_event::Rows_log_event(THD *thd_arg, TABLE *tbl_arg, ulong tid,
                               MY_BITMAP const *cols, bool is_transactional)
  : Log_event(thd_arg, 0, is_transactional),
    m_row_count(0),
    m_table(tbl_arg),
    m_table_id(tid),
    m_width(tbl_arg ? tbl_arg->s->fields : 1),
    m_rows_buf(0), m_rows_cur(0), m_rows_end(0), m_flags(0) 
#ifdef HAVE_REPLICATION
    , m_curr_row(NULL), m_curr_row_end(NULL),
    m_key(NULL), m_key_info(NULL), m_key_nr(0)
#endif
{
  /*
    We allow a special form of dummy event when the table, and cols
    are null and the table id is ~0UL.  This is a temporary
    solution, to be able to terminate a started statement in the
    binary log: the extraneous events will be removed in the future.
   */
  DBUG_ASSERT((tbl_arg && tbl_arg->s && tid != ~0UL) ||
              (!tbl_arg && !cols && tid == ~0UL));

  if (thd_arg->variables.option_bits & OPTION_NO_FOREIGN_KEY_CHECKS)
      set_flags(NO_FOREIGN_KEY_CHECKS_F);
  if (thd_arg->variables.option_bits & OPTION_RELAXED_UNIQUE_CHECKS)
      set_flags(RELAXED_UNIQUE_CHECKS_F);
  /* if bitmap_init fails, caught in is_valid() */
  if (likely(!bitmap_init(&m_cols,
                          m_width <= sizeof(m_bitbuf)*8 ? m_bitbuf : NULL,
                          m_width,
                          false)))
  {
    /* Cols can be zero if this is a dummy binrows event */
    if (likely(cols != NULL))
    {
      memcpy(m_cols.bitmap, cols->bitmap, no_bytes_in_map(cols));
      create_last_word_mask(&m_cols);
    }
  }
  else
  {
    // Needed because bitmap_init() does not set it to null on failure
    m_cols.bitmap= 0;
  }
}
#endif

Rows_log_event::Rows_log_event(const char *buf, uint event_len,
                               Log_event_type event_type,
                               const Format_description_log_event
                               *description_event)
  : Log_event(buf, description_event),
    m_row_count(0),
#ifndef MYSQL_CLIENT
    m_table(NULL),
#endif
    m_table_id(0), m_rows_buf(0), m_rows_cur(0), m_rows_end(0)
#if !defined(MYSQL_CLIENT) && defined(HAVE_REPLICATION)
    , m_curr_row(NULL), m_curr_row_end(NULL),
    m_key(NULL), m_key_info(NULL), m_key_nr(0)
#endif
{
  DBUG_ENTER("Rows_log_event::Rows_log_event(const char*,...)");
  uint8 const common_header_len= description_event->common_header_len;
  uint8 const post_header_len= description_event->post_header_len[event_type-1];

  DBUG_PRINT("enter",("event_len: %u  common_header_len: %d  "
		      "post_header_len: %d",
		      event_len, common_header_len,
		      post_header_len));

  const char *post_start= buf + common_header_len;
  post_start+= RW_MAPID_OFFSET;
  if (post_header_len == 6)
  {
    /* Master is of an intermediate source tree before 5.1.4. Id is 4 bytes */
    m_table_id= uint4korr(post_start);
    post_start+= 4;
  }
  else
  {
    m_table_id= (ulong) uint6korr(post_start);
    post_start+= RW_FLAGS_OFFSET;
  }

  m_flags= uint2korr(post_start);

  uchar const *const var_start=
    (const uchar *)buf + common_header_len + post_header_len;
  uchar const *const ptr_width= var_start;
  uchar *ptr_after_width= (uchar*) ptr_width;
  DBUG_PRINT("debug", ("Reading from %p", ptr_after_width));
  m_width = net_field_length(&ptr_after_width);
  DBUG_PRINT("debug", ("m_width=%lu", m_width));
  /* if bitmap_init fails, catched in is_valid() */
  if (likely(!bitmap_init(&m_cols,
                          m_width <= sizeof(m_bitbuf)*8 ? m_bitbuf : NULL,
                          m_width,
                          false)))
  {
    DBUG_PRINT("debug", ("Reading from %p", ptr_after_width));
    memcpy(m_cols.bitmap, ptr_after_width, (m_width + 7) / 8);
    create_last_word_mask(&m_cols);
    ptr_after_width+= (m_width + 7) / 8;
    DBUG_DUMP("m_cols", (uchar*) m_cols.bitmap, no_bytes_in_map(&m_cols));
  }
  else
  {
    // Needed because bitmap_init() does not set it to null on failure
    m_cols.bitmap= NULL;
    DBUG_VOID_RETURN;
  }

  m_cols_ai.bitmap= m_cols.bitmap; /* See explanation in is_valid() */

  if (event_type == UPDATE_ROWS_EVENT)
  {
    DBUG_PRINT("debug", ("Reading from %p", ptr_after_width));

    /* if bitmap_init fails, caught in is_valid() */
    if (likely(!bitmap_init(&m_cols_ai,
                            m_width <= sizeof(m_bitbuf_ai)*8 ? m_bitbuf_ai : NULL,
                            m_width,
                            false)))
    {
      DBUG_PRINT("debug", ("Reading from %p", ptr_after_width));
      memcpy(m_cols_ai.bitmap, ptr_after_width, (m_width + 7) / 8);
      create_last_word_mask(&m_cols_ai);
      ptr_after_width+= (m_width + 7) / 8;
      DBUG_DUMP("m_cols_ai", (uchar*) m_cols_ai.bitmap,
                no_bytes_in_map(&m_cols_ai));
    }
    else
    {
      // Needed because bitmap_init() does not set it to null on failure
      m_cols_ai.bitmap= 0;
      DBUG_VOID_RETURN;
    }
  }

  const uchar* const ptr_rows_data= (const uchar*) ptr_after_width;

  size_t const data_size= event_len - (ptr_rows_data - (const uchar *) buf);
  DBUG_PRINT("info",("m_table_id: %lu  m_flags: %d  m_width: %lu  data_size: %lu",
                     m_table_id, m_flags, m_width, (ulong) data_size));

  m_rows_buf= (uchar*) my_malloc(data_size, MYF(MY_WME));
  if (likely((bool)m_rows_buf))
  {
#if !defined(MYSQL_CLIENT) && defined(HAVE_REPLICATION)
    m_curr_row= m_rows_buf;
#endif
    m_rows_end= m_rows_buf + data_size;
    m_rows_cur= m_rows_end;
    memcpy(m_rows_buf, ptr_rows_data, data_size);
  }
  else
    m_cols.bitmap= 0; // to not free it

  DBUG_VOID_RETURN;
}

Rows_log_event::~Rows_log_event()
{
  if (m_cols.bitmap == m_bitbuf) // no my_malloc happened
    m_cols.bitmap= 0; // so no my_free in bitmap_free
  bitmap_free(&m_cols); // To pair with bitmap_init().
  my_free(m_rows_buf);
}

int Rows_log_event::get_data_size()
{
  int const type_code= get_type_code();

  uchar buf[sizeof(m_width) + 1];
  uchar *end= net_store_length(buf, m_width);

  DBUG_EXECUTE_IF("old_row_based_repl_4_byte_map_id_master",
                  return 6 + no_bytes_in_map(&m_cols) + (end - buf) +
                  (type_code == UPDATE_ROWS_EVENT ? no_bytes_in_map(&m_cols_ai) : 0) +
                  (m_rows_cur - m_rows_buf););
  int data_size= ROWS_HEADER_LEN;
  data_size+= no_bytes_in_map(&m_cols);
  data_size+= (uint) (end - buf);

  if (type_code == UPDATE_ROWS_EVENT)
    data_size+= no_bytes_in_map(&m_cols_ai);

  data_size+= (uint) (m_rows_cur - m_rows_buf);
  return data_size; 
}


#ifndef MYSQL_CLIENT
int Rows_log_event::do_add_row_data(uchar *row_data, size_t length)
{
  /*
    When the table has a primary key, we would probably want, by default, to
    log only the primary key value instead of the entire "before image". This
    would save binlog space. TODO
  */
  DBUG_ENTER("Rows_log_event::do_add_row_data");
  DBUG_PRINT("enter", ("row_data: 0x%lx  length: %lu", (ulong) row_data,
                       (ulong) length));
  /*
    Don't print debug messages when running valgrind since they can
    trigger false warnings.
   */
#ifndef HAVE_valgrind
  DBUG_DUMP("row_data", row_data, min(length, 32));
#endif

  DBUG_ASSERT(m_rows_buf <= m_rows_cur);
  DBUG_ASSERT(!m_rows_buf || (m_rows_end && m_rows_buf < m_rows_end));
  DBUG_ASSERT(m_rows_cur <= m_rows_end);

  /* The cast will always work since m_rows_cur <= m_rows_end */
  if (static_cast<size_t>(m_rows_end - m_rows_cur) <= length)
  {
    size_t const block_size= 1024;
    my_ptrdiff_t const cur_size= m_rows_cur - m_rows_buf;
    my_ptrdiff_t const new_alloc= 
        block_size * ((cur_size + length + block_size - 1) / block_size);

    uchar* const new_buf= (uchar*)my_realloc((uchar*)m_rows_buf, (uint) new_alloc,
                                           MYF(MY_ALLOW_ZERO_PTR|MY_WME));
    if (unlikely(!new_buf))
      DBUG_RETURN(HA_ERR_OUT_OF_MEM);

    /* If the memory moved, we need to move the pointers */
    if (new_buf != m_rows_buf)
    {
      m_rows_buf= new_buf;
      m_rows_cur= m_rows_buf + cur_size;
    }

    /*
       The end pointer should always be changed to point to the end of
       the allocated memory.
    */
    m_rows_end= m_rows_buf + new_alloc;
  }

  DBUG_ASSERT(m_rows_cur + length <= m_rows_end);
  memcpy(m_rows_cur, row_data, length);
  m_rows_cur+= length;
  m_row_count++;
  DBUG_RETURN(0);
}
#endif

#if !defined(MYSQL_CLIENT) && defined(HAVE_REPLICATION)
int Rows_log_event::do_apply_event(Relay_log_info const *rli)
{
  DBUG_ENTER("Rows_log_event::do_apply_event(Relay_log_info*)");
  int error= 0;
  /*
    If m_table_id == ~0UL, then we have a dummy event that does not
    contain any data.  In that case, we just remove all tables in the
    tables_to_lock list, close the thread tables, and return with
    success.
   */
  if (m_table_id == ~0UL)
  {
    /*
       This one is supposed to be set: just an extra check so that
       nothing strange has happened.
     */
    DBUG_ASSERT(get_flags(STMT_END_F));

    const_cast<Relay_log_info*>(rli)->slave_close_thread_tables(thd);
    thd->clear_error();
    DBUG_RETURN(0);
  }

  /*
    'thd' has been set by exec_relay_log_event(), just before calling
    do_apply_event(). We still check here to prevent future coding
    errors.
  */
  DBUG_ASSERT(rli->sql_thd == thd);

  /*
    If there is no locks taken, this is the first binrow event seen
    after the table map events.  We should then lock all the tables
    used in the transaction and proceed with execution of the actual
    event.
  */
  if (!thd->lock)
  {
    /*
      Lock_tables() reads the contents of thd->lex, so they must be
      initialized.

      We also call the mysql_reset_thd_for_next_command(), since this
      is the logical start of the next "statement". Note that this
      call might reset the value of current_stmt_binlog_format, so
      we need to do any changes to that value after this function.
    */
    lex_start(thd);
    mysql_reset_thd_for_next_command(thd, 0);
    /*
      The current statement is just about to begin and 
      has not yet modified anything. Note, all.modified is reset
      by mysql_reset_thd_for_next_command.
    */
    thd->transaction.stmt.modified_non_trans_table= FALSE;
    /*
      This is a row injection, so we flag the "statement" as
      such. Note that this code is called both when the slave does row
      injections and when the BINLOG statement is used to do row
      injections.
    */
    thd->lex->set_stmt_row_injection();

    /*
      There are a few flags that are replicated with each row event.
      Make sure to set/clear them before executing the main body of
      the event.
    */
    if (get_flags(NO_FOREIGN_KEY_CHECKS_F))
        thd->variables.option_bits|= OPTION_NO_FOREIGN_KEY_CHECKS;
    else
        thd->variables.option_bits&= ~OPTION_NO_FOREIGN_KEY_CHECKS;

    if (get_flags(RELAXED_UNIQUE_CHECKS_F))
        thd->variables.option_bits|= OPTION_RELAXED_UNIQUE_CHECKS;
    else
        thd->variables.option_bits&= ~OPTION_RELAXED_UNIQUE_CHECKS;
    /* A small test to verify that objects have consistent types */
    DBUG_ASSERT(sizeof(thd->variables.option_bits) == sizeof(OPTION_RELAXED_UNIQUE_CHECKS));

    if (open_and_lock_tables(thd, rli->tables_to_lock, FALSE, 0))
    {
      uint actual_error= thd->stmt_da->sql_errno();
      if (thd->is_slave_error || thd->is_fatal_error)
      {
        /*
          Error reporting borrowed from Query_log_event with many excessive
          simplifications. 
          We should not honour --slave-skip-errors at this point as we are
          having severe errors which should not be skiped.
        */
        rli->report(ERROR_LEVEL, actual_error,
                    "Error executing row event: '%s'",
                    (actual_error ? thd->stmt_da->message() :
                     "unexpected success or fatal error"));
        thd->is_slave_error= 1;
      }
      const_cast<Relay_log_info*>(rli)->slave_close_thread_tables(thd);
      DBUG_RETURN(actual_error);
    }

    /*
      When the open and locking succeeded, we check all tables to
      ensure that they still have the correct type.

      We can use a down cast here since we know that every table added
      to the tables_to_lock is a RPL_TABLE_LIST.
    */

    {
      DBUG_PRINT("debug", ("Checking compability of tables to lock - tables_to_lock: %p",
                           rli->tables_to_lock));

      /**
        When using RBR and MyISAM MERGE tables the base tables that make
        up the MERGE table can be appended to the list of tables to lock.
  
        Thus, we just check compatibility for those that tables that have
        a correspondent table map event (ie, those that are actually going
        to be accessed while applying the event). That's why the loop stops
        at rli->tables_to_lock_count .

        NOTE: The base tables are added here are removed when 
              close_thread_tables is called.
       */
      RPL_TABLE_LIST *ptr= rli->tables_to_lock;
      for (uint i= 0 ; ptr && (i < rli->tables_to_lock_count);
           ptr= static_cast<RPL_TABLE_LIST*>(ptr->next_global), i++)
      {
        DBUG_ASSERT(ptr->m_tabledef_valid);
        TABLE *conv_table;
        if (!ptr->m_tabledef.compatible_with(thd, const_cast<Relay_log_info*>(rli),
                                             ptr->table, &conv_table))
        {
          DBUG_PRINT("debug", ("Table: %s.%s is not compatible with master",
                               ptr->table->s->db.str,
                               ptr->table->s->table_name.str));
          /*
            We should not honour --slave-skip-errors at this point as we are
            having severe errors which should not be skiped.
          */
          thd->is_slave_error= 1;
          const_cast<Relay_log_info*>(rli)->slave_close_thread_tables(thd);
          DBUG_RETURN(ERR_BAD_TABLE_DEF);
        }
        DBUG_PRINT("debug", ("Table: %s.%s is compatible with master"
                             " - conv_table: %p",
                             ptr->table->s->db.str,
                             ptr->table->s->table_name.str, conv_table));
        ptr->m_conv_table= conv_table;
      }
    }

    /*
      ... and then we add all the tables to the table map and but keep
      them in the tables to lock list.

      We also invalidate the query cache for all the tables, since
      they will now be changed.

      TODO [/Matz]: Maybe the query cache should not be invalidated
      here? It might be that a table is not changed, even though it
      was locked for the statement.  We do know that each
      Rows_log_event contain at least one row, so after processing one
      Rows_log_event, we can invalidate the query cache for the
      associated table.
     */
    TABLE_LIST *ptr= rli->tables_to_lock;
    for (uint i=0 ;  ptr && (i < rli->tables_to_lock_count); ptr= ptr->next_global, i++)
      const_cast<Relay_log_info*>(rli)->m_table_map.set_table(ptr->table_id, ptr->table);

#ifdef HAVE_QUERY_CACHE
    query_cache.invalidate_locked_for_write(thd, rli->tables_to_lock);
#endif
  }

  TABLE* 
    table= 
    m_table= const_cast<Relay_log_info*>(rli)->m_table_map.get_table(m_table_id);

  DBUG_PRINT("debug", ("m_table: 0x%lx, m_table_id: %lu", (ulong) m_table, m_table_id));

  if (table)
  {
    bool transactional_table= table->file->has_transactions();
    /*
      table == NULL means that this table should not be replicated
      (this was set up by Table_map_log_event::do_apply_event()
      which tested replicate-* rules).
    */

    /*
      It's not needed to set_time() but
      1) it continues the property that "Time" in SHOW PROCESSLIST shows how
      much slave is behind
      2) it will be needed when we allow replication from a table with no
      TIMESTAMP column to a table with one.
      So we call set_time(), like in SBR. Presently it changes nothing.
    */
    thd->set_time(when, when_sec_part);

    /*
      Now we are in a statement and will stay in a statement until we
      see a STMT_END_F.

      We set this flag here, before actually applying any rows, in
      case the SQL thread is stopped and we need to detect that we're
      inside a statement and halting abruptly might cause problems
      when restarting.
     */
    const_cast<Relay_log_info*>(rli)->set_flag(Relay_log_info::IN_STMT);

     if ( m_width == table->s->fields && bitmap_is_set_all(&m_cols))
      set_flags(COMPLETE_ROWS_F);

    /* 
      Set tables write and read sets.
      
      Read_set contains all slave columns (in case we are going to fetch
      a complete record from slave)
      
      Write_set equals the m_cols bitmap sent from master but it can be 
      longer if slave has extra columns. 
     */ 

    DBUG_PRINT_BITSET("debug", "Setting table's write_set from: %s", &m_cols);
    
    bitmap_set_all(table->read_set);
    bitmap_set_all(table->write_set);
    if (!get_flags(COMPLETE_ROWS_F))
      bitmap_intersect(table->write_set,&m_cols);

    this->slave_exec_mode= slave_exec_mode_options; // fix the mode

    // Do event specific preparations 
    error= do_before_row_operations(rli);

    /*
      Bug#56662 Assertion failed: next_insert_id == 0, file handler.cc
      Don't allow generation of auto_increment value when processing
      rows event by setting 'MODE_NO_AUTO_VALUE_ON_ZERO'.
    */
    ulonglong saved_sql_mode= thd->variables.sql_mode;
    thd->variables.sql_mode= MODE_NO_AUTO_VALUE_ON_ZERO;

    // row processing loop

    /* 
      set the initial time of this ROWS statement if it was not done
      before in some other ROWS event. 
     */
    const_cast<Relay_log_info*>(rli)->set_row_stmt_start_timestamp();

    while (error == 0 && m_curr_row < m_rows_end)
    {
      /* in_use can have been set to NULL in close_tables_for_reopen */
      THD* old_thd= table->in_use;
      if (!table->in_use)
        table->in_use= thd;

      error= do_exec_row(rli);

      if (error)
        DBUG_PRINT("info", ("error: %s", HA_ERR(error)));
      DBUG_ASSERT(error != HA_ERR_RECORD_DELETED);

      table->in_use = old_thd;

      if (error)
      {
        int actual_error= convert_handler_error(error, thd, table);
        bool idempotent_error= (idempotent_error_code(error) &&
                               (slave_exec_mode == SLAVE_EXEC_MODE_IDEMPOTENT));
        bool ignored_error= (idempotent_error == 0 ?
                             ignored_error_code(actual_error) : 0);

        if (idempotent_error || ignored_error)
        {
          if (global_system_variables.log_warnings)
            slave_rows_error_report(WARNING_LEVEL, error, rli, thd, table,
                                    get_type_str(),
                                    RPL_LOG_NAME, (ulong) log_pos);
          clear_all_errors(thd, const_cast<Relay_log_info*>(rli));
          error= 0;
          if (idempotent_error == 0)
            break;
        }
      }

      /*
       If m_curr_row_end  was not set during event execution (e.g., because
       of errors) we can't proceed to the next row. If the error is transient
       (i.e., error==0 at this point) we must call unpack_current_row() to set 
       m_curr_row_end.
      */ 
   
      DBUG_PRINT("info", ("curr_row: 0x%lu; curr_row_end: 0x%lu; rows_end: 0x%lu",
                          (ulong) m_curr_row, (ulong) m_curr_row_end, (ulong) m_rows_end));

      if (!m_curr_row_end && !error)
        error= unpack_current_row(rli);
  
      // at this moment m_curr_row_end should be set
      DBUG_ASSERT(error || m_curr_row_end != NULL); 
      DBUG_ASSERT(error || m_curr_row < m_curr_row_end);
      DBUG_ASSERT(error || m_curr_row_end <= m_rows_end);
  
      m_curr_row= m_curr_row_end;
 
      if (error == 0 && !transactional_table)
        thd->transaction.all.modified_non_trans_table=
          thd->transaction.stmt.modified_non_trans_table= TRUE;
    } // row processing loop

    /*
      Restore the sql_mode after the rows event is processed.
    */
    thd->variables.sql_mode= saved_sql_mode;

    {/**
         The following failure injecion works in cooperation with tests 
         setting @@global.debug= 'd,stop_slave_middle_group'.
         The sql thread receives the killed status and will proceed 
         to shutdown trying to finish incomplete events group.
     */
      DBUG_EXECUTE_IF("stop_slave_middle_group",
                      if (thd->transaction.all.modified_non_trans_table)
                        const_cast<Relay_log_info*>(rli)->abort_slave= 1;);
    }

    if ((error= do_after_row_operations(rli, error)) &&
        ignored_error_code(convert_handler_error(error, thd, table)))
    {

      if (global_system_variables.log_warnings)
        slave_rows_error_report(WARNING_LEVEL, error, rli, thd, table,
                                get_type_str(),
                                RPL_LOG_NAME, (ulong) log_pos);
      clear_all_errors(thd, const_cast<Relay_log_info*>(rli));
      error= 0;
    }
  } // if (table)

  
  if (error)
  {
    slave_rows_error_report(ERROR_LEVEL, error, rli, thd, table,
                             get_type_str(),
                             RPL_LOG_NAME, (ulong) log_pos);
    /*
      @todo We should probably not call
      reset_current_stmt_binlog_format_row() from here.

      Note: this applies to log_event_old.cc too.
      /Sven
    */
    thd->reset_current_stmt_binlog_format_row();
    thd->is_slave_error= 1;
    DBUG_RETURN(error);
  }

  if (get_flags(STMT_END_F) && (error= rows_event_stmt_cleanup(rli, thd)))
    slave_rows_error_report(ERROR_LEVEL,
                            thd->is_error() ? 0 : error,
                            rli, thd, table,
                            get_type_str(),
                            RPL_LOG_NAME, (ulong) log_pos);
  DBUG_RETURN(error);
}

Log_event::enum_skip_reason
Rows_log_event::do_shall_skip(Relay_log_info *rli)
{
  /*
    If the slave skip counter is 1 and this event does not end a
    statement, then we should not start executing on the next event.
    Otherwise, we defer the decision to the normal skipping logic.
  */
  if (rli->slave_skip_counter == 1 && !get_flags(STMT_END_F))
    return Log_event::EVENT_SKIP_IGNORE;
  else
    return Log_event::do_shall_skip(rli);
}

/**
   The function is called at Rows_log_event statement commit time,
   normally from Rows_log_event::do_update_pos() and possibly from
   Query_log_event::do_apply_event() of the COMMIT.
   The function commits the last statement for engines, binlog and
   releases resources have been allocated for the statement.
  
   @retval  0         Ok.
   @retval  non-zero  Error at the commit.
 */

static int rows_event_stmt_cleanup(Relay_log_info const *rli, THD * thd)
{
  int error;
  {
    /*
      This is the end of a statement or transaction, so close (and
      unlock) the tables we opened when processing the
      Table_map_log_event starting the statement.

      OBSERVER.  This will clear *all* mappings, not only those that
      are open for the table. There is not good handle for on-close
      actions for tables.

      NOTE. Even if we have no table ('table' == 0) we still need to be
      here, so that we increase the group relay log position. If we didn't, we
      could have a group relay log position which lags behind "forever"
      (assume the last master's transaction is ignored by the slave because of
      replicate-ignore rules).
    */
    error= thd->binlog_flush_pending_rows_event(TRUE);

    /*
      If this event is not in a transaction, the call below will, if some
      transactional storage engines are involved, commit the statement into
      them and flush the pending event to binlog.
      If this event is in a transaction, the call will do nothing, but a
      Xid_log_event will come next which will, if some transactional engines
      are involved, commit the transaction and flush the pending event to the
      binlog.
    */
    error|= (error ? trans_rollback_stmt(thd) : trans_commit_stmt(thd));

    /*
      Now what if this is not a transactional engine? we still need to
      flush the pending event to the binlog; we did it with
      thd->binlog_flush_pending_rows_event(). Note that we imitate
      what is done for real queries: a call to
      ha_autocommit_or_rollback() (sometimes only if involves a
      transactional engine), and a call to be sure to have the pending
      event flushed.
    */

    /*
      @todo We should probably not call
      reset_current_stmt_binlog_format_row() from here.

      Note: this applies to log_event_old.cc too

      Btw, the previous comment about transactional engines does not
      seem related to anything that happens here.
      /Sven
    */
    thd->reset_current_stmt_binlog_format_row();

    const_cast<Relay_log_info*>(rli)->cleanup_context(thd, 0);
  }
  return error;
}

/**
   The method either increments the relay log position or
   commits the current statement and increments the master group 
   possition if the event is STMT_END_F flagged and
   the statement corresponds to the autocommit query (i.e replicated
   without wrapping in BEGIN/COMMIT)

   @retval 0         Success
   @retval non-zero  Error in the statement commit
 */
int
Rows_log_event::do_update_pos(Relay_log_info *rli)
{
  DBUG_ENTER("Rows_log_event::do_update_pos");
  int error= 0;

  DBUG_PRINT("info", ("flags: %s",
                      get_flags(STMT_END_F) ? "STMT_END_F " : ""));

  if (get_flags(STMT_END_F))
  {
    /*
      Indicate that a statement is finished.
      Step the group log position if we are not in a transaction,
      otherwise increase the event log position.
    */
    rli->stmt_done(log_pos, when, thd);
    /*
      Clear any errors in thd->net.last_err*. It is not known if this is
      needed or not. It is believed that any errors that may exist in
      thd->net.last_err* are allowed. Examples of errors are "key not
      found", which is produced in the test case rpl_row_conflicts.test
    */
    thd->clear_error();
  }
  else
  {
    rli->inc_event_relay_log_pos();
  }

  DBUG_RETURN(error);
}

#endif /* !defined(MYSQL_CLIENT) && defined(HAVE_REPLICATION) */

#ifndef MYSQL_CLIENT
bool Rows_log_event::write_data_header(IO_CACHE *file)
{
  uchar buf[ROWS_HEADER_LEN];	// No need to init the buffer
  DBUG_ASSERT(m_table_id != ~0UL);
  DBUG_EXECUTE_IF("old_row_based_repl_4_byte_map_id_master",
                  {
                    int4store(buf + 0, m_table_id);
                    int2store(buf + 4, m_flags);
                    return (wrapper_my_b_safe_write(file, buf, 6));
                  });
  int6store(buf + RW_MAPID_OFFSET, (ulonglong)m_table_id);
  int2store(buf + RW_FLAGS_OFFSET, m_flags);
  return (wrapper_my_b_safe_write(file, buf, ROWS_HEADER_LEN));
}

bool Rows_log_event::write_data_body(IO_CACHE*file)
{
  /*
     Note that this should be the number of *bits*, not the number of
     bytes.
  */
  uchar sbuf[sizeof(m_width) + 1];
  my_ptrdiff_t const data_size= m_rows_cur - m_rows_buf;
  bool res= false;
  uchar *const sbuf_end= net_store_length(sbuf, (size_t) m_width);
  DBUG_ASSERT(static_cast<size_t>(sbuf_end - sbuf) <= sizeof(sbuf));

  DBUG_DUMP("m_width", sbuf, (size_t) (sbuf_end - sbuf));
  res= res || wrapper_my_b_safe_write(file, sbuf, (size_t) (sbuf_end - sbuf));

  DBUG_DUMP("m_cols", (uchar*) m_cols.bitmap, no_bytes_in_map(&m_cols));
  res= res || wrapper_my_b_safe_write(file, (uchar*) m_cols.bitmap,
                              no_bytes_in_map(&m_cols));
  /*
    TODO[refactor write]: Remove the "down cast" here (and elsewhere).
   */
  if (get_type_code() == UPDATE_ROWS_EVENT)
  {
    DBUG_DUMP("m_cols_ai", (uchar*) m_cols_ai.bitmap,
              no_bytes_in_map(&m_cols_ai));
    res= res || wrapper_my_b_safe_write(file, (uchar*) m_cols_ai.bitmap,
                                no_bytes_in_map(&m_cols_ai));
  }
  DBUG_DUMP("rows", m_rows_buf, data_size);
  res= res || wrapper_my_b_safe_write(file, m_rows_buf, (size_t) data_size);

  return res;

}
#endif

#if defined(HAVE_REPLICATION) && !defined(MYSQL_CLIENT)
void Rows_log_event::pack_info(THD *thd, Protocol *protocol)
{
  char buf[256];
  char const *const flagstr=
    get_flags(STMT_END_F) ? " flags: STMT_END_F" : "";
  size_t bytes= my_snprintf(buf, sizeof(buf),
                               "table_id: %lu%s", m_table_id, flagstr);
  protocol->store(buf, bytes, &my_charset_bin);
}
#endif

#ifdef MYSQL_CLIENT
void Rows_log_event::print_helper(FILE *file,
                                  PRINT_EVENT_INFO *print_event_info,
                                  char const *const name)
{
  IO_CACHE *const head= &print_event_info->head_cache;
  IO_CACHE *const body= &print_event_info->body_cache;
  if (!print_event_info->short_form)
  {
    bool const last_stmt_event= get_flags(STMT_END_F);
    print_header(head, print_event_info, !last_stmt_event);
    my_b_printf(head, "\t%s: table id %lu%s\n",
                name, m_table_id,
                last_stmt_event ? " flags: STMT_END_F" : "");
    print_base64(body, print_event_info, !last_stmt_event);
  }

  if (get_flags(STMT_END_F))
  {
    copy_event_cache_to_file_and_reinit(head, file);
    copy_event_cache_to_file_and_reinit(body, file);
  }
}
#endif

/**************************************************************************
	Annotate_rows_log_event member functions
**************************************************************************/

#ifndef MYSQL_CLIENT
Annotate_rows_log_event::Annotate_rows_log_event(THD *thd,
                                                 bool using_trans,
                                                 bool direct)
  : Log_event(thd, 0, using_trans),
    m_save_thd_query_txt(0),
    m_save_thd_query_len(0)
{
  m_query_txt= thd->query();
  m_query_len= thd->query_length();
  if (direct)
    cache_type= Log_event::EVENT_NO_CACHE;
}
#endif

Annotate_rows_log_event::Annotate_rows_log_event(const char *buf,
                                                 uint event_len,
                                      const Format_description_log_event *desc)
  : Log_event(buf, desc),
    m_save_thd_query_txt(0),
    m_save_thd_query_len(0)
{
  m_query_len= event_len - desc->common_header_len;
  m_query_txt= (char*) buf + desc->common_header_len;
}

Annotate_rows_log_event::~Annotate_rows_log_event()
{
#ifndef MYSQL_CLIENT
  if (m_save_thd_query_txt)
    thd->set_query(m_save_thd_query_txt, m_save_thd_query_len);
#endif
}

int Annotate_rows_log_event::get_data_size()
{
  return m_query_len;
}

Log_event_type Annotate_rows_log_event::get_type_code()
{
  return ANNOTATE_ROWS_EVENT;
}

bool Annotate_rows_log_event::is_valid() const
{
  return (m_query_txt != NULL && m_query_len != 0);
}

#ifndef MYSQL_CLIENT
bool Annotate_rows_log_event::write_data_header(IO_CACHE *file)
{ 
  return 0;
}
#endif

#ifndef MYSQL_CLIENT
bool Annotate_rows_log_event::write_data_body(IO_CACHE *file)
{
  return wrapper_my_b_safe_write(file, (uchar*) m_query_txt, m_query_len);
}
#endif

#if !defined(MYSQL_CLIENT) && defined(HAVE_REPLICATION)
void Annotate_rows_log_event::pack_info(THD *thd, Protocol* protocol)
{
  if (m_query_txt && m_query_len)
    protocol->store(m_query_txt, m_query_len, &my_charset_bin);
}
#endif

#ifdef MYSQL_CLIENT
void Annotate_rows_log_event::print(FILE *file, PRINT_EVENT_INFO *pinfo)
{
  if (pinfo->short_form)
    return;

  print_header(&pinfo->head_cache, pinfo, TRUE);
  my_b_printf(&pinfo->head_cache, "\tAnnotate_rows:\n");

  char *pbeg;   // beginning of the next line
  char *pend;   // end of the next line
  uint cnt= 0;  // characters counter

  for (pbeg= m_query_txt; ; pbeg= pend)
  {
    // skip all \r's and \n's at the beginning of the next line
    for (;; pbeg++)
    {
      if (++cnt > m_query_len)
        return;

      if (*pbeg != '\r' && *pbeg != '\n')
        break;
    }

    // find end of the next line
    for (pend= pbeg + 1;
         ++cnt <= m_query_len && *pend != '\r' && *pend != '\n';
         pend++)
      ;

    // print next line
    my_b_write(&pinfo->head_cache, (const uchar*) "#Q> ", 4);
    my_b_write(&pinfo->head_cache, (const uchar*) pbeg, pend - pbeg);
    my_b_write(&pinfo->head_cache, (const uchar*) "\n", 1);
  }
}
#endif

#if !defined(MYSQL_CLIENT) && defined(HAVE_REPLICATION)
int Annotate_rows_log_event::do_apply_event(Relay_log_info const *rli)
{
  m_save_thd_query_txt= thd->query();
  m_save_thd_query_len= thd->query_length();
  thd->set_query(m_query_txt, m_query_len);
  return 0;
}
#endif

#if !defined(MYSQL_CLIENT) && defined(HAVE_REPLICATION)
int Annotate_rows_log_event::do_update_pos(Relay_log_info *rli)
{
  rli->inc_event_relay_log_pos();
  return 0;
}
#endif

#if !defined(MYSQL_CLIENT) && defined(HAVE_REPLICATION)
Log_event::enum_skip_reason
Annotate_rows_log_event::do_shall_skip(Relay_log_info *rli)
{
  return continue_group(rli);
}
#endif

/**************************************************************************
	Table_map_log_event member functions and support functions
**************************************************************************/

/**
  @page How replication of field metadata works.
  
  When a table map is created, the master first calls 
  Table_map_log_event::save_field_metadata() which calculates how many 
  values will be in the field metadata. Only those fields that require the 
  extra data are added. The method also loops through all of the fields in 
  the table calling the method Field::save_field_metadata() which returns the
  values for the field that will be saved in the metadata and replicated to
  the slave. Once all fields have been processed, the table map is written to
  the binlog adding the size of the field metadata and the field metadata to
  the end of the body of the table map.

  When a table map is read on the slave, the field metadata is read from the 
  table map and passed to the table_def class constructor which saves the 
  field metadata from the table map into an array based on the type of the 
  field. Field metadata values not present (those fields that do not use extra 
  data) in the table map are initialized as zero (0). The array size is the 
  same as the columns for the table on the slave.

  Additionally, values saved for field metadata on the master are saved as a 
  string of bytes (uchar) in the binlog. A field may require 1 or more bytes
  to store the information. In cases where values require multiple bytes 
  (e.g. values > 255), the endian-safe methods are used to properly encode 
  the values on the master and decode them on the slave. When the field
  metadata values are captured on the slave, they are stored in an array of
  type uint16. This allows the least number of casts to prevent casting bugs
  when the field metadata is used in comparisons of field attributes. When
  the field metadata is used for calculating addresses in pointer math, the
  type used is uint32. 
*/

#if !defined(MYSQL_CLIENT)
/**
  Save the field metadata based on the real_type of the field.
  The metadata saved depends on the type of the field. Some fields
  store a single byte for pack_length() while others store two bytes
  for field_length (max length).
  
  @retval  0  Ok.

  @todo
  We may want to consider changing the encoding of the information.
  Currently, the code attempts to minimize the number of bytes written to 
  the tablemap. There are at least two other alternatives; 1) using 
  net_store_length() to store the data allowing it to choose the number of
  bytes that are appropriate thereby making the code much easier to 
  maintain (only 1 place to change the encoding), or 2) use a fixed number
  of bytes for each field. The problem with option 1 is that net_store_length()
  will use one byte if the value < 251, but 3 bytes if it is > 250. Thus,
  for fields like CHAR which can be no larger than 255 characters, the method
  will use 3 bytes when the value is > 250. Further, every value that is
  encoded using 2 parts (e.g., pack_length, field_length) will be numerically
  > 250 therefore will use 3 bytes for eah value. The problem with option 2
  is less wasteful for space but does waste 1 byte for every field that does
  not encode 2 parts. 
*/
int Table_map_log_event::save_field_metadata()
{
  DBUG_ENTER("Table_map_log_event::save_field_metadata");
  int index= 0;
  for (unsigned int i= 0 ; i < m_table->s->fields ; i++)
  {
    DBUG_PRINT("debug", ("field_type: %d", m_coltype[i]));
    index+= m_table->s->field[i]->save_field_metadata(&m_field_metadata[index]);
  }
  DBUG_RETURN(index);
}
#endif /* !defined(MYSQL_CLIENT) */

/*
  Constructor used to build an event for writing to the binary log.
  Mats says tbl->s lives longer than this event so it's ok to copy pointers
  (tbl->s->db etc) and not pointer content.
 */
#if !defined(MYSQL_CLIENT)
Table_map_log_event::Table_map_log_event(THD *thd, TABLE *tbl, ulong tid,
                                         bool is_transactional)
  : Log_event(thd, 0, is_transactional),
    m_table(tbl),
    m_dbnam(tbl->s->db.str),
    m_dblen(m_dbnam ? tbl->s->db.length : 0),
    m_tblnam(tbl->s->table_name.str),
    m_tbllen(tbl->s->table_name.length),
    m_colcnt(tbl->s->fields),
    m_memory(NULL),
    m_table_id(tid),
    m_flags(TM_BIT_LEN_EXACT_F),
    m_data_size(0),
    m_field_metadata(0),
    m_field_metadata_size(0),
    m_null_bits(0),
    m_meta_memory(NULL)
{
  uchar cbuf[sizeof(m_colcnt) + 1];
  uchar *cbuf_end;
  DBUG_ASSERT(m_table_id != ~0UL);
  /*
    In TABLE_SHARE, "db" and "table_name" are 0-terminated (see this comment in
    table.cc / alloc_table_share():
      Use the fact the key is db/0/table_name/0
    As we rely on this let's assert it.
  */
  DBUG_ASSERT((tbl->s->db.str == 0) ||
              (tbl->s->db.str[tbl->s->db.length] == 0));
  DBUG_ASSERT(tbl->s->table_name.str[tbl->s->table_name.length] == 0);


  m_data_size=  TABLE_MAP_HEADER_LEN;
  DBUG_EXECUTE_IF("old_row_based_repl_4_byte_map_id_master", m_data_size= 6;);
  m_data_size+= m_dblen + 2;	// Include length and terminating \0
  m_data_size+= m_tbllen + 2;	// Include length and terminating \0
  cbuf_end= net_store_length(cbuf, (size_t) m_colcnt);
  DBUG_ASSERT(static_cast<size_t>(cbuf_end - cbuf) <= sizeof(cbuf));
  m_data_size+= (cbuf_end - cbuf) + m_colcnt;	// COLCNT and column types

  /* If malloc fails, caught in is_valid() */
  if ((m_memory= (uchar*) my_malloc(m_colcnt, MYF(MY_WME))))
  {
    m_coltype= reinterpret_cast<uchar*>(m_memory);
    for (unsigned int i= 0 ; i < m_table->s->fields ; ++i)
      m_coltype[i]= m_table->field[i]->type();
  }

  /*
    Calculate a bitmap for the results of maybe_null() for all columns.
    The bitmap is used to determine when there is a column from the master
    that is not on the slave and is null and thus not in the row data during
    replication.
  */
  uint num_null_bytes= (m_table->s->fields + 7) / 8;
  m_data_size+= num_null_bytes;
  m_meta_memory= (uchar *)my_multi_malloc(MYF(MY_WME),
                                 &m_null_bits, num_null_bytes,
                                 &m_field_metadata, (m_colcnt * 2),
                                 NULL);

  bzero(m_field_metadata, (m_colcnt * 2));

  /*
    Create an array for the field metadata and store it.
  */
  m_field_metadata_size= save_field_metadata();
  DBUG_ASSERT(m_field_metadata_size <= (m_colcnt * 2));

  /*
    Now set the size of the data to the size of the field metadata array
    plus one or three bytes (see pack.c:net_store_length) for number of 
    elements in the field metadata array.
  */
  if (m_field_metadata_size < 251)
    m_data_size+= m_field_metadata_size + 1; 
  else
    m_data_size+= m_field_metadata_size + 3; 

  bzero(m_null_bits, num_null_bytes);
  for (unsigned int i= 0 ; i < m_table->s->fields ; ++i)
    if (m_table->field[i]->maybe_null())
      m_null_bits[(i / 8)]+= 1 << (i % 8);

}
#endif /* !defined(MYSQL_CLIENT) */

/*
  Constructor used by slave to read the event from the binary log.
 */
#if defined(HAVE_REPLICATION)
Table_map_log_event::Table_map_log_event(const char *buf, uint event_len,
                                         const Format_description_log_event
                                         *description_event)

  : Log_event(buf, description_event),
#ifndef MYSQL_CLIENT
    m_table(NULL),
#endif
    m_dbnam(NULL), m_dblen(0), m_tblnam(NULL), m_tbllen(0),
    m_colcnt(0), m_coltype(0),
    m_memory(NULL), m_table_id(ULONG_MAX), m_flags(0),
    m_data_size(0), m_field_metadata(0), m_field_metadata_size(0),
    m_null_bits(0), m_meta_memory(NULL)
{
  unsigned int bytes_read= 0;
  DBUG_ENTER("Table_map_log_event::Table_map_log_event(const char*,uint,...)");

  uint8 common_header_len= description_event->common_header_len;
  uint8 post_header_len= description_event->post_header_len[TABLE_MAP_EVENT-1];
  DBUG_PRINT("info",("event_len: %u  common_header_len: %d  post_header_len: %d",
                     event_len, common_header_len, post_header_len));

  /*
    Don't print debug messages when running valgrind since they can
    trigger false warnings.
   */
#ifndef HAVE_valgrind
  DBUG_DUMP("event buffer", (uchar*) buf, event_len);
#endif

  /* Read the post-header */
  const char *post_start= buf + common_header_len;

  post_start+= TM_MAPID_OFFSET;
  if (post_header_len == 6)
  {
    /* Master is of an intermediate source tree before 5.1.4. Id is 4 bytes */
    m_table_id= uint4korr(post_start);
    post_start+= 4;
  }
  else
  {
    DBUG_ASSERT(post_header_len == TABLE_MAP_HEADER_LEN);
    m_table_id= (ulong) uint6korr(post_start);
    post_start+= TM_FLAGS_OFFSET;
  }

  DBUG_ASSERT(m_table_id != ~0UL);

  m_flags= uint2korr(post_start);

  /* Read the variable part of the event */
  const char *const vpart= buf + common_header_len + post_header_len;

  /* Extract the length of the various parts from the buffer */
  uchar const *const ptr_dblen= (uchar const*)vpart + 0;
  m_dblen= *(uchar*) ptr_dblen;

  /* Length of database name + counter + terminating null */
  uchar const *const ptr_tbllen= ptr_dblen + m_dblen + 2;
  m_tbllen= *(uchar*) ptr_tbllen;

  /* Length of table name + counter + terminating null */
  uchar const *const ptr_colcnt= ptr_tbllen + m_tbllen + 2;
  uchar *ptr_after_colcnt= (uchar*) ptr_colcnt;
  m_colcnt= net_field_length(&ptr_after_colcnt);

  DBUG_PRINT("info",("m_dblen: %lu  off: %ld  m_tbllen: %lu  off: %ld  m_colcnt: %lu  off: %ld",
                     (ulong) m_dblen, (long) (ptr_dblen-(const uchar*)vpart), 
                     (ulong) m_tbllen, (long) (ptr_tbllen-(const uchar*)vpart),
                     m_colcnt, (long) (ptr_colcnt-(const uchar*)vpart)));

  /* Allocate mem for all fields in one go. If fails, caught in is_valid() */
  m_memory= (uchar*) my_multi_malloc(MYF(MY_WME),
                                     &m_dbnam, (uint) m_dblen + 1,
                                     &m_tblnam, (uint) m_tbllen + 1,
                                     &m_coltype, (uint) m_colcnt,
                                     NullS);

  if (m_memory)
  {
    /* Copy the different parts into their memory */
    strncpy(const_cast<char*>(m_dbnam), (const char*)ptr_dblen  + 1, m_dblen + 1);
    strncpy(const_cast<char*>(m_tblnam), (const char*)ptr_tbllen + 1, m_tbllen + 1);
    memcpy(m_coltype, ptr_after_colcnt, m_colcnt);

    ptr_after_colcnt= ptr_after_colcnt + m_colcnt;
    bytes_read= (uint) (ptr_after_colcnt - (uchar *)buf);
    DBUG_PRINT("info", ("Bytes read: %d.\n", bytes_read));
    if (bytes_read < event_len)
    {
      m_field_metadata_size= net_field_length(&ptr_after_colcnt);
      DBUG_ASSERT(m_field_metadata_size <= (m_colcnt * 2));
      uint num_null_bytes= (m_colcnt + 7) / 8;
      m_meta_memory= (uchar *)my_multi_malloc(MYF(MY_WME),
                                     &m_null_bits, num_null_bytes,
                                     &m_field_metadata, m_field_metadata_size,
                                     NULL);
      memcpy(m_field_metadata, ptr_after_colcnt, m_field_metadata_size);
      ptr_after_colcnt= (uchar*)ptr_after_colcnt + m_field_metadata_size;
      memcpy(m_null_bits, ptr_after_colcnt, num_null_bytes);
    }
  }

  DBUG_VOID_RETURN;
}
#endif

Table_map_log_event::~Table_map_log_event()
{
  my_free(m_meta_memory);
  my_free(m_memory);
}


#ifdef MYSQL_CLIENT

/*
  Rewrite database name for the event to name specified by new_db
  SYNOPSIS
    new_db   Database name to change to
    new_len  Length
    desc     Event describing binlog that we're writing to.

  DESCRIPTION
    Reset db name. This function assumes that temp_buf member contains event
    representation taken from a binary log. It resets m_dbnam and m_dblen and
    rewrites temp_buf with new db name.

  RETURN 
    0     - Success
    other - Error
*/

int Table_map_log_event::rewrite_db(const char* new_db, size_t new_len,
                                    const Format_description_log_event* desc)
{
  DBUG_ENTER("Table_map_log_event::rewrite_db");
  DBUG_ASSERT(temp_buf);

  uint header_len= min(desc->common_header_len,
                       LOG_EVENT_MINIMAL_HEADER_LEN) + TABLE_MAP_HEADER_LEN;
  int len_diff;

  if (!(len_diff= new_len - m_dblen))
  {
    memcpy((void*) (temp_buf + header_len + 1), new_db, m_dblen + 1);
    memcpy((void*) m_dbnam, new_db, m_dblen + 1);
    DBUG_RETURN(0);
  }

  // Create new temp_buf
  ulong event_cur_len= uint4korr(temp_buf + EVENT_LEN_OFFSET);
  ulong event_new_len= event_cur_len + len_diff;
  char* new_temp_buf= (char*) my_malloc(event_new_len, MYF(MY_WME));

  if (!new_temp_buf)
  {
    sql_print_error("Table_map_log_event::rewrite_db: "
                    "failed to allocate new temp_buf (%d bytes required)",
                    event_new_len);
    DBUG_RETURN(-1);
  }

  // Rewrite temp_buf
  char* ptr= new_temp_buf;
  ulong cnt= 0;

  // Copy header and change event length
  memcpy(ptr, temp_buf, header_len);
  int4store(ptr + EVENT_LEN_OFFSET, event_new_len);
  ptr += header_len;
  cnt += header_len;

  // Write new db name length and new name
  *ptr++ = new_len;
  memcpy(ptr, new_db, new_len + 1);
  ptr += new_len + 1;
  cnt += m_dblen + 2;

  // Copy rest part
  memcpy(ptr, temp_buf + cnt, event_cur_len - cnt);

  // Reregister temp buf
  free_temp_buf();
  register_temp_buf(new_temp_buf, TRUE);

  // Reset m_dbnam and m_dblen members
  m_dblen= new_len;

  // m_dbnam resides in m_memory together with m_tblnam and m_coltype
  uchar* memory= m_memory;
  char const* tblnam= m_tblnam;
  uchar* coltype= m_coltype;

  m_memory= (uchar*) my_multi_malloc(MYF(MY_WME),
                                     &m_dbnam, (uint) m_dblen + 1,
                                     &m_tblnam, (uint) m_tbllen + 1,
                                     &m_coltype, (uint) m_colcnt,
                                     NullS);

  if (!m_memory)
  {
    sql_print_error("Table_map_log_event::rewrite_db: "
                    "failed to allocate new m_memory (%d + %d + %d bytes required)",
                    m_dblen + 1, m_tbllen + 1, m_colcnt);
    DBUG_RETURN(-1);
  }

  memcpy((void*)m_dbnam, new_db, m_dblen + 1);
  memcpy((void*)m_tblnam, tblnam, m_tbllen + 1);
  memcpy(m_coltype, coltype, m_colcnt);

  my_free(memory);
  DBUG_RETURN(0);
}
#endif /* MYSQL_CLIENT */


/*
  Return value is an error code, one of:

      -1     Failure to open table   [from open_tables()]
       0     Success
       1     No room for more tables [from set_table()]
       2     Out of memory           [from set_table()]
       3     Wrong table definition
       4     Daisy-chaining RBR with SBR not possible
 */

#if !defined(MYSQL_CLIENT) && defined(HAVE_REPLICATION)

enum enum_tbl_map_status
{
  /* no duplicate identifier found */
  OK_TO_PROCESS= 0,

  /* this table map must be filtered out */
  FILTERED_OUT= 1,

  /* identifier mapping table with different properties */
  SAME_ID_MAPPING_DIFFERENT_TABLE= 2,
  
  /* a duplicate identifier was found mapping the same table */
  SAME_ID_MAPPING_SAME_TABLE= 3
};

/*
  Checks if this table map event should be processed or not. First
  it checks the filtering rules, and then looks for duplicate identifiers
  in the existing list of rli->tables_to_lock.

  It checks that there hasn't been any corruption by verifying that there
  are no duplicate entries with different properties.

  In some cases, some binary logs could get corrupted, showing several
  tables mapped to the same table_id, 0 (see: BUG#56226). Thus we do this
  early sanity check for such cases and avoid that the server crashes 
  later.

  In some corner cases, the master logs duplicate table map events, i.e.,
  same id, same database name, same table name (see: BUG#37137). This is
  different from the above as it's the same table that is mapped again 
  to the same identifier. Thus we cannot just check for same ids and 
  assume that the event is corrupted we need to check every property. 

  NOTE: in the event that BUG#37137 ever gets fixed, this extra check 
        will still be valid because we would need to support old binary 
        logs anyway.

  @param rli The relay log info reference.
  @param table_list A list element containing the table to check against.
  @return OK_TO_PROCESS 
            if there was no identifier already in rli->tables_to_lock 
            
          FILTERED_OUT
            if the event is filtered according to the filtering rules

          SAME_ID_MAPPING_DIFFERENT_TABLE 
            if the same identifier already maps a different table in 
            rli->tables_to_lock

          SAME_ID_MAPPING_SAME_TABLE 
            if the same identifier already maps the same table in 
            rli->tables_to_lock.
*/
static enum_tbl_map_status
check_table_map(Relay_log_info const *rli, RPL_TABLE_LIST *table_list)
{
  DBUG_ENTER("check_table_map");
  enum_tbl_map_status res= OK_TO_PROCESS;

  if (rli->sql_thd->slave_thread /* filtering is for slave only */ &&
      (!rli->mi->rpl_filter->db_ok(table_list->db) ||
       (rli->mi->rpl_filter->is_on() && !rli->mi->rpl_filter->tables_ok("", table_list))))
    res= FILTERED_OUT;
  else
  {
    RPL_TABLE_LIST *ptr= static_cast<RPL_TABLE_LIST*>(rli->tables_to_lock);
    for(uint i=0 ; ptr && (i< rli->tables_to_lock_count); 
        ptr= static_cast<RPL_TABLE_LIST*>(ptr->next_local), i++)
    {
      if (ptr->table_id == table_list->table_id)
      {

        if (strcmp(ptr->db, table_list->db) || 
            strcmp(ptr->alias, table_list->table_name) || 
            ptr->lock_type != TL_WRITE) // the ::do_apply_event always sets TL_WRITE
          res= SAME_ID_MAPPING_DIFFERENT_TABLE;
        else
          res= SAME_ID_MAPPING_SAME_TABLE;

        break;
      }
    }
  }

  DBUG_PRINT("debug", ("check of table map ended up with: %u", res));

  DBUG_RETURN(res);
}

int Table_map_log_event::do_apply_event(Relay_log_info const *rli)
{
  RPL_TABLE_LIST *table_list;
  char *db_mem, *tname_mem;
  size_t dummy_len;
  void *memory;
  Rpl_filter *filter;
  DBUG_ENTER("Table_map_log_event::do_apply_event(Relay_log_info*)");
  DBUG_ASSERT(rli->sql_thd == thd);

  /* Step the query id to mark what columns that are actually used. */
  thd->set_query_id(next_query_id());

  if (!(memory= my_multi_malloc(MYF(MY_WME),
                                &table_list, (uint) sizeof(RPL_TABLE_LIST),
                                &db_mem, (uint) NAME_LEN + 1,
                                &tname_mem, (uint) NAME_LEN + 1,
                                NullS)))
    DBUG_RETURN(HA_ERR_OUT_OF_MEM);

  /* call from mysql_client_binlog_statement() will not set rli->mi */
  filter= rli->sql_thd->slave_thread ? rli->mi->rpl_filter : global_rpl_filter;
  strmov(db_mem, filter->get_rewrite_db(m_dbnam, &dummy_len));
  strmov(tname_mem, m_tblnam);

  table_list->init_one_table(db_mem, strlen(db_mem),
                             tname_mem, strlen(tname_mem),
                             tname_mem, TL_WRITE);

  table_list->table_id= DBUG_EVALUATE_IF("inject_tblmap_same_id_maps_diff_table", 0, m_table_id);
  table_list->updating= 1;
  DBUG_PRINT("debug", ("table: %s is mapped to %u", table_list->table_name, table_list->table_id));
  enum_tbl_map_status tblmap_status= check_table_map(rli, table_list);
  if (tblmap_status == OK_TO_PROCESS)
  {
    DBUG_ASSERT(thd->lex->query_tables != table_list);

    /*
      Use placement new to construct the table_def instance in the
      memory allocated for it inside table_list.

      The memory allocated by the table_def structure (i.e., not the
      memory allocated *for* the table_def structure) is released
      inside Relay_log_info::clear_tables_to_lock() by calling the
      table_def destructor explicitly.
    */
    new (&table_list->m_tabledef)
      table_def(m_coltype, m_colcnt,
                m_field_metadata, m_field_metadata_size,
                m_null_bits, m_flags);
    table_list->m_tabledef_valid= TRUE;
    table_list->m_conv_table= NULL;
    table_list->open_type= OT_BASE_ONLY;

    /*
      We record in the slave's information that the table should be
      locked by linking the table into the list of tables to lock.
    */
    table_list->next_global= table_list->next_local= rli->tables_to_lock;
    const_cast<Relay_log_info*>(rli)->tables_to_lock= table_list;
    const_cast<Relay_log_info*>(rli)->tables_to_lock_count++;
    /* 'memory' is freed in clear_tables_to_lock */
  }
  else  // FILTERED_OUT, SAME_ID_MAPPING_*
  {
    /*
      If mapped already but with different properties, we raise an
      error.
      If mapped already but with same properties we skip the event.
      If filtered out we skip the event.

      In all three cases, we need to free the memory previously 
      allocated.
     */
    if (tblmap_status == SAME_ID_MAPPING_DIFFERENT_TABLE)
    {
      /*
        Something bad has happened. We need to stop the slave as strange things
        could happen if we proceed: slave crash, wrong table being updated, ...
        As a consequence we push an error in this case.
       */

      char buf[256];

      my_snprintf(buf, sizeof(buf), 
                  "Found table map event mapping table id %u which "
                  "was already mapped but with different settings.",
                  table_list->table_id);

      if (thd->slave_thread)
        rli->report(ERROR_LEVEL, ER_SLAVE_FATAL_ERROR, 
                    ER(ER_SLAVE_FATAL_ERROR), buf);
      else
        /* 
          For the cases in which a 'BINLOG' statement is set to 
          execute in a user session 
         */
        my_printf_error(ER_SLAVE_FATAL_ERROR, ER(ER_SLAVE_FATAL_ERROR), 
                        MYF(0), buf);
    } 
    
    my_free(memory);
  }

  DBUG_RETURN(tblmap_status == SAME_ID_MAPPING_DIFFERENT_TABLE);
}

Log_event::enum_skip_reason
Table_map_log_event::do_shall_skip(Relay_log_info *rli)
{
  /*
    If the slave skip counter is 1, then we should not start executing
    on the next event.
  */
  return continue_group(rli);
}

int Table_map_log_event::do_update_pos(Relay_log_info *rli)
{
  rli->inc_event_relay_log_pos();
  return 0;
}

#endif /* !defined(MYSQL_CLIENT) && defined(HAVE_REPLICATION) */

#ifndef MYSQL_CLIENT
bool Table_map_log_event::write_data_header(IO_CACHE *file)
{
  DBUG_ASSERT(m_table_id != ~0UL);
  uchar buf[TABLE_MAP_HEADER_LEN];
  DBUG_EXECUTE_IF("old_row_based_repl_4_byte_map_id_master",
                  {
                    int4store(buf + 0, m_table_id);
                    int2store(buf + 4, m_flags);
                    return (wrapper_my_b_safe_write(file, buf, 6));
                  });
  int6store(buf + TM_MAPID_OFFSET, (ulonglong)m_table_id);
  int2store(buf + TM_FLAGS_OFFSET, m_flags);
  return (wrapper_my_b_safe_write(file, buf, TABLE_MAP_HEADER_LEN));
}

bool Table_map_log_event::write_data_body(IO_CACHE *file)
{
  DBUG_ASSERT(m_dbnam != NULL);
  DBUG_ASSERT(m_tblnam != NULL);
  /* We use only one byte per length for storage in event: */
  DBUG_ASSERT(m_dblen < 128);
  DBUG_ASSERT(m_tbllen < 128);

  uchar const dbuf[]= { (uchar) m_dblen };
  uchar const tbuf[]= { (uchar) m_tbllen };

  uchar cbuf[sizeof(m_colcnt) + 1];
  uchar *const cbuf_end= net_store_length(cbuf, (size_t) m_colcnt);
  DBUG_ASSERT(static_cast<size_t>(cbuf_end - cbuf) <= sizeof(cbuf));

  /*
    Store the size of the field metadata.
  */
  uchar mbuf[sizeof(m_field_metadata_size)];
  uchar *const mbuf_end= net_store_length(mbuf, m_field_metadata_size);

  return (wrapper_my_b_safe_write(file, dbuf,      sizeof(dbuf)) ||
          wrapper_my_b_safe_write(file, (const uchar*)m_dbnam,   m_dblen+1) ||
          wrapper_my_b_safe_write(file, tbuf,      sizeof(tbuf)) ||
          wrapper_my_b_safe_write(file, (const uchar*)m_tblnam,  m_tbllen+1) ||
          wrapper_my_b_safe_write(file, cbuf, (size_t) (cbuf_end - cbuf)) ||
          wrapper_my_b_safe_write(file, m_coltype, m_colcnt) ||
          wrapper_my_b_safe_write(file, mbuf, (size_t) (mbuf_end - mbuf)) ||
          wrapper_my_b_safe_write(file, m_field_metadata, m_field_metadata_size),
          wrapper_my_b_safe_write(file, m_null_bits, (m_colcnt + 7) / 8));
 }
#endif

#if defined(HAVE_REPLICATION) && !defined(MYSQL_CLIENT)

/*
  Print some useful information for the SHOW BINARY LOG information
  field.
 */

#if defined(HAVE_REPLICATION) && !defined(MYSQL_CLIENT)
void Table_map_log_event::pack_info(THD *thd, Protocol *protocol)
{
    char buf[256];
    size_t bytes= my_snprintf(buf, sizeof(buf),
                                 "table_id: %lu (%s.%s)",
                              m_table_id, m_dbnam, m_tblnam);
    protocol->store(buf, bytes, &my_charset_bin);
}
#endif


#endif


#ifdef MYSQL_CLIENT
void Table_map_log_event::print(FILE *, PRINT_EVENT_INFO *print_event_info)
{
  if (!print_event_info->short_form)
  {
    print_header(&print_event_info->head_cache, print_event_info, TRUE);
    my_b_printf(&print_event_info->head_cache,
                "\tTable_map: %`s.%`s mapped to number %lu\n",
                m_dbnam, m_tblnam, m_table_id);
    print_base64(&print_event_info->body_cache, print_event_info, TRUE);
  }
}
#endif

/**************************************************************************
	Write_rows_log_event member functions
**************************************************************************/

/*
  Constructor used to build an event for writing to the binary log.
 */
#if !defined(MYSQL_CLIENT)
Write_rows_log_event::Write_rows_log_event(THD *thd_arg, TABLE *tbl_arg,
                                           ulong tid_arg,
                                           MY_BITMAP const *cols,
                                           bool is_transactional)
  : Rows_log_event(thd_arg, tbl_arg, tid_arg, cols, is_transactional)
{
}
#endif

/*
  Constructor used by slave to read the event from the binary log.
 */
#ifdef HAVE_REPLICATION
Write_rows_log_event::Write_rows_log_event(const char *buf, uint event_len,
                                           const Format_description_log_event
                                           *description_event)
: Rows_log_event(buf, event_len, WRITE_ROWS_EVENT, description_event)
{
}
#endif

#if !defined(MYSQL_CLIENT) && defined(HAVE_REPLICATION)
int 
Write_rows_log_event::do_before_row_operations(const Slave_reporting_capability *const)
{
  int error= 0;

  /*
    Increment the global status insert count variable
  */
  if (get_flags(STMT_END_F))
    status_var_increment(thd->status_var.com_stat[SQLCOM_INSERT]);

  /**
     todo: to introduce a property for the event (handler?) which forces
     applying the event in the replace (idempotent) fashion.
  */
  if ((slave_exec_mode == SLAVE_EXEC_MODE_IDEMPOTENT) ||
      (m_table->s->db_type()->db_type == DB_TYPE_NDBCLUSTER))
  {
    /*
      We are using REPLACE semantics and not INSERT IGNORE semantics
      when writing rows, that is: new rows replace old rows.  We need to
      inform the storage engine that it should use this behaviour.
    */
    
    /* Tell the storage engine that we are using REPLACE semantics. */
    thd->lex->duplicates= DUP_REPLACE;
    
    /*
      Pretend we're executing a REPLACE command: this is needed for
      InnoDB and NDB Cluster since they are not (properly) checking the
      lex->duplicates flag.
    */
    thd->lex->sql_command= SQLCOM_REPLACE;
    /* 
       Do not raise the error flag in case of hitting to an unique attribute
    */
    m_table->file->extra(HA_EXTRA_IGNORE_DUP_KEY);
    /* 
       NDB specific: update from ndb master wrapped as Write_rows
       so that the event should be applied to replace slave's row
    */
    m_table->file->extra(HA_EXTRA_WRITE_CAN_REPLACE);
    /* 
       NDB specific: if update from ndb master wrapped as Write_rows
       does not find the row it's assumed idempotent binlog applying
       is taking place; don't raise the error.
    */
    m_table->file->extra(HA_EXTRA_IGNORE_NO_KEY);
    /*
      TODO: the cluster team (Tomas?) says that it's better if the engine knows
      how many rows are going to be inserted, then it can allocate needed memory
      from the start.
    */
  }

  /* Honor next number column if present */
  m_table->next_number_field= m_table->found_next_number_field;
  /*
   * Fixed Bug#45999, In RBR, Store engine of Slave auto-generates new
   * sequence numbers for auto_increment fields if the values of them are 0.
   * If generateing a sequence number is decided by the values of
   * table->auto_increment_field_not_null and SQL_MODE(if includes
   * MODE_NO_AUTO_VALUE_ON_ZERO) in update_auto_increment function.
   * SQL_MODE of slave sql thread is always consistency with master's.
   * In RBR, auto_increment fields never are NULL.
   */
  m_table->auto_increment_field_not_null= TRUE;
  return error;
}

int 
Write_rows_log_event::do_after_row_operations(const Slave_reporting_capability *const,
                                              int error)
{
  int local_error= 0;
  m_table->next_number_field=0;
  m_table->auto_increment_field_not_null= FALSE;
  if ((slave_exec_mode == SLAVE_EXEC_MODE_IDEMPOTENT) ||
      m_table->s->db_type()->db_type == DB_TYPE_NDBCLUSTER)
  {
    m_table->file->extra(HA_EXTRA_NO_IGNORE_DUP_KEY);
    m_table->file->extra(HA_EXTRA_WRITE_CANNOT_REPLACE);
    /*
      resetting the extra with 
      table->file->extra(HA_EXTRA_NO_IGNORE_NO_KEY); 
      fires bug#27077
      explanation: file->reset() performs this duty
      ultimately. Still todo: fix
    */
  }
  if ((local_error= m_table->file->ha_end_bulk_insert()))
  {
    m_table->file->print_error(local_error, MYF(0));
  }
  return error? error : local_error;
}

#if !defined(MYSQL_CLIENT) && defined(HAVE_REPLICATION)

/*
  Check if there are more UNIQUE keys after the given key.
*/
static int
last_uniq_key(TABLE *table, uint keyno)
{
  while (++keyno < table->s->keys)
    if (table->key_info[keyno].flags & HA_NOSAME)
      return 0;
  return 1;
}

/**
   Check if an error is a duplicate key error.

   This function is used to check if an error code is one of the
   duplicate key error, i.e., and error code for which it is sensible
   to do a <code>get_dup_key()</code> to retrieve the duplicate key.

   @param errcode The error code to check.

   @return <code>true</code> if the error code is such that
   <code>get_dup_key()</code> will return true, <code>false</code>
   otherwise.
 */
bool
is_duplicate_key_error(int errcode)
{
  switch (errcode)
  {
  case HA_ERR_FOUND_DUPP_KEY:
  case HA_ERR_FOUND_DUPP_UNIQUE:
    return true;
  }
  return false;
}

/**
  Write the current row into event's table.

  The row is located in the row buffer, pointed by @c m_curr_row member.
  Number of columns of the row is stored in @c m_width member (it can be 
  different from the number of columns in the table to which we insert). 
  Bitmap @c m_cols indicates which columns are present in the row. It is assumed 
  that event's table is already open and pointed by @c m_table.

  If the same record already exists in the table it can be either overwritten 
  or an error is reported depending on the value of @c overwrite flag 
  (error reporting not yet implemented). Note that the matching record can be
  different from the row we insert if we use primary keys to identify records in
  the table.

  The row to be inserted can contain values only for selected columns. The 
  missing columns are filled with default values using @c prepare_record() 
  function. If a matching record is found in the table and @c overwritte is
  true, the missing columns are taken from it.

  @param  rli   Relay log info (needed for row unpacking).
  @param  overwrite  
                Shall we overwrite if the row already exists or signal 
                error (currently ignored).

  @returns Error code on failure, 0 on success.

  This method, if successful, sets @c m_curr_row_end pointer to point at the
  next row in the rows buffer. This is done when unpacking the row to be 
  inserted.

  @note If a matching record is found, it is either updated using 
  @c ha_update_row() or first deleted and then new record written.
*/ 

int
Rows_log_event::write_row(const Relay_log_info *const rli,
                          const bool overwrite)
{
  DBUG_ENTER("write_row");
  DBUG_ASSERT(m_table != NULL && thd != NULL);

  TABLE *table= m_table;  // pointer to event's table
  int error;
  int UNINIT_VAR(keynum);
  auto_afree_ptr<char> key(NULL);

  prepare_record(table, m_width,
                 table->file->ht->db_type != DB_TYPE_NDBCLUSTER);

  /* unpack row into table->record[0] */
  if ((error= unpack_current_row(rli)))
    DBUG_RETURN(error);

  if (m_curr_row == m_rows_buf)
  {
    /* this is the first row to be inserted, we estimate the rows with
       the size of the first row and use that value to initialize
       storage engine for bulk insertion */
    ulong estimated_rows= (m_rows_end - m_curr_row) / (m_curr_row_end - m_curr_row);
    m_table->file->ha_start_bulk_insert(estimated_rows);
  }
  
  
#ifndef DBUG_OFF
  DBUG_DUMP("record[0]", table->record[0], table->s->reclength);
  DBUG_PRINT_BITSET("debug", "write_set = %s", table->write_set);
  DBUG_PRINT_BITSET("debug", "read_set = %s", table->read_set);
#endif

  /* 
    Try to write record. If a corresponding record already exists in the table,
    we try to change it using ha_update_row() if possible. Otherwise we delete
    it and repeat the whole process again. 

    TODO: Add safety measures against infinite looping. 
   */

  while ((error= table->file->ha_write_row(table->record[0])))
  {
    if (error == HA_ERR_LOCK_DEADLOCK ||
        error == HA_ERR_LOCK_WAIT_TIMEOUT ||
        (keynum= table->file->get_dup_key(error)) < 0 ||
        !overwrite)
    {
      DBUG_PRINT("info",("get_dup_key returns %d)", keynum));
      /*
        Deadlock, waiting for lock or just an error from the handler
        such as HA_ERR_FOUND_DUPP_KEY when overwrite is false.
        Retrieval of the duplicate key number may fail
        - either because the error was not "duplicate key" error
        - or because the information which key is not available
      */
      table->file->print_error(error, MYF(0));
      DBUG_RETURN(error);
    }
    /*
       We need to retrieve the old row into record[1] to be able to
       either update or delete the offending record.  We either:

       - use rnd_pos() with a row-id (available as dupp_row) to the
         offending row, if that is possible (MyISAM and Blackhole), or else

       - use index_read_idx() with the key that is duplicated, to
         retrieve the offending row.
     */
    if (table->file->ha_table_flags() & HA_DUPLICATE_POS)
    {
      DBUG_PRINT("info",("Locating offending record using rnd_pos()"));
      error= table->file->ha_rnd_pos(table->record[1], table->file->dup_ref);
      if (error)
      {
        DBUG_PRINT("info",("rnd_pos() returns error %d",error));
        if (error == HA_ERR_RECORD_DELETED)
          error= HA_ERR_KEY_NOT_FOUND;
        table->file->print_error(error, MYF(0));
        DBUG_RETURN(error);
      }
    }
    else
    {
      DBUG_PRINT("info",("Locating offending record using index_read_idx()"));

      if (table->file->extra(HA_EXTRA_FLUSH_CACHE))
      {
        DBUG_PRINT("info",("Error when setting HA_EXTRA_FLUSH_CACHE"));
        DBUG_RETURN(my_errno);
      }

      if (key.get() == NULL)
      {
        key.assign(static_cast<char*>(my_alloca(table->s->max_unique_length)));
        if (key.get() == NULL)
        {
          DBUG_PRINT("info",("Can't allocate key buffer"));
          DBUG_RETURN(ENOMEM);
        }
      }

      key_copy((uchar*)key.get(), table->record[0], table->key_info + keynum,
               0);
      error= table->file->ha_index_read_idx_map(table->record[1], keynum,
                                                (const uchar*)key.get(),
                                                HA_WHOLE_KEY,
                                                HA_READ_KEY_EXACT);
      if (error)
      {
        DBUG_PRINT("info",("index_read_idx() returns %s", HA_ERR(error)));
        if (error == HA_ERR_RECORD_DELETED)
          error= HA_ERR_KEY_NOT_FOUND;
        table->file->print_error(error, MYF(0));
        DBUG_RETURN(error);
      }
    }

    /*
       Now, record[1] should contain the offending row.  That
       will enable us to update it or, alternatively, delete it (so
       that we can insert the new row afterwards).
     */

    /*
      If row is incomplete we will use the record found to fill 
      missing columns.  
    */
    if (!get_flags(COMPLETE_ROWS_F))
    {
      restore_record(table,record[1]);
      error= unpack_current_row(rli);
    }

#ifndef DBUG_OFF
    DBUG_PRINT("debug",("preparing for update: before and after image"));
    DBUG_DUMP("record[1] (before)", table->record[1], table->s->reclength);
    DBUG_DUMP("record[0] (after)", table->record[0], table->s->reclength);
#endif

    /*
       REPLACE is defined as either INSERT or DELETE + INSERT.  If
       possible, we can replace it with an UPDATE, but that will not
       work on InnoDB if FOREIGN KEY checks are necessary.

       I (Matz) am not sure of the reason for the last_uniq_key()
       check as, but I'm guessing that it's something along the
       following lines.

       Suppose that we got the duplicate key to be a key that is not
       the last unique key for the table and we perform an update:
       then there might be another key for which the unique check will
       fail, so we're better off just deleting the row and inserting
       the correct row.
     */
    if (last_uniq_key(table, keynum) &&
        !table->file->referenced_by_foreign_key())
    {
      DBUG_PRINT("info",("Updating row using ha_update_row()"));
      error=table->file->ha_update_row(table->record[1],
                                       table->record[0]);
      switch (error) {
                
      case HA_ERR_RECORD_IS_THE_SAME:
        DBUG_PRINT("info",("ignoring HA_ERR_RECORD_IS_THE_SAME error from"
                           " ha_update_row()"));
        error= 0;
      
      case 0:
        break;
        
      default:    
        DBUG_PRINT("info",("ha_update_row() returns error %d",error));
        table->file->print_error(error, MYF(0));
      }
      
      DBUG_RETURN(error);
    }
    else
    {
      DBUG_PRINT("info",("Deleting offending row and trying to write new one again"));
      if ((error= table->file->ha_delete_row(table->record[1])))
      {
        DBUG_PRINT("info",("ha_delete_row() returns error %d",error));
        table->file->print_error(error, MYF(0));
        DBUG_RETURN(error);
      }
      /* Will retry ha_write_row() with the offending row removed. */
    }
  }

  DBUG_RETURN(error);
}

#endif

int
Write_rows_log_event::do_exec_row(const Relay_log_info *const rli)
{
  DBUG_ASSERT(m_table != NULL);
  int error= write_row(rli, slave_exec_mode == SLAVE_EXEC_MODE_IDEMPOTENT);

  if (error && !thd->is_error())
  {
    DBUG_ASSERT(0);
    my_error(ER_UNKNOWN_ERROR, MYF(0));
  }

  return error;
}

#endif /* !defined(MYSQL_CLIENT) && defined(HAVE_REPLICATION) */

#ifdef MYSQL_CLIENT
void Write_rows_log_event::print(FILE *file, PRINT_EVENT_INFO* print_event_info)
{
  Rows_log_event::print_helper(file, print_event_info, "Write_rows");
}
#endif

/**************************************************************************
	Delete_rows_log_event member functions
**************************************************************************/

#if !defined(MYSQL_CLIENT) && defined(HAVE_REPLICATION)
/*
  Compares table->record[0] and table->record[1]

  Returns TRUE if different.
*/
static bool record_compare(TABLE *table)
{
  /*
    Need to set the X bit and the filler bits in both records since
    there are engines that do not set it correctly.

    In addition, since MyISAM checks that one hasn't tampered with the
    record, it is necessary to restore the old bytes into the record
    after doing the comparison.

    TODO[record format ndb]: Remove it once NDB returns correct
    records. Check that the other engines also return correct records.
   */

  DBUG_DUMP("record[0]", table->record[0], table->s->reclength);
  DBUG_DUMP("record[1]", table->record[1], table->s->reclength);

  bool result= FALSE;
  uchar saved_x[2]= {0, 0}, saved_filler[2]= {0, 0};

  if (table->s->null_bytes > 0)
  {
    for (int i = 0 ; i < 2 ; ++i)
    {
      /* 
        If we have an X bit then we need to take care of it.
      */
      if (!(table->s->db_options_in_use & HA_OPTION_PACK_RECORD))
      {
        saved_x[i]= table->record[i][0];
        table->record[i][0]|= 1U;
      }

      /*
         If (last_null_bit_pos == 0 && null_bytes > 1), then:

         X bit (if any) + N nullable fields + M Field_bit fields = 8 bits 

         Ie, the entire byte is used.
      */
      if (table->s->last_null_bit_pos > 0)
      {
        saved_filler[i]= table->record[i][table->s->null_bytes - 1];
        table->record[i][table->s->null_bytes - 1]|=
          256U - (1U << table->s->last_null_bit_pos);
      }
    }
  }

  /**
    Compare full record only if:
    - there are no blob fields (otherwise we would also need 
      to compare blobs contents as well);
    - there are no varchar fields (otherwise we would also need
      to compare varchar contents as well);
    - there are no null fields, otherwise NULLed fields 
      contents (i.e., the don't care bytes) may show arbitrary 
      values, depending on how each engine handles internally.
    */
  if ((table->s->blob_fields + 
       table->s->varchar_fields + 
       table->s->null_fields) == 0)
  {
    result= cmp_record(table,record[1]);
    goto record_compare_exit;
  }

  /* Compare null bits */
  if (memcmp(table->null_flags,
	     table->null_flags+table->s->rec_buff_length,
	     table->s->null_bytes))
  {
    result= TRUE;				// Diff in NULL value
    goto record_compare_exit;
  }

  /* Compare fields */
  for (Field **ptr=table->field ; *ptr ; ptr++)
  {

    /**
      We only compare field contents that are not null.
      NULL fields (i.e., their null bits) were compared 
      earlier.
    */
    if (!(*(ptr))->is_null())
    {
      if ((*ptr)->cmp_binary_offset(table->s->rec_buff_length))
      {
        result= TRUE;
        goto record_compare_exit;
      }
    }
  }

record_compare_exit:
  /*
    Restore the saved bytes.

    TODO[record format ndb]: Remove this code once NDB returns the
    correct record format.
  */
  if (table->s->null_bytes > 0)
  {
    for (int i = 0 ; i < 2 ; ++i)
    {
      if (!(table->s->db_options_in_use & HA_OPTION_PACK_RECORD))
        table->record[i][0]= saved_x[i];

      if (table->s->last_null_bit_pos)
        table->record[i][table->s->null_bytes - 1]= saved_filler[i];
    }
  }

  return result;
}


/**
  Find the best key to use when locating the row in @c find_row().

  A primary key is preferred if it exists; otherwise a unique index is
  preferred. Else we pick the index with the smalles rec_per_key value.

  If a suitable key is found, set @c m_key, @c m_key_nr and @c m_key_info
  member fields appropriately.

  @returns Error code on failure, 0 on success.
*/
int Rows_log_event::find_key()
{
  uint i, best_key_nr, last_part;
  KEY *key, *best_key;
  ulong best_rec_per_key, tmp;
  DBUG_ENTER("Rows_log_event::find_key");
  DBUG_ASSERT(m_table);

  best_key_nr= MAX_KEY;
  LINT_INIT(best_key);
  LINT_INIT(best_rec_per_key);

  /*
    Keys are sorted so that any primary key is first, followed by unique keys,
    followed by any other. So we will automatically pick the primary key if
    it exists.
  */
  for (i= 0, key= m_table->key_info; i < m_table->s->keys; i++, key++)
  {
    if (!m_table->s->keys_in_use.is_set(i))
      continue;
    /*
      We cannot use a unique key with NULL-able columns to uniquely identify
      a row (but we can still select it for range scan below if nothing better
      is available).
    */
    if ((key->flags & (HA_NOSAME | HA_NULL_PART_KEY)) == HA_NOSAME)
    {
      best_key_nr= i;
      best_key= key;
      break;
    }
    /*
      We can only use a non-unique key if it allows range scans (ie. skip
      FULLTEXT indexes and such).
    */
    last_part= key->key_parts - 1;
    DBUG_PRINT("info", ("Index %s rec_per_key[%u]= %lu",
                        key->name, last_part, key->rec_per_key[last_part]));
    if (!(m_table->file->index_flags(i, last_part, 1) & HA_READ_NEXT))
      continue;

    tmp= key->rec_per_key[last_part];
    if (best_key_nr == MAX_KEY || (tmp > 0 && tmp < best_rec_per_key))
    {
      best_key_nr= i;
      best_key= key;
      best_rec_per_key= tmp;
    }
  }

  if (best_key_nr == MAX_KEY)
  {
    m_key_info= NULL;
    DBUG_RETURN(0);
  }

  // Allocate buffer for key searches
  m_key= (uchar *) my_malloc(best_key->key_length, MYF(MY_WME));
  if (m_key == NULL)
    DBUG_RETURN(HA_ERR_OUT_OF_MEM);
  m_key_info= best_key;
  m_key_nr= best_key_nr;

  DBUG_RETURN(0);;
}


/* 
  Check if we are already spending too much time on this statement.
  if we are, warn user that it might be because table does not have
  a PK, but only if the warning was not printed before for this STMT.

  @param type          The event type code.
  @param table_name    The name of the table that the slave is 
                       operating.
  @param is_index_scan States whether the slave is doing an index scan 
                       or not.
  @param rli           The relay metadata info.
*/
static inline 
void issue_long_find_row_warning(Log_event_type type, 
                                 const char *table_name,
                                 bool is_index_scan,
                                 const Relay_log_info *rli)
{
  if ((global_system_variables.log_warnings > 1 && 
      !const_cast<Relay_log_info*>(rli)->is_long_find_row_note_printed()))
  {
    time_t now= my_time(0);
    time_t stmt_ts= const_cast<Relay_log_info*>(rli)->get_row_stmt_start_timestamp();
    
    DBUG_EXECUTE_IF("inject_long_find_row_note", 
                    stmt_ts-=(LONG_FIND_ROW_THRESHOLD*2););

    long delta= (long) (now - stmt_ts);

    if (delta > LONG_FIND_ROW_THRESHOLD)
    {
      const_cast<Relay_log_info*>(rli)->set_long_find_row_note_printed();
      const char* evt_type= type == DELETE_ROWS_EVENT ? " DELETE" : "n UPDATE";
      const char* scan_type= is_index_scan ? "scanning an index" : "scanning the table";

      sql_print_information("The slave is applying a ROW event on behalf of a%s statement "
                            "on table %s and is currently taking a considerable amount "
                            "of time (%ld seconds). This is due to the fact that it is %s "
                            "while looking up records to be processed. Consider adding a "
                            "primary key (or unique key) to the table to improve "
                            "performance.", evt_type, table_name, delta, scan_type);
    }
  }
}


/**
  Locate the current row in event's table.

  The current row is pointed by @c m_curr_row. Member @c m_width tells
  how many columns are there in the row (this can be differnet from
  the number of columns in the table). It is assumed that event's
  table is already open and pointed by @c m_table.

  If a corresponding record is found in the table it is stored in 
  @c m_table->record[0]. Note that when record is located based on a primary 
  key, it is possible that the record found differs from the row being located.

  If no key is specified or table does not have keys, a table scan is used to 
  find the row. In that case the row should be complete and contain values for
  all columns. However, it can still be shorter than the table, i.e. the table 
  can contain extra columns not present in the row. It is also possible that 
  the table has fewer columns than the row being located. 

  @returns Error code on failure, 0 on success. 
  
  @post In case of success @c m_table->record[0] contains the record found. 
  Also, the internal "cursor" of the table is positioned at the record found.

  @note If the engine allows random access of the records, a combination of
  @c position() and @c rnd_pos() will be used. 

  Note that one MUST call ha_index_or_rnd_end() after this function if
  it returns 0 as we must leave the row position in the handler intact
  for any following update/delete command.
*/

int Rows_log_event::find_row(const Relay_log_info *rli)
{
  DBUG_ENTER("Rows_log_event::find_row");

  DBUG_ASSERT(m_table && m_table->in_use != NULL);

  TABLE *table= m_table;
  int error= 0;
  bool is_table_scan= false, is_index_scan= false;

  /*
    rpl_row_tabledefs.test specifies that
    if the extra field on the slave does not have a default value
    and this is okay with Delete or Update events.
    Todo: fix wl3228 hld that requires defauls for all types of events
  */
  
  prepare_record(table, m_width, FALSE);
  error= unpack_current_row(rli);

#ifndef DBUG_OFF
  DBUG_PRINT("info",("looking for the following record"));
  DBUG_DUMP("record[0]", table->record[0], table->s->reclength);
#endif

  if ((table->file->ha_table_flags() & HA_PRIMARY_KEY_REQUIRED_FOR_POSITION) &&
      table->s->primary_key < MAX_KEY)
  {
    /*
      Use a more efficient method to fetch the record given by
      table->record[0] if the engine allows it.  We first compute a
      row reference using the position() member function (it will be
      stored in table->file->ref) and the use rnd_pos() to position
      the "cursor" (i.e., record[0] in this case) at the correct row.

      TODO: Add a check that the correct record has been fetched by
      comparing with the original record. Take into account that the
      record on the master and slave can be of different
      length. Something along these lines should work:

      ADD>>>  store_record(table,record[1]);
              int error= table->file->ha_rnd_pos(table->record[0],
              table->file->ref);
      ADD>>>  DBUG_ASSERT(memcmp(table->record[1], table->record[0],
                                 table->s->reclength) == 0);

    */
    int error;
    DBUG_PRINT("info",("locating record using primary key (position)"));

    if (!table->file->inited &&
        (error= table->file->ha_rnd_init_with_error(0)))
      DBUG_RETURN(error);

    error= table->file->ha_rnd_pos_by_record(table->record[0]);
    if (error)
    {
      DBUG_PRINT("info",("rnd_pos returns error %d",error));
      if (error == HA_ERR_RECORD_DELETED)
        error= HA_ERR_KEY_NOT_FOUND;
      table->file->print_error(error, MYF(0));
    }
    DBUG_RETURN(error);
  }

  // We can't use position() - try other methods.
  
  /* 
    We need to retrieve all fields
    TODO: Move this out from this function to main loop 
   */
  table->use_all_columns();

  /*
    Save copy of the record in table->record[1]. It might be needed 
    later if linear search is used to find exact match.
   */ 
  store_record(table,record[1]);    

  if (m_key_info)
  {
    DBUG_PRINT("info",("locating record using key #%u [%s] (index_read)",
                       m_key_nr, m_key_info->name));
    /* We use this to test that the correct key is used in test cases. */
    DBUG_EXECUTE_IF("slave_crash_if_wrong_index",
                    if(0 != strcmp(m_key_info->name,"expected_key")) abort(););

    /* The key is active: search the table using the index */
    if (!table->file->inited &&
        (error= table->file->ha_index_init(m_key_nr, FALSE)))
    {
      DBUG_PRINT("info",("ha_index_init returns error %d",error));
      table->file->print_error(error, MYF(0));
      goto end;
    }

    /* Fill key data for the row */

    DBUG_ASSERT(m_key);
    key_copy(m_key, table->record[0], m_key_info, 0);

    /*
      Don't print debug messages when running valgrind since they can
      trigger false warnings.
     */
#ifndef HAVE_valgrind
    DBUG_DUMP("key data", m_key, m_key_info->key_length);
#endif

    /*
      We need to set the null bytes to ensure that the filler bit are
      all set when returning.  There are storage engines that just set
      the necessary bits on the bytes and don't set the filler bits
      correctly.
    */
    if (table->s->null_bytes > 0)
      table->record[0][table->s->null_bytes - 1]|=
        256U - (1U << table->s->last_null_bit_pos);

    if ((error= table->file->ha_index_read_map(table->record[0], m_key, 
                                               HA_WHOLE_KEY,
                                               HA_READ_KEY_EXACT)))
    {
      DBUG_PRINT("info",("no record matching the key found in the table"));
      if (error == HA_ERR_RECORD_DELETED)
        error= HA_ERR_KEY_NOT_FOUND;
      table->file->print_error(error, MYF(0));
      table->file->ha_index_end();
      goto end;
    }

  /*
    Don't print debug messages when running valgrind since they can
    trigger false warnings.
   */
#ifndef HAVE_valgrind
    DBUG_PRINT("info",("found first matching record")); 
    DBUG_DUMP("record[0]", table->record[0], table->s->reclength);
#endif
    /*
      Below is a minor "optimization".  If the key (i.e., key number
      0) has the HA_NOSAME flag set, we know that we have found the
      correct record (since there can be no duplicates); otherwise, we
      have to compare the record with the one found to see if it is
      the correct one.

      CAVEAT! This behaviour is essential for the replication of,
      e.g., the mysql.proc table since the correct record *shall* be
      found using the primary key *only*.  There shall be no
      comparison of non-PK columns to decide if the correct record is
      found.  I can see no scenario where it would be incorrect to
      chose the row to change only using a PK or an UNNI.
    */
    if (table->key_info->flags & HA_NOSAME)
    {
      /* Unique does not have non nullable part */
      if (!(table->key_info->flags & (HA_NULL_PART_KEY)))
      {
        error= 0;
        goto end;
      }
      else
      {
        KEY *keyinfo= table->key_info;
        /*
          Unique has nullable part. We need to check if there is any
          field in the BI image that is null and part of UNNI.
        */
        bool null_found= FALSE;
        for (uint i=0; i < keyinfo->key_parts && !null_found; i++)
        {
          uint fieldnr= keyinfo->key_part[i].fieldnr - 1;
          Field **f= table->field+fieldnr;
          null_found= (*f)->is_null();
        }

        if (!null_found)
        {
          error= 0;
          goto end;
        }

        /* else fall through to index scan */
      }
    }

    is_index_scan=true;

    /*
      In case key is not unique, we still have to iterate over records found
      and find the one which is identical to the row given. A copy of the 
      record we are looking for is stored in record[1].
     */ 
    DBUG_PRINT("info",("non-unique index, scanning it to find matching record")); 
    /* We use this to test that the correct key is used in test cases. */
    DBUG_EXECUTE_IF("slave_crash_if_index_scan", abort(););

    while (record_compare(table))
    {
      /*
        We need to set the null bytes to ensure that the filler bit
        are all set when returning.  There are storage engines that
        just set the necessary bits on the bytes and don't set the
        filler bits correctly.

        TODO[record format ndb]: Remove this code once NDB returns the
        correct record format.
      */
      if (table->s->null_bytes > 0)
      {
        table->record[0][table->s->null_bytes - 1]|=
          256U - (1U << table->s->last_null_bit_pos);
      }

      while ((error= table->file->ha_index_next(table->record[0])))
      {
        /* We just skip records that has already been deleted */
        if (error == HA_ERR_RECORD_DELETED)
          continue;
        DBUG_PRINT("info",("no record matching the given row found"));
        table->file->print_error(error, MYF(0));
        table->file->ha_index_end();
        goto end;
      }
    }
  }
  else
  {
    DBUG_PRINT("info",("locating record using table scan (rnd_next)"));
    /* We use this to test that the correct key is used in test cases. */
    DBUG_EXECUTE_IF("slave_crash_if_table_scan", abort(););

    /* We don't have a key: search the table using rnd_next() */
    if ((error= table->file->ha_rnd_init_with_error(1)))
    {
      DBUG_PRINT("info",("error initializing table scan"
                         " (ha_rnd_init returns %d)",error));
      goto end;
    }

    is_table_scan= true;

    /* Continue until we find the right record or have made a full loop */
    do
    {
  restart_rnd_next:
      error= table->file->ha_rnd_next(table->record[0]);

      if (error)
        DBUG_PRINT("info", ("error: %s", HA_ERR(error)));
      switch (error) {

      case 0:
        DBUG_DUMP("record found", table->record[0], table->s->reclength);
        break;

      case HA_ERR_END_OF_FILE:
        DBUG_PRINT("info", ("Record not found"));
        table->file->ha_rnd_end();
        goto end;

      /*
        If the record was deleted, we pick the next one without doing
        any comparisons.
      */
      case HA_ERR_RECORD_DELETED:
        goto restart_rnd_next;

      default:
        DBUG_PRINT("info", ("Failed to get next record"
                            " (rnd_next returns %d)",error));
        table->file->print_error(error, MYF(0));
        table->file->ha_rnd_end();
        goto end;
      }
    }
    while (record_compare(table));
    
    /* 
      Note: above record_compare will take into accout all record fields 
      which might be incorrect in case a partial row was given in the event
     */

    DBUG_ASSERT(error == HA_ERR_END_OF_FILE || error == 0);
  }

end:
  if (is_table_scan || is_index_scan)
    issue_long_find_row_warning(get_type_code(), m_table->alias.c_ptr(), 
                                is_index_scan, rli);
  table->default_column_bitmaps();
  DBUG_RETURN(error);
}

#endif

/*
  Constructor used to build an event for writing to the binary log.
 */

#ifndef MYSQL_CLIENT
Delete_rows_log_event::Delete_rows_log_event(THD *thd_arg, TABLE *tbl_arg,
                                             ulong tid, MY_BITMAP const *cols,
                                             bool is_transactional)
  : Rows_log_event(thd_arg, tbl_arg, tid, cols, is_transactional)
{
}
#endif /* #if !defined(MYSQL_CLIENT) */

/*
  Constructor used by slave to read the event from the binary log.
 */
#ifdef HAVE_REPLICATION
Delete_rows_log_event::Delete_rows_log_event(const char *buf, uint event_len,
                                             const Format_description_log_event
                                             *description_event)
  : Rows_log_event(buf, event_len, DELETE_ROWS_EVENT, description_event)
{
}
#endif

#if !defined(MYSQL_CLIENT) && defined(HAVE_REPLICATION)

int 
Delete_rows_log_event::do_before_row_operations(const Slave_reporting_capability *const)
{
  /*
    Increment the global status delete count variable
   */
  if (get_flags(STMT_END_F))
    status_var_increment(thd->status_var.com_stat[SQLCOM_DELETE]);

  if ((m_table->file->ha_table_flags() & HA_PRIMARY_KEY_REQUIRED_FOR_POSITION) &&
      m_table->s->primary_key < MAX_KEY)
  {
    /*
      We don't need to allocate any memory for m_key since it is not used.
    */
    return 0;
  }

  return find_key();
}

int 
Delete_rows_log_event::do_after_row_operations(const Slave_reporting_capability *const, 
                                               int error)
{
  /*error= ToDo:find out what this should really be, this triggers close_scan in nbd, returning error?*/
  m_table->file->ha_index_or_rnd_end();
  my_free(m_key);
  m_key= NULL;
  m_key_info= NULL;

  return error;
}

int Delete_rows_log_event::do_exec_row(const Relay_log_info *const rli)
{
  int error;
  DBUG_ASSERT(m_table != NULL);

  if (!(error= find_row(rli))) 
  { 
    /*
      Delete the record found, located in record[0]
    */
    error= m_table->file->ha_delete_row(m_table->record[0]);
    m_table->file->ha_index_or_rnd_end();
  }
  return error;
}

#endif /* !defined(MYSQL_CLIENT) && defined(HAVE_REPLICATION) */

#ifdef MYSQL_CLIENT
void Delete_rows_log_event::print(FILE *file,
                                  PRINT_EVENT_INFO* print_event_info)
{
  Rows_log_event::print_helper(file, print_event_info, "Delete_rows");
}
#endif


/**************************************************************************
	Update_rows_log_event member functions
**************************************************************************/

/*
  Constructor used to build an event for writing to the binary log.
 */
#if !defined(MYSQL_CLIENT)
Update_rows_log_event::Update_rows_log_event(THD *thd_arg, TABLE *tbl_arg,
                                             ulong tid,
                                             MY_BITMAP const *cols_bi,
                                             MY_BITMAP const *cols_ai,
                                             bool is_transactional)
: Rows_log_event(thd_arg, tbl_arg, tid, cols_bi, is_transactional)
{
  init(cols_ai);
}

Update_rows_log_event::Update_rows_log_event(THD *thd_arg, TABLE *tbl_arg,
                                             ulong tid,
                                             MY_BITMAP const *cols,
                                             bool is_transactional)
: Rows_log_event(thd_arg, tbl_arg, tid, cols, is_transactional)
{
  init(cols);
}

void Update_rows_log_event::init(MY_BITMAP const *cols)
{
  /* if bitmap_init fails, caught in is_valid() */
  if (likely(!bitmap_init(&m_cols_ai,
                          m_width <= sizeof(m_bitbuf_ai)*8 ? m_bitbuf_ai : NULL,
                          m_width,
                          false)))
  {
    /* Cols can be zero if this is a dummy binrows event */
    if (likely(cols != NULL))
    {
      memcpy(m_cols_ai.bitmap, cols->bitmap, no_bytes_in_map(cols));
      create_last_word_mask(&m_cols_ai);
    }
  }
}
#endif /* !defined(MYSQL_CLIENT) */


Update_rows_log_event::~Update_rows_log_event()
{
  if (m_cols_ai.bitmap == m_bitbuf_ai) // no my_malloc happened
    m_cols_ai.bitmap= 0; // so no my_free in bitmap_free
  bitmap_free(&m_cols_ai); // To pair with bitmap_init().
}


/*
  Constructor used by slave to read the event from the binary log.
 */
#ifdef HAVE_REPLICATION
Update_rows_log_event::Update_rows_log_event(const char *buf, uint event_len,
                                             const
                                             Format_description_log_event
                                             *description_event)
  : Rows_log_event(buf, event_len, UPDATE_ROWS_EVENT, description_event)
{
}
#endif

#if !defined(MYSQL_CLIENT) && defined(HAVE_REPLICATION)

int 
Update_rows_log_event::do_before_row_operations(const Slave_reporting_capability *const)
{
  /*
    Increment the global status update count variable
  */
  if (get_flags(STMT_END_F))
    status_var_increment(thd->status_var.com_stat[SQLCOM_UPDATE]);

  int err;
  if ((err= find_key()))
    return err;

  return 0;
}

int 
Update_rows_log_event::do_after_row_operations(const Slave_reporting_capability *const, 
                                               int error)
{
  /*error= ToDo:find out what this should really be, this triggers close_scan in nbd, returning error?*/
  m_table->file->ha_index_or_rnd_end();
  my_free(m_key); // Free for multi_malloc
  m_key= NULL;
  m_key_info= NULL;

  return error;
}

int 
Update_rows_log_event::do_exec_row(const Relay_log_info *const rli)
{
  DBUG_ASSERT(m_table != NULL);

  int error= find_row(rli); 
  if (error)
  {
    /*
      We need to read the second image in the event of error to be
      able to skip to the next pair of updates
    */
    m_curr_row= m_curr_row_end;
    unpack_current_row(rli);
    return error;
  }

  /*
    This is the situation after locating BI:

    ===|=== before image ====|=== after image ===|===
       ^                     ^
       m_curr_row            m_curr_row_end

    BI found in the table is stored in record[0]. We copy it to record[1]
    and unpack AI to record[0].
   */

  store_record(m_table,record[1]);

  m_curr_row= m_curr_row_end;
  /* this also updates m_curr_row_end */
  if ((error= unpack_current_row(rli)))
    goto err;

  /*
    Now we have the right row to update.  The old row (the one we're
    looking for) is in record[1] and the new row is in record[0].
  */
#ifndef HAVE_valgrind
  /*
    Don't print debug messages when running valgrind since they can
    trigger false warnings.
   */
  DBUG_PRINT("info",("Updating row in table"));
  DBUG_DUMP("old record", m_table->record[1], m_table->s->reclength);
  DBUG_DUMP("new values", m_table->record[0], m_table->s->reclength);
#endif

  error= m_table->file->ha_update_row(m_table->record[1], m_table->record[0]);
  if (error == HA_ERR_RECORD_IS_THE_SAME)
    error= 0;

err:
  m_table->file->ha_index_or_rnd_end();
  return error;
}

#endif /* !defined(MYSQL_CLIENT) && defined(HAVE_REPLICATION) */

#ifdef MYSQL_CLIENT
void Update_rows_log_event::print(FILE *file,
				  PRINT_EVENT_INFO* print_event_info)
{
  Rows_log_event::print_helper(file, print_event_info, "Update_rows");
}
#endif


Incident_log_event::Incident_log_event(const char *buf, uint event_len,
                                       const Format_description_log_event *descr_event)
  : Log_event(buf, descr_event)
{
  DBUG_ENTER("Incident_log_event::Incident_log_event");
  uint8 const common_header_len=
    descr_event->common_header_len;
  uint8 const post_header_len=
    descr_event->post_header_len[INCIDENT_EVENT-1];

  DBUG_PRINT("info",("event_len: %u; common_header_len: %d; post_header_len: %d",
                     event_len, common_header_len, post_header_len));

  int incident_number= uint2korr(buf + common_header_len);
  if (incident_number >= INCIDENT_COUNT ||
      incident_number <= INCIDENT_NONE)
  {
    // If the incident is not recognized, this binlog event is
    // invalid.  If we set incident_number to INCIDENT_NONE, the
    // invalidity will be detected by is_valid().
    m_incident= INCIDENT_NONE;
    DBUG_VOID_RETURN;
  }
  m_incident= static_cast<Incident>(incident_number);
  char const *ptr= buf + common_header_len + post_header_len;
  char const *const str_end= buf + event_len;
  uint8 len= 0;                   // Assignment to keep compiler happy
  const char *str= NULL;          // Assignment to keep compiler happy
  read_str(&ptr, str_end, &str, &len);
  m_message.str= const_cast<char*>(str);
  m_message.length= len;
  DBUG_PRINT("info", ("m_incident: %d", m_incident));
  DBUG_VOID_RETURN;
}


Incident_log_event::~Incident_log_event()
{
}


const char *
Incident_log_event::description() const
{
  static const char *const description[]= {
    "NOTHING",                                  // Not used
    "LOST_EVENTS"
  };

  DBUG_PRINT("info", ("m_incident: %d", m_incident));
  return description[m_incident];
}


#ifndef MYSQL_CLIENT
void Incident_log_event::pack_info(THD *thd, Protocol *protocol)
{
  char buf[256];
  size_t bytes;
  if (m_message.length > 0)
    bytes= my_snprintf(buf, sizeof(buf), "#%d (%s)",
                       m_incident, description());
  else
    bytes= my_snprintf(buf, sizeof(buf), "#%d (%s): %s",
                       m_incident, description(), m_message.str);
  protocol->store(buf, bytes, &my_charset_bin);
}
#endif


#ifdef MYSQL_CLIENT
void
Incident_log_event::print(FILE *file,
                          PRINT_EVENT_INFO *print_event_info)
{
  if (print_event_info->short_form)
    return;

  Write_on_release_cache cache(&print_event_info->head_cache, file);
  print_header(&cache, print_event_info, FALSE);
  my_b_printf(&cache, "\n# Incident: %s\nRELOAD DATABASE; # Shall generate syntax error\n", description());
}
#endif

#if defined(HAVE_REPLICATION) && !defined(MYSQL_CLIENT)
int
Incident_log_event::do_apply_event(Relay_log_info const *rli)
{
  DBUG_ENTER("Incident_log_event::do_apply_event");
  rli->report(ERROR_LEVEL, ER_SLAVE_INCIDENT,
              ER(ER_SLAVE_INCIDENT),
              description(),
              m_message.length > 0 ? m_message.str : "<none>");
  DBUG_RETURN(1);
}
#endif

bool
Incident_log_event::write_data_header(IO_CACHE *file)
{
  DBUG_ENTER("Incident_log_event::write_data_header");
  DBUG_PRINT("enter", ("m_incident: %d", m_incident));
  uchar buf[sizeof(int16)];
  int2store(buf, (int16) m_incident);
#ifndef MYSQL_CLIENT
  DBUG_RETURN(wrapper_my_b_safe_write(file, buf, sizeof(buf)));
#else
   DBUG_RETURN(my_b_safe_write(file, buf, sizeof(buf)));
#endif
}

bool
Incident_log_event::write_data_body(IO_CACHE *file)
{
  uchar tmp[1];
  DBUG_ENTER("Incident_log_event::write_data_body");
  tmp[0]= (uchar) m_message.length;
  crc= my_checksum(crc, (uchar*) tmp, 1);
  if (m_message.length > 0)
  {
    crc= my_checksum(crc, (uchar*) m_message.str, m_message.length);
    // todo: report a bug on write_str accepts uint but treats it as uchar
  }
  DBUG_RETURN(write_str(file, m_message.str, (uint) m_message.length));
}


#ifdef MYSQL_CLIENT
/**
  The default values for these variables should be values that are
  *incorrect*, i.e., values that cannot occur in an event.  This way,
  they will always be printed for the first event.
*/
st_print_event_info::st_print_event_info()
  :flags2_inited(0), sql_mode_inited(0), sql_mode(0),
   auto_increment_increment(0),auto_increment_offset(0), charset_inited(0),
   lc_time_names_number(~0),
   charset_database_number(ILLEGAL_CHARSET_INFO_NUMBER),
   thread_id(0), thread_id_printed(false), server_id(0),
   server_id_printed(false), domain_id(0), domain_id_printed(false),
   skip_replication(0),
   base64_output_mode(BASE64_OUTPUT_UNSPEC), printed_fd_event(FALSE)
{
  /*
    Currently we only use static PRINT_EVENT_INFO objects, so zeroed at
    program's startup, but these explicit bzero() is for the day someone
    creates dynamic instances.
  */
  bzero(db, sizeof(db));
  bzero(charset, sizeof(charset));
  bzero(time_zone_str, sizeof(time_zone_str));
  delimiter[0]= ';';
  delimiter[1]= 0;
  myf const flags = MYF(MY_WME | MY_NABP);
  open_cached_file(&head_cache, NULL, NULL, 0, flags);
  open_cached_file(&body_cache, NULL, NULL, 0, flags);
}
#endif

#if defined(HAVE_REPLICATION) && !defined(MYSQL_CLIENT)
Heartbeat_log_event::Heartbeat_log_event(const char* buf, uint event_len,
                    const Format_description_log_event* description_event)
  :Log_event(buf, description_event)
{
  uint8 header_size= description_event->common_header_len;
  ident_len = event_len - header_size;
  set_if_smaller(ident_len,FN_REFLEN-1);
  log_ident= buf + header_size;
}
#endif

#if defined(MYSQL_SERVER)
/*
  Access to the current replication position.

  There is a dummy replacement for this in the embedded library that returns
  FALSE; this is used by XtraDB to allow it to access replication stuff while
  still being able to use the same plugin in both stand-alone and embedded.

  In this function it's ok to use active_mi, as this is only called for
  the main replication server.
*/
bool rpl_get_position_info(const char **log_file_name, ulonglong *log_pos,
                           const char **group_relay_log_name,
                           ulonglong *relay_log_pos)
{
#if defined(EMBEDDED_LIBRARY) || !defined(HAVE_REPLICATION)
  return FALSE;
#else
  const Relay_log_info *rli= &(active_mi->rli);
  *log_file_name= rli->group_master_log_name;
  *log_pos= rli->group_master_log_pos +
    (rli->future_event_relay_log_pos - rli->group_relay_log_pos);
  *group_relay_log_name= rli->group_relay_log_name;
  *relay_log_pos= rli->future_event_relay_log_pos;
  return TRUE;
#endif
}
#endif<|MERGE_RESOLUTION|>--- conflicted
+++ resolved
@@ -7838,14 +7838,8 @@
 
   THD_STAGE_INFO(thd, stage_making_temp_file_create_before_load_data);
   bzero((char*)&file, sizeof(file));
-<<<<<<< HEAD
-  ext= slave_load_file_stem(fname_buf, file_id, server_id, ".info");
-=======
-  fname_buf= strmov(proc_info, "Making temp file ");
   ext= slave_load_file_stem(fname_buf, file_id, server_id, ".info",
                             &rli->mi->connection_name);
-  thd_proc_info(thd, proc_info);
->>>>>>> 5aa0d185
   /* old copy may exist already */
   mysql_file_delete(key_file_log_event_info, fname_buf, MYF(0));
   if ((fd= mysql_file_create(key_file_log_event_info,
@@ -8020,15 +8014,9 @@
   int error = 1;
   DBUG_ENTER("Append_block_log_event::do_apply_event");
 
-<<<<<<< HEAD
   THD_STAGE_INFO(thd, stage_making_temp_file_append_before_load_data);
-  slave_load_file_stem(fname, file_id, server_id, ".data");
-=======
-  fname= strmov(proc_info, "Making temp file ");
   slave_load_file_stem(fname, file_id, server_id, ".data",
                        &rli->mi->cmp_connection_name);
-  thd_proc_info(thd, proc_info);
->>>>>>> 5aa0d185
   if (get_create_or_append())
   {
     /*
