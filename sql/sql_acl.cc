/* Copyright (c) 2000, 2018, Oracle and/or its affiliates.
   Copyright (c) 2009, 2020, MariaDB

   This program is free software; you can redistribute it and/or modify
   it under the terms of the GNU General Public License as published by
   the Free Software Foundation; version 2 of the License.

   This program is distributed in the hope that it will be useful,
   but WITHOUT ANY WARRANTY; without even the implied warranty of
   MERCHANTABILITY or FITNESS FOR A PARTICULAR PURPOSE.  See the
   GNU General Public License for more details.

   You should have received a copy of the GNU General Public License
   along with this program; if not, write to the Free Software
   Foundation, Inc., 51 Franklin Street, Fifth Floor, Boston, MA  02110-1335  USA */


/*
  The privileges are saved in the following tables:
  mysql/user	 ; super user who are allowed to do almost anything
  mysql/host	 ; host privileges. This is used if host is empty in mysql/db.
  mysql/db	 ; database privileges / user

  data in tables is sorted according to how many not-wild-cards there is
  in the relevant fields. Empty strings comes last.
*/

#include "mariadb.h"                          /* NO_EMBEDDED_ACCESS_CHECKS */
#include "sql_priv.h"
#include "sql_acl.h"         // MYSQL_DB_FIELD_COUNT, ACL_ACCESS
#include "sql_base.h"                           // close_mysql_tables
#include "key.h"             // key_copy, key_cmp_if_same, key_restore
#include "sql_show.h"        // append_identifier
#include "sql_table.h"                         // write_bin_log
#include "hash_filo.h"
#include "sql_parse.h"                          // check_access
#include "sql_view.h"                           // VIEW_ANY_ACL
#include "records.h"              // READ_RECORD, read_record_info,
                                  // init_read_record, end_read_record
#include "rpl_filter.h"           // rpl_filter
#include "rpl_rli.h"
#include <m_ctype.h>
#include <stdarg.h>
#include "sp_head.h"
#include "sp.h"
#include "transaction.h"
#include "lock.h"                               // MYSQL_LOCK_IGNORE_TIMEOUT
#include <sql_common.h>
#include <mysql/plugin_auth.h>
#include <mysql/plugin_password_validation.h>
#include "sql_connect.h"
#include "hostname.h"
#include "sql_db.h"
#include "sql_array.h"
#include "sql_hset.h"
#include "password.h"

#include "sql_plugin_compat.h"

#define MAX_SCRAMBLE_LENGTH 1024

bool mysql_user_table_is_in_short_password_format= false;
bool using_global_priv_table= true;

#ifndef NO_EMBEDDED_ACCESS_CHECKS
// set that from field length in acl_load?
const uint max_hostname_length= 60;
const uint max_dbname_length= 64;

#include "sql_acl_getsort.ic"
#endif

static LEX_CSTRING native_password_plugin_name= {
  STRING_WITH_LEN("mysql_native_password")
};

static LEX_CSTRING old_password_plugin_name= {
  STRING_WITH_LEN("mysql_old_password")
};

/// @todo make it configurable
LEX_CSTRING *default_auth_plugin_name= &native_password_plugin_name;

/*
  Wildcard host, matches any hostname
*/
LEX_CSTRING host_not_specified= { STRING_WITH_LEN("%") };

/*
  Constants, used in the SHOW GRANTS command.
  Their actual string values are irrelevant, they're always compared
  as pointers to these string constants.
*/
LEX_CSTRING current_user= { STRING_WITH_LEN("*current_user") };
LEX_CSTRING current_role= { STRING_WITH_LEN("*current_role") };
LEX_CSTRING current_user_and_current_role= { STRING_WITH_LEN("*current_user_and_current_role") };


static plugin_ref old_password_plugin;
static plugin_ref native_password_plugin;

static plugin_ref get_auth_plugin(THD *thd, const LEX_CSTRING &name, bool *locked)
{
  if (name.str == native_password_plugin_name.str)
    return native_password_plugin;
  else if (name.str == old_password_plugin_name.str)
    return old_password_plugin;
  *locked=true;
  return my_plugin_lock_by_name(thd, &name, MYSQL_AUTHENTICATION_PLUGIN);
}

/* Classes */

struct acl_host_and_ip
{
  char *hostname;
  long ip, ip_mask;                      // Used with masked ip:s
};

#ifndef NO_EMBEDDED_ACCESS_CHECKS
static bool compare_hostname(const acl_host_and_ip *, const char *, const char *);
#else
#define compare_hostname(X,Y,Z) 0
#endif

class ACL_ACCESS {
public:
  ulonglong sort;
  ulong access;
  ACL_ACCESS()
   :sort(0), access(0)
  { }
};

/* ACL_HOST is used if no host is specified */

class ACL_HOST :public ACL_ACCESS
{
public:
  acl_host_and_ip host;
  char *db;
};

class ACL_USER_BASE :public ACL_ACCESS, public Sql_alloc
{

public:
  ACL_USER_BASE()
   :flags(0), user(null_clex_str)
  {
    bzero(&role_grants, sizeof(role_grants));
  }
  uchar flags;           // field used to store various state information
  LEX_CSTRING user;
  /* list to hold references to granted roles (ACL_ROLE instances) */
  DYNAMIC_ARRAY role_grants;
  const char *get_username() { return user.str; }
};

class ACL_USER_PARAM
{
public:
  ACL_USER_PARAM()
  {
    bzero(this, sizeof(*this));
  }
  acl_host_and_ip host;
  size_t hostname_length;
  USER_RESOURCES user_resource;
  enum SSL_type ssl_type;
  uint password_errors;
  const char *ssl_cipher, *x509_issuer, *x509_subject;
  LEX_CSTRING default_rolename;
  struct AUTH { LEX_CSTRING plugin, auth_string, salt; } *auth;
  uint nauth;
  bool account_locked;
  bool password_expired;
  my_time_t password_last_changed;
  longlong password_lifetime;

  bool alloc_auth(MEM_ROOT *root, uint n)
  {
    return !(auth= (AUTH*) alloc_root(root, (nauth= n)*sizeof(AUTH)));
  }
};


class ACL_USER :public ACL_USER_BASE,
                public ACL_USER_PARAM
{
public:

  ACL_USER() { }
  ACL_USER(THD *thd, const LEX_USER &combo,
           const Account_options &options,
           const ulong privileges);

  ACL_USER *copy(MEM_ROOT *root)
  {
    ACL_USER *dst;
    AUTH *dauth;
    if (!multi_alloc_root(root, &dst, sizeof(ACL_USER),
                                &dauth, sizeof(AUTH)*nauth, NULL))
      return 0;
    *dst= *this;
    dst->user= safe_lexcstrdup_root(root, user);
    dst->ssl_cipher= safe_strdup_root(root, ssl_cipher);
    dst->x509_issuer= safe_strdup_root(root, x509_issuer);
    dst->x509_subject= safe_strdup_root(root, x509_subject);
    dst->auth= dauth;
    for (uint i=0; i < nauth; i++, dauth++)
    {
      if (auth[i].plugin.str == native_password_plugin_name.str ||
          auth[i].plugin.str == old_password_plugin_name.str)
        dauth->plugin= auth[i].plugin;
      else
        dauth->plugin= safe_lexcstrdup_root(root, auth[i].plugin);
      dauth->auth_string= safe_lexcstrdup_root(root, auth[i].auth_string);
      if (auth[i].salt.length == 0)
        dauth->salt= auth[i].salt;
      else
        dauth->salt= safe_lexcstrdup_root(root, auth[i].salt);
    }
    dst->host.hostname= safe_strdup_root(root, host.hostname);
    dst->default_rolename= safe_lexcstrdup_root(root, default_rolename);
    bzero(&dst->role_grants, sizeof(role_grants));
    return dst;
  }

  int cmp(const char *user2, const char *host2)
  {
    CHARSET_INFO *cs= system_charset_info;
    int res;
    res= strcmp(user.str, user2);
    if (!res)
      res= my_strcasecmp(cs, host.hostname, host2);
    return res;
  }

  bool eq(const char *user2, const char *host2) { return !cmp(user2, host2); }

  bool wild_eq(const char *user2, const char *host2, const char *ip2)
  {
    if (strcmp(user.str, user2))
      return false;

    return compare_hostname(&host, host2, ip2 ? ip2 : host2);
  }
};

class ACL_ROLE :public ACL_USER_BASE
{
public:
  /*
    In case of granting a role to a role, the access bits are merged together
    via a bit OR operation and placed in the ACL_USER::access field.

    When rebuilding role_grants via the rebuild_role_grant function,
    the ACL_USER::access field needs to be reset first. The field
    initial_role_access holds initial grants, as granted directly to the role
  */
  ulong initial_role_access;
  /*
    In subgraph traversal, when we need to traverse only a part of the graph
    (e.g. all direct and indirect grantees of a role X), the counter holds the
    number of affected neighbour nodes.
    See also propagate_role_grants()
  */
  uint  counter;
  DYNAMIC_ARRAY parent_grantee; // array of backlinks to elements granted

  ACL_ROLE(ACL_USER * user, MEM_ROOT *mem);
  ACL_ROLE(const char * rolename, ulong privileges, MEM_ROOT *mem);

};

class ACL_DB :public ACL_ACCESS
{
public:
  acl_host_and_ip host;
  const char *user,*db;
  ulong initial_access; /* access bits present in the table */

  const char *get_username() { return user; }
};

#ifndef DBUG_OFF
/* status variables, only visible in SHOW STATUS after -#d,role_merge_stats */
ulong role_global_merges= 0, role_db_merges= 0, role_table_merges= 0,
      role_column_merges= 0, role_routine_merges= 0;
#endif

#ifndef NO_EMBEDDED_ACCESS_CHECKS
static void update_hostname(acl_host_and_ip *host, const char *hostname);
static bool show_proxy_grants (THD *, const char *, const char *,
                               char *, size_t);
static bool show_role_grants(THD *, const char *, const char *,
                             ACL_USER_BASE *, char *, size_t);
static bool show_global_privileges(THD *, ACL_USER_BASE *,
                                   bool, char *, size_t);
static bool show_database_privileges(THD *, const char *, const char *,
                                     char *, size_t);
static bool show_table_and_column_privileges(THD *, const char *, const char *,
                                             char *, size_t);
static int show_routine_grants(THD *, const char *, const char *,
                               const Sp_handler *sph, char *, int);

class Grant_tables;
class User_table;
class Proxies_priv_table;

class ACL_PROXY_USER :public ACL_ACCESS
{
  acl_host_and_ip host;
  const char *user;
  acl_host_and_ip proxied_host;
  const char *proxied_user;
  bool with_grant;

  typedef enum {
    MYSQL_PROXIES_PRIV_HOST,
    MYSQL_PROXIES_PRIV_USER,
    MYSQL_PROXIES_PRIV_PROXIED_HOST,
    MYSQL_PROXIES_PRIV_PROXIED_USER,
    MYSQL_PROXIES_PRIV_WITH_GRANT,
    MYSQL_PROXIES_PRIV_GRANTOR,
    MYSQL_PROXIES_PRIV_TIMESTAMP } proxy_table_fields;
public:
  ACL_PROXY_USER () {};

  void init(const char *host_arg, const char *user_arg,
       const char *proxied_host_arg, const char *proxied_user_arg,
       bool with_grant_arg)
  {
    user= user_arg;
    update_hostname (&host, (host_arg && *host_arg) ? host_arg : NULL);
    proxied_user= proxied_user_arg;
    update_hostname (&proxied_host,
                     (proxied_host_arg && *proxied_host_arg) ?
                     proxied_host_arg : NULL);
    with_grant= with_grant_arg;
    sort= get_magic_sort("huhu", host.hostname, user, proxied_host.hostname,
                         proxied_user);
  }

  void init(MEM_ROOT *mem, const char *host_arg, const char *user_arg,
       const char *proxied_host_arg, const char *proxied_user_arg,
       bool with_grant_arg)
  {
    init ((host_arg && *host_arg) ? strdup_root (mem, host_arg) : NULL,
          strdup_root (mem, user_arg),
          (proxied_host_arg && *proxied_host_arg) ?
            strdup_root (mem, proxied_host_arg) : NULL,
          strdup_root (mem, proxied_user_arg),
          with_grant_arg);
  }

  void init(const Proxies_priv_table& proxies_priv_table, MEM_ROOT *mem);

  bool get_with_grant() { return with_grant; }
  const char *get_user() { return user; }
  const char *get_host() { return host.hostname; }
  const char *get_proxied_user() { return proxied_user; }
  const char *get_proxied_host() { return proxied_host.hostname; }
  void set_user(MEM_ROOT *mem, const char *user_arg)
  {
    user= *user_arg ? strdup_root(mem, user_arg) : "";
  }
  void set_host(MEM_ROOT *mem, const char *host_arg)
  {
    update_hostname(&host, safe_strdup_root(mem, host_arg));
  }

  bool check_validity(bool check_no_resolve)
  {
    if (check_no_resolve &&
        (hostname_requires_resolving(host.hostname) ||
         hostname_requires_resolving(proxied_host.hostname)))
    {
      sql_print_warning("'proxies_priv' entry '%s@%s %s@%s' "
                        "ignored in --skip-name-resolve mode.",
                        proxied_user,
                        safe_str(proxied_host.hostname), user,
                        safe_str(host.hostname));
      return TRUE;
    }
    return FALSE;
  }

  bool matches(const char *host_arg, const char *user_arg, const char *ip_arg,
                const char *proxied_user_arg)
  {
    DBUG_ENTER("ACL_PROXY_USER::matches");
    DBUG_PRINT("info", ("compare_hostname(%s,%s,%s) &&"
                        "compare_hostname(%s,%s,%s) &&"
                        "wild_compare (%s,%s) &&"
                        "wild_compare (%s,%s)",
                        host.hostname, host_arg, ip_arg, proxied_host.hostname,
                        host_arg, ip_arg, user_arg, user,
                        proxied_user_arg, proxied_user));
    DBUG_RETURN(compare_hostname(&host, host_arg, ip_arg) &&
                compare_hostname(&proxied_host, host_arg, ip_arg) &&
                (!*user || !strcmp(user_arg, user)) &&
                (!*proxied_user || !strcmp(proxied_user_arg, proxied_user)));
  }


  inline static bool auth_element_equals(const char *a, const char *b)
  {
    return (a == b || (a != NULL && b != NULL && !strcmp(a,b)));
  }


  bool pk_equals(ACL_PROXY_USER *grant)
  {
    DBUG_ENTER("pk_equals");
    DBUG_PRINT("info", ("strcmp(%s,%s) &&"
                        "strcmp(%s,%s) &&"
                        "wild_compare (%s,%s) &&"
                        "wild_compare (%s,%s)",
                        user, grant->user, proxied_user, grant->proxied_user,
                        host.hostname, grant->host.hostname,
                        proxied_host.hostname, grant->proxied_host.hostname));

    bool res= auth_element_equals(user, grant->user) &&
              auth_element_equals(proxied_user, grant->proxied_user) &&
              auth_element_equals(host.hostname, grant->host.hostname) &&
              auth_element_equals(proxied_host.hostname,
                                  grant->proxied_host.hostname);
    DBUG_RETURN(res);
  }


  bool granted_on(const char *host_arg, const char *user_arg)
  {
    return (!strcmp(user, user_arg) &&
            ((!host.hostname && (!host_arg || !host_arg[0])) ||
             (host.hostname && host_arg && !strcmp(host.hostname, host_arg))));
  }


  void print_grant(String *str)
  {
    str->append(STRING_WITH_LEN("GRANT PROXY ON '"));
    str->append(proxied_user);
    str->append(STRING_WITH_LEN("'@'"));
    if (proxied_host.hostname)
      str->append(proxied_host.hostname, strlen(proxied_host.hostname));
    str->append(STRING_WITH_LEN("' TO '"));
    str->append(user);
    str->append(STRING_WITH_LEN("'@'"));
    if (host.hostname)
      str->append(host.hostname);
    str->append(STRING_WITH_LEN("'"));
    if (with_grant)
      str->append(STRING_WITH_LEN(" WITH GRANT OPTION"));
  }

  void set_data(ACL_PROXY_USER *grant)
  {
    with_grant= grant->with_grant;
  }

  static int store_pk(TABLE *table,
                      const LEX_CSTRING *host,
                      const LEX_CSTRING *user,
                      const LEX_CSTRING *proxied_host,
                      const LEX_CSTRING *proxied_user)
  {
    DBUG_ENTER("ACL_PROXY_USER::store_pk");
    DBUG_PRINT("info", ("host=%s, user=%s, proxied_host=%s, proxied_user=%s",
                        host->str, user->str,
                        proxied_host->str, proxied_user->str));
    if (table->field[MYSQL_PROXIES_PRIV_HOST]->store(host->str,
                                                   host->length,
                                                   system_charset_info))
      DBUG_RETURN(TRUE);
    if (table->field[MYSQL_PROXIES_PRIV_USER]->store(user->str,
                                                   user->length,
                                                   system_charset_info))
      DBUG_RETURN(TRUE);
    if (table->field[MYSQL_PROXIES_PRIV_PROXIED_HOST]->store(proxied_host->str,
                                                           proxied_host->length,
                                                           system_charset_info))
      DBUG_RETURN(TRUE);
    if (table->field[MYSQL_PROXIES_PRIV_PROXIED_USER]->store(proxied_user->str,
                                                           proxied_user->length,
                                                           system_charset_info))
      DBUG_RETURN(TRUE);

    DBUG_RETURN(FALSE);
  }

  static int store_data_record(TABLE *table,
                               const LEX_CSTRING *host,
                               const LEX_CSTRING *user,
                               const LEX_CSTRING *proxied_host,
                               const LEX_CSTRING *proxied_user,
                               bool with_grant,
                               const char *grantor)
  {
    DBUG_ENTER("ACL_PROXY_USER::store_pk");
    if (store_pk(table,  host, user, proxied_host, proxied_user))
      DBUG_RETURN(TRUE);
    DBUG_PRINT("info", ("with_grant=%s", with_grant ? "TRUE" : "FALSE"));
    if (table->field[MYSQL_PROXIES_PRIV_WITH_GRANT]->store(with_grant ? 1 : 0,
                                                           TRUE))
      DBUG_RETURN(TRUE);
    if (table->field[MYSQL_PROXIES_PRIV_GRANTOR]->store(grantor,
                                                        strlen(grantor),
                                                        system_charset_info))
      DBUG_RETURN(TRUE);

    DBUG_RETURN(FALSE);
  }
};

#define FIRST_NON_YN_FIELD 26

class acl_entry :public hash_filo_element
{
public:
  ulong access;
  uint16 length;
  char key[1];					// Key will be stored here
};


static uchar* acl_entry_get_key(acl_entry *entry, size_t *length,
                                my_bool not_used __attribute__((unused)))
{
  *length=(uint) entry->length;
  return (uchar*) entry->key;
}

static uchar* acl_role_get_key(ACL_ROLE *entry, size_t *length,
                               my_bool not_used __attribute__((unused)))
{
  *length=(uint) entry->user.length;
  return (uchar*) entry->user.str;
}

struct ROLE_GRANT_PAIR : public Sql_alloc
{
  char *u_uname;
  char *u_hname;
  char *r_uname;
  LEX_STRING hashkey;
  bool with_admin;

  bool init(MEM_ROOT *mem, const char *username, const char *hostname,
            const char *rolename, bool with_admin_option);
};

static uchar* acl_role_map_get_key(ROLE_GRANT_PAIR *entry, size_t *length,
                                  my_bool not_used __attribute__((unused)))
{
  *length=(uint) entry->hashkey.length;
  return (uchar*) entry->hashkey.str;
}

bool ROLE_GRANT_PAIR::init(MEM_ROOT *mem, const char *username,
                           const char *hostname, const char *rolename,
                           bool with_admin_option)
{
  size_t uname_l = safe_strlen(username);
  size_t hname_l = safe_strlen(hostname);
  size_t rname_l = safe_strlen(rolename);
  /*
    Create a buffer that holds all 3 NULL terminated strings in succession
    To save memory space, the same buffer is used as the hashkey
  */
  size_t bufflen = uname_l + hname_l + rname_l + 3; //add the '\0' aswell
  char *buff= (char *)alloc_root(mem, bufflen);
  if (!buff)
    return true;

  /*
    Offsets in the buffer for all 3 strings
  */
  char *username_pos= buff;
  char *hostname_pos= buff + uname_l + 1;
  char *rolename_pos= buff + uname_l + hname_l + 2;

  if (username) //prevent undefined behaviour
    memcpy(username_pos, username, uname_l);
  username_pos[uname_l]= '\0';         //#1 string terminator
  u_uname= username_pos;

  if (hostname) //prevent undefined behaviour
    memcpy(hostname_pos, hostname, hname_l);
  hostname_pos[hname_l]= '\0';         //#2 string terminator
  u_hname= hostname_pos;

  if (rolename) //prevent undefined behaviour
    memcpy(rolename_pos, rolename, rname_l);
  rolename_pos[rname_l]= '\0';         //#3 string terminator
  r_uname= rolename_pos;

  hashkey.str = buff;
  hashkey.length = bufflen;

  with_admin= with_admin_option;

  return false;
}

#define IP_ADDR_STRLEN (3 + 1 + 3 + 1 + 3 + 1 + 3)
#define ACL_KEY_LENGTH (IP_ADDR_STRLEN + 1 + NAME_LEN + \
                        1 + USERNAME_LENGTH + 1)

#if defined(HAVE_OPENSSL)
/*
  Without SSL the handshake consists of one packet. This packet
  has both client capabilities and scrambled password.
  With SSL the handshake might consist of two packets. If the first
  packet (client capabilities) has CLIENT_SSL flag set, we have to
  switch to SSL and read the second packet. The scrambled password
  is in the second packet and client_capabilities field will be ignored.
  Maybe it is better to accept flags other than CLIENT_SSL from the
  second packet?
*/
#define SSL_HANDSHAKE_SIZE      2
#define MIN_HANDSHAKE_SIZE      2
#else
#define MIN_HANDSHAKE_SIZE      6
#endif /* HAVE_OPENSSL && !EMBEDDED_LIBRARY */
#define NORMAL_HANDSHAKE_SIZE   6

#define ROLE_ASSIGN_COLUMN_IDX  44
#define DEFAULT_ROLE_COLUMN_IDX 45
#define MAX_STATEMENT_TIME_COLUMN_IDX 46

/* various flags valid for ACL_USER */
#define IS_ROLE                 (1L << 0)
/* Flag to mark that a ROLE is on the recursive DEPTH_FIRST_SEARCH stack */
#define ROLE_ON_STACK            (1L << 1)
/*
  Flag to mark that a ROLE and all it's neighbours have
  been visited
*/
#define ROLE_EXPLORED           (1L << 2)
/* Flag to mark that on_node was already called for this role */
#define ROLE_OPENED             (1L << 3)

static DYNAMIC_ARRAY acl_hosts, acl_users, acl_proxy_users;
static Dynamic_array<ACL_DB> acl_dbs(0U,50U);
typedef Dynamic_array<ACL_DB>::CMP_FUNC acl_dbs_cmp;
static HASH acl_roles;
/*
  An hash containing mappings user <--> role

  A hash is used so as to make updates quickly
  The hashkey used represents all the entries combined
*/
static HASH acl_roles_mappings;
static MEM_ROOT acl_memroot, grant_memroot;
static bool initialized=0;
static bool allow_all_hosts=1;
static HASH acl_check_hosts, column_priv_hash, proc_priv_hash, func_priv_hash;
static HASH package_spec_priv_hash, package_body_priv_hash;
static DYNAMIC_ARRAY acl_wild_hosts;
static Hash_filo<acl_entry> *acl_cache;
static uint grant_version=0; /* Version of priv tables. incremented by acl_load */
static ulong get_access(TABLE *form,uint fieldnr, uint *next_field=0);
static int acl_compare(const ACL_ACCESS *a, const ACL_ACCESS *b);
static int acl_user_compare(const ACL_USER *a, const ACL_USER *b);
static void rebuild_acl_users();
static int acl_db_compare(const ACL_DB *a, const ACL_DB *b);
static void rebuild_acl_dbs();
static void init_check_host(void);
static void rebuild_check_host(void);
static void rebuild_role_grants(void);
static ACL_USER *find_user_exact(const char *host, const char *user);
static ACL_USER *find_user_wild(const char *host, const char *user, const char *ip= 0);
static ACL_ROLE *find_acl_role(const char *user);
static ROLE_GRANT_PAIR *find_role_grant_pair(const LEX_CSTRING *u, const LEX_CSTRING *h, const LEX_CSTRING *r);
static ACL_USER_BASE *find_acl_user_base(const char *user, const char *host);
static bool update_user_table_password(THD *, const User_table&, const ACL_USER&);
static bool acl_load(THD *thd, const Grant_tables& grant_tables);
static inline void get_grantor(THD *thd, char* grantor);
static bool add_role_user_mapping(const char *uname, const char *hname, const char *rname);
static bool get_YN_as_bool(Field *field);

#define ROLE_CYCLE_FOUND 2
static int traverse_role_graph_up(ACL_ROLE *, void *,
                                  int (*) (ACL_ROLE *, void *),
                                  int (*) (ACL_ROLE *, ACL_ROLE *, void *));

static int traverse_role_graph_down(ACL_USER_BASE *, void *,
                             int (*) (ACL_USER_BASE *, void *),
                             int (*) (ACL_USER_BASE *, ACL_ROLE *, void *));


HASH *Sp_handler_procedure::get_priv_hash() const
{
  return &proc_priv_hash;
}


HASH *Sp_handler_function::get_priv_hash() const
{
  return &func_priv_hash;
}


HASH *Sp_handler_package_spec::get_priv_hash() const
{
  return &package_spec_priv_hash;
}


HASH *Sp_handler_package_body::get_priv_hash() const
{
  return &package_body_priv_hash;
}


/*
 Enumeration of ACL/GRANT tables in the mysql database
*/
enum enum_acl_tables
{
  DB_TABLE,
  TABLES_PRIV_TABLE,
  COLUMNS_PRIV_TABLE,
#define FIRST_OPTIONAL_TABLE HOST_TABLE
  HOST_TABLE,
  PROCS_PRIV_TABLE,
  PROXIES_PRIV_TABLE,
  ROLES_MAPPING_TABLE,
  USER_TABLE // <== always the last
};

static const int Table_user= 1 << USER_TABLE;
static const int Table_db= 1 << DB_TABLE;
static const int Table_tables_priv= 1 << TABLES_PRIV_TABLE;
static const int Table_columns_priv= 1 << COLUMNS_PRIV_TABLE;
static const int Table_host= 1 << HOST_TABLE;
static const int Table_procs_priv= 1 << PROCS_PRIV_TABLE;
static const int Table_proxies_priv= 1 << PROXIES_PRIV_TABLE;
static const int Table_roles_mapping= 1 << ROLES_MAPPING_TABLE;

static LEX_CSTRING MYSQL_TABLE_NAME[USER_TABLE+1]= {
  {STRING_WITH_LEN("db")},
  {STRING_WITH_LEN("tables_priv")},
  {STRING_WITH_LEN("columns_priv")},
  {STRING_WITH_LEN("host")},
  {STRING_WITH_LEN("procs_priv")},
  {STRING_WITH_LEN("proxies_priv")},
  {STRING_WITH_LEN("roles_mapping")},
  {STRING_WITH_LEN("global_priv")}
};
static LEX_CSTRING MYSQL_TABLE_NAME_USER={STRING_WITH_LEN("user")};

/**
  Choose from either native or old password plugins when assigning a password
*/

static LEX_CSTRING &guess_auth_plugin(THD *thd, size_t password_len)
{
  if (thd->variables.old_passwords == 1 ||
      password_len == SCRAMBLED_PASSWORD_CHAR_LENGTH_323)
    return old_password_plugin_name;
  else
    return native_password_plugin_name;
}

/**
  Base class representing a generic grant table from the mysql database.

  The potential tables that this class can represent are:
  user, db, columns_priv, tables_priv, host, procs_priv, proxies_priv,
  roles_mapping

  Objects belonging to this parent class can only be constructed by the
  Grants_table class. This ensures the correct initialization of the objects.
*/
class Grant_table_base
{
 public:
  /* Number of fields for this Grant Table. */
  uint num_fields() const { return m_table->s->fields; }
  /* Check if the table exists after an attempt to open it was made.
     Some tables, such as the host table in MySQL 5.6.7+ are missing. */
  bool table_exists() const { return m_table; };
  /* Initializes the READ_RECORD structure provided as a parameter
     to read through the whole table, with all columns available. Cleaning up
     is the caller's job. */
  bool init_read_record(READ_RECORD* info) const
  {
    DBUG_ASSERT(m_table);

    if (num_fields() < min_columns)
    {
      my_printf_error(ER_UNKNOWN_ERROR, "Fatal error: mysql.%s table is "
                      "damaged or in unsupported 3.20 format",
                      MYF(ME_ERROR_LOG), m_table->s->table_name.str);
      return 1;
    }

    bool result= ::init_read_record(info, m_table->in_use, m_table,
                                    NULL, NULL, 1, true, false);
    if (!result)
      m_table->use_all_columns();
    return result;
  }

  /* Return the underlying TABLE handle. */
  TABLE* table() const { return m_table; }

  ulong get_access() const
  {
    ulong access_bits= 0, bit= 1;
    for (uint i = start_priv_columns; i < end_priv_columns; i++, bit<<=1)
    {
      if (get_YN_as_bool(m_table->field[i]))
        access_bits|= bit;
    }
    return access_bits;
  }

 protected:
  friend class Grant_tables;

  Grant_table_base() : min_columns(3), start_priv_columns(0), end_priv_columns(0), m_table(0)
  { }

  /* Compute how many privilege columns this table has. This method
     can only be called after the table has been opened.

     IMPLEMENTATION
     A privilege column is of type enum('Y', 'N'). Privilege columns are
     expected to be one after another.
  */
  void set_table(TABLE *table)
  {
    if (!(m_table= table)) // Table does not exist or not opened.
      return;

    for (end_priv_columns= 0; end_priv_columns < num_fields(); end_priv_columns++)
    {
      Field *field= m_table->field[end_priv_columns];
      if (field->real_type() == MYSQL_TYPE_ENUM &&
          static_cast<Field_enum*>(field)->typelib->count == 2)
      {
        if (!start_priv_columns)
          start_priv_columns= end_priv_columns;
      }
      else if (start_priv_columns)
          break;
    }
  }


  /* the min number of columns a table should have */
  uint min_columns;
  /* The index at which privilege columns start. */
  uint start_priv_columns;
  /* The index after the last privilege column */
  uint end_priv_columns;

  TABLE *m_table;
};

class User_table: public Grant_table_base
{
 public:
  bool init_read_record(READ_RECORD* info) const
  {
    return Grant_table_base::init_read_record(info) || setup_sysvars();
  }

  virtual LEX_CSTRING& name() const = 0;
  virtual int get_auth(THD *, MEM_ROOT *, ACL_USER *u) const= 0;
  virtual bool set_auth(const ACL_USER &u) const = 0;
  virtual ulong get_access() const = 0;
  virtual void set_access(ulong rights, bool revoke) const = 0;

  char *get_host(MEM_ROOT *root) const
  { return ::get_field(root, m_table->field[0]); }
  int set_host(const char *s, size_t l) const
  { return m_table->field[0]->store(s, l, system_charset_info); };
  char *get_user(MEM_ROOT *root) const
  { return ::get_field(root, m_table->field[1]); }
  int set_user(const char *s, size_t l) const
  { return m_table->field[1]->store(s, l, system_charset_info); };

  virtual SSL_type get_ssl_type () const = 0;
  virtual int set_ssl_type (SSL_type x) const = 0;
  virtual const char* get_ssl_cipher (MEM_ROOT *root) const = 0;
  virtual int set_ssl_cipher (const char *s, size_t l) const = 0;
  virtual const char* get_x509_issuer (MEM_ROOT *root) const = 0;
  virtual int set_x509_issuer (const char *s, size_t l) const = 0;
  virtual const char* get_x509_subject (MEM_ROOT *root) const = 0;
  virtual int set_x509_subject (const char *s, size_t l) const = 0;
  virtual longlong get_max_questions () const = 0;
  virtual int set_max_questions (longlong x) const = 0;
  virtual longlong get_max_updates () const = 0;
  virtual int set_max_updates (longlong x) const = 0;
  virtual longlong get_max_connections () const = 0;
  virtual int set_max_connections (longlong x) const = 0;
  virtual longlong get_max_user_connections () const = 0;
  virtual int set_max_user_connections (longlong x) const = 0;
  virtual double get_max_statement_time () const = 0;
  virtual int set_max_statement_time (double x) const = 0;
  virtual bool get_is_role () const = 0;
  virtual int set_is_role (bool x) const = 0;
  virtual const char* get_default_role (MEM_ROOT *root) const = 0;
  virtual int set_default_role (const char *s, size_t l) const = 0;
  virtual bool get_account_locked () const = 0;
  virtual int set_account_locked (bool x) const = 0;
  virtual bool get_password_expired () const = 0;
  virtual int set_password_expired (bool x) const = 0;
  virtual my_time_t get_password_last_changed () const = 0;
  virtual int set_password_last_changed (my_time_t x) const = 0;
  virtual longlong get_password_lifetime () const = 0;
  virtual int set_password_lifetime (longlong x) const = 0;

  virtual ~User_table() {}
 private:
  friend class Grant_tables;
  virtual int setup_sysvars() const = 0;
};

/* MySQL-3.23 to MariaDB 10.3 `user` table */
class User_table_tabular: public User_table
{
 public:

  LEX_CSTRING& name() const { return MYSQL_TABLE_NAME_USER; }

  int get_auth(THD *thd, MEM_ROOT *root, ACL_USER *u) const
  {
    u->alloc_auth(root, 1);
    if (have_password())
    {
      const char *as= safe_str(::get_field(&acl_memroot, password()));
      u->auth->auth_string.str= as;
      u->auth->auth_string.length= strlen(as);
      u->auth->plugin= guess_auth_plugin(thd, u->auth->auth_string.length);
    }
    else
    {
      u->auth->plugin= native_password_plugin_name;
      u->auth->auth_string= empty_clex_str;
    }
    if (plugin() && authstr())
    {
      char *tmpstr= ::get_field(&acl_memroot, plugin());
      if (tmpstr)
      {
        const char *pw= u->auth->auth_string.str;
        const char *as= safe_str(::get_field(&acl_memroot, authstr()));
        if (*pw)
        {
          if (*as && strcmp(as, pw))
          {
            sql_print_warning("'user' entry '%s@%s' has both a password and an "
              "authentication plugin specified. The password will be ignored.",
              safe_str(get_user(thd->mem_root)), safe_str(get_host(thd->mem_root)));
          }
          else
            as= pw;
        }
        u->auth->plugin.str= tmpstr;
        u->auth->plugin.length= strlen(tmpstr);
        u->auth->auth_string.str= as;
        u->auth->auth_string.length= strlen(as);
      }
    }
    return 0;
  }

  bool set_auth(const ACL_USER &u) const
  {
    if (u.nauth != 1)
      return 1;
    if (plugin())
    {
      if (have_password())
        password()->reset();
      plugin()->store(u.auth->plugin.str, u.auth->plugin.length, system_charset_info);
      authstr()->store(u.auth->auth_string.str, u.auth->auth_string.length, system_charset_info);
    }
    else
    {
      if (u.auth->plugin.str != native_password_plugin_name.str &&
          u.auth->plugin.str != old_password_plugin_name.str)
        return 1;
      password()->store(u.auth->auth_string.str, u.auth->auth_string.length, system_charset_info);
    }
    return 0;
  }

  ulong get_access() const
  {
    ulong access= Grant_table_base::get_access();
    if ((num_fields() <= 13) && (access & CREATE_ACL))
      access|=REFERENCES_ACL | INDEX_ACL | ALTER_ACL;

    if (num_fields() <= 18)
    {
      access|= LOCK_TABLES_ACL | CREATE_TMP_ACL | SHOW_DB_ACL;
      if (access & FILE_ACL)
        access|= REPL_CLIENT_ACL | REPL_SLAVE_ACL;
      if (access & PROCESS_ACL)
        access|= SUPER_ACL | EXECUTE_ACL;
    }

    if (num_fields() <= 31 && (access & CREATE_ACL))
      access|= (CREATE_VIEW_ACL | SHOW_VIEW_ACL);

    if (num_fields() <= 33)
    {
      if (access & CREATE_ACL)
        access|= CREATE_PROC_ACL;
      if (access & ALTER_ACL)
        access|= ALTER_PROC_ACL;
    }

    if (num_fields() <= 36 && (access & GRANT_ACL))
      access|= CREATE_USER_ACL;

    if (num_fields() <= 37 && (access & SUPER_ACL))
      access|= EVENT_ACL;

    if (num_fields() <= 38 && (access & SUPER_ACL))
      access|= TRIGGER_ACL;

    if (num_fields() <= 46 && (access & DELETE_ACL))
      access|= DELETE_HISTORY_ACL;

    return access & GLOBAL_ACLS;
  }

  void set_access(ulong rights, bool revoke) const
  {
    ulong priv= SELECT_ACL;
    for (uint i= start_priv_columns; i < end_priv_columns; i++, priv <<= 1)
    {
      if (priv & rights)
        m_table->field[i]->store(1 + !revoke, 0);
    }
  }

  SSL_type get_ssl_type () const
  {
    Field *f= get_field(end_priv_columns, MYSQL_TYPE_ENUM);
    return (SSL_type)(f ? f->val_int()-1 : 0);
  }
  int set_ssl_type (SSL_type x) const
  {
    if (Field *f= get_field(end_priv_columns, MYSQL_TYPE_ENUM))
      return f->store(x+1, 0);
    else
      return 1;
  }
  const char* get_ssl_cipher (MEM_ROOT *root) const
  {
    Field *f= get_field(end_priv_columns + 1, MYSQL_TYPE_BLOB);
    return f ? ::get_field(root,f) : 0;
  }
  int set_ssl_cipher (const char *s, size_t l) const
  {
    if (Field *f= get_field(end_priv_columns + 1, MYSQL_TYPE_BLOB))
      return f->store(s, l, &my_charset_latin1);
    else
      return 1;
  }
  const char* get_x509_issuer (MEM_ROOT *root) const
  {
    Field *f= get_field(end_priv_columns + 2, MYSQL_TYPE_BLOB);
    return f ? ::get_field(root,f) : 0;
  }
  int set_x509_issuer (const char *s, size_t l) const
  {
    if (Field *f= get_field(end_priv_columns + 2, MYSQL_TYPE_BLOB))
      return f->store(s, l, &my_charset_latin1);
    else
      return 1;
  }
  const char* get_x509_subject (MEM_ROOT *root) const
  {
    Field *f= get_field(end_priv_columns + 3, MYSQL_TYPE_BLOB);
    return f ? ::get_field(root,f) : 0;
  }
  int set_x509_subject (const char *s, size_t l) const
  {
    if (Field *f= get_field(end_priv_columns + 3, MYSQL_TYPE_BLOB))
      return f->store(s, l, &my_charset_latin1);
    else
      return 1;
  }
  longlong get_max_questions () const
  {
    Field *f= get_field(end_priv_columns + 4, MYSQL_TYPE_LONG);
    return f ? f->val_int() : 0;
  }
  int set_max_questions (longlong x) const
  {
    if (Field *f= get_field(end_priv_columns + 4, MYSQL_TYPE_LONG))
      return f->store(x, 0);
    else
      return 1;
  }
  longlong get_max_updates () const
  {
    Field *f= get_field(end_priv_columns + 5, MYSQL_TYPE_LONG);
    return f ? f->val_int() : 0;
  }
  int set_max_updates (longlong x) const
  {
    if (Field *f= get_field(end_priv_columns + 5, MYSQL_TYPE_LONG))
      return f->store(x, 0);
    else
      return 1;
  }
  longlong get_max_connections () const
  {
    Field *f= get_field(end_priv_columns + 6, MYSQL_TYPE_LONG);
    return f ? f->val_int() : 0;
  }
  int set_max_connections (longlong x) const
  {
    if (Field *f= get_field(end_priv_columns + 6, MYSQL_TYPE_LONG))
      return f->store(x, 0);
    else
      return 1;
  }
  longlong get_max_user_connections () const
  {
    Field *f= get_field(end_priv_columns + 7, MYSQL_TYPE_LONG);
    return f ? f->val_int() : 0;
  }
  int set_max_user_connections (longlong x) const
  {
    if (Field *f= get_field(end_priv_columns + 7, MYSQL_TYPE_LONG))
      return f->store(x, 0);
    else
      return 1;
  }
  double get_max_statement_time () const
  {
    Field *f= get_field(end_priv_columns + 13, MYSQL_TYPE_NEWDECIMAL);
    return f ? f->val_real() : 0;
  }
  int set_max_statement_time (double x) const
  {
    if (Field *f= get_field(end_priv_columns + 13, MYSQL_TYPE_NEWDECIMAL))
      return f->store(x);
    else
      return 1;
  }
  bool get_is_role () const
  {
    Field *f= get_field(end_priv_columns + 11, MYSQL_TYPE_ENUM);
    return f ? f->val_int()-1 : 0;
  }
  int set_is_role (bool x) const
  {
    if (Field *f= get_field(end_priv_columns + 11, MYSQL_TYPE_ENUM))
      return f->store(x+1, 0);
    else
      return 1;
  }
  const char* get_default_role (MEM_ROOT *root) const
  {
    Field *f= get_field(end_priv_columns + 12, MYSQL_TYPE_STRING);
    return f ? ::get_field(root,f) : 0;
  }
  int set_default_role (const char *s, size_t l) const
  {
    if (Field *f= get_field(end_priv_columns + 12, MYSQL_TYPE_STRING))
      return f->store(s, l, system_charset_info);
    else
      return 1;
  }
  /* On a MariaDB 10.3 user table, the account locking accessors will try to
     get the content of the max_statement_time column, but they will fail due
     to the typecheck in get_field. */
  bool get_account_locked () const
  {
    Field *f= get_field(end_priv_columns + 13, MYSQL_TYPE_ENUM);
    return f ? f->val_int()-1 : 0;
  }
  int set_account_locked (bool x) const
  {
    if (Field *f= get_field(end_priv_columns + 13, MYSQL_TYPE_ENUM))
      return f->store(x+1, 0);

    return 1;
  }

  bool get_password_expired () const
  {
    uint field_num= end_priv_columns + 10;

    Field *f= get_field(field_num, MYSQL_TYPE_ENUM);
    return f ? f->val_int()-1 : 0;
  }
  int set_password_expired (bool x) const
  {
    uint field_num= end_priv_columns + 10;

    if (Field *f= get_field(field_num, MYSQL_TYPE_ENUM))
      return f->store(x+1, 0);
    return 1;
  }
  my_time_t get_password_last_changed () const
  {
    ulong unused_dec;
    if (Field *f= get_field(end_priv_columns + 11, MYSQL_TYPE_TIMESTAMP2))
      return f->get_timestamp(&unused_dec);
    return 0;
  }
  int set_password_last_changed (my_time_t x) const
  {
    if (Field *f= get_field(end_priv_columns + 11, MYSQL_TYPE_TIMESTAMP2))
    {
      f->set_notnull();
      return f->store_timestamp(x, 0);
    }
    return 1;
  }
  longlong get_password_lifetime () const
  {
    if (Field *f= get_field(end_priv_columns + 12, MYSQL_TYPE_SHORT))
    {
      if (f->is_null())
        return -1;
      return f->val_int();
    }
    return 0;
  }
  int set_password_lifetime (longlong x) const
  {
    if (Field *f= get_field(end_priv_columns + 12, MYSQL_TYPE_SHORT))
    {
      if (x < 0)
      {
        f->set_null();
        return 0;
      }
      f->set_notnull();
      return f->store(x, 0);
    }
    return 1;
  }

  virtual ~User_table_tabular() {}
 private:
  friend class Grant_tables;

  /* Only Grant_tables can instantiate this class. */
  User_table_tabular() { min_columns= 13; /* As in 3.20.13 */ }

  /* The user table is a bit different compared to the other Grant tables.
     Usually, we only add columns to the grant tables when adding functionality.
     This makes it easy to test which version of the table we are using, by
     just looking at the number of fields present in the table.

     In MySQL 5.7.6 the Password column was removed. We need to guard for that.
     The field-fetching methods for the User table return NULL if the field
     doesn't exist. This simplifies checking of table "version", as we don't
     have to make use of num_fields() any more.
  */
  inline Field* get_field(uint field_num, enum enum_field_types type) const
  {
    if (field_num >= num_fields())
      return NULL;
    Field *f= m_table->field[field_num];
    return f->real_type() == type ? f : NULL;
  }

  int setup_sysvars() const
  {
    username_char_length= MY_MIN(m_table->field[1]->char_length(),
                                 USERNAME_CHAR_LENGTH);
    using_global_priv_table= false;

    if (have_password()) // Password column might be missing. (MySQL 5.7.6+)
    {
      int password_length= password()->field_length /
                           password()->charset()->mbmaxlen;
      if (password_length < SCRAMBLED_PASSWORD_CHAR_LENGTH_323)
      {
        sql_print_error("Fatal error: mysql.user table is damaged or in "
                        "unsupported 3.20 format.");
        return 1;
      }

      mysql_mutex_lock(&LOCK_global_system_variables);
      if (password_length < SCRAMBLED_PASSWORD_CHAR_LENGTH)
      {
        if (opt_secure_auth)
        {
          mysql_mutex_unlock(&LOCK_global_system_variables);
          sql_print_error("Fatal error: mysql.user table is in old format, "
                          "but server started with --secure-auth option.");
          return 1;
        }
        mysql_user_table_is_in_short_password_format= true;
        if (global_system_variables.old_passwords)
          mysql_mutex_unlock(&LOCK_global_system_variables);
        else
        {
          extern sys_var *Sys_old_passwords_ptr;
          Sys_old_passwords_ptr->value_origin= sys_var::AUTO;
          global_system_variables.old_passwords= 1;
          mysql_mutex_unlock(&LOCK_global_system_variables);
          sql_print_warning("mysql.user table is not updated to new password format; "
                            "Disabling new password usage until "
                            "mysql_fix_privilege_tables is run");
        }
        m_table->in_use->variables.old_passwords= 1;
      }
      else
      {
        mysql_user_table_is_in_short_password_format= false;
        mysql_mutex_unlock(&LOCK_global_system_variables);
      }
    }
    return 0;
  }

  /* Normally password column is the third column in the table. If privileges
     start on the third column instead, we are missing the password column.
     This means we are using a MySQL 5.7.6+ data directory. */
  bool have_password() const { return start_priv_columns == 3; }

  Field* password() const { return m_table->field[2]; }
  Field* plugin() const   { return get_field(end_priv_columns + 8, MYSQL_TYPE_STRING); }
  Field* authstr() const  { return get_field(end_priv_columns + 9, MYSQL_TYPE_BLOB); }
};

/*
  MariaDB 10.4 and up `global_priv` table

  TODO possible optimizations:
  * update json in-place if the new value can fit
  * don't repeat get_value for every key, but use a streaming parser
    to convert json into in-memory object (ACL_USER?) in one json scan.
    - this makes sense for acl_load(), but hardly for GRANT
  * similarly, pack ACL_USER (?) into json in one go.
    - doesn't make sense? GRANT rarely updates more than one field.
*/
class User_table_json: public User_table
{
  LEX_CSTRING& name() const { return MYSQL_TABLE_NAME[USER_TABLE]; }

  int get_auth(THD *thd, MEM_ROOT *root, ACL_USER *u) const
  {
    size_t array_len;
    const char *array;
    int vl;
    const char *v;

    if (get_value("auth_or", JSV_ARRAY, &array, &array_len))
    {
      u->alloc_auth(root, 1);
      return get_auth1(thd, root, u, 0);
    }

    if (json_get_array_item(array, array + array_len, (int)array_len,
                            &v, &vl) != JSV_NOTHING)
      return 1;
    u->alloc_auth(root, vl);
    for (uint i=0; i < u->nauth; i++)
    {
      if (json_get_array_item(array, array + array_len, i, &v, &vl) != JSV_OBJECT)
        return 1;

      const char *p, *a;
      int pl, al;
      switch (json_get_object_key(v, v + vl, "plugin", &p, &pl)) {
      case JSV_STRING: u->auth[i].plugin.str= strmake_root(root, p, pl);
                       u->auth[i].plugin.length= pl;
                       break;
      case JSV_NOTHING: if (get_auth1(thd, root, u, i))
                          return 1;
                        else
                          continue;
      default: return 1;
      }
      switch (json_get_object_key(v, v + vl, "authentication_string", &a, &al)) {
      case JSV_NOTHING: u->auth[i].auth_string= empty_clex_str;
                        break;
      case JSV_STRING: u->auth[i].auth_string.str= strmake_root(root, a, al);
                       u->auth[i].auth_string.length= al;
                       break;
      default: return 1;
      }
    }
    return 0;
  }

  int get_auth1(THD *thd, MEM_ROOT *root, ACL_USER *u, uint n) const
  {
    const char *authstr= get_str_value(root, "authentication_string");
    const char *plugin= get_str_value(root, "plugin");
    if (plugin && authstr)
    {
      if (plugin && *plugin)
      {
        u->auth[n].plugin.str= plugin;
        u->auth[n].plugin.length= strlen(plugin);
      }
      else
        u->auth[n].plugin= native_password_plugin_name;
      u->auth[n].auth_string.str= authstr;
      u->auth[n].auth_string.length= strlen(authstr);
      return 0;
    }
    return 1;
  }

  bool append_str_value(String *to, const LEX_CSTRING &str) const
  {
    to->append('"');
    to->reserve(str.length*2);
    int len= json_escape(system_charset_info, (uchar*)str.str, (uchar*)str.str + str.length,
                         to->charset(), (uchar*)to->end(), (uchar*)to->end() + str.length*2);
    if (len < 0)
      return 1;
    to->length(to->length() + len);
    to->append('"');
    return 0;
  }

  bool set_auth(const ACL_USER &u) const
  {
    size_t array_len;
    const char *array;
    if (u.nauth == 1 && get_value("auth_or", JSV_ARRAY, &array, &array_len))
      return set_auth1(u, 0);

    StringBuffer<JSON_SIZE> json(m_table->field[2]->charset());
    bool top_done = false;
    json.append('[');
    for (uint i=0; i < u.nauth; i++)
    {
      ACL_USER::AUTH * const auth= u.auth + i;
      if (i)
        json.append(',');
      json.append('{');
      if (!top_done &&
          (auth->plugin.str == native_password_plugin_name.str ||
           auth->plugin.str == old_password_plugin_name.str ||
           i == u.nauth - 1))
      {
        if (set_auth1(u, i))
          return 1;
        top_done= true;
      }
      else
      {
        json.append(STRING_WITH_LEN("\"plugin\":"));
        if (append_str_value(&json, auth->plugin))
          return 1;
        if (auth->auth_string.length)
        {
          json.append(STRING_WITH_LEN(",\"authentication_string\":"));
          if (append_str_value(&json, auth->auth_string))
            return 1;
        }
      }
      json.append('}');
    }
    json.append(']');
    return set_value("auth_or", json.ptr(), json.length(), false) == JSV_BAD_JSON;
  }
  bool set_auth1(const ACL_USER &u, uint i) const
  {
    return set_str_value("plugin",
                         u.auth[i].plugin.str, u.auth[i].plugin.length) ||
            set_str_value("authentication_string",
                         u.auth[i].auth_string.str, u.auth[i].auth_string.length);
  }
  ulong get_access() const
  {
    /*
      when new privileges will be added, we'll start storing GLOBAL_ACLS
      (or, for example, my_count_bits(GLOBAL_ACLS))
      in the json too, and it'll allow us to do privilege upgrades
    */
    return get_int_value("access") & GLOBAL_ACLS;
  }
  void set_access(ulong rights, bool revoke) const
  {
    ulong access= get_access();
    if (revoke)
      access&= ~rights;
    else
      access|= rights;
    set_int_value("access", access & GLOBAL_ACLS);
  }
  const char *unsafe_str(const char *s) const
  { return s[0] ? s : NULL; }

  SSL_type get_ssl_type () const
  { return (SSL_type)get_int_value("ssl_type"); }
  int set_ssl_type (SSL_type x) const
  { return set_int_value("ssl_type", x); }
  const char* get_ssl_cipher (MEM_ROOT *root) const
  { return unsafe_str(get_str_value(root, "ssl_cipher")); }
  int set_ssl_cipher (const char *s, size_t l) const
  { return set_str_value("ssl_cipher", s, l); }
  const char* get_x509_issuer (MEM_ROOT *root) const
  { return unsafe_str(get_str_value(root, "x509_issuer")); }
  int set_x509_issuer (const char *s, size_t l) const
  { return set_str_value("x509_issuer", s, l); }
  const char* get_x509_subject (MEM_ROOT *root) const
  { return unsafe_str(get_str_value(root, "x509_subject")); }
  int set_x509_subject (const char *s, size_t l) const
  { return set_str_value("x509_subject", s, l); }
  longlong get_max_questions () const
  { return get_int_value("max_questions"); }
  int set_max_questions (longlong x) const
  { return set_int_value("max_questions", x); }
  longlong get_max_updates () const
  { return get_int_value("max_updates"); }
  int set_max_updates (longlong x) const
  { return set_int_value("max_updates", x); }
  longlong get_max_connections () const
  { return get_int_value("max_connections"); }
  int set_max_connections (longlong x) const
  { return set_int_value("max_connections", x); }
  longlong get_max_user_connections () const
  { return get_int_value("max_user_connections"); }
  int set_max_user_connections (longlong x) const
  { return set_int_value("max_user_connections", x); }
  double get_max_statement_time () const
  { return get_double_value("max_statement_time"); }
  int set_max_statement_time (double x) const
  { return set_double_value("max_statement_time", x); }
  bool get_is_role () const
  { return get_bool_value("is_role"); }
  int set_is_role (bool x) const
  { return set_bool_value("is_role", x); }
  const char* get_default_role (MEM_ROOT *root) const
  { return get_str_value(root, "default_role"); }
  int set_default_role (const char *s, size_t l) const
  { return set_str_value("default_role", s, l); }
  bool get_account_locked () const
  { return get_bool_value("account_locked"); }
  int set_account_locked (bool x) const
  { return set_bool_value("account_locked", x); }
  my_time_t get_password_last_changed () const
  { return static_cast<my_time_t>(get_int_value("password_last_changed")); }
  int set_password_last_changed (my_time_t x) const
  { return set_int_value("password_last_changed", static_cast<longlong>(x)); }
  int set_password_lifetime (longlong x) const
  { return set_int_value("password_lifetime", x); }
  longlong get_password_lifetime () const
  { return get_int_value("password_lifetime", -1); }
  /*
     password_last_changed=0 means the password is manually expired.
     In MySQL 5.7+ this state is described using the password_expired column
     in mysql.user
  */
  bool get_password_expired () const
  { return get_int_value("password_last_changed", -1) == 0; }
  int set_password_expired (bool x) const
  { return x ? set_password_last_changed(0) : 0; }

  ~User_table_json() {}
 private:
  friend class Grant_tables;
  static const uint JSON_SIZE=1024;
  int setup_sysvars() const
  {
    using_global_priv_table= true;
    username_char_length= MY_MIN(m_table->field[1]->char_length(),
                                 USERNAME_CHAR_LENGTH);
    return 0;
  }
  bool get_value(const char *key, 
                 enum json_types vt, const char **v, size_t *vl) const
  {
    enum json_types value_type;
    int int_vl;
    String str, *res= m_table->field[2]->val_str(&str);
    if (!res ||
        (value_type= json_get_object_key(res->ptr(), res->end(), key,
                                             v, &int_vl)) == JSV_BAD_JSON)
      return 1; // invalid
    *vl= int_vl;
    return value_type != vt;
  }
  const char *get_str_value(MEM_ROOT *root, const char *key) const
  {
    size_t value_len;
    const char *value_start;
    if (get_value(key, JSV_STRING, &value_start, &value_len))
      return "";
    char *ptr= (char*)alloca(value_len);
    int len= json_unescape(m_table->field[2]->charset(),
                           (const uchar*)value_start,
                           (const uchar*)value_start + value_len,
                           system_charset_info,
                           (uchar*)ptr, (uchar*)ptr + value_len);
    if (len < 0)
      return NULL;
    return strmake_root(root, ptr, len);
  }
  longlong get_int_value(const char *key, longlong def_val= 0) const
  {
    int err;
    size_t value_len;
    const char *value_start;
    if (get_value(key, JSV_NUMBER, &value_start, &value_len))
      return def_val;
    const char *value_end= value_start + value_len;
    return my_strtoll10(value_start, (char**)&value_end, &err);
  }
  double get_double_value(const char *key) const
  {
    int err;
    size_t value_len;
    const char *value_start;
    if (get_value(key, JSV_NUMBER, &value_start, &value_len))
      return 0;
    const char *value_end= value_start + value_len;
    return my_strtod(value_start, (char**)&value_end, &err);
  }
  bool get_bool_value(const char *key) const
  {
    size_t value_len;
    const char *value_start;
    if (get_value(key, JSV_TRUE, &value_start, &value_len))
      return false;
    return true;
  }
  enum json_types set_value(const char *key,
                            const char *val, size_t vlen, bool string) const
  {
    int value_len;
    const char *value_start;
    enum json_types value_type;
    String str, *res= m_table->field[2]->val_str(&str);
    if (!res || !res->length())
      (res= &str)->set(STRING_WITH_LEN("{}"), m_table->field[2]->charset());
    value_type= json_get_object_key(res->ptr(), res->end(), key,
                                    &value_start, &value_len);
    if (value_type == JSV_BAD_JSON)
      return value_type; // invalid
    StringBuffer<JSON_SIZE> json(res->charset());
    json.copy(res->ptr(), value_start - res->ptr(), res->charset());
    if (value_type == JSV_NOTHING)
    {
      if (value_len)
        json.append(',');
      json.append('"');
      json.append(key);
      json.append(STRING_WITH_LEN("\":"));
      if (string)
        json.append('"');
    }
    else
      value_start+= value_len;
    json.append(val, vlen);
    if (!value_type && string)
      json.append('"');
    json.append(value_start, res->end() - value_start);
    DBUG_ASSERT(json_valid(json.ptr(), json.length(), json.charset()));
    m_table->field[2]->store(json.ptr(), json.length(), json.charset());
    return value_type;
  }
  bool set_str_value(const char *key, const char *val, size_t vlen) const
  {
    char buf[JSON_SIZE];
    int blen= json_escape(system_charset_info,
                          (const uchar*)val, (const uchar*)val + vlen,
                          m_table->field[2]->charset(),
                          (uchar*)buf, (uchar*)buf+sizeof(buf));
    if (blen < 0)
      return 1;
    return set_value(key, buf, blen, true) == JSV_BAD_JSON;
  }
  bool set_int_value(const char *key, longlong val) const
  {
    char v[MY_INT64_NUM_DECIMAL_DIGITS+1];
    size_t vlen= longlong10_to_str(val, v, -10) - v;
    return set_value(key, v, vlen, false) == JSV_BAD_JSON;
  }
  bool set_double_value(const char *key, double val) const
  {
    char v[FLOATING_POINT_BUFFER+1];
    size_t vlen= my_fcvt(val, TIME_SECOND_PART_DIGITS, v, NULL);
    return set_value(key, v, vlen, false) == JSV_BAD_JSON;
  }
  bool set_bool_value(const char *key, bool val) const
  {
    return set_value(key, val ? "true" : "false", val ? 4 : 5, false) == JSV_BAD_JSON;
  }
};

class Db_table: public Grant_table_base
{
 public:
  Field* host() const { return m_table->field[0]; }
  Field* db() const { return m_table->field[1]; }
  Field* user() const { return m_table->field[2]; }

 private:
  friend class Grant_tables;

  Db_table() { min_columns= 9; /* as in 3.20.13 */ }
};

class Tables_priv_table: public Grant_table_base
{
 public:
  Field* host() const { return m_table->field[0]; }
  Field* db() const { return m_table->field[1]; }
  Field* user() const { return m_table->field[2]; }
  Field* table_name() const { return m_table->field[3]; }
  Field* grantor() const { return m_table->field[4]; }
  Field* timestamp() const { return m_table->field[5]; }
  Field* table_priv() const { return m_table->field[6]; }
  Field* column_priv() const { return m_table->field[7]; }

 private:
  friend class Grant_tables;

  Tables_priv_table() { min_columns= 8; /* as in 3.22.26a */ }
};

class Columns_priv_table: public Grant_table_base
{
 public:
  Field* host() const { return m_table->field[0]; }
  Field* db() const { return m_table->field[1]; }
  Field* user() const { return m_table->field[2]; }
  Field* table_name() const { return m_table->field[3]; }
  Field* column_name() const { return m_table->field[4]; }
  Field* timestamp() const { return m_table->field[5]; }
  Field* column_priv() const { return m_table->field[6]; }

 private:
  friend class Grant_tables;

  Columns_priv_table() { min_columns= 7; /* as in 3.22.26a */ }
};

class Host_table: public Grant_table_base
{
 public:
  Field* host() const { return m_table->field[0]; }
  Field* db() const { return m_table->field[1]; }

 private:
  friend class Grant_tables;

  Host_table() { min_columns= 8; /* as in 3.20.13 */ }
};

class Procs_priv_table: public Grant_table_base
{
 public:
  Field* host() const { return m_table->field[0]; }
  Field* db() const { return m_table->field[1]; }
  Field* user() const { return m_table->field[2]; }
  Field* routine_name() const { return m_table->field[3]; }
  Field* routine_type() const { return m_table->field[4]; }
  Field* grantor() const { return m_table->field[5]; }
  Field* proc_priv() const { return m_table->field[6]; }
  Field* timestamp() const { return m_table->field[7]; }

 private:
  friend class Grant_tables;

  Procs_priv_table() { min_columns=8; }
};

class Proxies_priv_table: public Grant_table_base
{
 public:
  Field* host() const { return m_table->field[0]; }
  Field* user() const { return m_table->field[1]; }
  Field* proxied_host() const { return m_table->field[2]; }
  Field* proxied_user() const { return m_table->field[3]; }
  Field* with_grant() const { return m_table->field[4]; }
  Field* grantor() const { return m_table->field[5]; }
  Field* timestamp() const { return m_table->field[6]; }

 private:
  friend class Grant_tables;

  Proxies_priv_table() { min_columns= 7; }
};

class Roles_mapping_table: public Grant_table_base
{
 public:
  Field* host() const { return m_table->field[0]; }
  Field* user() const { return m_table->field[1]; }
  Field* role() const { return m_table->field[2]; }
  Field* admin_option() const { return m_table->field[3]; }

 private:
  friend class Grant_tables;

  Roles_mapping_table() { min_columns= 4; }
};

/**
  Class that represents a collection of grant tables.
*/
class Grant_tables
{
 public:
  Grant_tables() : p_user_table(&m_user_table_json) { }

  int open_and_lock(THD *thd, int which_tables, enum thr_lock_type lock_type)
  {
    DBUG_ENTER("Grant_tables::open_and_lock");
    TABLE_LIST tables[USER_TABLE+1], *first= NULL;

    DBUG_ASSERT(which_tables); /* At least one table must be opened. */
    /*
       We can read privilege tables even when !initialized.
       This can be acl_load() - server startup or FLUSH PRIVILEGES
       */
    if (lock_type >= TL_WRITE_ALLOW_WRITE && !initialized)
    {
      my_error(ER_OPTION_PREVENTS_STATEMENT, MYF(0), "--skip-grant-tables");
      DBUG_RETURN(-1);
    }

    for (int i=USER_TABLE; i >=0; i--)
    {
      TABLE_LIST *tl= tables + i;
      if (which_tables & (1 << i))
      {
        tl->init_one_table(&MYSQL_SCHEMA_NAME, &MYSQL_TABLE_NAME[i],
                           NULL, lock_type);
        tl->open_type= OT_BASE_ONLY;
        tl->i_s_requested_object= OPEN_TABLE_ONLY;
        tl->updating= lock_type >= TL_WRITE_ALLOW_WRITE;
        if (i >= FIRST_OPTIONAL_TABLE)
          tl->open_strategy= TABLE_LIST::OPEN_IF_EXISTS;
        tl->next_global= tl->next_local= first;
        first= tl;
      }
      else
        tl->table= NULL;
    }

    uint counter;
    int res= really_open(thd, first, &counter);

    /* if User_table_json wasn't found, let's try User_table_tabular */
    if (!res && (which_tables & Table_user) && !tables[USER_TABLE].table)
    {
      uint unused;
      TABLE_LIST *tl= tables + USER_TABLE;
      TABLE *backup_open_tables= thd->open_tables;
      thd->set_open_tables(NULL);

      tl->init_one_table(&MYSQL_SCHEMA_NAME, &MYSQL_TABLE_NAME_USER,
                         NULL, lock_type);
      tl->open_type= OT_BASE_ONLY;
      tl->i_s_requested_object= OPEN_TABLE_ONLY;
      tl->updating= lock_type >= TL_WRITE_ALLOW_WRITE;
      p_user_table= &m_user_table_tabular;
      counter++;
      res= really_open(thd, tl, &unused);
      thd->set_open_tables(backup_open_tables);
      if (tables[USER_TABLE].table)
      {
        tables[USER_TABLE].table->next= backup_open_tables;
        thd->set_open_tables(tables[USER_TABLE].table);
      }
    }
    if (res)
      DBUG_RETURN(res);

    if (lock_tables(thd, first, counter, MYSQL_LOCK_IGNORE_TIMEOUT))
      DBUG_RETURN(-1);

    p_user_table->set_table(tables[USER_TABLE].table);
    m_db_table.set_table(tables[DB_TABLE].table);
    m_tables_priv_table.set_table(tables[TABLES_PRIV_TABLE].table);
    m_columns_priv_table.set_table(tables[COLUMNS_PRIV_TABLE].table);
    m_host_table.set_table(tables[HOST_TABLE].table);
    m_procs_priv_table.set_table(tables[PROCS_PRIV_TABLE].table);
    m_proxies_priv_table.set_table(tables[PROXIES_PRIV_TABLE].table);
    m_roles_mapping_table.set_table(tables[ROLES_MAPPING_TABLE].table);
    DBUG_RETURN(0);
  }

  inline const User_table& user_table() const
  { return *p_user_table; }

  inline const Db_table& db_table() const
  { return m_db_table; }

  inline const Tables_priv_table& tables_priv_table() const
  { return m_tables_priv_table; }

  inline const Columns_priv_table& columns_priv_table() const
  { return m_columns_priv_table; }

  inline const Host_table& host_table() const
  { return m_host_table; }

  inline const Procs_priv_table& procs_priv_table() const
  { return m_procs_priv_table; }

  inline const Proxies_priv_table& proxies_priv_table() const
  { return m_proxies_priv_table; }

  inline const Roles_mapping_table& roles_mapping_table() const
  { return m_roles_mapping_table; }

 private:

  /* Before any operation is possible on grant tables, they must be opened.

     @retval  1 replication filters matched. Abort the operation,
                but return OK (!)
     @retval  0 tables were opened successfully
     @retval -1 error, tables could not be opened
  */
  int really_open(THD *thd, TABLE_LIST* tables, uint *counter)
  {
    DBUG_ENTER("Grant_tables::really_open:");
#ifdef HAVE_REPLICATION
    if (tables->lock_type >= TL_WRITE_ALLOW_WRITE &&
        thd->slave_thread && !thd->spcont)
    {
      /*
        GRANT and REVOKE are applied the slave in/exclusion rules as they are
        some kind of updates to the mysql.% tables.
      */
      Rpl_filter *rpl_filter= thd->system_thread_info.rpl_sql_info->rpl_filter;
      if (rpl_filter->is_on() && !rpl_filter->tables_ok(0, tables))
        DBUG_RETURN(1);
    }
#endif
    if (open_tables(thd, &tables, counter, MYSQL_LOCK_IGNORE_TIMEOUT))
      DBUG_RETURN(-1);
    DBUG_RETURN(0);
  }

  User_table *p_user_table;
  User_table_json m_user_table_json;
  User_table_tabular m_user_table_tabular;
  Db_table m_db_table;
  Tables_priv_table m_tables_priv_table;
  Columns_priv_table m_columns_priv_table;
  Host_table m_host_table;
  Procs_priv_table m_procs_priv_table;
  Proxies_priv_table m_proxies_priv_table;
  Roles_mapping_table m_roles_mapping_table;
};


void ACL_PROXY_USER::init(const Proxies_priv_table& proxies_priv_table,
                          MEM_ROOT *mem)
{
  init(get_field(mem, proxies_priv_table.host()),
       safe_str(get_field(mem, proxies_priv_table.user())),
       get_field(mem, proxies_priv_table.proxied_host()),
       safe_str(get_field(mem, proxies_priv_table.proxied_user())),
       proxies_priv_table.with_grant()->val_int() != 0);
}


/*
 Enumeration of various ACL's and Hashes used in handle_grant_struct()
*/
enum enum_acl_lists
{
  USER_ACL= 0,
  ROLE_ACL,
  DB_ACL,
  COLUMN_PRIVILEGES_HASH,
  PROC_PRIVILEGES_HASH,
  FUNC_PRIVILEGES_HASH,
  PACKAGE_SPEC_PRIVILEGES_HASH,
  PACKAGE_BODY_PRIVILEGES_HASH,
  PROXY_USERS_ACL,
  ROLES_MAPPINGS_HASH
};

ACL_ROLE::ACL_ROLE(ACL_USER *user, MEM_ROOT *root) : counter(0)
{
  access= user->access;
  /* set initial role access the same as the table row privileges */
  initial_role_access= user->access;
  this->user= user->user;
  bzero(&parent_grantee, sizeof(parent_grantee));
  flags= IS_ROLE;
}

ACL_ROLE::ACL_ROLE(const char * rolename, ulong privileges, MEM_ROOT *root) :
  initial_role_access(privileges), counter(0)
{
  this->access= initial_role_access;
  this->user.str= safe_strdup_root(root, rolename);
  this->user.length= strlen(rolename);
  bzero(&parent_grantee, sizeof(parent_grantee));
  flags= IS_ROLE;
}


static bool is_invalid_role_name(const char *str)
{
  if (*str && strcasecmp(str, "PUBLIC") && strcasecmp(str, "NONE"))
    return false;

  my_error(ER_INVALID_ROLE, MYF(0), str);
  return true;
}


static void free_acl_user(ACL_USER *user)
{
  delete_dynamic(&(user->role_grants));
}

static void free_acl_role(ACL_ROLE *role)
{
  delete_dynamic(&(role->role_grants));
  delete_dynamic(&(role->parent_grantee));
}

static my_bool check_if_exists(THD *, plugin_ref, void *)
{
  return TRUE;
}

static bool has_validation_plugins()
{
  return plugin_foreach(NULL, check_if_exists,
                        MariaDB_PASSWORD_VALIDATION_PLUGIN, NULL);
}

struct validation_data { const LEX_CSTRING *user, *password; };

static my_bool do_validate(THD *, plugin_ref plugin, void *arg)
{
  struct validation_data *data= (struct validation_data *)arg;
  struct st_mariadb_password_validation *handler=
    (st_mariadb_password_validation *)plugin_decl(plugin)->info;
  return handler->validate_password(data->user, data->password);
}


static bool validate_password(THD *thd, const LEX_CSTRING &user,
                              const LEX_CSTRING &pwtext, bool has_hash)
{
  if (pwtext.length || !has_hash)
  {
    struct validation_data data= { &user,
                                   pwtext.str ? &pwtext : &empty_clex_str };
    if (plugin_foreach(NULL, do_validate,
                       MariaDB_PASSWORD_VALIDATION_PLUGIN, &data))
    {
      my_error(ER_NOT_VALID_PASSWORD, MYF(0));
      return true;
    }
  }
  else
  {
    if (!thd->slave_thread &&
        strict_password_validation && has_validation_plugins())
    {
      my_error(ER_OPTION_PREVENTS_STATEMENT, MYF(0), "--strict-password-validation");
      return true;
    }
  }
  return false;
}

static int set_user_salt(ACL_USER::AUTH *auth, plugin_ref plugin)
{
  st_mysql_auth *info= (st_mysql_auth *) plugin_decl(plugin)->info;
  if (info->interface_version >= 0x0202 && info->preprocess_hash &&
      auth->auth_string.length)
  {
    uchar buf[MAX_SCRAMBLE_LENGTH];
    size_t len= sizeof(buf);
    if (info->preprocess_hash(auth->auth_string.str,
                              auth->auth_string.length, buf, &len))
      return 1;
    auth->salt.str= (char*)memdup_root(&acl_memroot, buf, len);
    auth->salt.length= len;
  }
  else
    auth->salt= safe_lexcstrdup_root(&acl_memroot, auth->auth_string);

  return 0;
}

/**
  Fills in ACL_USER::auth_string and ACL_USER::salt fields, as needed

  hashes the plain-text password (if provided) to auth_string,
  converts auth_string to salt.

  Fails if the plain-text password fails validation, if the plugin is
  not loaded, if the auth_string is invalid, if the password is not applicable
*/
static int set_user_auth(THD *thd, const LEX_CSTRING &user,
                         ACL_USER::AUTH *auth, const LEX_CSTRING &pwtext)
{
  const char *plugin_name= auth->plugin.str;
  bool unlock_plugin= false;
  plugin_ref plugin= get_auth_plugin(thd, auth->plugin, &unlock_plugin);
  int res= 1;

  if (!plugin)
  {
    push_warning_printf(thd, Sql_condition::WARN_LEVEL_WARN,
                        ER_PLUGIN_IS_NOT_LOADED,
                        ER_THD(thd, ER_PLUGIN_IS_NOT_LOADED), plugin_name);
    return ER_PLUGIN_IS_NOT_LOADED;
  }

  auth->salt= auth->auth_string;

  st_mysql_auth *info= (st_mysql_auth *) plugin_decl(plugin)->info;
  if (info->interface_version < 0x0202)
  {
    res= pwtext.length ? ER_SET_PASSWORD_AUTH_PLUGIN : 0;
    goto end;
  }

  if (info->hash_password &&
      validate_password(thd, user, pwtext, auth->auth_string.length))
  {
    res= ER_NOT_VALID_PASSWORD;
    goto end;
  }
  if (pwtext.length)
  {
    if (info->hash_password)
    {
      char buf[MAX_SCRAMBLE_LENGTH];
      size_t len= sizeof(buf) - 1;
      if (info->hash_password(pwtext.str, pwtext.length, buf, &len))
      {
        res= ER_OUTOFMEMORY;
        goto end;
      }
      buf[len] = 0;
      auth->auth_string.str= (char*)memdup_root(&acl_memroot, buf, len+1);
      auth->auth_string.length= len;
    }
    else
    {
      res= ER_SET_PASSWORD_AUTH_PLUGIN;
      goto end;
    }
  }
  if (set_user_salt(auth, plugin))
  {
    res= ER_PASSWD_LENGTH;
    goto end;
  }

  res= 0;
end:
  if (unlock_plugin)
    plugin_unlock(thd, plugin);
  return res;
}


/**
  Lazily computes user's salt from the password hash
*/
static bool set_user_salt_if_needed(ACL_USER *user_copy, int curr_auth,
                                    plugin_ref plugin)
{
  ACL_USER::AUTH *auth_copy= user_copy->auth + curr_auth;
  DBUG_ASSERT(!strcasecmp(auth_copy->plugin.str, plugin_name(plugin)->str));

  if (auth_copy->salt.str)
    return 0; // already done

  if (set_user_salt(auth_copy, plugin))
    return 1;

  mysql_mutex_lock(&acl_cache->lock);
  ACL_USER *user= find_user_exact(user_copy->host.hostname, user_copy->user.str);
  // make sure the user wasn't altered or dropped meanwhile
  if (user)
  {
    ACL_USER::AUTH *auth= user->auth + curr_auth;
    if (!auth->salt.str && auth->plugin.length == auth_copy->plugin.length &&
        auth->auth_string.length == auth_copy->auth_string.length &&
        !memcmp(auth->plugin.str, auth_copy->plugin.str, auth->plugin.length) &&
        !memcmp(auth->auth_string.str, auth_copy->auth_string.str, auth->auth_string.length))
      auth->salt= auth_copy->salt;
  }
  mysql_mutex_unlock(&acl_cache->lock);
  return 0;
}


/**
  Fix ACL::plugin pointer to point to a hard-coded string, if appropriate

  Make sure that if ACL_USER's plugin is a built-in, then it points
  to a hard coded string, not to an allocated copy. Run-time, for
  authentication, we want to be able to detect built-ins by comparing
  pointers, not strings.

  @retval 0 the pointers were fixed
  @retval 1 this ACL_USER uses a not built-in plugin
*/
static bool fix_user_plugin_ptr(ACL_USER::AUTH *auth)
{
  if (lex_string_eq(&auth->plugin, &native_password_plugin_name))
    auth->plugin= native_password_plugin_name;
  else
  if (lex_string_eq(&auth->plugin, &old_password_plugin_name))
    auth->plugin= old_password_plugin_name;
  else
    return true;
  return false;
}


static bool get_YN_as_bool(Field *field)
{
  char buff[2];
  String res(buff,sizeof(buff),&my_charset_latin1);
  field->val_str(&res);
  return res[0] == 'Y' || res[0] == 'y';
}


/*
  Initialize structures responsible for user/db-level privilege checking and
  load privilege information for them from tables in the 'mysql' database.

  SYNOPSIS
    acl_init()
      dont_read_acl_tables  TRUE if we want to skip loading data from
                            privilege tables and disable privilege checking.

  NOTES
    This function is mostly responsible for preparatory steps, main work
    on initialization and grants loading is done in acl_reload().

  RETURN VALUES
    0	ok
    1	Could not initialize grant's
*/

bool acl_init(bool dont_read_acl_tables)
{
  THD  *thd;
  bool return_val;
  DBUG_ENTER("acl_init");

  acl_cache= new Hash_filo<acl_entry>(ACL_CACHE_SIZE, 0, 0,
                           (my_hash_get_key) acl_entry_get_key,
                           (my_hash_free_key) free,
                           &my_charset_utf8_bin);

  /*
    cache built-in native authentication plugins,
    to avoid hash searches and a global mutex lock on every connect
  */
  native_password_plugin= my_plugin_lock_by_name(0,
           &native_password_plugin_name, MYSQL_AUTHENTICATION_PLUGIN);
  old_password_plugin= my_plugin_lock_by_name(0,
           &old_password_plugin_name, MYSQL_AUTHENTICATION_PLUGIN);

  if (!native_password_plugin || !old_password_plugin)
    DBUG_RETURN(1);

  if (dont_read_acl_tables)
  {
    DBUG_RETURN(0); /* purecov: tested */
  }

  /*
    To be able to run this from boot, we allocate a temporary THD
  */
  if (!(thd=new THD(0)))
    DBUG_RETURN(1); /* purecov: inspected */
  thd->thread_stack= (char*) &thd;
  thd->store_globals();
  /*
    It is safe to call acl_reload() since acl_* arrays and hashes which
    will be freed there are global static objects and thus are initialized
    by zeros at startup.
  */
  return_val= acl_reload(thd);
  delete thd;
  DBUG_RETURN(return_val);
}

static void push_new_user(const ACL_USER &user)
{
  push_dynamic(&acl_users, &user);
  if (!user.host.hostname ||
      (user.host.hostname[0] == wild_many && !user.host.hostname[1]))
    allow_all_hosts=1;                  // Anyone can connect
}


/*
  Initialize structures responsible for user/db-level privilege checking
  and load information about grants from open privilege tables.

  SYNOPSIS
    acl_load()
      thd     Current thread
      tables  List containing open "mysql.host", "mysql.user",
              "mysql.db", "mysql.proxies_priv" and "mysql.roles_mapping"
              tables.

  RETURN VALUES
    FALSE  Success
    TRUE   Error
*/

static bool acl_load(THD *thd, const Grant_tables& tables)
{
  READ_RECORD read_record_info;
  bool check_no_resolve= specialflag & SPECIAL_NO_RESOLVE;
  char tmp_name[SAFE_NAME_LEN+1];
  Sql_mode_save old_mode_save(thd);
  DBUG_ENTER("acl_load");

  thd->variables.sql_mode&= ~MODE_PAD_CHAR_TO_FULL_LENGTH;

  grant_version++; /* Privileges updated */

  const Host_table& host_table= tables.host_table();
  init_sql_alloc(&acl_memroot, "ACL", ACL_ALLOC_BLOCK_SIZE, 0, MYF(0));
  if (host_table.table_exists()) // "host" table may not exist (e.g. in MySQL 5.6.7+)
  {
    if (host_table.init_read_record(&read_record_info))
      DBUG_RETURN(true);
    while (!(read_record_info.read_record()))
    {
      ACL_HOST host;
      update_hostname(&host.host, get_field(&acl_memroot, host_table.host()));
      host.db= get_field(&acl_memroot, host_table.db());
      if (lower_case_table_names && host.db)
      {
        /*
          convert db to lower case and give a warning if the db wasn't
          already in lower case
        */
        char *end = strnmov(tmp_name, host.db, sizeof(tmp_name));
        if (end >= tmp_name + sizeof(tmp_name))
        {
          sql_print_warning(ER_THD(thd, ER_WRONG_DB_NAME), host.db);
          continue;
        }
        my_casedn_str(files_charset_info, host.db);
        if (strcmp(host.db, tmp_name) != 0)
          sql_print_warning("'host' entry '%s|%s' had database in mixed "
                            "case that has been forced to lowercase because "
                            "lower_case_table_names is set. It will not be "
                            "possible to remove this privilege using REVOKE.",
                            host.host.hostname, host.db);
      }
      host.access= host_table.get_access();
      host.access= fix_rights_for_db(host.access);
      host.sort= get_magic_sort("hd", host.host.hostname, host.db);
      if (check_no_resolve && hostname_requires_resolving(host.host.hostname))
      {
        sql_print_warning("'host' entry '%s|%s' "
                        "ignored in --skip-name-resolve mode.",
                         safe_str(host.host.hostname),
                         safe_str(host.db));
        continue;
      }
#ifndef TO_BE_REMOVED
      if (host_table.num_fields() == 8)
      {						// Without grant
        if (host.access & CREATE_ACL)
          host.access|=REFERENCES_ACL | INDEX_ACL | ALTER_ACL | CREATE_TMP_ACL;
      }
#endif
      (void) push_dynamic(&acl_hosts,(uchar*) &host);
    }
    my_qsort((uchar*) dynamic_element(&acl_hosts, 0, ACL_HOST*),
             acl_hosts.elements, sizeof(ACL_HOST),(qsort_cmp) acl_compare);
    end_read_record(&read_record_info);
  }
  freeze_size(&acl_hosts);

  const User_table& user_table= tables.user_table();
  if (user_table.init_read_record(&read_record_info))
    DBUG_RETURN(true);

  allow_all_hosts=0;
  while (!(read_record_info.read_record()))
  {
    ACL_USER user;
    bool is_role= FALSE;
    update_hostname(&user.host, user_table.get_host(&acl_memroot));
    char *username= safe_str(user_table.get_user(&acl_memroot));
    user.user.str= username;
    user.user.length= strlen(username);

    is_role= user_table.get_is_role();

    user.access= user_table.get_access();

    user.sort= get_magic_sort("hu", user.host.hostname, user.user.str);
    user.hostname_length= safe_strlen(user.host.hostname);

    my_init_dynamic_array(&user.role_grants, sizeof(ACL_ROLE *), 0, 8, MYF(0));

    user.account_locked= user_table.get_account_locked();

    user.password_expired= user_table.get_password_expired();
    user.password_last_changed= user_table.get_password_last_changed();
    user.password_lifetime= user_table.get_password_lifetime();

    if (is_role)
    {
      if (is_invalid_role_name(username))
      {
        thd->clear_error(); // the warning is still issued
        continue;
      }

      ACL_ROLE *entry= new (&acl_memroot) ACL_ROLE(&user, &acl_memroot);
      entry->role_grants = user.role_grants;
      my_init_dynamic_array(&entry->parent_grantee,
                            sizeof(ACL_USER_BASE *), 0, 8, MYF(0));
      my_hash_insert(&acl_roles, (uchar *)entry);

      continue;
    }
    else
    {
      if (check_no_resolve && hostname_requires_resolving(user.host.hostname))
      {
        sql_print_warning("'user' entry '%s@%s' "
                          "ignored in --skip-name-resolve mode.", user.user.str,
                          safe_str(user.host.hostname));
        continue;
      }

      if (user_table.get_auth(thd, &acl_memroot, &user))
        continue;
      for (uint i= 0; i < user.nauth; i++)
      {
        ACL_USER::AUTH *auth= user.auth + i;
        auth->salt= null_clex_str;
        fix_user_plugin_ptr(auth);
      }

      user.ssl_type=     user_table.get_ssl_type();
      user.ssl_cipher=   user_table.get_ssl_cipher(&acl_memroot);
      user.x509_issuer=  safe_str(user_table.get_x509_issuer(&acl_memroot));
      user.x509_subject= safe_str(user_table.get_x509_subject(&acl_memroot));
      user.user_resource.questions= (uint)user_table.get_max_questions();
      user.user_resource.updates= (uint)user_table.get_max_updates();
      user.user_resource.conn_per_hour= (uint)user_table.get_max_connections();
      if (user.user_resource.questions || user.user_resource.updates ||
          user.user_resource.conn_per_hour)
        mqh_used=1;

      user.user_resource.user_conn= (int)user_table.get_max_user_connections();
      user.user_resource.max_statement_time= user_table.get_max_statement_time();

      user.default_rolename.str= user_table.get_default_role(&acl_memroot);
      user.default_rolename.length= safe_strlen(user.default_rolename.str);
    }
    push_new_user(user);
  }
  rebuild_acl_users();
  end_read_record(&read_record_info);
  freeze_size(&acl_users);

  const Db_table& db_table= tables.db_table();
  if (db_table.init_read_record(&read_record_info))
    DBUG_RETURN(TRUE);
  while (!(read_record_info.read_record()))
  {
    ACL_DB db;
    char *db_name;
    db.user=safe_str(get_field(&acl_memroot, db_table.user()));
    const char *hostname= get_field(&acl_memroot, db_table.host());
    if (!hostname && find_acl_role(db.user))
      hostname= "";
    update_hostname(&db.host, hostname);
    db.db= db_name= get_field(&acl_memroot, db_table.db());
    if (!db.db)
    {
      sql_print_warning("Found an entry in the 'db' table with empty database name; Skipped");
      continue;
    }
    if (check_no_resolve && hostname_requires_resolving(db.host.hostname))
    {
      sql_print_warning("'db' entry '%s %s@%s' "
                        "ignored in --skip-name-resolve mode.",
		        db.db, db.user, safe_str(db.host.hostname));
      continue;
    }
    db.access= db_table.get_access();
    db.access=fix_rights_for_db(db.access);
    db.initial_access= db.access;
    if (lower_case_table_names)
    {
      /*
        convert db to lower case and give a warning if the db wasn't
        already in lower case
      */
      char *end = strnmov(tmp_name, db.db, sizeof(tmp_name));
      if (end >= tmp_name + sizeof(tmp_name))
      {
        sql_print_warning(ER_THD(thd, ER_WRONG_DB_NAME), db.db);
        continue;
      }
      my_casedn_str(files_charset_info, db_name);
      if (strcmp(db_name, tmp_name) != 0)
      {
        sql_print_warning("'db' entry '%s %s@%s' had database in mixed "
                          "case that has been forced to lowercase because "
                          "lower_case_table_names is set. It will not be "
                          "possible to remove this privilege using REVOKE.",
		          db.db, db.user, safe_str(db.host.hostname));
      }
    }
    db.sort=get_magic_sort("hdu", db.host.hostname, db.db, db.user);
#ifndef TO_BE_REMOVED
    if (db_table.num_fields() <=  9)
    {						// Without grant
      if (db.access & CREATE_ACL)
	db.access|=REFERENCES_ACL | INDEX_ACL | ALTER_ACL;
    }
#endif
    acl_dbs.push(db);
  }
  end_read_record(&read_record_info);
  rebuild_acl_dbs();
  acl_dbs.freeze();

  const Proxies_priv_table& proxies_priv_table= tables.proxies_priv_table();
  if (proxies_priv_table.table_exists())
  {
    if (proxies_priv_table.init_read_record(&read_record_info))
      DBUG_RETURN(TRUE);
    while (!(read_record_info.read_record()))
    {
      ACL_PROXY_USER proxy;
      proxy.init(proxies_priv_table, &acl_memroot);
      if (proxy.check_validity(check_no_resolve))
        continue;
      if (push_dynamic(&acl_proxy_users, (uchar*) &proxy))
        DBUG_RETURN(TRUE);
    }
    my_qsort((uchar*) dynamic_element(&acl_proxy_users, 0, ACL_PROXY_USER*),
             acl_proxy_users.elements,
             sizeof(ACL_PROXY_USER), (qsort_cmp) acl_compare);
    end_read_record(&read_record_info);
  }
  else
  {
    sql_print_error("Missing system table mysql.proxies_priv; "
                    "please run mysql_upgrade to create it");
  }
  freeze_size(&acl_proxy_users);

  const Roles_mapping_table& roles_mapping_table= tables.roles_mapping_table();
  if (roles_mapping_table.table_exists())
  {
    if (roles_mapping_table.init_read_record(&read_record_info))
      DBUG_RETURN(TRUE);

    MEM_ROOT temp_root;
    init_alloc_root(&temp_root, "ACL_tmp", ACL_ALLOC_BLOCK_SIZE, 0, MYF(0));
    while (!(read_record_info.read_record()))
    {
      char *hostname= safe_str(get_field(&temp_root, roles_mapping_table.host()));
      char *username= safe_str(get_field(&temp_root, roles_mapping_table.user()));
      char *rolename= safe_str(get_field(&temp_root, roles_mapping_table.role()));
      bool with_grant_option= get_YN_as_bool(roles_mapping_table.admin_option());

      if (add_role_user_mapping(username, hostname, rolename)) {
        sql_print_error("Invalid roles_mapping table entry user:'%s@%s', rolename:'%s'",
                        username, hostname, rolename);
        continue;
      }

      ROLE_GRANT_PAIR *mapping= new (&acl_memroot) ROLE_GRANT_PAIR;

      if (mapping->init(&acl_memroot, username, hostname, rolename, with_grant_option))
        continue;

      my_hash_insert(&acl_roles_mappings, (uchar*) mapping);
    }

    free_root(&temp_root, MYF(0));
    end_read_record(&read_record_info);
  }
  else
  {
    sql_print_error("Missing system table mysql.roles_mapping; "
                    "please run mysql_upgrade to create it");
  }

  init_check_host();

  thd->bootstrap= !initialized; // keep FLUSH PRIVILEGES connection special
  initialized=1;
  DBUG_RETURN(FALSE);
}


void acl_free(bool end)
{
  my_hash_free(&acl_roles);
  free_root(&acl_memroot,MYF(0));
  delete_dynamic(&acl_hosts);
  delete_dynamic_with_callback(&acl_users, (FREE_FUNC) free_acl_user);
  acl_dbs.free_memory();
  delete_dynamic(&acl_wild_hosts);
  delete_dynamic(&acl_proxy_users);
  my_hash_free(&acl_check_hosts);
  my_hash_free(&acl_roles_mappings);
  if (!end)
    acl_cache->clear(1); /* purecov: inspected */
  else
  {
    plugin_unlock(0, native_password_plugin);
    plugin_unlock(0, old_password_plugin);
    delete acl_cache;
    acl_cache=0;
  }
}


/*
  Forget current user/db-level privileges and read new privileges
  from the privilege tables.

  SYNOPSIS
    acl_reload()
      thd  Current thread

  NOTE
    All tables of calling thread which were open and locked by LOCK TABLES
    statement will be unlocked and closed.
    This function is also used for initialization of structures responsible
    for user/db-level privilege checking.

  RETURN VALUE
    FALSE  Success
    TRUE   Failure
*/

bool acl_reload(THD *thd)
{
  DYNAMIC_ARRAY old_acl_hosts, old_acl_users, old_acl_proxy_users;
  Dynamic_array<ACL_DB> old_acl_dbs(0U,0U);
  HASH old_acl_roles, old_acl_roles_mappings;
  MEM_ROOT old_mem;
  int result;
  DBUG_ENTER("acl_reload");

  Grant_tables tables;
  /*
    To avoid deadlocks we should obtain table locks before
    obtaining acl_cache->lock mutex.
  */
  const uint tables_to_open= Table_host | Table_user | Table_db |
                             Table_proxies_priv | Table_roles_mapping;
  if ((result= tables.open_and_lock(thd, tables_to_open, TL_READ)))
  {
    DBUG_ASSERT(result <= 0);
    /*
      Execution might have been interrupted; only print the error message
      if an error condition has been raised.
    */
    if (thd->get_stmt_da()->is_error())
      sql_print_error("Fatal error: Can't open and lock privilege tables: %s",
                      thd->get_stmt_da()->message());
    goto end;
  }

  acl_cache->clear(0);
  mysql_mutex_lock(&acl_cache->lock);

  old_acl_hosts= acl_hosts;
  old_acl_users= acl_users;
  old_acl_roles= acl_roles;
  old_acl_roles_mappings= acl_roles_mappings;
  old_acl_proxy_users= acl_proxy_users;
  old_acl_dbs= acl_dbs;
  my_init_dynamic_array(&acl_hosts, sizeof(ACL_HOST), 20, 50, MYF(0));
  my_init_dynamic_array(&acl_users, sizeof(ACL_USER), 50, 100, MYF(0));
  acl_dbs.init(50, 100);
  my_init_dynamic_array(&acl_proxy_users, sizeof(ACL_PROXY_USER), 50, 100, MYF(0));
  my_hash_init2(&acl_roles,50, &my_charset_utf8_bin,
                0, 0, 0, (my_hash_get_key) acl_role_get_key, 0,
                (void (*)(void *))free_acl_role, 0);
  my_hash_init2(&acl_roles_mappings, 50, &my_charset_utf8_bin, 0, 0, 0,
                (my_hash_get_key) acl_role_map_get_key, 0, 0, 0);
  old_mem= acl_memroot;
  delete_dynamic(&acl_wild_hosts);
  my_hash_free(&acl_check_hosts);

  if ((result= acl_load(thd, tables)))
  {					// Error. Revert to old list
    DBUG_PRINT("error",("Reverting to old privileges"));
    acl_free();				/* purecov: inspected */
    acl_hosts= old_acl_hosts;
    acl_users= old_acl_users;
    acl_roles= old_acl_roles;
    acl_roles_mappings= old_acl_roles_mappings;
    acl_proxy_users= old_acl_proxy_users;
    acl_dbs= old_acl_dbs;
    old_acl_dbs.init(0,0);
    acl_memroot= old_mem;
    init_check_host();
  }
  else
  {
    my_hash_free(&old_acl_roles);
    free_root(&old_mem,MYF(0));
    delete_dynamic(&old_acl_hosts);
    delete_dynamic_with_callback(&old_acl_users, (FREE_FUNC) free_acl_user);
    delete_dynamic(&old_acl_proxy_users);
    my_hash_free(&old_acl_roles_mappings);
  }
  mysql_mutex_unlock(&acl_cache->lock);
end:
  close_mysql_tables(thd);
  DBUG_RETURN(result);
}

/*
  Get all access bits from table after fieldnr

  IMPLEMENTATION
  We know that the access privileges ends when there is no more fields
  or the field is not an enum with two elements.

  SYNOPSIS
    get_access()
    form        an open table to read privileges from.
                The record should be already read in table->record[0]
    fieldnr     number of the first privilege (that is ENUM('N','Y') field
    next_field  on return - number of the field next to the last ENUM
                (unless next_field == 0)

  RETURN VALUE
    privilege mask
*/

static ulong get_access(TABLE *form, uint fieldnr, uint *next_field)
{
  ulong access_bits=0,bit;
  char buff[2];
  String res(buff,sizeof(buff),&my_charset_latin1);
  Field **pos;

  for (pos=form->field+fieldnr, bit=1;
       *pos && (*pos)->real_type() == MYSQL_TYPE_ENUM &&
	 ((Field_enum*) (*pos))->typelib->count == 2 ;
       pos++, fieldnr++, bit<<=1)
  {
    if (get_YN_as_bool(*pos))
      access_bits|= bit;
  }
  if (next_field)
    *next_field=fieldnr;
  return access_bits;
}


static int acl_compare(const ACL_ACCESS *a, const ACL_ACCESS *b)
{
  if (a->sort > b->sort)
    return -1;
  if (a->sort < b->sort)
    return 1;
  return 0;
}

static int acl_user_compare(const ACL_USER *a, const ACL_USER *b)
{
  int res= strcmp(a->user.str, b->user.str);
  if (res)
    return res;

  res= acl_compare(a, b);
  if (res)
    return res;

  /*
    For more deterministic results, resolve ambiguity between
    "localhost" and "127.0.0.1"/"::1" by sorting "localhost" before
    loopback addresses.
    Test suite (on Windows) expects "root@localhost", even if
    root@::1 would also match.
  */
  return -strcmp(a->host.hostname, b->host.hostname);
}

static int acl_db_compare(const ACL_DB *a, const ACL_DB *b)
{
  int res= strcmp(a->user, b->user);
  if (res)
    return res;

  return acl_compare(a, b);
}

static void rebuild_acl_users()
{
   my_qsort((uchar*)dynamic_element(&acl_users, 0, ACL_USER*), acl_users.elements,
     sizeof(ACL_USER), (qsort_cmp)acl_user_compare);
}

static void rebuild_acl_dbs()
{
  acl_dbs.sort(acl_db_compare);
}


/*
  Return index of the first entry with given user in the array,
  or SIZE_T_MAX if not found.

  Assumes the array is sorted by get_username
*/
template<typename T> size_t find_first_user(T* arr, size_t len, const char *user)
{
  size_t low= 0;
  size_t high= len;
  size_t mid;

  bool found= false;
  if(!len)
    return  SIZE_T_MAX;

#ifndef DBUG_OFF
  for (uint i = 0; i < len - 1; i++)
    DBUG_ASSERT(strcmp(arr[i].get_username(), arr[i + 1].get_username()) <= 0);
#endif
  while (low < high)
  {
    mid= low + (high - low) / 2;
    int cmp= strcmp(arr[mid].get_username(),user);
    if (cmp == 0)
      found= true;

    if (cmp >= 0 )
      high= mid;
    else
      low= mid + 1;
  }
  return  (!found || low == len || strcmp(arr[low].get_username(), user)!=0 )?SIZE_T_MAX:low;
}

static size_t acl_find_user_by_name(const char *user)
{
  return find_first_user<ACL_USER>((ACL_USER *)acl_users.buffer,acl_users.elements,user);
}

static size_t acl_find_db_by_username(const char *user)
{
  return find_first_user<ACL_DB>(acl_dbs.front(), acl_dbs.elements(), user);
}

static bool match_db(ACL_DB *acl_db, const char *db, my_bool db_is_pattern)
{
  return !acl_db->db || (db && !wild_compare(db, acl_db->db, db_is_pattern));
}


/*
  Lookup in the acl_users or acl_dbs for the best matching entry corresponding to
  given user, host and ip parameters (also db, in case of ACL_DB)

  Historical note:

  In the past, both arrays were sorted just by ACL_ENTRY::sort field and were
  searched linearly, until the first match of (username,host) pair was found.

  This function uses optimizations (binary search by username), yet preserves the
  historical behavior, i.e the returns a match with highest ACL_ENTRY::sort.
*/
template <typename T> T* find_by_username_or_anon(T* arr, size_t len, const char *user,
  const char *host, const char *ip,
  const char *db, my_bool db_is_pattern, bool (*match_db_func)(T*,const char *,my_bool))
{
  size_t i;
  T *ret = NULL;

  // Check  entries matching user name.
  size_t start = find_first_user(arr, len, user);
  for (i= start; i < len; i++)
  {
    T *entry= &arr[i];
    if (i > start && strcmp(user, entry->get_username()))
      break;

    if (compare_hostname(&entry->host, host, ip) && (!match_db_func || match_db_func(entry, db, db_is_pattern)))
    {
      ret= entry;
      break;
    }
  }

  // Look also for anonymous user (username is empty string)
  // Due to sort by name, entries for anonymous user start at the start of array.
  for (i= 0; i < len; i++)
  {
    T *entry = &arr[i];
    if (*entry->get_username() || (ret && acl_compare(entry, ret) >= 0))
      break;
    if (compare_hostname(&entry->host, host, ip) && (!match_db_func || match_db_func(entry, db, db_is_pattern)))
    {
      ret= entry;
      break;
    }
  }
  return ret;
}

static ACL_DB *acl_db_find(const char *db, const char *user, const char *host, const char *ip, my_bool db_is_pattern)
{
  return find_by_username_or_anon(acl_dbs.front(), acl_dbs.elements(),
                                  user, host, ip, db, db_is_pattern, match_db);
}


/*
  Gets user credentials without authentication and resource limit checks.

  SYNOPSIS
    acl_getroot()
      sctx               Context which should be initialized
      user               user name
      host               host name
      ip                 IP
      db                 current data base name

  RETURN
    FALSE  OK
    TRUE   Error
*/

bool acl_getroot(Security_context *sctx, const char *user, const char *host,
                 const char *ip, const char *db)
{
  int res= 1;
  ACL_USER *acl_user= 0;
  DBUG_ENTER("acl_getroot");

  DBUG_PRINT("enter", ("Host: '%s', Ip: '%s', User: '%s', db: '%s'",
                       host, ip, user, db));
  sctx->init();
  sctx->user= *user ? user : NULL;
  sctx->host= host;
  sctx->ip= ip;
  sctx->host_or_ip= host ? host : (safe_str(ip));

  if (!initialized)
  {
    /*
      here if mysqld's been started with --skip-grant-tables option.
    */
    sctx->skip_grants();
    DBUG_RETURN(FALSE);
  }

  mysql_mutex_lock(&acl_cache->lock);

  sctx->db_access= 0;

  if (host[0]) // User, not Role
  {
    acl_user= find_user_wild(host, user, ip);

    if (acl_user)
    {
      res= 0;
      if (ACL_DB *acl_db= acl_db_find(db, user, host, ip, FALSE))
        sctx->db_access= acl_db->access;

      sctx->master_access= acl_user->access;

      strmake_buf(sctx->priv_user, user);

      if (acl_user->host.hostname)
        strmake_buf(sctx->priv_host, acl_user->host.hostname);
    }
  }
  else // Role, not User
  {
    ACL_ROLE *acl_role= find_acl_role(user);
    if (acl_role)
    {
      res= 0;
      if (ACL_DB *acl_db= acl_db_find(db, user, "", "", FALSE))
        sctx->db_access = acl_db->access;

      sctx->master_access= acl_role->access;

      strmake_buf(sctx->priv_role, user);
    }
  }

  mysql_mutex_unlock(&acl_cache->lock);
  DBUG_RETURN(res);
}

static int check_role_is_granted_callback(ACL_USER_BASE *grantee, void *data)
{
  LEX_CSTRING *rolename= static_cast<LEX_CSTRING *>(data);
  if (rolename->length == grantee->user.length &&
      !strcmp(rolename->str, grantee->user.str))
    return -1; // End search, we've found our role.

  /* Keep looking, we haven't found our role yet. */
  return 0;
}

/*
  unlike find_user_exact and find_user_wild,
  this function finds anonymous users too, it's when a
  user is not empty, but priv_user (acl_user->user) is empty.
*/
static ACL_USER *find_user_or_anon(const char *host, const char *user, const char *ip)
{
  return find_by_username_or_anon<ACL_USER>
    (reinterpret_cast<ACL_USER*>(acl_users.buffer), acl_users.elements,
     user, host, ip, NULL, FALSE, NULL);
}

static int check_user_can_set_role(THD *thd, const char *user, const char *host,
                                   const char *ip, const char *rolename,
                                   ulonglong *access)
{
  ACL_ROLE *role;
  ACL_USER_BASE *acl_user_base;
  ACL_USER *UNINIT_VAR(acl_user);
  bool is_granted= FALSE;
  int result= 0;

  /* clear role privileges */
  mysql_mutex_lock(&acl_cache->lock);

  if (!strcasecmp(rolename, "NONE"))
  {
    /* have to clear the privileges */
    /* get the current user */
    acl_user= find_user_wild(host, user, ip);
    if (acl_user == NULL)
      result= ER_INVALID_CURRENT_USER;
    else if (access)
      *access= acl_user->access;

    goto end;
  }

  role= find_acl_role(rolename);

  /* According to SQL standard, the same error message must be presented */
  if (role == NULL)
  {
    result= ER_INVALID_ROLE;
    goto end;
  }

  for (uint i=0 ; i < role->parent_grantee.elements ; i++)
  {
    acl_user_base= *(dynamic_element(&role->parent_grantee, i, ACL_USER_BASE**));
    if (acl_user_base->flags & IS_ROLE)
      continue;

    acl_user= (ACL_USER *)acl_user_base;
    if (acl_user->wild_eq(user, host, ip))
    {
      is_granted= TRUE;
      break;
    }
  }

  /* According to SQL standard, the same error message must be presented */
  if (!is_granted)
  {
    result= 1;
    goto end;
  }

  if (access)
  {
    *access = acl_user->access | role->access;
  }

end:
  mysql_mutex_unlock(&acl_cache->lock);

  /* We present different error messages depending if the user has sufficient
     privileges to know if the INVALID_ROLE exists. */
  switch (result)
  {
    case ER_INVALID_CURRENT_USER:
      my_error(ER_INVALID_CURRENT_USER, MYF(0), rolename);
      break;
    case ER_INVALID_ROLE:
      /* Role doesn't exist at all */
      my_error(ER_INVALID_ROLE, MYF(0), rolename);
      break;
    case 1:
      StringBuffer<1024> c_usr;
      LEX_CSTRING role_lex;
      /* First, check if current user can see mysql database. */
      bool read_access= !check_access(thd, SELECT_ACL, "mysql", NULL, NULL, 1, 1);

      role_lex.str= rolename;
      role_lex.length= strlen(rolename);
      mysql_mutex_lock(&acl_cache->lock);
      ACL_USER *cur_user= find_user_or_anon(thd->security_ctx->priv_host,
                                            thd->security_ctx->priv_user,
                                            thd->security_ctx->ip);

      /* If the current user does not have select priv to mysql database,
         see if the current user can discover the role if it was granted to him.
      */
      if (cur_user && (read_access ||
                       traverse_role_graph_down(cur_user, &role_lex,
                                                check_role_is_granted_callback,
                                                NULL) == -1))
      {
        /* Role is not granted but current user can see the role */
        c_usr.append(user, strlen(user));
        c_usr.append('@');
        c_usr.append(host, strlen(host));
        my_printf_error(ER_INVALID_ROLE, "User %`s has not been granted role %`s",
                        MYF(0), c_usr.c_ptr(), rolename);
      }
      else
      {
        /* Role is not granted and current user cannot see the role */
        my_error(ER_INVALID_ROLE, MYF(0), rolename);
      }
      mysql_mutex_unlock(&acl_cache->lock);
      break;
  }

  return result;
}


int acl_check_setrole(THD *thd, const char *rolename, ulonglong *access)
{
  return check_user_can_set_role(thd, thd->security_ctx->priv_user,
           thd->security_ctx->host, thd->security_ctx->ip, rolename, access);
}


int acl_setrole(THD *thd, const char *rolename, ulonglong access)
{
  /* merge the privileges */
  Security_context *sctx= thd->security_ctx;
  sctx->master_access= static_cast<ulong>(access);
  if (thd->db.str)
    sctx->db_access= acl_get(sctx->host, sctx->ip, sctx->user, thd->db.str, FALSE);

  if (!strcasecmp(rolename, "NONE"))
  {
    thd->security_ctx->priv_role[0]= 0;
  }
  else
  {
    if (thd->db.str)
      sctx->db_access|= acl_get("", "", rolename, thd->db.str, FALSE);
    /* mark the current role */
    strmake_buf(thd->security_ctx->priv_role, rolename);
  }
  return 0;
}

static uchar* check_get_key(ACL_USER *buff, size_t *length,
                            my_bool not_used __attribute__((unused)))
{
  *length=buff->hostname_length;
  return (uchar*) buff->host.hostname;
}

static void acl_update_role(const char *rolename, ulong privileges)
{
  ACL_ROLE *role= find_acl_role(rolename);
  if (role)
    role->initial_role_access= role->access= privileges;
}


ACL_USER::ACL_USER(THD *thd, const LEX_USER &combo,
                   const Account_options &options,
                   const ulong privileges)
{
  user= safe_lexcstrdup_root(&acl_memroot, combo.user);
  update_hostname(&host, safe_strdup_root(&acl_memroot, combo.host.str));
  hostname_length= combo.host.length;
  sort= get_magic_sort("hu", host.hostname, user.str);
  password_last_changed= thd->query_start();
  password_lifetime= -1;
  my_init_dynamic_array(&role_grants, sizeof(ACL_USER *), 0, 8, MYF(0));
}


static int acl_user_update(THD *thd, ACL_USER *acl_user, uint nauth,
                           const LEX_USER &combo,
                           const Account_options &options,
                           const ulong privileges)
{
  if (nauth)
  {
    if (acl_user->nauth >= nauth)
      acl_user->nauth= nauth;
    else
      acl_user->alloc_auth(&acl_memroot, nauth);

    USER_AUTH *auth= combo.auth;
    for (uint i= 0; i < nauth; i++, auth= auth->next)
    {
      acl_user->auth[i].plugin= auth->plugin;
      acl_user->auth[i].auth_string= safe_lexcstrdup_root(&acl_memroot, auth->auth_str);
      if (fix_user_plugin_ptr(acl_user->auth + i))
        acl_user->auth[i].plugin= safe_lexcstrdup_root(&acl_memroot, auth->plugin);
      if (set_user_auth(thd, acl_user->user, acl_user->auth + i, auth->pwtext))
        return 1;
    }
  }

  acl_user->access= privileges;
  if (options.specified_limits & USER_RESOURCES::QUERIES_PER_HOUR)
    acl_user->user_resource.questions= options.questions;
  if (options.specified_limits & USER_RESOURCES::UPDATES_PER_HOUR)
    acl_user->user_resource.updates= options.updates;
  if (options.specified_limits & USER_RESOURCES::CONNECTIONS_PER_HOUR)
    acl_user->user_resource.conn_per_hour= options.conn_per_hour;
  if (options.specified_limits & USER_RESOURCES::USER_CONNECTIONS)
    acl_user->user_resource.user_conn= options.user_conn;
  if (options.specified_limits & USER_RESOURCES::MAX_STATEMENT_TIME)
    acl_user->user_resource.max_statement_time= options.max_statement_time;
  if (options.ssl_type != SSL_TYPE_NOT_SPECIFIED)
  {
    acl_user->ssl_type= options.ssl_type;
    acl_user->ssl_cipher= safe_strdup_root(&acl_memroot, options.ssl_cipher.str);
    acl_user->x509_issuer= safe_strdup_root(&acl_memroot,
                                            safe_str(options.x509_issuer.str));
    acl_user->x509_subject= safe_strdup_root(&acl_memroot,
                                             safe_str(options.x509_subject.str));
  }
  if (options.account_locked != ACCOUNTLOCK_UNSPECIFIED)
    acl_user->account_locked= options.account_locked == ACCOUNTLOCK_LOCKED;

  /* Unexpire the user password */
  if (nauth)
  {
    acl_user->password_expired= false;
    acl_user->password_last_changed= thd->query_start();;
  }

  switch (options.password_expire) {
  case PASSWORD_EXPIRE_UNSPECIFIED:
    break;
  case PASSWORD_EXPIRE_NOW:
    acl_user->password_expired= true;
    break;
  case PASSWORD_EXPIRE_NEVER:
    acl_user->password_lifetime= 0;
    break;
  case PASSWORD_EXPIRE_DEFAULT:
    acl_user->password_lifetime= -1;
    break;
  case PASSWORD_EXPIRE_INTERVAL:
    acl_user->password_lifetime= options.num_expiration_days;
    break;
  }

  return 0;
}


static void acl_insert_role(const char *rolename, ulong privileges)
{
  ACL_ROLE *entry;

  mysql_mutex_assert_owner(&acl_cache->lock);
  entry= new (&acl_memroot) ACL_ROLE(rolename, privileges, &acl_memroot);
  my_init_dynamic_array(&entry->parent_grantee,
                        sizeof(ACL_USER_BASE *), 0, 8, MYF(0));
  my_init_dynamic_array(&entry->role_grants, sizeof(ACL_ROLE *), 0, 8, MYF(0));

  my_hash_insert(&acl_roles, (uchar *)entry);
}


static bool acl_update_db(const char *user, const char *host, const char *db,
                          ulong privileges)
{
  mysql_mutex_assert_owner(&acl_cache->lock);

  bool updated= false;

  for (size_t i= acl_find_db_by_username(user); i < acl_dbs.elements(); i++)
  {
    ACL_DB *acl_db= &acl_dbs.at(i);
    if (!strcmp(user,acl_db->user))
    {
      if ((!acl_db->host.hostname && !host[0]) ||
          (acl_db->host.hostname && !strcmp(host, acl_db->host.hostname)))
      {
        if ((!acl_db->db && !db[0]) ||
            (acl_db->db && !strcmp(db,acl_db->db)))

        {
          if (privileges)
          {
            acl_db->access= privileges;
            acl_db->initial_access= acl_db->access;
          }
          else
            acl_dbs.del(i);
          updated= true;
        }
      }
    }
    else
     break;
  }

  return updated;
}


/*
  Insert a user/db/host combination into the global acl_cache

  SYNOPSIS
    acl_insert_db()
    user		User name
    host		Host name
    db			Database name
    privileges		Bitmap of privileges

  NOTES
    acl_cache->lock must be locked when calling this
*/

static void acl_insert_db(const char *user, const char *host, const char *db,
                          ulong privileges)
{
  ACL_DB acl_db;
  mysql_mutex_assert_owner(&acl_cache->lock);
  acl_db.user=strdup_root(&acl_memroot,user);
  update_hostname(&acl_db.host, safe_strdup_root(&acl_memroot, host));
  acl_db.db=strdup_root(&acl_memroot,db);
  acl_db.initial_access= acl_db.access= privileges;
  acl_db.sort=get_magic_sort("hdu", acl_db.host.hostname, acl_db.db, acl_db.user);
  acl_dbs.push(acl_db);
  rebuild_acl_dbs();
}


/*
  Get privilege for a host, user and db combination

  as db_is_pattern changes the semantics of comparison,
  acl_cache is not used if db_is_pattern is set.
*/

ulong acl_get(const char *host, const char *ip,
              const char *user, const char *db, my_bool db_is_pattern)
{
  ulong host_access= ~(ulong)0, db_access= 0;
  uint i;
  size_t key_length;
  char key[ACL_KEY_LENGTH],*tmp_db,*end;
  acl_entry *entry;
  DBUG_ENTER("acl_get");

  tmp_db= strmov(strmov(key, safe_str(ip)) + 1, user) + 1;
  end= strnmov(tmp_db, db, key + sizeof(key) - tmp_db);

  if (end >= key + sizeof(key)) // db name was truncated
    DBUG_RETURN(0);             // no privileges for an invalid db name

  if (lower_case_table_names)
  {
    my_casedn_str(files_charset_info, tmp_db);
    db=tmp_db;
  }
  key_length= (size_t) (end-key);

  mysql_mutex_lock(&acl_cache->lock);
  if (!db_is_pattern && (entry=acl_cache->search((uchar*) key, key_length)))
  {
    db_access=entry->access;
    mysql_mutex_unlock(&acl_cache->lock);
    DBUG_PRINT("exit", ("access: 0x%lx", db_access));
    DBUG_RETURN(db_access);
  }

  /*
    Check if there are some access rights for database and user
  */
  if (ACL_DB *acl_db= acl_db_find(db,user, host, ip, db_is_pattern))
  {
    db_access= acl_db->access;
    if (acl_db->host.hostname)
      goto exit; // Fully specified. Take it
    /* the host table is not used for roles */
    if ((!host || !host[0]) && !acl_db->host.hostname && find_acl_role(user))
      goto exit;
  }

  if (!db_access)
    goto exit;					// Can't be better

  /*
    No host specified for user. Get hostdata from host table
  */
  host_access=0;				// Host must be found
  for (i=0 ; i < acl_hosts.elements ; i++)
  {
    ACL_HOST *acl_host=dynamic_element(&acl_hosts,i,ACL_HOST*);
    if (compare_hostname(&acl_host->host,host,ip))
    {
      if (!acl_host->db || !wild_compare(db,acl_host->db,db_is_pattern))
      {
	host_access=acl_host->access;		// Fully specified. Take it
	break;
      }
    }
  }
exit:
  /* Save entry in cache for quick retrieval */
  if (!db_is_pattern &&
      (entry= (acl_entry*) malloc(sizeof(acl_entry)+key_length)))
  {
    entry->access=(db_access & host_access);
    DBUG_ASSERT(key_length < 0xffff);
    entry->length=(uint16)key_length;
    memcpy((uchar*) entry->key,key,key_length);
    acl_cache->add(entry);
  }
  mysql_mutex_unlock(&acl_cache->lock);
  DBUG_PRINT("exit", ("access: 0x%lx", db_access & host_access));
  DBUG_RETURN(db_access & host_access);
}

/*
  Check if there are any possible matching entries for this host

  NOTES
    All host names without wild cards are stored in a hash table,
    entries with wildcards are stored in a dynamic array
*/

static void init_check_host(void)
{
  DBUG_ENTER("init_check_host");
  (void) my_init_dynamic_array(&acl_wild_hosts,sizeof(struct acl_host_and_ip),
                               acl_users.elements, 1, MYF(0));
  (void) my_hash_init(&acl_check_hosts,system_charset_info,
                      acl_users.elements, 0, 0,
                      (my_hash_get_key) check_get_key, 0, 0);
  if (!allow_all_hosts)
  {
    for (uint i=0 ; i < acl_users.elements ; i++)
    {
      ACL_USER *acl_user=dynamic_element(&acl_users,i,ACL_USER*);
      if (strchr(acl_user->host.hostname,wild_many) ||
	  strchr(acl_user->host.hostname,wild_one) ||
	  acl_user->host.ip_mask)
      {						// Has wildcard
	uint j;
	for (j=0 ; j < acl_wild_hosts.elements ; j++)
	{					// Check if host already exists
	  acl_host_and_ip *acl=dynamic_element(&acl_wild_hosts,j,
					       acl_host_and_ip *);
	  if (!my_strcasecmp(system_charset_info,
                             acl_user->host.hostname, acl->hostname))
	    break;				// already stored
	}
	if (j == acl_wild_hosts.elements)	// If new
	  (void) push_dynamic(&acl_wild_hosts,(uchar*) &acl_user->host);
      }
      else if (!my_hash_search(&acl_check_hosts,(uchar*)
                               acl_user->host.hostname,
                               strlen(acl_user->host.hostname)))
      {
	if (my_hash_insert(&acl_check_hosts,(uchar*) acl_user))
	{					// End of memory
	  allow_all_hosts=1;			// Should never happen
	  DBUG_VOID_RETURN;
	}
      }
    }
  }
  freeze_size(&acl_wild_hosts);
  freeze_size(&acl_check_hosts.array);
  DBUG_VOID_RETURN;
}


/*
  Rebuild lists used for checking of allowed hosts

  We need to rebuild 'acl_check_hosts' and 'acl_wild_hosts' after adding,
  dropping or renaming user, since they contain pointers to elements of
  'acl_user' array, which are invalidated by drop operation, and use
  ACL_USER::host::hostname as a key, which is changed by rename.
*/
static void rebuild_check_host(void)
{
  delete_dynamic(&acl_wild_hosts);
  my_hash_free(&acl_check_hosts);
  init_check_host();
}

/*
  Reset a role role_grants dynamic array.
  Also, the role's access bits are reset to the ones present in the table.
*/
static my_bool acl_role_reset_role_arrays(void *ptr,
                                    void * not_used __attribute__((unused)))
{
  ACL_ROLE *role= (ACL_ROLE *)ptr;
  reset_dynamic(&role->role_grants);
  reset_dynamic(&role->parent_grantee);
  role->counter= 0;
  return 0;
}

/*
   Add a the coresponding pointers present in the mapping to the entries in
   acl_users and acl_roles
*/
static bool add_role_user_mapping(ACL_USER_BASE *grantee, ACL_ROLE *role)
{
  return push_dynamic(&grantee->role_grants, (uchar*) &role)
      || push_dynamic(&role->parent_grantee, (uchar*) &grantee);

}

/*
  Revert the last add_role_user_mapping() action
*/
static void undo_add_role_user_mapping(ACL_USER_BASE *grantee, ACL_ROLE *role)
{
  void *pop __attribute__((unused));

  pop= pop_dynamic(&grantee->role_grants);
  DBUG_ASSERT(role == *(ACL_ROLE**)pop);

  pop= pop_dynamic(&role->parent_grantee);
  DBUG_ASSERT(grantee == *(ACL_USER_BASE**)pop);
}

/*
  this helper is used when building role_grants and parent_grantee arrays
  from scratch.

  this happens either on initial loading of data from tables, in acl_load().
  or in rebuild_role_grants after acl_role_reset_role_arrays().
*/
static bool add_role_user_mapping(const char *uname, const char *hname,
                                  const char *rname)
{
  ACL_USER_BASE *grantee= find_acl_user_base(uname, hname);
  ACL_ROLE *role= find_acl_role(rname);

  if (grantee == NULL || role == NULL)
    return 1;

  /*
    because all arrays are rebuilt completely, and counters were also reset,
    we can increment them here, and after the rebuild all counters will
    have correct values (equal to the number of roles granted).
  */
  if (grantee->flags & IS_ROLE)
    ((ACL_ROLE*)grantee)->counter++;
  return add_role_user_mapping(grantee, role);
}

/*
  This helper function is used to removes roles and grantees
  from the corresponding cross-reference arrays. see remove_role_user_mapping().
  as such, it asserts that an element to delete is present in the array,
  and is present only once.
*/
static void remove_ptr_from_dynarray(DYNAMIC_ARRAY *array, void *ptr)
{
  bool found __attribute__((unused))= false;
  for (uint i= 0; i < array->elements; i++)
  {
    if (ptr == *dynamic_element(array, i, void**))
    {
      DBUG_ASSERT(!found);
      delete_dynamic_element(array, i);
      IF_DBUG_ASSERT(found= true, break);
    }
  }
  DBUG_ASSERT(found);
}

static void remove_role_user_mapping(ACL_USER_BASE *grantee, ACL_ROLE *role,
                                     int grantee_idx=-1, int role_idx=-1)
{
  remove_ptr_from_dynarray(&grantee->role_grants, role);
  remove_ptr_from_dynarray(&role->parent_grantee, grantee);
}


static my_bool add_role_user_mapping_action(void *ptr, void *unused __attribute__((unused)))
{
  ROLE_GRANT_PAIR *pair= (ROLE_GRANT_PAIR*)ptr;
  bool status __attribute__((unused));
  status= add_role_user_mapping(pair->u_uname, pair->u_hname, pair->r_uname);
  /*
     The invariant chosen is that acl_roles_mappings should _always_
     only contain valid entries, referencing correct user and role grants.
     If add_role_user_mapping detects an invalid entry, it will not add
     the mapping into the ACL_USER::role_grants array.
  */
  DBUG_ASSERT(status == 0);
  return 0;
}


/*
  Rebuild the role grants every time the acl_users is modified

  The role grants in the ACL_USER class need to be rebuilt, as they contain
  pointers to elements of the acl_users array.
*/

static void rebuild_role_grants(void)
{
  DBUG_ENTER("rebuild_role_grants");
  /*
    Reset every user's and role's role_grants array
  */
  for (uint i=0; i < acl_users.elements; i++) {
    ACL_USER *user= dynamic_element(&acl_users, i, ACL_USER *);
    reset_dynamic(&user->role_grants);
  }
  my_hash_iterate(&acl_roles, acl_role_reset_role_arrays, NULL);

  /* Rebuild the direct links between users and roles in ACL_USER::role_grants */
  my_hash_iterate(&acl_roles_mappings, add_role_user_mapping_action, NULL);

  DBUG_VOID_RETURN;
}


/* Return true if there is no users that can match the given host */
bool acl_check_host(const char *host, const char *ip)
{
  if (allow_all_hosts)
    return 0;
  mysql_mutex_lock(&acl_cache->lock);

  if ((host && my_hash_search(&acl_check_hosts,(uchar*) host,strlen(host))) ||
      (ip && my_hash_search(&acl_check_hosts,(uchar*) ip, strlen(ip))))
  {
    mysql_mutex_unlock(&acl_cache->lock);
    return 0;					// Found host
  }
  for (uint i=0 ; i < acl_wild_hosts.elements ; i++)
  {
    acl_host_and_ip *acl=dynamic_element(&acl_wild_hosts,i,acl_host_and_ip*);
    if (compare_hostname(acl, host, ip))
    {
      mysql_mutex_unlock(&acl_cache->lock);
      return 0;					// Host ok
    }
  }
  mysql_mutex_unlock(&acl_cache->lock);
  if (ip != NULL)
  {
    /* Increment HOST_CACHE.COUNT_HOST_ACL_ERRORS. */
    Host_errors errors;
    errors.m_host_acl= 1;
    inc_host_errors(ip, &errors);
  }
  return 1;					// Host is not allowed
}

/**
  Check if the user is allowed to alter the mysql.user table

 @param thd              THD
 @param host             Hostname for the user
 @param user             User name

 @return Error status
   @retval 0 OK
   @retval 1 Error
*/

static int check_alter_user(THD *thd, const char *host, const char *user)
{
  int error = 1;
  if (!initialized)
  {
    my_error(ER_OPTION_PREVENTS_STATEMENT, MYF(0), "--skip-grant-tables");
    goto end;
  }

  if (IF_WSREP((!WSREP(thd) || !thd->wsrep_applier), 1) &&
      !thd->slave_thread && !thd->security_ctx->priv_user[0] &&
      !thd->bootstrap)
  {
    my_message(ER_PASSWORD_ANONYMOUS_USER,
               ER_THD(thd, ER_PASSWORD_ANONYMOUS_USER),
               MYF(0));
    goto end;
  }
  if (!host) // Role
  {
    my_error(ER_PASSWORD_NO_MATCH, MYF(0));
    goto end;
  }

  if (!thd->slave_thread &&
      IF_WSREP((!WSREP(thd) || !thd->wsrep_applier),1) &&
      !thd->security_ctx->is_priv_user(user, host))
  {
    if (thd->security_ctx->password_expired)
    {
      my_error(ER_MUST_CHANGE_PASSWORD, MYF(0));
      goto end;
    }
    if (check_access(thd, UPDATE_ACL, "mysql", NULL, NULL, 1, 0))
      goto end;
  }

  error = 0;

end:
  return error;
}
/**
  Check if the user is allowed to change password

 @param thd              THD
 @param user             User, hostname, new password or password hash

 @return Error status
   @retval 0 OK
   @retval 1 ERROR; In this case the error is sent to the client.
*/

bool check_change_password(THD *thd, LEX_USER *user)
{
  LEX_USER *real_user= get_current_user(thd, user);
  user->user= real_user->user;
  user->host= real_user->host;
  return check_alter_user(thd, user->host.str, user->user.str);
}


/**
  Change a password for a user.

  @param thd            THD
  @param user           User, hostname, new password hash
 
  @return Error code
   @retval 0 ok
   @retval 1 ERROR; In this case the error is sent to the client.
*/
bool change_password(THD *thd, LEX_USER *user)
{
  Grant_tables tables;
  /* Buffer should be extended when password length is extended. */
  char buff[512];
  ulong query_length= 0;
  enum_binlog_format save_binlog_format;
  int result=0;
  ACL_USER *acl_user;
  ACL_USER::AUTH auth;
  const char *password_plugin= 0;
  const CSET_STRING query_save __attribute__((unused)) = thd->query_string;
  DBUG_ENTER("change_password");
  DBUG_PRINT("enter",("host: '%s'  user: '%s'  new_password: '%s'",
		      user->host.str, user->user.str, user->auth->auth_str.str));
  DBUG_ASSERT(user->host.str != 0);                     // Ensured by caller

  /*
    This statement will be replicated as a statement, even when using
    row-based replication.  The flag will be reset at the end of the
    statement.
    This has to be handled here as it's called by set_var.cc, which is
    not automaticly handled by sql_parse.cc
  */
  save_binlog_format= thd->set_current_stmt_binlog_format_stmt();

  if (WSREP(thd) && !IF_WSREP(thd->wsrep_applier, 0))
    WSREP_TO_ISOLATION_BEGIN(WSREP_MYSQL_DB, NULL, NULL);

  if ((result= tables.open_and_lock(thd, Table_user, TL_WRITE)))
    DBUG_RETURN(result != 1);

  result= 1;
  mysql_mutex_lock(&acl_cache->lock);

  if (!(acl_user= find_user_exact(user->host.str, user->user.str)))
  {
    my_error(ER_PASSWORD_NO_MATCH, MYF(0));
    goto end;
  }

  if (acl_user->nauth == 1 &&
      (acl_user->auth[0].plugin.str == native_password_plugin_name.str ||
       acl_user->auth[0].plugin.str == old_password_plugin_name.str))
  {
    /* historical hack of auto-changing the plugin */
    acl_user->auth[0].plugin= guess_auth_plugin(thd, user->auth->auth_str.length);
  }

  for (uint i=0; i < acl_user->nauth; i++)
  {
    auth= acl_user->auth[i];
    auth.auth_string= safe_lexcstrdup_root(&acl_memroot, user->auth->auth_str);
    int r= set_user_auth(thd, user->user, &auth, user->auth->pwtext);
    if (r == ER_SET_PASSWORD_AUTH_PLUGIN)
      password_plugin= auth.plugin.str;
    else if (r)
      goto end;
    else
    {
      acl_user->auth[i]= auth;
      password_plugin= 0;
      break;
    }
  }
  if (password_plugin)
  {
    my_error(ER_SET_PASSWORD_AUTH_PLUGIN, MYF(0), password_plugin);
    goto end;
  }

  /* Update the acl password expired state of user */
  acl_user->password_last_changed= thd->query_start();
  acl_user->password_expired= false;

  /* If user is the connected user, reset the password expired field on sctx
     and allow the user to exit sandbox mode */
  if (thd->security_ctx->is_priv_user(user->user.str, user->host.str))
    thd->security_ctx->password_expired= false;

  if (update_user_table_password(thd, tables.user_table(), *acl_user))
    goto end;

  acl_cache->clear(1);                          // Clear locked hostname cache
  mysql_mutex_unlock(&acl_cache->lock);
  result= 0;
  if (mysql_bin_log.is_open())
  {
    query_length= sprintf(buff, "SET PASSWORD FOR '%-.120s'@'%-.120s'='%-.120s'",
           user->user.str, safe_str(user->host.str), auth.auth_string.str);
    DBUG_ASSERT(query_length);
    thd->clear_error();
    result= thd->binlog_query(THD::STMT_QUERY_TYPE, buff, query_length,
                              FALSE, FALSE, FALSE, 0) > 0;
  }
end:
  if (result)
    mysql_mutex_unlock(&acl_cache->lock);
  close_mysql_tables(thd);

#ifdef WITH_WSREP
wsrep_error_label:
  if (WSREP(thd) && !thd->wsrep_applier)
  {
    WSREP_TO_ISOLATION_END;

    thd->set_query(query_save);
  }
#endif /* WITH_WSREP */
  thd->restore_stmt_binlog_format(save_binlog_format);

  DBUG_RETURN(result);
}

int acl_check_set_default_role(THD *thd, const char *host, const char *user,
                               const char *role)
{
  DBUG_ENTER("acl_check_set_default_role");
  DBUG_RETURN(check_alter_user(thd, host, user) ||
              check_user_can_set_role(thd, user, host, NULL, role, NULL));
}

int acl_set_default_role(THD *thd, const char *host, const char *user,
                         const char *rolename)
{
  Grant_tables tables;
  char user_key[MAX_KEY_LENGTH];
  int result= 1;
  int error;
  ulong query_length= 0;
  bool clear_role= FALSE;
  char buff[512];
  enum_binlog_format save_binlog_format= thd->get_current_stmt_binlog_format();
  const CSET_STRING query_save __attribute__((unused)) = thd->query_string;

  DBUG_ENTER("acl_set_default_role");
  DBUG_PRINT("enter",("host: '%s'  user: '%s'  rolename: '%s'",
                      user, safe_str(host), safe_str(rolename)));

  if (!strcasecmp(rolename, "NONE"))
    clear_role= TRUE;

  if (mysql_bin_log.is_open() ||
      (WSREP(thd) && !IF_WSREP(thd->wsrep_applier, 0)))
  {
    query_length=
      sprintf(buff,"SET DEFAULT ROLE '%-.120s' FOR '%-.120s'@'%-.120s'",
              safe_str(rolename), user, safe_str(host));
  }

  /*
    This statement will be replicated as a statement, even when using
    row-based replication.  The flag will be reset at the end of the
    statement.
    This has to be handled here as it's called by set_var.cc, which is
    not automaticly handled by sql_parse.cc
  */
  save_binlog_format= thd->set_current_stmt_binlog_format_stmt();

  if (WSREP(thd) && !IF_WSREP(thd->wsrep_applier, 0))
  {
    thd->set_query(buff, query_length, system_charset_info);
    // Attention!!! here is implicit goto error;
    WSREP_TO_ISOLATION_BEGIN(WSREP_MYSQL_DB, NULL, NULL);
  }

  /*
    Extra block due to WSREP_TO_ISOLATION_BEGIN using goto.
    TODO(cvicentiu) Should move  this block out in a new function.
  */
  {
    if ((result= tables.open_and_lock(thd, Table_user, TL_WRITE)))
      DBUG_RETURN(result != 1);

    const User_table& user_table= tables.user_table();
    TABLE *table= user_table.table();

    result= 1;

    mysql_mutex_lock(&acl_cache->lock);
    ACL_USER *acl_user;
    if (!(acl_user= find_user_exact(host, user)))
    {
      mysql_mutex_unlock(&acl_cache->lock);
      my_message(ER_PASSWORD_NO_MATCH, ER_THD(thd, ER_PASSWORD_NO_MATCH),
                 MYF(0));
      goto end;
    }

    if (!clear_role)
    {
      /* set new default_rolename */
      acl_user->default_rolename.str= safe_strdup_root(&acl_memroot, rolename);
      acl_user->default_rolename.length= strlen(rolename);
    }
    else
    {
      /* clear the default_rolename */
      acl_user->default_rolename.str = NULL;
      acl_user->default_rolename.length = 0;
    }

    /* update the mysql.user table with the new default role */
    tables.user_table().table()->use_all_columns();
    user_table.set_host(host, strlen(host));
    user_table.set_user(user, strlen(user));
    key_copy((uchar *) user_key, table->record[0], table->key_info,
             table->key_info->key_length);

    if (table->file->ha_index_read_idx_map(table->record[0], 0,
                                           (uchar *) user_key, HA_WHOLE_KEY,
                                           HA_READ_KEY_EXACT))
    {
      mysql_mutex_unlock(&acl_cache->lock);
      my_message(ER_PASSWORD_NO_MATCH, ER_THD(thd, ER_PASSWORD_NO_MATCH),
                 MYF(0));
      goto end;
    }
    store_record(table, record[1]);
    user_table.set_default_role(acl_user->default_rolename.str,
                                acl_user->default_rolename.length);
    if (unlikely(error= table->file->ha_update_row(table->record[1],
                                                   table->record[0])) &&
        error != HA_ERR_RECORD_IS_THE_SAME)
    {
      mysql_mutex_unlock(&acl_cache->lock);
      table->file->print_error(error,MYF(0));	/* purecov: deadcode */
      goto end;
    }

    acl_cache->clear(1);
    mysql_mutex_unlock(&acl_cache->lock);
    result= 0;
    if (mysql_bin_log.is_open())
    {
      DBUG_ASSERT(query_length);
      thd->clear_error();
      result= thd->binlog_query(THD::STMT_QUERY_TYPE, buff, query_length,
                                FALSE, FALSE, FALSE, 0) > 0;
    }
  end:
    close_mysql_tables(thd);
  }

#ifdef WITH_WSREP
wsrep_error_label:
  if (WSREP(thd) && !thd->wsrep_applier)
  {
    WSREP_TO_ISOLATION_END;

    thd->set_query(query_save);
  }
#endif /* WITH_WSREP */

  thd->restore_stmt_binlog_format(save_binlog_format);

  DBUG_RETURN(result);
}


/*
  Find user in ACL

  SYNOPSIS
    is_acl_user()
    host                 host name
    user                 user name

  RETURN
   FALSE  user not fond
   TRUE   there is such user
*/

bool is_acl_user(const char *host, const char *user)
{
  bool res;

  /* --skip-grants */
  if (!initialized)
    return TRUE;

  mysql_mutex_lock(&acl_cache->lock);

  if (*host) // User
    res= find_user_exact(host, user) != NULL;
  else // Role
    res= find_acl_role(user) != NULL;

  mysql_mutex_unlock(&acl_cache->lock);
  return res;
}


/*
  Find first entry that matches the specified user@host pair
*/
static ACL_USER *find_user_exact(const char *host, const char *user)
{
  mysql_mutex_assert_owner(&acl_cache->lock);
  size_t start= acl_find_user_by_name(user);

  for (size_t i= start; i < acl_users.elements; i++)
  {
    ACL_USER *acl_user= dynamic_element(&acl_users, i, ACL_USER*);
    if (i > start && strcmp(acl_user->user.str, user))
      return 0;

    if (!my_strcasecmp(system_charset_info, acl_user->host.hostname, host))
      return acl_user;
  }
  return 0;
}

/*
  Find first entry that matches the specified user@host pair
*/
static ACL_USER * find_user_wild(const char *host, const char *user, const char *ip)
{
  mysql_mutex_assert_owner(&acl_cache->lock);

  size_t start = acl_find_user_by_name(user);

  for (size_t i= start; i < acl_users.elements; i++)
  {
    ACL_USER *acl_user=dynamic_element(&acl_users,i,ACL_USER*);
    if (i > start && strcmp(acl_user->user.str, user))
      break;
    if (compare_hostname(&acl_user->host, host, ip ? ip : host))
      return acl_user;
  }
  return 0;
}

/*
  Find a role with the specified name
*/
static ACL_ROLE *find_acl_role(const char *role)
{
  DBUG_ENTER("find_acl_role");
  DBUG_PRINT("enter",("role: '%s'", role));
  DBUG_PRINT("info", ("Hash elements: %ld", acl_roles.records));

  mysql_mutex_assert_owner(&acl_cache->lock);

  ACL_ROLE *r= (ACL_ROLE *)my_hash_search(&acl_roles, (uchar *)role,
                                          strlen(role));
  DBUG_RETURN(r);
}


static ACL_USER_BASE *find_acl_user_base(const char *user, const char *host)
{
  if (*host)
    return find_user_exact(host, user);

  return find_acl_role(user);
}


/*
  Comparing of hostnames

  NOTES
  A hostname may be of type:
  hostname   (May include wildcards);   monty.pp.sci.fi
  ip	   (May include wildcards);   192.168.0.0
  ip/netmask			      192.168.0.0/255.255.255.0

  A net mask of 0.0.0.0 is not allowed.
*/

static const char *calc_ip(const char *ip, long *val, char end)
{
  long ip_val,tmp;
  if (!(ip=str2int(ip,10,0,255,&ip_val)) || *ip != '.')
    return 0;
  ip_val<<=24;
  if (!(ip=str2int(ip+1,10,0,255,&tmp)) || *ip != '.')
    return 0;
  ip_val+=tmp<<16;
  if (!(ip=str2int(ip+1,10,0,255,&tmp)) || *ip != '.')
    return 0;
  ip_val+=tmp<<8;
  if (!(ip=str2int(ip+1,10,0,255,&tmp)) || *ip != end)
    return 0;
  *val=ip_val+tmp;
  return ip;
}


static void update_hostname(acl_host_and_ip *host, const char *hostname)
{
  // fix historical undocumented convention that empty host is the same as '%'
  hostname=const_cast<char*>(hostname ? hostname : host_not_specified.str);
  host->hostname=(char*) hostname;             // This will not be modified!
  if (!(hostname= calc_ip(hostname,&host->ip,'/')) ||
      !(hostname= calc_ip(hostname+1,&host->ip_mask,'\0')))
  {
    host->ip= host->ip_mask=0;			// Not a masked ip
  }
}


static bool compare_hostname(const acl_host_and_ip *host, const char *hostname,
			     const char *ip)
{
  long tmp;
  if (host->ip_mask && ip && calc_ip(ip,&tmp,'\0'))
  {
    return (tmp & host->ip_mask) == host->ip;
  }
  return (!host->hostname ||
	  (hostname && !wild_case_compare(system_charset_info,
                                          hostname, host->hostname)) ||
	  (ip && !wild_compare(ip, host->hostname, 0)));
}

/**
  Check if the given host name needs to be resolved or not.
  Host name has to be resolved if it actually contains *name*.

  For example:
    192.168.1.1               --> FALSE
    192.168.1.0/255.255.255.0 --> FALSE
    %                         --> FALSE
    192.168.1.%               --> FALSE
    AB%                       --> FALSE

    AAAAFFFF                  --> TRUE (Hostname)
    AAAA:FFFF:1234:5678       --> FALSE
    ::1                       --> FALSE

  This function does not check if the given string is a valid host name or
  not. It assumes that the argument is a valid host name.

  @param hostname   the string to check.

  @return a flag telling if the argument needs to be resolved or not.
  @retval TRUE the argument is a host name and needs to be resolved.
  @retval FALSE the argument is either an IP address, or a patter and
          should not be resolved.
*/

bool hostname_requires_resolving(const char *hostname)
{
  if (!hostname)
    return FALSE;

  /* Check if hostname is the localhost. */

  size_t hostname_len= strlen(hostname);
  size_t localhost_len= strlen(my_localhost);

  if (hostname == my_localhost ||
      (hostname_len == localhost_len &&
       !my_strnncoll(system_charset_info,
                     (const uchar *) hostname,  hostname_len,
                     (const uchar *) my_localhost, strlen(my_localhost))))
  {
    return FALSE;
  }

  /*
    If the string contains any of {':', '%', '_', '/'}, it is definitely
    not a host name:
      - ':' means that the string is an IPv6 address;
      - '%' or '_' means that the string is a pattern;
      - '/' means that the string is an IPv4 network address;
  */

  for (const char *p= hostname; *p; ++p)
  {
    switch (*p) {
      case ':':
      case '%':
      case '_':
      case '/':
        return FALSE;
    }
  }

  /*
    Now we have to tell a host name (ab.cd, 12.ab) from an IPv4 address
    (12.34.56.78). The assumption is that if the string contains only
    digits and dots, it is an IPv4 address. Otherwise -- a host name.
  */

  for (const char *p= hostname; *p; ++p)
  {
    if (*p != '.' && !my_isdigit(&my_charset_latin1, *p))
      return TRUE; /* a "letter" has been found. */
  }

  return FALSE; /* all characters are either dots or digits. */
}


/**
  Update record for user in mysql.user privilege table with new password.

  @see change_password
*/

static bool update_user_table_password(THD *thd, const User_table& user_table,
                                       const ACL_USER &user)
{
  char user_key[MAX_KEY_LENGTH];
  int error;
  DBUG_ENTER("update_user_table_password");

  TABLE *table= user_table.table();
  table->use_all_columns();
  user_table.set_host(user.host.hostname, user.hostname_length);
  user_table.set_user(user.user.str, user.user.length);
  key_copy((uchar *) user_key, table->record[0], table->key_info,
           table->key_info->key_length);

  if (table->file->ha_index_read_idx_map(table->record[0], 0,
                                         (uchar *) user_key, HA_WHOLE_KEY,
                                         HA_READ_KEY_EXACT))
  {
    my_message(ER_PASSWORD_NO_MATCH, ER_THD(thd, ER_PASSWORD_NO_MATCH),
               MYF(0));
    DBUG_RETURN(1);
  }
  store_record(table, record[1]);

  if (user_table.set_auth(user))
  {
    my_error(ER_COL_COUNT_DOESNT_MATCH_PLEASE_UPDATE, MYF(0),
             user_table.name().str, 3, user_table.num_fields(),
             static_cast<int>(table->s->mysql_version), MYSQL_VERSION_ID);
    DBUG_RETURN(1);
  }

  user_table.set_password_expired(user.password_expired);
  user_table.set_password_last_changed(user.password_last_changed);

  if (unlikely(error= table->file->ha_update_row(table->record[1],
                                                 table->record[0])) &&
      error != HA_ERR_RECORD_IS_THE_SAME)
  {
    table->file->print_error(error,MYF(0));
    DBUG_RETURN(1);
  }

  DBUG_RETURN(0);
}


/*
  Return 1 if we are allowed to create new users
  the logic here is: INSERT_ACL is sufficient.
  It's also a requirement in opt_safe_user_create,
  otherwise CREATE_USER_ACL is enough.
*/

static bool test_if_create_new_users(THD *thd)
{
  Security_context *sctx= thd->security_ctx;
  bool create_new_users= MY_TEST(sctx->master_access & INSERT_ACL) ||
                         (!opt_safe_user_create &&
                          MY_TEST(sctx->master_access & CREATE_USER_ACL));
  if (!create_new_users)
  {
    TABLE_LIST tl;
    ulong db_access;
    tl.init_one_table(&MYSQL_SCHEMA_NAME, &MYSQL_TABLE_NAME[USER_TABLE],
                      NULL, TL_WRITE);
    create_new_users= 1;

    db_access=acl_get(sctx->host, sctx->ip,
		      sctx->priv_user, tl.db.str, 0);
    if (sctx->priv_role[0])
      db_access|= acl_get("", "", sctx->priv_role, tl.db.str, 0);
    if (!(db_access & INSERT_ACL))
    {
      if (check_grant(thd, INSERT_ACL, &tl, FALSE, UINT_MAX, TRUE))
        create_new_users=0;
    }
  }
  return create_new_users;
}


/****************************************************************************
  Handle GRANT commands
****************************************************************************/
static USER_AUTH auth_no_password;

static int replace_user_table(THD *thd, const User_table &user_table,
                              LEX_USER * const combo, ulong rights,
                              const bool revoke_grant, const bool can_create_user,
                              const bool no_auto_create)
{
  int error = -1;
  uint nauth= 0;
  bool old_row_exists=0;
  uchar user_key[MAX_KEY_LENGTH];
  bool handle_as_role= combo->is_role();
  LEX *lex= thd->lex;
  TABLE *table= user_table.table();
  ACL_USER new_acl_user, *old_acl_user= 0;
  DBUG_ENTER("replace_user_table");

  mysql_mutex_assert_owner(&acl_cache->lock);

  table->use_all_columns();
  user_table.set_host(combo->host.str,combo->host.length);
  user_table.set_user(combo->user.str,combo->user.length);
  key_copy(user_key, table->record[0], table->key_info,
           table->key_info->key_length);

  if (table->file->ha_index_read_idx_map(table->record[0], 0, user_key,
                                         HA_WHOLE_KEY, HA_READ_KEY_EXACT))
  {
    if (revoke_grant)
    {
<<<<<<< HEAD
      my_error(ER_NONEXISTING_GRANT, MYF(0), combo->user.str, combo->host.str);
=======
      if (combo.host.length)
        my_error(ER_NONEXISTING_GRANT, MYF(0), combo.user.str, combo.host.str);
      else
        my_error(ER_INVALID_ROLE, MYF(0), combo.user.str);
>>>>>>> c32f71af
      goto end;
    }
    /*
      There are four options which affect the process of creation of
      a new user (mysqld option --safe-create-user, 'insert' privilege
      on 'mysql.user' table, using 'GRANT' with 'IDENTIFIED BY' and
      SQL_MODE flag NO_AUTO_CREATE_USER). Below is the simplified rule
      how it should work.
      if (safe-user-create && ! INSERT_priv) => reject
      else if (identified_by) => create
      else if (no_auto_create_user) => reject
      else create

      see also test_if_create_new_users()
    */
    else if (!combo->has_auth() && no_auto_create)
    {
      my_error(ER_PASSWORD_NO_MATCH, MYF(0));
      goto end;
    }
    else if (!can_create_user)
    {
      my_error(ER_CANT_CREATE_USER_WITH_GRANT, MYF(0));
      goto end;
    }

    if (!combo->auth)
      combo->auth= &auth_no_password;

    old_row_exists = 0;
    restore_record(table, s->default_values);
    user_table.set_host(combo->host.str, combo->host.length);
    user_table.set_user(combo->user.str, combo->user.length);
  }
  else
  {
    old_row_exists = 1;
    store_record(table,record[1]);			// Save copy for update
  }

  for (USER_AUTH *auth= combo->auth; auth; auth= auth->next)
  {
    nauth++;
    if (auth->plugin.length)
    {
      if (!plugin_is_ready(&auth->plugin, MYSQL_AUTHENTICATION_PLUGIN))
      {
        my_error(ER_PLUGIN_IS_NOT_LOADED, MYF(0), auth->plugin.str);
        goto end;
      }
    }
    else
      auth->plugin= guess_auth_plugin(thd, auth->auth_str.length);
  }

  /* Update table columns with new privileges */
  user_table.set_access(rights, revoke_grant);
  rights= user_table.get_access();

  if (handle_as_role)
  {
    if (old_row_exists && !user_table.get_is_role())
    {
      goto end;
    }
    if (user_table.set_is_role(true))
    {
      my_error(ER_COL_COUNT_DOESNT_MATCH_PLEASE_UPDATE, MYF(0),
               user_table.name().str,
               ROLE_ASSIGN_COLUMN_IDX + 1, user_table.num_fields(),
               static_cast<int>(table->s->mysql_version), MYSQL_VERSION_ID);
      goto end;
    }
  }
  else
  {
    old_acl_user= find_user_exact(combo->host.str, combo->user.str);
    if ((old_acl_user != NULL) != old_row_exists)
    {
      my_error(ER_PASSWORD_NO_MATCH, MYF(0));
      goto end;
    }
    new_acl_user= old_row_exists ? *old_acl_user :
                  ACL_USER(thd, *combo, lex->account_options, rights);
    if (acl_user_update(thd, &new_acl_user, nauth,
                        *combo, lex->account_options, rights))
      goto end;

    if (user_table.set_auth(new_acl_user))
    {
      my_error(ER_COL_COUNT_DOESNT_MATCH_PLEASE_UPDATE, MYF(0),
               user_table.name().str, 3, user_table.num_fields(),
               static_cast<int>(table->s->mysql_version), MYSQL_VERSION_ID);
      DBUG_RETURN(1);
    }

    switch (lex->account_options.ssl_type) {
    case SSL_TYPE_NOT_SPECIFIED:
      break;
    case SSL_TYPE_NONE:
    case SSL_TYPE_ANY:
    case SSL_TYPE_X509:
      user_table.set_ssl_type(lex->account_options.ssl_type);
      user_table.set_ssl_cipher("", 0);
      user_table.set_x509_issuer("", 0);
      user_table.set_x509_subject("", 0);
      break;
    case SSL_TYPE_SPECIFIED:
      user_table.set_ssl_type(lex->account_options.ssl_type);
      if (lex->account_options.ssl_cipher.str)
        user_table.set_ssl_cipher(lex->account_options.ssl_cipher.str,
                                  lex->account_options.ssl_cipher.length);
      else
        user_table.set_ssl_cipher("", 0);
      if (lex->account_options.x509_issuer.str)
        user_table.set_x509_issuer(lex->account_options.x509_issuer.str,
                                   lex->account_options.x509_issuer.length);
      else
        user_table.set_x509_issuer("", 0);
      if (lex->account_options.x509_subject.str)
        user_table.set_x509_subject(lex->account_options.x509_subject.str,
                                    lex->account_options.x509_subject.length);
      else
        user_table.set_x509_subject("", 0);
      break;
    }

    if (lex->account_options.specified_limits & USER_RESOURCES::QUERIES_PER_HOUR)
      user_table.set_max_questions(lex->account_options.questions);
    if (lex->account_options.specified_limits & USER_RESOURCES::UPDATES_PER_HOUR)
      user_table.set_max_updates(lex->account_options.updates);
    if (lex->account_options.specified_limits & USER_RESOURCES::CONNECTIONS_PER_HOUR)
      user_table.set_max_connections(lex->account_options.conn_per_hour);
    if (lex->account_options.specified_limits & USER_RESOURCES::USER_CONNECTIONS)
      user_table.set_max_user_connections(lex->account_options.user_conn);
    if (lex->account_options.specified_limits & USER_RESOURCES::MAX_STATEMENT_TIME)
      user_table.set_max_statement_time(lex->account_options.max_statement_time);

    mqh_used= (mqh_used || lex->account_options.questions || lex->account_options.updates ||
               lex->account_options.conn_per_hour || lex->account_options.user_conn ||
               lex->account_options.max_statement_time != 0.0);

    if (lex->account_options.account_locked != ACCOUNTLOCK_UNSPECIFIED)
      user_table.set_account_locked(new_acl_user.account_locked);

    if (nauth)
      user_table.set_password_last_changed(new_acl_user.password_last_changed);
    if (lex->account_options.password_expire != PASSWORD_EXPIRE_UNSPECIFIED)
    {
      user_table.set_password_lifetime(new_acl_user.password_lifetime);
      user_table.set_password_expired(new_acl_user.password_expired);
    }
  }

  if (old_row_exists)
  {
    /*
      We should NEVER delete from the user table, as a uses can still
      use mysqld even if he doesn't have any privileges in the user table!
    */
    if (cmp_record(table, record[1]))
    {
      if (unlikely(error= table->file->ha_update_row(table->record[1],
                                                     table->record[0])) &&
          error != HA_ERR_RECORD_IS_THE_SAME)
      {                                         // This should never happen
        table->file->print_error(error,MYF(0)); /* purecov: deadcode */
        error= -1;                              /* purecov: deadcode */
        goto end;                               /* purecov: deadcode */
      }
      else
        error= 0;
    }
  }
  else if (unlikely(error=table->file->ha_write_row(table->record[0])))
  {
    // This should never happen
    if (table->file->is_fatal_error(error, HA_CHECK_DUP))
    {
      table->file->print_error(error,MYF(0));	/* purecov: deadcode */
      error= -1;				/* purecov: deadcode */
      goto end;					/* purecov: deadcode */
    }
  }
  error=0;					// Privileges granted / revoked

end:
  if (likely(!error))
  {
    acl_cache->clear(1);			// Clear privilege cache
    if (handle_as_role)
    {
      if (old_row_exists)
        acl_update_role(combo->user.str, rights);
      else
        acl_insert_role(combo->user.str, rights);
    }
    else
    {
      if (old_acl_user)
        *old_acl_user= new_acl_user;
      else
      {
        push_new_user(new_acl_user);
        rebuild_acl_users();

        /* Rebuild 'acl_check_hosts' since 'acl_users' has been modified */
        rebuild_check_host();

        /*
          Rebuild every user's role_grants since 'acl_users' has been sorted
          and old pointers to ACL_USER elements are no longer valid
        */
        rebuild_role_grants();
      }
    }
  }
  DBUG_RETURN(error);
}


/*
  change grants in the mysql.db table
*/

static int replace_db_table(TABLE *table, const char *db,
			    const LEX_USER &combo,
			    ulong rights, const bool revoke_grant)
{
  uint i;
  ulong priv,store_rights;
  bool old_row_exists=0;
  int error;
  char what= revoke_grant ? 'N' : 'Y';
  uchar user_key[MAX_KEY_LENGTH];
  DBUG_ENTER("replace_db_table");

  /* Check if there is such a user in user table in memory? */
  if (!find_user_wild(combo.host.str,combo.user.str))
  {
    /* The user could be a role, check if the user is registered as a role */
    if (!combo.host.length && !find_acl_role(combo.user.str))
    {
      my_message(ER_PASSWORD_NO_MATCH, ER_THD(table->in_use,
                                              ER_PASSWORD_NO_MATCH), MYF(0));
      DBUG_RETURN(-1);
    }
  }

  table->use_all_columns();
  table->field[0]->store(combo.host.str,combo.host.length,
                         system_charset_info);
  table->field[1]->store(db,(uint) strlen(db), system_charset_info);
  table->field[2]->store(combo.user.str,combo.user.length,
                         system_charset_info);
  key_copy(user_key, table->record[0], table->key_info,
           table->key_info->key_length);

  if (table->file->ha_index_read_idx_map(table->record[0],0, user_key,
                                         HA_WHOLE_KEY,
                                         HA_READ_KEY_EXACT))
  {
    if (revoke_grant)
    { // no row, no revoke
      my_error(ER_NONEXISTING_GRANT, MYF(0), combo.user.str, combo.host.str);
      goto abort;
    }
    old_row_exists = 0;
    restore_record(table, s->default_values);
    table->field[0]->store(combo.host.str,combo.host.length,
                           system_charset_info);
    table->field[1]->store(db,(uint) strlen(db), system_charset_info);
    table->field[2]->store(combo.user.str,combo.user.length,
                           system_charset_info);
  }
  else
  {
    old_row_exists = 1;
    store_record(table,record[1]);
  }

  store_rights=get_rights_for_db(rights);
  for (i= 3, priv= 1; i < table->s->fields; i++, priv <<= 1)
  {
    if (priv & store_rights)			// do it if priv is chosen
      table->field [i]->store(&what,1, &my_charset_latin1);// set requested privileges
  }
  rights=get_access(table,3);
  rights=fix_rights_for_db(rights);

  if (old_row_exists)
  {
    /* update old existing row */
    if (rights)
    {
      if (unlikely((error= table->file->ha_update_row(table->record[1],
                                                      table->record[0]))) &&
          error != HA_ERR_RECORD_IS_THE_SAME)
	goto table_error;			/* purecov: deadcode */
    }
    else	/* must have been a revoke of all privileges */
    {
      if (unlikely((error= table->file->ha_delete_row(table->record[1]))))
	goto table_error;			/* purecov: deadcode */
    }
  }
  else if (rights &&
           (unlikely(error= table->file->ha_write_row(table->record[0]))))
  {
    if (table->file->is_fatal_error(error, HA_CHECK_DUP_KEY))
      goto table_error; /* purecov: deadcode */
  }

  acl_cache->clear(1);				// Clear privilege cache
  if (old_row_exists)
    acl_update_db(combo.user.str,combo.host.str,db,rights);
  else if (rights)
  {
    /*
       If we did not have an already existing row, for users, we must always
       insert an ACL_DB entry. For roles however, it is possible that one was
       already created when DB privileges were propagated from other granted
       roles onto the current role. For this case, first try to update the
       existing entry, otherwise insert a new one.
    */
    if (!combo.is_role() ||
        !acl_update_db(combo.user.str, combo.host.str, db, rights))
    {
      acl_insert_db(combo.user.str,combo.host.str,db,rights);
    }
  }
  DBUG_RETURN(0);

  /* This could only happen if the grant tables got corrupted */
table_error:
  table->file->print_error(error,MYF(0));	/* purecov: deadcode */

abort:
  DBUG_RETURN(-1);
}

/**
  Updates the mysql.roles_mapping table

  @param table          TABLE to update
  @param user           user name of the grantee
  @param host           host name of the grantee
  @param role           role name to grant
  @param with_admin     WITH ADMIN OPTION flag
  @param existing       the entry in the acl_roles_mappings hash or NULL.
                        it is never NULL if revoke_grant is true.
                        it is NULL when a new pair is added, it's not NULL
                        when an existing pair is updated.
  @param revoke_grant   true for REVOKE, false for GRANT
*/
static int
replace_roles_mapping_table(TABLE *table, LEX_CSTRING *user, LEX_CSTRING *host,
                            LEX_CSTRING *role, bool with_admin,
                            ROLE_GRANT_PAIR *existing, bool revoke_grant)
{
  DBUG_ENTER("replace_roles_mapping_table");

  uchar row_key[MAX_KEY_LENGTH];
  int error;
  table->use_all_columns();
  restore_record(table, s->default_values);
  table->field[0]->store(host->str, host->length, system_charset_info);
  table->field[1]->store(user->str, user->length, system_charset_info);
  table->field[2]->store(role->str, role->length, system_charset_info);

  DBUG_ASSERT(!revoke_grant || existing);

  if (existing) // delete or update
  {
    key_copy(row_key, table->record[0], table->key_info,
             table->key_info->key_length);
    if (table->file->ha_index_read_idx_map(table->record[1], 0, row_key,
                                           HA_WHOLE_KEY, HA_READ_KEY_EXACT))
    {
      /* No match */
      DBUG_RETURN(1);
    }
    if (revoke_grant && !with_admin) 
    {
      if (unlikely((error= table->file->ha_delete_row(table->record[1]))))
      {
        DBUG_PRINT("info", ("error deleting row '%s' '%s' '%s'",
                            host->str, user->str, role->str));
        goto table_error;
      }
    }
    else if (with_admin)
    {
      table->field[3]->store(!revoke_grant + 1);

      if (unlikely((error= table->file->ha_update_row(table->record[1],
                                                      table->record[0]))))
      {
        DBUG_PRINT("info", ("error updating row '%s' '%s' '%s'",
                            host->str, user->str, role->str));
        goto table_error;
      }
    }
    DBUG_RETURN(0);
  }

  table->field[3]->store(with_admin + 1);

  if (unlikely((error= table->file->ha_write_row(table->record[0]))))
  {
    DBUG_PRINT("info", ("error inserting row '%s' '%s' '%s'",
                        host->str, user->str, role->str));
    goto table_error;
  }

  /* all ok */
  DBUG_RETURN(0);

table_error:
  DBUG_PRINT("info", ("table error"));
  table->file->print_error(error, MYF(0));
  DBUG_RETURN(1);
}


/**
  Updates the acl_roles_mappings hash

  @param user           user name of the grantee
  @param host           host name of the grantee
  @param role           role name to grant
  @param with_admin     WITH ADMIN OPTION flag
  @param existing       the entry in the acl_roles_mappings hash or NULL.
                        it is never NULL if revoke_grant is true.
                        it is NULL when a new pair is added, it's not NULL
                        when an existing pair is updated.
  @param revoke_grant   true for REVOKE, false for GRANT
*/
static int
update_role_mapping(LEX_CSTRING *user, LEX_CSTRING *host, LEX_CSTRING *role,
                    bool with_admin, ROLE_GRANT_PAIR *existing, bool revoke_grant)
{
  if (revoke_grant)
  {
    if (with_admin)
    {
      existing->with_admin= false;
      return 0;
    }
    return my_hash_delete(&acl_roles_mappings, (uchar*)existing);
  }

  if (existing)
  {
    existing->with_admin|= with_admin;
    return 0;
  }

  /* allocate a new entry that will go in the hash */
  ROLE_GRANT_PAIR *hash_entry= new (&acl_memroot) ROLE_GRANT_PAIR;
  if (hash_entry->init(&acl_memroot, user->str, host->str,
                       role->str, with_admin))
    return 1;
  return my_hash_insert(&acl_roles_mappings, (uchar*) hash_entry);
}

static void
acl_update_proxy_user(ACL_PROXY_USER *new_value, bool is_revoke)
{
  mysql_mutex_assert_owner(&acl_cache->lock);

  DBUG_ENTER("acl_update_proxy_user");
  for (uint i= 0; i < acl_proxy_users.elements; i++)
  {
    ACL_PROXY_USER *acl_user=
      dynamic_element(&acl_proxy_users, i, ACL_PROXY_USER *);

    if (acl_user->pk_equals(new_value))
    {
      if (is_revoke)
      {
        DBUG_PRINT("info", ("delting ACL_PROXY_USER"));
        delete_dynamic_element(&acl_proxy_users, i);
      }
      else
      {
        DBUG_PRINT("info", ("updating ACL_PROXY_USER"));
        acl_user->set_data(new_value);
      }
      break;
    }
  }
  DBUG_VOID_RETURN;
}


static void
acl_insert_proxy_user(ACL_PROXY_USER *new_value)
{
  DBUG_ENTER("acl_insert_proxy_user");
  mysql_mutex_assert_owner(&acl_cache->lock);
  (void) push_dynamic(&acl_proxy_users, (uchar *) new_value);
  my_qsort((uchar*) dynamic_element(&acl_proxy_users, 0, ACL_PROXY_USER *),
           acl_proxy_users.elements,
           sizeof(ACL_PROXY_USER), (qsort_cmp) acl_compare);
  DBUG_VOID_RETURN;
}


static int
replace_proxies_priv_table(THD *thd, TABLE *table, const LEX_USER *user,
                         const LEX_USER *proxied_user, bool with_grant_arg,
                         bool revoke_grant)
{
  bool old_row_exists= 0;
  int error;
  uchar user_key[MAX_KEY_LENGTH];
  ACL_PROXY_USER new_grant;
  char grantor[USER_HOST_BUFF_SIZE];

  DBUG_ENTER("replace_proxies_priv_table");

  if (!table)
  {
    my_error(ER_NO_SUCH_TABLE, MYF(0), MYSQL_SCHEMA_NAME.str,
             MYSQL_TABLE_NAME[PROXIES_PRIV_TABLE].str);
    DBUG_RETURN(-1);
  }

  /* Check if there is such a user in user table in memory? */
  if (!find_user_wild(user->host.str,user->user.str))
  {
    my_message(ER_PASSWORD_NO_MATCH,
               ER_THD(thd, ER_PASSWORD_NO_MATCH), MYF(0));
    DBUG_RETURN(-1);
  }

  table->use_all_columns();
  ACL_PROXY_USER::store_pk (table, &user->host, &user->user,
                            &proxied_user->host, &proxied_user->user);

  key_copy(user_key, table->record[0], table->key_info,
           table->key_info->key_length);

  get_grantor(thd, grantor);

  if (unlikely((error= table->file->ha_index_init(0, 1))))
  {
    table->file->print_error(error, MYF(0));
    DBUG_PRINT("info", ("ha_index_init error"));
    DBUG_RETURN(-1);
  }

  if (table->file->ha_index_read_map(table->record[0], user_key,
                                     HA_WHOLE_KEY,
                                     HA_READ_KEY_EXACT))
  {
    DBUG_PRINT ("info", ("Row not found"));
    if (revoke_grant)
    { // no row, no revoke
      my_error(ER_NONEXISTING_GRANT, MYF(0), user->user.str, user->host.str);
      goto abort;
    }
    old_row_exists= 0;
    restore_record(table, s->default_values);
    ACL_PROXY_USER::store_data_record(table, &user->host, &user->user,
                                      &proxied_user->host,
                                      &proxied_user->user,
                                      with_grant_arg,
                                      grantor);
  }
  else
  {
    DBUG_PRINT("info", ("Row found"));
    old_row_exists= 1;
    store_record(table, record[1]);
  }

  if (old_row_exists)
  {
    /* update old existing row */
    if (!revoke_grant)
    {
      if (unlikely(error= table->file->ha_update_row(table->record[1],
                                                     table->record[0])) &&
          error != HA_ERR_RECORD_IS_THE_SAME)
	goto table_error;			/* purecov: inspected */
    }
    else
    {
      if (unlikely((error= table->file->ha_delete_row(table->record[1]))))
	goto table_error;			/* purecov: inspected */
    }
  }
  else if (unlikely((error= table->file->ha_write_row(table->record[0]))))
  {
    DBUG_PRINT("info", ("error inserting the row"));
    if (table->file->is_fatal_error(error, HA_CHECK_DUP_KEY))
      goto table_error; /* purecov: inspected */
  }

  acl_cache->clear(1);				// Clear privilege cache
  if (old_row_exists)
  {
    new_grant.init(user->host.str, user->user.str,
                   proxied_user->host.str, proxied_user->user.str,
                   with_grant_arg);
    acl_update_proxy_user(&new_grant, revoke_grant);
  }
  else
  {
    new_grant.init(&acl_memroot, user->host.str, user->user.str,
                   proxied_user->host.str, proxied_user->user.str,
                   with_grant_arg);
    acl_insert_proxy_user(&new_grant);
  }

  table->file->ha_index_end();
  DBUG_RETURN(0);

  /* This could only happen if the grant tables got corrupted */
table_error:
  DBUG_PRINT("info", ("table error"));
  table->file->print_error(error, MYF(0));	/* purecov: inspected */

abort:
  DBUG_PRINT("info", ("aborting replace_proxies_priv_table"));
  table->file->ha_index_end();
  DBUG_RETURN(-1);
}


class GRANT_COLUMN :public Sql_alloc
{
public:
  char *column;
  ulong rights;
  ulong init_rights;
  uint key_length;
  GRANT_COLUMN(String &c,  ulong y) :rights (y), init_rights(y)
  {
    column= (char*) memdup_root(&grant_memroot,c.ptr(), key_length=c.length());
  }

  /* this constructor assumes thas source->column is allocated in grant_memroot */
  GRANT_COLUMN(GRANT_COLUMN *source) : column(source->column),
    rights (source->rights), init_rights(0), key_length(source->key_length) { }
};


static uchar* get_key_column(GRANT_COLUMN *buff, size_t *length,
			    my_bool not_used __attribute__((unused)))
{
  *length=buff->key_length;
  return (uchar*) buff->column;
}

class GRANT_NAME :public Sql_alloc
{
public:
  acl_host_and_ip host;
  char *db, *user, *tname, *hash_key;
  ulong privs;
  ulong init_privs; /* privileges found in physical table */
  ulonglong sort;
  size_t key_length;
  GRANT_NAME(const char *h, const char *d,const char *u,
             const char *t, ulong p, bool is_routine);
  GRANT_NAME (TABLE *form, bool is_routine);
  virtual ~GRANT_NAME() {};
  virtual bool ok() { return privs != 0; }
  void set_user_details(const char *h, const char *d,
                        const char *u, const char *t,
                        bool is_routine);
};


class GRANT_TABLE :public GRANT_NAME
{
public:
  ulong cols;
  ulong init_cols; /* privileges found in physical table */
  HASH hash_columns;

  GRANT_TABLE(const char *h, const char *d,const char *u,
              const char *t, ulong p, ulong c);
  GRANT_TABLE (TABLE *form, TABLE *col_privs);
  ~GRANT_TABLE();
  bool ok() { return privs != 0 || cols != 0; }
  void init_hash()
  {
    my_hash_init2(&hash_columns, 4, system_charset_info, 0, 0, 0,
                  (my_hash_get_key) get_key_column, 0, 0, 0);
  }
};


void GRANT_NAME::set_user_details(const char *h, const char *d,
                                  const char *u, const char *t,
                                  bool is_routine)
{
  /* Host given by user */
  update_hostname(&host, strdup_root(&grant_memroot, h));
  if (db != d)
  {
    db= strdup_root(&grant_memroot, d);
    if (lower_case_table_names)
      my_casedn_str(files_charset_info, db);
  }
  user = strdup_root(&grant_memroot,u);
  sort=  get_magic_sort("hdu", host.hostname, db, user);
  if (tname != t)
  {
    tname= strdup_root(&grant_memroot, t);
    if (lower_case_table_names || is_routine)
      my_casedn_str(files_charset_info, tname);
  }
  key_length= strlen(d) + strlen(u)+ strlen(t)+3;
  hash_key=   (char*) alloc_root(&grant_memroot,key_length);
  strmov(strmov(strmov(hash_key,user)+1,db)+1,tname);
}

GRANT_NAME::GRANT_NAME(const char *h, const char *d,const char *u,
                       const char *t, ulong p, bool is_routine)
  :db(0), tname(0), privs(p), init_privs(p)
{
  set_user_details(h, d, u, t, is_routine);
}

GRANT_TABLE::GRANT_TABLE(const char *h, const char *d,const char *u,
                	 const char *t, ulong p, ulong c)
  :GRANT_NAME(h,d,u,t,p, FALSE), cols(c)
{
  init_hash();
}

/*
  create a new GRANT_TABLE entry for role inheritance. init_* fields are set
  to 0
*/
GRANT_NAME::GRANT_NAME(TABLE *form, bool is_routine)
{
  user= safe_str(get_field(&grant_memroot,form->field[2]));

  const char *hostname= get_field(&grant_memroot, form->field[0]);
  mysql_mutex_lock(&acl_cache->lock);
  if (!hostname && find_acl_role(user))
    hostname= "";
  mysql_mutex_unlock(&acl_cache->lock);
  update_hostname(&host, hostname);

  db=    get_field(&grant_memroot,form->field[1]);
  tname= get_field(&grant_memroot,form->field[3]);
  if (!db || !tname)
  {
    /* Wrong table row; Ignore it */
    privs= 0;
    return;					/* purecov: inspected */
  }
  sort=  get_magic_sort("hdu", host.hostname, db, user);
  if (lower_case_table_names)
  {
    my_casedn_str(files_charset_info, db);
  }
  if (lower_case_table_names || is_routine)
  {
    my_casedn_str(files_charset_info, tname);
  }
  key_length= (strlen(db) + strlen(user) + strlen(tname) + 3);
  hash_key=   (char*) alloc_root(&grant_memroot, key_length);
  strmov(strmov(strmov(hash_key,user)+1,db)+1,tname);
  privs = (ulong) form->field[6]->val_int();
  privs = fix_rights_for_table(privs);
  init_privs= privs;
}


GRANT_TABLE::GRANT_TABLE(TABLE *form, TABLE *col_privs)
  :GRANT_NAME(form, FALSE)
{
  uchar key[MAX_KEY_LENGTH];

  if (!db || !tname)
  {
    /* Wrong table row; Ignore it */
    my_hash_clear(&hash_columns);               /* allow for destruction */
    cols= 0;
    return;
  }
  cols= (ulong) form->field[7]->val_int();
  cols= fix_rights_for_column(cols);
  /*
    Initial columns privileges are the same as column privileges on creation.
    In case of roles, the cols privilege bits can get inherited and thus
    cause the cols field to change. The init_cols field is always the same
    as the physical table entry
  */
  init_cols= cols;

  init_hash();

  if (cols)
  {
    uint key_prefix_len;
    KEY_PART_INFO *key_part= col_privs->key_info->key_part;
    col_privs->field[0]->store(host.hostname,
                               (uint) safe_strlen(host.hostname),
                               system_charset_info);
    col_privs->field[1]->store(db,(uint) strlen(db), system_charset_info);
    col_privs->field[2]->store(user,(uint) strlen(user), system_charset_info);
    col_privs->field[3]->store(tname,(uint) strlen(tname), system_charset_info);

    key_prefix_len= (key_part[0].store_length +
                     key_part[1].store_length +
                     key_part[2].store_length +
                     key_part[3].store_length);
    key_copy(key, col_privs->record[0], col_privs->key_info, key_prefix_len);
    col_privs->field[4]->store("",0, &my_charset_latin1);

    if (col_privs->file->ha_index_init(0, 1))
    {
      cols= 0;
      init_cols= 0;
      return;
    }

    if (col_privs->file->ha_index_read_map(col_privs->record[0], (uchar*) key,
                                           (key_part_map)15,
                                           HA_READ_KEY_EXACT))
    {
      cols= 0; /* purecov: deadcode */
      init_cols= 0;
      col_privs->file->ha_index_end();
      return;
    }
    do
    {
      String *res,column_name;
      GRANT_COLUMN *mem_check;
      /* As column name is a string, we don't have to supply a buffer */
      res=col_privs->field[4]->val_str(&column_name);
      ulong priv= (ulong) col_privs->field[6]->val_int();
      if (!(mem_check = new GRANT_COLUMN(*res,
                                         fix_rights_for_column(priv))))
      {
        /* Don't use this entry */
        privs= cols= init_privs= init_cols=0;   /* purecov: deadcode */
        return;				/* purecov: deadcode */
      }
      if (my_hash_insert(&hash_columns, (uchar *) mem_check))
      {
        /* Invalidate this entry */
        privs= cols= init_privs= init_cols=0;
        return;
      }
    } while (!col_privs->file->ha_index_next(col_privs->record[0]) &&
             !key_cmp_if_same(col_privs,key,0,key_prefix_len));
    col_privs->file->ha_index_end();
  }
}


GRANT_TABLE::~GRANT_TABLE()
{
  my_hash_free(&hash_columns);
}


static uchar* get_grant_table(GRANT_NAME *buff, size_t *length,
			     my_bool not_used __attribute__((unused)))
{
  *length=buff->key_length;
  return (uchar*) buff->hash_key;
}


static void free_grant_table(GRANT_TABLE *grant_table)
{
  grant_table->~GRANT_TABLE();
}


/* Search after a matching grant. Prefer exact grants before not exact ones */

static GRANT_NAME *name_hash_search(HASH *name_hash,
                                    const char *host,const char* ip,
                                    const char *db,
                                    const char *user, const char *tname,
                                    bool exact, bool name_tolower)
{
  char helping[SAFE_NAME_LEN*2+USERNAME_LENGTH+3];
  char *hend = helping + sizeof(helping);
  uint len;
  GRANT_NAME *grant_name,*found=0;
  HASH_SEARCH_STATE state;

  char *db_ptr= strmov(helping, user) + 1;
  char *tname_ptr= strnmov(db_ptr, db, hend - db_ptr) + 1;
  if (tname_ptr > hend)
    return 0; // invalid name = not found
  char *end= strnmov(tname_ptr, tname, hend - tname_ptr) + 1;
  if (end > hend)
    return 0; // invalid name = not found

  len  = (uint) (end - helping);
  if (name_tolower)
    my_casedn_str(files_charset_info, tname_ptr);
  for (grant_name= (GRANT_NAME*) my_hash_first(name_hash, (uchar*) helping,
                                               len, &state);
       grant_name ;
       grant_name= (GRANT_NAME*) my_hash_next(name_hash,(uchar*) helping,
                                              len, &state))
  {
    if (exact)
    {
      if (!grant_name->host.hostname ||
          (host &&
	   !my_strcasecmp(system_charset_info, host,
                          grant_name->host.hostname)) ||
	  (ip && !strcmp(ip, grant_name->host.hostname)))
	return grant_name;
    }
    else
    {
      if (compare_hostname(&grant_name->host, host, ip) &&
          (!found || found->sort < grant_name->sort))
	found=grant_name;					// Host ok
    }
  }
  return found;
}


static GRANT_NAME *
routine_hash_search(const char *host, const char *ip, const char *db,
                    const char *user, const char *tname, const Sp_handler *sph,
                    bool exact)
{
  return (GRANT_TABLE*)
    name_hash_search(sph->get_priv_hash(),
		     host, ip, db, user, tname, exact, TRUE);
}


static GRANT_TABLE *
table_hash_search(const char *host, const char *ip, const char *db,
		  const char *user, const char *tname, bool exact)
{
  return (GRANT_TABLE*) name_hash_search(&column_priv_hash, host, ip, db,
					 user, tname, exact, FALSE);
}


static GRANT_COLUMN *
column_hash_search(GRANT_TABLE *t, const char *cname, size_t length)
{
  if (!my_hash_inited(&t->hash_columns))
    return (GRANT_COLUMN*) 0;
  return (GRANT_COLUMN*) my_hash_search(&t->hash_columns,
                                        (uchar*) cname, length);
}


static int replace_column_table(GRANT_TABLE *g_t,
				TABLE *table, const LEX_USER &combo,
				List <LEX_COLUMN> &columns,
				const char *db, const char *table_name,
				ulong rights, bool revoke_grant)
{
  int result=0;
  uchar key[MAX_KEY_LENGTH];
  uint key_prefix_length;
  KEY_PART_INFO *key_part= table->key_info->key_part;
  DBUG_ENTER("replace_column_table");

  table->use_all_columns();
  table->field[0]->store(combo.host.str,combo.host.length,
                         system_charset_info);
  table->field[1]->store(db,(uint) strlen(db),
                         system_charset_info);
  table->field[2]->store(combo.user.str,combo.user.length,
                         system_charset_info);
  table->field[3]->store(table_name,(uint) strlen(table_name),
                         system_charset_info);

  /* Get length of 4 first key parts */
  key_prefix_length= (key_part[0].store_length + key_part[1].store_length +
                      key_part[2].store_length + key_part[3].store_length);
  key_copy(key, table->record[0], table->key_info, key_prefix_length);

  rights&= COL_ACLS;				// Only ACL for columns

  /* first fix privileges for all columns in column list */

  List_iterator <LEX_COLUMN> iter(columns);
  class LEX_COLUMN *column;
  int error= table->file->ha_index_init(0, 1);
  if (unlikely(error))
  {
    table->file->print_error(error, MYF(0));
    DBUG_RETURN(-1);
  }

  while ((column= iter++))
  {
    ulong privileges= column->rights;
    bool old_row_exists=0;
    uchar user_key[MAX_KEY_LENGTH];

    key_restore(table->record[0],key,table->key_info,
                key_prefix_length);
    table->field[4]->store(column->column.ptr(), column->column.length(),
                           system_charset_info);
    /* Get key for the first 4 columns */
    key_copy(user_key, table->record[0], table->key_info,
             table->key_info->key_length);

    if (table->file->ha_index_read_map(table->record[0], user_key,
                                       HA_WHOLE_KEY, HA_READ_KEY_EXACT))
    {
      if (revoke_grant)
      {
	my_error(ER_NONEXISTING_TABLE_GRANT, MYF(0),
                 combo.user.str, combo.host.str,
                 table_name);                   /* purecov: inspected */
	result= -1;                             /* purecov: inspected */
	continue;                               /* purecov: inspected */
      }
      old_row_exists = 0;
      restore_record(table, s->default_values);		// Get empty record
      key_restore(table->record[0],key,table->key_info,
                  key_prefix_length);
      table->field[4]->store(column->column.ptr(),column->column.length(),
                             system_charset_info);
    }
    else
    {
      ulong tmp= (ulong) table->field[6]->val_int();
      tmp=fix_rights_for_column(tmp);

      if (revoke_grant)
	privileges = tmp & ~(privileges | rights);
      else
	privileges |= tmp;
      old_row_exists = 1;
      store_record(table,record[1]);			// copy original row
    }

    table->field[6]->store((longlong) get_rights_for_column(privileges), TRUE);

    if (old_row_exists)
    {
      GRANT_COLUMN *grant_column;
      if (privileges)
	error=table->file->ha_update_row(table->record[1],table->record[0]);
      else
	error=table->file->ha_delete_row(table->record[1]);
      if (unlikely(error) && error != HA_ERR_RECORD_IS_THE_SAME)
      {
	table->file->print_error(error,MYF(0)); /* purecov: inspected */
	result= -1;				/* purecov: inspected */
	goto end;				/* purecov: inspected */
      }
      else
        error= 0;
      grant_column= column_hash_search(g_t, column->column.ptr(),
                                       column->column.length());
      if (grant_column)				// Should always be true
	grant_column->rights= privileges;	// Update hash
    }
    else					// new grant
    {
      GRANT_COLUMN *grant_column;
      if (unlikely((error=table->file->ha_write_row(table->record[0]))))
      {
	table->file->print_error(error,MYF(0)); /* purecov: inspected */
	result= -1;				/* purecov: inspected */
	goto end;				/* purecov: inspected */
      }
      grant_column= new GRANT_COLUMN(column->column,privileges);
      if (my_hash_insert(&g_t->hash_columns,(uchar*) grant_column))
      {
        result= -1;
        goto end;
      }
    }
  }

  /*
    If revoke of privileges on the table level, remove all such privileges
    for all columns
  */

  if (revoke_grant)
  {
    uchar user_key[MAX_KEY_LENGTH];
    key_copy(user_key, table->record[0], table->key_info,
             key_prefix_length);

    if (table->file->ha_index_read_map(table->record[0], user_key,
                                       (key_part_map)15,
                                       HA_READ_KEY_EXACT))
      goto end;

    /* Scan through all rows with the same host,db,user and table */
    do
    {
      ulong privileges = (ulong) table->field[6]->val_int();
      privileges=fix_rights_for_column(privileges);
      store_record(table,record[1]);

      if (privileges & rights)	// is in this record the priv to be revoked ??
      {
	GRANT_COLUMN *grant_column = NULL;
	char  colum_name_buf[HOSTNAME_LENGTH+1];
	String column_name(colum_name_buf,sizeof(colum_name_buf),
                           system_charset_info);

	privileges&= ~rights;
	table->field[6]->store((longlong)
			       get_rights_for_column(privileges), TRUE);
	table->field[4]->val_str(&column_name);
	grant_column = column_hash_search(g_t,
					  column_name.ptr(),
					  column_name.length());
	if (privileges)
	{
	  int tmp_error;
	  if (unlikely(tmp_error=
                       table->file->ha_update_row(table->record[1],
                                                  table->record[0])) &&
              tmp_error != HA_ERR_RECORD_IS_THE_SAME)
	  {					/* purecov: deadcode */
	    table->file->print_error(tmp_error,MYF(0)); /* purecov: deadcode */
	    result= -1;				/* purecov: deadcode */
	    goto end;				/* purecov: deadcode */
	  }
	  if (grant_column)
          {
            grant_column->rights  = privileges; // Update hash
            grant_column->init_rights = privileges;
          }
	}
	else
	{
	  int tmp_error;
	  if (unlikely((tmp_error=
                        table->file->ha_delete_row(table->record[1]))))
	  {					/* purecov: deadcode */
	    table->file->print_error(tmp_error,MYF(0)); /* purecov: deadcode */
	    result= -1;				/* purecov: deadcode */
	    goto end;				/* purecov: deadcode */
	  }
	  if (grant_column)
	    my_hash_delete(&g_t->hash_columns,(uchar*) grant_column);
	}
      }
    } while (!table->file->ha_index_next(table->record[0]) &&
	     !key_cmp_if_same(table, key, 0, key_prefix_length));
  }

end:
  table->file->ha_index_end();
  DBUG_RETURN(result);
}

static inline void get_grantor(THD *thd, char *grantor)
{
  const char *user= thd->security_ctx->user;
  const char *host= thd->security_ctx->host_or_ip;

#if defined(HAVE_REPLICATION)
  if (thd->slave_thread && thd->has_invoker())
  {
    user= thd->get_invoker_user().str;
    host= thd->get_invoker_host().str;
  }
#endif
  strxmov(grantor, user, "@", host, NullS);
}

static int replace_table_table(THD *thd, GRANT_TABLE *grant_table,
			       TABLE *table, const LEX_USER &combo,
			       const char *db, const char *table_name,
			       ulong rights, ulong col_rights,
			       bool revoke_grant)
{
  char grantor[USER_HOST_BUFF_SIZE];
  int old_row_exists = 1;
  int error=0;
  ulong store_table_rights, store_col_rights;
  uchar user_key[MAX_KEY_LENGTH];
  DBUG_ENTER("replace_table_table");

  get_grantor(thd, grantor);
  /*
    The following should always succeed as new users are created before
    this function is called!
  */
  if (!find_user_wild(combo.host.str,combo.user.str))
  {
    if (!combo.host.length && !find_acl_role(combo.user.str))
    {
      my_message(ER_PASSWORD_NO_MATCH, ER_THD(thd, ER_PASSWORD_NO_MATCH),
                 MYF(0)); /* purecov: deadcode */
      DBUG_RETURN(-1);                            /* purecov: deadcode */
    }
  }

  table->use_all_columns();
  restore_record(table, s->default_values);     // Get empty record
  table->field[0]->store(combo.host.str,combo.host.length,
                         system_charset_info);
  table->field[1]->store(db,(uint) strlen(db), system_charset_info);
  table->field[2]->store(combo.user.str,combo.user.length,
                         system_charset_info);
  table->field[3]->store(table_name,(uint) strlen(table_name),
                         system_charset_info);
  store_record(table,record[1]);			// store at pos 1
  key_copy(user_key, table->record[0], table->key_info,
           table->key_info->key_length);

  if (table->file->ha_index_read_idx_map(table->record[0], 0, user_key,
                                         HA_WHOLE_KEY,
                                         HA_READ_KEY_EXACT))
  {
    /*
      The following should never happen as we first check the in memory
      grant tables for the user.  There is however always a small change that
      the user has modified the grant tables directly.
    */
    if (revoke_grant)
    { // no row, no revoke
      my_error(ER_NONEXISTING_TABLE_GRANT, MYF(0),
               combo.user.str, combo.host.str,
               table_name);		        /* purecov: deadcode */
      DBUG_RETURN(-1);				/* purecov: deadcode */
    }
    old_row_exists = 0;
    restore_record(table,record[1]);			// Get saved record
  }

  store_table_rights= get_rights_for_table(rights);
  store_col_rights=   get_rights_for_column(col_rights);
  if (old_row_exists)
  {
    ulong j,k;
    store_record(table,record[1]);
    j = (ulong) table->field[6]->val_int();
    k = (ulong) table->field[7]->val_int();

    if (revoke_grant)
    {
      /* column rights are already fixed in mysql_table_grant */
      store_table_rights=j & ~store_table_rights;
    }
    else
    {
      store_table_rights|= j;
      store_col_rights|=   k;
    }
  }

  table->field[4]->store(grantor,(uint) strlen(grantor), system_charset_info);
  table->field[6]->store((longlong) store_table_rights, TRUE);
  table->field[7]->store((longlong) store_col_rights, TRUE);
  rights=fix_rights_for_table(store_table_rights);
  col_rights=fix_rights_for_column(store_col_rights);

  if (old_row_exists)
  {
    if (store_table_rights || store_col_rights)
    {
      if (unlikely(error=table->file->ha_update_row(table->record[1],
                                                    table->record[0])) &&
          error != HA_ERR_RECORD_IS_THE_SAME)
	goto table_error;			/* purecov: deadcode */
    }
    else if (unlikely((error = table->file->ha_delete_row(table->record[1]))))
      goto table_error;				/* purecov: deadcode */
  }
  else
  {
    error=table->file->ha_write_row(table->record[0]);
    if (unlikely(table->file->is_fatal_error(error, HA_CHECK_DUP_KEY)))
      goto table_error;				/* purecov: deadcode */
  }

  if (rights | col_rights)
  {
    grant_table->init_privs= rights;
    grant_table->init_cols=  col_rights;

    grant_table->privs= rights;
    grant_table->cols=	col_rights;
  }
  else
  {
    my_hash_delete(&column_priv_hash,(uchar*) grant_table);
  }
  DBUG_RETURN(0);

  /* This should never happen */
table_error:
  table->file->print_error(error,MYF(0)); /* purecov: deadcode */
  DBUG_RETURN(-1); /* purecov: deadcode */
}


/**
  @retval       0  success
  @retval      -1  error
*/
static int replace_routine_table(THD *thd, GRANT_NAME *grant_name,
			      TABLE *table, const LEX_USER &combo,
			      const char *db, const char *routine_name,
			      const Sp_handler *sph,
			      ulong rights, bool revoke_grant)
{
  char grantor[USER_HOST_BUFF_SIZE];
  int old_row_exists= 1;
  int error=0;
  ulong store_proc_rights;
  HASH *hash= sph->get_priv_hash();
  DBUG_ENTER("replace_routine_table");

  if (!table)
  {
    my_error(ER_NO_SUCH_TABLE, MYF(0), MYSQL_SCHEMA_NAME.str,
             MYSQL_TABLE_NAME[PROCS_PRIV_TABLE].str);
    DBUG_RETURN(-1);
  }

  if (revoke_grant && !grant_name->init_privs) // only inherited role privs
  {
    my_hash_delete(hash, (uchar*) grant_name);
    DBUG_RETURN(0);
  }

  get_grantor(thd, grantor);
  /*
    New users are created before this function is called.

    There may be some cases where a routine's definer is removed but the
    routine remains.
  */

  table->use_all_columns();
  restore_record(table, s->default_values);		// Get empty record
  table->field[0]->store(combo.host.str,combo.host.length, &my_charset_latin1);
  table->field[1]->store(db,(uint) strlen(db), &my_charset_latin1);
  table->field[2]->store(combo.user.str,combo.user.length, &my_charset_latin1);
  table->field[3]->store(routine_name,(uint) strlen(routine_name),
                         &my_charset_latin1);
  table->field[4]->store((longlong) sph->type(), true);
  store_record(table,record[1]);			// store at pos 1

  if (table->file->ha_index_read_idx_map(table->record[0], 0,
                                         (uchar*) table->field[0]->ptr,
                                         HA_WHOLE_KEY,
                                         HA_READ_KEY_EXACT))
  {
    /*
      The following should never happen as we first check the in memory
      grant tables for the user.  There is however always a small change that
      the user has modified the grant tables directly.

      Also, there is also a second posibility that this routine entry
      is created for a role by being inherited from a granted role.
    */
    if (revoke_grant)
    { // no row, no revoke
      my_error(ER_NONEXISTING_PROC_GRANT, MYF(0),
               combo.user.str, combo.host.str, routine_name);
      DBUG_RETURN(-1);
    }
    old_row_exists= 0;
    restore_record(table,record[1]);			// Get saved record
  }

  store_proc_rights= get_rights_for_procedure(rights);
  if (old_row_exists)
  {
    ulong j;
    store_record(table,record[1]);
    j= (ulong) table->field[6]->val_int();

    if (revoke_grant)
    {
      /* column rights are already fixed in mysql_table_grant */
      store_proc_rights=j & ~store_proc_rights;
    }
    else
    {
      store_proc_rights|= j;
    }
  }

  table->field[5]->store(grantor,(uint) strlen(grantor), &my_charset_latin1);
  table->field[6]->store((longlong) store_proc_rights, TRUE);
  rights=fix_rights_for_procedure(store_proc_rights);

  if (old_row_exists)
  {
    if (store_proc_rights)
    {
      if (unlikely(error=table->file->ha_update_row(table->record[1],
                                                    table->record[0])) &&
                   error != HA_ERR_RECORD_IS_THE_SAME)
	goto table_error;
    }
    else if (unlikely((error= table->file->ha_delete_row(table->record[1]))))
      goto table_error;
  }
  else
  {
    error=table->file->ha_write_row(table->record[0]);
    if (unlikely(table->file->is_fatal_error(error, HA_CHECK_DUP_KEY)))
      goto table_error;
  }

  if (rights)
  {
    grant_name->init_privs= rights;
    grant_name->privs= rights;
  }
  else
  {
    my_hash_delete(hash, (uchar*) grant_name);
  }
  DBUG_RETURN(0);

  /* This should never happen */
table_error:
  table->file->print_error(error,MYF(0));
  DBUG_RETURN(-1);
}


/*****************************************************************
  Role privilege propagation and graph traversal functionality

  According to the SQL standard, a role can be granted to a role,
  thus role grants can create an arbitrarily complex directed acyclic
  graph (a standard explicitly specifies that cycles are not allowed).

  When a privilege is granted to a role, it becomes available to all grantees.
  The code below recursively traverses a DAG of role grants, propagating
  privilege changes.

  The traversal function can work both ways, from roles to grantees or
  from grantees to roles. The first is used for privilege propagation,
  the second - for SHOW GRANTS and I_S.APPLICABLE_ROLES

  The role propagation code is smart enough to propagate only privilege
  changes to one specific database, table, or routine, if only they
  were changed (like in GRANT ... ON ... TO ...) or it can propagate
  everything (on startup or after FLUSH PRIVILEGES).

  It traverses only a subgraph that's accessible from the modified role,
  only visiting roles that can be possibly affected by the GRANT statement.

  Additionally, it stops traversal early, if this particular GRANT statement
  didn't result in any changes of privileges (e.g. both role1 and role2
  are granted to the role3, both role1 and role2 have SELECT privilege.
  if SELECT is revoked from role1 it won't change role3 privileges,
  so we won't traverse from role3 to its grantees).
******************************************************************/
struct PRIVS_TO_MERGE
{
  enum what
  {
    ALL, GLOBAL, DB, TABLE_COLUMN, PROC, FUNC, PACKAGE_SPEC, PACKAGE_BODY
  } what;
  const char *db, *name;
};


static enum PRIVS_TO_MERGE::what sp_privs_to_merge(stored_procedure_type type)
{
  switch (type) {
  case TYPE_ENUM_FUNCTION:
    return PRIVS_TO_MERGE::FUNC;
  case TYPE_ENUM_PROCEDURE:
    return PRIVS_TO_MERGE::PROC;
  case TYPE_ENUM_PACKAGE:
    return PRIVS_TO_MERGE::PACKAGE_SPEC;
  case TYPE_ENUM_PACKAGE_BODY:
    return PRIVS_TO_MERGE::PACKAGE_BODY;
  case TYPE_ENUM_TRIGGER:
  case TYPE_ENUM_PROXY:
    break;
  }
  DBUG_ASSERT(0);
  return PRIVS_TO_MERGE::PROC;
}


static int init_role_for_merging(ACL_ROLE *role, void *context)
{
  role->counter= 0;
  return 0;
}

static int count_subgraph_nodes(ACL_ROLE *role, ACL_ROLE *grantee, void *context)
{
  grantee->counter++;
  return 0;
}

static int merge_role_privileges(ACL_ROLE *, ACL_ROLE *, void *);

/**
  rebuild privileges of all affected roles

  entry point into role privilege propagation. after privileges of the
  'role' were changed, this function rebuilds privileges of all affected roles
  as necessary.
*/
static void propagate_role_grants(ACL_ROLE *role,
                                  enum PRIVS_TO_MERGE::what what,
                                  const char *db= 0, const char *name= 0)
{
  if (!role)
    return;

  mysql_mutex_assert_owner(&acl_cache->lock);
  PRIVS_TO_MERGE data= { what, db, name };

  /*
     Changing privileges of a role causes all other roles that had
     this role granted to them to have their rights invalidated.

     We need to rebuild all roles' related access bits.

     This cannot be a simple depth-first search, instead we have to merge
     privieges for all roles granted to a specific grantee, *before*
     merging privileges for this grantee. In other words, we must visit all
     parent nodes of a specific node, before descencing into this node.

     For example, if role1 is granted to role2 and role3, and role3 is
     granted to role2, after "GRANT ... role1", we cannot merge privileges
     for role2, until role3 is merged.  The counter will be 0 for role1, 2
     for role2, 1 for role3. Traversal will start from role1, go to role2,
     decrement the counter, backtrack, go to role3, merge it, go to role2
     again, merge it.

     And the counter is not just "all parent nodes", but only parent nodes
     that are part of the subgraph we're interested in. For example, if
     both roleA and roleB are granted to roleC, then roleC has two parent
     nodes. But when granting a privilege to roleA, we're only looking at a
     subgraph that includes roleA and roleC (roleB cannot be possibly
     affected by that grant statement). In this subgraph roleC has only one
     parent.

     (on the other hand, in acl_load we want to update all roles, and
     the counter is exactly equal to the number of all parent nodes)

     Thus, we do two graph traversals here. First we only count parents
     that are part of the subgraph. On the second traversal we decrement
     the counter and actually merge privileges for a node when a counter
     drops to zero.
  */
  traverse_role_graph_up(role, &data, init_role_for_merging, count_subgraph_nodes);
  traverse_role_graph_up(role, &data, NULL, merge_role_privileges);
}


// State of a node during a Depth First Search exploration
struct NODE_STATE
{
  ACL_USER_BASE *node_data; /* pointer to the node data */
  uint neigh_idx;           /* the neighbour that needs to be evaluated next */
};

/**
  Traverse the role grant graph and invoke callbacks at the specified points. 
  
  @param user           user or role to start traversal from
  @param context        opaque parameter to pass to callbacks
  @param offset         offset to ACL_ROLE::parent_grantee or to
                        ACL_USER_BASE::role_grants. Depending on this value,
                        traversal will go from roles to grantees or from
                        grantees to roles.
  @param on_node        called when a node is visited for the first time.
                        Returning a value <0 will abort the traversal.
  @param on_edge        called for every edge in the graph, when traversal
                        goes from a node to a neighbour node.
                        Returning <0 will abort the traversal. Returning >0
                        will make the traversal not to follow this edge.

  @note
  The traverse method is a DEPTH FIRST SEARCH, but callbacks can influence
  that (on_edge returning >0 value).

  @note
  This function should not be called directly, use
  traverse_role_graph_up() and traverse_role_graph_down() instead.

  @retval 0                 traversal finished successfully
  @retval ROLE_CYCLE_FOUND  traversal aborted, cycle detected
  @retval <0                traversal was aborted, because a callback returned
                            this error code
*/
static int traverse_role_graph_impl(ACL_USER_BASE *user, void *context,
       off_t offset,
       int (*on_node) (ACL_USER_BASE *role, void *context),
       int (*on_edge) (ACL_USER_BASE *current, ACL_ROLE *neighbour, void *context))
{
  DBUG_ENTER("traverse_role_graph_impl");
  DBUG_ASSERT(user);
  DBUG_PRINT("enter",("role: '%s'", user->user.str));
  /*
     The search operation should always leave the ROLE_ON_STACK and
     ROLE_EXPLORED flags clean for all nodes involved in the search
  */
  DBUG_ASSERT(!(user->flags & ROLE_ON_STACK));
  DBUG_ASSERT(!(user->flags & ROLE_EXPLORED));
  mysql_mutex_assert_owner(&acl_cache->lock);

  /*
     Stack used to simulate the recursive calls of DFS.
     It uses a Dynamic_array to reduce the number of
     malloc calls to a minimum
  */
  Dynamic_array<NODE_STATE> stack(20,50);
  Dynamic_array<ACL_USER_BASE *> to_clear(20,50);
  NODE_STATE state;     /* variable used to insert elements in the stack */
  int result= 0;

  state.neigh_idx= 0;
  state.node_data= user;
  user->flags|= ROLE_ON_STACK;

  stack.push(state);
  to_clear.push(user);

  user->flags|= ROLE_OPENED;
  if (on_node && ((result= on_node(user, context)) < 0))
    goto end;

  while (stack.elements())
  {
    NODE_STATE *curr_state= stack.back();

    DBUG_ASSERT(curr_state->node_data->flags & ROLE_ON_STACK);

    ACL_USER_BASE *current= curr_state->node_data;
    ACL_USER_BASE *neighbour= NULL;
    DBUG_PRINT("info", ("Examining role %s", current->user.str));
    /*
      Iterate through the neighbours until a first valid jump-to
      neighbour is found
    */
    bool found= FALSE;
    uint i;
    DYNAMIC_ARRAY *array= (DYNAMIC_ARRAY *)(((char*)current) + offset);

    DBUG_ASSERT(array == &current->role_grants || current->flags & IS_ROLE);
    for (i= curr_state->neigh_idx; i < array->elements; i++)
    {
      neighbour= *(dynamic_element(array, i, ACL_ROLE**));
      if (!(neighbour->flags & IS_ROLE))
        continue;

      DBUG_PRINT("info", ("Examining neighbour role %s", neighbour->user.str));

      /* check if it forms a cycle */
      if (neighbour->flags & ROLE_ON_STACK)
      {
        DBUG_PRINT("info", ("Found cycle"));
        result= ROLE_CYCLE_FOUND;
        goto end;
      }

      if (!(neighbour->flags & ROLE_OPENED))
      {
        neighbour->flags|= ROLE_OPENED;
        to_clear.push(neighbour);
        if (on_node && ((result= on_node(neighbour, context)) < 0))
          goto end;
      }

      if (on_edge)
      {
        result= on_edge(current, (ACL_ROLE*)neighbour, context);
        if (result < 0)
          goto end;
        if (result > 0)
          continue;
      }

      /* Check if it was already explored, in that case, move on */
      if (neighbour->flags & ROLE_EXPLORED)
        continue;

      found= TRUE;
      break;
    }

    /* found states that we have found a node to jump next into */
    if (found)
    {
      curr_state->neigh_idx= i + 1;

      /* some sanity checks */
      DBUG_ASSERT(!(neighbour->flags & ROLE_ON_STACK));

      /* add the neighbour on the stack */
      neighbour->flags|= ROLE_ON_STACK;
      state.neigh_idx= 0;
      state.node_data= neighbour;
      stack.push(state);
    }
    else
    {
      /* Make sure we got a correct node */
      DBUG_ASSERT(curr_state->node_data->flags & ROLE_ON_STACK);
      /* Finished with exploring the current node, pop it off the stack */
      curr_state= &stack.pop();
      curr_state->node_data->flags&= ~ROLE_ON_STACK; /* clear the on-stack bit */
      curr_state->node_data->flags|= ROLE_EXPLORED;
    }
  }

end:
  /* Cleanup */
  for (uint i= 0; i < to_clear.elements(); i++)
  {
    ACL_USER_BASE *current= to_clear.at(i);
    DBUG_ASSERT(current->flags & (ROLE_EXPLORED | ROLE_ON_STACK | ROLE_OPENED));
    current->flags&= ~(ROLE_EXPLORED | ROLE_ON_STACK | ROLE_OPENED);
  }
  DBUG_RETURN(result);
}

/**
  Traverse the role grant graph, going from a role to its grantees.

  This is used to propagate changes in privileges, for example,
  when GRANT or REVOKE is issued for a role.
*/

static int traverse_role_graph_up(ACL_ROLE *role, void *context,
       int (*on_node) (ACL_ROLE *role, void *context),
       int (*on_edge) (ACL_ROLE *current, ACL_ROLE *neighbour, void *context))
{
  return traverse_role_graph_impl(role, context,
                    my_offsetof(ACL_ROLE, parent_grantee),
                    (int (*)(ACL_USER_BASE *, void *))on_node,
                    (int (*)(ACL_USER_BASE *, ACL_ROLE *, void *))on_edge);
}

/**
  Traverse the role grant graph, going from a user or a role to granted roles.

  This is used, for example, to print all grants available to a user or a role
  (as in SHOW GRANTS).
*/

static int traverse_role_graph_down(ACL_USER_BASE *user, void *context,
       int (*on_node) (ACL_USER_BASE *role, void *context),
       int (*on_edge) (ACL_USER_BASE *current, ACL_ROLE *neighbour, void *context))
{
  return traverse_role_graph_impl(user, context,
                             my_offsetof(ACL_USER_BASE, role_grants),
                             on_node, on_edge);
}

/*
  To find all db/table/routine privilege for a specific role
  we need to scan the array of privileges. It can be big.
  But the set of privileges granted to a role in question (or
  to roles directly granted to the role in question) is supposedly
  much smaller.

  We put a role and all roles directly granted to it in a hash, and iterate
  the (suposedly long) array of privileges, filtering out "interesting"
  entries using the role hash. We put all these "interesting"
  entries in a (suposedly small) dynamic array and them use it for merging.
*/
static uchar* role_key(const ACL_ROLE *role, size_t *klen, my_bool)
{
  *klen= role->user.length;
  return (uchar*) role->user.str;
}
typedef Hash_set<ACL_ROLE> role_hash_t;

static bool merge_role_global_privileges(ACL_ROLE *grantee)
{
  ulong old= grantee->access;
  grantee->access= grantee->initial_role_access;

  DBUG_EXECUTE_IF("role_merge_stats", role_global_merges++;);

  for (uint i= 0; i < grantee->role_grants.elements; i++)
  {
    ACL_ROLE *r= *dynamic_element(&grantee->role_grants, i, ACL_ROLE**);
    grantee->access|= r->access;
  }
  return old != grantee->access;
}

static int db_name_sort(const int *db1, const int *db2)
{
  return strcmp(acl_dbs.at(*db1).db, acl_dbs.at(*db2).db);
}

/**
  update ACL_DB for given database and a given role with merged privileges

  @param merged ACL_DB of the role in question (or -1 if it wasn't found)
  @param first  first ACL_DB in an array for the database in question
  @param access new privileges for the given role on the gived database
  @param role   the name of the given role

  @return a bitmap of
          1 - privileges were changed
          2 - ACL_DB was added
          4 - ACL_DB was deleted
*/
static int update_role_db(int merged, int first, ulong access,
                          const char *role)
{
  if (first < 0)
    return 0;

  DBUG_EXECUTE_IF("role_merge_stats", role_db_merges++;);

  if (merged < 0)
  {
    /*
      there's no ACL_DB for this role (all db grants come from granted roles)
      we need to create it

      Note that we cannot use acl_insert_db() now:
      1. it'll sort elements in the acl_dbs, so the pointers will become invalid
      2. we may need many of them, no need to sort every time
    */
    DBUG_ASSERT(access);
    ACL_DB acl_db;
    acl_db.user= role;
    acl_db.host.hostname= const_cast<char*>("");
    acl_db.host.ip= acl_db.host.ip_mask= 0;
    acl_db.db= acl_dbs.at(first).db;
    acl_db.access= access;
    acl_db.initial_access= 0;
    acl_db.sort= get_magic_sort("hdu", "", acl_db.db, role);
    acl_dbs.push(acl_db);
    return 2;
  }
  else if (access == 0)
  {
    /*
      there is ACL_DB but the role has no db privileges granted
      (all privileges were coming from granted roles, and now those roles
      were dropped or had their privileges revoked).
      we need to remove this ACL_DB entry

      Note, that we cannot delete now:
      1. it'll shift elements in the acl_dbs, so the pointers will become invalid
      2. it's O(N) operation, and we may need many of them
      so we only mark elements deleted and will delete later.
    */
    acl_dbs.at(merged).sort= 0; // lower than any valid ACL_DB sort value, will be sorted last
    return 4;
  }
  else if (acl_dbs.at(merged).access != access)
  {
    /* this is easy */
    acl_dbs.at(merged).access= access;
    return 1;
  }
  return 0;
}

/**
  merges db privileges from roles granted to the role 'grantee'.

  @return true if database privileges of the 'grantee' were changed

*/
static bool merge_role_db_privileges(ACL_ROLE *grantee, const char *dbname,
                                     role_hash_t *rhash)
{
  Dynamic_array<int> dbs;

  /*
    Supposedly acl_dbs can be huge, but only a handful of db grants
    apply to grantee or roles directly granted to grantee.

    Collect these applicable db grants.
  */
  for (uint i=0 ; i < acl_dbs.elements() ; i++)
  {
    ACL_DB *db= &acl_dbs.at(i);
    if (db->host.hostname[0])
      continue;
    if (dbname && strcmp(db->db, dbname))
      continue;
    ACL_ROLE *r= rhash->find(db->user, strlen(db->user));
    if (!r)
      continue;
    dbs.append(i);
  }
  dbs.sort(db_name_sort);

  /*
    Because dbs array is sorted by the db name, all grants for the same db
    (that should be merged) are sorted together. The grantee's ACL_DB element
    is not necessarily the first and may be not present at all.
  */
  int first= -1, merged= -1;
  ulong access= 0, update_flags= 0;
  for (int *p= dbs.front(); p <= dbs.back(); p++)
  {
    if (first<0 || (!dbname && strcmp(acl_dbs.at(p[0]).db, acl_dbs.at(p[-1]).db)))
    { // new db name series
      update_flags|= update_role_db(merged, first, access, grantee->user.str);
      merged= -1;
      access= 0;
      first= *p;
    }
    if (strcmp(acl_dbs.at(*p).user, grantee->user.str) == 0)
      access|= acl_dbs.at(merged= *p).initial_access;
    else
      access|= acl_dbs.at(*p).access;
  }
  update_flags|= update_role_db(merged, first, access, grantee->user.str);

  if (update_flags & 4)
  {
    // Remove elements marked for deletion.
    uint count= 0;
    for(uint i= 0; i < acl_dbs.elements(); i++)
    {
      ACL_DB *acl_db= &acl_dbs.at(i);
      if (acl_db->sort)
      {
        if (i > count)
          acl_dbs.set(count, *acl_db);
        count++;
      }
    }
    acl_dbs.elements(count);
  }


  if (update_flags & 2)
  { // inserted, need to sort
    rebuild_acl_dbs();
  }

  return update_flags;
}

static int table_name_sort(GRANT_TABLE * const *tbl1, GRANT_TABLE * const *tbl2)
{
  int res = strcmp((*tbl1)->db, (*tbl2)->db);
  if (res) return res;
  return strcmp((*tbl1)->tname, (*tbl2)->tname);
}

/**
  merges column privileges for the entry 'merged'

  @param merged GRANT_TABLE to merge the privileges into
  @param cur    first entry in the array of GRANT_TABLE's for a given table
  @param last   last entry in the array of GRANT_TABLE's for a given table,
                all entries between cur and last correspond to the *same* table

  @return 1 if the _set of columns_ in 'merged' was changed
          (not if the _set of privileges_ was changed).
*/
static int update_role_columns(GRANT_TABLE *merged,
                               GRANT_TABLE **cur, GRANT_TABLE **last)

{
  ulong rights __attribute__((unused))= 0;
  int changed= 0;
  if (!merged->cols)
  {
    changed= merged->hash_columns.records > 0;
    my_hash_reset(&merged->hash_columns);
    return changed;
  }

  DBUG_EXECUTE_IF("role_merge_stats", role_column_merges++;);

  HASH *mh= &merged->hash_columns;
  for (uint i=0 ; i < mh->records ; i++)
  {
    GRANT_COLUMN *col = (GRANT_COLUMN *)my_hash_element(mh, i);
    col->rights= col->init_rights;
  }

  for (; cur < last; cur++)
  {
    if (*cur == merged)
      continue;
    HASH *ch= &cur[0]->hash_columns;
    for (uint i=0 ; i < ch->records ; i++)
    {
      GRANT_COLUMN *ccol = (GRANT_COLUMN *)my_hash_element(ch, i);
      GRANT_COLUMN *mcol = (GRANT_COLUMN *)my_hash_search(mh,
                                  (uchar *)ccol->column, ccol->key_length);
      if (mcol)
        mcol->rights|= ccol->rights;
      else
      {
        changed= 1;
        my_hash_insert(mh, (uchar*)new (&grant_memroot) GRANT_COLUMN(ccol));
      }
    }
  }

  for (uint i=0 ; i < mh->records ; i++)
  {
    GRANT_COLUMN *col = (GRANT_COLUMN *)my_hash_element(mh, i);
    rights|= col->rights;
    if (!col->rights)
    {
      changed= 1;
      my_hash_delete(mh, (uchar*)col);
    }
  }
  DBUG_ASSERT(rights == merged->cols);
  return changed;
}

/**
  update GRANT_TABLE for a given table and a given role with merged privileges

  @param merged GRANT_TABLE of the role in question (or NULL if it wasn't found)
  @param first  first GRANT_TABLE in an array for the table in question
  @param last   last entry in the array of GRANT_TABLE's for a given table,
                all entries between first and last correspond to the *same* table
  @param privs  new table-level privileges for 'merged'
  @param cols   new OR-ed column-level privileges for 'merged'
  @param role   the name of the given role

  @return a bitmap of
          1 - privileges were changed
          2 - GRANT_TABLE was added
          4 - GRANT_TABLE was deleted
*/
static int update_role_table_columns(GRANT_TABLE *merged,
                                     GRANT_TABLE **first, GRANT_TABLE **last,
                                     ulong privs, ulong cols, const char *role)
{
  if (!first)
    return 0;

  DBUG_EXECUTE_IF("role_merge_stats", role_table_merges++;);

  if (merged == NULL)
  {
    /*
      there's no GRANT_TABLE for this role (all table grants come from granted
      roles) we need to create it
    */
    DBUG_ASSERT(privs | cols);
    merged= new (&grant_memroot) GRANT_TABLE("", first[0]->db, role, first[0]->tname,
                                     privs, cols);
    merged->init_privs= merged->init_cols= 0;
    update_role_columns(merged, first, last);
    my_hash_insert(&column_priv_hash,(uchar*) merged);
    return 2;
  }
  else if ((privs | cols) == 0)
  {
    /*
      there is GRANT_TABLE object but the role has no table or column
      privileges granted (all privileges were coming from granted roles, and
      now those roles were dropped or had their privileges revoked).
      we need to remove this GRANT_TABLE
    */
    DBUG_EXECUTE_IF("role_merge_stats",
                    role_column_merges+= MY_TEST(merged->cols););
    my_hash_delete(&column_priv_hash,(uchar*) merged);
    return 4;
  }
  else
  {
    bool changed= merged->cols != cols || merged->privs != privs;
    merged->cols= cols;
    merged->privs= privs;
    if (update_role_columns(merged, first, last))
      changed= true;
    return changed;
  }
}

/**
  merges table privileges from roles granted to the role 'grantee'.

  @return true if table privileges of the 'grantee' were changed

*/
static bool merge_role_table_and_column_privileges(ACL_ROLE *grantee,
                        const char *db, const char *tname, role_hash_t *rhash)
{
  Dynamic_array<GRANT_TABLE *> grants;
  DBUG_ASSERT(MY_TEST(db) == MY_TEST(tname)); // both must be set, or neither

  /*
    first, collect table/column privileges granted to
    roles in question.
  */
  for (uint i=0 ; i < column_priv_hash.records ; i++)
  {
    GRANT_TABLE *grant= (GRANT_TABLE *) my_hash_element(&column_priv_hash, i);
    if (grant->host.hostname[0])
      continue;
    if (tname && (strcmp(grant->db, db) || strcmp(grant->tname, tname)))
      continue;
    ACL_ROLE *r= rhash->find(grant->user, strlen(grant->user));
    if (!r)
      continue;
    grants.append(grant);
  }
  grants.sort(table_name_sort);

  GRANT_TABLE **first= NULL, *merged= NULL, **cur;
  ulong privs= 0, cols= 0, update_flags= 0;
  for (cur= grants.front(); cur <= grants.back(); cur++)
  {
    if (!first ||
        (!tname && (strcmp(cur[0]->db, cur[-1]->db) ||
                   strcmp(cur[0]->tname, cur[-1]->tname))))
    { // new db.tname series
      update_flags|= update_role_table_columns(merged, first, cur,
                                               privs, cols, grantee->user.str);
      merged= NULL;
      privs= cols= 0;
      first= cur;
    }
    if (strcmp(cur[0]->user, grantee->user.str) == 0)
    {
      merged= cur[0];
      cols|= cur[0]->init_cols;
      privs|= cur[0]->init_privs;
    }
    else
    {
      cols|= cur[0]->cols;
      privs|= cur[0]->privs;
    }
  }
  update_flags|= update_role_table_columns(merged, first, cur,
                                           privs, cols, grantee->user.str);

  return update_flags;
}

static int routine_name_sort(GRANT_NAME * const *r1, GRANT_NAME * const *r2)
{
  int res= strcmp((*r1)->db, (*r2)->db);
  if (res) return res;
  return strcmp((*r1)->tname, (*r2)->tname);
}

/**
  update GRANT_NAME for a given routine and a given role with merged privileges

  @param merged GRANT_NAME of the role in question (or NULL if it wasn't found)
  @param first  first GRANT_NAME in an array for the routine in question
  @param privs  new routine-level privileges for 'merged'
  @param role   the name of the given role
  @param hash   proc_priv_hash or func_priv_hash

  @return a bitmap of
          1 - privileges were changed
          2 - GRANT_NAME was added
          4 - GRANT_NAME was deleted
*/
static int update_role_routines(GRANT_NAME *merged, GRANT_NAME **first,
                                ulong privs, const char *role, HASH *hash)
{
  if (!first)
    return 0;

  DBUG_EXECUTE_IF("role_merge_stats", role_routine_merges++;);

  if (merged == NULL)
  {
    /*
      there's no GRANT_NAME for this role (all routine grants come from granted
      roles) we need to create it
    */
    DBUG_ASSERT(privs);
    merged= new (&grant_memroot) GRANT_NAME("", first[0]->db, role, first[0]->tname,
                                    privs, true);
    merged->init_privs= 0; // all privs are inherited
    my_hash_insert(hash, (uchar *)merged);
    return 2;
  }
  else if (privs == 0)
  {
    /*
      there is GRANT_NAME but the role has no privileges granted
      (all privileges were coming from granted roles, and now those roles
      were dropped or had their privileges revoked).
      we need to remove this entry
    */
    my_hash_delete(hash, (uchar*)merged);
    return 4;
  }
  else if (merged->privs != privs)
  {
    /* this is easy */
    merged->privs= privs;
    return 1;
  }
  return 0;
}

/**
  merges routine privileges from roles granted to the role 'grantee'.

  @return true if routine privileges of the 'grantee' were changed

*/
static bool merge_role_routine_grant_privileges(ACL_ROLE *grantee,
            const char *db, const char *tname, role_hash_t *rhash, HASH *hash)
{
  ulong update_flags= 0;

  DBUG_ASSERT(MY_TEST(db) == MY_TEST(tname)); // both must be set, or neither

  Dynamic_array<GRANT_NAME *> grants; 

  /* first, collect routine privileges granted to roles in question */
  for (uint i=0 ; i < hash->records ; i++)
  {
    GRANT_NAME *grant= (GRANT_NAME *) my_hash_element(hash, i);
    if (grant->host.hostname[0])
      continue;
    if (tname && (strcmp(grant->db, db) || strcmp(grant->tname, tname)))
      continue;
    ACL_ROLE *r= rhash->find(grant->user, strlen(grant->user));
    if (!r)
      continue;
    grants.append(grant);
  }
  grants.sort(routine_name_sort);

  GRANT_NAME **first= NULL, *merged= NULL;
  ulong privs= 0 ;
  for (GRANT_NAME **cur= grants.front(); cur <= grants.back(); cur++)
  {
    if (!first ||
        (!tname && (strcmp(cur[0]->db, cur[-1]->db) ||
                    strcmp(cur[0]->tname, cur[-1]->tname))))
    { // new db.tname series
      update_flags|= update_role_routines(merged, first, privs,
                                          grantee->user.str, hash);
      merged= NULL;
      privs= 0;
      first= cur;
    }
    if (strcmp(cur[0]->user, grantee->user.str) == 0)
    {
      merged= cur[0];
      privs|= cur[0]->init_privs;
    }
    else
    {
      privs|= cur[0]->privs;
    }
  }
  update_flags|= update_role_routines(merged, first, privs,
                                      grantee->user.str, hash);
  return update_flags;
}

/**
  update privileges of the 'grantee' from all roles, granted to it
*/
static int merge_role_privileges(ACL_ROLE *role __attribute__((unused)),
                                 ACL_ROLE *grantee, void *context)
{
  PRIVS_TO_MERGE *data= (PRIVS_TO_MERGE *)context;

  DBUG_ASSERT(grantee->counter > 0);
  if (--grantee->counter)
    return 1; // don't recurse into grantee just yet

  grantee->counter= 1; // Mark the grantee as merged.

  /* if we'll do db/table/routine privileges, create a hash of role names */
  role_hash_t role_hash(role_key);
  if (data->what != PRIVS_TO_MERGE::GLOBAL)
  {
    role_hash.insert(grantee);
    for (uint i= 0; i < grantee->role_grants.elements; i++)
      role_hash.insert(*dynamic_element(&grantee->role_grants, i, ACL_ROLE**));
  }

  bool all= data->what == PRIVS_TO_MERGE::ALL;
  bool changed= false;
  if (all || data->what == PRIVS_TO_MERGE::GLOBAL)
    changed|= merge_role_global_privileges(grantee);
  if (all || data->what == PRIVS_TO_MERGE::DB)
    changed|= merge_role_db_privileges(grantee, data->db, &role_hash);
  if (all || data->what == PRIVS_TO_MERGE::TABLE_COLUMN)
    changed|= merge_role_table_and_column_privileges(grantee,
                                             data->db, data->name, &role_hash);
  if (all || data->what == PRIVS_TO_MERGE::PROC)
    changed|= merge_role_routine_grant_privileges(grantee,
                            data->db, data->name, &role_hash, &proc_priv_hash);
  if (all || data->what == PRIVS_TO_MERGE::FUNC)
    changed|= merge_role_routine_grant_privileges(grantee,
                            data->db, data->name, &role_hash, &func_priv_hash);
  if (all || data->what == PRIVS_TO_MERGE::PACKAGE_SPEC)
    changed|= merge_role_routine_grant_privileges(grantee,
                            data->db, data->name, &role_hash,
                            &package_spec_priv_hash);
  if (all || data->what == PRIVS_TO_MERGE::PACKAGE_BODY)
    changed|= merge_role_routine_grant_privileges(grantee,
                            data->db, data->name, &role_hash,
                            &package_body_priv_hash);
  return !changed; // don't recurse into the subgraph if privs didn't change
}

static bool merge_one_role_privileges(ACL_ROLE *grantee)
{
  PRIVS_TO_MERGE data= { PRIVS_TO_MERGE::ALL, 0, 0 };
  grantee->counter= 1;
  return merge_role_privileges(0, grantee, &data);
}

/*****************************************************************
  End of the role privilege propagation and graph traversal code
******************************************************************/

static bool has_auth(LEX_USER *user, LEX *lex)
{
  return user->has_auth() ||
         lex->account_options.ssl_type != SSL_TYPE_NOT_SPECIFIED ||
         lex->account_options.ssl_cipher.str ||
         lex->account_options.x509_issuer.str ||
         lex->account_options.x509_subject.str ||
         lex->account_options.specified_limits;
}

static bool copy_and_check_auth(LEX_USER *to, LEX_USER *from, THD *thd)
{
  to->auth= from->auth;

  // if changing auth for an existing user
  if (has_auth(to, thd->lex) && find_user_exact(to->host.str, to->user.str))
  {
    mysql_mutex_unlock(&acl_cache->lock);
    bool res= check_alter_user(thd, to->host.str, to->user.str);
    mysql_mutex_lock(&acl_cache->lock);
    return res;
  }

  return false;
}


/*
  Store table level and column level grants in the privilege tables

  SYNOPSIS
    mysql_table_grant()
    thd			Thread handle
    table_list		List of tables to give grant
    user_list		List of users to give grant
    columns		List of columns to give grant
    rights		Table level grant
    revoke_grant	Set to 1 if this is a REVOKE command

  RETURN
    FALSE ok
    TRUE  error
*/

int mysql_table_grant(THD *thd, TABLE_LIST *table_list,
		      List <LEX_USER> &user_list,
		      List <LEX_COLUMN> &columns, ulong rights,
		      bool revoke_grant)
{
  ulong column_priv= 0;
  int result;
  List_iterator <LEX_USER> str_list (user_list);
  LEX_USER *Str, *tmp_Str;
  bool create_new_users=0;
  const char *db_name, *table_name;
  DBUG_ENTER("mysql_table_grant");

  if (rights & ~TABLE_ACLS)
  {
    my_message(ER_ILLEGAL_GRANT_FOR_TABLE,
               ER_THD(thd, ER_ILLEGAL_GRANT_FOR_TABLE),
               MYF(0));
    DBUG_RETURN(TRUE);
  }

  if (!revoke_grant)
  {
    if (columns.elements)
    {
      class LEX_COLUMN *column;
      List_iterator <LEX_COLUMN> column_iter(columns);

      if (open_normal_and_derived_tables(thd, table_list, 0, DT_PREPARE))
        DBUG_RETURN(TRUE);

      while ((column = column_iter++))
      {
        uint unused_field_idx= NO_CACHED_FIELD_INDEX;
        TABLE_LIST *dummy;
        Field *f=find_field_in_table_ref(thd, table_list, column->column.ptr(),
                                         column->column.length(),
                                         column->column.ptr(), NULL, NULL,
                                         NULL, TRUE, FALSE,
                                         &unused_field_idx, FALSE, &dummy);
        if (unlikely(f == (Field*)0))
        {
          my_error(ER_BAD_FIELD_ERROR, MYF(0),
                   column->column.c_ptr(), table_list->alias.str);
          DBUG_RETURN(TRUE);
        }
        if (unlikely(f == (Field *)-1))
          DBUG_RETURN(TRUE);
        column_priv|= column->rights;
      }
      close_mysql_tables(thd);
    }
    else
    {
      if (!(rights & CREATE_ACL))
      {
        if (!ha_table_exists(thd, &table_list->db, &table_list->table_name))
        {
          my_error(ER_NO_SUCH_TABLE, MYF(0), table_list->db.str,
                   table_list->alias.str);
          DBUG_RETURN(TRUE);
        }
      }
      if (table_list->grant.want_privilege)
      {
        char command[128];
        get_privilege_desc(command, sizeof(command),
                           table_list->grant.want_privilege);
        my_error(ER_TABLEACCESS_DENIED_ERROR, MYF(0),
                 command, thd->security_ctx->priv_user,
                 thd->security_ctx->host_or_ip, table_list->alias.str);
        DBUG_RETURN(-1);
      }
    }
  }

  /*
    Open the mysql.user and mysql.tables_priv tables.
    Don't open column table if we don't need it !
  */
  int tables_to_open= Table_user | Table_tables_priv;
  if (column_priv ||
      (revoke_grant && ((rights & COL_ACLS) || columns.elements)))
    tables_to_open|= Table_columns_priv;

  /*
    The lock api is depending on the thd->lex variable which needs to be
    re-initialized.
  */
  Query_tables_list backup;
  thd->lex->reset_n_backup_query_tables_list(&backup);
  /*
    Restore Query_tables_list::sql_command value, which was reset
    above, as the code writing query to the binary log assumes that
    this value corresponds to the statement being executed.
  */
  thd->lex->sql_command= backup.sql_command;

  Grant_tables tables;
  if ((result= tables.open_and_lock(thd, tables_to_open, TL_WRITE)))
  {
    thd->lex->restore_backup_query_tables_list(&backup);
    DBUG_RETURN(result != 1);
  }

  if (!revoke_grant)
    create_new_users= test_if_create_new_users(thd);
  mysql_rwlock_wrlock(&LOCK_grant);
  mysql_mutex_lock(&acl_cache->lock);
  MEM_ROOT *old_root= thd->mem_root;
  thd->mem_root= &grant_memroot;
  grant_version++;

  while ((tmp_Str = str_list++))
  {
    int error;
    GRANT_TABLE *grant_table;
    if (!(Str= get_current_user(thd, tmp_Str, false)))
    {
      result= TRUE;
      continue;
    }
    /* Create user if needed */
    error= copy_and_check_auth(Str, tmp_Str, thd) ||
           replace_user_table(thd, tables.user_table(), Str,
                               0, revoke_grant, create_new_users,
                               MY_TEST(thd->variables.sql_mode &
                                       MODE_NO_AUTO_CREATE_USER));
    if (unlikely(error))
    {
      result= TRUE;				// Remember error
      continue;					// Add next user
    }

    db_name= table_list->get_db_name();
    table_name= table_list->get_table_name();

    /* Find/create cached table grant */
    grant_table= table_hash_search(Str->host.str, NullS, db_name,
				   Str->user.str, table_name, 1);
    if (!grant_table)
    {
      if (revoke_grant)
      {
	my_error(ER_NONEXISTING_TABLE_GRANT, MYF(0),
                 Str->user.str, Str->host.str, table_list->table_name.str);
	result= TRUE;
	continue;
      }
      grant_table = new GRANT_TABLE (Str->host.str, db_name,
				     Str->user.str, table_name,
				     rights,
				     column_priv);
      if (!grant_table ||
        my_hash_insert(&column_priv_hash,(uchar*) grant_table))
      {
	result= TRUE;				/* purecov: deadcode */
	continue;				/* purecov: deadcode */
      }
    }

    /* If revoke_grant, calculate the new column privilege for tables_priv */
    if (revoke_grant)
    {
      class LEX_COLUMN *column;
      List_iterator <LEX_COLUMN> column_iter(columns);
      GRANT_COLUMN *grant_column;

      /* Fix old grants */
      while ((column = column_iter++))
      {
	grant_column = column_hash_search(grant_table,
					  column->column.ptr(),
					  column->column.length());
	if (grant_column)
	  grant_column->rights&= ~(column->rights | rights);
      }
      /* scan trough all columns to get new column grant */
      column_priv= 0;
      for (uint idx=0 ; idx < grant_table->hash_columns.records ; idx++)
      {
        grant_column= (GRANT_COLUMN*)
          my_hash_element(&grant_table->hash_columns, idx);
	grant_column->rights&= ~rights;		// Fix other columns
	column_priv|= grant_column->rights;
      }
    }
    else
    {
      column_priv|= grant_table->cols;
    }


    /* update table and columns */

    /* TODO(cvicentiu) refactor replace_table_table to use Tables_priv_table
       instead of TABLE directly. */
    if (replace_table_table(thd, grant_table, tables.tables_priv_table().table(),
                            *Str, db_name, table_name,
			    rights, column_priv, revoke_grant))
    {
      /* Should only happen if table is crashed */
      result= TRUE;			       /* purecov: deadcode */
    }
    else if (tables.columns_priv_table().table_exists())
    {
      /* TODO(cvicentiu) refactor replace_column_table to use Columns_priv_table
         instead of TABLE directly. */
      if (replace_column_table(grant_table, tables.columns_priv_table().table(),
                               *Str, columns, db_name, table_name, rights,
                               revoke_grant))
      {
	result= TRUE;
      }
    }
    if (Str->is_role())
      propagate_role_grants(find_acl_role(Str->user.str),
                            PRIVS_TO_MERGE::TABLE_COLUMN, db_name, table_name);
  }

  thd->mem_root= old_root;
  mysql_mutex_unlock(&acl_cache->lock);

  if (!result) /* success */
  {
    result= write_bin_log(thd, TRUE, thd->query(), thd->query_length());
  }

  mysql_rwlock_unlock(&LOCK_grant);

  if (!result) /* success */
    my_ok(thd);

  thd->lex->restore_backup_query_tables_list(&backup);
  DBUG_RETURN(result);
}


/**
  Store routine level grants in the privilege tables

  @param thd Thread handle
  @param table_list List of routines to give grant
  @param sph SP handler
  @param user_list List of users to give grant
  @param rights Table level grant
  @param revoke_grant Is this is a REVOKE command?

  @return
    @retval FALSE Success.
    @retval TRUE An error occurred.
*/

bool mysql_routine_grant(THD *thd, TABLE_LIST *table_list,
                         const Sp_handler *sph,
			 List <LEX_USER> &user_list, ulong rights,
			 bool revoke_grant, bool write_to_binlog)
{
  List_iterator <LEX_USER> str_list (user_list);
  LEX_USER *Str, *tmp_Str;
  bool create_new_users= 0;
  int result;
  const char *db_name, *table_name;
  DBUG_ENTER("mysql_routine_grant");

  if (rights & ~PROC_ACLS)
  {
    my_message(ER_ILLEGAL_GRANT_FOR_TABLE,
               ER_THD(thd, ER_ILLEGAL_GRANT_FOR_TABLE),
               MYF(0));
    DBUG_RETURN(TRUE);
  }

  if (!revoke_grant)
  {
    if (sph->sp_exist_routines(thd, table_list))
      DBUG_RETURN(TRUE);
  }

  Grant_tables tables;
  if ((result= tables.open_and_lock(thd, Table_user | Table_procs_priv, TL_WRITE)))
    DBUG_RETURN(result != 1);

  DBUG_ASSERT(!thd->is_current_stmt_binlog_format_row());

  if (!revoke_grant)
    create_new_users= test_if_create_new_users(thd);
  mysql_rwlock_wrlock(&LOCK_grant);
  mysql_mutex_lock(&acl_cache->lock);
  MEM_ROOT *old_root= thd->mem_root;
  thd->mem_root= &grant_memroot;

  DBUG_PRINT("info",("now time to iterate and add users"));

  while ((tmp_Str= str_list++))
  {
    GRANT_NAME *grant_name;
    if (!(Str= get_current_user(thd, tmp_Str, false)))
    {
      result= TRUE;
      continue;
    }
    /* Create user if needed */
    if (copy_and_check_auth(Str, tmp_Str, thd) ||
        replace_user_table(thd, tables.user_table(), Str,
			   0, revoke_grant, create_new_users,
                           MY_TEST(thd->variables.sql_mode &
                                     MODE_NO_AUTO_CREATE_USER)))
    {
      result= TRUE;
      continue;
    }

    db_name= table_list->db.str;
    table_name= table_list->table_name.str;
    grant_name= routine_hash_search(Str->host.str, NullS, db_name,
                                    Str->user.str, table_name, sph, 1);
    if (!grant_name || !grant_name->init_privs)
    {
      if (revoke_grant)
      {
        my_error(ER_NONEXISTING_PROC_GRANT, MYF(0),
	         Str->user.str, Str->host.str, table_name);
	result= TRUE;
	continue;
      }
      grant_name= new GRANT_NAME(Str->host.str, db_name,
				 Str->user.str, table_name,
				 rights, TRUE);
      if (!grant_name ||
        my_hash_insert(sph->get_priv_hash(), (uchar*) grant_name))
      {
        result= TRUE;
	continue;
      }
    }

    if (replace_routine_table(thd, grant_name, tables.procs_priv_table().table(),
          *Str, db_name, table_name, sph, rights, revoke_grant) != 0)
    {
      result= TRUE;
      continue;
    }
    if (Str->is_role())
      propagate_role_grants(find_acl_role(Str->user.str),
                            sp_privs_to_merge(sph->type()),
                            db_name, table_name);
  }
  thd->mem_root= old_root;
  mysql_mutex_unlock(&acl_cache->lock);

  if (write_to_binlog)
  {
    if (write_bin_log(thd, FALSE, thd->query(), thd->query_length()))
      result= TRUE;
  }

  mysql_rwlock_unlock(&LOCK_grant);

  /* Tables are automatically closed */
  DBUG_RETURN(result);
}

/**
  append a user or role name to a buffer that will be later used as an error message
*/
static void append_user(THD *thd, String *str,
                        const LEX_CSTRING *u, const LEX_CSTRING *h)
{
  if (str->length())
    str->append(',');
  append_query_string(system_charset_info, str, u->str, u->length,
                      thd->variables.sql_mode & MODE_NO_BACKSLASH_ESCAPES);
  /* hostname part is not relevant for roles, it is always empty */
  if (u->length == 0 || h->length != 0)
  {
    str->append('@');
    append_query_string(system_charset_info, str, h->str, h->length,
                        thd->variables.sql_mode & MODE_NO_BACKSLASH_ESCAPES);
  }
}

static void append_user(THD *thd, String *str, LEX_USER *user)
{
  append_user(thd, str, & user->user, & user->host);
}

/**
  append a string to a buffer that will be later used as an error message

  @note
  a string can be either CURRENT_USER or CURRENT_ROLE or NONE, it should be
  neither quoted nor escaped.
*/
static void append_str(String *str, const char *s, size_t l)
{
  if (str->length())
    str->append(',');
  str->append(s, l);
}

static int can_grant_role_callback(ACL_USER_BASE *grantee,
                                   ACL_ROLE *role, void *data)
{
  ROLE_GRANT_PAIR *pair;

  if (role != (ACL_ROLE*)data)
    return 0; // keep searching

  if (grantee->flags & IS_ROLE)
    pair= find_role_grant_pair(&grantee->user, &empty_clex_str, &role->user);
  else
  {
    ACL_USER *user= (ACL_USER *)grantee;
    LEX_CSTRING host= { user->host.hostname, user->hostname_length };
    pair= find_role_grant_pair(&user->user, &host, &role->user);
  }
  if (!pair->with_admin)
    return 0; // keep searching

  return -1; // abort the traversal
}


/*
  One can only grant a role if SELECT * FROM I_S.APPLICABLE_ROLES shows this
  role as grantable.
  
  What this really means - we need to traverse role graph for the current user
  looking for our role being granted with the admin option.
*/
static bool can_grant_role(THD *thd, ACL_ROLE *role)
{
  Security_context *sctx= thd->security_ctx;

  if (!sctx->user) // replication
    return true;

  ACL_USER *grantee= find_user_exact(sctx->priv_host, sctx->priv_user);
  if (!grantee)
    return false;

  return traverse_role_graph_down(grantee, role, NULL,
                                  can_grant_role_callback) == -1;
}


bool mysql_grant_role(THD *thd, List <LEX_USER> &list, bool revoke)
{
  DBUG_ENTER("mysql_grant_role");
  /*
     The first entry in the list is the granted role. Need at least two
     entries for the command to be valid
   */
  DBUG_ASSERT(list.elements >= 2);
  int result;
  bool create_new_user, no_auto_create_user;
  String wrong_users;
  LEX_USER *user, *granted_role;
  LEX_CSTRING rolename;
  LEX_CSTRING username;
  LEX_CSTRING hostname;
  ACL_ROLE *role, *role_as_user;

  List_iterator <LEX_USER> user_list(list);
  granted_role= user_list++;
  if (!(granted_role= get_current_user(thd, granted_role)))
    DBUG_RETURN(TRUE);

  DBUG_ASSERT(granted_role->is_role());
  rolename= granted_role->user;

  create_new_user= test_if_create_new_users(thd);
  no_auto_create_user= MY_TEST(thd->variables.sql_mode &
                               MODE_NO_AUTO_CREATE_USER);

  Grant_tables tables;
  if ((result= tables.open_and_lock(thd, Table_user | Table_roles_mapping, TL_WRITE)))
    DBUG_RETURN(result != 1);

  mysql_rwlock_wrlock(&LOCK_grant);
  mysql_mutex_lock(&acl_cache->lock);
  if (!(role= find_acl_role(rolename.str)))
  {
    mysql_mutex_unlock(&acl_cache->lock);
    mysql_rwlock_unlock(&LOCK_grant);
    my_error(ER_INVALID_ROLE, MYF(0), rolename.str);
    DBUG_RETURN(TRUE);
  }

  if (!can_grant_role(thd, role))
  {
    mysql_mutex_unlock(&acl_cache->lock);
    mysql_rwlock_unlock(&LOCK_grant);
    my_error(ER_ACCESS_DENIED_NO_PASSWORD_ERROR, MYF(0),
             thd->security_ctx->priv_user, thd->security_ctx->priv_host);
    DBUG_RETURN(TRUE);
  }

  while ((user= user_list++))
  {
    role_as_user= NULL;
    /* current_role is treated slightly different */
    if (user->user.str == current_role.str)
    {
      /* current_role is NONE */
      if (!thd->security_ctx->priv_role[0])
      {
        my_error(ER_INVALID_ROLE, MYF(0), "NONE");
        append_str(&wrong_users, STRING_WITH_LEN("NONE"));
        result= 1;
        continue;
      }
      if (!(role_as_user= find_acl_role(thd->security_ctx->priv_role)))
      {
        LEX_CSTRING ls= { thd->security_ctx->priv_role,
                          strlen(thd->security_ctx->priv_role) };
        append_user(thd, &wrong_users, &ls, &empty_clex_str);
        result= 1;
        continue;
      }

      /* can not grant current_role to current_role */
      if (granted_role->user.str == current_role.str)
      {
        append_user(thd, &wrong_users, &role_as_user->user, &empty_clex_str);
        result= 1;
        continue;
      }
      username.str= thd->security_ctx->priv_role;
      username.length= strlen(username.str);
      hostname= empty_clex_str;
    }
    else if (user->user.str == current_user.str)
    {
      username.str= thd->security_ctx->priv_user;
      username.length= strlen(username.str);
      hostname.str= thd->security_ctx->priv_host;
      hostname.length= strlen(hostname.str);
    }
    else
    {
      username= user->user;
      if (user->host.str)
        hostname= user->host;
      else
      if ((role_as_user= find_acl_role(user->user.str)))
        hostname= empty_clex_str;
      else
      {
        if (is_invalid_role_name(username.str))
        {
          append_user(thd, &wrong_users, &username, &empty_clex_str);
          result= 1;
          continue;
        }
        hostname= host_not_specified;
      }
    }

    ROLE_GRANT_PAIR *hash_entry= find_role_grant_pair(&username, &hostname,
                                                      &rolename);
    ACL_USER_BASE *grantee= role_as_user;

    if (has_auth(user, thd->lex))
      DBUG_ASSERT(!grantee);
    else if (!grantee)
      grantee= find_user_exact(hostname.str, username.str);

    if (!grantee && !revoke)
    {
      LEX_USER user_combo = *user;
      user_combo.host = hostname;
      user_combo.user = username;

      if (copy_and_check_auth(&user_combo, &user_combo, thd) ||
          replace_user_table(thd, tables.user_table(), &user_combo, 0,
                             false, create_new_user,
                             no_auto_create_user))
      {
        append_user(thd, &wrong_users, &username, &hostname);
        result= 1;
        continue;
      }
      grantee= find_user_exact(hostname.str, username.str);

      /* either replace_user_table failed, or we've added the user */
      DBUG_ASSERT(grantee);
    }

    if (!grantee)
    {
      append_user(thd, &wrong_users, &username, &hostname);
      result= 1;
      continue;
    }

    if (!revoke)
    {
      if (hash_entry)
      {
        // perhaps, updating an existing grant, adding WITH ADMIN OPTION
      }
      else
      {
        add_role_user_mapping(grantee, role);

        /*
          Check if this grant would cause a cycle. It only needs to be run
          if we're granting a role to a role
        */
        if (role_as_user &&
            traverse_role_graph_down(role, 0, 0, 0) == ROLE_CYCLE_FOUND)
        {
          append_user(thd, &wrong_users, &username, &empty_clex_str);
          result= 1;
          undo_add_role_user_mapping(grantee, role);
          continue;
        }
      }
    }
    else
    {
      /* grant was already removed or never existed */
      if (!hash_entry)
      {
        append_user(thd, &wrong_users, &username, &hostname);
        result= 1;
        continue;
      }
      if (thd->lex->with_admin_option)
      {
        // only revoking an admin option, not the complete grant
      }
      else
      {
        /* revoke a role grant */
        remove_role_user_mapping(grantee, role);
      }
    }

    /* write into the roles_mapping table */
    /* TODO(cvicentiu) refactor replace_roles_mapping_table to use
       Roles_mapping_table instead of TABLE directly. */
    if (replace_roles_mapping_table(tables.roles_mapping_table().table(),
                                    &username, &hostname, &rolename,
                                    thd->lex->with_admin_option,
                                    hash_entry, revoke))
    {
      append_user(thd, &wrong_users, &username, &empty_clex_str);
      result= 1;
      if (!revoke)
      {
        /* need to remove the mapping added previously */
        undo_add_role_user_mapping(grantee, role);
      }
      else
      {
        /* need to restore the mapping deleted previously */
        add_role_user_mapping(grantee, role);
      }
      continue;
    }
    update_role_mapping(&username, &hostname, &rolename,
                        thd->lex->with_admin_option, hash_entry, revoke);

    /*
       Only need to propagate grants when granting/revoking a role to/from
       a role
    */
    if (role_as_user && merge_one_role_privileges(role_as_user) == 0)
      propagate_role_grants(role_as_user, PRIVS_TO_MERGE::ALL);
  }

  mysql_mutex_unlock(&acl_cache->lock);

  if (result)
    my_error(revoke ? ER_CANNOT_REVOKE_ROLE : ER_CANNOT_GRANT_ROLE, MYF(0),
             rolename.str, wrong_users.c_ptr_safe());
  else
    result= write_bin_log(thd, TRUE, thd->query(), thd->query_length());

  mysql_rwlock_unlock(&LOCK_grant);

  DBUG_RETURN(result);
}


bool mysql_grant(THD *thd, const char *db, List <LEX_USER> &list,
                 ulong rights, bool revoke_grant, bool is_proxy)
{
  List_iterator <LEX_USER> str_list (list);
  LEX_USER *Str, *tmp_Str, *proxied_user= NULL;
  char tmp_db[SAFE_NAME_LEN+1];
  bool create_new_users=0;
  int result;
  DBUG_ENTER("mysql_grant");

  if (lower_case_table_names && db)
  {
    char *end= strnmov(tmp_db,db, sizeof(tmp_db));
    if (end >= tmp_db + sizeof(tmp_db))
    {
      my_error(ER_WRONG_DB_NAME ,MYF(0), db);
      DBUG_RETURN(TRUE);
    }
    my_casedn_str(files_charset_info, tmp_db);
    db=tmp_db;
  }

  if (is_proxy)
  {
    DBUG_ASSERT(!db);
    proxied_user= str_list++;
  }

  const uint tables_to_open= Table_user | (is_proxy ? Table_proxies_priv : Table_db);
  Grant_tables tables;
  if ((result= tables.open_and_lock(thd, tables_to_open, TL_WRITE)))
    DBUG_RETURN(result != 1);

  DBUG_ASSERT(!thd->is_current_stmt_binlog_format_row());

  if (!revoke_grant)
    create_new_users= test_if_create_new_users(thd);

  /* go through users in user_list */
  mysql_rwlock_wrlock(&LOCK_grant);
  mysql_mutex_lock(&acl_cache->lock);
  grant_version++;

  if (proxied_user)
  {
    if (!(proxied_user= get_current_user(thd, proxied_user, false)))
      DBUG_RETURN(TRUE);
    DBUG_ASSERT(proxied_user->host.length); // not a Role
  }

  while ((tmp_Str = str_list++))
  {
    if (!(Str= get_current_user(thd, tmp_Str, false)))
    {
      result= true;
      continue;
    }

    if (copy_and_check_auth(Str, tmp_Str, thd) ||
        replace_user_table(thd, tables.user_table(), Str,
                           (!db ? rights : 0), revoke_grant, create_new_users,
                           MY_TEST(thd->variables.sql_mode &
                                   MODE_NO_AUTO_CREATE_USER)))
      result= true;
    else if (db)
    {
      ulong db_rights= rights & DB_ACLS;
      if (db_rights  == rights)
      {
	if (replace_db_table(tables.db_table().table(), db, *Str, db_rights,
			     revoke_grant))
	  result= true;
      }
      else
      {
	my_error(ER_WRONG_USAGE, MYF(0), "DB GRANT", "GLOBAL PRIVILEGES");
	result= true;
      }
    }
    else if (is_proxy)
    {
      if (replace_proxies_priv_table(thd, tables.proxies_priv_table().table(),
            Str, proxied_user, rights & GRANT_ACL ? TRUE : FALSE, revoke_grant))
        result= true;
    }
    if (Str->is_role())
      propagate_role_grants(find_acl_role(Str->user.str),
                            db ? PRIVS_TO_MERGE::DB : PRIVS_TO_MERGE::GLOBAL,
                            db);
  }
  mysql_mutex_unlock(&acl_cache->lock);

  if (!result)
  {
    result= write_bin_log(thd, TRUE, thd->query(), thd->query_length());
  }

  mysql_rwlock_unlock(&LOCK_grant);

  if (!result)
    my_ok(thd);

  DBUG_RETURN(result);
}


/* Free grant array if possible */

void  grant_free(void)
{
  DBUG_ENTER("grant_free");
  my_hash_free(&column_priv_hash);
  my_hash_free(&proc_priv_hash);
  my_hash_free(&func_priv_hash);
  my_hash_free(&package_spec_priv_hash);
  my_hash_free(&package_body_priv_hash);
  free_root(&grant_memroot,MYF(0));
  DBUG_VOID_RETURN;
}


/**
  @brief Initialize structures responsible for table/column-level privilege
   checking and load information for them from tables in the 'mysql' database.

  @return Error status
    @retval 0 OK
    @retval 1 Could not initialize grant subsystem.
*/

bool grant_init()
{
  THD  *thd;
  bool return_val;
  DBUG_ENTER("grant_init");

  if (!(thd= new THD(0)))
    DBUG_RETURN(1);				/* purecov: deadcode */
  thd->thread_stack= (char*) &thd;
  thd->store_globals();
  return_val=  grant_reload(thd);
  delete thd;
  DBUG_RETURN(return_val);
}


/**
  @brief Initialize structures responsible for table/column-level privilege
    checking and load information about grants from open privilege tables.

  @param thd Current thread
  @param tables List containing open "mysql.tables_priv" and
    "mysql.columns_priv" tables.

  @see grant_reload

  @return Error state
    @retval FALSE Success
    @retval TRUE Error
*/

static bool grant_load(THD *thd,
                       const Tables_priv_table& tables_priv,
                       const Columns_priv_table& columns_priv,
                       const Procs_priv_table& procs_priv)
{
  bool return_val= 1;
  TABLE *t_table, *c_table, *p_table;
  bool check_no_resolve= specialflag & SPECIAL_NO_RESOLVE;
  MEM_ROOT *save_mem_root= thd->mem_root;
  sql_mode_t old_sql_mode= thd->variables.sql_mode;
  DBUG_ENTER("grant_load");

  thd->variables.sql_mode&= ~MODE_PAD_CHAR_TO_FULL_LENGTH;

  (void) my_hash_init(&column_priv_hash, &my_charset_utf8_bin,
                      0,0,0, (my_hash_get_key) get_grant_table,
                      (my_hash_free_key) free_grant_table,0);
  (void) my_hash_init(&proc_priv_hash, &my_charset_utf8_bin,
                      0,0,0, (my_hash_get_key) get_grant_table, 0,0);
  (void) my_hash_init(&func_priv_hash, &my_charset_utf8_bin,
                      0,0,0, (my_hash_get_key) get_grant_table, 0,0);
  (void) my_hash_init(&package_spec_priv_hash, &my_charset_utf8_bin,
                      0,0,0, (my_hash_get_key) get_grant_table, 0,0);
  (void) my_hash_init(&package_body_priv_hash, &my_charset_utf8_bin,
                      0,0,0, (my_hash_get_key) get_grant_table, 0,0);
  init_sql_alloc(&grant_memroot, "GRANT", ACL_ALLOC_BLOCK_SIZE, 0, MYF(0));

  t_table= tables_priv.table();
  c_table= columns_priv.table();
  p_table= procs_priv.table(); // this can be NULL

  if (t_table->file->ha_index_init(0, 1))
    goto end_index_init;

  t_table->use_all_columns();
  c_table->use_all_columns();

  thd->mem_root= &grant_memroot;

  if (!t_table->file->ha_index_first(t_table->record[0]))
  {
    do
    {
      GRANT_TABLE *mem_check;
      /* TODO(cvicentiu) convert this to use tables_priv and columns_priv. */
      if (!(mem_check= new (&grant_memroot) GRANT_TABLE(t_table, c_table)))
      {
	/* This could only happen if we are out memory */
	goto end_unlock;
      }

      if (check_no_resolve)
      {
	if (hostname_requires_resolving(mem_check->host.hostname))
	{
          sql_print_warning("'tables_priv' entry '%s %s@%s' "
                            "ignored in --skip-name-resolve mode.",
                            mem_check->tname, mem_check->user,
                            safe_str(mem_check->host.hostname));
	  continue;
	}
      }

      if (! mem_check->ok())
	delete mem_check;
      else if (my_hash_insert(&column_priv_hash,(uchar*) mem_check))
      {
	delete mem_check;
	goto end_unlock;
      }
    }
    while (!t_table->file->ha_index_next(t_table->record[0]));
  }

  return_val= 0;

  if (p_table)
  {
    if (p_table->file->ha_index_init(0, 1))
      goto end_unlock;

    p_table->use_all_columns();

    if (!p_table->file->ha_index_first(p_table->record[0]))
    {
      do
      {
        GRANT_NAME *mem_check;
        HASH *hash;
        if (!(mem_check= new (&grant_memroot) GRANT_NAME(p_table, TRUE)))
        {
          /* This could only happen if we are out memory */
          goto end_unlock_p;
        }

        if (check_no_resolve)
        {
          if (hostname_requires_resolving(mem_check->host.hostname))
          {
            sql_print_warning("'procs_priv' entry '%s %s@%s' "
                              "ignored in --skip-name-resolve mode.",
                              mem_check->tname, mem_check->user,
                              safe_str(mem_check->host.hostname));
            continue;
          }
        }
        stored_procedure_type type= (stored_procedure_type)procs_priv.routine_type()->val_int();
        const Sp_handler *sph= Sp_handler::handler(type);
        if (!sph || !(hash= sph->get_priv_hash()))
        {
          sql_print_warning("'procs_priv' entry '%s' "
                            "ignored, bad routine type",
                            mem_check->tname);
          continue;
        }

        mem_check->privs= fix_rights_for_procedure(mem_check->privs);
        mem_check->init_privs= mem_check->privs;
        if (! mem_check->ok())
          delete mem_check;
        else if (my_hash_insert(hash, (uchar*) mem_check))
        {
          delete mem_check;
          goto end_unlock_p;
        }
      }
      while (!p_table->file->ha_index_next(p_table->record[0]));
    }
  }

end_unlock_p:
  if (p_table)
    p_table->file->ha_index_end();
end_unlock:
  t_table->file->ha_index_end();
  thd->mem_root= save_mem_root;
end_index_init:
  thd->variables.sql_mode= old_sql_mode;
  DBUG_RETURN(return_val);
}

static my_bool propagate_role_grants_action(void *role_ptr,
                                            void *ptr __attribute__((unused)))
{
  ACL_ROLE *role= static_cast<ACL_ROLE *>(role_ptr);
  if (role->counter)
    return 0;

  mysql_mutex_assert_owner(&acl_cache->lock);
  PRIVS_TO_MERGE data= { PRIVS_TO_MERGE::ALL, 0, 0 };
  traverse_role_graph_up(role, &data, NULL, merge_role_privileges);
  return 0;
}


/**
  @brief Reload information about table and column level privileges if possible

  @param thd Current thread

  Locked tables are checked by acl_reload() and doesn't have to be checked
  in this call.
  This function is also used for initialization of structures responsible
  for table/column-level privilege checking.

  @return Error state
    @retval FALSE Success
    @retval TRUE  Error
*/

bool grant_reload(THD *thd)
{
  HASH old_column_priv_hash, old_proc_priv_hash, old_func_priv_hash;
  HASH old_package_spec_priv_hash, old_package_body_priv_hash;
  MEM_ROOT old_mem;
  int result;
  DBUG_ENTER("grant_reload");

  /*
    To avoid deadlocks we should obtain table locks before
    obtaining LOCK_grant rwlock.
  */

  Grant_tables tables;
  const uint tables_to_open= Table_tables_priv | Table_columns_priv| Table_procs_priv;
  if ((result= tables.open_and_lock(thd, tables_to_open, TL_READ)))
    DBUG_RETURN(result != 1);

  mysql_rwlock_wrlock(&LOCK_grant);
  grant_version++;
  old_column_priv_hash= column_priv_hash;
  old_proc_priv_hash= proc_priv_hash;
  old_func_priv_hash= func_priv_hash;
  old_package_spec_priv_hash= package_spec_priv_hash;
  old_package_body_priv_hash= package_body_priv_hash;

  /*
    Create a new memory pool but save the current memory pool to make an undo
    opertion possible in case of failure.
  */
  old_mem= grant_memroot;

  if ((result= grant_load(thd,
                          tables.tables_priv_table(),
                          tables.columns_priv_table(),
                          tables.procs_priv_table())))
  {						// Error. Revert to old hash
    DBUG_PRINT("error",("Reverting to old privileges"));
    grant_free();				/* purecov: deadcode */
    column_priv_hash= old_column_priv_hash;	/* purecov: deadcode */
    proc_priv_hash= old_proc_priv_hash;
    func_priv_hash= old_func_priv_hash;
    package_spec_priv_hash= old_package_spec_priv_hash;
    package_body_priv_hash= old_package_body_priv_hash;
    grant_memroot= old_mem;                     /* purecov: deadcode */
  }
  else
  {
    my_hash_free(&old_column_priv_hash);
    my_hash_free(&old_proc_priv_hash);
    my_hash_free(&old_func_priv_hash);
    my_hash_free(&old_package_spec_priv_hash);
    my_hash_free(&old_package_body_priv_hash);
    free_root(&old_mem,MYF(0));
  }

  mysql_mutex_lock(&acl_cache->lock);
  my_hash_iterate(&acl_roles, propagate_role_grants_action, NULL);
  mysql_mutex_unlock(&acl_cache->lock);

  mysql_rwlock_unlock(&LOCK_grant);

  close_mysql_tables(thd);

  DBUG_RETURN(result);
}


/**
  @brief Check table level grants

  @param thd          Thread handler
  @param want_access  Bits of privileges user needs to have.
  @param tables       List of tables to check. The user should have
                      'want_access' to all tables in list.
  @param any_combination_will_do TRUE if it's enough to have any privilege for
    any combination of the table columns.
  @param number       Check at most this number of tables.
  @param no_errors    TRUE if no error should be sent directly to the client.

  If table->grant.want_privilege != 0 then the requested privileges where
  in the set of COL_ACLS but access was not granted on the table level. As
  a consequence an extra check of column privileges is required.

  Specifically if this function returns FALSE the user has some kind of
  privilege on a combination of columns in each table.

  This function is usually preceeded by check_access which establish the
  User-, Db- and Host access rights.

  @see check_access
  @see check_table_access

  @note
     This functions assumes that either number of tables to be inspected
     by it is limited explicitly (i.e. is is not UINT_MAX) or table list
     used and thd->lex->query_tables_own_last value correspond to each
     other (the latter should be either 0 or point to next_global member
     of one of elements of this table list).

     We delay locking of LOCK_grant until we really need it as we assume that
     most privileges be resolved with user or db level accesses.

   @return Access status
     @retval FALSE Access granted; But column privileges might need to be
      checked.
     @retval TRUE The user did not have the requested privileges on any of the
      tables.

*/

bool check_grant(THD *thd, ulong want_access, TABLE_LIST *tables,
                 bool any_combination_will_do, uint number, bool no_errors)
{
  TABLE_LIST *tl;
  TABLE_LIST *first_not_own_table= thd->lex->first_not_own_table();
  Security_context *sctx= thd->security_ctx;
  uint i;
  ulong original_want_access= want_access;
  bool locked= 0;
  GRANT_TABLE *grant_table;
  GRANT_TABLE *grant_table_role= NULL;
  DBUG_ENTER("check_grant");
  DBUG_ASSERT(number > 0);

  /*
    Walk through the list of tables that belong to the query and save the
    requested access (orig_want_privilege) to be able to use it when
    checking access rights to the underlying tables of a view. Our grant
    system gradually eliminates checked bits from want_privilege and thus
    after all checks are done we can no longer use it.
    The check that first_not_own_table is not reached is for the case when
    the given table list refers to the list for prelocking (contains tables
    of other queries). For simple queries first_not_own_table is 0.
  */
  for (i= 0, tl= tables;
       i < number  && tl != first_not_own_table;
       tl= tl->next_global, i++)
  {
    /*
      Save a copy of the privileges without the SHOW_VIEW_ACL attribute.
      It will be checked during making view.
    */
    tl->grant.orig_want_privilege= (want_access & ~SHOW_VIEW_ACL);
  }
  number= i;

  for (tl= tables; number-- ; tl= tl->next_global)
  {
    TABLE_LIST *const t_ref=
      tl->correspondent_table ? tl->correspondent_table : tl;
    sctx= t_ref->security_ctx ? t_ref->security_ctx : thd->security_ctx;
    ulong orig_want_access= original_want_access;

    /*
      If sequence is used as part of NEXT VALUE, PREVIOUS VALUE or SELECT,
      we need to modify the requested access rights depending on how the
      sequence is used.
    */
    if (t_ref->sequence &&
        !(want_access & ~(SELECT_ACL | INSERT_ACL | UPDATE_ACL | DELETE_ACL)))
    {
      /*
        We want to have either SELECT or INSERT rights to sequences depending
        on how they are accessed
      */
      orig_want_access= ((t_ref->lock_type == TL_WRITE_ALLOW_WRITE) ?
                         INSERT_ACL : SELECT_ACL);
    }

    if (tl->with || !tl->db.str ||
        (tl->select_lex &&
         (tl->with= tl->select_lex->find_table_def_in_with_clauses(tl))))
      continue;

    const ACL_internal_table_access *access=
      get_cached_table_access(&t_ref->grant.m_internal,
                              t_ref->get_db_name(),
                              t_ref->get_table_name());

    if (access)
    {
      switch(access->check(orig_want_access, &t_ref->grant.privilege))
      {
      case ACL_INTERNAL_ACCESS_GRANTED:
        /*
          Currently,
          -  the information_schema does not subclass ACL_internal_table_access,
          there are no per table privilege checks for I_S,
          - the performance schema does use per tables checks, but at most
          returns 'CHECK_GRANT', and never 'ACCESS_GRANTED'.
          so this branch is not used.
        */
        DBUG_ASSERT(0);
      case ACL_INTERNAL_ACCESS_DENIED:
        goto err;
      case ACL_INTERNAL_ACCESS_CHECK_GRANT:
        break;
      }
    }

    want_access= orig_want_access;
    want_access&= ~sctx->master_access;
    if (!want_access)
      continue;                                 // ok

    if (!(~t_ref->grant.privilege & want_access) ||
        t_ref->is_anonymous_derived_table() || t_ref->schema_table)
    {
      /*
        It is subquery in the FROM clause. VIEW set t_ref->derived after
        table opening, but this function always called before table opening.

        NOTE: is_derived() can't be used here because subquery in this case
        the FROM clase (derived tables) can be not be marked yet.
      */
      if (t_ref->is_anonymous_derived_table() || t_ref->schema_table)
      {
        /*
          If it's a temporary table created for a subquery in the FROM
          clause, or an INFORMATION_SCHEMA table, drop the request for
          a privilege.
        */
        t_ref->grant.want_privilege= 0;
      }
      continue;
    }

    if (is_temporary_table(t_ref))
    {
      /*
        If this table list element corresponds to a pre-opened temporary
        table skip checking of all relevant table-level privileges for it.
        Note that during creation of temporary table we still need to check
        if user has CREATE_TMP_ACL.
      */
      t_ref->grant.privilege|= TMP_TABLE_ACLS;
      t_ref->grant.want_privilege= 0;
      continue;
    }

    if (!locked)
    {
      locked= 1;
      mysql_rwlock_rdlock(&LOCK_grant);
    }

    grant_table= table_hash_search(sctx->host, sctx->ip,
                                   t_ref->get_db_name(),
                                   sctx->priv_user,
                                   t_ref->get_table_name(),
                                   FALSE);
    if (sctx->priv_role[0])
      grant_table_role= table_hash_search("", NULL, t_ref->get_db_name(),
                                          sctx->priv_role,
                                          t_ref->get_table_name(),
                                          TRUE);

    if (!grant_table && !grant_table_role)
    {
      want_access&= ~t_ref->grant.privilege;
      goto err;					// No grants
    }

    /*
      For SHOW COLUMNS, SHOW INDEX it is enough to have some
      privileges on any column combination on the table.
    */
    if (any_combination_will_do)
      continue;

    t_ref->grant.grant_table_user= grant_table; // Remember for column test
    t_ref->grant.grant_table_role= grant_table_role;
    t_ref->grant.version= grant_version;
    t_ref->grant.privilege|= grant_table ? grant_table->privs : 0;
    t_ref->grant.privilege|= grant_table_role ? grant_table_role->privs : 0;
    t_ref->grant.want_privilege= ((want_access & COL_ACLS) & ~t_ref->grant.privilege);

    if (!(~t_ref->grant.privilege & want_access))
      continue;

    if ((want_access&= ~((grant_table ? grant_table->cols : 0) |
                        (grant_table_role ? grant_table_role->cols : 0) |
                        t_ref->grant.privilege)))
    {
      goto err;                                 // impossible
    }
  }
  if (locked)
    mysql_rwlock_unlock(&LOCK_grant);
  DBUG_RETURN(FALSE);

err:
  if (locked)
    mysql_rwlock_unlock(&LOCK_grant);
  if (!no_errors)				// Not a silent skip of table
  {
    char command[128];
    get_privilege_desc(command, sizeof(command), want_access);
    status_var_increment(thd->status_var.access_denied_errors);

    my_error(ER_TABLEACCESS_DENIED_ERROR, MYF(0),
             command,
             sctx->priv_user,
             sctx->host_or_ip,
             tl ? tl->get_table_name() : "unknown");
  }
  DBUG_RETURN(TRUE);
}


static void check_grant_column_int(GRANT_TABLE *grant_table, const char *name,
                                   uint length, ulong *want_access)
{
  if (grant_table)
  {
    *want_access&= ~grant_table->privs;
    if (*want_access & grant_table->cols)
    {
      GRANT_COLUMN *grant_column= column_hash_search(grant_table, name, length);
      if (grant_column)
        *want_access&= ~grant_column->rights;
    }
  }
}

/*
  Check column rights in given security context

  SYNOPSIS
    check_grant_column()
    thd                  thread handler
    grant                grant information structure
    db_name              db name
    table_name           table  name
    name                 column name
    length               column name length
    sctx                 security context

  RETURN
    FALSE OK
    TRUE  access denied
*/

bool check_grant_column(THD *thd, GRANT_INFO *grant,
			const char *db_name, const char *table_name,
			const char *name, size_t length,  Security_context *sctx)
{
  ulong want_access= grant->want_privilege & ~grant->privilege;
  DBUG_ENTER("check_grant_column");
  DBUG_PRINT("enter", ("table: %s  want_access: %lu", table_name, want_access));

  if (!want_access)
    DBUG_RETURN(0);				// Already checked

  mysql_rwlock_rdlock(&LOCK_grant);

  /* reload table if someone has modified any grants */

  if (grant->version != grant_version)
  {
    grant->grant_table_user=
      table_hash_search(sctx->host, sctx->ip, db_name,
			sctx->priv_user,
			table_name, 0);         /* purecov: inspected */
    grant->grant_table_role=
      sctx->priv_role[0] ? table_hash_search("", NULL, db_name,
                                             sctx->priv_role,
                                             table_name, TRUE) : NULL;
    grant->version= grant_version;		/* purecov: inspected */
  }

  check_grant_column_int(grant->grant_table_user, name, (uint)length,
                         &want_access);
  check_grant_column_int(grant->grant_table_role, name, (uint)length,
                         &want_access);

  mysql_rwlock_unlock(&LOCK_grant);
  if (!want_access)
    DBUG_RETURN(0);

  char command[128];
  get_privilege_desc(command, sizeof(command), want_access);
  /* TODO perhaps error should print current rolename aswell */
  my_error(ER_COLUMNACCESS_DENIED_ERROR, MYF(0), command, sctx->priv_user,
           sctx->host_or_ip, name, table_name);
  DBUG_RETURN(1);
}


/*
  Check the access right to a column depending on the type of table.

  SYNOPSIS
    check_column_grant_in_table_ref()
    thd              thread handler
    table_ref        table reference where to check the field
    name             name of field to check
    length           length of name
    fld              use fld object to check invisibility when it is
                     not 0, not_found_field, view_ref_found

  DESCRIPTION
    Check the access rights to a column depending on the type of table
    reference where the column is checked. The function provides a
    generic interface to check column access rights that hides the
    heterogeneity of the column representation - whether it is a view
    or a stored table colum.

  RETURN
    FALSE OK
    TRUE  access denied
*/

bool check_column_grant_in_table_ref(THD *thd, TABLE_LIST * table_ref,
                                     const char *name, size_t length,
                                     Field *fld)
{
  GRANT_INFO *grant;
  const char *db_name;
  const char *table_name;
  Security_context *sctx= table_ref->security_ctx ?
                          table_ref->security_ctx : thd->security_ctx;
  if (fld && fld != not_found_field && fld != view_ref_found
          && fld->invisible >= INVISIBLE_SYSTEM)
      return false;

  if (table_ref->view || table_ref->field_translation)
  {
    /* View or derived information schema table. */
    ulong view_privs;
    grant= &(table_ref->grant);
    db_name= table_ref->view_db.str;
    table_name= table_ref->view_name.str;
    if (table_ref->belong_to_view &&
        thd->lex->sql_command == SQLCOM_SHOW_FIELDS)
    {
      view_privs= get_column_grant(thd, grant, db_name, table_name, name);
      if (view_privs & VIEW_ANY_ACL)
      {
        table_ref->belong_to_view->allowed_show= TRUE;
        return FALSE;
      }
      table_ref->belong_to_view->allowed_show= FALSE;
      my_message(ER_VIEW_NO_EXPLAIN, ER_THD(thd, ER_VIEW_NO_EXPLAIN), MYF(0));
      return TRUE;
    }
  }
  else
  {
    /* Normal or temporary table. */
    TABLE *table= table_ref->table;
    grant= &(table->grant);
    db_name= table->s->db.str;
    table_name= table->s->table_name.str;
  }

  if (grant->want_privilege)
    return check_grant_column(thd, grant, db_name, table_name, name,
                              length, sctx);
  else
    return FALSE;

}


/**
  @brief check if a query can access a set of columns

  @param  thd  the current thread
  @param  want_access_arg  the privileges requested
  @param  fields an iterator over the fields of a table reference.
  @return Operation status
    @retval 0 Success
    @retval 1 Falure
  @details This function walks over the columns of a table reference
   The columns may originate from different tables, depending on the kind of
   table reference, e.g. join, view.
   For each table it will retrieve the grant information and will use it
   to check the required access privileges for the fields requested from it.
*/
bool check_grant_all_columns(THD *thd, ulong want_access_arg,
                             Field_iterator_table_ref *fields)
{
  Security_context *sctx= thd->security_ctx;
  ulong UNINIT_VAR(want_access);
  const char *table_name= NULL;
  const char* db_name;
  GRANT_INFO *grant;
  GRANT_TABLE *UNINIT_VAR(grant_table);
  GRANT_TABLE *UNINIT_VAR(grant_table_role);
  /*
     Flag that gets set if privilege checking has to be performed on column
     level.
  */
  bool using_column_privileges= FALSE;

  mysql_rwlock_rdlock(&LOCK_grant);

  for (; !fields->end_of_fields(); fields->next())
  {
    if (fields->field() &&
        fields->field()->invisible >= INVISIBLE_SYSTEM)
      continue;
    LEX_CSTRING *field_name= fields->name();

    if (table_name != fields->get_table_name())
    {
      table_name= fields->get_table_name();
      db_name= fields->get_db_name();
      grant= fields->grant();
      /* get a fresh one for each table */
      want_access= want_access_arg & ~grant->privilege;
      if (want_access)
      {
        /* reload table if someone has modified any grants */
        if (grant->version != grant_version)
        {
          grant->grant_table_user=
            table_hash_search(sctx->host, sctx->ip, db_name,
                              sctx->priv_user,
                              table_name, 0);	/* purecov: inspected */
          grant->grant_table_role=
            sctx->priv_role[0] ? table_hash_search("", NULL, db_name,
                                                   sctx->priv_role,
                                                   table_name, TRUE) : NULL;
          grant->version= grant_version;	/* purecov: inspected */
        }

        grant_table= grant->grant_table_user;
        grant_table_role= grant->grant_table_role;
        if (!grant_table && !grant_table_role)
          goto err;
      }
    }

    if (want_access)
    {
      ulong have_access= 0;
      if (grant_table)
      {
        GRANT_COLUMN *grant_column=
          column_hash_search(grant_table, field_name->str, field_name->length);
        if (grant_column)
          have_access= grant_column->rights;
      }
      if (grant_table_role)
      {
        GRANT_COLUMN *grant_column=
          column_hash_search(grant_table_role, field_name->str,
                             field_name->length);
        if (grant_column)
          have_access|= grant_column->rights;
      }

      if (have_access)
        using_column_privileges= TRUE;
      if (want_access & ~have_access)
        goto err;
    }
  }
  mysql_rwlock_unlock(&LOCK_grant);
  return 0;

err:
  mysql_rwlock_unlock(&LOCK_grant);

  char command[128];
  get_privilege_desc(command, sizeof(command), want_access);
  /*
    Do not give an error message listing a column name unless the user has
    privilege to see all columns.
  */
  if (using_column_privileges)
    my_error(ER_TABLEACCESS_DENIED_ERROR, MYF(0),
             command, sctx->priv_user,
             sctx->host_or_ip, table_name);
  else
    my_error(ER_COLUMNACCESS_DENIED_ERROR, MYF(0),
             command,
             sctx->priv_user,
             sctx->host_or_ip,
             fields->name()->str,
             table_name);
  return 1;
}


static bool check_grant_db_routine(THD *thd, const char *db, HASH *hash)
{
  Security_context *sctx= thd->security_ctx;

  for (uint idx= 0; idx < hash->records; ++idx)
  {
    GRANT_NAME *item= (GRANT_NAME*) my_hash_element(hash, idx);

    if (strcmp(item->user, sctx->priv_user) == 0 &&
        strcmp(item->db, db) == 0 &&
        compare_hostname(&item->host, sctx->host, sctx->ip))
    {
      return FALSE;
    }
    if (sctx->priv_role[0] && strcmp(item->user, sctx->priv_role) == 0 &&
        strcmp(item->db, db) == 0 &&
        (!item->host.hostname || !item->host.hostname[0]))
    {
      return FALSE; /* Found current role match */
    }
  }

  return TRUE;
}


/*
  Check if a user has the right to access a database
  Access is accepted if he has a grant for any table/routine in the database
  Return 1 if access is denied
*/

bool check_grant_db(THD *thd, const char *db)
{
  Security_context *sctx= thd->security_ctx;
  char helping [SAFE_NAME_LEN + USERNAME_LENGTH+2], *end;
  char helping2 [SAFE_NAME_LEN + USERNAME_LENGTH+2], *tmp_db;
  uint len, UNINIT_VAR(len2);
  bool error= TRUE;

  tmp_db= strmov(helping, sctx->priv_user) + 1;
  end= strnmov(tmp_db, db, helping + sizeof(helping) - tmp_db);

  if (end >= helping + sizeof(helping)) // db name was truncated
    return 1;                           // no privileges for an invalid db name

  if (lower_case_table_names)
  {
    end = tmp_db + my_casedn_str(files_charset_info, tmp_db);
    db=tmp_db;
  }

  len= (uint) (end - helping) + 1;

  /*
     If a role is set, we need to check for privileges here as well.
  */
  if (sctx->priv_role[0])
  {
    end= strmov(helping2, sctx->priv_role) + 1;
    end= strnmov(end, db, helping2 + sizeof(helping2) - end);
    len2= (uint) (end - helping2) + 1;
  }


  mysql_rwlock_rdlock(&LOCK_grant);

  for (uint idx=0 ; idx < column_priv_hash.records ; idx++)
  {
    GRANT_TABLE *grant_table= (GRANT_TABLE*) my_hash_element(&column_priv_hash,
                                                             idx);
    if (len < grant_table->key_length &&
        !memcmp(grant_table->hash_key, helping, len) &&
        compare_hostname(&grant_table->host, sctx->host, sctx->ip))
    {
      error= FALSE; /* Found match. */
      break;
    }
    if (sctx->priv_role[0] &&
        len2 < grant_table->key_length &&
        !memcmp(grant_table->hash_key, helping2, len2) &&
        (!grant_table->host.hostname || !grant_table->host.hostname[0]))
    {
      error= FALSE; /* Found role match */
      break;
    }
  }

  if (error)
    error= check_grant_db_routine(thd, db, &proc_priv_hash) &&
           check_grant_db_routine(thd, db, &func_priv_hash) &&
           check_grant_db_routine(thd, db, &package_spec_priv_hash) &&
           check_grant_db_routine(thd, db, &package_body_priv_hash);

  mysql_rwlock_unlock(&LOCK_grant);

  return error;
}


/****************************************************************************
  Check routine level grants

  SYNPOSIS
   bool check_grant_routine()
   thd		Thread handler
   want_access  Bits of privileges user needs to have
   procs	List of routines to check. The user should have 'want_access'
   sph          SP handler
   no_errors	If 0 then we write an error. The error is sent directly to
		the client

   RETURN
     0  ok
     1  Error: User did not have the requested privielges
****************************************************************************/

bool check_grant_routine(THD *thd, ulong want_access,
			 TABLE_LIST *procs, const Sp_handler *sph,
			 bool no_errors)
{
  TABLE_LIST *table;
  Security_context *sctx= thd->security_ctx;
  char *user= sctx->priv_user;
  char *host= sctx->priv_host;
  char *role= sctx->priv_role;
  DBUG_ENTER("check_grant_routine");

  want_access&= ~sctx->master_access;
  if (!want_access)
    DBUG_RETURN(0);                             // ok

  mysql_rwlock_rdlock(&LOCK_grant);
  for (table= procs; table; table= table->next_global)
  {
    GRANT_NAME *grant_proc;
    if ((grant_proc= routine_hash_search(host, sctx->ip, table->db.str, user,
                                         table->table_name.str, sph, 0)))
      table->grant.privilege|= grant_proc->privs;
    if (role[0]) /* current role set check */
    {
      if ((grant_proc= routine_hash_search("", NULL, table->db.str, role,
                                           table->table_name.str, sph, 0)))
      table->grant.privilege|= grant_proc->privs;
    }

    if (want_access & ~table->grant.privilege)
    {
      want_access &= ~table->grant.privilege;
      goto err;
    }
  }
  mysql_rwlock_unlock(&LOCK_grant);
  DBUG_RETURN(0);
err:
  mysql_rwlock_unlock(&LOCK_grant);
  if (!no_errors)
  {
    char buff[1024];
    const char *command="";
    if (table)
      strxmov(buff, table->db.str, ".", table->table_name.str, NullS);
    if (want_access & EXECUTE_ACL)
      command= "execute";
    else if (want_access & ALTER_PROC_ACL)
      command= "alter routine";
    else if (want_access & GRANT_ACL)
      command= "grant";
    my_error(ER_PROCACCESS_DENIED_ERROR, MYF(0),
             command, user, host, table ? buff : "unknown");
  }
  DBUG_RETURN(1);
}


/*
  Check if routine has any of the
  routine level grants

  SYNPOSIS
   bool    check_routine_level_acl()
   thd	        Thread handler
   db           Database name
   name         Routine name

  RETURN
   0            Ok
   1            error
*/

bool check_routine_level_acl(THD *thd, const char *db, const char *name,
                             const Sp_handler *sph)
{
  bool no_routine_acl= 1;
  GRANT_NAME *grant_proc;
  Security_context *sctx= thd->security_ctx;
  mysql_rwlock_rdlock(&LOCK_grant);
  if ((grant_proc= routine_hash_search(sctx->priv_host,
                                       sctx->ip, db,
                                       sctx->priv_user,
                                       name, sph, 0)))
    no_routine_acl= !(grant_proc->privs & SHOW_PROC_ACLS);

  if (no_routine_acl && sctx->priv_role[0]) /* current set role check */
  {
    if ((grant_proc= routine_hash_search("",
                                         NULL, db,
                                         sctx->priv_role,
                                         name, sph, 0)))
      no_routine_acl= !(grant_proc->privs & SHOW_PROC_ACLS);
  }
  mysql_rwlock_unlock(&LOCK_grant);
  return no_routine_acl;
}


/*****************************************************************************
  Functions to retrieve the grant for a table/column  (for SHOW functions)
*****************************************************************************/

ulong get_table_grant(THD *thd, TABLE_LIST *table)
{
  ulong privilege;
  Security_context *sctx= thd->security_ctx;
  const char *db = table->db.str ? table->db.str : thd->db.str;
  GRANT_TABLE *grant_table;
  GRANT_TABLE *grant_table_role= NULL;

  mysql_rwlock_rdlock(&LOCK_grant);
#ifdef EMBEDDED_LIBRARY
  grant_table= NULL;
  grant_table_role= NULL;
#else
  grant_table= table_hash_search(sctx->host, sctx->ip, db, sctx->priv_user,
				 table->table_name.str, 0);
  if (sctx->priv_role[0])
    grant_table_role= table_hash_search("", "", db, sctx->priv_role,
                                        table->table_name.str, 0);
#endif
  table->grant.grant_table_user= grant_table; // Remember for column test
  table->grant.grant_table_role= grant_table_role;
  table->grant.version=grant_version;
  if (grant_table)
    table->grant.privilege|= grant_table->privs;
  if (grant_table_role)
    table->grant.privilege|= grant_table_role->privs;
  privilege= table->grant.privilege;
  mysql_rwlock_unlock(&LOCK_grant);
  return privilege;
}


/*
  Determine the access priviliges for a field.

  SYNOPSIS
    get_column_grant()
    thd         thread handler
    grant       grants table descriptor
    db_name     name of database that the field belongs to
    table_name  name of table that the field belongs to
    field_name  name of field

  DESCRIPTION
    The procedure may also modify: grant->grant_table and grant->version.

  RETURN
    The access priviliges for the field db_name.table_name.field_name
*/

ulong get_column_grant(THD *thd, GRANT_INFO *grant,
                       const char *db_name, const char *table_name,
                       const char *field_name)
{
  GRANT_TABLE *grant_table;
  GRANT_TABLE *grant_table_role;
  GRANT_COLUMN *grant_column;
  ulong priv= 0;

  mysql_rwlock_rdlock(&LOCK_grant);
  /* reload table if someone has modified any grants */
  if (grant->version != grant_version)
  {
    Security_context *sctx= thd->security_ctx;
    grant->grant_table_user=
      table_hash_search(sctx->host, sctx->ip,
                        db_name, sctx->priv_user,
                        table_name, 0);         /* purecov: inspected */
    grant->grant_table_role=
      sctx->priv_role[0] ? table_hash_search("", "", db_name,
                                             sctx->priv_role,
                                             table_name, TRUE) : NULL;
    grant->version= grant_version;              /* purecov: inspected */
  }

  grant_table= grant->grant_table_user;
  grant_table_role= grant->grant_table_role;

  if (!grant_table && !grant_table_role)
    priv= grant->privilege;
  else
  {
    if (grant_table)
    {
      grant_column= column_hash_search(grant_table, field_name,
                                       (uint) strlen(field_name));
      if (!grant_column)
        priv= (grant->privilege | grant_table->privs);
      else
        priv= (grant->privilege | grant_table->privs | grant_column->rights);
    }

    if (grant_table_role)
    {
      grant_column= column_hash_search(grant_table_role, field_name,
                                       (uint) strlen(field_name));
      if (!grant_column)
        priv|= (grant->privilege | grant_table_role->privs);
      else
        priv|= (grant->privilege | grant_table_role->privs |
                grant_column->rights);
    }
  }
  mysql_rwlock_unlock(&LOCK_grant);
  return priv;
}


/* Help function for mysql_show_grants */

static void add_user_option(String *grant, long value, const char *name,
                            bool is_signed)
{
  if (value)
  {
    char buff[22], *p; // just as in int2str
    grant->append(' ');
    grant->append(name, strlen(name));
    grant->append(' ');
    p=int10_to_str(value, buff, is_signed ? -10 : 10);
    grant->append(buff,p-buff);
  }
}


static void add_user_option(String *grant, double value, const char *name)
{
  if (value != 0.0 )
  {
    char buff[FLOATING_POINT_BUFFER];
    size_t len;
    grant->append(' ');
    grant->append(name, strlen(name));
    grant->append(' ');
    len= my_fcvt(value, 6, buff, NULL);
    grant->append(buff, len);
  }
}

static void add_user_parameters(THD *thd, String *result, ACL_USER* acl_user,
                                bool with_grant)
{
  result->append('@');
  append_identifier(thd, result, acl_user->host.hostname,
                    acl_user->hostname_length);

  if (acl_user->nauth == 1 &&
      (acl_user->auth->plugin.str == native_password_plugin_name.str ||
       acl_user->auth->plugin.str == old_password_plugin_name.str))
  {
    if (acl_user->auth->auth_string.length)
    {
      result->append(STRING_WITH_LEN(" IDENTIFIED BY PASSWORD '"));
      result->append(&acl_user->auth->auth_string);
      result->append('\'');
    }
  }
  else
  {
    result->append(STRING_WITH_LEN(" IDENTIFIED VIA "));
    for (uint i=0; i < acl_user->nauth; i++)
    {
      if (i)
        result->append(STRING_WITH_LEN(" OR "));
      result->append(&acl_user->auth[i].plugin);
      if (acl_user->auth[i].auth_string.length)
      {
        result->append(STRING_WITH_LEN(" USING '"));
        result->append(&acl_user->auth[i].auth_string);
        result->append('\'');
      }
    }
  }
  /* "show grants" SSL related stuff */
  if (acl_user->ssl_type == SSL_TYPE_ANY)
    result->append(STRING_WITH_LEN(" REQUIRE SSL"));
  else if (acl_user->ssl_type == SSL_TYPE_X509)
    result->append(STRING_WITH_LEN(" REQUIRE X509"));
  else if (acl_user->ssl_type == SSL_TYPE_SPECIFIED)
  {
    int ssl_options = 0;
    result->append(STRING_WITH_LEN(" REQUIRE "));
    if (acl_user->x509_issuer[0])
    {
      ssl_options++;
      result->append(STRING_WITH_LEN("ISSUER \'"));
      result->append(acl_user->x509_issuer,strlen(acl_user->x509_issuer));
      result->append('\'');
    }
    if (acl_user->x509_subject[0])
    {
      if (ssl_options++)
        result->append(' ');
      result->append(STRING_WITH_LEN("SUBJECT \'"));
      result->append(acl_user->x509_subject,strlen(acl_user->x509_subject),
                    system_charset_info);
      result->append('\'');
    }
    if (acl_user->ssl_cipher)
    {
      if (ssl_options++)
        result->append(' ');
      result->append(STRING_WITH_LEN("CIPHER '"));
      result->append(acl_user->ssl_cipher,strlen(acl_user->ssl_cipher),
                    system_charset_info);
      result->append('\'');
    }
  }
  if (with_grant ||
      (acl_user->user_resource.questions ||
       acl_user->user_resource.updates ||
       acl_user->user_resource.conn_per_hour ||
       acl_user->user_resource.user_conn ||
       acl_user->user_resource.max_statement_time != 0.0))
  {
    result->append(STRING_WITH_LEN(" WITH"));
    if (with_grant)
      result->append(STRING_WITH_LEN(" GRANT OPTION"));
    add_user_option(result, acl_user->user_resource.questions,
                    "MAX_QUERIES_PER_HOUR", false);
    add_user_option(result, acl_user->user_resource.updates,
                    "MAX_UPDATES_PER_HOUR", false);
    add_user_option(result, acl_user->user_resource.conn_per_hour,
                    "MAX_CONNECTIONS_PER_HOUR", false);
    add_user_option(result, acl_user->user_resource.user_conn,
                    "MAX_USER_CONNECTIONS", true);
    add_user_option(result, acl_user->user_resource.max_statement_time,
                    "MAX_STATEMENT_TIME");
  }
}

static const char *command_array[]=
{
  "SELECT", "INSERT", "UPDATE", "DELETE", "CREATE", "DROP", "RELOAD",
  "SHUTDOWN", "PROCESS","FILE", "GRANT", "REFERENCES", "INDEX",
  "ALTER", "SHOW DATABASES", "SUPER", "CREATE TEMPORARY TABLES",
  "LOCK TABLES", "EXECUTE", "REPLICATION SLAVE", "REPLICATION CLIENT",
  "CREATE VIEW", "SHOW VIEW", "CREATE ROUTINE", "ALTER ROUTINE",
  "CREATE USER", "EVENT", "TRIGGER", "CREATE TABLESPACE",
  "DELETE HISTORY"
};

static uint command_lengths[]=
{
  6, 6, 6, 6, 6, 4, 6, 8, 7, 4, 5, 10, 5, 5, 14, 5, 23, 11, 7, 17, 18, 11, 9,
  14, 13, 11, 5, 7, 17, 14,
};


static bool print_grants_for_role(THD *thd, ACL_ROLE * role)
{
  char buff[1024];

  if (show_role_grants(thd, role->user.str, "", role, buff, sizeof(buff)))
    return TRUE;

  if (show_global_privileges(thd, role, TRUE, buff, sizeof(buff)))
    return TRUE;

  if (show_database_privileges(thd, role->user.str, "", buff, sizeof(buff)))
    return TRUE;

  if (show_table_and_column_privileges(thd, role->user.str, "", buff, sizeof(buff)))
    return TRUE;

  if (show_routine_grants(thd, role->user.str, "", &sp_handler_procedure,
                          buff, sizeof(buff)))
    return TRUE;

  if (show_routine_grants(thd, role->user.str, "", &sp_handler_function,
                          buff, sizeof(buff)))
    return TRUE;

  if (show_routine_grants(thd, role->user.str, "", &sp_handler_package_spec,
                          buff, sizeof(buff)))
    return TRUE;

  if (show_routine_grants(thd, role->user.str, "", &sp_handler_package_body,
                          buff, sizeof(buff)))
    return TRUE;

  return FALSE;

}


bool mysql_show_create_user(THD *thd, LEX_USER *lex_user)
{
  const char *username= NULL, *hostname= NULL;
  char buff[1024]; //Show create user should not take more than 1024 bytes.
  Protocol *protocol= thd->protocol;
  bool error= false;
  ACL_USER *acl_user;
  uint head_length;
  DBUG_ENTER("mysql_show_create_user");

  if (!initialized)
  {
    my_error(ER_OPTION_PREVENTS_STATEMENT, MYF(0), "--skip-grant-tables");
    DBUG_RETURN(TRUE);
  }
  if (get_show_user(thd, lex_user, &username, &hostname, NULL))
    DBUG_RETURN(TRUE);

  List<Item> field_list;
  head_length= (uint) (strxmov(buff, "CREATE USER for ", username, "@",
                               hostname, NullS) - buff);
  Item_string *field = new (thd->mem_root) Item_string_ascii(thd, "", 0);
  if (!field)
    DBUG_RETURN(true);                          // Error given my my_alloc()

  field->name.str= buff;
  field->name.length= head_length;
  field->max_length= sizeof(buff);
  field_list.push_back(field, thd->mem_root);
  if (protocol->send_result_set_metadata(&field_list,
                                         Protocol::SEND_NUM_ROWS |
                                         Protocol::SEND_EOF))
    DBUG_RETURN(true);

  String result(buff, sizeof(buff), system_charset_info);
  result.length(0);
  mysql_rwlock_rdlock(&LOCK_grant);
  mysql_mutex_lock(&acl_cache->lock);

  acl_user= find_user_exact(hostname, username);

  // User not found in the internal data structures.
  if (!acl_user)
  {
    my_error(ER_PASSWORD_NO_MATCH, MYF(0));
    error= true;
    goto end;
  }

  result.append("CREATE USER ");
  append_identifier(thd, &result, username, strlen(username));
  add_user_parameters(thd, &result, acl_user, false);

  if (acl_user->password_expired)
    result.append(STRING_WITH_LEN(" PASSWORD EXPIRE"));
  else if (!acl_user->password_lifetime)
    result.append(STRING_WITH_LEN(" PASSWORD EXPIRE NEVER"));
  else if (acl_user->password_lifetime > 0)
  {
    result.append(STRING_WITH_LEN(" PASSWORD EXPIRE INTERVAL "));
    result.append_longlong(acl_user->password_lifetime);
    result.append(STRING_WITH_LEN(" DAY"));
  }

  if (acl_user->account_locked)
    result.append(STRING_WITH_LEN(" ACCOUNT LOCK"));

  protocol->prepare_for_resend();
  protocol->store(result.ptr(), result.length(), result.charset());
  if (protocol->write())
  {
    error= true;
  }
  my_eof(thd);

end:
  mysql_rwlock_unlock(&LOCK_grant);
  mysql_mutex_unlock(&acl_cache->lock);

  DBUG_RETURN(error);
}


static int show_grants_callback(ACL_USER_BASE *role, void *data)
{
  THD *thd= (THD *)data;
  DBUG_ASSERT(role->flags & IS_ROLE);
  if (print_grants_for_role(thd, (ACL_ROLE *)role))
    return -1;
  return 0;
}

void mysql_show_grants_get_fields(THD *thd, List<Item> *fields,
                                  const char *name, size_t length)
{
  Item_string *field=new (thd->mem_root) Item_string_ascii(thd, "", 0);
  /* Set name explicit to avoid character set conversions */
  field->name.str= name;
  field->name.length= length;
  field->max_length=1024;
  fields->push_back(field, thd->mem_root);
}

/** checks privileges for SHOW GRANTS and SHOW CREATE USER

  @note that in case of SHOW CREATE USER the parser guarantees
  that a role can never happen here, so *rolename will never
  be assigned to
*/
bool get_show_user(THD *thd, LEX_USER *lex_user, const char **username,
                   const char **hostname, const char **rolename)
{
  if (lex_user->user.str == current_user.str)
  {
    *username= thd->security_ctx->priv_user;
    *hostname= thd->security_ctx->priv_host;
    return 0;
  }
  if (lex_user->user.str == current_role.str)
  {
    *rolename= thd->security_ctx->priv_role;
    return 0;
  }
  if (lex_user->user.str == current_user_and_current_role.str)
  {
    *username= thd->security_ctx->priv_user;
    *hostname= thd->security_ctx->priv_host;
    *rolename= thd->security_ctx->priv_role;
    return 0;
  }

  Security_context *sctx= thd->security_ctx;
  bool do_check_access;

  if (!(lex_user= get_current_user(thd, lex_user)))
    return 1;

  if (lex_user->is_role())
  {
    *rolename= lex_user->user.str;
    do_check_access= strcmp(*rolename, sctx->priv_role);
  }
  else
  {
    *username= lex_user->user.str;
    *hostname= lex_user->host.str;
    do_check_access= strcmp(*username, sctx->priv_user) ||
                     strcmp(*hostname, sctx->priv_host);
  }

  if (do_check_access && check_access(thd, SELECT_ACL, "mysql", 0, 0, 1, 0))
    return 1;
  return 0;
}

/*
  SHOW GRANTS;  Send grants for a user to the client

  IMPLEMENTATION
   Send to client grant-like strings depicting user@host privileges
*/

bool mysql_show_grants(THD *thd, LEX_USER *lex_user)
{
  int  error = -1;
  ACL_USER *UNINIT_VAR(acl_user);
  ACL_ROLE *acl_role= NULL;
  char buff[1024];
  Protocol *protocol= thd->protocol;
  const char *username= NULL, *hostname= NULL, *rolename= NULL, *end;
  DBUG_ENTER("mysql_show_grants");

  if (!initialized)
  {
    my_error(ER_OPTION_PREVENTS_STATEMENT, MYF(0), "--skip-grant-tables");
    DBUG_RETURN(TRUE);
  }

  if (get_show_user(thd, lex_user, &username, &hostname, &rolename))
    DBUG_RETURN(TRUE);

  DBUG_ASSERT(rolename || username);

  List<Item> field_list;
  if (username)
    end= strxmov(buff,"Grants for ",username,"@",hostname, NullS);
  else
    end= strxmov(buff,"Grants for ",rolename, NullS);

  mysql_show_grants_get_fields(thd, &field_list, buff, (uint) (end-buff));

  if (protocol->send_result_set_metadata(&field_list,
                               Protocol::SEND_NUM_ROWS | Protocol::SEND_EOF))
    DBUG_RETURN(TRUE);

  mysql_rwlock_rdlock(&LOCK_grant);
  mysql_mutex_lock(&acl_cache->lock);

  if (username)
  {
    acl_user= find_user_exact(hostname, username);
    if (!acl_user)
    {
      mysql_mutex_unlock(&acl_cache->lock);
      mysql_rwlock_unlock(&LOCK_grant);

      my_error(ER_NONEXISTING_GRANT, MYF(0),
               username, hostname);
      DBUG_RETURN(TRUE);
    }

    /* Show granted roles to acl_user */
    if (show_role_grants(thd, username, hostname, acl_user, buff, sizeof(buff)))
      goto end;

    /* Add first global access grants */
    if (show_global_privileges(thd, acl_user, FALSE, buff, sizeof(buff)))
      goto end;

    /* Add database access */
    if (show_database_privileges(thd, username, hostname, buff, sizeof(buff)))
      goto end;

    /* Add table & column access */
    if (show_table_and_column_privileges(thd, username, hostname, buff, sizeof(buff)))
      goto end;

    if (show_routine_grants(thd, username, hostname, &sp_handler_procedure,
                            buff, sizeof(buff)))
      goto end;

    if (show_routine_grants(thd, username, hostname, &sp_handler_function,
                            buff, sizeof(buff)))
      goto end;

    if (show_routine_grants(thd, username, hostname, &sp_handler_package_spec,
                            buff, sizeof(buff)))
      goto end;

    if (show_routine_grants(thd, username, hostname, &sp_handler_package_body,
                            buff, sizeof(buff)))
      goto end;

    if (show_proxy_grants(thd, username, hostname, buff, sizeof(buff)))
      goto end;
  }

  if (rolename)
  {
    acl_role= find_acl_role(rolename);
    if (acl_role)
    {
      /* get a list of all inherited roles */
      traverse_role_graph_down(acl_role, thd, show_grants_callback, NULL);
    }
    else
    {
      if (lex_user->user.str == current_role.str)
      {
        mysql_mutex_unlock(&acl_cache->lock);
        mysql_rwlock_unlock(&LOCK_grant);
        my_error(ER_NONEXISTING_GRANT, MYF(0),
                 thd->security_ctx->priv_user,
                 thd->security_ctx->priv_host);
        DBUG_RETURN(TRUE);
      }
    }
  }

  error= 0;
end:
  mysql_mutex_unlock(&acl_cache->lock);
  mysql_rwlock_unlock(&LOCK_grant);

  my_eof(thd);
  DBUG_RETURN(error);
}

static ROLE_GRANT_PAIR *find_role_grant_pair(const LEX_CSTRING *u,
                                             const LEX_CSTRING *h,
                                             const LEX_CSTRING *r)
{
  char buf[1024];
  String pair_key(buf, sizeof(buf), &my_charset_bin);

  size_t key_length= u->length + h->length + r->length + 3;
  pair_key.alloc(key_length);

  strmov(strmov(strmov(const_cast<char*>(pair_key.ptr()),
                       safe_str(u->str)) + 1, h->str) + 1, r->str);

  return (ROLE_GRANT_PAIR *)
    my_hash_search(&acl_roles_mappings, (uchar*)pair_key.ptr(), key_length);
}

static bool show_role_grants(THD *thd, const char *username,
                             const char *hostname, ACL_USER_BASE *acl_entry,
                             char *buff, size_t buffsize)
{
  uint counter;
  Protocol *protocol= thd->protocol;
  LEX_CSTRING host= {const_cast<char*>(hostname), strlen(hostname)};

  String grant(buff,sizeof(buff),system_charset_info);
  for (counter= 0; counter < acl_entry->role_grants.elements; counter++)
  {
    grant.length(0);
    grant.append(STRING_WITH_LEN("GRANT "));
    ACL_ROLE *acl_role= *(dynamic_element(&acl_entry->role_grants, counter,
                                          ACL_ROLE**));
    append_identifier(thd, &grant, acl_role->user.str, acl_role->user.length);
    grant.append(STRING_WITH_LEN(" TO "));
    append_identifier(thd, &grant, acl_entry->user.str, acl_entry->user.length);
    if (!(acl_entry->flags & IS_ROLE))
    {
      grant.append('@');
      append_identifier(thd, &grant, host.str, host.length);
    }

    ROLE_GRANT_PAIR *pair=
      find_role_grant_pair(&acl_entry->user, &host, &acl_role->user);
    DBUG_ASSERT(pair);

    if (pair->with_admin)
      grant.append(STRING_WITH_LEN(" WITH ADMIN OPTION"));

    protocol->prepare_for_resend();
    protocol->store(grant.ptr(),grant.length(),grant.charset());
    if (protocol->write())
    {
      return TRUE;
    }
  }
  return FALSE;
}

static bool show_global_privileges(THD *thd, ACL_USER_BASE *acl_entry,
                                   bool handle_as_role,
                                   char *buff, size_t buffsize)
{
  uint counter;
  ulong want_access;
  Protocol *protocol= thd->protocol;

  String global(buff,sizeof(buff),system_charset_info);
  global.length(0);
  global.append(STRING_WITH_LEN("GRANT "));

  if (handle_as_role)
    want_access= ((ACL_ROLE *)acl_entry)->initial_role_access;
  else
    want_access= acl_entry->access;
  if (test_all_bits(want_access, (GLOBAL_ACLS & ~ GRANT_ACL)))
    global.append(STRING_WITH_LEN("ALL PRIVILEGES"));
  else if (!(want_access & ~GRANT_ACL))
    global.append(STRING_WITH_LEN("USAGE"));
  else
  {
    bool found=0;
    ulong j,test_access= want_access & ~GRANT_ACL;
    for (counter=0, j = SELECT_ACL;j <= GLOBAL_ACLS;counter++,j <<= 1)
    {
      if (test_access & j)
      {
        if (found)
          global.append(STRING_WITH_LEN(", "));
        found=1;
        global.append(command_array[counter],command_lengths[counter]);
      }
    }
  }
  global.append (STRING_WITH_LEN(" ON *.* TO "));
  append_identifier(thd, &global, acl_entry->user.str, acl_entry->user.length);

  if (!handle_as_role)
    add_user_parameters(thd, &global, (ACL_USER *)acl_entry,
                        (want_access & GRANT_ACL));

  protocol->prepare_for_resend();
  protocol->store(global.ptr(),global.length(),global.charset());
  if (protocol->write())
    return TRUE;

  return FALSE;

}


static void add_to_user(THD *thd, String *result, const char *user,
                        bool is_user, const char *host)
{
  result->append(STRING_WITH_LEN(" TO "));
  append_identifier(thd, result, user, strlen(user));
  if (is_user)
  {
    result->append('@');
    // host and lex_user->host are equal except for case
    append_identifier(thd, result, host, strlen(host));
  }
}


static bool show_database_privileges(THD *thd, const char *username,
                                     const char *hostname,
                                     char *buff, size_t buffsize)
{
  ulong want_access;
  Protocol *protocol= thd->protocol;

  for (uint i=0 ; i < acl_dbs.elements() ; i++)
  {
    const char *user, *host;

    ACL_DB *acl_db= &acl_dbs.at(i);
    user= acl_db->user;
    host=acl_db->host.hostname;

    /*
      We do not make SHOW GRANTS case-sensitive here (like REVOKE),
      but make it case-insensitive because that's the way they are
      actually applied, and showing fewer privileges than are applied
      would be wrong from a security point of view.
    */

    if (!strcmp(username, user) &&
        !my_strcasecmp(system_charset_info, hostname, host))
    {
      /*
        do not print inherited access bits for roles,
        the role bits present in the table are what matters
      */
      if (*hostname) // User
        want_access=acl_db->access;
      else // Role
        want_access=acl_db->initial_access;
      if (want_access)
      {
        String db(buff,sizeof(buff),system_charset_info);
        db.length(0);
        db.append(STRING_WITH_LEN("GRANT "));

        if (test_all_bits(want_access,(DB_ACLS & ~GRANT_ACL)))
          db.append(STRING_WITH_LEN("ALL PRIVILEGES"));
        else if (!(want_access & ~GRANT_ACL))
          db.append(STRING_WITH_LEN("USAGE"));
        else
        {
          int found=0, cnt;
          ulong j,test_access= want_access & ~GRANT_ACL;
          for (cnt=0, j = SELECT_ACL; j <= DB_ACLS; cnt++,j <<= 1)
          {
            if (test_access & j)
            {
              if (found)
                db.append(STRING_WITH_LEN(", "));
              found = 1;
              db.append(command_array[cnt],command_lengths[cnt]);
            }
          }
        }
        db.append (STRING_WITH_LEN(" ON "));
        append_identifier(thd, &db, acl_db->db, strlen(acl_db->db));
        db.append (STRING_WITH_LEN(".*"));
        add_to_user(thd, &db, username, (*hostname), host);
        if (want_access & GRANT_ACL)
          db.append(STRING_WITH_LEN(" WITH GRANT OPTION"));
        protocol->prepare_for_resend();
        protocol->store(db.ptr(),db.length(),db.charset());
        if (protocol->write())
        {
          return TRUE;
        }
      }
    }
  }
  return FALSE;

}

static bool show_table_and_column_privileges(THD *thd, const char *username,
                                             const char *hostname,
                                             char *buff, size_t buffsize)
{
  uint counter, index;
  Protocol *protocol= thd->protocol;

  for (index=0 ; index < column_priv_hash.records ; index++)
  {
    const char *user, *host;
    GRANT_TABLE *grant_table= (GRANT_TABLE*)
      my_hash_element(&column_priv_hash, index);

    user= grant_table->user;
    host= grant_table->host.hostname;

    /*
      We do not make SHOW GRANTS case-sensitive here (like REVOKE),
      but make it case-insensitive because that's the way they are
      actually applied, and showing fewer privileges than are applied
      would be wrong from a security point of view.
    */

    if (!strcmp(username,user) &&
        !my_strcasecmp(system_charset_info, hostname, host))
    {
      ulong table_access;
      ulong cols_access;
      if (*hostname) // User
      {
        table_access= grant_table->privs;
        cols_access= grant_table->cols;
      }
      else // Role
      {
        table_access= grant_table->init_privs;
        cols_access= grant_table->init_cols;
      }

      if ((table_access | cols_access) != 0)
      {
        String global(buff, sizeof(buff), system_charset_info);
        ulong test_access= (table_access | cols_access) & ~GRANT_ACL;

        global.length(0);
        global.append(STRING_WITH_LEN("GRANT "));

        if (test_all_bits(table_access, (TABLE_ACLS & ~GRANT_ACL)))
          global.append(STRING_WITH_LEN("ALL PRIVILEGES"));
        else if (!test_access)
          global.append(STRING_WITH_LEN("USAGE"));
        else
        {
          /* Add specific column access */
          int found= 0;
          ulong j;

          for (counter= 0, j= SELECT_ACL; j <= TABLE_ACLS; counter++, j<<= 1)
          {
            if (test_access & j)
            {
              if (found)
                global.append(STRING_WITH_LEN(", "));
              found= 1;
              global.append(command_array[counter],command_lengths[counter]);

              if (grant_table->cols)
              {
                uint found_col= 0;
                HASH *hash_columns;
                hash_columns= &grant_table->hash_columns;

                for (uint col_index=0 ;
                     col_index < hash_columns->records ;
                     col_index++)
                {
                  GRANT_COLUMN *grant_column = (GRANT_COLUMN*)
                    my_hash_element(hash_columns,col_index);
                  if (j & (*hostname ? grant_column->rights         // User
                                     : grant_column->init_rights))  // Role
                  {
                    if (!found_col)
                    {
                      found_col= 1;
                      /*
                        If we have a duplicated table level privilege, we
                        must write the access privilege name again.
                      */
                      if (table_access & j)
                      {
                        global.append(STRING_WITH_LEN(", "));
                        global.append(command_array[counter],
                                      command_lengths[counter]);
                      }
                      global.append(STRING_WITH_LEN(" ("));
                    }
                    else
                      global.append(STRING_WITH_LEN(", "));
                    global.append(grant_column->column,
                                  grant_column->key_length,
                                  system_charset_info);
                  }
                }
                if (found_col)
                  global.append(')');
              }
            }
          }
        }
        global.append(STRING_WITH_LEN(" ON "));
        append_identifier(thd, &global, grant_table->db,
                          strlen(grant_table->db));
        global.append('.');
        append_identifier(thd, &global, grant_table->tname,
                          strlen(grant_table->tname));
        add_to_user(thd, &global, username, (*hostname), host);
        if (table_access & GRANT_ACL)
          global.append(STRING_WITH_LEN(" WITH GRANT OPTION"));
        protocol->prepare_for_resend();
        protocol->store(global.ptr(),global.length(),global.charset());
        if (protocol->write())
        {
          return TRUE;
        }
      }
    }
  }
  return FALSE;

}

static int show_routine_grants(THD* thd,
                               const char *username, const char *hostname,
                               const Sp_handler *sph,
                               char *buff, int buffsize)
{
  uint counter, index;
  int error= 0;
  Protocol *protocol= thd->protocol;
  HASH *hash= sph->get_priv_hash();
  /* Add routine access */
  for (index=0 ; index < hash->records ; index++)
  {
    const char *user, *host;
    GRANT_NAME *grant_proc= (GRANT_NAME*) my_hash_element(hash, index);

    user= grant_proc->user;
    host= grant_proc->host.hostname;

    /*
      We do not make SHOW GRANTS case-sensitive here (like REVOKE),
      but make it case-insensitive because that's the way they are
      actually applied, and showing fewer privileges than are applied
      would be wrong from a security point of view.
    */

    if (!strcmp(username, user) &&
        !my_strcasecmp(system_charset_info, hostname, host))
    {
      ulong proc_access;
      if (*hostname) // User
        proc_access= grant_proc->privs;
      else // Role
        proc_access= grant_proc->init_privs;

      if (proc_access != 0)
      {
	String global(buff, buffsize, system_charset_info);
	ulong test_access= proc_access & ~GRANT_ACL;

	global.length(0);
	global.append(STRING_WITH_LEN("GRANT "));

	if (!test_access)
 	  global.append(STRING_WITH_LEN("USAGE"));
	else
	{
          /* Add specific procedure access */
	  int found= 0;
	  ulong j;

	  for (counter= 0, j= SELECT_ACL; j <= PROC_ACLS; counter++, j<<= 1)
	  {
	    if (test_access & j)
	    {
	      if (found)
		global.append(STRING_WITH_LEN(", "));
	      found= 1;
	      global.append(command_array[counter],command_lengths[counter]);
	    }
	  }
	}
	global.append(STRING_WITH_LEN(" ON "));
        LEX_CSTRING tmp= sph->type_lex_cstring();
        global.append(&tmp);
        global.append(' ');
	append_identifier(thd, &global, grant_proc->db,
			  strlen(grant_proc->db));
	global.append('.');
	append_identifier(thd, &global, grant_proc->tname,
			  strlen(grant_proc->tname));
        add_to_user(thd, &global, username, (*hostname), host);
	if (proc_access & GRANT_ACL)
	  global.append(STRING_WITH_LEN(" WITH GRANT OPTION"));
	protocol->prepare_for_resend();
	protocol->store(global.ptr(),global.length(),global.charset());
	if (protocol->write())
	{
	  error= -1;
	  break;
	}
      }
    }
  }
  return error;
}


/*
  Make a clear-text version of the requested privilege.
*/

void get_privilege_desc(char *to, uint max_length, ulong access)
{
  uint pos;
  char *start=to;
  DBUG_ASSERT(max_length >= 30);                // For end ', ' removal

  if (access)
  {
    max_length--;				// Reserve place for end-zero
    for (pos=0 ; access ; pos++, access>>=1)
    {
      if ((access & 1) &&
	  command_lengths[pos] + (uint) (to-start) < max_length)
      {
	to= strmov(to, command_array[pos]);
        *to++= ',';
        *to++= ' ';
      }
    }
    to--;                                       // Remove end ' '
    to--;					// Remove end ','
  }
  *to=0;
}


void get_mqh(const char *user, const char *host, USER_CONN *uc)
{
  ACL_USER *acl_user;

  mysql_mutex_lock(&acl_cache->lock);

  if (initialized && (acl_user= find_user_wild(host,user)))
    uc->user_resources= acl_user->user_resource;
  else
    bzero((char*) &uc->user_resources, sizeof(uc->user_resources));

  mysql_mutex_unlock(&acl_cache->lock);
}

/*
  Modify a privilege table.

  SYNOPSIS
    modify_grant_table()
    table                       The table to modify.
    host_field                  The host name field.
    user_field                  The user name field.
    user_to                     The new name for the user if to be renamed,
                                NULL otherwise.

  DESCRIPTION
  Update user/host in the current record if user_to is not NULL.
  Delete the current record if user_to is NULL.

  RETURN
    0           OK.
    != 0        Error.
*/

static int modify_grant_table(TABLE *table, Field *host_field,
                              Field *user_field, LEX_USER *user_to)
{
  int error;
  DBUG_ENTER("modify_grant_table");

  if (user_to)
  {
    /* rename */
    store_record(table, record[1]);
    host_field->store(user_to->host.str, user_to->host.length,
                      system_charset_info);
    user_field->store(user_to->user.str, user_to->user.length,
                      system_charset_info);
    if (unlikely(error= table->file->ha_update_row(table->record[1],
                                                   table->record[0])) &&
        error != HA_ERR_RECORD_IS_THE_SAME)
      table->file->print_error(error, MYF(0));
    else
      error= 0;
  }
  else
  {
    /* delete */
    if (unlikely((error=table->file->ha_delete_row(table->record[0]))))
      table->file->print_error(error, MYF(0));
  }

  DBUG_RETURN(error);
}

/*
  Handle the roles_mapping privilege table
*/
static int handle_roles_mappings_table(TABLE *table, bool drop,
                                       LEX_USER *user_from, LEX_USER *user_to)
{
  /*
    All entries (Host, User) that match user_from will be renamed,
    as well as all Role entries that match if user_from.host.str == ""

    Otherwise, only matching (Host, User) will be renamed.
  */
  DBUG_ENTER("handle_roles_mappings_table");

  int error;
  int result= 0;
  THD *thd= table->in_use;
  const char *host, *user, *role;
  Field *host_field= table->field[0];
  Field *user_field= table->field[1];
  Field *role_field= table->field[2];

  DBUG_PRINT("info", ("Rewriting entry in roles_mapping table: %s@%s",
                      user_from->user.str, user_from->host.str));
  table->use_all_columns();

  if (unlikely(table->file->ha_rnd_init_with_error(1)))
    result= -1;
  else
  {
    while((error= table->file->ha_rnd_next(table->record[0])) !=
          HA_ERR_END_OF_FILE)
    {
      if (error)
      {
        DBUG_PRINT("info", ("scan error: %d", error));
        continue;
      }

      host= safe_str(get_field(thd->mem_root, host_field));
      user= safe_str(get_field(thd->mem_root, user_field));

      if (!(strcmp(user_from->user.str, user) ||
            my_strcasecmp(system_charset_info, user_from->host.str, host)))
        result= ((drop || user_to) &&
                 modify_grant_table(table, host_field, user_field, user_to)) ?
          -1 : result ? result : 1; /* Error or keep result or found. */
      else
      {
        role= safe_str(get_field(thd->mem_root, role_field));

        if (!user_from->is_role() || strcmp(user_from->user.str, role))
          continue;

        error= 0;

        if (drop) /* drop if requested */
        {
          if (unlikely((error= table->file->ha_delete_row(table->record[0]))))
            table->file->print_error(error, MYF(0));
        }
        else if (user_to)
        {
          store_record(table, record[1]);
          role_field->store(user_to->user.str, user_to->user.length,
                            system_charset_info);
          if (unlikely(error= table->file->ha_update_row(table->record[1],
                                                         table->record[0])) &&
              error != HA_ERR_RECORD_IS_THE_SAME)
            table->file->print_error(error, MYF(0));
        }

        /* Error or keep result or found. */
        result= error ? -1 : result ? result : 1;
      }
    }
    table->file->ha_rnd_end();
  }
  DBUG_RETURN(result);
}

/*
  Handle a privilege table.

  SYNOPSIS
    handle_grant_table()
    grant_table                 An open grant table handle.
    which_table                 Which grant table to handle.
    drop                        If user_from is to be dropped.
    user_from                   The the user to be searched/dropped/renamed.
    user_to                     The new name for the user if to be renamed,
                                NULL otherwise.

  DESCRIPTION
    Scan through all records in a grant table and apply the requested
    operation. For the "user" table, a single index access is sufficient,
    since there is an unique index on (host, user).
    Delete from grant table if drop is true.
    Update in grant table if drop is false and user_to is not NULL.
    Search in grant table if drop is false and user_to is NULL.

  RETURN
    > 0         At least one record matched.
    0           OK, but no record matched.
    < 0         Error.

   TODO(cvicentiu) refactor handle_grant_table to use
   Grant_table_base instead of TABLE directly.
*/

static int handle_grant_table(THD *thd, const Grant_table_base& grant_table,
                              enum enum_acl_tables which_table, bool drop,
                              LEX_USER *user_from, LEX_USER *user_to)
{
  int result= 0;
  int error;
  TABLE *table= grant_table.table();
  Field *host_field= table->field[0];
  Field *user_field= table->field[which_table == USER_TABLE ||
                                  which_table == PROXIES_PRIV_TABLE ? 1 : 2];
  const char *host_str= user_from->host.str;
  const char *user_str= user_from->user.str;
  const char *host;
  const char *user;
  uchar user_key[MAX_KEY_LENGTH];
  uint key_prefix_length;
  DBUG_ENTER("handle_grant_table");

  if (which_table == ROLES_MAPPING_TABLE)
  {
    result= handle_roles_mappings_table(table, drop, user_from, user_to);
    DBUG_RETURN(result);
  }

  table->use_all_columns();
  if (which_table == USER_TABLE) // mysql.user table
  {
    /*
      The 'user' table has an unique index on (host, user).
      Thus, we can handle everything with a single index access.
      The host- and user fields are consecutive in the user table records.
      So we set host- and user fields of table->record[0] and use the
      pointer to the host field as key.
      index_read_idx() will replace table->record[0] (its first argument)
      by the searched record, if it exists.
    */
    DBUG_PRINT("info",("read table: '%s'  search: '%s'@'%s'",
                       table->s->table_name.str, user_str, host_str));
    host_field->store(host_str, user_from->host.length, system_charset_info);
    user_field->store(user_str, user_from->user.length, system_charset_info);

    key_prefix_length= (table->key_info->key_part[0].store_length +
                        table->key_info->key_part[1].store_length);
    key_copy(user_key, table->record[0], table->key_info, key_prefix_length);

    error= table->file->ha_index_read_idx_map(table->record[0], 0,
                                              user_key, (key_part_map)3,
                                              HA_READ_KEY_EXACT);
    if (!unlikely(error) && !*host_str)
    {
      // verify that we got a role or a user, as needed
      if (static_cast<const User_table&>(grant_table).get_is_role() !=
          user_from->is_role())
        error= HA_ERR_KEY_NOT_FOUND;
    }
    if (unlikely(error))
    {
      if (error != HA_ERR_KEY_NOT_FOUND && error != HA_ERR_END_OF_FILE)
      {
        table->file->print_error(error, MYF(0));
        result= -1;
      }
    }
    else
    {
      /* If requested, delete or update the record. */
      result= ((drop || user_to) &&
               modify_grant_table(table, host_field, user_field, user_to)) ?
        -1 : 1; /* Error or found. */
    }
    DBUG_PRINT("info",("read result: %d", result));
  }
  else
  {
    /*
      The non-'user' table do not have indexes on (host, user).
      And their host- and user fields are not consecutive.
      Thus, we need to do a table scan to find all matching records.
    */
    if (unlikely(table->file->ha_rnd_init_with_error(1)))
      result= -1;
    else
    {
#ifdef EXTRA_DEBUG
      DBUG_PRINT("info",("scan table: '%s'  search: '%s'@'%s'",
                         table->s->table_name.str, user_str, host_str));
#endif
      while ((error= table->file->ha_rnd_next(table->record[0])) !=
             HA_ERR_END_OF_FILE)
      {
        if (error)
        {
          /* Most probable 'deleted record'. */
          DBUG_PRINT("info",("scan error: %d", error));
          continue;
        }
        host= safe_str(get_field(thd->mem_root, host_field));
        user= safe_str(get_field(thd->mem_root, user_field));

#ifdef EXTRA_DEBUG
        if (which_table != PROXIES_PRIV_TABLE)
        {
          DBUG_PRINT("loop",("scan fields: '%s'@'%s' '%s' '%s' '%s'",
                             user, host,
                             get_field(thd->mem_root, table->field[1]) /*db*/,
                             get_field(thd->mem_root, table->field[3]) /*table*/,
                             get_field(thd->mem_root,
                                       table->field[4]) /*column*/));
        }
#endif
        if (strcmp(user_str, user) ||
            my_strcasecmp(system_charset_info, host_str, host))
          continue;

        /* If requested, delete or update the record. */
        result= ((drop || user_to) &&
                 modify_grant_table(table, host_field, user_field, user_to)) ?
          -1 : result ? result : 1; /* Error or keep result or found. */
        /* If search is requested, we do not need to search further. */
        if (! drop && ! user_to)
          break ;
      }
      (void) table->file->ha_rnd_end();
      DBUG_PRINT("info",("scan result: %d", result));
    }
  }

  DBUG_RETURN(result);
}


/**
  Handle an in-memory privilege structure.

  @param struct_no  The number of the structure to handle (0..6).
  @param drop       If user_from is to be dropped.
  @param user_from  The the user to be searched/dropped/renamed.
  @param user_to    The new name for the user if to be renamed, NULL otherwise.

  @note
    Scan through all elements in an in-memory grant structure and apply
    the requested operation.
    Delete from grant structure if drop is true.
    Update in grant structure if drop is false and user_to is not NULL.
    Search in grant structure if drop is false and user_to is NULL.

  @retval > 0  At least one element matched.
  @retval 0    OK, but no element matched.
*/

static int handle_grant_struct(enum enum_acl_lists struct_no, bool drop,
                               LEX_USER *user_from, LEX_USER *user_to)
{
  int result= 0;
  int idx;
  int elements;
  const char *UNINIT_VAR(user);
  const char *UNINIT_VAR(host);
  ACL_USER *acl_user= NULL;
  ACL_ROLE *acl_role= NULL;
  ACL_DB *acl_db= NULL;
  ACL_PROXY_USER *acl_proxy_user= NULL;
  GRANT_NAME *grant_name= NULL;
  ROLE_GRANT_PAIR *UNINIT_VAR(role_grant_pair);
  HASH *grant_name_hash= NULL;
  HASH *roles_mappings_hash= NULL;
  DBUG_ENTER("handle_grant_struct");
  DBUG_PRINT("info",("scan struct: %u  search: '%s'@'%s'",
                     struct_no, user_from->user.str, user_from->host.str));

  mysql_mutex_assert_owner(&acl_cache->lock);

  /* No point in querying ROLE ACL if user_from is not a role */
  if (struct_no == ROLE_ACL && user_from->host.length)
    DBUG_RETURN(0);

  /* same. no roles in PROXY_USERS_ACL */
  if (struct_no == PROXY_USERS_ACL && user_from->is_role())
    DBUG_RETURN(0);

  if (struct_no == ROLE_ACL) //no need to scan the structures in this case
  {
    acl_role= find_acl_role(user_from->user.str);
    if (!acl_role)
      DBUG_RETURN(0);

    if (!drop && !user_to) //role was found
      DBUG_RETURN(1);

    /* this calls for a role update */
    const char *old_key= acl_role->user.str;
    size_t old_key_length= acl_role->user.length;
    if (drop)
    {
      /* all grants must be revoked from this role by now. propagate this */
      propagate_role_grants(acl_role, PRIVS_TO_MERGE::ALL);

      // delete the role from cross-reference arrays
      for (uint i=0; i < acl_role->role_grants.elements; i++)
      {
        ACL_ROLE *grant= *dynamic_element(&acl_role->role_grants,
                                          i, ACL_ROLE**);
        remove_ptr_from_dynarray(&grant->parent_grantee, acl_role);
      }

      for (uint i=0; i < acl_role->parent_grantee.elements; i++)
      {
        ACL_USER_BASE *grantee= *dynamic_element(&acl_role->parent_grantee,
                                                 i, ACL_USER_BASE**);
        remove_ptr_from_dynarray(&grantee->role_grants, acl_role);
      }

      my_hash_delete(&acl_roles, (uchar*) acl_role);
      DBUG_RETURN(1);
    }
    acl_role->user= safe_lexcstrdup_root(&acl_memroot, user_to->user);

    my_hash_update(&acl_roles, (uchar*) acl_role, (uchar*) old_key,
                   old_key_length);
    DBUG_RETURN(1);

  }

  /* Get the number of elements in the in-memory structure. */
  switch (struct_no) {
  case USER_ACL:
    elements= acl_users.elements;
    break;
  case DB_ACL:
    elements= int(acl_dbs.elements());
    break;
  case COLUMN_PRIVILEGES_HASH:
    grant_name_hash= &column_priv_hash;
    elements= grant_name_hash->records;
    break;
  case PROC_PRIVILEGES_HASH:
    grant_name_hash= &proc_priv_hash;
    elements= grant_name_hash->records;
    break;
  case FUNC_PRIVILEGES_HASH:
    grant_name_hash= &func_priv_hash;
    elements= grant_name_hash->records;
    break;
  case PACKAGE_SPEC_PRIVILEGES_HASH:
    grant_name_hash= &package_spec_priv_hash;
    elements= grant_name_hash->records;
    break;
  case PACKAGE_BODY_PRIVILEGES_HASH:
    grant_name_hash= &package_body_priv_hash;
    elements= grant_name_hash->records;
    break;
  case PROXY_USERS_ACL:
    elements= acl_proxy_users.elements;
    break;
  case ROLES_MAPPINGS_HASH:
    roles_mappings_hash= &acl_roles_mappings;
    elements= roles_mappings_hash->records;
    break;
  default:
    DBUG_ASSERT(0);
    DBUG_RETURN(-1);
  }

#ifdef EXTRA_DEBUG
    DBUG_PRINT("loop",("scan struct: %u  search    user: '%s'  host: '%s'",
                       struct_no, user_from->user.str, user_from->host.str));
#endif
  /* Loop over all elements *backwards* (see the comment below). */
  for (idx= elements - 1; idx >= 0; idx--)
  {
    /*
      Get a pointer to the element.
    */
    switch (struct_no) {
    case USER_ACL:
      acl_user= dynamic_element(&acl_users, idx, ACL_USER*);
      user= acl_user->user.str;
      host= acl_user->host.hostname;
    break;

    case DB_ACL:
      acl_db= &acl_dbs.at(idx);
      user= acl_db->user;
      host= acl_db->host.hostname;
      break;

    case COLUMN_PRIVILEGES_HASH:
    case PROC_PRIVILEGES_HASH:
    case FUNC_PRIVILEGES_HASH:
    case PACKAGE_SPEC_PRIVILEGES_HASH:
    case PACKAGE_BODY_PRIVILEGES_HASH:
      grant_name= (GRANT_NAME*) my_hash_element(grant_name_hash, idx);
      user= grant_name->user;
      host= grant_name->host.hostname;
      break;

    case PROXY_USERS_ACL:
      acl_proxy_user= dynamic_element(&acl_proxy_users, idx, ACL_PROXY_USER*);
      user= acl_proxy_user->get_user();
      host= acl_proxy_user->get_host();
      break;

    case ROLES_MAPPINGS_HASH:
      role_grant_pair= (ROLE_GRANT_PAIR *) my_hash_element(roles_mappings_hash, idx);
      user= role_grant_pair->u_uname;
      host= role_grant_pair->u_hname;
      break;

    default:
      DBUG_ASSERT(0);
    }
    if (! host)
      host= "";

#ifdef EXTRA_DEBUG
    DBUG_PRINT("loop",("scan struct: %u  index: %u  user: '%s'  host: '%s'",
                       struct_no, idx, user, host));
#endif

    if (struct_no == ROLES_MAPPINGS_HASH)
    {
      const char* role= role_grant_pair->r_uname? role_grant_pair->r_uname: "";
      if (user_from->is_role())
      {
        /* When searching for roles within the ROLES_MAPPINGS_HASH, we have
           to check both the user field as well as the role field for a match.

           It is possible to have a role granted to a role. If we are going
           to modify the mapping entry, it needs to be done on either on the
           "user" end (here represented by a role) or the "role" end. At least
           one part must match.

           If the "user" end has a not-empty host string, it can never match
           as we are searching for a role here. A role always has an empty host
           string.
        */
        if ((*host || strcmp(user_from->user.str, user)) &&
            strcmp(user_from->user.str, role))
          continue;
      }
      else
      {
        if (strcmp(user_from->user.str, user) ||
            my_strcasecmp(system_charset_info, user_from->host.str, host))
          continue;
      }
    }
    else
    {
      if (strcmp(user_from->user.str, user) ||
          my_strcasecmp(system_charset_info, user_from->host.str, host))
        continue;
    }

    result= 1; /* At least one element found. */
    if ( drop )
    {
      elements--;
      switch ( struct_no ) {
      case USER_ACL:
        free_acl_user(dynamic_element(&acl_users, idx, ACL_USER*));
        delete_dynamic_element(&acl_users, idx);
        break;

      case DB_ACL:
        acl_dbs.del(idx);
        break;

      case COLUMN_PRIVILEGES_HASH:
      case PROC_PRIVILEGES_HASH:
      case FUNC_PRIVILEGES_HASH:
      case PACKAGE_SPEC_PRIVILEGES_HASH:
      case PACKAGE_BODY_PRIVILEGES_HASH:
        my_hash_delete(grant_name_hash, (uchar*) grant_name);
        /*
          In our HASH implementation on deletion one elements
          is moved into a place where a deleted element was,
          and the last element is moved into the empty space.
          Thus we need to re-examine the current element, but
          we don't have to restart the search from the beginning.
        */
        if (idx != elements)
          idx++;
	break;

      case PROXY_USERS_ACL:
        delete_dynamic_element(&acl_proxy_users, idx);
        break;

      case ROLES_MAPPINGS_HASH:
        my_hash_delete(roles_mappings_hash, (uchar*) role_grant_pair);
        if (idx != elements)
          idx++;
        break;

      default:
        DBUG_ASSERT(0);
        break;
      }
    }
    else if ( user_to )
    {
      switch ( struct_no ) {
      case USER_ACL:
        acl_user->user= safe_lexcstrdup_root(&acl_memroot, user_to->user);
        update_hostname(&acl_user->host, strdup_root(&acl_memroot, user_to->host.str));
        acl_user->hostname_length= strlen(acl_user->host.hostname);
        break;

      case DB_ACL:
        acl_db->user= strdup_root(&acl_memroot, user_to->user.str);
        update_hostname(&acl_db->host, strdup_root(&acl_memroot, user_to->host.str));
        break;

      case COLUMN_PRIVILEGES_HASH:
      case PROC_PRIVILEGES_HASH:
      case FUNC_PRIVILEGES_HASH:
      case PACKAGE_SPEC_PRIVILEGES_HASH:
      case PACKAGE_BODY_PRIVILEGES_HASH:
        {
          /*
            Save old hash key and its length to be able to properly update
            element position in hash.
          */
          char *old_key= grant_name->hash_key;
          size_t old_key_length= grant_name->key_length;

          /*
            Update the grant structure with the new user name and host name.
          */
          grant_name->set_user_details(user_to->host.str, grant_name->db,
                                       user_to->user.str, grant_name->tname,
                                       TRUE);

          /*
            Since username is part of the hash key, when the user name
            is renamed, the hash key is changed. Update the hash to
            ensure that the position matches the new hash key value
          */
          my_hash_update(grant_name_hash, (uchar*) grant_name, (uchar*) old_key,
                         old_key_length);
          /*
            hash_update() operation could have moved element from the tail or
            the head of the hash to the current position.  But it can never
            move an element from the head to the tail or from the tail to the
            head over the current element.
            So we need to examine the current element once again, but
            we don't need to restart the search from the beginning.
          */
          idx++;
          break;
        }

      case PROXY_USERS_ACL:
        acl_proxy_user->set_user (&acl_memroot, user_to->user.str);
        acl_proxy_user->set_host (&acl_memroot, user_to->host.str);
        break;

      case ROLES_MAPPINGS_HASH:
        {
          /*
            Save old hash key and its length to be able to properly update
            element position in hash.
          */
          char *old_key= role_grant_pair->hashkey.str;
          size_t old_key_length= role_grant_pair->hashkey.length;
          bool oom;

          if (user_to->is_role())
            oom= role_grant_pair->init(&acl_memroot, role_grant_pair->u_uname,
                                       role_grant_pair->u_hname,
                                       user_to->user.str, false);
          else
            oom= role_grant_pair->init(&acl_memroot, user_to->user.str,
                                       user_to->host.str,
                                       role_grant_pair->r_uname, false);
          if (oom)
            DBUG_RETURN(-1);

          my_hash_update(roles_mappings_hash, (uchar*) role_grant_pair,
                         (uchar*) old_key, old_key_length);
          idx++; // see the comment above
          break;
        }

      default:
        DBUG_ASSERT(0);
        break;
      }

    }
    else
    {
      /* If search is requested, we do not need to search further. */
      break;
    }
  }
#ifdef EXTRA_DEBUG
  DBUG_PRINT("loop",("scan struct: %u  result %d", struct_no, result));
#endif

  DBUG_RETURN(result);
}


/*
  Handle all privilege tables and in-memory privilege structures.

  SYNOPSIS
    handle_grant_data()
    tables                      The array with the four open tables.
    drop                        If user_from is to be dropped.
    user_from                   The the user to be searched/dropped/renamed.
    user_to                     The new name for the user if to be renamed,
                                NULL otherwise.

  DESCRIPTION
    Go through all grant tables and in-memory grant structures and apply
    the requested operation.
    Delete from grant data if drop is true.
    Update in grant data if drop is false and user_to is not NULL.
    Search in grant data if drop is false and user_to is NULL.

  RETURN
    > 0         At least one element matched.
    0           OK, but no element matched.
    < 0         Error.
*/

static int handle_grant_data(THD *thd, Grant_tables& tables, bool drop,
                             LEX_USER *user_from, LEX_USER *user_to)
{
  int result= 0;
  int found;
  bool handle_as_role= user_from->is_role();
  bool search_only= !drop && !user_to;
  DBUG_ENTER("handle_grant_data");

  if (user_to)
    DBUG_ASSERT(handle_as_role == user_to->is_role());

  if (search_only)
  {
    /* quickly search in-memory structures first */
    if (handle_as_role && find_acl_role(user_from->user.str))
      DBUG_RETURN(1); // found

    if (!handle_as_role && find_user_exact(user_from->host.str, user_from->user.str))
      DBUG_RETURN(1); // found
  }

  /* Handle db table. */
  if ((found= handle_grant_table(thd, tables.db_table(),
                                 DB_TABLE, drop, user_from,
                                 user_to)) < 0)
  {
    /* Handle of table failed, don't touch the in-memory array. */
    result= -1;
  }
  else
  {
    /* Handle db array. */
    if ((handle_grant_struct(DB_ACL, drop, user_from, user_to) || found)
        && ! result)
    {
      result= 1; /* At least one record/element found. */
      /* If search is requested, we do not need to search further. */
      if (search_only)
        goto end;
      acl_cache->clear(1);
    }
  }

  /* Handle stored routines table. */
  if ((found= handle_grant_table(thd, tables.procs_priv_table(),
                                 PROCS_PRIV_TABLE, drop,
                                 user_from, user_to)) < 0)
  {
    /* Handle of table failed, don't touch in-memory array. */
    result= -1;
  }
  else
  {
    /* Handle procs array. */
    if ((handle_grant_struct(PROC_PRIVILEGES_HASH, drop, user_from, user_to) || found)
        && ! result)
    {
      result= 1; /* At least one record/element found. */
      /* If search is requested, we do not need to search further. */
      if (search_only)
        goto end;
    }
    /* Handle funcs array. */
    if ((handle_grant_struct(FUNC_PRIVILEGES_HASH, drop, user_from, user_to) || found)
        && ! result)
    {
      result= 1; /* At least one record/element found. */
      /* If search is requested, we do not need to search further. */
      if (search_only)
        goto end;
    }
    /* Handle package spec array. */
    if ((handle_grant_struct(PACKAGE_SPEC_PRIVILEGES_HASH,
                             drop, user_from, user_to) || found)
        && ! result)
    {
      result= 1; /* At least one record/element found. */
      /* If search is requested, we do not need to search further. */
      if (search_only)
        goto end;
    }
    /* Handle package body array. */
    if ((handle_grant_struct(PACKAGE_BODY_PRIVILEGES_HASH,
                             drop, user_from, user_to) || found)
        && ! result)
    {
      result= 1; /* At least one record/element found. */
      /* If search is requested, we do not need to search further. */
      if (search_only)
        goto end;
    }
  }

  /* Handle tables table. */
  if ((found= handle_grant_table(thd, tables.tables_priv_table(),
                                 TABLES_PRIV_TABLE, drop,
                                 user_from, user_to)) < 0)
  {
    /* Handle of table failed, don't touch columns and in-memory array. */
    result= -1;
  }
  else
  {
    if (found && ! result)
    {
      result= 1; /* At least one record found. */
      /* If search is requested, we do not need to search further. */
      if (search_only)
        goto end;
    }

    /* Handle columns table. */
    if ((found= handle_grant_table(thd, tables.columns_priv_table(),
                                   COLUMNS_PRIV_TABLE, drop,
                                   user_from, user_to)) < 0)
    {
      /* Handle of table failed, don't touch the in-memory array. */
      result= -1;
    }
    else
    {
      /* Handle columns hash. */
      if ((handle_grant_struct(COLUMN_PRIVILEGES_HASH, drop, user_from, user_to) || found)
          && ! result)
        result= 1; /* At least one record/element found. */
      if (search_only)
        goto end;
    }
  }

  /* Handle proxies_priv table. */
  if (tables.proxies_priv_table().table_exists())
  {
    if ((found= handle_grant_table(thd, tables.proxies_priv_table(),
                                   PROXIES_PRIV_TABLE, drop,
                                   user_from, user_to)) < 0)
    {
      /* Handle of table failed, don't touch the in-memory array. */
      result= -1;
    }
    else
    {
      /* Handle proxies_priv array. */
      if ((handle_grant_struct(PROXY_USERS_ACL, drop, user_from, user_to) || found)
          && ! result)
        result= 1; /* At least one record/element found. */
      if (search_only)
        goto end;
    }
  }

  /* Handle roles_mapping table. */
  if (tables.roles_mapping_table().table_exists())
  {
    if ((found= handle_grant_table(thd, tables.roles_mapping_table(),
                                   ROLES_MAPPING_TABLE, drop,
                                   user_from, user_to)) < 0)
    {
      /* Handle of table failed, don't touch the in-memory array. */
      result= -1;
    }
    else
    {
      /* Handle acl_roles_mappings array */
      if ((handle_grant_struct(ROLES_MAPPINGS_HASH, drop, user_from, user_to) || found)
          && ! result)
        result= 1; /* At least one record/element found */
      if (search_only)
        goto end;
    }
  }

  /* Handle user table. */
  if ((found= handle_grant_table(thd, tables.user_table(), USER_TABLE,
                                 drop, user_from, user_to)) < 0)
  {
    /* Handle of table failed, don't touch the in-memory array. */
    result= -1;
  }
  else
  {
    enum enum_acl_lists what= handle_as_role ? ROLE_ACL : USER_ACL;
    if (((handle_grant_struct(what, drop, user_from, user_to)) || found) && !result)
    {
      result= 1; /* At least one record/element found. */
      DBUG_ASSERT(! search_only);
    }
  }

end:
  DBUG_RETURN(result);
}

/*
  Create a list of users.

  SYNOPSIS
    mysql_create_user()
    thd                         The current thread.
    list                        The users to create.
    handle_as_role              Handle the user list as roles if true

  RETURN
    FALSE       OK.
    TRUE        Error.
*/

bool mysql_create_user(THD *thd, List <LEX_USER> &list, bool handle_as_role)
{
  int result;
  String wrong_users;
  LEX_USER *user_name;
  List_iterator <LEX_USER> user_list(list);
  bool binlog= false;
  bool some_users_dropped= false;
  DBUG_ENTER("mysql_create_user");
  DBUG_PRINT("entry", ("Handle as %s", handle_as_role ? "role" : "user"));

  if (handle_as_role && sp_process_definer(thd))
    DBUG_RETURN(TRUE);

  /* CREATE USER may be skipped on replication client. */
  Grant_tables tables;
  const uint tables_to_open= Table_user | Table_db | Table_tables_priv |
                             Table_columns_priv | Table_procs_priv |
                             Table_proxies_priv | Table_roles_mapping;
  if ((result= tables.open_and_lock(thd, tables_to_open, TL_WRITE)))
    DBUG_RETURN(result != 1);

  mysql_rwlock_wrlock(&LOCK_grant);
  mysql_mutex_lock(&acl_cache->lock);

  while ((user_name= user_list++))
  {
    if (user_name->user.str == current_user.str)
    {
      append_str(&wrong_users, STRING_WITH_LEN("CURRENT_USER"));
      result= TRUE;
      continue;
    }

    if (user_name->user.str == current_role.str)
    {
      append_str(&wrong_users, STRING_WITH_LEN("CURRENT_ROLE"));
      result= TRUE;
      continue;
    }

    if (handle_as_role && is_invalid_role_name(user_name->user.str))
    {
      append_user(thd, &wrong_users, user_name);
      result= TRUE;
      continue;
    }

    if (!user_name->host.str)
      user_name->host= host_not_specified;

    /*
      Search all in-memory structures and grant tables
      for a mention of the new user/role name.
    */
    if (handle_grant_data(thd, tables, 0, user_name, NULL))
    {
      if (thd->lex->create_info.or_replace())
      {
        // Drop the existing user
        if (handle_grant_data(thd, tables, 1, user_name, NULL) <= 0)
        {
          // DROP failed
          append_user(thd, &wrong_users, user_name);
          result= true;
          continue;
        }
        else
          some_users_dropped= true;
        // Proceed with the creation
      }
      else if (thd->lex->create_info.if_not_exists())
      {
        binlog= true;
        if (handle_as_role)
          push_warning_printf(thd, Sql_condition::WARN_LEVEL_NOTE,
                              ER_ROLE_CREATE_EXISTS,
                              ER_THD(thd, ER_ROLE_CREATE_EXISTS),
                              user_name->user.str);
        else
          push_warning_printf(thd, Sql_condition::WARN_LEVEL_NOTE,
                              ER_USER_CREATE_EXISTS,
                              ER_THD(thd, ER_USER_CREATE_EXISTS),
                              user_name->user.str, user_name->host.str);
        continue;
      }
      else
      {
        // "CREATE USER user1" for an existing user
        append_user(thd, &wrong_users, user_name);
        result= true;
        continue;
      }
    }

    if (replace_user_table(thd, tables.user_table(), user_name, 0, 0, 1, 0))
    {
      append_user(thd, &wrong_users, user_name);
      result= TRUE;
      continue;
    }
    binlog= true;

    // every created role is automatically granted to its creator-admin
    if (handle_as_role)
    {
      ACL_USER_BASE *grantee= find_acl_user_base(thd->lex->definer->user.str,
                                                 thd->lex->definer->host.str);
      ACL_ROLE *role= find_acl_role(user_name->user.str);

      /*
        just like with routines, views, triggers, and events we allow
        non-existant definers here with a warning (see sp_process_definer())
      */
      if (grantee)
        add_role_user_mapping(grantee, role);

      /* TODO(cvicentiu) refactor replace_roles_mapping_table to use
         Roles_mapping_table instead of TABLE directly. */
      if (replace_roles_mapping_table(tables.roles_mapping_table().table(),
                                      &thd->lex->definer->user,
                                      &thd->lex->definer->host,
                                      &user_name->user, true,
                                      NULL, false))
      {
        append_user(thd, &wrong_users, user_name);
        if (grantee)
          undo_add_role_user_mapping(grantee, role);
        result= TRUE;
      }
      else if (grantee)
             update_role_mapping(&thd->lex->definer->user,
                                 &thd->lex->definer->host,
                                 &user_name->user, true, NULL, false);
    }
  }

  if (result && some_users_dropped && !handle_as_role)
  {
    /* Rebuild in-memory structs, since 'acl_users' has been modified */
    rebuild_check_host();
    rebuild_role_grants();
  }

  mysql_mutex_unlock(&acl_cache->lock);

  if (result)
  {
    my_error(ER_CANNOT_USER, MYF(0),
             (handle_as_role) ? "CREATE ROLE" : "CREATE USER",
             wrong_users.c_ptr_safe());
  }

  if (binlog)
    result |= write_bin_log(thd, FALSE, thd->query(), thd->query_length());

  mysql_rwlock_unlock(&LOCK_grant);
  DBUG_RETURN(result);
}

/*
  Drop a list of users and all their privileges.

  SYNOPSIS
    mysql_drop_user()
    thd                         The current thread.
    list                        The users to drop.

  RETURN
    FALSE       OK.
    TRUE        Error.
*/

bool mysql_drop_user(THD *thd, List <LEX_USER> &list, bool handle_as_role)
{
  int result;
  String wrong_users;
  LEX_USER *user_name, *tmp_user_name;
  List_iterator <LEX_USER> user_list(list);
  bool binlog= false;
  sql_mode_t old_sql_mode= thd->variables.sql_mode;
  DBUG_ENTER("mysql_drop_user");
  DBUG_PRINT("entry", ("Handle as %s", handle_as_role ? "role" : "user"));

  /* DROP USER may be skipped on replication client. */
  Grant_tables tables;
  const uint tables_to_open= Table_user | Table_db | Table_tables_priv |
                             Table_columns_priv | Table_procs_priv |
                             Table_proxies_priv | Table_roles_mapping;
  if ((result= tables.open_and_lock(thd, tables_to_open, TL_WRITE)))
    DBUG_RETURN(result != 1);

  thd->variables.sql_mode&= ~MODE_PAD_CHAR_TO_FULL_LENGTH;

  mysql_rwlock_wrlock(&LOCK_grant);
  mysql_mutex_lock(&acl_cache->lock);

  while ((tmp_user_name= user_list++))
  {
    int rc;
    user_name= get_current_user(thd, tmp_user_name, false);
    if (!user_name)
    {
      thd->clear_error();
      append_str(&wrong_users, STRING_WITH_LEN("CURRENT_ROLE"));
      result= TRUE;
      continue;
    }

    if (handle_as_role != user_name->is_role())
    {
      append_user(thd, &wrong_users, user_name);
      result= TRUE;
      continue;
    }

    if ((rc= handle_grant_data(thd, tables, 1, user_name, NULL)) > 0)
    {
      // The user or role was successfully deleted
      binlog= true;
      continue;
    }

    if (rc == 0 && thd->lex->if_exists())
    {
      // "DROP USER IF EXISTS user1" for a non-existing user or role
      if (handle_as_role)
        push_warning_printf(thd, Sql_condition::WARN_LEVEL_NOTE,
                            ER_ROLE_DROP_EXISTS,
                            ER_THD(thd, ER_ROLE_DROP_EXISTS),
                            user_name->user.str);
      else
        push_warning_printf(thd, Sql_condition::WARN_LEVEL_NOTE,
                            ER_USER_DROP_EXISTS,
                            ER_THD(thd, ER_USER_DROP_EXISTS),
                            user_name->user.str, user_name->host.str);
      binlog= true;
      continue;
    }
    // Internal error, or "DROP USER user1" for a non-existing user
    append_user(thd, &wrong_users, user_name);
    result= TRUE;
  }

  if (!handle_as_role)
  {
    /* Rebuild 'acl_check_hosts' since 'acl_users' has been modified */
    rebuild_check_host();

    /*
      Rebuild every user's role_grants since 'acl_users' has been sorted
      and old pointers to ACL_USER elements are no longer valid
    */
    rebuild_role_grants();
  }

  mysql_mutex_unlock(&acl_cache->lock);

  if (result)
    my_error(ER_CANNOT_USER, MYF(0),
             (handle_as_role) ? "DROP ROLE" : "DROP USER",
             wrong_users.c_ptr_safe());

  if (binlog)
    result |= write_bin_log(thd, FALSE, thd->query(), thd->query_length());

  mysql_rwlock_unlock(&LOCK_grant);
  thd->variables.sql_mode= old_sql_mode;
  DBUG_RETURN(result);
}

/*
  Rename a user.

  SYNOPSIS
    mysql_rename_user()
    thd                         The current thread.
    list                        The user name pairs: (from, to).

  RETURN
    FALSE       OK.
    TRUE        Error.
*/

bool mysql_rename_user(THD *thd, List <LEX_USER> &list)
{
  int result;
  String wrong_users;
  LEX_USER *user_from, *tmp_user_from;
  LEX_USER *user_to, *tmp_user_to;
  List_iterator <LEX_USER> user_list(list);
  bool some_users_renamed= FALSE;
  DBUG_ENTER("mysql_rename_user");

  /* RENAME USER may be skipped on replication client. */
  Grant_tables tables;
  const uint tables_to_open= Table_user | Table_db | Table_tables_priv |
                             Table_columns_priv | Table_procs_priv |
                             Table_proxies_priv | Table_roles_mapping;
  if ((result= tables.open_and_lock(thd, tables_to_open, TL_WRITE)))
    DBUG_RETURN(result != 1);

  DBUG_ASSERT(!thd->is_current_stmt_binlog_format_row());

  mysql_rwlock_wrlock(&LOCK_grant);
  mysql_mutex_lock(&acl_cache->lock);

  while ((tmp_user_from= user_list++))
  {
    tmp_user_to= user_list++;
    if (!(user_from= get_current_user(thd, tmp_user_from, false)))
    {
      append_user(thd, &wrong_users, user_from);
      result= TRUE;
      continue;
    }
    if (!(user_to= get_current_user(thd, tmp_user_to, false)))
    {
      append_user(thd, &wrong_users, user_to);
      result= TRUE;
      continue;
    }
    DBUG_ASSERT(!user_from->is_role());
    DBUG_ASSERT(!user_to->is_role());

    /*
      Search all in-memory structures and grant tables
      for a mention of the new user name.
    */
    if (handle_grant_data(thd, tables, 0, user_to, NULL) ||
        handle_grant_data(thd, tables, 0, user_from, user_to) <= 0)
    {
      /* NOTE TODO renaming roles is not yet implemented */
      append_user(thd, &wrong_users, user_from);
      result= TRUE;
      continue;
    }
    some_users_renamed= TRUE;
    rebuild_acl_users();
  }

  /* Rebuild 'acl_dbs' since 'acl_users' has been modified */
  rebuild_acl_dbs();

  /* Rebuild 'acl_check_hosts' since 'acl_users' has been modified */
  rebuild_check_host();

  /*
    Rebuild every user's role_grants since 'acl_users' has been sorted
    and old pointers to ACL_USER elements are no longer valid
  */
  rebuild_role_grants();

  mysql_mutex_unlock(&acl_cache->lock);

  if (result)
    my_error(ER_CANNOT_USER, MYF(0), "RENAME USER", wrong_users.c_ptr_safe());

  if (some_users_renamed && mysql_bin_log.is_open())
    result |= write_bin_log(thd, FALSE, thd->query(), thd->query_length());

  mysql_rwlock_unlock(&LOCK_grant);
  DBUG_RETURN(result);
}

/*
  Alter a user's connection and resource settings.

  SYNOPSIS
    mysql_alter_user()
    thd                         The current thread.
    list                        The users to alter.

  RETURN
    > 0         Error. Error message already sent.
    0           OK.
*/
int mysql_alter_user(THD* thd, List<LEX_USER> &users_list)
{
  DBUG_ENTER("mysql_alter_user");
  int result= 0;
  String wrong_users;
  bool some_users_altered= false;

  /* The only table we're altering is the user table. */
  Grant_tables tables;
  if ((result= tables.open_and_lock(thd, Table_user, TL_WRITE)))
    DBUG_RETURN(result != 1);

  /* Lock ACL data structures until we finish altering all users. */
  mysql_rwlock_wrlock(&LOCK_grant);
  mysql_mutex_lock(&acl_cache->lock);

  LEX_USER *tmp_lex_user;
  List_iterator<LEX_USER> users_list_iterator(users_list);

  while ((tmp_lex_user= users_list_iterator++))
  {
    LEX_USER* lex_user= get_current_user(thd, tmp_lex_user, false);
    if (!lex_user || replace_user_table(thd, tables.user_table(), lex_user, 0,
                                        false, false, true))
    {
      thd->clear_error();
      append_user(thd, &wrong_users, tmp_lex_user);
      result= TRUE;
      continue;
    }
    some_users_altered= true;
  }

  /* Unlock ACL data structures. */
  mysql_mutex_unlock(&acl_cache->lock);
  mysql_rwlock_unlock(&LOCK_grant);

  if (result)
  {
    /* 'if exists' flag leads to warnings instead of errors. */
    if (thd->lex->create_info.if_exists())
    {
      push_warning_printf(thd, Sql_condition::WARN_LEVEL_NOTE,
                          ER_CANNOT_USER,
                          ER_THD(thd, ER_CANNOT_USER),
                          "ALTER USER", wrong_users.c_ptr_safe());
      result= FALSE;
    }
    else
    {
      my_error(ER_CANNOT_USER, MYF(0),
               "ALTER USER",
               wrong_users.c_ptr_safe());
    }
  }

  if (some_users_altered)
    result|= write_bin_log(thd, FALSE, thd->query(),
                                     thd->query_length());
  DBUG_RETURN(result);
}


static bool
mysql_revoke_sp_privs(THD *thd, Grant_tables *tables, const Sp_handler *sph,
                      const LEX_USER *lex_user)
{
  bool rc= false;
  uint counter, revoked;
  do {
    HASH *hash= sph->get_priv_hash();
    for (counter= 0, revoked= 0 ; counter < hash->records ; )
    {
      const char *user,*host;
      GRANT_NAME *grant_proc= (GRANT_NAME*) my_hash_element(hash, counter);
      user= grant_proc->user;
      host= safe_str(grant_proc->host.hostname);

      if (!strcmp(lex_user->user.str, user) &&
          !strcmp(lex_user->host.str, host))
      {
        if (replace_routine_table(thd, grant_proc,
                                  tables->procs_priv_table().table(),
                                  *lex_user,
                                  grant_proc->db, grant_proc->tname,
                                  sph, ~(ulong)0, 1) == 0)
        {
          revoked= 1;
          continue;
        }
        rc= true;  // Something went wrong
      }
      counter++;
    }
  } while (revoked);
  return rc;
}


/*
  Revoke all privileges from a list of users.

  SYNOPSIS
    mysql_revoke_all()
    thd                         The current thread.
    list                        The users to revoke all privileges from.

  RETURN
    > 0         Error. Error message already sent.
    0           OK.
    < 0         Error. Error message not yet sent.
*/

bool mysql_revoke_all(THD *thd,  List <LEX_USER> &list)
{
  uint counter, revoked;
  int result;
  ACL_DB *acl_db;
  DBUG_ENTER("mysql_revoke_all");

  Grant_tables tables;
  const uint tables_to_open= Table_user | Table_db | Table_tables_priv |
                             Table_columns_priv | Table_procs_priv |
                             Table_proxies_priv | Table_roles_mapping;
  if ((result= tables.open_and_lock(thd, tables_to_open, TL_WRITE)))
    DBUG_RETURN(result != 1);

  DBUG_ASSERT(!thd->is_current_stmt_binlog_format_row());

  mysql_rwlock_wrlock(&LOCK_grant);
  mysql_mutex_lock(&acl_cache->lock);

  LEX_USER *lex_user, *tmp_lex_user;
  List_iterator <LEX_USER> user_list(list);
  while ((tmp_lex_user= user_list++))
  {
    if (!(lex_user= get_current_user(thd, tmp_lex_user, false)))
    {
      result= -1;
      continue;
    }

    /* This is not a role and the user could not be found */
    if (!lex_user->is_role() &&
        !find_user_exact(lex_user->host.str, lex_user->user.str))
    {
      result= -1;
      continue;
    }

    if (replace_user_table(thd, tables.user_table(), lex_user,
                           ~(ulong)0, 1, 0, 0))
    {
      result= -1;
      continue;
    }

    /* Remove db access privileges */
    /*
      Because acl_dbs and column_priv_hash shrink and may re-order
      as privileges are removed, removal occurs in a repeated loop
      until no more privileges are revoked.
     */
    do
    {
      for (counter= 0, revoked= 0 ; counter < acl_dbs.elements() ; )
      {
        const char *user, *host;

        acl_db= &acl_dbs.at(counter);

        user= acl_db->user;
        host= safe_str(acl_db->host.hostname);

	if (!strcmp(lex_user->user.str, user) &&
            !strcmp(lex_user->host.str, host))
	{
      /* TODO(cvicentiu) refactor replace_db_table to use
         Db_table instead of TABLE directly. */
	  if (!replace_db_table(tables.db_table().table(), acl_db->db, *lex_user,
                            ~(ulong)0, 1))
	  {
	    /*
	      Don't increment counter as replace_db_table deleted the
	      current element in acl_dbs.
	     */
	    revoked= 1;
	    continue;
	  }
	  result= -1; // Something went wrong
	}
	counter++;
      }
    } while (revoked);

    /* Remove column access */
    do
    {
      for (counter= 0, revoked= 0 ; counter < column_priv_hash.records ; )
      {
	const char *user,*host;
        GRANT_TABLE *grant_table=
          (GRANT_TABLE*) my_hash_element(&column_priv_hash, counter);
        user= grant_table->user;
        host= safe_str(grant_table->host.hostname);

	if (!strcmp(lex_user->user.str,user) &&
            !strcmp(lex_user->host.str, host))
	{
      /* TODO(cvicentiu) refactor replace_db_table to use
         Db_table instead of TABLE directly. */
	  if (replace_table_table(thd, grant_table,
                              tables.tables_priv_table().table(),
                              *lex_user, grant_table->db,
				  grant_table->tname, ~(ulong)0, 0, 1))
	  {
	    result= -1;
	  }
	  else
	  {
	    if (!grant_table->cols)
	    {
	      revoked= 1;
	      continue;
	    }
	    List<LEX_COLUMN> columns;
        /* TODO(cvicentiu) refactor replace_db_table to use
           Db_table instead of TABLE directly. */
	    if (!replace_column_table(grant_table,
                                      tables.columns_priv_table().table(),
                                      *lex_user, columns, grant_table->db,
				      grant_table->tname, ~(ulong)0, 1))
	    {
	      revoked= 1;
	      continue;
	    }
	    result= -1;
	  }
	}
	counter++;
      }
    } while (revoked);

    /* Remove procedure access */
    if (mysql_revoke_sp_privs(thd, &tables, &sp_handler_function, lex_user) ||
        mysql_revoke_sp_privs(thd, &tables, &sp_handler_procedure, lex_user) ||
        mysql_revoke_sp_privs(thd, &tables, &sp_handler_package_spec, lex_user) ||
        mysql_revoke_sp_privs(thd, &tables, &sp_handler_package_body, lex_user))
      result= -1;

    ACL_USER_BASE *user_or_role;
    /* remove role grants */
    if (lex_user->is_role())
    {
      /* this can not fail due to get_current_user already having searched for it */
      user_or_role= find_acl_role(lex_user->user.str);
    }
    else
    {
      user_or_role= find_user_exact(lex_user->host.str, lex_user->user.str);
    }
    /*
      Find every role grant pair matching the role_grants array and remove it,
      both from the acl_roles_mappings and the roles_mapping table
    */
    for (counter= 0; counter < user_or_role->role_grants.elements; counter++)
    {
      ACL_ROLE *role_grant= *dynamic_element(&user_or_role->role_grants,
                                             counter, ACL_ROLE**);
      ROLE_GRANT_PAIR *pair = find_role_grant_pair(&lex_user->user,
                                                   &lex_user->host,
                                                   &role_grant->user);
      /* TODO(cvicentiu) refactor replace_roles_mapping_table to use
         Roles_mapping_table instead of TABLE directly. */
      if (replace_roles_mapping_table(tables.roles_mapping_table().table(),
                                      &lex_user->user, &lex_user->host,
                                      &role_grant->user, false, pair, true))
      {
        result= -1; //Something went wrong
      }
      update_role_mapping(&lex_user->user, &lex_user->host,
                          &role_grant->user, false, pair, true);
      /*
        Delete from the parent_grantee array of the roles granted,
        the entry pointing to this user_or_role
      */
      remove_ptr_from_dynarray(&role_grant->parent_grantee, user_or_role);
    }
    /* TODO
       How to handle an error in the replace_roles_mapping_table, in
       regards to the privileges held in memory
    */

    /* Finally, clear the role_grants array */
    if (counter == user_or_role->role_grants.elements)
    {
      reset_dynamic(&user_or_role->role_grants);
    }
    /*
      If we are revoking from a role, we need to update all the parent grantees
    */
    if (lex_user->is_role())
    {
      propagate_role_grants((ACL_ROLE *)user_or_role, PRIVS_TO_MERGE::ALL);
    }
  }

  mysql_mutex_unlock(&acl_cache->lock);

  if (result)
    my_message(ER_REVOKE_GRANTS, ER_THD(thd, ER_REVOKE_GRANTS), MYF(0));
  
  result= result |
    write_bin_log(thd, FALSE, thd->query(), thd->query_length());

  mysql_rwlock_unlock(&LOCK_grant);

  DBUG_RETURN(result);
}




/**
  If the defining user for a routine does not exist, then the ACL lookup
  code should raise two errors which we should intercept.  We convert the more
  descriptive error into a warning, and consume the other.

  If any other errors are raised, then we set a flag that should indicate
  that there was some failure we should complain at a higher level.
*/
class Silence_routine_definer_errors : public Internal_error_handler
{
public:
  Silence_routine_definer_errors()
    : is_grave(FALSE)
  {}

  virtual ~Silence_routine_definer_errors()
  {}

  virtual bool handle_condition(THD *thd,
                                uint sql_errno,
                                const char* sqlstate,
                                Sql_condition::enum_warning_level *level,
                                const char* msg,
                                Sql_condition ** cond_hdl);

  bool has_errors() { return is_grave; }

private:
  bool is_grave;
};

bool
Silence_routine_definer_errors::handle_condition(
  THD *thd,
  uint sql_errno,
  const char*,
  Sql_condition::enum_warning_level *level,
  const char* msg,
  Sql_condition ** cond_hdl)
{
  *cond_hdl= NULL;
  if (*level == Sql_condition::WARN_LEVEL_ERROR)
  {
    switch (sql_errno)
    {
      case ER_NONEXISTING_PROC_GRANT:
        /* Convert the error into a warning. */
        push_warning(thd, Sql_condition::WARN_LEVEL_WARN,
                     sql_errno, msg);
        return TRUE;
      default:
        is_grave= TRUE;
    }
  }

  return FALSE;
}


/**
  Revoke privileges for all users on a stored procedure.  Use an error handler
  that converts errors about missing grants into warnings.

  @param
    thd                         The current thread.
  @param
    db				DB of the stored procedure
  @param
    name			Name of the stored procedure

  @retval
    0           OK.
  @retval
    < 0         Error. Error message not yet sent.
*/

bool sp_revoke_privileges(THD *thd, const char *sp_db, const char *sp_name,
                          const Sp_handler *sph)
{
  uint counter, revoked;
  int result;
  HASH *hash= sph->get_priv_hash();
  Silence_routine_definer_errors error_handler;
  DBUG_ENTER("sp_revoke_privileges");

  Grant_tables tables;
  const uint tables_to_open= Table_user | Table_db | Table_tables_priv |
                             Table_columns_priv | Table_procs_priv |
                             Table_proxies_priv | Table_roles_mapping;
  if ((result= tables.open_and_lock(thd, tables_to_open, TL_WRITE)))
    DBUG_RETURN(result != 1);

  DBUG_ASSERT(!thd->is_current_stmt_binlog_format_row());

  /* Be sure to pop this before exiting this scope! */
  thd->push_internal_handler(&error_handler);

  mysql_rwlock_wrlock(&LOCK_grant);
  mysql_mutex_lock(&acl_cache->lock);

  /* Remove procedure access */
  do
  {
    for (counter= 0, revoked= 0 ; counter < hash->records ; )
    {
      GRANT_NAME *grant_proc= (GRANT_NAME*) my_hash_element(hash, counter);
      if (!my_strcasecmp(&my_charset_utf8_bin, grant_proc->db, sp_db) &&
	  !my_strcasecmp(system_charset_info, grant_proc->tname, sp_name))
      {
        LEX_USER lex_user;
	lex_user.user.str= grant_proc->user;
	lex_user.user.length= strlen(grant_proc->user);
        lex_user.host.str= safe_str(grant_proc->host.hostname);
        lex_user.host.length= strlen(lex_user.host.str);
        if (replace_routine_table(thd, grant_proc,
                                  tables.procs_priv_table().table(), lex_user,
                                  grant_proc->db, grant_proc->tname,
                                  sph, ~(ulong)0, 1) == 0)
	{
	  revoked= 1;
	  continue;
	}
      }
      counter++;
    }
  } while (revoked);

  mysql_mutex_unlock(&acl_cache->lock);
  mysql_rwlock_unlock(&LOCK_grant);

  thd->pop_internal_handler();

  DBUG_RETURN(error_handler.has_errors());
}


/**
  Grant EXECUTE,ALTER privilege for a stored procedure

  @param thd The current thread.
  @param sp_db
  @param sp_name
  @param sph

  @return
    @retval FALSE Success
    @retval TRUE An error occurred. Error message not yet sent.
*/

bool sp_grant_privileges(THD *thd, const char *sp_db, const char *sp_name,
                         const Sp_handler *sph)
{
  Security_context *sctx= thd->security_ctx;
  LEX_USER *combo;
  TABLE_LIST tables[1];
  List<LEX_USER> user_list;
  bool result;
  ACL_USER *au;
  Dummy_error_handler error_handler;
  DBUG_ENTER("sp_grant_privileges");

  if (!(combo=(LEX_USER*) thd->alloc(sizeof(LEX_USER))))
    DBUG_RETURN(TRUE);

  combo->user.str= (char *) sctx->priv_user;

  mysql_mutex_lock(&acl_cache->lock);
  if ((au= find_user_exact(combo->host.str= (char *) sctx->priv_host,
                           combo->user.str)))
    goto found_acl;

  mysql_mutex_unlock(&acl_cache->lock);
  DBUG_RETURN(TRUE);

 found_acl:
  mysql_mutex_unlock(&acl_cache->lock);

  bzero((char*)tables, sizeof(TABLE_LIST));
  user_list.empty();

  tables->db.str= sp_db;
  tables->db.length= sp_db ? strlen(sp_db) : 0;
  tables->table_name.str= tables->alias.str= sp_name;
  tables->table_name.length= tables->alias.length= sp_name ? strlen(sp_name) : 0;

  thd->make_lex_string(&combo->user, combo->user.str, strlen(combo->user.str));
  thd->make_lex_string(&combo->host, combo->host.str, strlen(combo->host.str));

  combo->auth= NULL;

  if (user_list.push_back(combo, thd->mem_root))
    DBUG_RETURN(TRUE);

  thd->lex->account_options.reset();

  /*
    Only care about whether the operation failed or succeeded
    as all errors will be handled later.
  */
  thd->push_internal_handler(&error_handler);
  result= mysql_routine_grant(thd, tables, sph, user_list,
                              DEFAULT_CREATE_PROC_ACLS, FALSE, FALSE);
  thd->pop_internal_handler();
  DBUG_RETURN(result);
}


/**
  Validate if a user can proxy as another user

  @thd                     current thread
  @param user              the logged in user (proxy user)
  @param authenticated_as  the effective user a plugin is trying to
                           impersonate as (proxied user)
  @return                  proxy user definition
    @retval NULL           proxy user definition not found or not applicable
    @retval non-null       the proxy user data
*/

static ACL_PROXY_USER *
acl_find_proxy_user(const char *user, const char *host, const char *ip,
                    const char *authenticated_as, bool *proxy_used)
{
  uint i;
  /* if the proxied and proxy user are the same return OK */
  DBUG_ENTER("acl_find_proxy_user");
  DBUG_PRINT("info", ("user=%s host=%s ip=%s authenticated_as=%s",
                      user, host, ip, authenticated_as));

  if (!strcmp(authenticated_as, user))
  {
    DBUG_PRINT ("info", ("user is the same as authenticated_as"));
    DBUG_RETURN (NULL);
  }

  *proxy_used= TRUE;
  for (i=0; i < acl_proxy_users.elements; i++)
  {
    ACL_PROXY_USER *proxy= dynamic_element(&acl_proxy_users, i,
                                           ACL_PROXY_USER *);
    if (proxy->matches(host, user, ip, authenticated_as))
      DBUG_RETURN(proxy);
  }

  DBUG_RETURN(NULL);
}


bool
acl_check_proxy_grant_access(THD *thd, const char *host, const char *user,
                             bool with_grant)
{
  DBUG_ENTER("acl_check_proxy_grant_access");
  DBUG_PRINT("info", ("user=%s host=%s with_grant=%d", user, host,
                      (int) with_grant));
  if (!initialized)
  {
    my_error(ER_OPTION_PREVENTS_STATEMENT, MYF(0), "--skip-grant-tables");
    DBUG_RETURN(1);
  }

  /* replication slave thread can do anything */
  if (thd->slave_thread)
  {
    DBUG_PRINT("info", ("replication slave"));
    DBUG_RETURN(FALSE);
  }

  /*
    one can grant proxy for self to others.
    Security context in THD contains two pairs of (user,host):
    1. (user,host) pair referring to inbound connection.
    2. (priv_user,priv_host) pair obtained from mysql.user table after doing
        authentication of incoming connection.
    Privileges should be checked wrt (priv_user, priv_host) tuple, because
    (user,host) pair obtained from inbound connection may have different
    values than what is actually stored in mysql.user table and while granting
    or revoking proxy privilege, user is expected to provide entries mentioned
    in mysql.user table.
  */
  if (thd->security_ctx->is_priv_user(user, host))
  {
    DBUG_PRINT("info", ("strcmp (%s, %s) my_casestrcmp (%s, %s) equal",
                        thd->security_ctx->priv_user, user,
                        host, thd->security_ctx->priv_host));
    DBUG_RETURN(FALSE);
  }

  mysql_mutex_lock(&acl_cache->lock);

  /* check for matching WITH PROXY rights */
  for (uint i=0; i < acl_proxy_users.elements; i++)
  {
    ACL_PROXY_USER *proxy= dynamic_element(&acl_proxy_users, i,
                                           ACL_PROXY_USER *);
    if (proxy->matches(thd->security_ctx->host,
                       thd->security_ctx->user,
                       thd->security_ctx->ip,
                       user) &&
        proxy->get_with_grant())
    {
      DBUG_PRINT("info", ("found"));
      mysql_mutex_unlock(&acl_cache->lock);
      DBUG_RETURN(FALSE);
    }
  }

  mysql_mutex_unlock(&acl_cache->lock);
  my_error(ER_ACCESS_DENIED_NO_PASSWORD_ERROR, MYF(0),
           thd->security_ctx->user,
           thd->security_ctx->host_or_ip);
  DBUG_RETURN(TRUE);
}


static bool
show_proxy_grants(THD *thd, const char *username, const char *hostname,
                  char *buff, size_t buffsize)
{
  Protocol *protocol= thd->protocol;
  int error= 0;

  for (uint i=0; i < acl_proxy_users.elements; i++)
  {
    ACL_PROXY_USER *proxy= dynamic_element(&acl_proxy_users, i,
                                           ACL_PROXY_USER *);
    if (proxy->granted_on(hostname, username))
    {
      String global(buff, buffsize, system_charset_info);
      global.length(0);
      proxy->print_grant(&global);
      protocol->prepare_for_resend();
      protocol->store(global.ptr(), global.length(), global.charset());
      if (protocol->write())
      {
        error= -1;
        break;
      }
    }
  }
  return error;
}

static int enabled_roles_insert(ACL_USER_BASE *role, void *context_data)
{
  TABLE *table= (TABLE*) context_data;
  DBUG_ASSERT(role->flags & IS_ROLE);

  restore_record(table, s->default_values);
  table->field[0]->set_notnull();
  table->field[0]->store(role->user.str, role->user.length,
                         system_charset_info);
  if (schema_table_store_record(table->in_use, table))
    return -1;
  return 0;
}

struct APPLICABLE_ROLES_DATA
{
  TABLE *table;
  const LEX_CSTRING host;
  const LEX_CSTRING user_and_host;
  ACL_USER *user;
};

static int
applicable_roles_insert(ACL_USER_BASE *grantee, ACL_ROLE *role, void *ptr)
{
  APPLICABLE_ROLES_DATA *data= (APPLICABLE_ROLES_DATA *)ptr;
  CHARSET_INFO *cs= system_charset_info;
  TABLE *table= data->table;
  bool is_role= grantee != data->user;
  const LEX_CSTRING *user_and_host= is_role ? &grantee->user
                                           : &data->user_and_host;
  const LEX_CSTRING *host= is_role ? &empty_clex_str : &data->host;

  restore_record(table, s->default_values);
  table->field[0]->store(user_and_host->str, user_and_host->length, cs);
  table->field[1]->store(role->user.str, role->user.length, cs);

  ROLE_GRANT_PAIR *pair=
    find_role_grant_pair(&grantee->user, host, &role->user);
  DBUG_ASSERT(pair);

  if (pair->with_admin)
    table->field[2]->store(STRING_WITH_LEN("YES"), cs);
  else
    table->field[2]->store(STRING_WITH_LEN("NO"), cs);

  /* Default role is only valid when looking at a role granted to a user. */
  if (!is_role)
  {
    if (data->user->default_rolename.length &&
        lex_string_eq(&data->user->default_rolename, &role->user))
      table->field[3]->store(STRING_WITH_LEN("YES"), cs);
    else
      table->field[3]->store(STRING_WITH_LEN("NO"), cs);
    table->field[3]->set_notnull();
  }

  if (schema_table_store_record(table->in_use, table))
    return -1;
  return 0;
}

/**
  Hash iterate function to count the number of total column privileges granted.
*/
static my_bool count_column_grants(void *grant_table,
                                       void *current_count)
{
  HASH hash_columns = ((GRANT_TABLE *)grant_table)->hash_columns;
  *(ulong *)current_count+= hash_columns.records;
  return 0;
}

/**
  SHOW function that computes the number of column grants.

  This must be performed under the mutex in order to make sure the
  iteration does not fail.
*/
static int show_column_grants(THD *thd, SHOW_VAR *var, char *buff,
                              enum enum_var_type scope)
{
  var->type= SHOW_ULONG;
  var->value= buff;
  *(ulong *)buff= 0;
  if (initialized)
  {
    mysql_rwlock_rdlock(&LOCK_grant);
    mysql_mutex_lock(&acl_cache->lock);
    my_hash_iterate(&column_priv_hash, count_column_grants, buff);
    mysql_mutex_unlock(&acl_cache->lock);
    mysql_rwlock_unlock(&LOCK_grant);
  }
  return 0;
}

static int show_database_grants(THD *thd, SHOW_VAR *var, char *buff,
                                enum enum_var_type scope)
{
  var->type= SHOW_UINT;
  var->value= buff;
  *(uint *)buff= uint(acl_dbs.elements());
  return 0;
}

#else
static bool set_user_salt_if_needed(ACL_USER *, int, plugin_ref)
{ return 0; }
bool check_grant(THD *, ulong, TABLE_LIST *, bool, uint, bool)
{ return 0; }
#endif /*NO_EMBEDDED_ACCESS_CHECKS */

SHOW_VAR acl_statistics[] = {
#ifndef NO_EMBEDDED_ACCESS_CHECKS
  {"column_grants",    (char*)show_column_grants,          SHOW_SIMPLE_FUNC},
  {"database_grants",  (char*)show_database_grants,        SHOW_SIMPLE_FUNC},
  {"function_grants",  (char*)&func_priv_hash.records,     SHOW_ULONG},
  {"procedure_grants", (char*)&proc_priv_hash.records,     SHOW_ULONG},
  {"package_spec_grants", (char*)&package_spec_priv_hash.records, SHOW_ULONG},
  {"package_body_grants", (char*)&package_body_priv_hash.records, SHOW_ULONG},
  {"proxy_users",      (char*)&acl_proxy_users.elements,   SHOW_UINT},
  {"role_grants",      (char*)&acl_roles_mappings.records, SHOW_ULONG},
  {"roles",            (char*)&acl_roles.records,          SHOW_ULONG},
  {"table_grants",     (char*)&column_priv_hash.records,   SHOW_ULONG},
  {"users",            (char*)&acl_users.elements,         SHOW_UINT},
#endif
  {NullS, NullS, SHOW_LONG},
};

/* Check if a role is granted to a user/role. We traverse the role graph
   and return true if we find a match.

   hostname == NULL means we are looking for a role as a starting point,
   otherwise a user.
*/
bool check_role_is_granted(const char *username,
                           const char *hostname,
                           const char *rolename)
{
  DBUG_ENTER("check_role_is_granted");
  bool result= false;
#ifndef NO_EMBEDDED_ACCESS_CHECKS
  ACL_USER_BASE *root;
  mysql_mutex_lock(&acl_cache->lock);
  if (hostname)
    root= find_user_exact(hostname, username);
  else
    root= find_acl_role(username);

  LEX_CSTRING role_lex;
  role_lex.str= rolename;
  role_lex.length= strlen(rolename);

  if (root && /* No grantee, nothing to search. */
      traverse_role_graph_down(root, &role_lex, check_role_is_granted_callback,
                               NULL) == -1)
  {
    /* We have found the role during our search. */
    result= true;
  }

  /* We haven't found the role or we had no initial grantee to start from. */
  mysql_mutex_unlock(&acl_cache->lock);
#endif
  DBUG_RETURN(result);
}

int fill_schema_enabled_roles(THD *thd, TABLE_LIST *tables, COND *cond)
{
  TABLE *table= tables->table;
#ifndef NO_EMBEDDED_ACCESS_CHECKS
  if (thd->security_ctx->priv_role[0])
  {
    mysql_rwlock_rdlock(&LOCK_grant);
    mysql_mutex_lock(&acl_cache->lock);
    ACL_ROLE *acl_role= find_acl_role(thd->security_ctx->priv_role);
    if (acl_role)
      traverse_role_graph_down(acl_role, table, enabled_roles_insert, NULL);
    mysql_mutex_unlock(&acl_cache->lock);
    mysql_rwlock_unlock(&LOCK_grant);
    if (acl_role)
      return 0;
  }
#endif

  restore_record(table, s->default_values);
  table->field[0]->set_null();
  return schema_table_store_record(table->in_use, table);
}


/*
  This shows all roles granted to current user
  and recursively all roles granted to those roles
*/
int fill_schema_applicable_roles(THD *thd, TABLE_LIST *tables, COND *cond)
{
  int res= 0;
#ifndef NO_EMBEDDED_ACCESS_CHECKS
  if (initialized)
  {
    TABLE *table= tables->table;
    Security_context *sctx= thd->security_ctx;
    mysql_rwlock_rdlock(&LOCK_grant);
    mysql_mutex_lock(&acl_cache->lock);
    ACL_USER *user= find_user_exact(sctx->priv_host, sctx->priv_user);
    if (user)
    {
      char buff[USER_HOST_BUFF_SIZE+10];
      DBUG_ASSERT(user->user.length + user->hostname_length +2 < sizeof(buff));
      char *end= strxmov(buff, user->user.str, "@", user->host.hostname, NULL);
      APPLICABLE_ROLES_DATA data= { table,
        { user->host.hostname, user->hostname_length },
        { buff, (size_t)(end - buff) }, user
      };

      res= traverse_role_graph_down(user, &data, 0, applicable_roles_insert);
    }

    mysql_mutex_unlock(&acl_cache->lock);
    mysql_rwlock_unlock(&LOCK_grant);
  }
#endif

  return res;
}


int wild_case_compare(CHARSET_INFO *cs, const char *str,const char *wildstr)
{
  int flag;
  DBUG_ENTER("wild_case_compare");
  DBUG_PRINT("enter",("str: '%s'  wildstr: '%s'",str,wildstr));
  while (*wildstr)
  {
    while (*wildstr && *wildstr != wild_many && *wildstr != wild_one)
    {
      if (*wildstr == wild_prefix && wildstr[1])
	wildstr++;
      if (my_toupper(cs, *wildstr++) !=
          my_toupper(cs, *str++)) DBUG_RETURN(1);
    }
    if (! *wildstr ) DBUG_RETURN (*str != 0);
    if (*wildstr++ == wild_one)
    {
      if (! *str++) DBUG_RETURN (1);	/* One char; skip */
    }
    else
    {						/* Found '*' */
      if (!*wildstr) DBUG_RETURN(0);		/* '*' as last char: OK */
      flag=(*wildstr != wild_many && *wildstr != wild_one);
      do
      {
	if (flag)
	{
	  char cmp;
	  if ((cmp= *wildstr) == wild_prefix && wildstr[1])
	    cmp=wildstr[1];
	  cmp=my_toupper(cs, cmp);
	  while (*str && my_toupper(cs, *str) != cmp)
	    str++;
	  if (!*str) DBUG_RETURN (1);
	}
	if (wild_case_compare(cs, str,wildstr) == 0) DBUG_RETURN (0);
      } while (*str++);
      DBUG_RETURN(1);
    }
  }
  DBUG_RETURN (*str != '\0');
}


#ifndef NO_EMBEDDED_ACCESS_CHECKS
static bool update_schema_privilege(THD *thd, TABLE *table, const char *buff,
                                    const char* db, const char* t_name,
                                    const char* column, uint col_length,
                                    const char *priv, uint priv_length,
                                    const char* is_grantable)
{
  int i= 2;
  CHARSET_INFO *cs= system_charset_info;
  restore_record(table, s->default_values);
  table->field[0]->store(buff, (uint) strlen(buff), cs);
  table->field[1]->store(STRING_WITH_LEN("def"), cs);
  if (db)
    table->field[i++]->store(db, (uint) strlen(db), cs);
  if (t_name)
    table->field[i++]->store(t_name, (uint) strlen(t_name), cs);
  if (column)
    table->field[i++]->store(column, col_length, cs);
  table->field[i++]->store(priv, priv_length, cs);
  table->field[i]->store(is_grantable, strlen(is_grantable), cs);
  return schema_table_store_record(thd, table);
}
#endif


#ifndef NO_EMBEDDED_ACCESS_CHECKS
class Grantee_str
{
  char m_buff[USER_HOST_BUFF_SIZE + 6 /* 4 quotes, @, '\0' */];
public:
  Grantee_str(const char *user, const char *host)
  {
    DBUG_ASSERT(strlen(user) + strlen(host) + 6 < sizeof(m_buff));
    strxmov(m_buff, "'", user, "'@'", host, "'", NullS);
  }
  operator const char *() const { return m_buff; }
};
#endif


int fill_schema_user_privileges(THD *thd, TABLE_LIST *tables, COND *cond)
{
#ifndef NO_EMBEDDED_ACCESS_CHECKS
  int error= 0;
  uint counter;
  ACL_USER *acl_user;
  ulong want_access;
  TABLE *table= tables->table;
  bool no_global_access= check_access(thd, SELECT_ACL, "mysql",
                                      NULL, NULL, 1, 1);
  DBUG_ENTER("fill_schema_user_privileges");

  if (!initialized)
    DBUG_RETURN(0);
  mysql_mutex_lock(&acl_cache->lock);

  for (counter=0 ; counter < acl_users.elements ; counter++)
  {
    const char *user,*host, *is_grantable="YES";
    acl_user=dynamic_element(&acl_users,counter,ACL_USER*);
    user= acl_user->user.str;
    host= safe_str(acl_user->host.hostname);

    if (no_global_access &&
        !thd->security_ctx->is_priv_user(user, host))
      continue;

    want_access= acl_user->access;
    if (!(want_access & GRANT_ACL))
      is_grantable= "NO";

    Grantee_str grantee(user, host);
    if (!(want_access & ~GRANT_ACL))
    {
      if (update_schema_privilege(thd, table, grantee, 0, 0, 0, 0,
                                  STRING_WITH_LEN("USAGE"), is_grantable))
      {
        error= 1;
        goto err;
      }
    }
    else
    {
      uint priv_id;
      ulong j,test_access= want_access & ~GRANT_ACL;
      for (priv_id=0, j = SELECT_ACL;j <= GLOBAL_ACLS; priv_id++,j <<= 1)
      {
        if (test_access & j)
        {
          if (update_schema_privilege(thd, table, grantee, 0, 0, 0, 0,
                                      command_array[priv_id],
                                      command_lengths[priv_id], is_grantable))
          {
            error= 1;
            goto err;
          }
        }
      }
    }
  }
err:
  mysql_mutex_unlock(&acl_cache->lock);

  DBUG_RETURN(error);
#else
  return(0);
#endif
}


int fill_schema_schema_privileges(THD *thd, TABLE_LIST *tables, COND *cond)
{
#ifndef NO_EMBEDDED_ACCESS_CHECKS
  int error= 0;
  uint counter;
  ACL_DB *acl_db;
  ulong want_access;
  TABLE *table= tables->table;
  bool no_global_access= check_access(thd, SELECT_ACL, "mysql",
                                      NULL, NULL, 1, 1);
  DBUG_ENTER("fill_schema_schema_privileges");

  if (!initialized)
    DBUG_RETURN(0);
  mysql_mutex_lock(&acl_cache->lock);

  for (counter=0 ; counter < acl_dbs.elements() ; counter++)
  {
    const char *user, *host, *is_grantable="YES";

    acl_db=&acl_dbs.at(counter);
    user= acl_db->user;
    host= safe_str(acl_db->host.hostname);

    if (no_global_access &&
        !thd->security_ctx->is_priv_user(user, host))
      continue;

    want_access=acl_db->access;
    if (want_access)
    {
      if (!(want_access & GRANT_ACL))
      {
        is_grantable= "NO";
      }
      Grantee_str grantee(user, host);
      if (!(want_access & ~GRANT_ACL))
      {
        if (update_schema_privilege(thd, table, grantee, acl_db->db, 0, 0,
                                    0, STRING_WITH_LEN("USAGE"), is_grantable))
        {
          error= 1;
          goto err;
        }
      }
      else
      {
        int cnt;
        ulong j,test_access= want_access & ~GRANT_ACL;
        for (cnt=0, j = SELECT_ACL; j <= DB_ACLS; cnt++,j <<= 1)
          if (test_access & j)
          {
            if (update_schema_privilege(thd, table,
                                        grantee, acl_db->db, 0, 0, 0,
                                        command_array[cnt], command_lengths[cnt],
                                        is_grantable))
            {
              error= 1;
              goto err;
            }
          }
      }
    }
  }
err:
  mysql_mutex_unlock(&acl_cache->lock);

  DBUG_RETURN(error);
#else
  return (0);
#endif
}


int fill_schema_table_privileges(THD *thd, TABLE_LIST *tables, COND *cond)
{
#ifndef NO_EMBEDDED_ACCESS_CHECKS
  int error= 0;
  uint index;
  TABLE *table= tables->table;
  bool no_global_access= check_access(thd, SELECT_ACL, "mysql",
                                      NULL, NULL, 1, 1);
  DBUG_ENTER("fill_schema_table_privileges");

  mysql_rwlock_rdlock(&LOCK_grant);

  for (index=0 ; index < column_priv_hash.records ; index++)
  {
    const char *user, *host, *is_grantable= "YES";
    GRANT_TABLE *grant_table= (GRANT_TABLE*) my_hash_element(&column_priv_hash,
                                                             index);
    user= grant_table->user;
    host= safe_str(grant_table->host.hostname);

    if (no_global_access &&
        !thd->security_ctx->is_priv_user(user, host))
      continue;

    ulong table_access= grant_table->privs;
    if (table_access)
    {
      ulong test_access= table_access & ~GRANT_ACL;
      /*
        We should skip 'usage' privilege on table if
        we have any privileges on column(s) of this table
      */
      if (!test_access && grant_table->cols)
        continue;
      if (!(table_access & GRANT_ACL))
        is_grantable= "NO";

      Grantee_str grantee(user, host);
      if (!test_access)
      {
        if (update_schema_privilege(thd, table,
                                    grantee, grant_table->db,
                                    grant_table->tname, 0, 0,
                                    STRING_WITH_LEN("USAGE"), is_grantable))
        {
          error= 1;
          goto err;
        }
      }
      else
      {
        ulong j;
        int cnt;
        for (cnt= 0, j= SELECT_ACL; j <= TABLE_ACLS; cnt++, j<<= 1)
        {
          if (test_access & j)
          {
            if (update_schema_privilege(thd, table,
                                        grantee, grant_table->db,
                                        grant_table->tname, 0, 0,
                                        command_array[cnt],
                                        command_lengths[cnt], is_grantable))
            {
              error= 1;
              goto err;
            }
          }
        }
      }
    }
  }
err:
  mysql_rwlock_unlock(&LOCK_grant);

  DBUG_RETURN(error);
#else
  return (0);
#endif
}


int fill_schema_column_privileges(THD *thd, TABLE_LIST *tables, COND *cond)
{
#ifndef NO_EMBEDDED_ACCESS_CHECKS
  int error= 0;
  uint index;
  TABLE *table= tables->table;
  bool no_global_access= check_access(thd, SELECT_ACL, "mysql",
                                      NULL, NULL, 1, 1);
  DBUG_ENTER("fill_schema_table_privileges");

  mysql_rwlock_rdlock(&LOCK_grant);

  for (index=0 ; index < column_priv_hash.records ; index++)
  {
    const char *user, *host, *is_grantable= "YES";
    GRANT_TABLE *grant_table= (GRANT_TABLE*) my_hash_element(&column_priv_hash,
                                                          index);
    user= grant_table->user;
    host= safe_str(grant_table->host.hostname);

    if (no_global_access &&
        !thd->security_ctx->is_priv_user(user, host))
      continue;

    ulong table_access= grant_table->cols;
    if (table_access != 0)
    {
      if (!(grant_table->privs & GRANT_ACL))
        is_grantable= "NO";

      ulong test_access= table_access & ~GRANT_ACL;
      Grantee_str grantee(user, host);
      if (!test_access)
        continue;
      else
      {
        ulong j;
        int cnt;
        for (cnt= 0, j= SELECT_ACL; j <= TABLE_ACLS; cnt++, j<<= 1)
        {
          if (test_access & j)
          {
            for (uint col_index=0 ;
                 col_index < grant_table->hash_columns.records ;
                 col_index++)
            {
              GRANT_COLUMN *grant_column = (GRANT_COLUMN*)
                my_hash_element(&grant_table->hash_columns,col_index);
              if ((grant_column->rights & j) && (table_access & j))
              {
                if (update_schema_privilege(thd, table,
                                            grantee,
                                            grant_table->db,
                                            grant_table->tname,
                                            grant_column->column,
                                            grant_column->key_length,
                                            command_array[cnt],
                                            command_lengths[cnt], is_grantable))
                {
                  error= 1;
                  goto err;
                }
              }
            }
          }
        }
      }
    }
  }
err:
  mysql_rwlock_unlock(&LOCK_grant);

  DBUG_RETURN(error);
#else
  return (0);
#endif
}


#ifndef NO_EMBEDDED_ACCESS_CHECKS
/*
  fill effective privileges for table

  SYNOPSIS
    fill_effective_table_privileges()
    thd     thread handler
    grant   grants table descriptor
    db      db name
    table   table name
*/

void fill_effective_table_privileges(THD *thd, GRANT_INFO *grant,
                                     const char *db, const char *table)
{
  Security_context *sctx= thd->security_ctx;
  DBUG_ENTER("fill_effective_table_privileges");
  DBUG_PRINT("enter", ("Host: '%s', Ip: '%s', User: '%s', table: `%s`.`%s`",
                       sctx->priv_host, sctx->ip, sctx->priv_user, db, table));
  /* --skip-grants */
  if (!initialized)
  {
    DBUG_PRINT("info", ("skip grants"));
    grant->privilege= ~NO_ACCESS;             // everything is allowed
    DBUG_PRINT("info", ("privilege 0x%lx", grant->privilege));
    DBUG_VOID_RETURN;
  }

  /* global privileges */
  grant->privilege= sctx->master_access;

  if (!thd->db.str || strcmp(db, thd->db.str))
  {
    /* db privileges */
    grant->privilege|= acl_get(sctx->host, sctx->ip, sctx->priv_user, db, 0);
    /* db privileges for role */
    if (sctx->priv_role[0])
      grant->privilege|= acl_get("", "", sctx->priv_role, db, 0);
  }
  else
  {
    grant->privilege|= sctx->db_access;
  }

  /* table privileges */
  mysql_rwlock_rdlock(&LOCK_grant);
  if (grant->version != grant_version)
  {
    grant->grant_table_user=
      table_hash_search(sctx->host, sctx->ip, db,
                        sctx->priv_user,
                        table, 0);              /* purecov: inspected */
    grant->grant_table_role=
      sctx->priv_role[0] ? table_hash_search("", "", db,
                                             sctx->priv_role,
                                             table, TRUE) : NULL;
    grant->version= grant_version;              /* purecov: inspected */
  }
  if (grant->grant_table_user != 0)
  {
    grant->privilege|= grant->grant_table_user->privs;
  }
  if (grant->grant_table_role != 0)
  {
    grant->privilege|= grant->grant_table_role->privs;
  }
  mysql_rwlock_unlock(&LOCK_grant);

  DBUG_PRINT("info", ("privilege 0x%lx", grant->privilege));
  DBUG_VOID_RETURN;
}

#else /* NO_EMBEDDED_ACCESS_CHECKS */

/****************************************************************************
 Dummy wrappers when we don't have any access checks
****************************************************************************/

bool check_routine_level_acl(THD *thd, const char *db, const char *name,
                             const Sp_handler *sph)
{
  return FALSE;
}

#endif

/**
  Return information about user or current user.

  @param[in] thd          thread handler
  @param[in] user         user
  @param[in] lock         whether &acl_cache->lock mutex needs to be locked

  @return
    - On success, return a valid pointer to initialized
    LEX_USER, which contains user information.
    - On error, return 0.
*/

LEX_USER *get_current_user(THD *thd, LEX_USER *user, bool lock)
{
  if (user->user.str == current_user.str)  // current_user
    return create_default_definer(thd, false);

  if (user->user.str == current_role.str)  // current_role
    return create_default_definer(thd, true);

  if (user->host.str == NULL) // Possibly a role
  {
    // to be reexecution friendly we have to make a copy
    LEX_USER *dup= (LEX_USER*) thd->memdup(user, sizeof(*user));
    if (!dup)
      return 0;

#ifndef NO_EMBEDDED_ACCESS_CHECKS
    if (has_auth(user, thd->lex))
    {
      dup->host= host_not_specified;
      return dup;
    }

    if (is_invalid_role_name(user->user.str))
      return 0;

    if (lock)
      mysql_mutex_lock(&acl_cache->lock);
    if (find_acl_role(dup->user.str))
      dup->host= empty_clex_str;
    else
      dup->host= host_not_specified;
    if (lock)
      mysql_mutex_unlock(&acl_cache->lock);
#endif

    return dup;
  }

  return user;
}

struct ACL_internal_schema_registry_entry
{
  const LEX_CSTRING *m_name;
  const ACL_internal_schema_access *m_access;
};

/**
  Internal schema registered.
  Currently, this is only:
  - performance_schema
  - information_schema,
  This can be reused later for:
  - mysql
*/
static ACL_internal_schema_registry_entry registry_array[2];
static uint m_registry_array_size= 0;

/**
  Add an internal schema to the registry.
  @param name the schema name
  @param access the schema ACL specific rules
*/
void ACL_internal_schema_registry::register_schema
  (const LEX_CSTRING *name, const ACL_internal_schema_access *access)
{
  DBUG_ASSERT(m_registry_array_size < array_elements(registry_array));

  /* Not thread safe, and does not need to be. */
  registry_array[m_registry_array_size].m_name= name;
  registry_array[m_registry_array_size].m_access= access;
  m_registry_array_size++;
}

/**
  Search per internal schema ACL by name.
  @param name a schema name
  @return per schema rules, or NULL
*/
const ACL_internal_schema_access *
ACL_internal_schema_registry::lookup(const char *name)
{
  DBUG_ASSERT(name != NULL);

  uint i;

  for (i= 0; i<m_registry_array_size; i++)
  {
    if (my_strcasecmp(system_charset_info, registry_array[i].m_name->str,
                      name) == 0)
      return registry_array[i].m_access;
  }
  return NULL;
}

/**
  Get a cached internal schema access.
  @param grant_internal_info the cache
  @param schema_name the name of the internal schema
*/
const ACL_internal_schema_access *
get_cached_schema_access(GRANT_INTERNAL_INFO *grant_internal_info,
                         const char *schema_name)
{
  if (grant_internal_info)
  {
    if (! grant_internal_info->m_schema_lookup_done)
    {
      grant_internal_info->m_schema_access=
        ACL_internal_schema_registry::lookup(schema_name);
      grant_internal_info->m_schema_lookup_done= TRUE;
    }
    return grant_internal_info->m_schema_access;
  }
  return ACL_internal_schema_registry::lookup(schema_name);
}

/**
  Get a cached internal table access.
  @param grant_internal_info the cache
  @param schema_name the name of the internal schema
  @param table_name the name of the internal table
*/
const ACL_internal_table_access *
get_cached_table_access(GRANT_INTERNAL_INFO *grant_internal_info,
                        const char *schema_name,
                        const char *table_name)
{
  DBUG_ASSERT(grant_internal_info);
  if (! grant_internal_info->m_table_lookup_done)
  {
    const ACL_internal_schema_access *schema_access;
    schema_access= get_cached_schema_access(grant_internal_info, schema_name);
    if (schema_access)
      grant_internal_info->m_table_access= schema_access->lookup(table_name);
    grant_internal_info->m_table_lookup_done= TRUE;
  }
  return grant_internal_info->m_table_access;
}


/****************************************************************************
   AUTHENTICATION CODE
   including initial connect handshake, invoking appropriate plugins,
   client-server plugin negotiation, COM_CHANGE_USER, and native
   MySQL authentication plugins.
****************************************************************************/

/* few defines to have less ifdef's in the code below */
#ifdef EMBEDDED_LIBRARY
#undef HAVE_OPENSSL
#ifdef NO_EMBEDDED_ACCESS_CHECKS
#define initialized 0
#define check_for_max_user_connections(X,Y)   0
#define get_or_create_user_conn(A,B,C,D) 0
#endif
#endif
#ifndef HAVE_OPENSSL
#define ssl_acceptor_fd 0
#define sslaccept(A,B,C,D) 1
#endif

/**
  The internal version of what plugins know as MYSQL_PLUGIN_VIO,
  basically the context of the authentication session
*/
struct MPVIO_EXT :public MYSQL_PLUGIN_VIO
{
  MYSQL_SERVER_AUTH_INFO auth_info;
  ACL_USER *acl_user;       ///< a copy, independent from acl_users array
  plugin_ref plugin;        ///< what plugin we're under
  LEX_CSTRING db;           ///< db name from the handshake packet
  /** when restarting a plugin this caches the last client reply */
  struct {
    const char *plugin;
    char *pkt;              ///< pointer into NET::buff
    uint pkt_len;
  } cached_client_reply;
  /** this caches the first plugin packet for restart request on the client */
  struct {
    char *pkt;
    uint pkt_len;
  } cached_server_packet;
  uint curr_auth;                    ///< an index in acl_user->auth[]
  int packets_read, packets_written; ///< counters for send/received packets
  bool make_it_fail;
  /** when plugin returns a failure this tells us what really happened */
  enum { SUCCESS, FAILURE, RESTART } status;
};

/**
  a helper function to report an access denied error in most proper places
*/
static void login_failed_error(THD *thd)
{
  my_error(access_denied_error_code(thd->password), MYF(0),
           thd->main_security_ctx.user,
           thd->main_security_ctx.host_or_ip,
           thd->password ? ER_THD(thd, ER_YES) : ER_THD(thd, ER_NO));
  general_log_print(thd, COM_CONNECT,
                    ER_THD(thd, access_denied_error_code(thd->password)),
                    thd->main_security_ctx.user,
                    thd->main_security_ctx.host_or_ip,
                    thd->password ? ER_THD(thd, ER_YES) : ER_THD(thd, ER_NO));
  status_var_increment(thd->status_var.access_denied_errors);
  /*
    Log access denied messages to the error log when log-warnings = 2
    so that the overhead of the general query log is not required to track
    failed connections.
  */
  if (global_system_variables.log_warnings > 1)
  {
    sql_print_warning(ER_THD(thd, access_denied_error_code(thd->password)),
                      thd->main_security_ctx.user,
                      thd->main_security_ctx.host_or_ip,
                      thd->password ? ER_THD(thd, ER_YES) : ER_THD(thd, ER_NO));
  }
}

/**
  sends a server handshake initialization packet, the very first packet
  after the connection was established

  Packet format:

    Bytes       Content
    -----       ----
    1           protocol version (always 10)
    n           server version string, \0-terminated
    4           thread id
    8           first 8 bytes of the plugin provided data (scramble)
    1           \0 byte, terminating the first part of a scramble
    2           server capabilities (two lower bytes)
    1           server character set
    2           server status
    2           server capabilities (two upper bytes)
    1           length of the scramble
    10          reserved, always 0
    n           rest of the plugin provided data (at least 12 bytes)
    1           \0 byte, terminating the second part of a scramble

  @retval 0 ok
  @retval 1 error
*/
static bool send_server_handshake_packet(MPVIO_EXT *mpvio,
                                         const char *data, uint data_len)
{
  DBUG_ASSERT(mpvio->status == MPVIO_EXT::RESTART);
  DBUG_ASSERT(data_len <= 255);

  THD *thd= mpvio->auth_info.thd;
  char *buff= (char *) my_alloca(1 + SERVER_VERSION_LENGTH + 1 + data_len + 64);
  char scramble_buf[SCRAMBLE_LENGTH];
  char *end= buff;
  DBUG_ENTER("send_server_handshake_packet");

  *end++= protocol_version;

  thd->client_capabilities= CLIENT_BASIC_FLAGS;

  if (opt_using_transactions)
    thd->client_capabilities|= CLIENT_TRANSACTIONS;

  thd->client_capabilities|= CAN_CLIENT_COMPRESS;

  if (ssl_acceptor_fd)
  {
    thd->client_capabilities |= CLIENT_SSL;
    thd->client_capabilities |= CLIENT_SSL_VERIFY_SERVER_CERT;
  }

  if (data_len)
  {
    mpvio->cached_server_packet.pkt= (char*)thd->memdup(data, data_len);
    mpvio->cached_server_packet.pkt_len= data_len;
  }

  if (data_len < SCRAMBLE_LENGTH)
  {
    if (data_len)
    {
      /*
        the first packet *must* have at least 20 bytes of a scramble.
        if a plugin provided less, we pad it to 20 with zeros
      */
      memcpy(scramble_buf, data, data_len);
      bzero(scramble_buf + data_len, SCRAMBLE_LENGTH - data_len);
      data= scramble_buf;
    }
    else
    {
      /*
        if the default plugin does not provide the data for the scramble at
        all, we generate a scramble internally anyway, just in case the
        user account (that will be known only later) uses a
        native_password_plugin (which needs a scramble). If we don't send a
        scramble now - wasting 20 bytes in the packet -
        native_password_plugin will have to send it in a separate packet,
        adding one more round trip.
      */
      thd_create_random_password(thd, thd->scramble, SCRAMBLE_LENGTH);
      data= thd->scramble;
    }
    data_len= SCRAMBLE_LENGTH;
  }

  /* When server version is specified in config file, don't include
     the replication hack prefix. */
  if (using_custom_server_version)
    end= strnmov(end, server_version, SERVER_VERSION_LENGTH) + 1;
  else
    end= strxnmov(end, SERVER_VERSION_LENGTH, RPL_VERSION_HACK, server_version, NullS) + 1;

  int4store((uchar*) end, mpvio->auth_info.thd->thread_id);
  end+= 4;

  /*
    Old clients does not understand long scrambles, but can ignore packet
    tail: that's why first part of the scramble is placed here, and second
    part at the end of packet.
  */
  end= (char*) memcpy(end, data, SCRAMBLE_LENGTH_323);
  end+= SCRAMBLE_LENGTH_323;
  *end++= 0;

  int2store(end, thd->client_capabilities);
  /* write server characteristics: up to 16 bytes allowed */
  end[2]= (char) default_charset_info->number;
  int2store(end+3, mpvio->auth_info.thd->server_status);
  int2store(end+5, thd->client_capabilities >> 16);
  end[7]= data_len;
  DBUG_EXECUTE_IF("poison_srv_handshake_scramble_len", end[7]= -100;);
  DBUG_EXECUTE_IF("increase_srv_handshake_scramble_len", end[7]= 50;);
  bzero(end + 8, 6);
  int4store(end + 14, thd->client_capabilities >> 32);
  end+= 18;
  /* write scramble tail */
  end= (char*) memcpy(end, data + SCRAMBLE_LENGTH_323,
                      data_len - SCRAMBLE_LENGTH_323);
  end+= data_len - SCRAMBLE_LENGTH_323;
  end= strmake(end, plugin_name(mpvio->plugin)->str,
                    plugin_name(mpvio->plugin)->length);

  int res= my_net_write(&mpvio->auth_info.thd->net, (uchar*) buff,
                        (size_t) (end - buff + 1)) ||
           net_flush(&mpvio->auth_info.thd->net);
  my_afree(buff);
  DBUG_RETURN (res);
}

static bool secure_auth(THD *thd)
{
  if (!opt_secure_auth)
    return 0;

  /*
    If the server is running in secure auth mode, short scrambles are
    forbidden. Extra juggling to report the same error as the old code.
  */
  if (thd->client_capabilities & CLIENT_PROTOCOL_41)
  {
    my_error(ER_SERVER_IS_IN_SECURE_AUTH_MODE, MYF(0),
             thd->security_ctx->user,
             thd->security_ctx->host_or_ip);
    general_log_print(thd, COM_CONNECT,
                      ER_THD(thd, ER_SERVER_IS_IN_SECURE_AUTH_MODE),
                      thd->security_ctx->user,
                      thd->security_ctx->host_or_ip);
  }
  else
  {
    my_error(ER_NOT_SUPPORTED_AUTH_MODE, MYF(0));
    general_log_print(thd, COM_CONNECT,
                      ER_THD(thd, ER_NOT_SUPPORTED_AUTH_MODE));
  }
  return 1;
}

/**
  sends a "change plugin" packet, requesting a client to restart authentication
  using a different authentication plugin

  Packet format:

    Bytes       Content
    -----       ----
    1           byte with the value 254
    n           client plugin to use, \0-terminated
    n           plugin provided data

  In a special case of switching from native_password_plugin to
  old_password_plugin, the packet contains only one - the first - byte,
  plugin name is omitted, plugin data aren't needed as the scramble was
  already sent. This one-byte packet is identical to the "use the short
  scramble" packet in the protocol before plugins were introduced.

  @retval 0 ok
  @retval 1 error
*/
static bool send_plugin_request_packet(MPVIO_EXT *mpvio,
                                       const uchar *data, uint data_len)
{
  NET *net= &mpvio->auth_info.thd->net;
  static uchar switch_plugin_request_buf[]= { 254 };
  DBUG_ENTER("send_plugin_request_packet");

  const char *client_auth_plugin=
    ((st_mysql_auth *) (plugin_decl(mpvio->plugin)->info))->client_auth_plugin;

  DBUG_EXECUTE_IF("auth_disconnect", { DBUG_RETURN(1); });
  DBUG_EXECUTE_IF("auth_invalid_plugin", client_auth_plugin="foo/bar"; );
  DBUG_ASSERT(client_auth_plugin);

  /*
    we send an old "short 4.0 scramble request", if we need to request a
    client to use 4.0 auth plugin (short scramble) and the scramble was
    already sent to the client

    below, cached_client_reply.plugin is the plugin name that client has used,
    client_auth_plugin is derived from mysql.user table, for the given
    user account, it's the plugin that the client need to use to login.
  */
  bool switch_from_long_to_short_scramble=
    client_auth_plugin == old_password_plugin_name.str &&
    my_strcasecmp(system_charset_info, mpvio->cached_client_reply.plugin,
                  native_password_plugin_name.str) == 0;

  if (switch_from_long_to_short_scramble)
    DBUG_RETURN (secure_auth(mpvio->auth_info.thd) ||
                 my_net_write(net, switch_plugin_request_buf, 1) ||
                 net_flush(net));

  /*
    We never request a client to switch from a short to long scramble.
    Plugin-aware clients can do that, but traditionally it meant to
    ask an old 4.0 client to use the new 4.1 authentication protocol.
  */
  bool switch_from_short_to_long_scramble=
    client_auth_plugin == native_password_plugin_name.str &&
    my_strcasecmp(system_charset_info, mpvio->cached_client_reply.plugin,
                  old_password_plugin_name.str) == 0;

  if (switch_from_short_to_long_scramble)
  {
    my_error(ER_NOT_SUPPORTED_AUTH_MODE, MYF(0));
    general_log_print(mpvio->auth_info.thd, COM_CONNECT,
                      ER_THD(mpvio->auth_info.thd, ER_NOT_SUPPORTED_AUTH_MODE));
    DBUG_RETURN (1);
  }

  DBUG_PRINT("info", ("requesting client to use the %s plugin",
                      client_auth_plugin));
  DBUG_RETURN(net_write_command(net, switch_plugin_request_buf[0],
                                (uchar*) client_auth_plugin,
                                strlen(client_auth_plugin) + 1,
                                (uchar*) data, data_len));
}

#ifndef NO_EMBEDDED_ACCESS_CHECKS

/**
  Safeguard to avoid blocking the root, when max_password_errors
  limit is reached.

  Currently, we allow password errors for superuser on localhost.

  @return true, if password errors should be ignored, and user should not be locked.
*/
static bool ignore_max_password_errors(const ACL_USER *acl_user)
{
 const char *host= acl_user->host.hostname;
 return (acl_user->access & SUPER_ACL)
   && (!strcasecmp(host, "localhost") ||
       !strcmp(host, "127.0.0.1") ||
       !strcmp(host, "::1"));
}
/**
   Finds acl entry in user database for authentication purposes.

   Finds a user and copies it into mpvio. Creates a fake user
   if no matching user account is found.

   @retval 0    found
   @retval 1    error
*/
static bool find_mpvio_user(MPVIO_EXT *mpvio)
{
  Security_context *sctx= mpvio->auth_info.thd->security_ctx;
  DBUG_ENTER("find_mpvio_user");
  DBUG_ASSERT(mpvio->acl_user == 0);

  mysql_mutex_lock(&acl_cache->lock);

  ACL_USER *user= find_user_or_anon(sctx->host, sctx->user, sctx->ip);

  if (user && user->password_errors >= max_password_errors && !ignore_max_password_errors(user))
  {
    mysql_mutex_unlock(&acl_cache->lock);
    my_error(ER_USER_IS_BLOCKED, MYF(0));
    general_log_print(mpvio->auth_info.thd, COM_CONNECT,
      ER_THD(mpvio->auth_info.thd, ER_USER_IS_BLOCKED));
    DBUG_RETURN(1);
  }

  if (user)
    mpvio->acl_user= user->copy(mpvio->auth_info.thd->mem_root);

  mysql_mutex_unlock(&acl_cache->lock);

  if (!mpvio->acl_user)
  {
    /*
      A matching user was not found. Fake it. Take any user, make the
      authentication fail later.
      This way we get a realistically looking failure, with occasional
      "change auth plugin" requests even for nonexistent users. The ratio
      of "change auth plugin" request will be the same for real and
      nonexistent users.
      Note, that we cannot pick any user at random, it must always be
      the same user account for the incoming sctx->user name.
    */
    ulong nr1=1, nr2=4;
    CHARSET_INFO *cs= &my_charset_latin1;
    cs->coll->hash_sort(cs, (uchar*) sctx->user, strlen(sctx->user), &nr1, &nr2);

    mysql_mutex_lock(&acl_cache->lock);
    if (!acl_users.elements)
    {
      mysql_mutex_unlock(&acl_cache->lock);
      login_failed_error(mpvio->auth_info.thd);
      DBUG_RETURN(1);
    }
    uint i= nr1 % acl_users.elements;
    ACL_USER *acl_user_tmp= dynamic_element(&acl_users, i, ACL_USER*);
    mpvio->acl_user= acl_user_tmp->copy(mpvio->auth_info.thd->mem_root);
    mysql_mutex_unlock(&acl_cache->lock);

    mpvio->make_it_fail= true;
  }

  /* user account requires non-default plugin and the client is too old */
  if (mpvio->acl_user->auth->plugin.str != native_password_plugin_name.str &&
      mpvio->acl_user->auth->plugin.str != old_password_plugin_name.str &&
      !(mpvio->auth_info.thd->client_capabilities & CLIENT_PLUGIN_AUTH))
  {
    DBUG_ASSERT(my_strcasecmp(system_charset_info,
      mpvio->acl_user->auth->plugin.str, native_password_plugin_name.str));
    DBUG_ASSERT(my_strcasecmp(system_charset_info,
      mpvio->acl_user->auth->plugin.str, old_password_plugin_name.str));
    my_error(ER_NOT_SUPPORTED_AUTH_MODE, MYF(0));
    general_log_print(mpvio->auth_info.thd, COM_CONNECT,
                      ER_THD(mpvio->auth_info.thd, ER_NOT_SUPPORTED_AUTH_MODE));
    DBUG_RETURN (1);
  }
  DBUG_RETURN(0);
}

static bool
read_client_connect_attrs(char **ptr, char *end, CHARSET_INFO *from_cs)
{
  ulonglong length;
  char *ptr_save= *ptr;

  /* not enough bytes to hold the length */
  if (ptr_save >= end)
    return true;

  length= safe_net_field_length_ll((uchar **) ptr, end - ptr_save);

  /* cannot even read the length */
  if (*ptr == NULL)
    return true;

  /* length says there're more data than can fit into the packet */
  if (*ptr + length > end)
    return true;

  /* impose an artificial length limit of 64k */
  if (length > 65535)
    return true;

  if (PSI_CALL_set_thread_connect_attrs(*ptr, (uint)length, from_cs) &&
      current_thd->variables.log_warnings)
    sql_print_warning("Connection attributes of length %llu were truncated",
                      length);
  return false;
}

#endif

/* the packet format is described in send_change_user_packet() */
static bool parse_com_change_user_packet(MPVIO_EXT *mpvio, uint packet_length)
{
  THD *thd= mpvio->auth_info.thd;
  NET *net= &thd->net;
  Security_context *sctx= thd->security_ctx;

  char *user= (char*) net->read_pos;
  char *end= user + packet_length;
  /* Safe because there is always a trailing \0 at the end of the packet */
  char *passwd= strend(user) + 1;
  uint user_len= (uint)(passwd - user - 1);
  char *db= passwd;
  char db_buff[SAFE_NAME_LEN + 1];            // buffer to store db in utf8
  char user_buff[USERNAME_LENGTH + 1];	      // buffer to store user in utf8
  uint dummy_errors;
  DBUG_ENTER ("parse_com_change_user_packet");

  if (passwd >= end)
  {
    my_message(ER_UNKNOWN_COM_ERROR, ER_THD(thd, ER_UNKNOWN_COM_ERROR),
               MYF(0));
    DBUG_RETURN (1);
  }

  /*
    Old clients send null-terminated string as password; new clients send
    the size (1 byte) + string (not null-terminated). Hence in case of empty
    password both send '\0'.

    This strlen() can't be easily deleted without changing protocol.

    Cast *passwd to an unsigned char, so that it doesn't extend the sign for
    *passwd > 127 and become 2**32-127+ after casting to uint.
  */
  uint passwd_len= (thd->client_capabilities & CLIENT_SECURE_CONNECTION ?
                    (uchar) (*passwd++) : (uint)strlen(passwd));

  db+= passwd_len + 1;
  /*
    Database name is always NUL-terminated, so in case of empty database
    the packet must contain at least the trailing '\0'.
  */
  if (db >= end)
  {
    my_message(ER_UNKNOWN_COM_ERROR, ER_THD(thd, ER_UNKNOWN_COM_ERROR),
               MYF(0));
    DBUG_RETURN (1);
  }

  size_t db_len= strlen(db);

  char *next_field= db + db_len + 1;

  if (next_field + 1 < end)
  {
    if (thd_init_client_charset(thd, uint2korr(next_field)))
      DBUG_RETURN(1);
    next_field+= 2;
  }

  /* Convert database and user names to utf8 */
  db_len= copy_and_convert(db_buff, sizeof(db_buff) - 1, system_charset_info,
                           db, db_len, thd->charset(), &dummy_errors);

  user_len= copy_and_convert(user_buff, sizeof(user_buff) - 1,
                             system_charset_info, user, user_len,
                             thd->charset(), &dummy_errors);

  if (!(sctx->user= my_strndup(user_buff, user_len, MYF(MY_WME))))
    DBUG_RETURN(1);

  /* Clear variables that are allocated */
  thd->user_connect= 0;
  strmake_buf(sctx->priv_user, sctx->user);

  if (thd->make_lex_string(&mpvio->db, db_buff, db_len) == 0)
    DBUG_RETURN(1); /* The error is set by make_lex_string(). */

  /*
    Clear thd->db as it points to something, that will be freed when
    connection is closed. We don't want to accidentally free a wrong
    pointer if connect failed.
  */
  thd->reset_db(&null_clex_str);

  if (!initialized)
  {
    // if mysqld's been started with --skip-grant-tables option
    mpvio->status= MPVIO_EXT::SUCCESS;
    DBUG_RETURN(0);
  }

#ifndef NO_EMBEDDED_ACCESS_CHECKS
  thd->password= passwd_len > 0;
  if (find_mpvio_user(mpvio))
    DBUG_RETURN(1);

  const char *client_plugin;
  if (thd->client_capabilities & CLIENT_PLUGIN_AUTH)
  {
    if (next_field >= end)
    {
      my_message(ER_UNKNOWN_COM_ERROR, ER_THD(thd, ER_UNKNOWN_COM_ERROR),
                 MYF(0));
      DBUG_RETURN(1);
    }
    client_plugin= next_field;
    next_field+= strlen(next_field) + 1;
  }
  else
  {
    if (thd->client_capabilities & CLIENT_SECURE_CONNECTION)
      client_plugin= native_password_plugin_name.str;
    else
    {
      /*
        Normally old clients use old_password_plugin, but for
        a passwordless accounts we use native_password_plugin.
        See guess_auth_plugin().
      */
      client_plugin= passwd_len ? old_password_plugin_name.str
                                : native_password_plugin_name.str;
    }
  }

  if ((thd->client_capabilities & CLIENT_CONNECT_ATTRS) &&
      read_client_connect_attrs(&next_field, end, thd->charset()))
  {
    my_message(ER_UNKNOWN_COM_ERROR, ER_THD(thd, ER_UNKNOWN_COM_ERROR),
               MYF(0));
    DBUG_RETURN(1);
  }

  DBUG_PRINT("info", ("client_plugin=%s, restart", client_plugin));
  /*
    Remember the data part of the packet, to present it to plugin in
    read_packet()
  */
  mpvio->cached_client_reply.pkt= passwd;
  mpvio->cached_client_reply.pkt_len= passwd_len;
  mpvio->cached_client_reply.plugin= client_plugin;
  mpvio->status= MPVIO_EXT::RESTART;
#endif

  DBUG_RETURN (0);
}


/* the packet format is described in send_client_reply_packet() */
static ulong parse_client_handshake_packet(MPVIO_EXT *mpvio,
                                           uchar **buff, ulong pkt_len)
{
#ifndef EMBEDDED_LIBRARY
  THD *thd= mpvio->auth_info.thd;
  NET *net= &thd->net;
  char *end;
  DBUG_ASSERT(mpvio->status == MPVIO_EXT::FAILURE);

  if (pkt_len < MIN_HANDSHAKE_SIZE)
    return packet_error;

  /*
    Protocol buffer is guaranteed to always end with \0. (see my_net_read())
    As the code below depends on this, lets check that.
  */
  DBUG_ASSERT(net->read_pos[pkt_len] == 0);

  ulonglong client_capabilities= uint2korr(net->read_pos);
  compile_time_assert(sizeof(client_capabilities) >= 8);
  if (client_capabilities & CLIENT_PROTOCOL_41)
  {
    if (pkt_len < 32)
      return packet_error;
    client_capabilities|= ((ulong) uint2korr(net->read_pos+2)) << 16;
    if (!(client_capabilities & CLIENT_MYSQL))
    {
      // it is client with mariadb extensions
      ulonglong ext_client_capabilities=
        (((ulonglong)uint4korr(net->read_pos + 28)) << 32);
      client_capabilities|= ext_client_capabilities;
    }
  }

  /* Disable those bits which are not supported by the client. */
  compile_time_assert(sizeof(thd->client_capabilities) >= 8);
  thd->client_capabilities&= client_capabilities;

  DBUG_PRINT("info", ("client capabilities: %llu", thd->client_capabilities));
  if (thd->client_capabilities & CLIENT_SSL)
  {
    unsigned long errptr __attribute__((unused));

    /* Do the SSL layering. */
    if (!ssl_acceptor_fd)
      return packet_error;

    DBUG_PRINT("info", ("IO layer change in progress..."));
    mysql_rwlock_rdlock(&LOCK_ssl_refresh);
    int ssl_ret = sslaccept(ssl_acceptor_fd, net->vio, net->read_timeout, &errptr);
    mysql_rwlock_unlock(&LOCK_ssl_refresh);
    ssl_acceptor_stats_update(ssl_ret);

    if(ssl_ret)
    {
      DBUG_PRINT("error", ("Failed to accept new SSL connection"));
      return packet_error;
    }

    DBUG_PRINT("info", ("Reading user information over SSL layer"));
    pkt_len= my_net_read(net);
    if (unlikely(pkt_len == packet_error || pkt_len < NORMAL_HANDSHAKE_SIZE))
    {
      DBUG_PRINT("error", ("Failed to read user information (pkt_len= %lu)",
			   pkt_len));
      return packet_error;
    }
  }

  if (client_capabilities & CLIENT_PROTOCOL_41)
  {
    thd->max_client_packet_length= uint4korr(net->read_pos+4);
    DBUG_PRINT("info", ("client_character_set: %d", (uint) net->read_pos[8]));
    if (thd_init_client_charset(thd, (uint) net->read_pos[8]))
      return packet_error;
    end= (char*) net->read_pos+32;
  }
  else
  {
    if (pkt_len < 5)
      return packet_error;
    thd->max_client_packet_length= uint3korr(net->read_pos+2);
    end= (char*) net->read_pos+5;
  }

  if (end >= (char*) net->read_pos+ pkt_len +2)
    return packet_error;

  if (thd->client_capabilities & CLIENT_IGNORE_SPACE)
    thd->variables.sql_mode|= MODE_IGNORE_SPACE;
  if (thd->client_capabilities & CLIENT_INTERACTIVE)
    thd->variables.net_wait_timeout= thd->variables.net_interactive_timeout;

  if (end >= (char*) net->read_pos+ pkt_len +2)
    return packet_error;

  if ((thd->client_capabilities & CLIENT_TRANSACTIONS) &&
      opt_using_transactions)
    net->return_status= &thd->server_status;

  char *user= end;
  char *passwd= strend(user)+1;
  size_t user_len= (size_t)(passwd - user - 1), db_len;
  char *db= passwd;
  char user_buff[USERNAME_LENGTH + 1];	// buffer to store user in utf8
  uint dummy_errors;

  /*
    Old clients send null-terminated string as password; new clients send
    the size (1 byte) + string (not null-terminated). Hence in case of empty
    password both send '\0'.

    This strlen() can't be easily deleted without changing protocol.

    Cast *passwd to an unsigned char, so that it doesn't extend the sign for
    *passwd > 127 and become 2**32-127+ after casting to uint.
  */
  ulonglong len;
  size_t passwd_len;

  if (!(thd->client_capabilities & CLIENT_SECURE_CONNECTION))
    len= strlen(passwd);
  else if (!(thd->client_capabilities & CLIENT_PLUGIN_AUTH_LENENC_CLIENT_DATA))
    len= (uchar)(*passwd++);
  else
  {
    len= safe_net_field_length_ll((uchar**)&passwd,
                                      net->read_pos + pkt_len - (uchar*)passwd);
    if (len > pkt_len)
      return packet_error;
  }

  passwd_len= (size_t)len;
  db= thd->client_capabilities & CLIENT_CONNECT_WITH_DB ?
    db + passwd_len + 1 : 0;

  if (passwd == NULL ||
      passwd + passwd_len + MY_TEST(db) > (char*) net->read_pos + pkt_len)
    return packet_error;

  /* strlen() can't be easily deleted without changing protocol */
  db_len= safe_strlen(db);

  char *next_field;
  const char *client_plugin= next_field= passwd + passwd_len + (db ? db_len + 1 : 0);

  /*
    Since 4.1 all database names are stored in utf8
    The cast is ok as copy_with_error will create a new area for db
  */
  if (unlikely(thd->copy_with_error(system_charset_info,
                                    (LEX_STRING*) &mpvio->db,
                                    thd->charset(), db, db_len)))
    return packet_error;

  user_len= copy_and_convert(user_buff, sizeof(user_buff) - 1,
                             system_charset_info, user, user_len,
                             thd->charset(), &dummy_errors);
  user= user_buff;

  /* If username starts and ends in "'", chop them off */
  if (user_len > 1 && user[0] == '\'' && user[user_len - 1] == '\'')
  {
    user++;
    user_len-= 2;
  }

  /*
    Clip username to allowed length in characters (not bytes).  This is
    mostly for backward compatibility (to truncate long usernames, as
    old 5.1 did)
  */
  user_len= Well_formed_prefix(system_charset_info, user, user_len,
                               username_char_length).length();
  user[user_len]= '\0';

  Security_context *sctx= thd->security_ctx;

  my_free((char*) sctx->user);
  if (!(sctx->user= my_strndup(user, user_len, MYF(MY_WME))))
    return packet_error; /* The error is set by my_strdup(). */


  /*
    Clear thd->db as it points to something, that will be freed when
    connection is closed. We don't want to accidentally free a wrong
    pointer if connect failed.
  */
  thd->reset_db(&null_clex_str);

  if (!initialized)
  {
    // if mysqld's been started with --skip-grant-tables option
    mpvio->status= MPVIO_EXT::SUCCESS;
    return packet_error;
  }

  thd->password= passwd_len > 0;
  if (find_mpvio_user(mpvio))
    return packet_error;

  if ((thd->client_capabilities & CLIENT_PLUGIN_AUTH) &&
      (client_plugin < (char *)net->read_pos + pkt_len))
  {
    next_field+= strlen(next_field) + 1;
  }
  else
  {
    /* Some clients lie. Sad, but true */
    thd->client_capabilities &= ~CLIENT_PLUGIN_AUTH;

    if (thd->client_capabilities & CLIENT_SECURE_CONNECTION)
      client_plugin= native_password_plugin_name.str;
    else
    {
      /*
        Normally old clients use old_password_plugin, but for
        a passwordless accounts we use native_password_plugin.
        See guess_auth_plugin().
      */
      client_plugin= passwd_len ? old_password_plugin_name.str
                                : native_password_plugin_name.str;
    }
  }

  if ((thd->client_capabilities & CLIENT_CONNECT_ATTRS) &&
      read_client_connect_attrs(&next_field, ((char *)net->read_pos) + pkt_len,
                                mpvio->auth_info.thd->charset()))
    return packet_error;

  /*
    if the acl_user needs a different plugin to authenticate
    (specified in GRANT ... AUTHENTICATED VIA plugin_name ..)
    we need to restart the authentication in the server.
    But perhaps the client has already used the correct plugin -
    in that case the authentication on the client may not need to be
    restarted and a server auth plugin will read the data that the client
    has just send. Cache them to return in the next server_mpvio_read_packet().
  */
  if (!lex_string_eq(&mpvio->acl_user->auth->plugin, plugin_name(mpvio->plugin)))
  {
    mpvio->cached_client_reply.pkt= passwd;
    mpvio->cached_client_reply.pkt_len= (uint)passwd_len;
    mpvio->cached_client_reply.plugin= client_plugin;
    mpvio->status= MPVIO_EXT::RESTART;
    return packet_error;
  }

  /*
    ok, we don't need to restart the authentication on the server.
    but if the client used the wrong plugin, we need to restart
    the authentication on the client. Do it here, the server plugin
    doesn't need to know.
  */
  const char *client_auth_plugin=
    ((st_mysql_auth *) (plugin_decl(mpvio->plugin)->info))->client_auth_plugin;

  if (client_auth_plugin &&
      my_strcasecmp(system_charset_info, client_plugin, client_auth_plugin))
  {
    mpvio->cached_client_reply.plugin= client_plugin;
    if (send_plugin_request_packet(mpvio,
                                   (uchar*) mpvio->cached_server_packet.pkt,
                                   mpvio->cached_server_packet.pkt_len))
      return packet_error;

    passwd_len= my_net_read(&thd->net);
    passwd= (char*)thd->net.read_pos;
  }

  *buff= (uchar*) passwd;
  return (ulong)passwd_len;
#else
  return 0;
#endif
}


/**
  vio->write_packet() callback method for server authentication plugins

  This function is called by a server authentication plugin, when it wants
  to send data to the client.

  It transparently wraps the data into a handshake packet,
  and handles plugin negotiation with the client. If necessary,
  it escapes the plugin data, if it starts with a mysql protocol packet byte.
*/
static int server_mpvio_write_packet(MYSQL_PLUGIN_VIO *param,
                                   const uchar *packet, int packet_len)
{
  MPVIO_EXT *mpvio= (MPVIO_EXT *) param;
  int res;
  DBUG_ENTER("server_mpvio_write_packet");

  /* reset cached_client_reply */
  mpvio->cached_client_reply.pkt= 0;

  /* for the 1st packet we wrap plugin data into the handshake packet */
  if (mpvio->packets_written == 0)
    res= send_server_handshake_packet(mpvio, (char*) packet, packet_len);
  else if (mpvio->status == MPVIO_EXT::RESTART)
    res= send_plugin_request_packet(mpvio, packet, packet_len);
  else if (packet_len > 0 && (*packet == 1 || *packet == 255 || *packet == 254))
  {
    /*
      we cannot allow plugin data packet to start from 255 or 254 -
      as the client will treat it as an error or "change plugin" packet.
      We'll escape these bytes with \1. Consequently, we
      have to escape \1 byte too.
    */
    res= net_write_command(&mpvio->auth_info.thd->net, 1, (uchar*)"", 0,
                           packet, packet_len);
  }
  else
  {
    res= my_net_write(&mpvio->auth_info.thd->net, packet, packet_len) ||
         net_flush(&mpvio->auth_info.thd->net);
  }
  mpvio->status= MPVIO_EXT::FAILURE; // the status is no longer RESTART
  mpvio->packets_written++;
  DBUG_RETURN(res);
}

/**
  vio->read_packet() callback method for server authentication plugins

  This function is called by a server authentication plugin, when it wants
  to read data from the client.

  It transparently extracts the client plugin data, if embedded into
  a client authentication handshake packet, and handles plugin negotiation
  with the client, if necessary.
*/
static int server_mpvio_read_packet(MYSQL_PLUGIN_VIO *param, uchar **buf)
{
  MPVIO_EXT * const mpvio= (MPVIO_EXT *) param;
  MYSQL_SERVER_AUTH_INFO * const ai= &mpvio->auth_info;
  ulong pkt_len;
  DBUG_ENTER("server_mpvio_read_packet");
  if (mpvio->status == MPVIO_EXT::RESTART)
  {
    const char *client_auth_plugin=
      ((st_mysql_auth *) (plugin_decl(mpvio->plugin)->info))->client_auth_plugin;
    if (client_auth_plugin == 0)
    {
      mpvio->status= MPVIO_EXT::FAILURE;
      pkt_len= 0;
      *buf= 0;
      goto done;
    }

    if (mpvio->cached_client_reply.pkt)
    {
      DBUG_ASSERT(mpvio->packets_read > 0);
      /*
        if the have the data cached from the last server_mpvio_read_packet
        (which can be the case if it's a restarted authentication)
        and a client has used the correct plugin, then we can return the
        cached data straight away and avoid one round trip.
      */
      if (my_strcasecmp(system_charset_info, mpvio->cached_client_reply.plugin,
                        client_auth_plugin) == 0)
      {
        mpvio->status= MPVIO_EXT::FAILURE;
        pkt_len= mpvio->cached_client_reply.pkt_len;
        *buf= (uchar*) mpvio->cached_client_reply.pkt;
        mpvio->packets_read++;
        goto done;
      }
    }

    /*
      plugin wants to read the data without sending anything first.
      send an empty packet to force a server handshake packet to be sent
    */
    if (server_mpvio_write_packet(mpvio, 0, 0))
      pkt_len= packet_error;
    else
      pkt_len= my_net_read(&ai->thd->net);
  }
  else
    pkt_len= my_net_read(&ai->thd->net);

  if (unlikely(pkt_len == packet_error))
    goto err;

  mpvio->packets_read++;

  /*
    the 1st packet has the plugin data wrapped into the client authentication
    handshake packet
  */
  if (mpvio->packets_read == 1)
  {
    pkt_len= parse_client_handshake_packet(mpvio, buf, pkt_len);
    if (unlikely(pkt_len == packet_error))
      goto err;
  }
  else
    *buf= ai->thd->net.read_pos;

done:
  if (set_user_salt_if_needed(mpvio->acl_user, mpvio->curr_auth, mpvio->plugin))
    goto err;

  ai->user_name= ai->thd->security_ctx->user;
  ai->user_name_length= (uint) strlen(ai->user_name);
  ai->auth_string= mpvio->acl_user->auth[mpvio->curr_auth].salt.str;
  ai->auth_string_length= (ulong) mpvio->acl_user->auth[mpvio->curr_auth].salt.length;
  strmake_buf(ai->authenticated_as, mpvio->acl_user->user.str);

  DBUG_RETURN((int)pkt_len);

err:
  if (mpvio->status == MPVIO_EXT::FAILURE)
  {
    if (!ai->thd->is_error())
      my_error(ER_HANDSHAKE_ERROR, MYF(0));
  }
  DBUG_RETURN(-1);
}

/**
  fills MYSQL_PLUGIN_VIO_INFO structure with the information about the
  connection
*/
static void server_mpvio_info(MYSQL_PLUGIN_VIO *vio,
                              MYSQL_PLUGIN_VIO_INFO *info)
{
  MPVIO_EXT *mpvio= (MPVIO_EXT *) vio;
  mpvio_info(mpvio->auth_info.thd->net.vio, info);
}

static bool acl_check_ssl(THD *thd, const ACL_USER *acl_user)
{
#ifdef HAVE_OPENSSL
  Vio *vio= thd->net.vio;
  SSL *ssl= (SSL *) vio->ssl_arg;
  X509 *cert;
#endif

  /*
    At this point we know that user is allowed to connect
    from given host by given username/password pair. Now
    we check if SSL is required, if user is using SSL and
    if X509 certificate attributes are OK
  */
  switch (acl_user->ssl_type) {
  case SSL_TYPE_NOT_SPECIFIED:                  // Impossible
  case SSL_TYPE_NONE:                           // SSL is not required
    return 0;
#ifdef HAVE_OPENSSL
  case SSL_TYPE_ANY:                            // Any kind of SSL is ok
    return vio_type(vio) != VIO_TYPE_SSL;
  case SSL_TYPE_X509: /* Client should have any valid certificate. */
    /*
      Connections with non-valid certificates are dropped already
      in sslaccept() anyway, so we do not check validity here.

      We need to check for absence of SSL because without SSL
      we should reject connection.
    */
    if (vio_type(vio) == VIO_TYPE_SSL &&
        SSL_get_verify_result(ssl) == X509_V_OK &&
        (cert= SSL_get_peer_certificate(ssl)))
    {
      X509_free(cert);
      return 0;
    }
    return 1;
  case SSL_TYPE_SPECIFIED: /* Client should have specified attrib */
    /* If a cipher name is specified, we compare it to actual cipher in use. */
    if (vio_type(vio) != VIO_TYPE_SSL ||
        SSL_get_verify_result(ssl) != X509_V_OK)
      return 1;
    if (acl_user->ssl_cipher)
    {
      const char *ssl_cipher= SSL_get_cipher(ssl);
      DBUG_PRINT("info", ("comparing ciphers: '%s' and '%s'",
                         acl_user->ssl_cipher, ssl_cipher));
      if (strcmp(acl_user->ssl_cipher, ssl_cipher))
      {
        if (global_system_variables.log_warnings)
          sql_print_information("X509 ciphers mismatch: should be '%s' but is '%s'",
                            acl_user->ssl_cipher, ssl_cipher);
        return 1;
      }
    }
    if (!acl_user->x509_issuer[0] && !acl_user->x509_subject[0])
      return 0; // all done

    /* Prepare certificate (if exists) */
    if (!(cert= SSL_get_peer_certificate(ssl)))
      return 1;
    /* If X509 issuer is specified, we check it... */
    if (acl_user->x509_issuer[0])
    {
      char *ptr= X509_NAME_oneline(X509_get_issuer_name(cert), 0, 0);
      DBUG_PRINT("info", ("comparing issuers: '%s' and '%s'",
                         acl_user->x509_issuer, ptr));
      if (strcmp(acl_user->x509_issuer, ptr))
      {
        if (global_system_variables.log_warnings)
          sql_print_information("X509 issuer mismatch: should be '%s' "
                            "but is '%s'", acl_user->x509_issuer, ptr);
        free(ptr);
        X509_free(cert);
        return 1;
      }
      free(ptr);
    }
    /* X509 subject is specified, we check it .. */
    if (acl_user->x509_subject[0])
    {
      char *ptr= X509_NAME_oneline(X509_get_subject_name(cert), 0, 0);
      DBUG_PRINT("info", ("comparing subjects: '%s' and '%s'",
                         acl_user->x509_subject, ptr));
      if (strcmp(acl_user->x509_subject, ptr))
      {
        if (global_system_variables.log_warnings)
          sql_print_information("X509 subject mismatch: should be '%s' but is '%s'",
                          acl_user->x509_subject, ptr);
        free(ptr);
        X509_free(cert);
        return 1;
      }
      free(ptr);
    }
    X509_free(cert);
    return 0;
#else  /* HAVE_OPENSSL */
  default:
    /*
      If we don't have SSL but SSL is required for this user the
      authentication should fail.
    */
    return 1;
#endif /* HAVE_OPENSSL */
  }
  return 1;
}


static int do_auth_once(THD *thd, const LEX_CSTRING *auth_plugin_name,
                        MPVIO_EXT *mpvio)
{
  int res= CR_OK;
  bool unlock_plugin= false;
  plugin_ref plugin= get_auth_plugin(thd, *auth_plugin_name, &unlock_plugin);

  mpvio->plugin= plugin;
  mpvio->auth_info.user_name= NULL;

  if (plugin)
  {
    st_mysql_auth *info= (st_mysql_auth *) plugin_decl(plugin)->info;
    switch (info->interface_version >> 8) {
    case 0x02:
      res= info->authenticate_user(mpvio, &mpvio->auth_info);
      break;
    case 0x01:
      {
        MYSQL_SERVER_AUTH_INFO_0x0100 compat;
        compat.downgrade(&mpvio->auth_info);
        res= info->authenticate_user(mpvio, (MYSQL_SERVER_AUTH_INFO *)&compat);
        compat.upgrade(&mpvio->auth_info);
      }
      break;
    default: DBUG_ASSERT(0);
    }

    if (unlock_plugin)
      plugin_unlock(thd, plugin);
  }
  else
  {
    /* Server cannot load the required plugin. */
    Host_errors errors;
    errors.m_no_auth_plugin= 1;
    inc_host_errors(mpvio->auth_info.thd->security_ctx->ip, &errors);
    my_error(ER_PLUGIN_IS_NOT_LOADED, MYF(0), auth_plugin_name->str);
    res= CR_ERROR;
  }

  return res;
}

enum PASSWD_ERROR_ACTION
{
  PASSWD_ERROR_CLEAR,
  PASSWD_ERROR_INCREMENT
};

/* Increment, or clear password errors for a user. */
static void handle_password_errors(const char *user, const char *hostname, PASSWD_ERROR_ACTION action)
{
#ifndef NO_EMBEDDED_ACCESS_CHECKS
  mysql_mutex_assert_not_owner(&acl_cache->lock);
  mysql_mutex_lock(&acl_cache->lock);
  ACL_USER *u = find_user_exact(hostname, user);
  if (u)
  {
    switch(action)
    {
      case PASSWD_ERROR_INCREMENT:
        u->password_errors++;
        break;
      case PASSWD_ERROR_CLEAR:
        u->password_errors= 0;
        break;
      default:
        DBUG_ASSERT(0);
        break;
    }
  }
  mysql_mutex_unlock(&acl_cache->lock);
#endif
}

static bool check_password_lifetime(THD *thd, const ACL_USER &acl_user)
{
  /* the password should never expire */
  if (!acl_user.password_lifetime)
    return false;

  longlong interval= acl_user.password_lifetime;
  if (interval < 0)
  {
    interval= default_password_lifetime;

    /* default global policy applies, and that is password never expires */
    if (!interval)
      return false;
  }

  thd->set_time();

  if ((thd->query_start() - acl_user.password_last_changed)/3600/24 >= interval)
    return true;

  return false;
}

/**
  Perform the handshake, authorize the client and update thd sctx variables.

  @param thd                     thread handle
  @param com_change_user_pkt_len size of the COM_CHANGE_USER packet
                                 (without the first, command, byte) or 0
                                 if it's not a COM_CHANGE_USER (that is, if
                                 it's a new connection)

  @retval 0  success, thd is updated.
  @retval 1  error
*/
bool acl_authenticate(THD *thd, uint com_change_user_pkt_len)
{
  int res= CR_OK;
  MPVIO_EXT mpvio;
  enum  enum_server_command command= com_change_user_pkt_len ? COM_CHANGE_USER
                                                             : COM_CONNECT;
  DBUG_ENTER("acl_authenticate");

  bzero(&mpvio, sizeof(mpvio));
  mpvio.read_packet= server_mpvio_read_packet;
  mpvio.write_packet= server_mpvio_write_packet;
  mpvio.cached_client_reply.plugin= "";
  mpvio.info= server_mpvio_info;
  mpvio.status= MPVIO_EXT::RESTART;
  mpvio.auth_info.thd= thd;
  mpvio.auth_info.host_or_ip= thd->security_ctx->host_or_ip;
  mpvio.auth_info.host_or_ip_length=
    (unsigned int) strlen(thd->security_ctx->host_or_ip);

  DBUG_PRINT("info", ("com_change_user_pkt_len=%u", com_change_user_pkt_len));

  if (command == COM_CHANGE_USER)
  {
    mpvio.packets_written++; // pretend that a server handshake packet was sent
    mpvio.packets_read++;    // take COM_CHANGE_USER packet into account

    if (parse_com_change_user_packet(&mpvio, com_change_user_pkt_len))
      DBUG_RETURN(1);

    res= mpvio.status ==  MPVIO_EXT::SUCCESS ? CR_OK : CR_ERROR;

    DBUG_ASSERT(mpvio.status == MPVIO_EXT::RESTART ||
                mpvio.status == MPVIO_EXT::SUCCESS);
  }
  else
  {
    /* mark the thd as having no scramble yet */
    thd->scramble[SCRAMBLE_LENGTH]= 1;

    /*
      perform the first authentication attempt, with the default plugin.
      This sends the server handshake packet, reads the client reply
      with a user name, and performs the authentication if everyone has used
      the correct plugin.
    */

    res= do_auth_once(thd, default_auth_plugin_name, &mpvio);
  }

  Security_context * const sctx= thd->security_ctx;
  const ACL_USER * acl_user= mpvio.acl_user;
  if (!acl_user)
    statistic_increment(aborted_connects_preauth, &LOCK_status);

  if (acl_user)
  {
    /*
      retry the authentication with curr_auth==0 if after receiving the user
      name we found that we need to switch to a non-default plugin
    */
    for (mpvio.curr_auth= mpvio.status != MPVIO_EXT::RESTART;
         res != CR_OK && mpvio.curr_auth < acl_user->nauth;
         mpvio.curr_auth++)
    {
      thd->clear_error();
      mpvio.status= MPVIO_EXT::RESTART;
      res= do_auth_once(thd, &acl_user->auth[mpvio.curr_auth].plugin, &mpvio);
    }
  }

  if (mpvio.make_it_fail && res == CR_OK)
  {
    mpvio.status= MPVIO_EXT::FAILURE;
    res= CR_ERROR;
  }

  thd->password= mpvio.auth_info.password_used;  // remember for error messages

  /*
    Log the command here so that the user can check the log
    for the tried logins and also to detect break-in attempts.

    if sctx->user is unset it's protocol failure, bad packet.
  */
  if (sctx->user)
  {
    if (strcmp(sctx->priv_user, sctx->user))
    {
      general_log_print(thd, command, "%s@%s as %s on %s",
                        sctx->user, sctx->host_or_ip,
                        sctx->priv_user[0] ? sctx->priv_user : "anonymous",
                        safe_str(mpvio.db.str));
    }
    else
      general_log_print(thd, command, (char*) "%s@%s on %s",
                        sctx->user, sctx->host_or_ip,
                        safe_str(mpvio.db.str));
  }

  if (res > CR_OK && mpvio.status != MPVIO_EXT::SUCCESS)
  {
    Host_errors errors;
    switch (res)
    {
    case CR_AUTH_PLUGIN_ERROR:
      errors.m_auth_plugin= 1;
      break;
    case CR_AUTH_HANDSHAKE:
      errors.m_handshake= 1;
      break;
    case CR_AUTH_USER_CREDENTIALS:
      errors.m_authentication= 1;
      if (thd->password && !mpvio.make_it_fail)
        handle_password_errors(acl_user->user.str, acl_user->host.hostname, PASSWD_ERROR_INCREMENT);
      break;
    case CR_ERROR:
    default:
      /* Unknown of unspecified auth plugin error. */
      errors.m_auth_plugin= 1;
      break;
    }
    inc_host_errors(mpvio.auth_info.thd->security_ctx->ip, &errors);
    if (!thd->is_error())
      login_failed_error(thd);
    DBUG_RETURN(1);
  }

  sctx->proxy_user[0]= 0;
  if (thd->password && acl_user->password_errors)
  {
    /* Login succeeded, clear password errors.*/
    handle_password_errors(acl_user->user.str, acl_user->host.hostname, PASSWD_ERROR_CLEAR);
  }

  if (initialized) // if not --skip-grant-tables
  {
#ifndef NO_EMBEDDED_ACCESS_CHECKS
    bool is_proxy_user= FALSE;
    const char *auth_user = acl_user->user.str;
    ACL_PROXY_USER *proxy_user;
    /* check if the user is allowed to proxy as another user */
    proxy_user= acl_find_proxy_user(auth_user, sctx->host, sctx->ip,
                                    mpvio.auth_info.authenticated_as,
                                          &is_proxy_user);
    if (is_proxy_user)
    {
      ACL_USER *acl_proxy_user;

      /* we need to find the proxy user, but there was none */
      if (!proxy_user)
      {
        Host_errors errors;
        errors.m_proxy_user= 1;
        inc_host_errors(mpvio.auth_info.thd->security_ctx->ip, &errors);
        if (!thd->is_error())
          login_failed_error(thd);
        DBUG_RETURN(1);
      }

      my_snprintf(sctx->proxy_user, sizeof(sctx->proxy_user) - 1,
                  "'%s'@'%s'", auth_user,
                  safe_str(acl_user->host.hostname));

      /* we're proxying : find the proxy user definition */
      mysql_mutex_lock(&acl_cache->lock);
      acl_proxy_user= find_user_exact(safe_str(proxy_user->get_proxied_host()),
                                     mpvio.auth_info.authenticated_as);
      if (!acl_proxy_user)
      {
        mysql_mutex_unlock(&acl_cache->lock);

        Host_errors errors;
        errors.m_proxy_user_acl= 1;
        inc_host_errors(mpvio.auth_info.thd->security_ctx->ip, &errors);
        if (!thd->is_error())
          login_failed_error(thd);
        DBUG_RETURN(1);
      }
      acl_user= acl_proxy_user->copy(thd->mem_root);
      mysql_mutex_unlock(&acl_cache->lock);
    }
#endif

    sctx->master_access= acl_user->access;
    strmake_buf(sctx->priv_user, acl_user->user.str);

    if (acl_user->host.hostname)
      strmake_buf(sctx->priv_host, acl_user->host.hostname);
    else
      *sctx->priv_host= 0;

    /*
      OK. Let's check the SSL. Historically it was checked after the password,
      as an additional layer, not instead of the password
      (in which case it would've been a plugin too).
    */
    if (acl_check_ssl(thd, acl_user))
    {
      Host_errors errors;
      errors.m_ssl= 1;
      inc_host_errors(mpvio.auth_info.thd->security_ctx->ip, &errors);
      login_failed_error(thd);
      DBUG_RETURN(1);
    }

    if (acl_user->account_locked) {
      status_var_increment(denied_connections);
      my_error(ER_ACCOUNT_HAS_BEEN_LOCKED, MYF(0));
      DBUG_RETURN(1);
    }

    bool client_can_handle_exp_pass= thd->client_capabilities &
                                     CLIENT_CAN_HANDLE_EXPIRED_PASSWORDS;
    bool password_expired= thd->password != PASSWORD_USED_NO_MENTION
                           && (acl_user->password_expired ||
                               check_password_lifetime(thd, *acl_user));

    if (!client_can_handle_exp_pass && disconnect_on_expired_password &&
        password_expired)
    {
      status_var_increment(denied_connections);
      my_error(ER_MUST_CHANGE_PASSWORD_LOGIN, MYF(0));
      DBUG_RETURN(1);
    }

    sctx->password_expired= password_expired;

    /*
      Don't allow the user to connect if he has done too many queries.
      As we are testing max_user_connections == 0 here, it means that we
      can't let the user change max_user_connections from 0 in the server
      without a restart as it would lead to wrong connect counting.
    */
    if ((acl_user->user_resource.questions ||
         acl_user->user_resource.updates ||
         acl_user->user_resource.conn_per_hour ||
         acl_user->user_resource.user_conn ||
         acl_user->user_resource.max_statement_time != 0.0 ||
         max_user_connections_checking) &&
         get_or_create_user_conn(thd,
           (opt_old_style_user_limits ? sctx->user : sctx->priv_user),
           (opt_old_style_user_limits ? sctx->host_or_ip : sctx->priv_host),
           &acl_user->user_resource))
      DBUG_RETURN(1); // The error is set by get_or_create_user_conn()

    if (acl_user->user_resource.max_statement_time != 0.0)
    {
      thd->variables.max_statement_time_double=
        acl_user->user_resource.max_statement_time;
      thd->variables.max_statement_time=
        (ulonglong) (thd->variables.max_statement_time_double * 1e6 + 0.1);
    }
  }
  else
    sctx->skip_grants();

  if (thd->user_connect &&
      (thd->user_connect->user_resources.conn_per_hour ||
       thd->user_connect->user_resources.user_conn ||
       max_user_connections_checking) &&
       check_for_max_user_connections(thd, thd->user_connect))
  {
    /* Ensure we don't decrement thd->user_connections->connections twice */
    thd->user_connect= 0;
    status_var_increment(denied_connections);
    DBUG_RETURN(1); // The error is set in check_for_max_user_connections()
  }

  DBUG_PRINT("info",
             ("Capabilities: %llu  packet_length: %ld  Host: '%s'  "
              "Login user: '%s' Priv_user: '%s'  Using password: %s "
              "Access: %lu  db: '%s'",
              thd->client_capabilities, thd->max_client_packet_length,
              sctx->host_or_ip, sctx->user, sctx->priv_user,
              thd->password ? "yes": "no",
              sctx->master_access, mpvio.db.str));

  if (command == COM_CONNECT &&
      !(thd->main_security_ctx.master_access & SUPER_ACL))
  {
    mysql_mutex_lock(&LOCK_connection_count);
    bool count_ok= (*thd->scheduler->connection_count <=
                    *thd->scheduler->max_connections);
    mysql_mutex_unlock(&LOCK_connection_count);
    if (!count_ok)
    {                                         // too many connections
      my_error(ER_CON_COUNT_ERROR, MYF(0));
      DBUG_RETURN(1);
    }
  }

  /*
    This is the default access rights for the current database.  It's
    set to 0 here because we don't have an active database yet (and we
    may not have an active database to set.
  */
  sctx->db_access=0;

#ifndef NO_EMBEDDED_ACCESS_CHECKS
  /*
    In case the user has a default role set, attempt to set that role
  */
  if (initialized && acl_user->default_rolename.length) {
    ulonglong access= 0;
    int result;
    result= acl_check_setrole(thd, acl_user->default_rolename.str, &access);
    if (!result)
      result= acl_setrole(thd, acl_user->default_rolename.str, access);
    if (result)
      thd->clear_error(); // even if the default role was not granted, do not
                          // close the connection
  }
#endif

  /* Change a database if necessary */
  if (mpvio.db.length)
  {
    uint err = mysql_change_db(thd, &mpvio.db, FALSE);
    if(err)
    {
      if (err == ER_DBACCESS_DENIED_ERROR)
      {
        /*
          Got an "access denied" error, which must be handled
          other access denied errors (see login_failed_error()).
          mysql_change_db() already sent error to client, and
          wrote to general log, we only need to increment the counter
          and maybe write a warning to error log.
        */
        status_var_increment(thd->status_var.access_denied_errors);
        if (global_system_variables.log_warnings > 1)
        {
          Security_context* sctx = thd->security_ctx;
          sql_print_warning(ER_THD(thd, err),
            sctx->priv_user, sctx->priv_host, mpvio.db.str);
        }
      }
      DBUG_RETURN(1);
    }
  }

  thd->net.net_skip_rest_factor= 2;  // skip at most 2*max_packet_size

  if (mpvio.auth_info.external_user[0])
    sctx->external_user= my_strdup(mpvio.auth_info.external_user, MYF(0));

  if (res == CR_OK_HANDSHAKE_COMPLETE)
    thd->get_stmt_da()->disable_status();
  else
    my_ok(thd);

  PSI_CALL_set_thread_user_host
    (thd->main_security_ctx.user, (uint)strlen(thd->main_security_ctx.user),
    thd->main_security_ctx.host_or_ip, (uint)strlen(thd->main_security_ctx.host_or_ip));

  /* Ready to handle queries */
  DBUG_RETURN(0);
}

/**
  MySQL Server Password Authentication Plugin

  In the MySQL authentication protocol:
  1. the server sends the random scramble to the client
  2. client sends the encrypted password back to the server
  3. the server checks the password.
*/
static int native_password_authenticate(MYSQL_PLUGIN_VIO *vio,
                                        MYSQL_SERVER_AUTH_INFO *info)
{
  uchar *pkt;
  int pkt_len;
  MPVIO_EXT *mpvio= (MPVIO_EXT *) vio;
  THD *thd=info->thd;
  DBUG_ENTER("native_password_authenticate");

  /* generate the scramble, or reuse the old one */
  if (thd->scramble[SCRAMBLE_LENGTH])
    thd_create_random_password(thd, thd->scramble, SCRAMBLE_LENGTH);

  /* and send it to the client */
  if (mpvio->write_packet(mpvio, (uchar*)thd->scramble, SCRAMBLE_LENGTH + 1))
    DBUG_RETURN(CR_AUTH_HANDSHAKE);

  /* reply and authenticate */

  /*
    <digression>
      This is more complex than it looks.

      The plugin (we) may be called right after the client was connected -
      and will need to send a scramble, read reply, authenticate.

      Or the plugin may be called after another plugin has sent a scramble,
      and read the reply. If the client has used the correct client-plugin,
      we won't need to read anything here from the client, the client
      has already sent a reply with everything we need for authentication.

      Or the plugin may be called after another plugin has sent a scramble,
      and read the reply, but the client has used the wrong client-plugin.
      We'll need to sent a "switch to another plugin" packet to the
      client and read the reply. "Use the short scramble" packet is a special
      case of "switch to another plugin" packet.

      Or, perhaps, the plugin may be called after another plugin has
      done the handshake but did not send a useful scramble. We'll need
      to send a scramble (and perhaps a "switch to another plugin" packet)
      and read the reply.

      Besides, a client may be an old one, that doesn't understand plugins.
      Or doesn't even understand 4.0 scramble.

      And we want to keep the same protocol on the wire  unless non-native
      plugins are involved.

      Anyway, it still looks simple from a plugin point of view:
      "send the scramble, read the reply and authenticate".
      All the magic is transparently handled by the server.
    </digression>
  */

  /* read the reply with the encrypted password */
  if ((pkt_len= mpvio->read_packet(mpvio, &pkt)) < 0)
    DBUG_RETURN(CR_AUTH_HANDSHAKE);
  DBUG_PRINT("info", ("reply read : pkt_len=%d", pkt_len));

#ifdef NO_EMBEDDED_ACCESS_CHECKS
  DBUG_RETURN(CR_OK);
#endif

  DBUG_EXECUTE_IF("native_password_bad_reply", { pkt_len= 12; });

  if (pkt_len == 0) /* no password */
    DBUG_RETURN(info->auth_string_length != 0
                ? CR_AUTH_USER_CREDENTIALS : CR_OK);

  info->password_used= PASSWORD_USED_YES;
  if (pkt_len == SCRAMBLE_LENGTH)
  {
    if (!info->auth_string_length)
      DBUG_RETURN(CR_AUTH_USER_CREDENTIALS);

    if (check_scramble(pkt, thd->scramble, (uchar*)info->auth_string))
      DBUG_RETURN(CR_AUTH_USER_CREDENTIALS);
    else
      DBUG_RETURN(CR_OK);
  }

  my_error(ER_HANDSHAKE_ERROR, MYF(0));
  DBUG_RETURN(CR_AUTH_HANDSHAKE);
}

static int native_password_make_scramble(const char *password,
                      size_t password_length, char *hash, size_t *hash_length)
{
  DBUG_ASSERT(*hash_length >= SCRAMBLED_PASSWORD_CHAR_LENGTH);
  if (password_length == 0)
    *hash_length= 0;
  else
  {
    *hash_length= SCRAMBLED_PASSWORD_CHAR_LENGTH;
    my_make_scrambled_password(hash, password, password_length);
  }
  return 0;
}

static int native_password_get_salt(const char *hash, size_t hash_length,
                                    unsigned char *out, size_t *out_length)
{
  DBUG_ASSERT(*out_length >= SCRAMBLE_LENGTH);
  if (hash_length == 0)
  {
    *out_length= 0;
    return 0;
  }

  if (hash_length != SCRAMBLED_PASSWORD_CHAR_LENGTH)
  {
    my_error(ER_PASSWD_LENGTH, MYF(0), SCRAMBLED_PASSWORD_CHAR_LENGTH);
    return 1;
  }

  *out_length= SCRAMBLE_LENGTH;
  get_salt_from_password(out, hash);
  return 0;
}

static int old_password_authenticate(MYSQL_PLUGIN_VIO *vio,
                                     MYSQL_SERVER_AUTH_INFO *info)
{
  uchar *pkt;
  int pkt_len;
  MPVIO_EXT *mpvio= (MPVIO_EXT *) vio;
  THD *thd=info->thd;

  /* generate the scramble, or reuse the old one */
  if (thd->scramble[SCRAMBLE_LENGTH])
    thd_create_random_password(thd, thd->scramble, SCRAMBLE_LENGTH);
  /* and send it to the client */
  if (mpvio->write_packet(mpvio, (uchar*)thd->scramble, SCRAMBLE_LENGTH + 1))
    return CR_AUTH_HANDSHAKE;

  /* read the reply and authenticate */
  if ((pkt_len= mpvio->read_packet(mpvio, &pkt)) < 0)
    return CR_AUTH_HANDSHAKE;

#ifdef NO_EMBEDDED_ACCESS_CHECKS
  return CR_OK;
#endif

  /*
    legacy: if switch_from_long_to_short_scramble,
    the password is sent \0-terminated, the pkt_len is always 9 bytes.
    We need to figure out the correct scramble length here.
  */
  if (pkt_len == SCRAMBLE_LENGTH_323 + 1)
    pkt_len= (int)strnlen((char*)pkt, pkt_len);

  if (pkt_len == 0) /* no password */
    return info->auth_string_length ? CR_AUTH_USER_CREDENTIALS : CR_OK;

  if (secure_auth(thd))
    return CR_AUTH_HANDSHAKE;

  info->password_used= PASSWORD_USED_YES;

  if (pkt_len == SCRAMBLE_LENGTH_323)
  {
    if (!info->auth_string_length)
      return CR_AUTH_USER_CREDENTIALS;

    return check_scramble_323(pkt, thd->scramble, (ulong *) info->auth_string)
             ? CR_AUTH_USER_CREDENTIALS : CR_OK;
  }

  my_error(ER_HANDSHAKE_ERROR, MYF(0));
  return CR_AUTH_HANDSHAKE;
}

static int old_password_make_scramble(const char *password,
                      size_t password_length, char *hash, size_t *hash_length)
{
  DBUG_ASSERT(*hash_length >= SCRAMBLED_PASSWORD_CHAR_LENGTH_323);
  if (password_length == 0)
    *hash_length= 0;
  else
  {
    *hash_length= SCRAMBLED_PASSWORD_CHAR_LENGTH_323;
    my_make_scrambled_password_323(hash, password, password_length);
  }
  return 0;
}

#define SALT_LENGTH_323 (sizeof(ulong)*2)
static int old_password_get_salt(const char *hash, size_t hash_length,
                                 unsigned char *out, size_t *out_length)
{
  DBUG_ASSERT(*out_length >= SALT_LENGTH_323);

  if (hash_length != SCRAMBLED_PASSWORD_CHAR_LENGTH_323)
  {
    my_error(ER_PASSWD_LENGTH, MYF(0), SCRAMBLED_PASSWORD_CHAR_LENGTH_323);
    return 1;
  }

  *out_length= SALT_LENGTH_323;
  get_salt_from_password_323((ulong*)out, hash);
  return 0;
}

static struct st_mysql_auth native_password_handler=
{
  MYSQL_AUTHENTICATION_INTERFACE_VERSION,
  native_password_plugin_name.str,
  native_password_authenticate,
  native_password_make_scramble,
  native_password_get_salt
};

static struct st_mysql_auth old_password_handler=
{
  MYSQL_AUTHENTICATION_INTERFACE_VERSION,
  old_password_plugin_name.str,
  old_password_authenticate,
  old_password_make_scramble,
  old_password_get_salt
};

maria_declare_plugin(mysql_password)
{
  MYSQL_AUTHENTICATION_PLUGIN,                  /* type constant    */
  &native_password_handler,                     /* type descriptor  */
  native_password_plugin_name.str,              /* Name             */
  "R.J.Silk, Sergei Golubchik",                 /* Author           */
  "Native MySQL authentication",                /* Description      */
  PLUGIN_LICENSE_GPL,                           /* License          */
  NULL,                                         /* Init function    */
  NULL,                                         /* Deinit function  */
  0x0100,                                       /* Version (1.0)    */
  NULL,                                         /* status variables */
  NULL,                                         /* system variables */
  "1.0",                                        /* String version   */
  MariaDB_PLUGIN_MATURITY_STABLE                /* Maturity         */
},
{
  MYSQL_AUTHENTICATION_PLUGIN,                  /* type constant    */
  &old_password_handler,                        /* type descriptor  */
  old_password_plugin_name.str,                 /* Name             */
  "R.J.Silk, Sergei Golubchik",                 /* Author           */
  "Old MySQL-4.0 authentication",               /* Description      */
  PLUGIN_LICENSE_GPL,                           /* License          */
  NULL,                                         /* Init function    */
  NULL,                                         /* Deinit function  */
  0x0100,                                       /* Version (1.0)    */
  NULL,                                         /* status variables */
  NULL,                                         /* system variables */
  "1.0",                                        /* String version   */
  MariaDB_PLUGIN_MATURITY_STABLE                /* Maturity         */
}
maria_declare_plugin_end;<|MERGE_RESOLUTION|>--- conflicted
+++ resolved
@@ -4398,14 +4398,11 @@
   {
     if (revoke_grant)
     {
-<<<<<<< HEAD
-      my_error(ER_NONEXISTING_GRANT, MYF(0), combo->user.str, combo->host.str);
-=======
-      if (combo.host.length)
-        my_error(ER_NONEXISTING_GRANT, MYF(0), combo.user.str, combo.host.str);
+      if (combo->host.length)
+        my_error(ER_NONEXISTING_GRANT, MYF(0), combo->user.str,
+                 combo->host.str);
       else
-        my_error(ER_INVALID_ROLE, MYF(0), combo.user.str);
->>>>>>> c32f71af
+        my_error(ER_INVALID_ROLE, MYF(0), combo->user.str);
       goto end;
     }
     /*
