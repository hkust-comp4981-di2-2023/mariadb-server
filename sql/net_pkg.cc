/* Copyright (C) 2000 MySQL AB & MySQL Finland AB & TCX DataKonsult AB

   This program is free software; you can redistribute it and/or modify
   it under the terms of the GNU General Public License as published by
   the Free Software Foundation; either version 2 of the License, or
   (at your option) any later version.

   This program is distributed in the hope that it will be useful,
   but WITHOUT ANY WARRANTY; without even the implied warranty of
   MERCHANTABILITY or FITNESS FOR A PARTICULAR PURPOSE.  See the
   GNU General Public License for more details.

   You should have received a copy of the GNU General Public License
   along with this program; if not, write to the Free Software
   Foundation, Inc., 59 Temple Place, Suite 330, Boston, MA  02111-1307  USA */


#include "mysql_priv.h"
#include <stdarg.h>

	/* Send a error string to client */

void send_error(NET *net, uint sql_errno, const char *err)
{
  uint length;
  char buff[MYSQL_ERRMSG_SIZE+2];
  THD *thd=current_thd;
  DBUG_ENTER("send_error");
  DBUG_PRINT("enter",("sql_errno: %d  err: %s", sql_errno,
		      err ? err : net->last_error[0] ?
		      net->last_error : "NULL")); 

  query_cache_abort(net);
  if (thd)
    thd->query_error = 1; // needed to catch query errors during replication
  if (!err)
  {
    if (sql_errno)
      err=ER(sql_errno);
    else if (!err)
    {
      if ((err=net->last_error)[0])
	sql_errno=net->last_errno;
      else
      {
	sql_errno=ER_UNKNOWN_ERROR;
	err=ER(sql_errno);	 /* purecov: inspected */
      }
    }
  }
<<<<<<< HEAD
  push_error(sql_errno, err);
=======

#ifdef EMBEDDED_LIBRARY
  net->last_errno= sql_errno;
  strmake(net->last_error, err, sizeof(net->last_error)-1);
#else
>>>>>>> ea10430d
  if (net->vio == 0)
  {
    if (thd && thd->bootstrap)
    {
      /* In bootstrap it's ok to print on stderr */
      fprintf(stderr,"ERROR: %d  %s\n",sql_errno,err);
    }
    DBUG_VOID_RETURN;
  }

  if (net->return_errno)
  {				// new client code; Add errno before message
    int2store(buff,sql_errno);
    length= (uint) (strmake(buff+2,err,MYSQL_ERRMSG_SIZE-1) - buff);
    err=buff;
  }
  else
  {
    length=(uint) strlen(err);
    set_if_smaller(length,MYSQL_ERRMSG_SIZE);
  }
  VOID(net_write_command(net,(uchar) 255,(char*) err,length));
#endif  /* EMBEDDED_LIBRARY*/
  if (thd)
    thd->fatal_error=0;			// Error message is given
  DBUG_VOID_RETURN;
}

/*
  At some point we need to be able to distinguish between warnings and
  errors; The following function will help make this easier.
*/

void send_warning(NET *net, uint sql_errno, const char *err)
{
  DBUG_ENTER("send_warning");  
  push_warning(sql_errno, err ? err : ER(sql_errno)); 

  /*
    TODO : 
    Try to return ok with warning status to client, instead 
    of returning error .. 
  */
  send_error(net,sql_errno,err);
  DBUG_VOID_RETURN;
}

/**
** write error package and flush to client
** It's a little too low level, but I don't want to allow another buffer
*/
/* VARARGS3 */

void
net_printf(NET *net, uint errcode, ...)
{
  va_list args;
  uint length,offset;
  const char *format,*text_pos;
  int head_length= NET_HEADER_SIZE;
  THD *thd=current_thd;
  DBUG_ENTER("net_printf");
  DBUG_PRINT("enter",("message: %u",errcode));

  if (thd)
    thd->query_error = 1;	// if we are here, something is wrong :-)
  query_cache_abort(net);	// Safety
  va_start(args,errcode);
  /*
    The following is needed to make net_printf() work with 0 argument for
    errorcode and use the argument after that as the format string. This
    is useful for rare errors that are not worth the hassle to put in
    errmsg.sys, but at the same time, the message is not fixed text
  */
  format=errcode ? ER(errcode) : va_arg(args,char*);
  offset= net->return_errno ? 2 : 0;
  text_pos=(char*) net->buff+head_length+offset+1;
  (void) vsprintf(my_const_cast(char*) (text_pos),format,args);
  length=(uint) strlen((char*) text_pos);
  if (length >= sizeof(net->last_error))
    length=sizeof(net->last_error)-1;		/* purecov: inspected */
  va_end(args);

<<<<<<< HEAD
  push_error(errcode, text_pos);
=======
#ifndef EMBEDDED_LIBRARY
>>>>>>> ea10430d
  if (net->vio == 0)
  {
    if (thd && thd->bootstrap)
    {
      /* In bootstrap it's ok to print on stderr */
      fprintf(stderr,"ERROR: %d  %s\n",errcode,text_pos);
      thd->fatal_error=1;
    }
    DBUG_VOID_RETURN;
  }

  int3store(net->buff,length+1+offset);
  net->buff[3]= (net->compress) ? 0 : (uchar) (net->pkt_nr++);
  net->buff[head_length]=(uchar) 255;		// Error package
  if (offset)
    int2store(text_pos-2, errcode);
  VOID(net_real_write(net,(char*) net->buff,length+head_length+1+offset));
#else
  net->last_errno= errcode;
  strmake(net->last_error, text_pos, length);
#endif
  if (thd)
    thd->fatal_error=0;			// Error message is given
  DBUG_VOID_RETURN;
}

#ifndef EMBEDDED_LIBRARY

void
send_ok(NET *net,ha_rows affected_rows,ulonglong id,const char *message)
{
  if (net->no_send_ok)				// hack for re-parsing queries
    return;

  char buff[MYSQL_ERRMSG_SIZE+10],*pos;
  DBUG_ENTER("send_ok");
  buff[0]=0;					// No fields
  pos=net_store_length(buff+1,(ulonglong) affected_rows);
  pos=net_store_length(pos, (ulonglong) id);
  if (net->return_status)
  {
    int2store(pos,*net->return_status);
    pos+=2;
  }
  if (message)
    pos=net_store_data((char*) pos,message);
  if (net->vio != 0)
  {
    VOID(my_net_write(net,buff,(uint) (pos-buff)));
    VOID(net_flush(net));
  }
  DBUG_VOID_RETURN;
}

#endif /* EMBEDDED_LIBRARY */

void
send_eof(NET *net,bool no_flush)
{
  static char eof_buff[1]= { (char) 254 };	/* Marker for end of fields */
  DBUG_ENTER("send_eof");
  if (net->vio != 0)
  {
    VOID(my_net_write(net,eof_buff,1));
    if (!no_flush)
      VOID(net_flush(net));
  }
  DBUG_VOID_RETURN;
}


/****************************************************************************
** Store a field length in logical packet
****************************************************************************/

char *
net_store_length(char *pkg, ulonglong length)
{
  uchar *packet=(uchar*) pkg;
  if (length < LL(251))
  {
    *packet=(uchar) length;
    return (char*) packet+1;
  }
  /* 251 is reserved for NULL */
  if (length < LL(65536))
  {
    *packet++=252;
    int2store(packet,(uint) length);
    return (char*) packet+2;
  }
  if (length < LL(16777216))
  {
    *packet++=253;
    int3store(packet,(ulong) length);
    return (char*) packet+3;
  }
  *packet++=254;
  int8store(packet,length);
  return (char*) packet+9;
}

char *
net_store_length(char *pkg, uint length)
{
  uchar *packet=(uchar*) pkg;
  if (length < 251)
  {
    *packet=(uchar) length;
    return (char*) packet+1;
  }
  *packet++=252;
  int2store(packet,(uint) length);
  return (char*) packet+2;
}

/* The following will only be used for short strings < 65K */
char *
net_store_data(char *to,const char *from)
{
  uint length=(uint) strlen(from);
  to=net_store_length(to,length);
  memcpy(to,from,length);
  return to+length;
}


char *
net_store_data(char *to,int32 from)
{
  char buff[20];
  uint length=(uint) (int10_to_str(from,buff,10)-buff);
  to=net_store_length(to,length);
  memcpy(to,buff,length);
  return to+length;
}

char *
net_store_data(char *to,longlong from)
{
  char buff[22];
  uint length=(uint) (longlong10_to_str(from,buff,10)-buff);
  to=net_store_length(to,length);
  memcpy(to,buff,length);
  return to+length;
}


bool net_store_null(String *packet)
{
  return packet->append((char) 251);
}

bool
net_store_data(String *packet,const char *from,uint length)
{
  ulong packet_length=packet->length();
  if (packet_length+5+length > packet->alloced_length() &&
      packet->realloc(packet_length+5+length))
    return 1;
  char *to=(char*) net_store_length((char*) packet->ptr()+packet_length,
				    (ulonglong) length);
  memcpy(to,from,length);
  packet->length((uint) (to+length-packet->ptr()));
  return 0;
}

/* The following is only used at short, null terminated data */

bool
net_store_data(String *packet,const char *from)
{
  uint length=(uint) strlen(from);
  uint packet_length=packet->length();
  if (packet_length+5+length > packet->alloced_length() &&
      packet->realloc(packet_length+5+length))
    return 1;
  char *to=(char*) net_store_length((char*) packet->ptr()+packet_length,
				    length);
  memcpy(to,from,length);
  packet->length((uint) (to+length-packet->ptr()));
  return 0;
}


bool
net_store_data(String *packet,uint32 from)
{
  char buff[20];
  return net_store_data(packet,(char*) buff,
			(uint) (int10_to_str(from,buff,10)-buff));
}

bool
net_store_data(String *packet, longlong from)
{
  char buff[22];
  return net_store_data(packet,(char*) buff,
			(uint) (longlong10_to_str(from,buff,10)-buff));
}

bool
net_store_data(String *packet,struct tm *tmp)
{
  char buff[20];
  sprintf(buff,"%04d-%02d-%02d %02d:%02d:%02d",
	  ((int) (tmp->tm_year+1900)) % 10000,
	  (int) tmp->tm_mon+1,
	  (int) tmp->tm_mday,
	  (int) tmp->tm_hour,
	  (int) tmp->tm_min,
	  (int) tmp->tm_sec);
  return net_store_data(packet,(char*) buff,19);
}

bool net_store_data(String* packet, I_List<i_string>* str_list)
{
  char buf[256];
  String tmp(buf, sizeof(buf), default_charset_info);
  tmp.length(0);
  I_List_iterator<i_string> it(*str_list);
  i_string* s;

  while((s=it++))
  {
    if(tmp.length())
      tmp.append(',');
    tmp.append(s->ptr);
  }

  return net_store_data(packet, (char*)tmp.ptr(), tmp.length());
}

/*
** translate and store data; These are mainly used by the SHOW functions
*/

bool
net_store_data(String *packet,CONVERT *convert, const char *from,uint length)
{
  if (convert)
    return convert->store(packet, from, length);
  return net_store_data(packet,from,length);
}

bool
net_store_data(String *packet, CONVERT *convert, const char *from)
{
  uint length=(uint) strlen(from);
  if (convert)
    return convert->store(packet, from, length);
  return net_store_data(packet,from,length);
}<|MERGE_RESOLUTION|>--- conflicted
+++ resolved
@@ -48,15 +48,12 @@
       }
     }
   }
-<<<<<<< HEAD
-  push_error(sql_errno, err);
-=======
 
 #ifdef EMBEDDED_LIBRARY
   net->last_errno= sql_errno;
   strmake(net->last_error, err, sizeof(net->last_error)-1);
 #else
->>>>>>> ea10430d
+  push_error(sql_errno, err);
   if (net->vio == 0)
   {
     if (thd && thd->bootstrap)
@@ -140,11 +137,8 @@
     length=sizeof(net->last_error)-1;		/* purecov: inspected */
   va_end(args);
 
-<<<<<<< HEAD
+#ifndef EMBEDDED_LIBRARY
   push_error(errcode, text_pos);
-=======
-#ifndef EMBEDDED_LIBRARY
->>>>>>> ea10430d
   if (net->vio == 0)
   {
     if (thd && thd->bootstrap)
@@ -368,7 +362,7 @@
   I_List_iterator<i_string> it(*str_list);
   i_string* s;
 
-  while((s=it++))
+ while((s=it++))
   {
     if(tmp.length())
       tmp.append(',');
