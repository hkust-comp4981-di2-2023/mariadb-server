--- conflicted
+++ resolved
@@ -8315,25 +8315,8 @@
                INFORMATION_SCHEMA_NAME.str);
       DBUG_RETURN(0);
     }
-<<<<<<< HEAD
+    ST_SCHEMA_TABLE *schema_table;
     schema_table= find_schema_table(thd, &ptr->table_name);
-    if (unlikely(!schema_table) ||
-        (schema_table->hidden && 
-         ((sql_command_flags[lex->sql_command] & CF_STATUS_COMMAND) == 0 || 
-          /*
-            this check is used for show columns|keys from I_S hidden table
-          */
-          lex->sql_command == SQLCOM_SHOW_FIELDS ||
-          lex->sql_command == SQLCOM_SHOW_KEYS)))
-    {
-      my_error(ER_UNKNOWN_TABLE, MYF(0),
-               ptr->table_name.str, INFORMATION_SCHEMA_NAME.str);
-      DBUG_RETURN(0);
-    }
-=======
-    ST_SCHEMA_TABLE *schema_table;
-    schema_table= find_schema_table(thd, ptr->table_name);
->>>>>>> 867617a9
     ptr->schema_table_name= ptr->table_name;
     ptr->schema_table= schema_table;
   }
