/* Copyright (C) 2000 MySQL AB

   This program is free software; you can redistribute it and/or modify
   it under the terms of the GNU General Public License as published by
   the Free Software Foundation; either version 2 of the License, or
   (at your option) any later version.

   This program is distributed in the hope that it will be useful,
   but WITHOUT ANY WARRANTY; without even the implied warranty of
   MERCHANTABILITY or FITNESS FOR A PARTICULAR PURPOSE.  See the
   GNU General Public License for more details.

   You should have received a copy of the GNU General Public License
   along with this program; if not, write to the Free Software
   Foundation, Inc., 59 Temple Place, Suite 330, Boston, MA  02111-1307  USA */

#include "mysql_priv.h"
#include "sql_acl.h"
#include "sql_repl.h"
#include "repl_failsafe.h"
#include <m_ctype.h>
#include <myisam.h>
#include <my_dir.h>

#define files_charset_info system_charset_info

#ifdef HAVE_INNOBASE_DB
#include "ha_innodb.h"
#endif

#ifdef HAVE_OPENSSL
/*
  Without SSL the handshake consists of one packet. This packet
  has both client capabilites and scrambled password.
  With SSL the handshake might consist of two packets. If the first
  packet (client capabilities) has CLIENT_SSL flag set, we have to
  switch to SSL and read the second packet. The scrambled password
  is in the second packet and client_capabilites field will be ignored.
  Maybe it is better to accept flags other than CLIENT_SSL from the
  second packet?
*/
#define SSL_HANDSHAKE_SIZE      2
#define NORMAL_HANDSHAKE_SIZE   6
#define MIN_HANDSHAKE_SIZE      2
#else
#define MIN_HANDSHAKE_SIZE      6
#endif /* HAVE_OPENSSL */

#define MEM_ROOT_BLOCK_SIZE       8192
#define MEM_ROOT_PREALLOC         8192
#define TRANS_MEM_ROOT_BLOCK_SIZE 4096
#define TRANS_MEM_ROOT_PREALLOC   4096

extern int yyparse(void *thd);
extern "C" pthread_mutex_t THR_LOCK_keycache;
#ifdef SOLARIS
extern "C" int gethostname(char *name, int namelen);
#endif

static int check_for_max_user_connections(THD *thd, USER_CONN *uc);
static void decrease_user_connections(USER_CONN *uc);
static bool check_db_used(THD *thd,TABLE_LIST *tables);
static bool check_merge_table_access(THD *thd, char *db, TABLE_LIST *tables);
static void remove_escape(char *name);
static void refresh_status(void);
static bool append_file_to_dir(THD *thd, char **filename_ptr,
			       char *table_name);

const char *any_db="*any*";	// Special symbol for check_access

const char *command_name[]={
  "Sleep", "Quit", "Init DB", "Query", "Field List", "Create DB",
  "Drop DB", "Refresh", "Shutdown", "Statistics", "Processlist",
  "Connect","Kill","Debug","Ping","Time","Delayed_insert","Change user",
  "Binlog Dump","Table Dump",  "Connect Out", "Register Slave",
  "Prepare", "Prepare Execute", "Long Data", "Close stmt",
  "Error"					// Last command number
};

static char empty_c_string[1]= {0};		// Used for not defined 'db'

#ifdef __WIN__
static void  test_signal(int sig_ptr)
{
#if !defined( DBUG_OFF)
  MessageBox(NULL,"Test signal","DBUG",MB_OK);
#endif
#if defined(OS2)
  fprintf(stderr, "Test signal %d\n", sig_ptr);
  fflush(stderr);
#endif
}
static void init_signals(void)
{
  int signals[7] = {SIGINT,SIGILL,SIGFPE,SIGSEGV,SIGTERM,SIGBREAK,SIGABRT } ;
  for (int i=0 ; i < 7 ; i++)
    signal( signals[i], test_signal) ;
}
#endif

static void unlock_locked_tables(THD *thd)
{
  if (thd->locked_tables)
  {
    thd->lock=thd->locked_tables;
    thd->locked_tables=0;			// Will be automaticly closed
    close_thread_tables(thd);			// Free tables
  }
}

static bool end_active_trans(THD *thd)
{
  int error=0;
  if (thd->options & (OPTION_NOT_AUTOCOMMIT | OPTION_BEGIN |
		      OPTION_TABLE_LOCK))
  {
    thd->options&= ~(ulong) (OPTION_BEGIN | OPTION_STATUS_NO_TRANS_UPDATE);
    thd->server_status&= ~SERVER_STATUS_IN_TRANS;
    if (ha_commit(thd))
      error=1;
  }
  return error;
}


static HASH hash_user_connections;
extern  pthread_mutex_t LOCK_user_conn;

static int get_or_create_user_conn(THD *thd, const char *user,
				   const char *host,
				   USER_RESOURCES *mqh)
{
  int return_val=0;
  uint temp_len, user_len, host_len;
  char temp_user[USERNAME_LENGTH+HOSTNAME_LENGTH+2];
  struct  user_conn *uc;

  DBUG_ASSERT(user != 0);
  DBUG_ASSERT(host != 0);

  user_len=strlen(user);
  host_len=strlen(host);
  temp_len= (strmov(strmov(temp_user, user)+1, host) - temp_user)+1;
  (void) pthread_mutex_lock(&LOCK_user_conn);
  if (!(uc = (struct  user_conn *) hash_search(&hash_user_connections,
					       (byte*) temp_user, temp_len)))
  {
    /* First connection for user; Create a user connection object */
    if (!(uc= ((struct user_conn*)
	       my_malloc(sizeof(struct user_conn) + temp_len+1,
			 MYF(MY_WME)))))
    {
      send_error(thd, 0, NullS);		// Out of memory
      return_val=1;
      goto end;
    }
    uc->user=(char*) (uc+1);
    memcpy(uc->user,temp_user,temp_len+1);
    uc->user_len= user_len;
    uc->host=uc->user + uc->user_len +  1;
    uc->len = temp_len;
    uc->connections = 1;
    uc->questions=uc->updates=uc->conn_per_hour=0;
    uc->user_resources=*mqh;
    if (max_user_connections && mqh->connections > max_user_connections)
      uc->user_resources.connections = max_user_connections;
    uc->intime=thd->thr_create_time;
    if (hash_insert(&hash_user_connections, (byte*) uc))
    {
      my_free((char*) uc,0);
      send_error(thd, 0, NullS);		// Out of memory
      return_val=1;
      goto end;
    }
  }
  thd->user_connect=uc;
end:
  (void) pthread_mutex_unlock(&LOCK_user_conn);
  return return_val;

}


/*
  Check if user is ok
  Updates:
  thd->user, thd->master_access, thd->priv_user, thd->db, thd->db_access
*/

static int check_user(THD *thd,enum_server_command command, const char *user,
		       const char *passwd, const char *db, bool check_count,
                       bool simple_connect, bool do_send_error, 
                       char* crypted_scramble, bool had_password,
                       uint *cur_priv_version, ACL_USER** hint_user)
{
  thd->db=0;
  thd->db_length=0;
  USER_RESOURCES ur;

  /* We shall avoid dupplicate user allocations here */
  if (!thd->user && !(thd->user = my_strdup(user, MYF(0))))
  {
    send_error(thd,ER_OUT_OF_RESOURCES);
    return 1;
  }
  thd->master_access=acl_getroot(thd, thd->host, thd->ip, thd->user,
				 passwd, thd->scramble, &thd->priv_user,
				 (protocol_version == 9 ||
				  !(thd->client_capabilities &
				    CLIENT_LONG_PASSWORD)),
				 &ur,crypted_scramble,
				 cur_priv_version,hint_user);

  DBUG_PRINT("info",
	     ("Capabilities: %d  packet_length: %ld  Host: '%s'  User: '%s'  Using password: %s  Access: %u  db: '%s'",
	      thd->client_capabilities, thd->max_client_packet_length,
	      thd->host_or_ip, thd->priv_user,
	      had_password ? "yes": "no",
	      thd->master_access, thd->db ? thd->db : "*none*"));

  /*
    In case we're going to retry we should not send error message at this
    point
  */
  if (thd->master_access & NO_ACCESS)
  {
    if (do_send_error)
    {
      /*
	Old client should get nicer error message if password version is
	not supported
      */
      if (simple_connect && *hint_user && (*hint_user)->pversion)
      {
        net_printf(thd, ER_NOT_SUPPORTED_AUTH_MODE);
        mysql_log.write(thd,COM_CONNECT,ER(ER_NOT_SUPPORTED_AUTH_MODE));
      }
      else
      {
        net_printf(thd, ER_ACCESS_DENIED_ERROR,
      	         thd->user,
	         thd->host_or_ip,
	         had_password ? ER(ER_YES) : ER(ER_NO));
        mysql_log.write(thd,COM_CONNECT,ER(ER_ACCESS_DENIED_ERROR),
	              thd->user,
                      thd->host_or_ip,
	              had_password ? ER(ER_YES) : ER(ER_NO));
      }                
      return(1);					// Error already given
    }
    else
      return(-1); // do not report error in special handshake
  }

  if (check_count)
  {
    VOID(pthread_mutex_lock(&LOCK_thread_count));
    bool tmp=(thread_count - delayed_insert_threads >= max_connections &&
	      !(thd->master_access & SUPER_ACL));
    VOID(pthread_mutex_unlock(&LOCK_thread_count));
    if (tmp)
    {						// Too many connections
      send_error(thd, ER_CON_COUNT_ERROR);
      return(1);
    }
  }
  mysql_log.write(thd,command,
		  (thd->priv_user == thd->user ?
		   (char*) "%s@%s on %s" :
		   (char*) "%s@%s as anonymous on %s"),
		  user,
		  thd->host_or_ip,
		  db ? db : (char*) "");
  thd->db_access=0;
  /* Don't allow user to connect if he has done too many queries */
  if ((ur.questions || ur.updates || ur.connections) &&
      get_or_create_user_conn(thd,user,thd->host_or_ip,&ur))
    return -1;
  if (thd->user_connect && thd->user_connect->user_resources.connections &&
      check_for_max_user_connections(thd, thd->user_connect))
    return -1;

  if (db && db[0])
  {
    bool error=test(mysql_change_db(thd,db));
    if (error && thd->user_connect)
      decrease_user_connections(thd->user_connect);
    return error;
  }
  else
    send_ok(thd);				// Ready to handle questions
  return 0;					// ok
}


/*
  Check for maximum allowable user connections, if the mysqld server is
  started with corresponding variable that is greater then 0.
*/

extern "C" byte *get_key_conn(user_conn *buff, uint *length,
			      my_bool not_used __attribute__((unused)))
{
  *length=buff->len;
  return (byte*) buff->user;
}

extern "C" void free_user(struct user_conn *uc)
{
  my_free((char*) uc,MYF(0));
}

void init_max_user_conn(void)
{
  (void) hash_init(&hash_user_connections,system_charset_info,max_connections,
		   0,0,
		   (hash_get_key) get_key_conn, (hash_free_key) free_user,
		   0);
}


static int check_for_max_user_connections(THD *thd, USER_CONN *uc)
{
  int error=0;
  DBUG_ENTER("check_for_max_user_connections");

  if (max_user_connections &&
      (max_user_connections <=  (uint) uc->connections))
  {
    net_printf(thd,ER_TOO_MANY_USER_CONNECTIONS, uc->user);
    error=1;
    goto end;
  }
  uc->connections++;
  if (uc->user_resources.connections &&
      uc->conn_per_hour++ >= uc->user_resources.connections)
  {
    net_printf(thd, ER_USER_LIMIT_REACHED, uc->user,
	       "max_connections",
	       (long) uc->user_resources.connections);
    error=1;
  }
end:
  DBUG_RETURN(error);
}


static void decrease_user_connections(USER_CONN *uc)
{
  DBUG_ENTER("decrease_user_connections");
  if ((uc->connections && !--uc->connections) && !mqh_used)
  {
    /* Last connection for user; Delete it */
    (void) pthread_mutex_lock(&LOCK_user_conn);
    (void) hash_delete(&hash_user_connections,(byte*) uc);
    (void) pthread_mutex_unlock(&LOCK_user_conn);
  }
  DBUG_VOID_RETURN;
}


void free_max_user_conn(void)
{
  hash_free(&hash_user_connections);
}


/*
  Mark all commands that somehow changes a table
  This is used to check number of updates / hour
*/

char  uc_update_queries[SQLCOM_END];

void init_update_queries(void)
{
  uc_update_queries[SQLCOM_CREATE_TABLE]=1;
  uc_update_queries[SQLCOM_CREATE_INDEX]=1;
  uc_update_queries[SQLCOM_ALTER_TABLE]=1;
  uc_update_queries[SQLCOM_UPDATE]=1;
  uc_update_queries[SQLCOM_INSERT]=1;
  uc_update_queries[SQLCOM_INSERT_SELECT]=1;
  uc_update_queries[SQLCOM_DELETE]=1;
  uc_update_queries[SQLCOM_TRUNCATE]=1;
  uc_update_queries[SQLCOM_DROP_TABLE]=1;
  uc_update_queries[SQLCOM_LOAD]=1;
  uc_update_queries[SQLCOM_CREATE_DB]=1;
  uc_update_queries[SQLCOM_DROP_DB]=1;
  uc_update_queries[SQLCOM_REPLACE]=1;
  uc_update_queries[SQLCOM_REPLACE_SELECT]=1;
  uc_update_queries[SQLCOM_RENAME_TABLE]=1;
  uc_update_queries[SQLCOM_BACKUP_TABLE]=1;
  uc_update_queries[SQLCOM_RESTORE_TABLE]=1;
  uc_update_queries[SQLCOM_DELETE_MULTI]=1;
  uc_update_queries[SQLCOM_DROP_INDEX]=1;
  uc_update_queries[SQLCOM_UPDATE_MULTI]=1;
}

bool is_update_query(enum enum_sql_command command)
{
  return uc_update_queries[command];
}

/*
  Check if maximum queries per hour limit has been reached
  returns 0 if OK.

  In theory we would need a mutex in the USER_CONN structure for this to
  be 100 % safe, but as the worst scenario is that we would miss counting
  a couple of queries, this isn't critical.
*/


static bool check_mqh(THD *thd, uint check_command)
{
  bool error=0;
  time_t check_time = thd->start_time ?  thd->start_time : time(NULL);
  USER_CONN *uc=thd->user_connect;
  DBUG_ENTER("check_mqh");
  DBUG_ASSERT(uc != 0);

  /* If more than a hour since last check, reset resource checking */
  if (check_time  - uc->intime >= 3600)
  {
    (void) pthread_mutex_lock(&LOCK_user_conn);
    uc->questions=1;
    uc->updates=0;
    uc->conn_per_hour=0;
    uc->intime=check_time;
    (void) pthread_mutex_unlock(&LOCK_user_conn);
  }
  /* Check that we have not done too many questions / hour */
  if (uc->user_resources.questions &&
      uc->questions++ >= uc->user_resources.questions)
  {
    net_printf(thd, ER_USER_LIMIT_REACHED, uc->user, "max_questions",
	       (long) uc->user_resources.questions);
    error=1;
    goto end;
  }
  if (check_command < (uint) SQLCOM_END)
  {
    /* Check that we have not done too many updates / hour */
    if (uc->user_resources.updates && uc_update_queries[check_command] &&
	uc->updates++ >= uc->user_resources.updates)
    {
      net_printf(thd, ER_USER_LIMIT_REACHED, uc->user, "max_updates",
		 (long) uc->user_resources.updates);
      error=1;
      goto end;
    }
  }
end:
  DBUG_RETURN(error);
}


static void reset_mqh(THD *thd, LEX_USER *lu, bool get_them= 0)
{

  (void) pthread_mutex_lock(&LOCK_user_conn);
  if (lu)  // for GRANT
  {
    USER_CONN *uc;
    uint temp_len=lu->user.length+lu->host.length+2;
    char temp_user[USERNAME_LENGTH+HOSTNAME_LENGTH+2];

    memcpy(temp_user,lu->user.str,lu->user.length);
    memcpy(temp_user+lu->user.length+1,lu->host.str,lu->host.length);
    temp_user[lu->user.length]='\0'; temp_user[temp_len-1]=0;
    if ((uc = (struct  user_conn *) hash_search(&hash_user_connections,
						(byte*) temp_user, temp_len)))
    {
      uc->questions=0;
      get_mqh(temp_user,&temp_user[lu->user.length+1],uc);
      uc->updates=0;
      uc->conn_per_hour=0;
    }
  }
  else // for FLUSH PRIVILEGES and FLUSH USER_RESOURCES
  {
    for (uint idx=0;idx < hash_user_connections.records; idx++)
    {
      USER_CONN *uc=(struct user_conn *) hash_element(&hash_user_connections, idx);
      if (get_them)
	get_mqh(uc->user,uc->host,uc);
      uc->questions=0;
      uc->updates=0;
      uc->conn_per_hour=0;
    }
  }
  (void) pthread_mutex_unlock(&LOCK_user_conn);
}


/*
  Check connnetion and get priviliges
  Returns 0 on ok, -1 < if error is given > 0 on error.
*/

#ifndef EMBEDDED_LIBRARY  
static int
check_connections(THD *thd)
{
  uint connect_errors=0;
  NET *net= &thd->net;
  char *end, *user, *passwd, *db;
  char prepared_scramble[SCRAMBLE41_LENGTH+4];  /* Buffer for scramble&hash */
  ACL_USER* cached_user=NULL; /* Initialise to NULL for first stage */
  uint cur_priv_version;
  DBUG_PRINT("info", (("check_connections called by thread %d"),
		      thd->thread_id));
  DBUG_PRINT("info",("New connection received on %s",
		     vio_description(net->vio)));
  if (!thd->host)                           // If TCP/IP connection
  {
    char ip[30];

    if (vio_peer_addr(net->vio,ip))
      return (ER_BAD_HOST_ERROR);
    if (!(thd->ip = my_strdup(ip,MYF(0))))
      return (ER_OUT_OF_RESOURCES);
    thd->host_or_ip=thd->ip;
#if !defined(HAVE_SYS_UN_H) || defined(HAVE_mit_thread)
    /* Fast local hostname resolve for Win32 */
    if (!strcmp(thd->ip,"127.0.0.1"))
      thd->host=(char*) localhost;
    else
#endif
    if (!(specialflag & SPECIAL_NO_RESOLVE))
    {
      vio_in_addr(net->vio,&thd->remote.sin_addr);
      thd->host=ip_to_hostname(&thd->remote.sin_addr,&connect_errors);
      /* Cut very long hostnames to avoid possible overflows */
      if (thd->host)
	thd->host[min(strlen(thd->host), HOSTNAME_LENGTH)]= 0;
      if (connect_errors > max_connect_errors)
	return(ER_HOST_IS_BLOCKED);
    }
    DBUG_PRINT("info",("Host: %s  ip: %s",
		       thd->host ? thd->host : "unknown host",
		       thd->ip ? thd->ip : "unknown ip"));
    if (acl_check_host(thd->host,thd->ip))
      return(ER_HOST_NOT_PRIVILEGED);
  }
  else /* Hostname given means that the connection was on a socket */
  {
    DBUG_PRINT("info",("Host: %s",thd->host));
    thd->host_or_ip=thd->host;
    thd->ip=0;
    bzero((char*) &thd->remote,sizeof(struct sockaddr));
  }
  /* Ensure that wrong hostnames doesn't cause buffer overflows */
  vio_keepalive(net->vio, TRUE);

  ulong pkt_len=0;
  {
    /* buff[] needs to big enough to hold the server_version variable */
    char buff[SERVER_VERSION_LENGTH + SCRAMBLE_LENGTH+64];
    int client_flags = CLIENT_LONG_FLAG | CLIENT_CONNECT_WITH_DB |
                       CLIENT_PROTOCOL_41 | CLIENT_SECURE_CONNECTION;

    if (opt_using_transactions)
      client_flags|=CLIENT_TRANSACTIONS;
#ifdef HAVE_COMPRESS
    client_flags |= CLIENT_COMPRESS;
#endif /* HAVE_COMPRESS */
#ifdef HAVE_OPENSSL
    if (ssl_acceptor_fd)
      client_flags |= CLIENT_SSL;       /* Wow, SSL is avalaible! */
#endif /* HAVE_OPENSSL */

    end=strnmov(buff,server_version,SERVER_VERSION_LENGTH)+1;
    int4store((uchar*) end,thd->thread_id);
    end+=4;
    memcpy(end,thd->scramble,SCRAMBLE_LENGTH+1);
    end+=SCRAMBLE_LENGTH +1;
    int2store(end,client_flags);
    end[2]=(char) MY_CHARSET_CURRENT;
    int2store(end+3,thd->server_status);
    bzero(end+5,13);
    end+=18;

    // At this point we write connection message and read reply
    if (net_write_command(net,(uchar) protocol_version, "", 0, buff,
			  (uint) (end-buff)) ||
       (pkt_len= my_net_read(net)) == packet_error ||
	pkt_len < MIN_HANDSHAKE_SIZE)
    {
      inc_host_errors(&thd->remote.sin_addr);
      return(ER_HANDSHAKE_ERROR);
    }
  }
#ifdef _CUSTOMCONFIG_
#include "_cust_sql_parse.h"
#endif
  if (connect_errors)
    reset_host_errors(&thd->remote.sin_addr);
  if (thd->packet.alloc(thd->variables.net_buffer_length))
    return(ER_OUT_OF_RESOURCES);

  thd->client_capabilities=uint2korr(net->read_pos);
  if (thd->client_capabilities & CLIENT_PROTOCOL_41)
  {
    thd->client_capabilities|= ((ulong) uint2korr(net->read_pos+2)) << 16;
    thd->max_client_packet_length= uint4korr(net->read_pos+4);
    end= (char*) net->read_pos+8;
  }
  else
  {
    thd->max_client_packet_length= uint3korr(net->read_pos+2);
    end= (char*) net->read_pos+5;
  }

  if (thd->client_capabilities & CLIENT_IGNORE_SPACE)
    thd->variables.sql_mode|= MODE_IGNORE_SPACE;
#ifdef HAVE_OPENSSL
  DBUG_PRINT("info", ("client capabilities: %d", thd->client_capabilities));
  if (thd->client_capabilities & CLIENT_SSL)
  {
    /* Do the SSL layering. */
    DBUG_PRINT("info", ("IO layer change in progress..."));
    if (sslaccept(ssl_acceptor_fd, net->vio, thd->variables.net_wait_timeout))
    {
      DBUG_PRINT("error", ("Failed to read user information (pkt_len= %lu)",
			   pkt_len));
      inc_host_errors(&thd->remote.sin_addr);
      return(ER_HANDSHAKE_ERROR);
    }
    DBUG_PRINT("info", ("Reading user information over SSL layer"));
    if ((pkt_len=my_net_read(net)) == packet_error ||
	pkt_len < NORMAL_HANDSHAKE_SIZE)
    {
      DBUG_PRINT("error", ("Failed to read user information (pkt_len= %lu)",
			   pkt_len));
      inc_host_errors(&thd->remote.sin_addr);
      return(ER_HANDSHAKE_ERROR);
    }
  }
#endif

  if (end >= (char*) net->read_pos+ pkt_len +2)
  {
    inc_host_errors(&thd->remote.sin_addr);
    return(ER_HANDSHAKE_ERROR);
  }

  user=   end;
  passwd= strend(user)+1;
  db=0;
  if (thd->client_capabilities & CLIENT_CONNECT_WITH_DB)
     db=strend(passwd)+1;

  /* We can get only old hash at this point */
  if (passwd[0] && strlen(passwd)!=SCRAMBLE_LENGTH)
      return ER_HANDSHAKE_ERROR;

  if (thd->client_capabilities & CLIENT_INTERACTIVE)
     thd->variables.net_wait_timeout= thd->variables.net_interactive_timeout;
  if ((thd->client_capabilities & CLIENT_TRANSACTIONS) &&
       opt_using_transactions)
  net->return_status= &thd->server_status;
  net->read_timeout=(uint) thd->variables.net_read_timeout;

  /* Simple connect only for old clients. New clients always use secure auth */
  bool simple_connect=(!(thd->client_capabilities & CLIENT_SECURE_CONNECTION));

  /* Store information if we used password. passwd will be dammaged */
  bool using_password=test(passwd[0]);
  /* Check user permissions. If password failure we'll get scramble back */
  if (check_user(thd, COM_CONNECT, user, passwd, db, 1, simple_connect,
      simple_connect, prepared_scramble, using_password, &cur_priv_version,
      &cached_user)<0)
  {
    /* Store current used and database as they are erased with next packet */
    char tmp_user[USERNAME_LENGTH+1];
    char tmp_db[NAME_LEN+1];

    /* If The client is old we just have to return error */
    if (simple_connect)
      return -1;

    tmp_user[0]=0;
    if (user)
      strmake(tmp_user,user,USERNAME_LENGTH);

    tmp_db[0]=0;
    if (db)
      strmake(tmp_db,db,NAME_LEN);

    /* Write hash and encrypted scramble to client */
    if (my_net_write(net,prepared_scramble,SCRAMBLE41_LENGTH+4) ||
        net_flush(net))
      {
        inc_host_errors(&thd->remote.sin_addr);
        return ER_HANDSHAKE_ERROR;
      }
    /* Reading packet back */
    if ((pkt_len= my_net_read(net)) == packet_error)
    {
      inc_host_errors(&thd->remote.sin_addr);
      return ER_HANDSHAKE_ERROR;
    }
    /* We have to get very specific packet size  */
    if (pkt_len != SCRAMBLE41_LENGTH)
    {
      inc_host_errors(&thd->remote.sin_addr);
      return ER_HANDSHAKE_ERROR;
    }
    /* Final attempt to check the user based on reply */
    if (check_user(thd,COM_CONNECT, tmp_user, (char*)net->read_pos,
        tmp_db, 1, 0, 1, prepared_scramble, using_password, &cur_priv_version,
        &cached_user))
      return -1;
  }
  thd->password=using_password;
  return 0;
}

pthread_handler_decl(handle_one_connection,arg)
{
  THD *thd=(THD*) arg;
  uint launch_time  =
    (uint) ((thd->thr_create_time = time(NULL)) - thd->connect_time);
  if (launch_time >= slow_launch_time)
    statistic_increment(slow_launch_threads,&LOCK_status );

  pthread_detach_this_thread();

#if !defined( __WIN__) && !defined(OS2)	// Win32 calls this in pthread_create
  // The following calls needs to be done before we call DBUG_ macros
  if (!(test_flags & TEST_NO_THREADS) & my_thread_init())
  {
    close_connection(&thd->net,ER_OUT_OF_RESOURCES);
    statistic_increment(aborted_connects,&LOCK_status);
    end_thread(thd,0);
    return 0;
  }
#endif

  /*
    handle_one_connection() is the only way a thread would start
    and would always be on top of the stack, therefore, the thread
    stack always starts at the address of the first local variable
    of handle_one_connection, which is thd. We need to know the
    start of the stack so that we could check for stack overruns.
  */
  DBUG_PRINT("info", ("handle_one_connection called by thread %d\n",
		      thd->thread_id));
  // now that we've called my_thread_init(), it is safe to call DBUG_*

#if defined(__WIN__)
  init_signals();				// IRENA; testing ?
#elif !defined(OS2)
  sigset_t set;
  VOID(sigemptyset(&set));			// Get mask in use
  VOID(pthread_sigmask(SIG_UNBLOCK,&set,&thd->block_signals));
#endif
  if (thd->store_globals())
  {
    close_connection(&thd->net,ER_OUT_OF_RESOURCES);
    statistic_increment(aborted_connects,&LOCK_status);
    end_thread(thd,0);
    return 0;
  }

  do
  {
    int error;
    NET *net= &thd->net;
    thd->thread_stack= (char*) &thd;

    if ((error=check_connections(thd)))
    {						// Wrong permissions
      if (error > 0)
	net_printf(thd,error,thd->host_or_ip);
#ifdef __NT__
      if (vio_type(net->vio) == VIO_TYPE_NAMEDPIPE)
	sleep(1);				/* must wait after eof() */
#endif
      statistic_increment(aborted_connects,&LOCK_status);
      goto end_thread;
    }

    if (thd->variables.max_join_size == HA_POS_ERROR)
      thd->options |= OPTION_BIG_SELECTS;
    if (thd->client_capabilities & CLIENT_COMPRESS)
      net->compress=1;				// Use compression

    thd->proc_info=0;				// Remove 'login'
    thd->command=COM_SLEEP;
    thd->version=refresh_version;
    thd->set_time();
    init_sql_alloc(&thd->mem_root, MEM_ROOT_BLOCK_SIZE, MEM_ROOT_PREALLOC);
    init_sql_alloc(&thd->transaction.mem_root,
		   TRANS_MEM_ROOT_BLOCK_SIZE, TRANS_MEM_ROOT_PREALLOC);
    while (!net->error && net->vio != 0 && !thd->killed)
    {
      if (do_command(thd))
	break;
    }
    if (thd->user_connect)
      decrease_user_connections(thd->user_connect);
    free_root(&thd->mem_root,MYF(0));
    if (net->error && net->vio != 0 && net->report_error)
    {
      if (!thd->killed && thd->variables.log_warnings)
	sql_print_error(ER(ER_NEW_ABORTING_CONNECTION),
			thd->thread_id,(thd->db ? thd->db : "unconnected"),
			thd->user ? thd->user : "unauthenticated",
			thd->host_or_ip,
			(net->last_errno ? ER(net->last_errno) :
			 ER(ER_UNKNOWN_ERROR)));
      send_error(thd,net->last_errno,NullS);
      statistic_increment(aborted_threads,&LOCK_status);
    }

end_thread:
    close_connection(net);
    end_thread(thd,1);
    /*
      If end_thread returns, we are either running with --one-thread
      or this thread has been schedule to handle the next query
    */
    thd= current_thd;
  } while (!(test_flags & TEST_NO_THREADS));
  /* The following is only executed if we are not using --one-thread */
  return(0);					/* purecov: deadcode */
}

/*
  Execute commands from bootstrap_file.
  Used when creating the initial grant tables
*/

extern "C" pthread_handler_decl(handle_bootstrap,arg)
{
  THD *thd=(THD*) arg;
  FILE *file=bootstrap_file;
  char *buff;

  /* The following must be called before DBUG_ENTER */
  if (my_thread_init() || thd->store_globals())
  {
    close_connection(&thd->net,ER_OUT_OF_RESOURCES);
    thd->fatal_error();
    goto end;
  }
  DBUG_ENTER("handle_bootstrap");

  pthread_detach_this_thread();
  thd->thread_stack= (char*) &thd;
#if !defined(__WIN__) && !defined(OS2)
  sigset_t set;
  VOID(sigemptyset(&set));			// Get mask in use
  VOID(pthread_sigmask(SIG_UNBLOCK,&set,&thd->block_signals));


#endif

  if (thd->variables.max_join_size == HA_POS_ERROR)
    thd->options |= OPTION_BIG_SELECTS;

  thd->proc_info=0;
  thd->version=refresh_version;
  thd->priv_user=thd->user=(char*) my_strdup("boot", MYF(MY_WME));

  buff= (char*) thd->net.buff;
  init_sql_alloc(&thd->mem_root, MEM_ROOT_BLOCK_SIZE, MEM_ROOT_PREALLOC);
  init_sql_alloc(&thd->transaction.mem_root,
		 TRANS_MEM_ROOT_BLOCK_SIZE, TRANS_MEM_ROOT_PREALLOC);
  while (fgets(buff, thd->net.max_packet, file))
  {
    uint length=(uint) strlen(buff);
    while (length && (my_isspace(system_charset_info, buff[length-1]) ||
           buff[length-1] == ';'))
      length--;
    buff[length]=0;
    thd->current_tablenr=0;
    thd->query_length=length;
    thd->query= thd->memdup_w_gap(buff, length+1, thd->db_length+1);
    thd->query[length] = '\0';
    thd->query_id=query_id++;
    if (mqh_used && thd->user_connect && check_mqh(thd, SQLCOM_END))
    {
      thd->net.error = 0;
      close_thread_tables(thd);			// Free tables
      free_root(&thd->mem_root,MYF(MY_KEEP_PREALLOC));
      break;
    }
    mysql_parse(thd,thd->query,length);
    close_thread_tables(thd);			// Free tables
    if (thd->is_fatal_error)
      break;
    free_root(&thd->mem_root,MYF(MY_KEEP_PREALLOC));
    free_root(&thd->transaction.mem_root,MYF(MY_KEEP_PREALLOC));
  }

  /* thd->fatal_error should be set in case something went wrong */
end:
  (void) pthread_mutex_lock(&LOCK_thread_count);
  thread_count--;
  (void) pthread_mutex_unlock(&LOCK_thread_count);
  (void) pthread_cond_broadcast(&COND_thread_count);
  my_thread_end();
  pthread_exit(0);
  DBUG_RETURN(0);				// Never reached
}

#endif /* EMBEDDED_LIBRARY */

    /* This works because items are allocated with sql_alloc() */

void free_items(Item *item)
{
  for (; item ; item=item->next)
    delete item;
}

int mysql_table_dump(THD* thd, char* db, char* tbl_name, int fd)
{
  TABLE* table;
  TABLE_LIST* table_list;
  int error = 0;
  DBUG_ENTER("mysql_table_dump");
  db = (db && db[0]) ? db : thd->db;
  if (!(table_list = (TABLE_LIST*) thd->calloc(sizeof(TABLE_LIST))))
    DBUG_RETURN(1); // out of memory
  table_list->db = db;
  table_list->real_name = table_list->alias = tbl_name;
  table_list->lock_type = TL_READ_NO_INSERT;
  table_list->next = 0;
  remove_escape(table_list->real_name);

  if (!(table=open_ltable(thd, table_list, TL_READ_NO_INSERT)))
    DBUG_RETURN(1);

  if (!db || check_db_name(db))
  {
    net_printf(thd,ER_WRONG_DB_NAME, db ? db : "NULL");
    goto err;
  }
  if (check_access(thd, SELECT_ACL, db, &table_list->grant.privilege))
    goto err;
  if (grant_option && check_grant(thd, SELECT_ACL, table_list))
    goto err;

  thd->free_list = 0;
  thd->query_length=(uint) strlen(tbl_name);
  thd->query = tbl_name;
  if ((error = mysqld_dump_create_info(thd, table, -1)))
  {
    my_error(ER_GET_ERRNO, MYF(0));
    goto err;
  }
  net_flush(&thd->net);
  if ((error= table->file->dump(thd,fd)))
    my_error(ER_GET_ERRNO, MYF(0));

err:
  close_thread_tables(thd);
  DBUG_RETURN(error);
}


#ifndef EMBEDDED_LIBRARY

	/* Execute one command from socket (query or simple command) */
bool do_command(THD *thd)
{
  char *packet;
  uint old_timeout;
  ulong packet_length;
  NET *net;
  enum enum_server_command command;
  DBUG_ENTER("do_command");

  net= &thd->net;
  thd->current_tablenr=0;

  packet=0;
  old_timeout=net->read_timeout;
  // Wait max for 8 hours
  net->read_timeout=(uint) thd->variables.net_wait_timeout;
  thd->clear_error();				// Clear error message

  net_new_transaction(net);
  if ((packet_length=my_net_read(net)) == packet_error)
  {
    DBUG_PRINT("info",("Got error %d reading command from socket %s",
		       net->error,
		       vio_description(net->vio)));
    /* Check if we can continue without closing the connection */
    if (net->error != 3)
      DBUG_RETURN(TRUE);			// We have to close it.
    send_error(thd,net->last_errno,NullS);
    net->error= 0;
    DBUG_RETURN(FALSE);
  }
  else
  {
    packet=(char*) net->read_pos;
    command = (enum enum_server_command) (uchar) packet[0];
    if (command >= COM_END)
      command= COM_END;				// Wrong command
    DBUG_PRINT("info",("Command on %s = %d (%s)",
		       vio_description(net->vio), command,
		       command_name[command]));
  }
  net->read_timeout=old_timeout;		// restore it
  DBUG_RETURN(dispatch_command(command,thd, packet+1, (uint) packet_length));
}

#endif  /* EMBEDDED_LIBRARY */

bool dispatch_command(enum enum_server_command command, THD *thd,
		      char* packet, uint packet_length)
{
  NET *net= &thd->net;
  bool	error=0;
  /*
    Commands which will always take a long time should be marked with
    this so that they will not get logged to the slow query log
  */
  bool slow_command=FALSE;
  DBUG_ENTER("dispatch_command");

  thd->command=command;
  thd->set_time();
  VOID(pthread_mutex_lock(&LOCK_thread_count));
  thd->query_id=query_id;
  if (command != COM_STATISTICS && command != COM_PING)
    query_id++;
  thread_running++;
  VOID(pthread_mutex_unlock(&LOCK_thread_count));

  thd->lex.select_lex.options=0;		// We store status here
  switch (command) {
  case COM_INIT_DB:
    statistic_increment(com_stat[SQLCOM_CHANGE_DB],&LOCK_status);
    if (!mysql_change_db(thd,packet))
      mysql_log.write(thd,command,"%s",thd->db);
    break;
#ifndef EMBEDDED_LIBRARY
  case COM_REGISTER_SLAVE:
  {
    if (!register_slave(thd, (uchar*)packet, packet_length))
      send_ok(thd);
    break;
  }
#endif
  case COM_TABLE_DUMP:
    {
      statistic_increment(com_other, &LOCK_status);
      slow_command = TRUE;
      uint db_len = *(uchar*)packet;
      uint tbl_len = *(uchar*)(packet + db_len + 1);
      char* db = thd->alloc(db_len + tbl_len + 2);
      memcpy(db, packet + 1, db_len);
      char* tbl_name = db + db_len;
      *tbl_name++ = 0;
      memcpy(tbl_name, packet + db_len + 2, tbl_len);
      tbl_name[tbl_len] = 0;
      if (mysql_table_dump(thd, db, tbl_name, -1))
	send_error(thd); // dump to NET
      break;
    }
#ifndef EMBEDDED_LIBRARY
  case COM_CHANGE_USER:
  {
    thd->change_user();
    thd->clear_error();			// If errors from rollback

    statistic_increment(com_other,&LOCK_status);
    char *user=   (char*) packet;
    char *passwd= strend(user)+1;
    char *db=     strend(passwd)+1;

    /* Save user and privileges */
    uint save_master_access=thd->master_access;
    uint save_db_access=    thd->db_access;
    uint save_db_length=    thd->db_length;
    char *save_user=	    thd->user;
    thd->user=NULL; /* Needed for check_user to allocate new user */
    char *save_priv_user=   thd->priv_user;
    char *save_db=	    thd->db;
    USER_CONN *save_uc=     thd->user_connect;
    bool simple_connect;
    bool using_password;
    char prepared_scramble[SCRAMBLE41_LENGTH+4];/* Buffer for scramble,hash */
    char tmp_user[USERNAME_LENGTH+1];
    char tmp_db[NAME_LEN+1];
    ACL_USER* cached_user     ;                 /* Cached user */
    uint cur_priv_version;                      /* Cached grant version */
    ulong pkt_len=0; /* Length of reply packet */

    /* Small check for incomming packet */

    if ((uint) ((uchar*) db - net->read_pos) > packet_length)
      goto restore_user_err;

    /* Now we shall basically perform authentication again */

     /* We can get only old hash at this point */
    if (passwd[0] && strlen(passwd)!=SCRAMBLE_LENGTH)
      goto restore_user_err;

    cached_user= NULL;

    /* Simple connect only for old clients. New clients always use sec. auth*/
    simple_connect=(!(thd->client_capabilities & CLIENT_SECURE_CONNECTION));

    /* Store information if we used password. passwd will be dammaged */
    using_password=test(passwd[0]);

    if (simple_connect) /* Restore scramble for old clients */
      memcpy(thd->scramble,thd->old_scramble,9);

    /*
      Check user permissions. If password failure we'll get scramble back
      Do not retry if we already have sent error (result>0)
    */
    if (check_user(thd,COM_CHANGE_USER, user, passwd, db, 0, simple_connect,
        simple_connect, prepared_scramble, using_password, &cur_priv_version,
        &cached_user)<0)
    {
      /* If The client is old we just have to have auth failure */
      if (simple_connect)
        goto restore_user; /* Error is already reported */

      /* Store current used and database as they are erased with next packet */
      tmp_user[0]=0;
      if (user)
        strmake(tmp_user,user,USERNAME_LENGTH);

      tmp_db[0]=0;
      if (db)
        strmake(tmp_db,db,NAME_LEN);


      /* Write hash and encrypted scramble to client */
      if (my_net_write(net,prepared_scramble,SCRAMBLE41_LENGTH+4) ||
          net_flush(net))
        goto restore_user_err;

      /* Reading packet back */
      if ((pkt_len=my_net_read(net)) == packet_error)
        goto restore_user_err;

      /* We have to get very specific packet size  */
      if (pkt_len!=SCRAMBLE41_LENGTH)
        goto restore_user;

      /* Final attempt to check the user based on reply */
      if (check_user(thd,COM_CHANGE_USER, tmp_user, (char*) net->read_pos,
          tmp_db, 0, 0, 1, prepared_scramble, using_password,
		     &cur_priv_version,
          &cached_user))
        goto restore_user;
    }
    /* Finally we've authenticated new user */
    if (max_connections && save_uc)
      decrease_user_connections(save_uc);
    x_free((gptr) save_db);
    x_free((gptr) save_user);
    thd->password=using_password;
    break;

    /* Bad luck  we shall restore old user */
    restore_user_err:
    send_error(thd, ER_UNKNOWN_COM_ERROR);

    restore_user:
    x_free(thd->user);
    x_free(thd->db);
    thd->master_access=save_master_access;
    thd->db_access=save_db_access;
    thd->db=save_db;
    thd->db_length=save_db_length;
    thd->user=save_user;
    thd->priv_user=save_priv_user;
    break;
  }
#endif /* EMBEDDED_LIBRARY */
  case COM_EXECUTE:
  {
    mysql_stmt_execute(thd, packet);
    break;
  }
  case COM_LONG_DATA:
  {
    mysql_stmt_get_longdata(thd, packet, packet_length);
    break;
  }
  case COM_PREPARE:
  {
    mysql_stmt_prepare(thd, packet, packet_length);
    break;
  }
  case COM_CLOSE_STMT:
  {
    mysql_stmt_free(thd, packet);
    break;
  }
  case COM_QUERY:
  {
    if (alloc_query(thd, packet, packet_length))
      break;					// fatal error is set
    mysql_log.write(thd,command,"%s",thd->query);
    DBUG_PRINT("query",("%-.4096s",thd->query));
    mysql_parse(thd,thd->query, thd->query_length);

<<<<<<< HEAD
    while (!thd->is_fatal_error && thd->lex.found_colon)
=======
    while (!thd->killed && !thd->fatal_error && thd->lex.found_colon)
>>>>>>> 5f64e3e8
    {
      char *packet= thd->lex.found_colon;
      /* 
        Multiple queries exits, execute them individually
      */
      if (thd->lock || thd->open_tables || thd->derived_tables)
        close_thread_tables(thd);		

      ulong length= thd->query_length-(ulong)(thd->lex.found_colon-thd->query);
      
      /* Remove garbage at start of query */
      while (my_isspace(system_charset_info, *packet) && length > 0)
      {
        packet++;
        length--;
      }
      thd->query_length= length;
      thd->query= packet;
      VOID(pthread_mutex_lock(&LOCK_thread_count));
      thd->query_id= query_id++;
      VOID(pthread_mutex_unlock(&LOCK_thread_count));
      mysql_parse(thd, packet, length);
    }

    if (!(specialflag & SPECIAL_NO_PRIOR))
      my_pthread_setprio(pthread_self(),WAIT_PRIOR);
    DBUG_PRINT("info",("query ready"));
    break;
  }
  case COM_FIELD_LIST:				// This isn't actually needed
#ifdef DONT_ALLOW_SHOW_COMMANDS
    send_error(thd,ER_NOT_ALLOWED_COMMAND);	/* purecov: inspected */
    break;
#else
  {
    char *fields;
    TABLE_LIST table_list;
    statistic_increment(com_stat[SQLCOM_SHOW_FIELDS],&LOCK_status);
    bzero((char*) &table_list,sizeof(table_list));
    if (!(table_list.db=thd->db))
    {
      send_error(thd,ER_NO_DB_ERROR);
      break;
    }
    thd->free_list=0;
    table_list.alias= table_list.real_name= thd->strdup(packet);
    packet=strend(packet)+1;
    // command not cachable => no gap for data base name
    if (!(thd->query=fields=thd->memdup(packet,thd->query_length+1)))
      break;
    mysql_log.write(thd,command,"%s %s",table_list.real_name,fields);
    remove_escape(table_list.real_name);	// This can't have wildcards

    if (check_access(thd,SELECT_ACL,table_list.db,&thd->col_access))
      break;
    table_list.grant.privilege=thd->col_access;
    if (grant_option && check_grant(thd,SELECT_ACL,&table_list,2))
      break;
    mysqld_list_fields(thd,&table_list,fields);
    free_items(thd->free_list);
    break;
  }
#endif
  case COM_QUIT:
    /* We don't calculate statistics for this command */
    mysql_log.write(thd,command,NullS);
    net->error=0;				// Don't give 'abort' message
    error=TRUE;					// End server
    break;

  case COM_CREATE_DB:				// QQ: To be removed
    {
      statistic_increment(com_stat[SQLCOM_CREATE_DB],&LOCK_status);
      char *db=thd->strdup(packet);
      // null test to handle EOM
      if (!db || !strip_sp(db) || check_db_name(db))
      {
	net_printf(thd,ER_WRONG_DB_NAME, db ? db : "NULL");
	break;
      }
      if (lower_case_table_names)
	my_casedn_str(files_charset_info, db);
      if (check_access(thd,CREATE_ACL,db,0,1))
	break;
      mysql_log.write(thd,command,packet);
      mysql_create_db(thd,db,0,0);
      break;
    }
  case COM_DROP_DB:				// QQ: To be removed
    {
      statistic_increment(com_stat[SQLCOM_DROP_DB],&LOCK_status);
      char *db=thd->strdup(packet);
      // null test to handle EOM
      if (!db || !strip_sp(db) || check_db_name(db))
      {
	net_printf(thd,ER_WRONG_DB_NAME, db ? db : "NULL");
	break;
      }
      if (lower_case_table_names)
	my_casedn_str(files_charset_info, db);
      if (check_access(thd,DROP_ACL,db,0,1))
	break;
      if (thd->locked_tables || thd->active_transaction())
      {
	send_error(thd,ER_LOCK_OR_ACTIVE_TRANSACTION);
	break;
      }
      mysql_log.write(thd,command,db);
      mysql_rm_db(thd,db,0,0);
      break;
    }
#ifndef EMBEDDED_LIBRARY
  case COM_BINLOG_DUMP:
    {
      statistic_increment(com_other,&LOCK_status);
      slow_command = TRUE;
      if (check_global_access(thd, REPL_SLAVE_ACL))
	break;
      mysql_log.write(thd,command, 0);

      ulong pos;
      ushort flags;
      uint32 slave_server_id;
      /* TODO: The following has to be changed to an 8 byte integer */
      pos = uint4korr(packet);
      flags = uint2korr(packet + 4);
      thd->server_id=0; /* avoid suicide */
      kill_zombie_dump_threads(slave_server_id = uint4korr(packet+6));
      thd->server_id = slave_server_id;
      mysql_binlog_send(thd, thd->strdup(packet + 10), (my_off_t) pos, flags);
      unregister_slave(thd,1,1);
      // fake COM_QUIT -- if we get here, the thread needs to terminate
      error = TRUE;
      net->error = 0;
      break;
    }
#endif
  case COM_REFRESH:
    {
      statistic_increment(com_stat[SQLCOM_FLUSH],&LOCK_status);
      ulong options= (ulong) (uchar) packet[0];
      if (check_global_access(thd,RELOAD_ACL))
	break;
      mysql_log.write(thd,command,NullS);
      /* error sending is deferred to reload_acl_and_cache */
      reload_acl_and_cache(thd, options, (TABLE_LIST*) 0) ;
      break;
    }
#ifndef EMBEDDED_LIBRARY
  case COM_SHUTDOWN:
    statistic_increment(com_other,&LOCK_status);
    if (check_global_access(thd,SHUTDOWN_ACL))
      break; /* purecov: inspected */
    DBUG_PRINT("quit",("Got shutdown command"));
    mysql_log.write(thd,command,NullS);
    send_eof(thd);
#ifdef __WIN__
    sleep(1);					// must wait after eof()
#endif
#ifndef OS2
    send_eof(thd);				// This is for 'quit request'
#endif
    close_connection(net);
    close_thread_tables(thd);			// Free before kill
    free_root(&thd->mem_root,MYF(0));
    free_root(&thd->transaction.mem_root,MYF(0));
    kill_mysql();
    error=TRUE;
    break;
#endif
#ifndef EMBEDDED_LIBRARY
  case COM_STATISTICS:
  {
    mysql_log.write(thd,command,NullS);
    statistic_increment(com_stat[SQLCOM_SHOW_STATUS],&LOCK_status);
    char buff[200];
    ulong uptime = (ulong) (thd->start_time - start_time);
    sprintf((char*) buff,
	    "Uptime: %ld  Threads: %d  Questions: %lu  Slow queries: %ld  Opens: %ld  Flush tables: %ld  Open tables: %u  Queries per second avg: %.3f",
	    uptime,
	    (int) thread_count,thd->query_id,long_query_count,
	    opened_tables,refresh_version, cached_tables(),
	    uptime ? (float)thd->query_id/(float)uptime : 0);
#ifdef SAFEMALLOC
    if (lCurMemory)				// Using SAFEMALLOC
      sprintf(strend(buff), "  Memory in use: %ldK  Max memory used: %ldK",
	      (lCurMemory+1023L)/1024L,(lMaxMemory+1023L)/1024L);
 #endif
    VOID(my_net_write(net, buff,(uint) strlen(buff)));
    VOID(net_flush(net));
    break;
  }
#endif
  case COM_PING:
    statistic_increment(com_other,&LOCK_status);
    send_ok(thd);				// Tell client we are alive
    break;
  case COM_PROCESS_INFO:
    statistic_increment(com_stat[SQLCOM_SHOW_PROCESSLIST],&LOCK_status);
    if (!thd->priv_user[0] && check_global_access(thd,PROCESS_ACL))
      break;
    mysql_log.write(thd,command,NullS);
    mysqld_list_processes(thd,thd->master_access & PROCESS_ACL ? NullS :
			  thd->priv_user,0);
    break;
  case COM_PROCESS_KILL:
  {
    statistic_increment(com_stat[SQLCOM_KILL],&LOCK_status);
    ulong id=(ulong) uint4korr(packet);
    kill_one_thread(thd,id);
    break;
  }
  case COM_DEBUG:
    statistic_increment(com_other,&LOCK_status);
    if (check_global_access(thd, SUPER_ACL))
      break;					/* purecov: inspected */
    mysql_print_status(thd);
    mysql_log.write(thd,command,NullS);
    send_eof(thd);
    break;
  case COM_SLEEP:
  case COM_CONNECT:				// Impossible here
  case COM_TIME:				// Impossible from client
  case COM_DELAYED_INSERT:
  case COM_END:
  default:
    send_error(thd, ER_UNKNOWN_COM_ERROR);
    break;
  }
  if (thd->lock || thd->open_tables || thd->derived_tables)
  {
    thd->proc_info="closing tables";
    close_thread_tables(thd);			/* Free tables */
  }

  if (thd->is_fatal_error)
    send_error(thd,0);				// End of memory ?

  time_t start_of_query=thd->start_time;
  thd->end_time();				// Set start time

  /* If not reading from backup and if the query took too long */
  if (!slow_command && !thd->user_time) // do not log 'slow_command' queries
  {
    thd->proc_info="logging slow query";

    if ((ulong) (thd->start_time - thd->time_after_lock) >
	thd->variables.long_query_time ||
	((thd->lex.select_lex.options &
	  (QUERY_NO_INDEX_USED | QUERY_NO_GOOD_INDEX_USED)) &&
	 (specialflag & SPECIAL_LONG_LOG_FORMAT)))
    {
      long_query_count++;
      mysql_slow_log.write(thd, thd->query, thd->query_length, start_of_query);
    }
  }
  thd->proc_info="cleaning up";
  VOID(pthread_mutex_lock(&LOCK_thread_count)); // For process list
  thd->proc_info=0;
  thd->command=COM_SLEEP;
  thd->query=0;
  thread_running--;
  VOID(pthread_mutex_unlock(&LOCK_thread_count));
  thd->packet.shrink(thd->variables.net_buffer_length);	// Reclaim some memory
  free_root(&thd->mem_root,MYF(MY_KEEP_PREALLOC));
  DBUG_RETURN(error);
}


/*
  Read query from packet and store in thd->query
  Used in COM_QUERY and COM_PREPARE

  DESCRIPTION
    Sets the following THD variables:
      query
      query_length

  RETURN VALUES
    0	ok
    1	error;  In this case thd->fatal_error is set
*/

bool alloc_query(THD *thd, char *packet, ulong packet_length)
{
  packet_length--;				// Remove end null
  /* Remove garbage at start and end of query */
  while (my_isspace(system_charset_info,packet[0]) && packet_length > 0)
  {
    packet++;
    packet_length--;
  }
  char *pos=packet+packet_length;		// Point at end null
  while (packet_length > 0 &&
	 (pos[-1] == ';' || my_isspace(system_charset_info,pos[-1])))
  {
    pos--;
    packet_length--;
  }
  /* We must allocate some extra memory for query cache */
  if (!(thd->query= (char*) thd->memdup_w_gap((gptr) (packet),
					      packet_length,
					      thd->db_length+2)))
    return 1;
  thd->query[packet_length]=0;
  thd->query_length= packet_length;
  thd->packet.shrink(thd->variables.net_buffer_length);// Reclaim some memory

  if (!(specialflag & SPECIAL_NO_PRIOR))
    my_pthread_setprio(pthread_self(),QUERY_PRIOR);
  return 0;
}

/****************************************************************************
** mysql_execute_command
** Execute command saved in thd and current_lex->sql_command
****************************************************************************/

void
mysql_execute_command(THD *thd)
{
  int	res= 0;
  LEX	*lex= &thd->lex;
  TABLE_LIST *tables= (TABLE_LIST*) lex->select_lex.table_list.first;
  SELECT_LEX *select_lex= &lex->select_lex;
  SELECT_LEX_UNIT *unit= &lex->unit;
  DBUG_ENTER("mysql_execute_command");

  /*
    Reset warning count for each query that uses tables
    A better approach would be to reset this for any commands
    that is not a SHOW command or a select that only access local
    variables, but for now this is probably good enough.
  */
  if (tables || &lex->select_lex != lex->all_selects_list)
    mysql_reset_errors(thd);
  /*
    Save old warning count to be able to send to client how many warnings we
    got
  */
  thd->old_total_warn_count= thd->total_warn_count;

#ifndef EMBEDDED_LIBRARY
  if (thd->slave_thread)
  {
    /*
      Skip if we are in the slave thread, some table rules have been
      given and the table list says the query should not be replicated
    */
    if (table_rules_on && tables && !tables_ok(thd,tables))
      DBUG_VOID_RETURN;
#ifndef TO_BE_DELETED
    /*
       This is a workaround to deal with the shortcoming in 3.23.44-3.23.46
       masters in RELEASE_LOCK() logging. We re-write SELECT RELEASE_LOCK()
       as DO RELEASE_LOCK()
    */
    if (lex->sql_command == SQLCOM_SELECT)
    {
      lex->sql_command = SQLCOM_DO;
      lex->insert_list = &select_lex->item_list;
    }
#endif
  }
#endif /* EMBEDDED_LIBRARY */
  /*
    TODO: make derived tables processing 'inside' SELECT processing.
    TODO: solve problem with depended derived tables in subselects
  */
  if (lex->derived_tables)
  {
    for (SELECT_LEX *sl= lex->all_selects_list;
	 sl;
	 sl= sl->next_select_in_list())
    {
      for (TABLE_LIST *cursor= sl->get_table_list();
	   cursor;
	   cursor= cursor->next)
      {
	if (cursor->derived && (res=mysql_derived(thd, lex,
						  (SELECT_LEX_UNIT *)
						  cursor->derived,
						  cursor)))
	{
	  if (res < 0 || thd->net.report_error)
	    send_error(thd,thd->killed ? ER_SERVER_SHUTDOWN : 0);
	  DBUG_VOID_RETURN;
	}
      }
    }
  }
  if ((&lex->select_lex != lex->all_selects_list &&
       lex->unit.create_total_list(thd, lex, &tables, 0)) 
#ifndef EMBEDDED_LIBRARY
      ||
      (table_rules_on && tables && thd->slave_thread &&
       !tables_ok(thd,tables))
#endif
      )
    DBUG_VOID_RETURN;

  statistic_increment(com_stat[lex->sql_command],&LOCK_status);
  switch (lex->sql_command) {
  case SQLCOM_SELECT:
  {
    select_result *result=lex->result;
    if (tables)
    {
      res=check_table_access(thd,
			     lex->exchange ? SELECT_ACL | FILE_ACL :
			     SELECT_ACL,
			     tables);
    }
    else
      res=check_access(thd, lex->exchange ? SELECT_ACL | FILE_ACL : SELECT_ACL,
		       any_db);
    if (res)
    {
      res=0;
      break;					// Error message is given
    }

    unit->offset_limit_cnt= (ha_rows) unit->global_parameters->offset_limit;
    unit->select_limit_cnt= (ha_rows) (unit->global_parameters->select_limit+
      unit->global_parameters->offset_limit);
    if (unit->select_limit_cnt <
	(ha_rows) unit->global_parameters->select_limit)
      unit->select_limit_cnt= HA_POS_ERROR;		// no limit
    if (unit->select_limit_cnt == HA_POS_ERROR)
      select_lex->options&= ~OPTION_FOUND_ROWS;

    if (!(res=open_and_lock_tables(thd,tables)))
    {
      if (lex->describe)
      {
	if (!(result= new select_send()))
	{
	  send_error(thd, ER_OUT_OF_RESOURCES);
	  DBUG_VOID_RETURN;
	}
	else
	  thd->send_explain_fields(result);
	fix_tables_pointers(lex->all_selects_list);
	res= mysql_explain_union(thd, &thd->lex.unit, result);
	MYSQL_LOCK *save_lock= thd->lock;
	thd->lock= (MYSQL_LOCK *)0;
	result->send_eof();
	thd->lock= save_lock;
      }
      else
      {
	if (!result)
	{
	  if (!(result=new select_send()))
	  {
	    res= -1;
#ifdef DELETE_ITEMS
	    delete select_lex->having;
	    delete select_lex->where;
#endif
	    break;
	  }
	}
	query_cache_store_query(thd, tables);
	res=handle_select(thd, lex, result);
      }
    }
    break;
  }
  case SQLCOM_DO:
    if (tables && ((res= check_table_access(thd, SELECT_ACL, tables)) ||
		   (res= open_and_lock_tables(thd,tables))))
	break;

    fix_tables_pointers(lex->all_selects_list);
    res= mysql_do(thd, *lex->insert_list);
    if (thd->net.report_error)
      res= -1;
    break;

  case SQLCOM_EMPTY_QUERY:
    send_ok(thd);
    break;

  case SQLCOM_HELP:
    res= mysqld_help(thd,lex->help_arg);
    break;

#ifndef EMBEDDED_LIBRARY
  case SQLCOM_PURGE:
  {
    if (check_global_access(thd, SUPER_ACL))
      goto error;
    res = purge_master_logs(thd, lex->to_log);
    break;
  }
#endif

  case SQLCOM_SHOW_WARNS:
  {
    res= mysqld_show_warnings(thd, (ulong)
			      ((1L << (uint) MYSQL_ERROR::WARN_LEVEL_NOTE) |
			       (1L << (uint) MYSQL_ERROR::WARN_LEVEL_WARN) |
			       (1L << (uint) MYSQL_ERROR::WARN_LEVEL_ERROR)
			       ));
    break;
  }
  case SQLCOM_SHOW_ERRORS:
  {
    res= mysqld_show_warnings(thd, (ulong)
			      (1L << (uint) MYSQL_ERROR::WARN_LEVEL_ERROR));
    break;
  }
  case SQLCOM_SHOW_NEW_MASTER:
  {
    if (check_global_access(thd, REPL_SLAVE_ACL))
      goto error;
#ifndef WORKING_NEW_MASTER
    net_printf(thd, ER_NOT_SUPPORTED_YET, "SHOW NEW MASTER");
    res= 1;
#else
    res = show_new_master(thd);
#endif
    break;
  }

#ifndef EMBEDDED_LIBRARY
  case SQLCOM_SHOW_SLAVE_HOSTS:
  {
    if (check_global_access(thd, REPL_SLAVE_ACL))
      goto error;
    res = show_slave_hosts(thd);
    break;
  }
  case SQLCOM_SHOW_BINLOG_EVENTS:
  {
    if (check_global_access(thd, REPL_SLAVE_ACL))
      goto error;
    res = show_binlog_events(thd);
    break;
  }
#endif

  case SQLCOM_BACKUP_TABLE:
  {
    if (check_db_used(thd,tables) ||
	check_table_access(thd,SELECT_ACL, tables) ||
	check_global_access(thd, FILE_ACL))
      goto error; /* purecov: inspected */
    res = mysql_backup_table(thd, tables);

    break;
  }
  case SQLCOM_RESTORE_TABLE:
  {
    if (check_db_used(thd,tables) ||
	check_table_access(thd, INSERT_ACL, tables) ||
	check_global_access(thd, FILE_ACL))
      goto error; /* purecov: inspected */
    res = mysql_restore_table(thd, tables);
    break;
  }

#ifndef EMBEDDED_LIBRARY
  case SQLCOM_CHANGE_MASTER:
  {
    if (check_global_access(thd, SUPER_ACL))
      goto error;
    LOCK_ACTIVE_MI;
    res = change_master(thd,active_mi);
    UNLOCK_ACTIVE_MI;
    break;
  }
  case SQLCOM_SHOW_SLAVE_STAT:
  {
    if (check_global_access(thd, SUPER_ACL))
      goto error;
    LOCK_ACTIVE_MI;
    res = show_master_info(thd,active_mi);
    UNLOCK_ACTIVE_MI;
    break;
  }
  case SQLCOM_SHOW_MASTER_STAT:
  {
    if (check_global_access(thd, SUPER_ACL))
      goto error;
    res = show_binlog_info(thd);
    break;
  }

  case SQLCOM_LOAD_MASTER_DATA: // sync with master
    if (check_global_access(thd, SUPER_ACL))
      goto error;
    if (end_active_trans(thd))
      res= -1;
    else
      res = load_master_data(thd);
    break;
#endif /* EMBEDDED_LIBRARY */

#ifdef HAVE_INNOBASE_DB
  case SQLCOM_SHOW_INNODB_STATUS:
    {
      if (check_global_access(thd, SUPER_ACL))
	goto error;
      res = innodb_show_status(thd);
      break;
    }
#endif

#ifndef EMBEDDED_LIBRARY
  case SQLCOM_LOAD_MASTER_TABLE:
  {
    if (!tables->db)
      tables->db=thd->db;
    if (check_access(thd,CREATE_ACL,tables->db,&tables->grant.privilege))
      goto error;				/* purecov: inspected */
    if (grant_option)
    {
      /* Check that the first table has CREATE privilege */
      TABLE_LIST *tmp_table_list=tables->next;
      tables->next=0;
      bool error=check_grant(thd,CREATE_ACL,tables);
      tables->next=tmp_table_list;
      if (error)
	goto error;
    }
    if (strlen(tables->real_name) > NAME_LEN)
    {
      net_printf(thd,ER_WRONG_TABLE_NAME,tables->real_name);
      break;
    }
    LOCK_ACTIVE_MI;
    // fetch_master_table will send the error to the client on failure
    if (!fetch_master_table(thd, tables->db, tables->real_name,
			    active_mi, 0))
    {
      send_ok(thd);
    }
    UNLOCK_ACTIVE_MI;
    break;
  }
#endif /* EMBEDDED_LIBRARY */

  case SQLCOM_CREATE_TABLE:
  {
    ulong want_priv= ((lex->create_info.options & HA_LEX_CREATE_TMP_TABLE) ?
		      CREATE_TMP_ACL : CREATE_ACL);
    if (!tables->db)
      tables->db=thd->db;
    if (check_access(thd,want_priv,tables->db,&tables->grant.privilege) ||
	check_merge_table_access(thd, tables->db,
				 (TABLE_LIST *)
				 lex->create_info.merge_list.first))
      goto error;				/* purecov: inspected */
    if (grant_option && want_priv != CREATE_TMP_ACL)
    {
      /* Check that the first table has CREATE privilege */
      TABLE_LIST *tmp_table_list=tables->next;
      tables->next=0;
      bool error=check_grant(thd, want_priv, tables);
      tables->next=tmp_table_list;
      if (error)
	goto error;
    }
    if (strlen(tables->real_name) > NAME_LEN)
    {
      net_printf(thd, ER_WRONG_TABLE_NAME, tables->alias);
      res=0;
      break;
    }
#ifndef HAVE_READLINK
    lex->create_info.data_file_name=lex->create_info.index_file_name=0;
#else
    /* Fix names if symlinked tables */
    if (append_file_to_dir(thd, &lex->create_info.data_file_name,
			   tables->real_name) ||
	append_file_to_dir(thd,&lex->create_info.index_file_name,
			   tables->real_name))
    {
      res=-1;
      break;
    }
#endif
    if (select_lex->item_list.elements)		// With select
    {
      select_result *result;

      if (!(lex->create_info.options & HA_LEX_CREATE_TMP_TABLE) &&
	  find_real_table_in_list(tables->next, tables->db, tables->real_name))
      {
	net_printf(thd,ER_UPDATE_TABLE_USED,tables->real_name);
	DBUG_VOID_RETURN;
      }
      if (tables->next)
      {
	if (check_table_access(thd, SELECT_ACL, tables->next))
	  goto error;				// Error message is given
      }
      unit->offset_limit_cnt= select_lex->offset_limit;
      unit->select_limit_cnt= select_lex->select_limit+
	select_lex->offset_limit;
      if (unit->select_limit_cnt < select_lex->select_limit)
	unit->select_limit_cnt= HA_POS_ERROR;		// No limit

      /* Skip first table, which is the table we are creating */
      lex->select_lex.table_list.first=
	(byte*) (((TABLE_LIST *) lex->select_lex.table_list.first)->next);
      if (!(res=open_and_lock_tables(thd,tables->next)))
      {
        if ((result=new select_create(tables->db ? tables->db : thd->db,
                                      tables->real_name, &lex->create_info,
                                      lex->create_list,
                                      lex->key_list,
                                      select_lex->item_list,lex->duplicates)))
          res=handle_select(thd, lex, result);
	else
	  res= -1;
      }
    }
    else // regular create
    {
      if (lex->name)
        res= mysql_create_like_table(thd, tables, &lex->create_info, 
                                     (Table_ident *)lex->name); 
      else
        res= mysql_create_table(thd,tables->db ? tables->db : thd->db,
			         tables->real_name, &lex->create_info,
			         lex->create_list,
			         lex->key_list,0,0,0); // do logging
      if (!res)
	send_ok(thd);
    }
    break;
  }
  case SQLCOM_CREATE_INDEX:
    if (!tables->db)
      tables->db=thd->db;
    if (check_access(thd,INDEX_ACL,tables->db,&tables->grant.privilege))
      goto error; /* purecov: inspected */
    if (grant_option && check_grant(thd,INDEX_ACL,tables))
      goto error;
    if (end_active_trans(thd))
      res= -1;
    else
      res = mysql_create_index(thd, tables, lex->key_list);
    break;

#ifndef EMBEDDED_LIBRARY
  case SQLCOM_SLAVE_START:
  {
    LOCK_ACTIVE_MI;
    start_slave(thd,active_mi,1 /* net report*/);
    UNLOCK_ACTIVE_MI;
    break;
  }
  case SQLCOM_SLAVE_STOP:
  /*
    If the client thread has locked tables, a deadlock is possible.
    Assume that
    - the client thread does LOCK TABLE t READ.
    - then the master updates t.
    - then the SQL slave thread wants to update t,
      so it waits for the client thread because t is locked by it.
    - then the client thread does SLAVE STOP.
      SLAVE STOP waits for the SQL slave thread to terminate its
      update t, which waits for the client thread because t is locked by it.
    To prevent that, refuse SLAVE STOP if the
    client thread has locked tables
  */
  if (thd->locked_tables || thd->active_transaction())
  {
    send_error(thd,ER_LOCK_OR_ACTIVE_TRANSACTION);
    break;
  }
  {
    LOCK_ACTIVE_MI;
    stop_slave(thd,active_mi,1/* net report*/);
    UNLOCK_ACTIVE_MI;
    break;
  }
#endif

  case SQLCOM_ALTER_TABLE:
#if defined(DONT_ALLOW_SHOW_COMMANDS)
    send_error(thd,ER_NOT_ALLOWED_COMMAND); /* purecov: inspected */
    break;
#else
    {
      ulong priv=0;
      if (lex->name && (!lex->name[0] || strlen(lex->name) > NAME_LEN))
      {
	net_printf(thd,ER_WRONG_TABLE_NAME,lex->name);
	res=0;
	break;
      }
      if (!tables->db)
	tables->db=thd->db;
      if (!select_lex->db)
	select_lex->db=tables->db;
      if (check_access(thd,ALTER_ACL,tables->db,&tables->grant.privilege) ||
	  check_access(thd,INSERT_ACL | CREATE_ACL,select_lex->db,&priv) ||
	  check_merge_table_access(thd, tables->db,
				   (TABLE_LIST *)
				   lex->create_info.merge_list.first))
	goto error;				/* purecov: inspected */
      if (!tables->db)
	tables->db=thd->db;
      if (grant_option)
      {
	if (check_grant(thd,ALTER_ACL,tables))
	  goto error;
	if (lex->name && !test_all_bits(priv,INSERT_ACL | CREATE_ACL))
	{					// Rename of table
	  TABLE_LIST tmp_table;
	  bzero((char*) &tmp_table,sizeof(tmp_table));
	  tmp_table.real_name=lex->name;
	  tmp_table.db=select_lex->db;
	  tmp_table.grant.privilege=priv;
	  if (check_grant(thd,INSERT_ACL | CREATE_ACL,tables))
	    goto error;
	}
      }
      /* Don't yet allow changing of symlinks with ALTER TABLE */
      lex->create_info.data_file_name=lex->create_info.index_file_name=0;
      /* ALTER TABLE ends previous transaction */
      if (end_active_trans(thd))
	res= -1;
      else
      {
	res= mysql_alter_table(thd, select_lex->db, lex->name,
			       &lex->create_info,
			       tables, lex->create_list,
			       lex->key_list, lex->drop_list, lex->alter_list,
			       select_lex->order_list.elements,
                               (ORDER *) select_lex->order_list.first,
			       lex->drop_primary, lex->duplicates,
			       lex->alter_keys_onoff, lex->simple_alter);
      }
      break;
    }
#endif
  case SQLCOM_RENAME_TABLE:
  {
    TABLE_LIST *table;
    if (check_db_used(thd,tables))
      goto error;
    for (table=tables ; table ; table=table->next->next)
    {
      if (check_access(thd, ALTER_ACL | DROP_ACL, table->db,
		       &table->grant.privilege) ||
	  check_access(thd, INSERT_ACL | CREATE_ACL, table->next->db,
		       &table->next->grant.privilege))
	goto error;
      if (grant_option)
      {
	TABLE_LIST old_list,new_list;
	old_list=table[0];
	new_list=table->next[0];
	old_list.next=new_list.next=0;
	if (check_grant(thd,ALTER_ACL,&old_list) ||
	    (!test_all_bits(table->next->grant.privilege,
			    INSERT_ACL | CREATE_ACL) &&
	     check_grant(thd,INSERT_ACL | CREATE_ACL, &new_list)))
	  goto error;
      }
    }
    query_cache_invalidate3(thd, tables, 0);
    if (end_active_trans(thd))
      res= -1;
    else if (mysql_rename_tables(thd,tables))
      res= -1;
    break;
  }
#ifndef EMBEDDED_LIBRARY
  case SQLCOM_SHOW_BINLOGS:
#ifdef DONT_ALLOW_SHOW_COMMANDS
    send_error(thd,ER_NOT_ALLOWED_COMMAND); /* purecov: inspected */
    DBUG_VOID_RETURN;
#else
    {
      if (check_global_access(thd, SUPER_ACL))
	goto error;
      res = show_binlogs(thd);
      break;
    }
#endif
#endif /* EMBEDDED_LIBRARY */
  case SQLCOM_SHOW_CREATE:
#ifdef DONT_ALLOW_SHOW_COMMANDS
    send_error(thd,ER_NOT_ALLOWED_COMMAND); /* purecov: inspected */
    DBUG_VOID_RETURN;
#else
    {
      if (check_db_used(thd, tables) ||
	  check_access(thd, SELECT_ACL | EXTRA_ACL, tables->db,
		       &tables->grant.privilege))
	goto error;
      res = mysqld_show_create(thd, tables);
      break;
    }
#endif
  case SQLCOM_REPAIR:
  {
    if (check_db_used(thd,tables) ||
	check_table_access(thd,SELECT_ACL | INSERT_ACL, tables))
      goto error; /* purecov: inspected */
    res = mysql_repair_table(thd, tables, &lex->check_opt);
    break;
  }
  case SQLCOM_CHECK:
  {
    if (check_db_used(thd,tables) ||
	check_table_access(thd, SELECT_ACL | EXTRA_ACL , tables))
      goto error; /* purecov: inspected */
    res = mysql_check_table(thd, tables, &lex->check_opt);
    break;
  }
  case SQLCOM_ANALYZE:
  {
    if (check_db_used(thd,tables) ||
	check_table_access(thd,SELECT_ACL | INSERT_ACL, tables))
      goto error; /* purecov: inspected */
    res = mysql_analyze_table(thd, tables, &lex->check_opt);
    break;
  }

  case SQLCOM_OPTIMIZE:
  {
    HA_CREATE_INFO create_info;
    if (check_db_used(thd,tables) ||
	check_table_access(thd,SELECT_ACL | INSERT_ACL, tables))
      goto error; /* purecov: inspected */
    if (specialflag & (SPECIAL_SAFE_MODE | SPECIAL_NO_NEW_FUNC))
    {
      /* Use ALTER TABLE */
      lex->create_list.empty();
      lex->key_list.empty();
      lex->col_list.empty();
      lex->drop_list.empty();
      lex->alter_list.empty();
      bzero((char*) &create_info,sizeof(create_info));
      create_info.db_type=DB_TYPE_DEFAULT;
      create_info.row_type=ROW_TYPE_DEFAULT;
      create_info.table_charset=default_charset_info;
      res= mysql_alter_table(thd, NullS, NullS, &create_info,
			     tables, lex->create_list,
			     lex->key_list, lex->drop_list, lex->alter_list,
                             0, (ORDER *) 0,
			     0, DUP_ERROR);
    }
    else
      res = mysql_optimize_table(thd, tables, &lex->check_opt);
    break;
  }
  case SQLCOM_UPDATE:
    if (check_access(thd,UPDATE_ACL,tables->db,&tables->grant.privilege))
      goto error;
    if (grant_option && check_grant(thd,UPDATE_ACL,tables))
      goto error;
    if (select_lex->item_list.elements != lex->value_list.elements)
    {
      send_error(thd,ER_WRONG_VALUE_COUNT);
      DBUG_VOID_RETURN;
    }
    res= mysql_update(thd,tables,
                      select_lex->item_list,
                      lex->value_list,
                      select_lex->where,
		      select_lex->order_list.elements,
                      (ORDER *) select_lex->order_list.first,
                      select_lex->select_limit,
                      lex->duplicates);
    if (thd->net.report_error)
      res= -1;
    break;
  case SQLCOM_UPDATE_MULTI:
    if (check_access(thd,UPDATE_ACL,tables->db,&tables->grant.privilege))
      goto error;
    if (grant_option && check_grant(thd,UPDATE_ACL,tables))
      goto error;
    if (select_lex->item_list.elements != lex->value_list.elements)
    {
      send_error(thd,ER_WRONG_VALUE_COUNT);
      DBUG_VOID_RETURN;
    }
    {
      const char *msg= 0;
      if (select_lex->order_list.elements)
	msg= "ORDER BY";
      else if (select_lex->select_limit && select_lex->select_limit !=
	       HA_POS_ERROR)
	msg= "LIMIT";
      if (msg)
      {
	net_printf(thd, ER_WRONG_USAGE, "UPDATE", msg);
	res= 1;
	break;
      }
      res= mysql_multi_update(thd,tables,
			      &select_lex->item_list,
			      &lex->value_list,
			      select_lex->where,
			      select_lex->options,
			      lex->duplicates, unit, select_lex);
    }
    break;
  case SQLCOM_REPLACE:
  case SQLCOM_INSERT:
  {
    my_bool update=(lex->value_list.elements ? UPDATE_ACL : 0);
    ulong privilege= (lex->duplicates == DUP_REPLACE ?
                      INSERT_ACL | DELETE_ACL : INSERT_ACL | update);
    if (check_access(thd,privilege,tables->db,&tables->grant.privilege))
      goto error; /* purecov: inspected */
    if (grant_option && check_grant(thd,privilege,tables))
      goto error;
    if (select_lex->item_list.elements != lex->value_list.elements)
    {
      send_error(thd,ER_WRONG_VALUE_COUNT);
      DBUG_VOID_RETURN;
    }
    res = mysql_insert(thd,tables,lex->field_list,lex->many_values,
                       select_lex->item_list, lex->value_list,
                       (update ? DUP_UPDATE : lex->duplicates));
    if (thd->net.report_error)
      res= -1;
    break;
  }
  case SQLCOM_REPLACE_SELECT:
  case SQLCOM_INSERT_SELECT:
  {

    /*
      Check that we have modify privileges for the first table and
      select privileges for the rest
    */
    {
      ulong privilege= (lex->duplicates == DUP_REPLACE ?
                        INSERT_ACL | DELETE_ACL : INSERT_ACL);
      TABLE_LIST *save_next=tables->next;
      tables->next=0;
      if (check_access(thd, privilege,
		       tables->db,&tables->grant.privilege) ||
	  (grant_option && check_grant(thd, privilege, tables)))
	goto error;
      tables->next=save_next;
      if ((res=check_table_access(thd, SELECT_ACL, save_next)))
	goto error;
    }

    select_result *result;
    unit->offset_limit_cnt= select_lex->offset_limit;
    unit->select_limit_cnt= select_lex->select_limit+select_lex->offset_limit;
    if (unit->select_limit_cnt < select_lex->select_limit)
      unit->select_limit_cnt= HA_POS_ERROR;		// No limit

    if (find_real_table_in_list(tables->next, tables->db, tables->real_name))
    {
      net_printf(thd,ER_UPDATE_TABLE_USED,tables->real_name);
      DBUG_VOID_RETURN;
    }

    /* Skip first table, which is the table we are inserting in */
    lex->select_lex.table_list.first=
      (byte*) (((TABLE_LIST *) lex->select_lex.table_list.first)->next);
    if (!(res=open_and_lock_tables(thd, tables)))
    {
      if ((result=new select_insert(tables->table,&lex->field_list,
				    lex->duplicates)))
	res=handle_select(thd,lex,result);
      if (thd->net.report_error)
	res= -1;
    }
    else
      res= -1;
    break;
  }
  case SQLCOM_TRUNCATE:
    if (check_access(thd,DELETE_ACL,tables->db,&tables->grant.privilege))
      goto error; /* purecov: inspected */
    /*
      Don't allow this within a transaction because we want to use
      re-generate table
    */
    if (thd->locked_tables || thd->active_transaction())
    {
      send_error(thd,ER_LOCK_OR_ACTIVE_TRANSACTION,NullS);
      goto error;
    }
    res=mysql_truncate(thd,tables);
    break;
  case SQLCOM_DELETE:
  {
    if (check_access(thd,DELETE_ACL,tables->db,&tables->grant.privilege))
      goto error; /* purecov: inspected */
    if (grant_option && check_grant(thd,DELETE_ACL,tables))
      goto error;
    // Set privilege for the WHERE clause
    tables->grant.want_privilege=(SELECT_ACL & ~tables->grant.privilege);
    res = mysql_delete(thd,tables, select_lex->where,
                       (ORDER*) select_lex->order_list.first,
                       select_lex->select_limit, select_lex->options);
    if (thd->net.report_error)
      res= -1;
    break;
  }
  case SQLCOM_DELETE_MULTI:
  {
    TABLE_LIST *aux_tables=(TABLE_LIST *)thd->lex.auxilliary_table_list.first;
    TABLE_LIST *auxi;
    uint table_count=0;
    multi_delete *result;

    /* sql_yacc guarantees that tables and aux_tables are not zero */
    if (check_db_used(thd, tables) || check_db_used(thd,aux_tables) ||
	check_table_access(thd,SELECT_ACL, tables) ||
	check_table_access(thd,DELETE_ACL, aux_tables))
      goto error;
    if ((thd->options & OPTION_SAFE_UPDATES) && !select_lex->where)
    {
      send_error(thd,ER_UPDATE_WITHOUT_KEY_IN_SAFE_MODE);
      goto error;
    }
    for (auxi=(TABLE_LIST*) aux_tables ; auxi ; auxi=auxi->next)
    {
      table_count++;
      /* All tables in aux_tables must be found in FROM PART */
      TABLE_LIST *walk;
      for (walk=(TABLE_LIST*) tables ; walk ; walk=walk->next)
      {
	if (!strcmp(auxi->real_name,walk->real_name) &&
	    !strcmp(walk->db,auxi->db))
	  break;
      }
      if (!walk)
      {
	net_printf(thd,ER_NONUNIQ_TABLE,auxi->real_name);
	goto error;
      }
      walk->lock_type= auxi->lock_type;
      auxi->table_list=  walk;		// Remember corresponding table
    }
    if (add_item_to_list(thd, new Item_null()))
    {
      res= -1;
      break;
    }
    thd->proc_info="init";
    if ((res=open_and_lock_tables(thd,tables)))
      break;
    /* Fix tables-to-be-deleted-from list to point at opened tables */
    for (auxi=(TABLE_LIST*) aux_tables ; auxi ; auxi=auxi->next)
      auxi->table= auxi->table_list->table;
    if (&lex->select_lex != lex->all_selects_list)
    {
      for (TABLE_LIST *t= select_lex->get_table_list();
	   t; t= t->next)
      {
	if (find_real_table_in_list(t->table_list->next, t->db, t->real_name))
	{
	  my_error(ER_UPDATE_TABLE_USED, MYF(0), t->real_name);
	  res= -1;
	  break;
	}
      }
    }
    fix_tables_pointers(lex->all_selects_list);
    if (!thd->is_fatal_error && (result= new multi_delete(thd,aux_tables,
							  table_count)))
    {
      res= mysql_select(thd, &select_lex->ref_pointer_array,
			select_lex->get_table_list(),
			select_lex->with_wild,
			select_lex->item_list,
			select_lex->where,
			0, (ORDER *)NULL, (ORDER *)NULL, (Item *)NULL,
			(ORDER *)NULL,
			select_lex->options | thd->options |
			SELECT_NO_JOIN_CACHE,
			result, unit, select_lex, 0, 0);
      if (thd->net.report_error)
	res= -1;
      delete result;
    }
    else
      res= -1;					// Error is not sent
    close_thread_tables(thd);
    break;
  }
  case SQLCOM_DROP_TABLE:
  {
    if (!lex->drop_temporary)
    {
      if (check_table_access(thd,DROP_ACL,tables))
	goto error;				/* purecov: inspected */
      if (end_active_trans(thd))
      {
	res= -1;
	break;
      }
    }
    res= mysql_rm_table(thd,tables,lex->drop_if_exists, lex->drop_temporary);
  }
  break;
  case SQLCOM_DROP_INDEX:
    if (!tables->db)
      tables->db=thd->db;
    if (check_access(thd,INDEX_ACL,tables->db,&tables->grant.privilege))
      goto error;				/* purecov: inspected */
    if (grant_option && check_grant(thd,INDEX_ACL,tables))
      goto error;
    if (end_active_trans(thd))
      res= -1;
    else
      res = mysql_drop_index(thd, tables, lex->drop_list);
    break;
  case SQLCOM_SHOW_DATABASES:
#if defined(DONT_ALLOW_SHOW_COMMANDS)
    send_error(thd,ER_NOT_ALLOWED_COMMAND);   /* purecov: inspected */
    DBUG_VOID_RETURN;
#else
    if ((specialflag & SPECIAL_SKIP_SHOW_DB) &&
	check_global_access(thd, SHOW_DB_ACL))
      goto error;
    res= mysqld_show_dbs(thd, (lex->wild ? lex->wild->ptr() : NullS));
    break;
#endif
  case SQLCOM_SHOW_PROCESSLIST:
    if (!thd->priv_user[0] && check_global_access(thd,PROCESS_ACL))
      break;
    mysqld_list_processes(thd,thd->master_access & PROCESS_ACL ? NullS :
			  thd->priv_user,lex->verbose);
    break;
  case SQLCOM_SHOW_TABLE_TYPES:
    res= mysqld_show_table_types(thd);
    break;
  case SQLCOM_SHOW_PRIVILEGES:
    res= mysqld_show_privileges(thd);
    break;
  case SQLCOM_SHOW_COLUMN_TYPES:
    res= mysqld_show_column_types(thd);
    break;
  case SQLCOM_SHOW_STATUS:
    res= mysqld_show(thd,(lex->wild ? lex->wild->ptr() : NullS),status_vars,
		     OPT_GLOBAL);
    break;
  case SQLCOM_SHOW_VARIABLES:
    res= mysqld_show(thd, (lex->wild ? lex->wild->ptr() : NullS),
		     init_vars, lex->option_type);
    break;
  case SQLCOM_SHOW_LOGS:
#ifdef DONT_ALLOW_SHOW_COMMANDS
    send_error(thd,ER_NOT_ALLOWED_COMMAND);	/* purecov: inspected */
    DBUG_VOID_RETURN;
#else
    {
      if (grant_option && check_access(thd, FILE_ACL, any_db))
	goto error;
      res= mysqld_show_logs(thd);
      break;
    }
#endif
  case SQLCOM_SHOW_TABLES:
    /* FALL THROUGH */
#ifdef DONT_ALLOW_SHOW_COMMANDS
    send_error(thd,ER_NOT_ALLOWED_COMMAND);	/* purecov: inspected */
    DBUG_VOID_RETURN;
#else
    {
      char *db=select_lex->db ? select_lex->db : thd->db;
      if (!db)
      {
	send_error(thd,ER_NO_DB_ERROR);	/* purecov: inspected */
	goto error;				/* purecov: inspected */
      }
      remove_escape(db);				// Fix escaped '_'
      if (check_db_name(db))
      {
        net_printf(thd,ER_WRONG_DB_NAME, db);
        goto error;
      }
      if (check_access(thd,SELECT_ACL,db,&thd->col_access))
	goto error;				/* purecov: inspected */
      /* grant is checked in mysqld_show_tables */
      if (select_lex->options & SELECT_DESCRIBE)
        res= mysqld_extend_show_tables(thd,db,
				       (lex->wild ? lex->wild->ptr() : NullS));
      else
	res= mysqld_show_tables(thd,db,
				(lex->wild ? lex->wild->ptr() : NullS));
      break;
    }
#endif
  case SQLCOM_SHOW_OPEN_TABLES:
    res= mysqld_show_open_tables(thd,(lex->wild ? lex->wild->ptr() : NullS));
    break;
  case SQLCOM_SHOW_CHARSETS:
    res= mysqld_show_charsets(thd,(lex->wild ? lex->wild->ptr() : NullS));
    break;
  case SQLCOM_SHOW_FIELDS:
#ifdef DONT_ALLOW_SHOW_COMMANDS
    send_error(thd,ER_NOT_ALLOWED_COMMAND);	/* purecov: inspected */
    DBUG_VOID_RETURN;
#else
    {
      char *db=tables->db;
      if (!*db)
      {
	send_error(thd,ER_NO_DB_ERROR);	/* purecov: inspected */
	goto error;				/* purecov: inspected */
      }
      remove_escape(db);			// Fix escaped '_'
      remove_escape(tables->real_name);
      if (check_access(thd,SELECT_ACL | EXTRA_ACL,db,&thd->col_access))
	goto error;				/* purecov: inspected */
      tables->grant.privilege=thd->col_access;
      if (grant_option && check_grant(thd,SELECT_ACL,tables,2))
	goto error;
      res= mysqld_show_fields(thd,tables,
			      (lex->wild ? lex->wild->ptr() : NullS),
			      lex->verbose);
      break;
    }
#endif
  case SQLCOM_SHOW_KEYS:
#ifdef DONT_ALLOW_SHOW_COMMANDS
    send_error(thd,ER_NOT_ALLOWED_COMMAND);	/* purecov: inspected */
    DBUG_VOID_RETURN;
#else
    {
      char *db=tables->db;
      if (!db)
      {
	send_error(thd,ER_NO_DB_ERROR);	/* purecov: inspected */
	goto error;				/* purecov: inspected */
      }
      remove_escape(db);			// Fix escaped '_'
      remove_escape(tables->real_name);
      if (!tables->db)
	tables->db=thd->db;
      if (check_access(thd,SELECT_ACL,db,&thd->col_access))
	goto error; /* purecov: inspected */
      tables->grant.privilege=thd->col_access;
      if (grant_option && check_grant(thd,SELECT_ACL,tables,2))
	goto error;
      res= mysqld_show_keys(thd,tables);
      break;
    }
#endif
  case SQLCOM_CHANGE_DB:
    mysql_change_db(thd,select_lex->db);
    break;
#ifndef EMBEDDED_LIBRARY
  case SQLCOM_LOAD:
  {
    uint privilege= (lex->duplicates == DUP_REPLACE ?
		     INSERT_ACL | DELETE_ACL : INSERT_ACL);

    if (!lex->local_file)
    {
      if (check_access(thd,privilege | FILE_ACL,tables->db))
	goto error;
    }
    else
    {
      if (!(thd->client_capabilities & CLIENT_LOCAL_FILES) ||
	  ! opt_local_infile)
      {
	send_error(thd,ER_NOT_ALLOWED_COMMAND);
	goto error;
      }
      if (check_access(thd,privilege,tables->db,&tables->grant.privilege) ||
	  grant_option && check_grant(thd,privilege,tables))
	goto error;
    }
    res=mysql_load(thd, lex->exchange, tables, lex->field_list,
		   lex->duplicates, (bool) lex->local_file, lex->lock_option);
    break;
  }
#endif /* EMBEDDED_LIBRARY */
  case SQLCOM_SET_OPTION:
    if (tables && ((res= check_table_access(thd, SELECT_ACL, tables)) ||
		   (res= open_and_lock_tables(thd,tables))))
      break;
    fix_tables_pointers(lex->all_selects_list);
    if (!(res= sql_set_variables(thd, &lex->var_list)))
      send_ok(thd);
    if (thd->net.report_error)
      res= -1;
    break;

  case SQLCOM_UNLOCK_TABLES:
    unlock_locked_tables(thd);
    if (thd->options & OPTION_TABLE_LOCK)
    {
      end_active_trans(thd);
      thd->options&= ~(ulong) (OPTION_TABLE_LOCK);
    }
    if (thd->global_read_lock)
      unlock_global_read_lock(thd);
    send_ok(thd);
    break;
  case SQLCOM_LOCK_TABLES:
    unlock_locked_tables(thd);
    if (check_db_used(thd,tables) || end_active_trans(thd))
      goto error;
    if (check_table_access(thd, LOCK_TABLES_ACL | SELECT_ACL, tables))
      goto error;
    thd->in_lock_tables=1;
    thd->options|= OPTION_TABLE_LOCK;
    if (!(res=open_and_lock_tables(thd,tables)))
    {
      thd->locked_tables=thd->lock;
      thd->lock=0;
      send_ok(thd);
    }
    else
      thd->options&= ~(ulong) (OPTION_TABLE_LOCK);
    thd->in_lock_tables=0;
    break;
  case SQLCOM_CREATE_DB:
  {
    if (!strip_sp(lex->name) || check_db_name(lex->name))
    {
      net_printf(thd,ER_WRONG_DB_NAME, lex->name);
      break;
    }
    if (lower_case_table_names)
      my_casedn_str(files_charset_info, lex->name);
    if (check_access(thd,CREATE_ACL,lex->name,0,1))
      break;
    res=mysql_create_db(thd,lex->name,&lex->create_info,0);
    break;
  }
  case SQLCOM_DROP_DB:
  {
    if (!strip_sp(lex->name) || check_db_name(lex->name))
    {
      net_printf(thd,ER_WRONG_DB_NAME, lex->name);
      break;
    }
    if (lower_case_table_names)
      my_casedn_str(files_charset_info, lex->name);
    if (check_access(thd,DROP_ACL,lex->name,0,1))
      break;
    if (thd->locked_tables || thd->active_transaction())
    {
      send_error(thd,ER_LOCK_OR_ACTIVE_TRANSACTION);
      goto error;
    }
    res=mysql_rm_db(thd,lex->name,lex->drop_if_exists,0);
    break;
  }
  case SQLCOM_ALTER_DB:
  {
    if (!strip_sp(lex->name) || check_db_name(lex->name))
    {
      net_printf(thd,ER_WRONG_DB_NAME, lex->name);
      break;
    }
    if (check_access(thd,ALTER_ACL,lex->name,0,1))
      break;
    if (thd->locked_tables || thd->active_transaction())
    {
      send_error(thd,ER_LOCK_OR_ACTIVE_TRANSACTION);
      goto error;
    }
    res=mysql_alter_db(thd,lex->name,&lex->create_info);
    break;
  }
  case SQLCOM_SHOW_CREATE_DB:
  {
    if (!strip_sp(lex->name) || check_db_name(lex->name))
    {
      net_printf(thd,ER_WRONG_DB_NAME, lex->name);
      break;
    }
    if (check_access(thd,DROP_ACL,lex->name,0,1))
      break;
    if (thd->locked_tables || thd->active_transaction())
    {
      send_error(thd,ER_LOCK_OR_ACTIVE_TRANSACTION);
      goto error;
    }
    res=mysqld_show_create_db(thd,lex->name,&lex->create_info);
    break;
  }
  case SQLCOM_CREATE_FUNCTION:
    if (check_access(thd,INSERT_ACL,"mysql",0,1))
      break;
#ifdef HAVE_DLOPEN
    if (!(res = mysql_create_function(thd,&lex->udf)))
      send_ok(thd);
#else
    res= -1;
#endif
    break;
  case SQLCOM_DROP_FUNCTION:
    if (check_access(thd,DELETE_ACL,"mysql",0,1))
      break;
#ifdef HAVE_DLOPEN
    if (!(res = mysql_drop_function(thd,&lex->udf.name)))
      send_ok(thd);
#else
    res= -1;
#endif
    break;
  case SQLCOM_REVOKE:
  case SQLCOM_GRANT:
  {
    if (check_access(thd, lex->grant | lex->grant_tot_col | GRANT_ACL,
		     tables && tables->db ? tables->db : select_lex->db,
		     tables ? &tables->grant.privilege : 0,
		     tables ? 0 : 1))
      goto error;

    /*
      Check that the user isn't trying to change a password for another
      user if he doesn't have UPDATE privilege to the MySQL database
    */

    if (thd->user)				// If not replication
    {
      LEX_USER *user;
      List_iterator <LEX_USER> user_list(lex->users_list);
      while ((user=user_list++))
      {
	if (user->password.str &&
	    (strcmp(thd->user,user->user.str) ||
	     user->host.str &&
	     my_strcasecmp(&my_charset_latin1,
                           user->host.str, thd->host_or_ip)))
	{
	  if (check_access(thd, UPDATE_ACL, "mysql",0,1))
	    goto error;
	  break;			// We are allowed to do changes
	}
      }
    }
    if (tables)
    {
      if (grant_option && check_grant(thd,
				      (lex->grant | lex->grant_tot_col |
				       GRANT_ACL),
				      tables))
	goto error;
      if (!(res = mysql_table_grant(thd,tables,lex->users_list, lex->columns,
				    lex->grant,
				    lex->sql_command == SQLCOM_REVOKE)))
      {
	mysql_update_log.write(thd, thd->query, thd->query_length);
	if (mysql_bin_log.is_open())
	{
	  Query_log_event qinfo(thd, thd->query, thd->query_length, 0);
	  mysql_bin_log.write(&qinfo);
	}
      }
    }
    else
    {
      if (lex->columns.elements)
      {
	send_error(thd,ER_ILLEGAL_GRANT_FOR_TABLE);
	res=1;
      }
      else
	res = mysql_grant(thd, select_lex->db, lex->users_list, lex->grant,
			  lex->sql_command == SQLCOM_REVOKE);
      if (!res)
      {
	mysql_update_log.write(thd, thd->query, thd->query_length);
	if (mysql_bin_log.is_open())
	{
	  Query_log_event qinfo(thd, thd->query, thd->query_length, 0);
	  mysql_bin_log.write(&qinfo);
	}
	if (mqh_used && lex->sql_command == SQLCOM_GRANT)
	{
	  List_iterator <LEX_USER> str_list(lex->users_list);
	  LEX_USER *user;
	  while ((user=str_list++))
	    reset_mqh(thd,user);
	}
      }
    }
    break;
  }
  case SQLCOM_FLUSH:
  case SQLCOM_RESET:
    if (check_global_access(thd,RELOAD_ACL) || check_db_used(thd, tables))
      goto error;
    /* error sending is deferred to reload_acl_and_cache */
    reload_acl_and_cache(thd, lex->type, tables) ;
    break;
  case SQLCOM_KILL:
    kill_one_thread(thd,lex->thread_id);
    break;
  case SQLCOM_SHOW_GRANTS:
    res=0;
    if ((thd->priv_user &&
	 !strcmp(thd->priv_user,lex->grant_user->user.str)) ||
	!check_access(thd, SELECT_ACL, "mysql",0,1))
    {
      res = mysql_show_grants(thd,lex->grant_user);
    }
    break;
  case SQLCOM_HA_OPEN:
    if (check_db_used(thd,tables) ||
	check_table_access(thd,SELECT_ACL, tables))
      goto error;
    res = mysql_ha_open(thd, tables);
    break;
  case SQLCOM_HA_CLOSE:
    if (check_db_used(thd,tables))
      goto error;
    res = mysql_ha_close(thd, tables);
    break;
  case SQLCOM_HA_READ:
    if (check_db_used(thd,tables) ||
	check_table_access(thd,SELECT_ACL, tables))
      goto error;
    res = mysql_ha_read(thd, tables, lex->ha_read_mode, lex->backup_dir,
			lex->insert_list, lex->ha_rkey_mode, select_lex->where,
			select_lex->select_limit, select_lex->offset_limit);
    break;

  case SQLCOM_BEGIN:
    if (thd->locked_tables)
    {
      thd->lock=thd->locked_tables;
      thd->locked_tables=0;			// Will be automaticly closed
      close_thread_tables(thd);			// Free tables
    }
    if (end_active_trans(thd))
    {
      res= -1;
    }
    else
    {
      thd->options= ((thd->options & (ulong) ~(OPTION_STATUS_NO_TRANS_UPDATE)) |
		     OPTION_BEGIN);
      thd->server_status|= SERVER_STATUS_IN_TRANS;
      send_ok(thd);
    }
    break;
  case SQLCOM_COMMIT:
    /*
      We don't use end_active_trans() here to ensure that this works
      even if there is a problem with the OPTION_AUTO_COMMIT flag
      (Which of course should never happen...)
    */
  {
    thd->options&= ~(ulong) (OPTION_BEGIN | OPTION_STATUS_NO_TRANS_UPDATE);
    thd->server_status&= ~SERVER_STATUS_IN_TRANS;
    if (!ha_commit(thd))
    {
      send_ok(thd);
    }
    else
      res= -1;
    break;
  }
  case SQLCOM_ROLLBACK:
    thd->server_status&= ~SERVER_STATUS_IN_TRANS;
    if (!ha_rollback(thd))
    {
      if (thd->options & OPTION_STATUS_NO_TRANS_UPDATE)
	send_warning(thd,ER_WARNING_NOT_COMPLETE_ROLLBACK,0);
      else
	send_ok(thd);
    }
    else
      res= -1;
    thd->options&= ~(ulong) (OPTION_BEGIN | OPTION_STATUS_NO_TRANS_UPDATE);
    break;
  default:					/* Impossible */
    send_ok(thd);
    break;
  }
  thd->proc_info="query end";			// QQ
  if (res < 0)
    send_error(thd,thd->killed ? ER_SERVER_SHUTDOWN : 0);

error:
  DBUG_VOID_RETURN;
}


/****************************************************************************
  Get the user (global) and database privileges for all used tables
  Returns true (error) if we can't get the privileges and we don't use
  table/column grants.
  The idea of EXTRA_ACL is that one will be granted access to the table if
  one has the asked privilege on any column combination of the table; For
  example to be able to check a table one needs to have SELECT privilege on
  any column of the table.
****************************************************************************/

bool
check_access(THD *thd, ulong want_access, const char *db, ulong *save_priv,
	     bool dont_check_global_grants, bool no_errors)
{
  DBUG_ENTER("check_access");
  DBUG_PRINT("enter",("want_access: %lu  master_access: %lu", want_access,
		      thd->master_access));
  ulong db_access,dummy;
  if (save_priv)
    *save_priv=0;
  else
    save_priv= &dummy;

  if ((!db || !db[0]) && !thd->db && !dont_check_global_grants)
  {
    if (!no_errors)
      send_error(thd,ER_NO_DB_ERROR);	/* purecov: tested */
    DBUG_RETURN(TRUE);				/* purecov: tested */
  }

  if ((thd->master_access & want_access) == want_access)
  {
    *save_priv=thd->master_access;
    DBUG_RETURN(FALSE);
  }
  if (((want_access & ~thd->master_access) & ~(DB_ACLS | EXTRA_ACL)) ||
      ! db && dont_check_global_grants)
  {						// We can never grant this
    if (!no_errors)
      net_printf(thd,ER_ACCESS_DENIED_ERROR,
		 thd->priv_user,
		 thd->host_or_ip,
		 thd->password ? ER(ER_YES) : ER(ER_NO));/* purecov: tested */
    DBUG_RETURN(TRUE);				/* purecov: tested */
  }

  if (db == any_db)
    DBUG_RETURN(FALSE);				// Allow select on anything

  if (db && (!thd->db || strcmp(db,thd->db)))
    db_access=acl_get(thd->host, thd->ip, (char*) &thd->remote.sin_addr,
		      thd->priv_user, db); /* purecov: inspected */
  else
    db_access=thd->db_access;
  // Remove SHOW attribute and access rights we already have
  want_access &= ~(thd->master_access | EXTRA_ACL);
  db_access= ((*save_priv=(db_access | thd->master_access)) & want_access);

  /* grant_option is set if there exists a single table or column grant */
  if (db_access == want_access ||
      ((grant_option && !dont_check_global_grants) &&
       !(want_access & ~TABLE_ACLS)))
    DBUG_RETURN(FALSE);				/* Ok */
  if (!no_errors)
    net_printf(thd,ER_DBACCESS_DENIED_ERROR,
	       thd->priv_user,
	       thd->host_or_ip,
	       db ? db : thd->db ? thd->db : "unknown"); /* purecov: tested */
  DBUG_RETURN(TRUE);				/* purecov: tested */
}


/* check for global access and give descriptive error message if it fails */

bool check_global_access(THD *thd, ulong want_access)
{
  char command[128];
  if ((thd->master_access & want_access) == want_access)
    return 0;
  get_privilege_desc(command, sizeof(command), want_access);
  net_printf(thd,ER_SPECIFIC_ACCESS_DENIED_ERROR,
	     command);
  return 1;
}


/*
  Check the privilege for all used tables.  Table privileges are cached
  in the table list for GRANT checking
*/

bool
check_table_access(THD *thd, ulong want_access,TABLE_LIST *tables,
		   bool no_errors)
{
  uint found=0;
  ulong found_access=0;
  TABLE_LIST *org_tables=tables;
  for (; tables ; tables=tables->next)
  {
    if (tables->derived || (tables->table && (int)tables->table->tmp_table))
      continue;
    if ((thd->master_access & want_access) == (want_access & ~EXTRA_ACL) &&
	thd->db)
      tables->grant.privilege= want_access;
    else if (tables->db && tables->db == thd->db)
    {
      if (found && !grant_option)		// db already checked
	tables->grant.privilege=found_access;
      else
      {
	if (check_access(thd,want_access,tables->db,&tables->grant.privilege,
			 0, no_errors))
	  return TRUE;				// Access denied
	found_access=tables->grant.privilege;
	found=1;
      }
    }
    else if (check_access(thd,want_access,tables->db,&tables->grant.privilege,
			  0, no_errors))
      return TRUE;
  }
  if (grant_option)
    return check_grant(thd,want_access & ~EXTRA_ACL,org_tables,
		       test(want_access & EXTRA_ACL), no_errors);
  return FALSE;
}


static bool check_db_used(THD *thd,TABLE_LIST *tables)
{
  for (; tables ; tables=tables->next)
  {
    if (!tables->db)
    {
      if (!(tables->db=thd->db))
      {
	send_error(thd,ER_NO_DB_ERROR);	/* purecov: tested */
	return TRUE;				/* purecov: tested */
      }
    }
  }
  return FALSE;
}


static bool check_merge_table_access(THD *thd, char *db,
				     TABLE_LIST *table_list)
{
  int error=0;
  if (table_list)
  {
    /* Check that all tables use the current database */
    TABLE_LIST *tmp;
    for (tmp=table_list; tmp ; tmp=tmp->next)
    {
      if (!tmp->db || !tmp->db[0])
	tmp->db=db;
      else if (strcmp(tmp->db,db))
      {
	send_error(thd,ER_UNION_TABLES_IN_DIFFERENT_DIR);
	return 1;
      }
    }
    error=check_table_access(thd, SELECT_ACL | UPDATE_ACL | DELETE_ACL,
			     table_list);
  }
  return error;
}


/****************************************************************************
	Check stack size; Send error if there isn't enough stack to continue
****************************************************************************/

#if STACK_DIRECTION < 0
#define used_stack(A,B) (long) (A - B)
#else
#define used_stack(A,B) (long) (B - A)
#endif

bool check_stack_overrun(THD *thd,char *buf __attribute__((unused)))
{
  long stack_used;
  if ((stack_used=used_stack(thd->thread_stack,(char*) &stack_used)) >=
      (long) thread_stack_min)
  {
    sprintf(errbuff[0],ER(ER_STACK_OVERRUN),stack_used,thread_stack);
    my_message(ER_STACK_OVERRUN,errbuff[0],MYF(0));
    thd->fatal_error();
    return 1;
  }
  return 0;
}

#define MY_YACC_INIT 1000			// Start with big alloc
#define MY_YACC_MAX  32000			// Because of 'short'

bool my_yyoverflow(short **yyss, YYSTYPE **yyvs, int *yystacksize)
{
  LEX	*lex=current_lex;
  int  old_info=0;
  if ((uint) *yystacksize >= MY_YACC_MAX)
    return 1;
  if (!lex->yacc_yyvs)
    old_info= *yystacksize;
  *yystacksize= set_zone((*yystacksize)*2,MY_YACC_INIT,MY_YACC_MAX);
  if (!(lex->yacc_yyvs= (char*)
	my_realloc((gptr) lex->yacc_yyvs,
		   *yystacksize*sizeof(**yyvs),
		   MYF(MY_ALLOW_ZERO_PTR | MY_FREE_ON_ERROR))) ||
      !(lex->yacc_yyss= (char*)
	my_realloc((gptr) lex->yacc_yyss,
		   *yystacksize*sizeof(**yyss),
		   MYF(MY_ALLOW_ZERO_PTR | MY_FREE_ON_ERROR))))
    return 1;
  if (old_info)
  {						// Copy old info from stack
    memcpy(lex->yacc_yyss, (gptr) *yyss, old_info*sizeof(**yyss));
    memcpy(lex->yacc_yyvs, (gptr) *yyvs, old_info*sizeof(**yyvs));
  }
  *yyss=(short*) lex->yacc_yyss;
  *yyvs=(YYSTYPE*) lex->yacc_yyvs;
  return 0;
}


/****************************************************************************
	Initialize global thd variables needed for query
****************************************************************************/

void
mysql_init_query(THD *thd)
{
  DBUG_ENTER("mysql_init_query");
  LEX *lex=&thd->lex;
  lex->unit.init_query();
  lex->unit.init_select();
  lex->unit.thd= thd;
  lex->select_lex.init_query();
  lex->value_list.empty();
  lex->param_list.empty();
  lex->unit.next= lex->unit.master= lex->unit.link_next= 0;
  lex->unit.prev= lex->unit.link_prev= 0;
  lex->unit.global_parameters= lex->unit.slave= lex->current_select=
    lex->all_selects_list= &lex->select_lex;
  lex->select_lex.master= &lex->unit;
  lex->select_lex.prev= &lex->unit.slave;
  lex->select_lex.link_next= lex->select_lex.slave= lex->select_lex.next= 0;
  lex->select_lex.link_prev= (st_select_lex_node**)&(lex->all_selects_list);
  lex->olap=lex->describe= 0;
  lex->derived_tables= false;
  lex->lock_option= TL_READ;
  lex->found_colon= 0;
  thd->select_number= lex->select_lex.select_number= 1;
  thd->free_list= 0;
  thd->total_warn_count=0;			// Warnings for this query
  thd->last_insert_id_used= thd->query_start_used= thd->insert_id_used=0;
  thd->sent_row_count= thd->examined_row_count= 0;
  thd->is_fatal_error= thd->rand_used= 0;
  thd->server_status &= ~SERVER_MORE_RESULTS_EXISTS;
  if (opt_bin_log)
    reset_dynamic(&thd->user_var_events);

  DBUG_VOID_RETURN;
}


void
mysql_init_select(LEX *lex)
{
  SELECT_LEX *select_lex= lex->current_select->select_lex();
  select_lex->init_select();
  select_lex->master_unit()->select_limit= select_lex->select_limit=
    lex->thd->variables.select_limit;
  if (select_lex == &lex->select_lex)
  {
    lex->exchange= 0;
    lex->result= 0;
    lex->proc_list.first= 0;
  }
}


bool
mysql_new_select(LEX *lex, bool move_down)
{
  SELECT_LEX *select_lex = new SELECT_LEX();
  select_lex->select_number= ++lex->thd->select_number;
  if (!select_lex)
    return 1;
  select_lex->init_query();
  select_lex->init_select();
  if (move_down)
  {
    /* first select_lex of subselect or derived table */
    SELECT_LEX_UNIT *unit= new SELECT_LEX_UNIT();
    if (!unit)
      return 1;
    unit->init_query();
    unit->init_select();
    unit->thd= lex->thd;
    unit->include_down(lex->current_select);
    unit->link_next= 0;
    unit->link_prev= 0;
    select_lex->include_down(unit);
  }
  else
    select_lex->include_neighbour(lex->current_select);

  select_lex->master_unit()->global_parameters= select_lex;
  DBUG_ASSERT(lex->current_select->linkage != GLOBAL_OPTIONS_TYPE);
  select_lex->include_global((st_select_lex_node**)&lex->all_selects_list);
  lex->current_select= select_lex;
  return 0;
}

/*
  Create a select to return the same output as 'SELECT @@var_name'.

  SYNOPSIS
    create_select_for_variable()
    var_name		Variable name

  DESCRIPTION
    Used for SHOW COUNT(*) [ WARNINGS | ERROR]

    This will crash with a core dump if the variable doesn't exists
*/

void create_select_for_variable(const char *var_name)
{
  LEX *lex;
  LEX_STRING tmp;
  DBUG_ENTER("create_select_for_variable");
  lex= current_lex;
  mysql_init_select(lex);
  lex->sql_command= SQLCOM_SELECT;
  tmp.str= (char*) var_name;
  tmp.length=strlen(var_name);
  add_item_to_list(lex->thd, get_system_var(OPT_SESSION, tmp));
  DBUG_VOID_RETURN;
}


void mysql_init_multi_delete(LEX *lex)
{
  lex->sql_command=  SQLCOM_DELETE_MULTI;
  mysql_init_select(lex);
  lex->select_lex.select_limit= lex->unit.select_limit_cnt=
    HA_POS_ERROR;
  lex->auxilliary_table_list= lex->select_lex.table_list;
  lex->select_lex.init_query();
}


void
mysql_parse(THD *thd, char *inBuf, uint length)
{
  DBUG_ENTER("mysql_parse");

  mysql_init_query(thd);
  thd->clear_error();

  if (query_cache_send_result_to_client(thd, inBuf, length) <= 0)
  {
    LEX *lex=lex_start(thd, (uchar*) inBuf, length);
    if (!yyparse((void *)thd) && ! thd->is_fatal_error)
    {
      if (mqh_used && thd->user_connect &&
	  check_mqh(thd, lex->sql_command))
      {
	thd->net.error = 0;
      }
      else
      {
	if (thd->net.report_error)
	  send_error(thd, 0, NullS);
	else
	{
	  mysql_execute_command(thd);
#ifndef EMBEDDED_LIBRARY  /* TODO query cache in embedded library*/
	  query_cache_end_of_result(&thd->net);
#endif
	}
      }
    }
    else
    {
      DBUG_PRINT("info",("Command aborted. Fatal_error: %d",
			 thd->is_fatal_error));
#ifndef EMBEDDED_LIBRARY   /* TODO query cache in embedded library*/
      query_cache_abort(&thd->net);
#endif
    }
    thd->proc_info="freeing items";
    free_items(thd->free_list);  /* Free strings used by items */
    lex_end(lex);
  }
  DBUG_VOID_RETURN;
}


/*****************************************************************************
** Store field definition for create
** Return 0 if ok
******************************************************************************/

bool add_field_to_list(THD *thd, char *field_name, enum_field_types type,
		       char *length, char *decimals,
		       uint type_modifier,
		       Item *default_value, Item *comment,
		       char *change, TYPELIB *interval, CHARSET_INFO *cs)
{
  register create_field *new_field;
  LEX  *lex= &thd->lex;
  uint allowed_type_modifier=0;
  char warn_buff[MYSQL_ERRMSG_SIZE];
  DBUG_ENTER("add_field_to_list");

  if (strlen(field_name) > NAME_LEN)
  {
    net_printf(thd, ER_TOO_LONG_IDENT, field_name); /* purecov: inspected */
    DBUG_RETURN(1);				/* purecov: inspected */
  }
  if (type_modifier & PRI_KEY_FLAG)
  {
    lex->col_list.push_back(new key_part_spec(field_name,0));
    lex->key_list.push_back(new Key(Key::PRIMARY, NullS, HA_KEY_ALG_UNDEF,
				    lex->col_list));
    lex->col_list.empty();
  }
  if (type_modifier & (UNIQUE_FLAG | UNIQUE_KEY_FLAG))
  {
    lex->col_list.push_back(new key_part_spec(field_name,0));
    lex->key_list.push_back(new Key(Key::UNIQUE, NullS, HA_KEY_ALG_UNDEF,
				    lex->col_list));
    lex->col_list.empty();
  }

  if (default_value && default_value->type() == Item::NULL_ITEM)
  {
    if ((type_modifier & (NOT_NULL_FLAG | AUTO_INCREMENT_FLAG)) ==
	NOT_NULL_FLAG)
    {
      net_printf(thd,ER_INVALID_DEFAULT,field_name);
      DBUG_RETURN(1);
    }
    default_value=0;
  }
  if (!(new_field=new create_field()))
    DBUG_RETURN(1);
  new_field->field=0;
  new_field->field_name=field_name;
  new_field->def= (type_modifier & AUTO_INCREMENT_FLAG ? 0 : default_value);
  new_field->flags= type_modifier;
  new_field->unireg_check= (type_modifier & AUTO_INCREMENT_FLAG ?
			    Field::NEXT_NUMBER : Field::NONE);
  new_field->decimals= decimals ? (uint) set_zone(atoi(decimals),0,
						  NOT_FIXED_DEC-1) : 0;
  new_field->sql_type=type;
  new_field->length=0;
  new_field->change=change;
  new_field->interval=0;
  new_field->pack_length=0;
  new_field->charset=cs;

  if (!comment)
  {
    new_field->comment.str=0;
    new_field->comment.length=0;
  }
  else
  {
    /* In this case comment is always of type Item_string */
    new_field->comment.str=   (char*) comment->str_value.ptr();
    new_field->comment.length=comment->str_value.length();
  }
  if (length)
    if (!(new_field->length= (uint) atoi(length)))
      length=0; /* purecov: inspected */
  uint sign_len=type_modifier & UNSIGNED_FLAG ? 0 : 1;

  if (new_field->length && new_field->decimals &&
      new_field->length < new_field->decimals+1 &&
      new_field->decimals != NOT_FIXED_DEC)
    new_field->length=new_field->decimals+1; /* purecov: inspected */

  switch (type) {
  case FIELD_TYPE_TINY:
    if (!length) new_field->length=3+sign_len;
    allowed_type_modifier= AUTO_INCREMENT_FLAG;
    break;
  case FIELD_TYPE_SHORT:
    if (!length) new_field->length=5+sign_len;
    allowed_type_modifier= AUTO_INCREMENT_FLAG;
    break;
  case FIELD_TYPE_INT24:
    if (!length) new_field->length=8+sign_len;
    allowed_type_modifier= AUTO_INCREMENT_FLAG;
    break;
  case FIELD_TYPE_LONG:
    if (!length) new_field->length=10+sign_len;
    allowed_type_modifier= AUTO_INCREMENT_FLAG;
    break;
  case FIELD_TYPE_LONGLONG:
    if (!length) new_field->length=20;
    allowed_type_modifier= AUTO_INCREMENT_FLAG;
    break;
  case FIELD_TYPE_NULL:
    break;
  case FIELD_TYPE_DECIMAL:
    if (!length)
      new_field->length = 10;			// Default length for DECIMAL
    new_field->length+=sign_len;
    if (new_field->decimals)
      new_field->length++;
    break;
  case FIELD_TYPE_STRING:
  case FIELD_TYPE_VAR_STRING:
    if (new_field->length < MAX_FIELD_WIDTH || default_value)
      break;
    /* Convert long CHAR() and VARCHAR columns to TEXT or BLOB */
    new_field->sql_type= FIELD_TYPE_BLOB;
    sprintf(warn_buff, ER(ER_AUTO_CONVERT), field_name, "CHAR",
	    (cs == &my_charset_bin) ? "BLOB" : "TEXT");
    push_warning(thd, MYSQL_ERROR::WARN_LEVEL_WARN, ER_AUTO_CONVERT,
		 warn_buff);
    /* fall through */
  case FIELD_TYPE_BLOB:
  case FIELD_TYPE_TINY_BLOB:
  case FIELD_TYPE_LONG_BLOB:
  case FIELD_TYPE_MEDIUM_BLOB:
  case FIELD_TYPE_GEOMETRY:
    if (new_field->length)
    {
      /* The user has given a length to the blob column */
      if (new_field->length < 256)
	type= FIELD_TYPE_TINY_BLOB;
      if (new_field->length < 65536)
	type= FIELD_TYPE_BLOB;
      else if (new_field->length < 256L*256L*256L)
	type= FIELD_TYPE_MEDIUM_BLOB;
      else
	type= FIELD_TYPE_LONG_BLOB;
      new_field->length= 0;
    }
    new_field->sql_type= type;
    if (default_value)				// Allow empty as default value
    {
      String str,*res;
      res=default_value->val_str(&str);
      if (res->length())
      {
	net_printf(thd,ER_BLOB_CANT_HAVE_DEFAULT,field_name); /* purecov: inspected */
	DBUG_RETURN(1); /* purecov: inspected */
      }
      new_field->def=0;
    }
    new_field->flags|=BLOB_FLAG;
    break;
  case FIELD_TYPE_YEAR:
    if (!length || new_field->length != 2)
      new_field->length=4;			// Default length
    new_field->flags|= ZEROFILL_FLAG | UNSIGNED_FLAG;
    break;
  case FIELD_TYPE_FLOAT:
    /* change FLOAT(precision) to FLOAT or DOUBLE */
    allowed_type_modifier= AUTO_INCREMENT_FLAG;
    if (length && !decimals)
    {
      uint tmp_length=new_field->length;
      if (tmp_length > PRECISION_FOR_DOUBLE)
      {
	net_printf(thd,ER_WRONG_FIELD_SPEC,field_name);
	DBUG_RETURN(1);
      }
      else if (tmp_length > PRECISION_FOR_FLOAT)
      {
	new_field->sql_type=FIELD_TYPE_DOUBLE;
	new_field->length=DBL_DIG+7;			// -[digits].E+###
      }
      else
	new_field->length=FLT_DIG+6;			// -[digits].E+##
      new_field->decimals= NOT_FIXED_DEC;
      break;
    }
    if (!length)
    {
      new_field->length =  FLT_DIG+6;
      new_field->decimals= NOT_FIXED_DEC;
    }
    break;
  case FIELD_TYPE_DOUBLE:
    allowed_type_modifier= AUTO_INCREMENT_FLAG;
    if (!length)
    {
      new_field->length = DBL_DIG+7;
      new_field->decimals=NOT_FIXED_DEC;
    }
    break;
  case FIELD_TYPE_TIMESTAMP:
    if (!length)
      new_field->length= 14;			// Full date YYYYMMDDHHMMSS
    else
    {
      new_field->length=((new_field->length+1)/2)*2; /* purecov: inspected */
      new_field->length= min(new_field->length,14); /* purecov: inspected */
    }
    new_field->flags|= ZEROFILL_FLAG | UNSIGNED_FLAG | NOT_NULL_FLAG;
    break;
  case FIELD_TYPE_DATE:				// Old date type
    if (protocol_version != PROTOCOL_VERSION-1)
      new_field->sql_type=FIELD_TYPE_NEWDATE;
    /* fall trough */
  case FIELD_TYPE_NEWDATE:
    new_field->length=10;
    break;
  case FIELD_TYPE_TIME:
    new_field->length=10;
    break;
  case FIELD_TYPE_DATETIME:
    new_field->length=19;
    break;
  case FIELD_TYPE_SET:
    {
      if (interval->count > sizeof(longlong)*8)
      {
	net_printf(thd,ER_TOO_BIG_SET,field_name); /* purecov: inspected */
	DBUG_RETURN(1);				/* purecov: inspected */
      }
      new_field->pack_length=(interval->count+7)/8;
      if (new_field->pack_length > 4)
	new_field->pack_length=8;
      new_field->interval=interval;
      new_field->length=0;
      for (const char **pos=interval->type_names; *pos ; pos++)
      {
	new_field->length+=(uint) strip_sp((char*) *pos)+1;
      }
      new_field->length--;
      set_if_smaller(new_field->length,MAX_FIELD_WIDTH-1);
      if (default_value)
      {
	char *not_used;
	uint not_used2;

	thd->cuted_fields=0;
	String str,*res;
	res=default_value->val_str(&str);
	(void) find_set(interval, res->ptr(), res->length(), &not_used,
			&not_used2);
	if (thd->cuted_fields)
	{
	  net_printf(thd,ER_INVALID_DEFAULT,field_name);
	  DBUG_RETURN(1);
	}
      }
    }
    break;
  case FIELD_TYPE_ENUM:
    {
      new_field->interval=interval;
      new_field->pack_length=interval->count < 256 ? 1 : 2; // Should be safe
      new_field->length=(uint) strip_sp((char*) interval->type_names[0]);
      for (const char **pos=interval->type_names+1; *pos ; pos++)
      {
	uint length=(uint) strip_sp((char*) *pos);
	set_if_bigger(new_field->length,length);
      }
      set_if_smaller(new_field->length,MAX_FIELD_WIDTH-1);
      if (default_value)
      {
	String str,*res;
	res=default_value->val_str(&str);
	if (!find_enum(interval,res->ptr(),res->length()))
	{
	  net_printf(thd,ER_INVALID_DEFAULT,field_name);
	  DBUG_RETURN(1);
	}
      }
      break;
    }
  }

  if (new_field->length >= MAX_FIELD_WIDTH ||
      (!new_field->length && !(new_field->flags & BLOB_FLAG) &&
       type != FIELD_TYPE_STRING && 
       type != FIELD_TYPE_VAR_STRING && type != FIELD_TYPE_GEOMETRY))
  {
    net_printf(thd,ER_TOO_BIG_FIELDLENGTH,field_name,
	       MAX_FIELD_WIDTH-1);		/* purecov: inspected */
    DBUG_RETURN(1);				/* purecov: inspected */
  }
  type_modifier&= AUTO_INCREMENT_FLAG;
  if ((~allowed_type_modifier) & type_modifier)
  {
    net_printf(thd,ER_WRONG_FIELD_SPEC,field_name);
    DBUG_RETURN(1);
  }
  if (!new_field->pack_length)
    new_field->pack_length=calc_pack_length(new_field->sql_type ==
					    FIELD_TYPE_VAR_STRING ?
					    FIELD_TYPE_STRING :
					    new_field->sql_type,
					    new_field->length);
  lex->create_list.push_back(new_field);
  lex->last_field=new_field;
  DBUG_RETURN(0);
}

/* Store position for column in ALTER TABLE .. ADD column */

void store_position_for_column(const char *name)
{
  current_lex->last_field->after=my_const_cast(char*) (name);
}

bool
add_proc_to_list(THD* thd, Item *item)
{
  ORDER *order;
  Item	**item_ptr;

  if (!(order = (ORDER *) thd->alloc(sizeof(ORDER)+sizeof(Item*))))
    return 1;
  item_ptr = (Item**) (order+1);
  *item_ptr= item;
  order->item=item_ptr;
  order->free_me=0;
  thd->lex.proc_list.link_in_list((byte*) order,(byte**) &order->next);
  return 0;
}


/* Fix escaping of _, % and \ in database and table names (for ODBC) */

static void remove_escape(char *name)
{
  if (!*name)					// For empty DB names
    return;
  char *to;
#ifdef USE_MB
  char *strend=name+(uint) strlen(name);
#endif
  for (to=name; *name ; name++)
  {
#ifdef USE_MB
    int l;
/*    if ((l = ismbchar(name, name+MBMAXLEN))) { Wei He: I think it's wrong */
    if (use_mb(system_charset_info) &&
        (l = my_ismbchar(system_charset_info, name, strend)))
    {
	while (l--)
	    *to++ = *name++;
	name--;
	continue;
    }
#endif
    if (*name == '\\' && name[1])
      name++;					// Skip '\\'
    *to++= *name;
  }
  *to=0;
}

/****************************************************************************
** save order by and tables in own lists
****************************************************************************/


bool add_to_list(THD *thd, SQL_LIST &list,Item *item,bool asc)
{
  ORDER *order;
  Item	**item_ptr;
  DBUG_ENTER("add_to_list");
  if (!(order = (ORDER *) thd->alloc(sizeof(ORDER)+sizeof(Item*))))
    DBUG_RETURN(1);
  item_ptr = (Item**) (order+1);
  *item_ptr=item;
  order->item= item_ptr;
  order->asc = asc;
  order->free_me=0;
  order->used=0;
  list.link_in_list((byte*) order,(byte**) &order->next);
  DBUG_RETURN(0);
}


/*
  Add a table to list of used tables

  SYNOPSIS
    add_table_to_list()
    table		Table to add
    alias		alias for table (or null if no alias)
    table_options	A set of the following bits:
			TL_OPTION_UPDATING	Table will be updated
			TL_OPTION_FORCE_INDEX	Force usage of index
    lock_type		How table should be locked
    use_index		List of indexed used in USE INDEX
    ignore_index	List of indexed used in IGNORE INDEX

    RETURN
      0		Error
      #		Pointer to TABLE_LIST element added to the total table list
*/

TABLE_LIST *st_select_lex::add_table_to_list(THD *thd,
					     Table_ident *table,
					     LEX_STRING *alias,
					     ulong table_options,
					     thr_lock_type lock_type,
					     List<String> *use_index,
					     List<String> *ignore_index)
{
  register TABLE_LIST *ptr;
  char *alias_str;
  DBUG_ENTER("add_table_to_list");

  if (!table)
    DBUG_RETURN(0);				// End of memory
  alias_str= alias ? alias->str : table->table.str;
  if (table->table.length > NAME_LEN ||
      (table->table.length &&
       check_table_name(table->table.str,table->table.length)) ||
      table->db.str && check_db_name(table->db.str))
  {
    net_printf(thd,ER_WRONG_TABLE_NAME,table->table.str);
    DBUG_RETURN(0);
  }

  if (!alias)					/* Alias is case sensitive */
  {
    if (table->sel)
    {
      net_printf(thd,ER_DERIVED_MUST_HAVE_ALIAS);
      DBUG_RETURN(0);
    }
    if (!(alias_str=thd->memdup(alias_str,table->table.length+1)))
      DBUG_RETURN(0);
  }
  if (!(ptr = (TABLE_LIST *) thd->calloc(sizeof(TABLE_LIST))))
    DBUG_RETURN(0);				/* purecov: inspected */
  if (table->db.str)
  {
    ptr->db= table->db.str;
    ptr->db_length= table->db.length;
  }
  else if (thd->db)
  {
    ptr->db= thd->db;
    ptr->db_length= thd->db_length;
  }
  else
  {
    /* The following can't be "" as we may do 'casedn_str()' on it */
    ptr->db= empty_c_string;
    ptr->db_length= 0;
  }

  ptr->alias= alias_str;
  if (lower_case_table_names)
  {
    my_casedn_str(files_charset_info,ptr->db);
    my_casedn_str(files_charset_info,table->table.str);
  }
  ptr->real_name=table->table.str;
  ptr->real_name_length=table->table.length;
  ptr->lock_type= lock_type;
  ptr->updating=    test(table_options & TL_OPTION_UPDATING);
  ptr->force_index= test(table_options & TL_OPTION_FORCE_INDEX);
  ptr->derived= (SELECT_LEX_UNIT *) table->sel;
  if (use_index)
    ptr->use_index=(List<String> *) thd->memdup((gptr) use_index,
					       sizeof(*use_index));
  if (ignore_index)
    ptr->ignore_index=(List<String> *) thd->memdup((gptr) ignore_index,
						   sizeof(*ignore_index));

  /* check that used name is unique */
  if (lock_type != TL_IGNORE)
  {
    for (TABLE_LIST *tables=(TABLE_LIST*) table_list.first ;
	 tables ;
	 tables=tables->next)
    {
      if (!strcmp(alias_str,tables->alias) && !strcmp(ptr->db, tables->db))
      {
	net_printf(thd,ER_NONUNIQ_TABLE,alias_str); /* purecov: tested */
	DBUG_RETURN(0);				/* purecov: tested */
      }
    }
  }
  table_list.link_in_list((byte*) ptr, (byte**) &ptr->next);
  DBUG_RETURN(ptr);
}


/*
  Set lock for all tables in current select level

  SYNOPSIS:
    set_lock_for_tables()
    lock_type			Lock to set for tables

  NOTE:
    If lock is a write lock, then tables->updating is set 1
    This is to get tables_ok to know that the table is updated by the
    query
*/

void st_select_lex::set_lock_for_tables(thr_lock_type lock_type)
{
  bool for_update= lock_type >= TL_READ_NO_INSERT;
  DBUG_ENTER("set_lock_for_tables");
  DBUG_PRINT("enter", ("lock_type: %d  for_update: %d", lock_type,
		       for_update));

  for (TABLE_LIST *tables= (TABLE_LIST*) table_list.first ;
       tables ;
       tables=tables->next)
  {
    tables->lock_type= lock_type;
    tables->updating=  for_update;
  }
  DBUG_VOID_RETURN;
}


void add_join_on(TABLE_LIST *b,Item *expr)
{
  if (expr)
  {
    if (!b->on_expr)
      b->on_expr=expr;
    else
    {
      // This only happens if you have both a right and left join
      b->on_expr=new Item_cond_and(b->on_expr,expr);
    }
    b->on_expr->top_level_item();
  }
}


void add_join_natural(TABLE_LIST *a,TABLE_LIST *b)
{
  b->natural_join=a;
}


/*
  Reload/resets privileges and the different caches
*/

bool reload_acl_and_cache(THD *thd, ulong options, TABLE_LIST *tables)
{
  bool result=0;
  bool error_already_sent=0;
  select_errors=0;				/* Write if more errors */
  if (options & REFRESH_GRANT)
  {
    acl_reload(thd);
    grant_reload(thd);
    if (mqh_used)
      reset_mqh(thd,(LEX_USER *) NULL,true);
  }
  if (options & REFRESH_LOG)
  {
    mysql_log.new_file(1);
    mysql_update_log.new_file(1);
    mysql_bin_log.new_file(1);
    mysql_slow_log.new_file(1);
    if (ha_flush_logs())
      result=1;
  }
#ifdef HAVE_QUERY_CACHE
  if (options & REFRESH_QUERY_CACHE_FREE)
  {
    query_cache.pack();				// FLUSH QUERY CACHE
    options &= ~REFRESH_QUERY_CACHE; //don't flush all cache, just free memory
  }
  if (options & (REFRESH_TABLES | REFRESH_QUERY_CACHE))
  {
    query_cache.flush();			// RESET QUERY CACHE
  }
#endif /*HAVE_QUERY_CACHE*/
  if (options & (REFRESH_TABLES | REFRESH_READ_LOCK))
  {
    if ((options & REFRESH_READ_LOCK) && thd)
    {
      if (lock_global_read_lock(thd))
	return 1;
    }
    result=close_cached_tables(thd,(options & REFRESH_FAST) ? 0 : 1, tables);
  }
  if (options & REFRESH_HOSTS)
    hostname_cache_refresh();
  if (options & REFRESH_STATUS)
    refresh_status();
  if (options & REFRESH_THREADS)
    flush_thread_cache();
#ifndef EMBEDDED_LIBRARY
  if (options & REFRESH_MASTER)
    if (reset_master(thd))
      result=1;
#endif
#ifdef OPENSSL
   if (options & REFRESH_DES_KEY_FILE)
   {
     if (des_key_file)
       result=load_des_key_file(des_key_file);
   }
#endif
#ifndef EMBEDDED_LIBRARY
 if (options & REFRESH_SLAVE)
 {
   LOCK_ACTIVE_MI;
   if (reset_slave(thd, active_mi))
   {
     result=1;
     /*
       reset_slave() sends error itself.
       If it didn't, one would either change reset_slave()'s prototype, to
       pass *errorcode and *errmsg to it when it's called or
       change reset_slave to use my_error() to register the error.
     */
     error_already_sent=1;
   }
   UNLOCK_ACTIVE_MI;
 }
#endif
 if (options & REFRESH_USER_RESOURCES)
   reset_mqh(thd,(LEX_USER *) NULL);

 if (thd && !error_already_sent)
 {
   if (result)
     send_error(thd,0);
   else
     send_ok(thd);
 }

 return result;
}


/*
  kill on thread

  SYNOPSIS
    kill_one_thread()
    thd			Thread class
    id			Thread id

  NOTES
    This is written such that we have a short lock on LOCK_thread_count
*/

void kill_one_thread(THD *thd, ulong id)
{
  THD *tmp;
  uint error=ER_NO_SUCH_THREAD;
  VOID(pthread_mutex_lock(&LOCK_thread_count)); // For unlink from list
  I_List_iterator<THD> it(threads);
  while ((tmp=it++))
  {
    if (tmp->thread_id == id)
    {
      pthread_mutex_lock(&tmp->LOCK_delete);	// Lock from delete
      break;
    }
  }
  VOID(pthread_mutex_unlock(&LOCK_thread_count));
  if (tmp)
  {
    if ((thd->master_access & SUPER_ACL) ||
	!strcmp(thd->user,tmp->user))
    {
      tmp->awake(1 /*prepare to die*/);
      error=0;
    }
    else
      error=ER_KILL_DENIED_ERROR;
    pthread_mutex_unlock(&tmp->LOCK_delete);
  }

  if (!error)
    send_ok(thd);
  else
    net_printf(thd,error,id);
}

/* Clear most status variables */

static void refresh_status(void)
{
  pthread_mutex_lock(&THR_LOCK_keycache);
  pthread_mutex_lock(&LOCK_status);
  for (struct show_var_st *ptr=status_vars; ptr->name; ptr++)
  {
    if (ptr->type == SHOW_LONG)
      *(ulong*) ptr->value=0;
  }
  pthread_mutex_unlock(&LOCK_status);
  pthread_mutex_unlock(&THR_LOCK_keycache);
}


	/* If pointer is not a null pointer, append filename to it */

static bool append_file_to_dir(THD *thd, char **filename_ptr, char *table_name)
{
  char buff[FN_REFLEN],*ptr, *end;
  if (!*filename_ptr)
    return 0;					// nothing to do

  /* Check that the filename is not too long and it's a hard path */
  if (strlen(*filename_ptr)+strlen(table_name) >= FN_REFLEN-1 ||
      !test_if_hard_path(*filename_ptr))
  {
    my_error(ER_WRONG_TABLE_NAME, MYF(0), *filename_ptr);
    return 1;
  }
  /* Fix is using unix filename format on dos */
  strmov(buff,*filename_ptr);
  end=convert_dirname(buff, *filename_ptr, NullS);
  if (!(ptr=thd->alloc((uint) (end-buff)+(uint) strlen(table_name)+1)))
    return 1;					// End of memory
  *filename_ptr=ptr;
  strxmov(ptr,buff,table_name,NullS);
  return 0;
}

/*
  Check if the select is a simple select (not an union)

  SYNOPSIS
    check_simple_select()

  RETURN VALUES
    0	ok
    1	error	; In this case the error messege is sent to the client
*/

bool check_simple_select()
{
  THD *thd= current_thd;
  if (thd->lex.current_select != &thd->lex.select_lex)
  {
    char command[80];
    strmake(command, thd->lex.yylval->symbol.str,
	    min(thd->lex.yylval->symbol.length, sizeof(command)-1));
    net_printf(thd, ER_CANT_USE_OPTION_HERE, command);
    return 1;
  }
  return 0;
}

compare_func_creator comp_eq_creator(bool invert)
{
  return invert?&Item_bool_func2::ne_creator:&Item_bool_func2::eq_creator;
}

compare_func_creator comp_ge_creator(bool invert)
{
  return invert?&Item_bool_func2::lt_creator:&Item_bool_func2::ge_creator;
}

compare_func_creator comp_gt_creator(bool invert)
{
  return invert?&Item_bool_func2::le_creator:&Item_bool_func2::gt_creator;
}

compare_func_creator comp_le_creator(bool invert)
{
  return invert?&Item_bool_func2::gt_creator:&Item_bool_func2::le_creator;
}

compare_func_creator comp_lt_creator(bool invert)
{
  return invert?&Item_bool_func2::ge_creator:&Item_bool_func2::lt_creator;
}

compare_func_creator comp_ne_creator(bool invert)
{
  return invert?&Item_bool_func2::eq_creator:&Item_bool_func2::ne_creator;
}<|MERGE_RESOLUTION|>--- conflicted
+++ resolved
@@ -1210,11 +1210,7 @@
     DBUG_PRINT("query",("%-.4096s",thd->query));
     mysql_parse(thd,thd->query, thd->query_length);
 
-<<<<<<< HEAD
-    while (!thd->is_fatal_error && thd->lex.found_colon)
-=======
     while (!thd->killed && !thd->fatal_error && thd->lex.found_colon)
->>>>>>> 5f64e3e8
     {
       char *packet= thd->lex.found_colon;
       /* 
