/* Copyright 2000-2008 MySQL AB, 2008 Sun Microsystems, Inc.

   This program is free software; you can redistribute it and/or modify
   it under the terms of the GNU General Public License as published by
   the Free Software Foundation; version 2 of the License.

   This program is distributed in the hope that it will be useful,
   but WITHOUT ANY WARRANTY; without even the implied warranty of
   MERCHANTABILITY or FITNESS FOR A PARTICULAR PURPOSE.  See the
   GNU General Public License for more details.

   You should have received a copy of the GNU General Public License
   along with this program; if not, write to the Free Software
   Foundation, Inc., 59 Temple Place, Suite 330, Boston, MA  02111-1307  USA */

#define MYSQL_LEX 1
#include "mysql_priv.h"
#include "sql_repl.h"
#include "rpl_filter.h"
#include "repl_failsafe.h"
#include <m_ctype.h>
#include <myisam.h>
#include <my_dir.h>

#include "sp_head.h"
#include "sp.h"
#include "sp_cache.h"
#include "events.h"
#include "sql_trigger.h"

/**
  @defgroup Runtime_Environment Runtime Environment
  @{
*/

/* Used in error handling only */
#define SP_TYPE_STRING(LP) \
  ((LP)->sphead->m_type == TYPE_ENUM_FUNCTION ? "FUNCTION" : "PROCEDURE")
#define SP_COM_STRING(LP) \
  ((LP)->sql_command == SQLCOM_CREATE_SPFUNCTION || \
   (LP)->sql_command == SQLCOM_ALTER_FUNCTION || \
   (LP)->sql_command == SQLCOM_SHOW_CREATE_FUNC || \
   (LP)->sql_command == SQLCOM_DROP_FUNCTION ? \
   "FUNCTION" : "PROCEDURE")

static bool execute_sqlcom_select(THD *thd, TABLE_LIST *all_tables);
static bool check_show_create_table_access(THD *thd, TABLE_LIST *table);

const char *any_db="*any*";	// Special symbol for check_access

const LEX_STRING command_name[]={
  { C_STRING_WITH_LEN("Sleep") },
  { C_STRING_WITH_LEN("Quit") },
  { C_STRING_WITH_LEN("Init DB") },
  { C_STRING_WITH_LEN("Query") },
  { C_STRING_WITH_LEN("Field List") },
  { C_STRING_WITH_LEN("Create DB") },
  { C_STRING_WITH_LEN("Drop DB") },
  { C_STRING_WITH_LEN("Refresh") },
  { C_STRING_WITH_LEN("Shutdown") },
  { C_STRING_WITH_LEN("Statistics") },
  { C_STRING_WITH_LEN("Processlist") },
  { C_STRING_WITH_LEN("Connect") },
  { C_STRING_WITH_LEN("Kill") },
  { C_STRING_WITH_LEN("Debug") },
  { C_STRING_WITH_LEN("Ping") },
  { C_STRING_WITH_LEN("Time") },
  { C_STRING_WITH_LEN("Delayed insert") },
  { C_STRING_WITH_LEN("Change user") },
  { C_STRING_WITH_LEN("Binlog Dump") },
  { C_STRING_WITH_LEN("Table Dump") },
  { C_STRING_WITH_LEN("Connect Out") },
  { C_STRING_WITH_LEN("Register Slave") },
  { C_STRING_WITH_LEN("Prepare") },
  { C_STRING_WITH_LEN("Execute") },
  { C_STRING_WITH_LEN("Long Data") },
  { C_STRING_WITH_LEN("Close stmt") },
  { C_STRING_WITH_LEN("Reset stmt") },
  { C_STRING_WITH_LEN("Set option") },
  { C_STRING_WITH_LEN("Fetch") },
  { C_STRING_WITH_LEN("Daemon") },
  { C_STRING_WITH_LEN("Error") }  // Last command number
};

const char *xa_state_names[]={
  "NON-EXISTING", "ACTIVE", "IDLE", "PREPARED", "ROLLBACK ONLY"
};

/**
  Mark a XA transaction as rollback-only if the RM unilaterally
  rolled back the transaction branch.

  @note If a rollback was requested by the RM, this function sets
        the appropriate rollback error code and transits the state
        to XA_ROLLBACK_ONLY.

  @return TRUE if transaction was rolled back or if the transaction
          state is XA_ROLLBACK_ONLY. FALSE otherwise.
*/
static bool xa_trans_rolled_back(XID_STATE *xid_state)
{
  if (xid_state->rm_error)
  {
    switch (xid_state->rm_error) {
    case ER_LOCK_WAIT_TIMEOUT:
      my_error(ER_XA_RBTIMEOUT, MYF(0));
      break;
    case ER_LOCK_DEADLOCK:
      my_error(ER_XA_RBDEADLOCK, MYF(0));
      break;
    default:
      my_error(ER_XA_RBROLLBACK, MYF(0));
    }
    xid_state->xa_state= XA_ROLLBACK_ONLY;
  }

  return (xid_state->xa_state == XA_ROLLBACK_ONLY);
}

/**
  Rollback work done on behalf of at ransaction branch.
*/
static bool xa_trans_rollback(THD *thd)
{
  bool status= test(ha_rollback(thd));

  thd->options&= ~(ulong) OPTION_BEGIN;
  thd->transaction.all.modified_non_trans_table= FALSE;
  thd->server_status&= ~SERVER_STATUS_IN_TRANS;
  xid_cache_delete(&thd->transaction.xid_state);
  thd->transaction.xid_state.xa_state= XA_NOTR;
  thd->transaction.xid_state.rm_error= 0;

  return status;
}

static void unlock_locked_tables(THD *thd)
{
  if (thd->locked_tables)
  {
    thd->lock=thd->locked_tables;
    thd->locked_tables=0;			// Will be automatically closed
    close_thread_tables(thd);			// Free tables
  }
}


bool end_active_trans(THD *thd)
{
  int error=0;
  DBUG_ENTER("end_active_trans");
  if (unlikely(thd->in_sub_stmt))
  {
    my_error(ER_COMMIT_NOT_ALLOWED_IN_SF_OR_TRG, MYF(0));
    DBUG_RETURN(1);
  }
  if (thd->transaction.xid_state.xa_state != XA_NOTR)
  {
    my_error(ER_XAER_RMFAIL, MYF(0),
             xa_state_names[thd->transaction.xid_state.xa_state]);
    DBUG_RETURN(1);
  }
  if (thd->options & (OPTION_NOT_AUTOCOMMIT | OPTION_BEGIN |
		      OPTION_TABLE_LOCK))
  {
    DBUG_PRINT("info",("options: 0x%llx", thd->options));
    /* Safety if one did "drop table" on locked tables */
    if (!thd->locked_tables)
      thd->options&= ~OPTION_TABLE_LOCK;
    thd->server_status&= ~SERVER_STATUS_IN_TRANS;
    if (ha_commit(thd))
      error=1;
  }
  thd->options&= ~(OPTION_BEGIN | OPTION_KEEP_LOG);
  thd->transaction.all.modified_non_trans_table= FALSE;
  DBUG_RETURN(error);
}


bool begin_trans(THD *thd)
{
  int error=0;
  if (unlikely(thd->in_sub_stmt))
  {
    my_error(ER_COMMIT_NOT_ALLOWED_IN_SF_OR_TRG, MYF(0));
    return 1;
  }
  if (thd->locked_tables)
  {
    thd->lock=thd->locked_tables;
    thd->locked_tables=0;			// Will be automatically closed
    close_thread_tables(thd);			// Free tables
  }
  if (end_active_trans(thd))
    error= -1;
  else
  {
    thd->options|= OPTION_BEGIN;
    thd->server_status|= SERVER_STATUS_IN_TRANS;
  }
  return error;
}

#ifdef HAVE_REPLICATION
/**
  Returns true if all tables should be ignored.
*/
inline bool all_tables_not_ok(THD *thd, TABLE_LIST *tables)
{
  return rpl_filter->is_on() && tables && !thd->spcont &&
         !rpl_filter->tables_ok(thd->db, tables);
}
#endif


static bool some_non_temp_table_to_be_updated(THD *thd, TABLE_LIST *tables)
{
  for (TABLE_LIST *table= tables; table; table= table->next_global)
  {
    DBUG_ASSERT(table->db && table->table_name);
    if (table->updating &&
        !find_temporary_table(thd, table->db, table->table_name))
      return 1;
  }
  return 0;
}


/**
  Mark all commands that somehow changes a table.

  This is used to check number of updates / hour.

  sql_command is actually set to SQLCOM_END sometimes
  so we need the +1 to include it in the array.

  See COMMAND_FLAG_xxx for different type of commands
     2  - query that returns meaningful ROW_COUNT() -
          a number of modified rows
*/

uint sql_command_flags[SQLCOM_END+1];

void init_update_queries(void)
{
  bzero((uchar*) &sql_command_flags, sizeof(sql_command_flags));

  sql_command_flags[SQLCOM_CREATE_TABLE]=   CF_CHANGES_DATA | CF_REEXECUTION_FRAGILE;
  sql_command_flags[SQLCOM_CREATE_INDEX]=   CF_CHANGES_DATA;
  sql_command_flags[SQLCOM_ALTER_TABLE]=    CF_CHANGES_DATA | CF_WRITE_LOGS_COMMAND;
  sql_command_flags[SQLCOM_TRUNCATE]=       CF_CHANGES_DATA | CF_WRITE_LOGS_COMMAND;
  sql_command_flags[SQLCOM_DROP_TABLE]=     CF_CHANGES_DATA;
  sql_command_flags[SQLCOM_LOAD]=           CF_CHANGES_DATA | CF_REEXECUTION_FRAGILE;
  sql_command_flags[SQLCOM_CREATE_DB]=      CF_CHANGES_DATA;
  sql_command_flags[SQLCOM_DROP_DB]=        CF_CHANGES_DATA;
  sql_command_flags[SQLCOM_RENAME_TABLE]=   CF_CHANGES_DATA;
  sql_command_flags[SQLCOM_BACKUP_TABLE]=   CF_CHANGES_DATA;
  sql_command_flags[SQLCOM_RESTORE_TABLE]=  CF_CHANGES_DATA;
  sql_command_flags[SQLCOM_DROP_INDEX]=     CF_CHANGES_DATA;
  sql_command_flags[SQLCOM_CREATE_VIEW]=    CF_CHANGES_DATA | CF_REEXECUTION_FRAGILE;
  sql_command_flags[SQLCOM_DROP_VIEW]=      CF_CHANGES_DATA;
  sql_command_flags[SQLCOM_CREATE_EVENT]=   CF_CHANGES_DATA;
  sql_command_flags[SQLCOM_ALTER_EVENT]=    CF_CHANGES_DATA;
  sql_command_flags[SQLCOM_DROP_EVENT]=     CF_CHANGES_DATA;

  sql_command_flags[SQLCOM_UPDATE]=	    CF_CHANGES_DATA | CF_HAS_ROW_COUNT |
                                            CF_REEXECUTION_FRAGILE;
  sql_command_flags[SQLCOM_UPDATE_MULTI]=   CF_CHANGES_DATA | CF_HAS_ROW_COUNT |
                                            CF_REEXECUTION_FRAGILE;
  sql_command_flags[SQLCOM_INSERT]=	    CF_CHANGES_DATA | CF_HAS_ROW_COUNT |
                                            CF_REEXECUTION_FRAGILE;
  sql_command_flags[SQLCOM_INSERT_SELECT]=  CF_CHANGES_DATA | CF_HAS_ROW_COUNT |
                                            CF_REEXECUTION_FRAGILE;
  sql_command_flags[SQLCOM_DELETE]=         CF_CHANGES_DATA | CF_HAS_ROW_COUNT |
                                            CF_REEXECUTION_FRAGILE;
  sql_command_flags[SQLCOM_DELETE_MULTI]=   CF_CHANGES_DATA | CF_HAS_ROW_COUNT |
                                            CF_REEXECUTION_FRAGILE;
  sql_command_flags[SQLCOM_REPLACE]=        CF_CHANGES_DATA | CF_HAS_ROW_COUNT |
                                            CF_REEXECUTION_FRAGILE;
  sql_command_flags[SQLCOM_REPLACE_SELECT]= CF_CHANGES_DATA | CF_HAS_ROW_COUNT |
                                            CF_REEXECUTION_FRAGILE;
  sql_command_flags[SQLCOM_SELECT]=         CF_REEXECUTION_FRAGILE;
  sql_command_flags[SQLCOM_SET_OPTION]=     CF_REEXECUTION_FRAGILE;
  sql_command_flags[SQLCOM_DO]=             CF_REEXECUTION_FRAGILE;

  sql_command_flags[SQLCOM_SHOW_STATUS_PROC]= CF_STATUS_COMMAND | CF_REEXECUTION_FRAGILE;
  sql_command_flags[SQLCOM_SHOW_STATUS]=      CF_STATUS_COMMAND | CF_REEXECUTION_FRAGILE;
  sql_command_flags[SQLCOM_SHOW_DATABASES]=   CF_STATUS_COMMAND | CF_REEXECUTION_FRAGILE;
  sql_command_flags[SQLCOM_SHOW_TRIGGERS]=    CF_STATUS_COMMAND | CF_REEXECUTION_FRAGILE;
  sql_command_flags[SQLCOM_SHOW_EVENTS]=      CF_STATUS_COMMAND | CF_REEXECUTION_FRAGILE;
  sql_command_flags[SQLCOM_SHOW_OPEN_TABLES]= CF_STATUS_COMMAND | CF_REEXECUTION_FRAGILE;
  sql_command_flags[SQLCOM_SHOW_PLUGINS]=     CF_STATUS_COMMAND;
  sql_command_flags[SQLCOM_SHOW_FIELDS]=      CF_STATUS_COMMAND | CF_REEXECUTION_FRAGILE;
  sql_command_flags[SQLCOM_SHOW_KEYS]=        CF_STATUS_COMMAND | CF_REEXECUTION_FRAGILE;
  sql_command_flags[SQLCOM_SHOW_VARIABLES]=   CF_STATUS_COMMAND | CF_REEXECUTION_FRAGILE;
  sql_command_flags[SQLCOM_SHOW_CHARSETS]=    CF_STATUS_COMMAND | CF_REEXECUTION_FRAGILE;
  sql_command_flags[SQLCOM_SHOW_COLLATIONS]=  CF_STATUS_COMMAND | CF_REEXECUTION_FRAGILE;
  sql_command_flags[SQLCOM_SHOW_NEW_MASTER]= CF_STATUS_COMMAND;
  sql_command_flags[SQLCOM_SHOW_BINLOGS]= CF_STATUS_COMMAND;
  sql_command_flags[SQLCOM_SHOW_SLAVE_HOSTS]= CF_STATUS_COMMAND;
  sql_command_flags[SQLCOM_SHOW_BINLOG_EVENTS]= CF_STATUS_COMMAND;
  sql_command_flags[SQLCOM_SHOW_COLUMN_TYPES]= CF_STATUS_COMMAND;
  sql_command_flags[SQLCOM_SHOW_STORAGE_ENGINES]= CF_STATUS_COMMAND;
  sql_command_flags[SQLCOM_SHOW_AUTHORS]= CF_STATUS_COMMAND;
  sql_command_flags[SQLCOM_SHOW_CONTRIBUTORS]= CF_STATUS_COMMAND;
  sql_command_flags[SQLCOM_SHOW_PRIVILEGES]= CF_STATUS_COMMAND;
  sql_command_flags[SQLCOM_SHOW_WARNS]= CF_STATUS_COMMAND;
  sql_command_flags[SQLCOM_SHOW_ERRORS]= CF_STATUS_COMMAND;
  sql_command_flags[SQLCOM_SHOW_ENGINE_STATUS]= CF_STATUS_COMMAND;
  sql_command_flags[SQLCOM_SHOW_ENGINE_MUTEX]= CF_STATUS_COMMAND;
  sql_command_flags[SQLCOM_SHOW_ENGINE_LOGS]= CF_STATUS_COMMAND;
  sql_command_flags[SQLCOM_SHOW_PROCESSLIST]= CF_STATUS_COMMAND;
  sql_command_flags[SQLCOM_SHOW_GRANTS]=  CF_STATUS_COMMAND;
  sql_command_flags[SQLCOM_SHOW_CREATE_DB]=  CF_STATUS_COMMAND;
  sql_command_flags[SQLCOM_SHOW_CREATE]=  CF_STATUS_COMMAND;
  sql_command_flags[SQLCOM_SHOW_MASTER_STAT]=  CF_STATUS_COMMAND;
  sql_command_flags[SQLCOM_SHOW_SLAVE_STAT]=  CF_STATUS_COMMAND;
  sql_command_flags[SQLCOM_SHOW_CREATE_PROC]=  CF_STATUS_COMMAND;
  sql_command_flags[SQLCOM_SHOW_CREATE_FUNC]=  CF_STATUS_COMMAND;
  sql_command_flags[SQLCOM_SHOW_CREATE_TRIGGER]=  CF_STATUS_COMMAND;
  sql_command_flags[SQLCOM_SHOW_STATUS_FUNC]=  CF_STATUS_COMMAND | CF_REEXECUTION_FRAGILE;
  sql_command_flags[SQLCOM_SHOW_PROC_CODE]=  CF_STATUS_COMMAND;
  sql_command_flags[SQLCOM_SHOW_FUNC_CODE]=  CF_STATUS_COMMAND;
  sql_command_flags[SQLCOM_SHOW_CREATE_EVENT]=  CF_STATUS_COMMAND;
  sql_command_flags[SQLCOM_SHOW_PROFILES]= CF_STATUS_COMMAND;
  sql_command_flags[SQLCOM_SHOW_PROFILE]= CF_STATUS_COMMAND;

   sql_command_flags[SQLCOM_SHOW_TABLES]=       (CF_STATUS_COMMAND |
                                                 CF_SHOW_TABLE_COMMAND |
                                                 CF_REEXECUTION_FRAGILE);
  sql_command_flags[SQLCOM_SHOW_TABLE_STATUS]= (CF_STATUS_COMMAND |
                                                CF_SHOW_TABLE_COMMAND |
                                                CF_REEXECUTION_FRAGILE);

  /*
    The following is used to preserver CF_ROW_COUNT during the
    a CALL or EXECUTE statement, so the value generated by the
    last called (or executed) statement is preserved.
    See mysql_execute_command() for how CF_ROW_COUNT is used.
  */
  sql_command_flags[SQLCOM_CALL]= 		CF_HAS_ROW_COUNT | CF_REEXECUTION_FRAGILE;
  sql_command_flags[SQLCOM_EXECUTE]= 		CF_HAS_ROW_COUNT;

  /*
    The following admin table operations are allowed
    on log tables.
  */
  sql_command_flags[SQLCOM_REPAIR]=           CF_WRITE_LOGS_COMMAND;
  sql_command_flags[SQLCOM_OPTIMIZE]=         CF_WRITE_LOGS_COMMAND;
  sql_command_flags[SQLCOM_ANALYZE]=          CF_WRITE_LOGS_COMMAND;
}


bool is_update_query(enum enum_sql_command command)
{
  DBUG_ASSERT(command >= 0 && command <= SQLCOM_END);
  return (sql_command_flags[command] & CF_CHANGES_DATA) != 0;
}

/**
  Check if a sql command is allowed to write to log tables.
  @param command The SQL command
  @return true if writing is allowed
*/
bool is_log_table_write_query(enum enum_sql_command command)
{
  DBUG_ASSERT(command >= 0 && command <= SQLCOM_END);
  return (sql_command_flags[command] & CF_WRITE_LOGS_COMMAND) != 0;
}

void execute_init_command(THD *thd, sys_var_str *init_command_var,
			  rw_lock_t *var_mutex)
{
  Vio* save_vio;
  ulong save_client_capabilities;

#if defined(ENABLED_PROFILING) && defined(COMMUNITY_SERVER)
  thd->profiling.start_new_query();
  thd->profiling.set_query_source(init_command_var->value,
                                  init_command_var->value_length);
#endif

  thd_proc_info(thd, "Execution of init_command");
  /*
    We need to lock init_command_var because
    during execution of init_command_var query
    values of init_command_var can't be changed
  */
  rw_rdlock(var_mutex);
  save_client_capabilities= thd->client_capabilities;
  thd->client_capabilities|= CLIENT_MULTI_QUERIES;
  /*
    We don't need return result of execution to client side.
    To forbid this we should set thd->net.vio to 0.
  */
  save_vio= thd->net.vio;
  thd->net.vio= 0;
  dispatch_command(COM_QUERY, thd,
                   init_command_var->value,
                   init_command_var->value_length);
  rw_unlock(var_mutex);
  thd->client_capabilities= save_client_capabilities;
  thd->net.vio= save_vio;

#if defined(ENABLED_PROFILING) && defined(COMMUNITY_SERVER)
  thd->profiling.finish_current_query();
#endif
}


static void handle_bootstrap_impl(THD *thd)
{
  FILE *file=bootstrap_file;
  char *buff;
  const char* found_semicolon= NULL;

  DBUG_ENTER("handle_bootstrap");

#ifndef EMBEDDED_LIBRARY
  pthread_detach_this_thread();
  thd->thread_stack= (char*) &thd;
#endif /* EMBEDDED_LIBRARY */

  if (thd->variables.max_join_size == HA_POS_ERROR)
    thd->options |= OPTION_BIG_SELECTS;

  thd_proc_info(thd, 0);
  thd->version=refresh_version;
  thd->security_ctx->priv_user=
    thd->security_ctx->user= (char*) my_strdup("boot", MYF(MY_WME));
  thd->security_ctx->priv_host[0]=0;
  /*
    Make the "client" handle multiple results. This is necessary
    to enable stored procedures with SELECTs and Dynamic SQL
    in init-file.
  */
  thd->client_capabilities|= CLIENT_MULTI_RESULTS;

  buff= (char*) thd->net.buff;
  thd->init_for_queries();
  while (fgets(buff, thd->net.max_packet, file))
  {
    char *query, *res;
    /* strlen() can't be deleted because fgets() doesn't return length */
    ulong length= (ulong) strlen(buff);
    while (buff[length-1] != '\n' && !feof(file))
    {
      /*
        We got only a part of the current string. Will try to increase
        net buffer then read the rest of the current string.
      */
      /* purecov: begin tested */
      if (net_realloc(&(thd->net), 2 * thd->net.max_packet))
      {
        net_end_statement(thd);
        bootstrap_error= 1;
        break;
      }
      buff= (char*) thd->net.buff;
      res= fgets(buff + length, thd->net.max_packet - length, file);
      length+= (ulong) strlen(buff + length);
      /* purecov: end */
    }
    if (bootstrap_error)
      break;                                    /* purecov: inspected */

    while (length && (my_isspace(thd->charset(), buff[length-1]) ||
                      buff[length-1] == ';'))
      length--;
    buff[length]=0;

    /* Skip lines starting with delimiter */
    if (strncmp(buff, STRING_WITH_LEN("delimiter")) == 0)
      continue;

    query= (char *) thd->memdup_w_gap(buff, length + 1,
                                      thd->db_length + 1 +
                                      QUERY_CACHE_FLAGS_SIZE);
    thd->set_query(query, length);
    DBUG_PRINT("query",("%-.4096s",thd->query));
#if defined(ENABLED_PROFILING) && defined(COMMUNITY_SERVER)
    thd->profiling.start_new_query();
    thd->profiling.set_query_source(thd->query, length);
#endif

    /*
      We don't need to obtain LOCK_thread_count here because in bootstrap
      mode we have only one thread.
    */
    thd->query_id=next_query_id();
    thd->set_time();
    mysql_parse(thd, thd->query, length, & found_semicolon);
    close_thread_tables(thd);			// Free tables

    bootstrap_error= thd->is_error();
    net_end_statement(thd);

#if defined(ENABLED_PROFILING) && defined(COMMUNITY_SERVER)
    thd->profiling.finish_current_query();
#endif

    if (bootstrap_error)
      break;

    free_root(thd->mem_root,MYF(MY_KEEP_PREALLOC));
#ifdef USING_TRANSACTIONS
    free_root(&thd->transaction.mem_root,MYF(MY_KEEP_PREALLOC));
#endif
  }

  DBUG_VOID_RETURN;
}


/**
  Execute commands from bootstrap_file.

  Used when creating the initial grant tables.
*/

pthread_handler_t handle_bootstrap(void *arg)
{
  THD *thd=(THD*) arg;

  /* The following must be called before DBUG_ENTER */
  thd->thread_stack= (char*) &thd;
  if (my_thread_init() || thd->store_globals())
  {
#ifndef EMBEDDED_LIBRARY
    close_connection(thd, ER_OUT_OF_RESOURCES, 1);
#endif
    thd->fatal_error();
    goto end;
  }

  handle_bootstrap_impl(thd);

end:
  net_end(&thd->net);
  thd->cleanup();
  delete thd;

#ifndef EMBEDDED_LIBRARY
  (void) pthread_mutex_lock(&LOCK_thread_count);
  thread_count--;
  in_bootstrap= FALSE;
  (void) pthread_cond_broadcast(&COND_thread_count);
  (void) pthread_mutex_unlock(&LOCK_thread_count);
  my_thread_end();
  pthread_exit(0);
#endif

  return 0;
}


/**
  @brief Check access privs for a MERGE table and fix children lock types.

  @param[in]        thd         thread handle
  @param[in]        db          database name
  @param[in,out]    table_list  list of child tables (merge_list)
                                lock_type and optionally db set per table

  @return           status
    @retval         0           OK
    @retval         != 0        Error

  @detail
    This function is used for write access to MERGE tables only
    (CREATE TABLE, ALTER TABLE ... UNION=(...)). Set TL_WRITE for
    every child. Set 'db' for every child if not present.
*/
#ifndef NO_EMBEDDED_ACCESS_CHECKS
static bool check_merge_table_access(THD *thd, char *db,
                                     TABLE_LIST *table_list)
{
  int error= 0;

  if (table_list)
  {
    /* Check that all tables use the current database */
    TABLE_LIST *tlist;

    for (tlist= table_list; tlist; tlist= tlist->next_local)
    {
      if (!tlist->db || !tlist->db[0])
        tlist->db= db; /* purecov: inspected */
    }
    error= check_table_access(thd, SELECT_ACL | UPDATE_ACL | DELETE_ACL,
                              table_list, UINT_MAX, FALSE);
  }
  return error;
}
#endif

/* This works because items are allocated with sql_alloc() */

void free_items(Item *item)
{
  Item *next;
  DBUG_ENTER("free_items");
  for (; item ; item=next)
  {
    next=item->next;
    item->delete_self();
  }
  DBUG_VOID_RETURN;
}

/* This works because items are allocated with sql_alloc() */

void cleanup_items(Item *item)
{
  DBUG_ENTER("cleanup_items");  
  for (; item ; item=item->next)
    item->cleanup();
  DBUG_VOID_RETURN;
}

/**
  Handle COM_TABLE_DUMP command.

  @param thd           thread handle
  @param db            database name or an empty string. If empty,
                       the current database of the connection is used
  @param tbl_name      name of the table to dump

  @note
    This function is written to handle one specific command only.

  @retval
    0               success
  @retval
    1               error, the error message is set in THD
*/

static
int mysql_table_dump(THD *thd, LEX_STRING *db, char *tbl_name)
{
  TABLE* table;
  TABLE_LIST* table_list;
  int error = 0;
  DBUG_ENTER("mysql_table_dump");
  if (db->length == 0)
  {
    db->str= thd->db;            /* purecov: inspected */
    db->length= thd->db_length;  /* purecov: inspected */
  }
  if (!(table_list = (TABLE_LIST*) thd->calloc(sizeof(TABLE_LIST))))
    DBUG_RETURN(1); // out of memory
  table_list->db= db->str;
  table_list->table_name= table_list->alias= tbl_name;
  table_list->lock_type= TL_READ_NO_INSERT;
  table_list->prev_global= &table_list;	// can be removed after merge with 4.1

  if (check_db_name(db))
  {
    /* purecov: begin inspected */
    my_error(ER_WRONG_DB_NAME ,MYF(0), db->str ? db->str : "NULL");
    goto err;
    /* purecov: end */
  }
  if (lower_case_table_names)
    my_casedn_str(files_charset_info, tbl_name);

  if (!(table=open_ltable(thd, table_list, TL_READ_NO_INSERT, 0)))
    DBUG_RETURN(1);

  if (check_one_table_access(thd, SELECT_ACL, table_list))
    goto err;
  thd->free_list = 0;
  thd->set_query(tbl_name, (uint) strlen(tbl_name));
  if ((error = mysqld_dump_create_info(thd, table_list, -1)))
  {
    my_error(ER_GET_ERRNO, MYF(0), my_errno);
    goto err;
  }
  net_flush(&thd->net);
  if ((error= table->file->dump(thd,-1)))
    my_error(ER_GET_ERRNO, MYF(0), error);

err:
  DBUG_RETURN(error);
}

/**
  Ends the current transaction and (maybe) begin the next.

  @param thd            Current thread
  @param completion     Completion type

  @retval
    0   OK
*/

int end_trans(THD *thd, enum enum_mysql_completiontype completion)
{
  bool do_release= 0;
  int res= 0;
  DBUG_ENTER("end_trans");

  if (unlikely(thd->in_sub_stmt))
  {
    my_error(ER_COMMIT_NOT_ALLOWED_IN_SF_OR_TRG, MYF(0));
    DBUG_RETURN(1);
  }
  if (thd->transaction.xid_state.xa_state != XA_NOTR)
  {
    my_error(ER_XAER_RMFAIL, MYF(0),
             xa_state_names[thd->transaction.xid_state.xa_state]);
    DBUG_RETURN(1);
  }
  switch (completion) {
  case COMMIT:
    /*
     We don't use end_active_trans() here to ensure that this works
     even if there is a problem with the OPTION_AUTO_COMMIT flag
     (Which of course should never happen...)
    */
    thd->server_status&= ~SERVER_STATUS_IN_TRANS;
    res= ha_commit(thd);
    thd->options&= ~(OPTION_BEGIN | OPTION_KEEP_LOG);
    thd->transaction.all.modified_non_trans_table= FALSE;
    break;
  case COMMIT_RELEASE:
    do_release= 1; /* fall through */
  case COMMIT_AND_CHAIN:
    res= end_active_trans(thd);
    if (!res && completion == COMMIT_AND_CHAIN)
      res= begin_trans(thd);
    break;
  case ROLLBACK_RELEASE:
    do_release= 1; /* fall through */
  case ROLLBACK:
  case ROLLBACK_AND_CHAIN:
  {
    thd->server_status&= ~SERVER_STATUS_IN_TRANS;
    if (ha_rollback(thd))
      res= -1;
    thd->options&= ~(OPTION_BEGIN | OPTION_KEEP_LOG);
    thd->transaction.all.modified_non_trans_table= FALSE;
    if (!res && (completion == ROLLBACK_AND_CHAIN))
      res= begin_trans(thd);
    break;
  }
  default:
    res= -1;
    my_error(ER_UNKNOWN_COM_ERROR, MYF(0));
    DBUG_RETURN(-1);
  }

  if (res < 0)
    my_error(thd->killed_errno(), MYF(0));
  else if ((res == 0) && do_release)
    thd->killed= THD::KILL_CONNECTION;

  DBUG_RETURN(res);
}

#ifndef EMBEDDED_LIBRARY

/**
  Read one command from connection and execute it (query or simple command).
  This function is called in loop from thread function.

  For profiling to work, it must never be called recursively.

  @retval
    0  success
  @retval
    1  request of thread shutdown (see dispatch_command() description)
*/

bool do_command(THD *thd)
{
  bool return_value;
  char *packet= 0;
  ulong packet_length;
  NET *net= &thd->net;
  enum enum_server_command command;
  DBUG_ENTER("do_command");

  /*
    indicator of uninitialized lex => normal flow of errors handling
    (see my_message_sql)
  */
  thd->lex->current_select= 0;

  /*
    This thread will do a blocking read from the client which
    will be interrupted when the next command is received from
    the client, the connection is closed or "net_wait_timeout"
    number of seconds has passed
  */
  my_net_set_read_timeout(net, thd->variables.net_wait_timeout);

  /*
    XXX: this code is here only to clear possible errors of init_connect. 
    Consider moving to init_connect() instead.
  */
  thd->clear_error();				// Clear error message
  thd->main_da.reset_diagnostics_area();

  net_new_transaction(net);

  packet_length= my_net_read(net);
#if defined(ENABLED_PROFILING) && defined(COMMUNITY_SERVER)
  thd->profiling.start_new_query();
#endif
  if (packet_length == packet_error)
  {
    DBUG_PRINT("info",("Got error %d reading command from socket %s",
		       net->error,
		       vio_description(net->vio)));

    /* Check if we can continue without closing the connection */

    /* The error must be set. */
    DBUG_ASSERT(thd->is_error());
    net_end_statement(thd);

    if (net->error != 3)
    {
      return_value= TRUE;                       // We have to close it.
      goto out;
    }

    net->error= 0;
    return_value= FALSE;
    goto out;
  }

  packet= (char*) net->read_pos;
  /*
    'packet_length' contains length of data, as it was stored in packet
    header. In case of malformed header, my_net_read returns zero.
    If packet_length is not zero, my_net_read ensures that the returned
    number of bytes was actually read from network.
    There is also an extra safety measure in my_net_read:
    it sets packet[packet_length]= 0, but only for non-zero packets.
  */
  if (packet_length == 0)                       /* safety */
  {
    /* Initialize with COM_SLEEP packet */
    packet[0]= (uchar) COM_SLEEP;
    packet_length= 1;
  }
  /* Do not rely on my_net_read, extra safety against programming errors. */
  packet[packet_length]= '\0';                  /* safety */

  command= (enum enum_server_command) (uchar) packet[0];

  if (command >= COM_END)
    command= COM_END;				// Wrong command

  DBUG_PRINT("info",("Command on %s = %d (%s)",
                     vio_description(net->vio), command,
                     command_name[command].str));

  /* Restore read timeout value */
  my_net_set_read_timeout(net, thd->variables.net_read_timeout);

  DBUG_ASSERT(packet_length);
  return_value= dispatch_command(command, thd, packet+1, (uint) (packet_length-1));

out:
#if defined(ENABLED_PROFILING) && defined(COMMUNITY_SERVER)
  thd->profiling.finish_current_query();
#endif
  DBUG_RETURN(return_value);
}
#endif  /* EMBEDDED_LIBRARY */

/**
  @brief Determine if an attempt to update a non-temporary table while the
    read-only option was enabled has been made.

  This is a helper function to mysql_execute_command.

  @note SQLCOM_MULTI_UPDATE is an exception and delt with elsewhere.

  @see mysql_execute_command
  @returns Status code
    @retval TRUE The statement should be denied.
    @retval FALSE The statement isn't updating any relevant tables.
*/

static my_bool deny_updates_if_read_only_option(THD *thd,
                                                TABLE_LIST *all_tables)
{
  DBUG_ENTER("deny_updates_if_read_only_option");

  if (!opt_readonly)
    DBUG_RETURN(FALSE);

  LEX *lex= thd->lex;

  const my_bool user_is_super=
    ((ulong)(thd->security_ctx->master_access & SUPER_ACL) ==
     (ulong)SUPER_ACL);

  if (user_is_super)
    DBUG_RETURN(FALSE);

  if (!(sql_command_flags[lex->sql_command] & CF_CHANGES_DATA))
    DBUG_RETURN(FALSE);

  /* Multi update is an exception and is dealt with later. */
  if (lex->sql_command == SQLCOM_UPDATE_MULTI)
    DBUG_RETURN(FALSE);

  const my_bool create_temp_tables= 
    (lex->sql_command == SQLCOM_CREATE_TABLE) &&
    (lex->create_info.options & HA_LEX_CREATE_TMP_TABLE);

  const my_bool drop_temp_tables= 
    (lex->sql_command == SQLCOM_DROP_TABLE) &&
    lex->drop_temporary;

  const my_bool update_real_tables=
    some_non_temp_table_to_be_updated(thd, all_tables) &&
    !(create_temp_tables || drop_temp_tables);


  const my_bool create_or_drop_databases=
    (lex->sql_command == SQLCOM_CREATE_DB) ||
    (lex->sql_command == SQLCOM_DROP_DB);

  if (update_real_tables || create_or_drop_databases)
  {
      /*
        An attempt was made to modify one or more non-temporary tables.
      */
      DBUG_RETURN(TRUE);
  }


  /* Assuming that only temporary tables are modified. */
  DBUG_RETURN(FALSE);
}

/**
  Perform one connection-level (COM_XXXX) command.

  @param command         type of command to perform
  @param thd             connection handle
  @param packet          data for the command, packet is always null-terminated
  @param packet_length   length of packet + 1 (to show that data is
                         null-terminated) except for COM_SLEEP, where it
                         can be zero.

  @todo
    set thd->lex->sql_command to SQLCOM_END here.
  @todo
    The following has to be changed to an 8 byte integer

  @retval
    0   ok
  @retval
    1   request of thread shutdown, i. e. if command is
        COM_QUIT/COM_SHUTDOWN
*/
bool dispatch_command(enum enum_server_command command, THD *thd,
		      char* packet, uint packet_length)
{
  NET *net= &thd->net;
  bool error= 0;
  DBUG_ENTER("dispatch_command");
  DBUG_PRINT("info",("packet: '%*.s'; command: %d", packet_length, packet, command));

  thd->command=command;
  /*
    Commands which always take a long time are logged into
    the slow log only if opt_log_slow_admin_statements is set.
  */
  thd->enable_slow_log= TRUE;
  thd->lex->sql_command= SQLCOM_END; /* to avoid confusing VIEW detectors */
  thd->set_time();
  VOID(pthread_mutex_lock(&LOCK_thread_count));
  thd->query_id= global_query_id;

  switch( command ) {
  /* Ignore these statements. */
  case COM_STATISTICS:
  case COM_PING:
    break;
  /* Only increase id on these statements but don't count them. */
  case COM_STMT_PREPARE: 
  case COM_STMT_CLOSE:
  case COM_STMT_RESET:
    next_query_id();
    break;
  /* Increase id and count all other statements. */
  default:
    statistic_increment(thd->status_var.questions, &LOCK_status);
    next_query_id();
  }

  thread_running++;
  /* TODO: set thd->lex->sql_command to SQLCOM_END here */
  VOID(pthread_mutex_unlock(&LOCK_thread_count));

  /**
    Clear the set of flags that are expected to be cleared at the
    beginning of each command.
  */
  thd->server_status&= ~SERVER_STATUS_CLEAR_SET;
  switch (command) {
  case COM_INIT_DB:
  {
    LEX_STRING tmp;
    status_var_increment(thd->status_var.com_stat[SQLCOM_CHANGE_DB]);
    thd->convert_string(&tmp, system_charset_info,
			packet, packet_length, thd->charset());
    if (!mysql_change_db(thd, &tmp, FALSE))
    {
      general_log_write(thd, command, thd->db, thd->db_length);
      my_ok(thd);
    }
    break;
  }
#ifdef HAVE_REPLICATION
  case COM_REGISTER_SLAVE:
  {
    if (!register_slave(thd, (uchar*)packet, packet_length))
      my_ok(thd);
    break;
  }
#endif
  case COM_TABLE_DUMP:
  {
    char *tbl_name;
    LEX_STRING db;
    /* Safe because there is always a trailing \0 at the end of the packet */
    uint db_len= *(uchar*) packet;
    if (db_len + 1 > packet_length || db_len > NAME_LEN)
    {
      my_message(ER_UNKNOWN_COM_ERROR, ER(ER_UNKNOWN_COM_ERROR), MYF(0));
      break;
    }
    /* Safe because there is always a trailing \0 at the end of the packet */
    uint tbl_len= *(uchar*) (packet + db_len + 1);
    if (db_len + tbl_len + 2 > packet_length || tbl_len > NAME_LEN)
    {
      my_message(ER_UNKNOWN_COM_ERROR, ER(ER_UNKNOWN_COM_ERROR), MYF(0));
      break;
    }

    status_var_increment(thd->status_var.com_other);
    thd->enable_slow_log= opt_log_slow_admin_statements;
    db.str= (char*) thd->alloc(db_len + tbl_len + 2);
    if (!db.str)
    {
      my_message(ER_OUT_OF_RESOURCES, ER(ER_OUT_OF_RESOURCES), MYF(0));
      break;
    }
    db.length= db_len;
    tbl_name= strmake(db.str, packet + 1, db_len)+1;
    strmake(tbl_name, packet + db_len + 2, tbl_len);
    if (mysql_table_dump(thd, &db, tbl_name) == 0)
      thd->main_da.disable_status();
    break;
  }
  case COM_CHANGE_USER:
  {
    status_var_increment(thd->status_var.com_other);
    char *user= (char*) packet, *packet_end= packet + packet_length;
    /* Safe because there is always a trailing \0 at the end of the packet */
    char *passwd= strend(user)+1;

    thd->change_user();
    thd->clear_error();                         // if errors from rollback

    /*
      Old clients send null-terminated string ('\0' for empty string) for
      password.  New clients send the size (1 byte) + string (not null
      terminated, so also '\0' for empty string).

      Cast *passwd to an unsigned char, so that it doesn't extend the sign
      for *passwd > 127 and become 2**32-127 after casting to uint.
    */
    char db_buff[NAME_LEN+1];                 // buffer to store db in utf8
    char *db= passwd;
    char *save_db;
    /*
      If there is no password supplied, the packet must contain '\0',
      in any type of handshake (4.1 or pre-4.1).
     */
    if (passwd >= packet_end)
    {
      my_message(ER_UNKNOWN_COM_ERROR, ER(ER_UNKNOWN_COM_ERROR), MYF(0));
      break;
    }
    uint passwd_len= (thd->client_capabilities & CLIENT_SECURE_CONNECTION ?
                      (uchar)(*passwd++) : strlen(passwd));
    uint dummy_errors, save_db_length, db_length;
    int res;
    Security_context save_security_ctx= *thd->security_ctx;
    USER_CONN *save_user_connect;

    db+= passwd_len + 1;
    /*
      Database name is always NUL-terminated, so in case of empty database
      the packet must contain at least the trailing '\0'.
    */
    if (db >= packet_end)
    {
      my_message(ER_UNKNOWN_COM_ERROR, ER(ER_UNKNOWN_COM_ERROR), MYF(0));
      break;
    }
    db_length= strlen(db);

    char *ptr= db + db_length + 1;
    uint cs_number= 0;

    if (ptr < packet_end)
    {
      if (ptr + 2 > packet_end)
      {
        my_message(ER_UNKNOWN_COM_ERROR, ER(ER_UNKNOWN_COM_ERROR), MYF(0));
        break;
      }

      cs_number= uint2korr(ptr);
    }

    /* Convert database name to utf8 */
    db_buff[copy_and_convert(db_buff, sizeof(db_buff)-1,
                             system_charset_info, db, db_length,
                             thd->charset(), &dummy_errors)]= 0;
    db= db_buff;

    /* Save user and privileges */
    save_db_length= thd->db_length;
    save_db= thd->db;
    save_user_connect= thd->user_connect;

    if (!(thd->security_ctx->user= my_strdup(user, MYF(0))))
    {
      thd->security_ctx->user= save_security_ctx.user;
      my_message(ER_OUT_OF_RESOURCES, ER(ER_OUT_OF_RESOURCES), MYF(0));
      break;
    }

    /* Clear variables that are allocated */
    thd->user_connect= 0;
    thd->security_ctx->priv_user= thd->security_ctx->user;
    res= check_user(thd, COM_CHANGE_USER, passwd, passwd_len, db, FALSE);

    if (res)
    {
      x_free(thd->security_ctx->user);
      *thd->security_ctx= save_security_ctx;
      thd->user_connect= save_user_connect;
      thd->db= save_db;
      thd->db_length= save_db_length;
    }
    else
    {
#ifndef NO_EMBEDDED_ACCESS_CHECKS
      /* we've authenticated new user */
      if (save_user_connect)
	decrease_user_connections(save_user_connect);
#endif /* NO_EMBEDDED_ACCESS_CHECKS */
      x_free(save_db);
      x_free(save_security_ctx.user);

      if (cs_number)
      {
        thd_init_client_charset(thd, cs_number);
        thd->update_charset();
      }
    }
    break;
  }
  case COM_STMT_EXECUTE:
  {
    mysqld_stmt_execute(thd, packet, packet_length);
    break;
  }
  case COM_STMT_FETCH:
  {
    mysqld_stmt_fetch(thd, packet, packet_length);
    break;
  }
  case COM_STMT_SEND_LONG_DATA:
  {
    mysql_stmt_get_longdata(thd, packet, packet_length);
    break;
  }
  case COM_STMT_PREPARE:
  {
    mysqld_stmt_prepare(thd, packet, packet_length);
    break;
  }
  case COM_STMT_CLOSE:
  {
    mysqld_stmt_close(thd, packet);
    break;
  }
  case COM_STMT_RESET:
  {
    mysqld_stmt_reset(thd, packet);
    break;
  }
  case COM_QUERY:
  {
    if (alloc_query(thd, packet, packet_length))
      break;					// fatal error is set
    char *packet_end= thd->query + thd->query_length;
    /* 'b' stands for 'buffer' parameter', special for 'my_snprintf' */
    const char* end_of_stmt= NULL;

    general_log_write(thd, command, thd->query, thd->query_length);
    DBUG_PRINT("query",("%-.4096s",thd->query));
#if defined(ENABLED_PROFILING) && defined(COMMUNITY_SERVER)
    thd->profiling.set_query_source(thd->query, thd->query_length);
#endif

    if (!(specialflag & SPECIAL_NO_PRIOR))
      my_pthread_setprio(pthread_self(),QUERY_PRIOR);

    mysql_parse(thd, thd->query, thd->query_length, &end_of_stmt);

    while (!thd->killed && (end_of_stmt != NULL) && ! thd->is_error())
    {
      char *beginning_of_next_stmt= (char*) end_of_stmt;

      net_end_statement(thd);
      query_cache_end_of_result(thd);
      /*
        Multiple queries exits, execute them individually
      */
      close_thread_tables(thd);
      ulong length= (ulong)(packet_end - beginning_of_next_stmt);

      log_slow_statement(thd);

      /* Remove garbage at start of query */
      while (length > 0 && my_isspace(thd->charset(), *beginning_of_next_stmt))
      {
        beginning_of_next_stmt++;
        length--;
      }

#if defined(ENABLED_PROFILING) && defined(COMMUNITY_SERVER)
      thd->profiling.finish_current_query();
      thd->profiling.start_new_query("continuing");
      thd->profiling.set_query_source(beginning_of_next_stmt, length);
#endif

      thd->set_query(beginning_of_next_stmt, length);
      VOID(pthread_mutex_lock(&LOCK_thread_count));
      /*
        Count each statement from the client.
      */
      statistic_increment(thd->status_var.questions, &LOCK_status);
      thd->query_id= next_query_id();
      thd->set_time(); /* Reset the query start time. */
      /* TODO: set thd->lex->sql_command to SQLCOM_END here */
      VOID(pthread_mutex_unlock(&LOCK_thread_count));
      mysql_parse(thd, beginning_of_next_stmt, length, &end_of_stmt);
    }

    if (!(specialflag & SPECIAL_NO_PRIOR))
      my_pthread_setprio(pthread_self(),WAIT_PRIOR);
    DBUG_PRINT("info",("query ready"));
    break;
  }
  case COM_FIELD_LIST:				// This isn't actually needed
#ifdef DONT_ALLOW_SHOW_COMMANDS
    my_message(ER_NOT_ALLOWED_COMMAND, ER(ER_NOT_ALLOWED_COMMAND),
               MYF(0));	/* purecov: inspected */
    break;
#else
  {
    char *fields, *packet_end= packet + packet_length, *arg_end;
    /* Locked closure of all tables */
    TABLE_LIST table_list;
    LEX_STRING conv_name;

    /* used as fields initializator */
    lex_start(thd);

    status_var_increment(thd->status_var.com_stat[SQLCOM_SHOW_FIELDS]);
    bzero((char*) &table_list,sizeof(table_list));
    if (thd->copy_db_to(&table_list.db, &table_list.db_length))
      break;
    /*
      We have name + wildcard in packet, separated by endzero
    */
    arg_end= strend(packet);
    thd->convert_string(&conv_name, system_charset_info,
			packet, (uint) (arg_end - packet), thd->charset());
    table_list.alias= table_list.table_name= conv_name.str;
    packet= arg_end + 1;

    if (!my_strcasecmp(system_charset_info, table_list.db,
                       INFORMATION_SCHEMA_NAME.str))
    {
      ST_SCHEMA_TABLE *schema_table= find_schema_table(thd, table_list.alias);
      if (schema_table)
        table_list.schema_table= schema_table;
    }

    uint query_length= (uint) (packet_end - packet); // Don't count end \0
    if (!(fields= (char *) thd->memdup(packet, query_length + 1)))
      break;
    thd->set_query(fields, query_length);
    general_log_print(thd, command, "%s %s", table_list.table_name, fields);
    if (lower_case_table_names)
      my_casedn_str(files_charset_info, table_list.table_name);

    if (check_access(thd,SELECT_ACL,table_list.db,&table_list.grant.privilege,
		     0, 0, test(table_list.schema_table)))
      break;
    if (check_grant(thd, SELECT_ACL, &table_list, 2, UINT_MAX, 0))
      break;
    /* init structures for VIEW processing */
    table_list.select_lex= &(thd->lex->select_lex);

    lex_start(thd);
    mysql_reset_thd_for_next_command(thd);

    thd->lex->
      select_lex.table_list.link_in_list((uchar*) &table_list,
                                         (uchar**) &table_list.next_local);
    thd->lex->add_to_query_tables(&table_list);

    /* switch on VIEW optimisation: do not fill temporary tables */
    thd->lex->sql_command= SQLCOM_SHOW_FIELDS;
    mysqld_list_fields(thd,&table_list,fields);
    thd->lex->unit.cleanup();
    thd->cleanup_after_query();
    break;
  }
#endif
  case COM_QUIT:
    /* We don't calculate statistics for this command */
    general_log_print(thd, command, NullS);
    net->error=0;				// Don't give 'abort' message
    thd->main_da.disable_status();              // Don't send anything back
    error=TRUE;					// End server
    break;

#ifdef REMOVED
  case COM_CREATE_DB:				// QQ: To be removed
    {
      LEX_STRING db, alias;
      HA_CREATE_INFO create_info;

      status_var_increment(thd->status_var.com_stat[SQLCOM_CREATE_DB]);
      if (thd->make_lex_string(&db, packet, packet_length, FALSE) ||
          thd->make_lex_string(&alias, db.str, db.length, FALSE) ||
          check_db_name(&db))
      {
	my_error(ER_WRONG_DB_NAME, MYF(0), db.str ? db.str : "NULL");
	break;
      }
      if (check_access(thd, CREATE_ACL, db.str , 0, 1, 0,
                       is_schema_db(db.str)))
	break;
      general_log_print(thd, command, "%.*s", db.length, db.str);
      bzero(&create_info, sizeof(create_info));
      mysql_create_db(thd, (lower_case_table_names == 2 ? alias.str : db.str),
                      &create_info, 0);
      break;
    }
  case COM_DROP_DB:				// QQ: To be removed
    {
      status_var_increment(thd->status_var.com_stat[SQLCOM_DROP_DB]);
      LEX_STRING db;

      if (thd->make_lex_string(&db, packet, packet_length, FALSE) ||
          check_db_name(&db))
      {
	my_error(ER_WRONG_DB_NAME, MYF(0), db.str ? db.str : "NULL");
	break;
      }
      if (check_access(thd, DROP_ACL, db.str, 0, 1, 0, is_schema_db(db.str)))
	break;
      if (thd->locked_tables || thd->active_transaction())
      {
	my_message(ER_LOCK_OR_ACTIVE_TRANSACTION,
                   ER(ER_LOCK_OR_ACTIVE_TRANSACTION), MYF(0));
	break;
      }
      general_log_write(thd, command, "%.*s", db.length, db.str);
      mysql_rm_db(thd, db.str, 0, 0);
      break;
    }
#endif
#ifndef EMBEDDED_LIBRARY
  case COM_BINLOG_DUMP:
    {
      ulong pos;
      ushort flags;
      uint32 slave_server_id;

      status_var_increment(thd->status_var.com_other);
      thd->enable_slow_log= opt_log_slow_admin_statements;
      if (check_global_access(thd, REPL_SLAVE_ACL))
	break;

      /* TODO: The following has to be changed to an 8 byte integer */
      pos = uint4korr(packet);
      flags = uint2korr(packet + 4);
      thd->server_id=0; /* avoid suicide */
      if ((slave_server_id= uint4korr(packet+6))) // mysqlbinlog.server_id==0
	kill_zombie_dump_threads(slave_server_id);
      thd->server_id = slave_server_id;

      general_log_print(thd, command, "Log: '%s'  Pos: %ld", packet+10,
                      (long) pos);
      mysql_binlog_send(thd, thd->strdup(packet + 10), (my_off_t) pos, flags);
      unregister_slave(thd,1,1);
      /*  fake COM_QUIT -- if we get here, the thread needs to terminate */
      error = TRUE;
      break;
    }
#endif
  case COM_REFRESH:
  {
    bool not_used;
    status_var_increment(thd->status_var.com_stat[SQLCOM_FLUSH]);
    ulong options= (ulong) (uchar) packet[0];
    if (check_global_access(thd,RELOAD_ACL))
      break;
<<<<<<< HEAD
    general_log_print(thd, command, NullS);
=======
    mysql_log.write(thd,command,NullS);
#ifndef DBUG_OFF
    DBUG_EXECUTE_IF("simulate_detached_thread_refresh",
                    {
                      /*
                        Simulate a reload without a attached thread session.
                        Provides a environment similar to that of when the
                        server receives a SIGHUP signal and reloads caches
                        and flushes tables.
                      */
                      bool res;
                      my_pthread_setspecific_ptr(THR_THD, NULL);
                      res= reload_acl_and_cache(NULL, options | REFRESH_FAST,
                                                NULL, &not_used);
                      my_pthread_setspecific_ptr(THR_THD, thd);
                      if (!res)
                        send_ok(thd);
                      goto end;
                    }
                    );
#endif
>>>>>>> 3372cc87
    if (!reload_acl_and_cache(thd, options, (TABLE_LIST*) 0, &not_used))
      my_ok(thd);
    break;
  }
#ifndef EMBEDDED_LIBRARY
  case COM_SHUTDOWN:
  {
    status_var_increment(thd->status_var.com_other);
    if (check_global_access(thd,SHUTDOWN_ACL))
      break; /* purecov: inspected */
    /*
      If the client is < 4.1.3, it is going to send us no argument; then
      packet_length is 0, packet[0] is the end 0 of the packet. Note that
      SHUTDOWN_DEFAULT is 0. If client is >= 4.1.3, the shutdown level is in
      packet[0].
    */
    enum mysql_enum_shutdown_level level=
      (enum mysql_enum_shutdown_level) (uchar) packet[0];
    if (level == SHUTDOWN_DEFAULT)
      level= SHUTDOWN_WAIT_ALL_BUFFERS; // soon default will be configurable
    else if (level != SHUTDOWN_WAIT_ALL_BUFFERS)
    {
      my_error(ER_NOT_SUPPORTED_YET, MYF(0), "this shutdown level");
      break;
    }
    DBUG_PRINT("quit",("Got shutdown command for level %u", level));
    general_log_print(thd, command, NullS);
    my_eof(thd);
    close_thread_tables(thd);			// Free before kill
    kill_mysql();
    error=TRUE;
    break;
  }
#endif
  case COM_STATISTICS:
  {
    STATUS_VAR current_global_status_var;
    ulong uptime;
    uint length;
    ulonglong queries_per_second1000;
    char buff[250];
    uint buff_len= sizeof(buff);

    general_log_print(thd, command, NullS);
    status_var_increment(thd->status_var.com_stat[SQLCOM_SHOW_STATUS]);
    calc_sum_of_all_status(&current_global_status_var);
    if (!(uptime= (ulong) (thd->start_time - server_start_time)))
      queries_per_second1000= 0;
    else
      queries_per_second1000= thd->query_id * LL(1000) / uptime;

    length= my_snprintf((char*) buff, buff_len - 1,
                        "Uptime: %lu  Threads: %d  Questions: %lu  "
                        "Slow queries: %lu  Opens: %lu  Flush tables: %lu  "
                        "Open tables: %u  Queries per second avg: %u.%u",
                        uptime,
                        (int) thread_count, (ulong) thd->query_id,
                        current_global_status_var.long_query_count,
                        current_global_status_var.opened_tables,
                        refresh_version,
                        cached_open_tables(),
                        (uint) (queries_per_second1000 / 1000),
                        (uint) (queries_per_second1000 % 1000));
#ifdef EMBEDDED_LIBRARY
    /* Store the buffer in permanent memory */
    my_ok(thd, 0, 0, buff);
#endif
#ifdef SAFEMALLOC
    if (sf_malloc_cur_memory)				// Using SAFEMALLOC
    {
      char *end= buff + length;
      length+= my_snprintf(end, buff_len - length - 1,
                           end,"  Memory in use: %ldK  Max memory used: %ldK",
                           (sf_malloc_cur_memory+1023L)/1024L,
                           (sf_malloc_max_memory+1023L)/1024L);
    }
#endif
#ifndef EMBEDDED_LIBRARY
    VOID(my_net_write(net, (uchar*) buff, length));
    VOID(net_flush(net));
    thd->main_da.disable_status();
#endif
    break;
  }
  case COM_PING:
    status_var_increment(thd->status_var.com_other);
    my_ok(thd);				// Tell client we are alive
    break;
  case COM_PROCESS_INFO:
    status_var_increment(thd->status_var.com_stat[SQLCOM_SHOW_PROCESSLIST]);
    if (!thd->security_ctx->priv_user[0] &&
        check_global_access(thd, PROCESS_ACL))
      break;
    general_log_print(thd, command, NullS);
    mysqld_list_processes(thd,
			  thd->security_ctx->master_access & PROCESS_ACL ? 
			  NullS : thd->security_ctx->priv_user, 0);
    break;
  case COM_PROCESS_KILL:
  {
    status_var_increment(thd->status_var.com_stat[SQLCOM_KILL]);
    ulong id=(ulong) uint4korr(packet);
    sql_kill(thd,id,false);
    break;
  }
  case COM_SET_OPTION:
  {
    status_var_increment(thd->status_var.com_stat[SQLCOM_SET_OPTION]);
    uint opt_command= uint2korr(packet);

    switch (opt_command) {
    case (int) MYSQL_OPTION_MULTI_STATEMENTS_ON:
      thd->client_capabilities|= CLIENT_MULTI_STATEMENTS;
      my_eof(thd);
      break;
    case (int) MYSQL_OPTION_MULTI_STATEMENTS_OFF:
      thd->client_capabilities&= ~CLIENT_MULTI_STATEMENTS;
      my_eof(thd);
      break;
    default:
      my_message(ER_UNKNOWN_COM_ERROR, ER(ER_UNKNOWN_COM_ERROR), MYF(0));
      break;
    }
    break;
  }
  case COM_DEBUG:
    status_var_increment(thd->status_var.com_other);
    if (check_global_access(thd, SUPER_ACL))
      break;					/* purecov: inspected */
    mysql_print_status();
    general_log_print(thd, command, NullS);
    my_eof(thd);
    break;
  case COM_SLEEP:
  case COM_CONNECT:				// Impossible here
  case COM_TIME:				// Impossible from client
  case COM_DELAYED_INSERT:
  case COM_END:
  default:
    my_message(ER_UNKNOWN_COM_ERROR, ER(ER_UNKNOWN_COM_ERROR), MYF(0));
    break;
  }

<<<<<<< HEAD
  /* report error issued during command execution */
  if (thd->killed_errno())
=======
  /* Break the switch for DBUG wrapped code. */
#ifndef DBUG_OFF
end:
#endif

  if (thd->lock || thd->open_tables || thd->derived_tables ||
      thd->prelocked_mode)
>>>>>>> 3372cc87
  {
    if (! thd->main_da.is_set())
      thd->send_kill_message();
  }
  if (thd->killed == THD::KILL_QUERY || thd->killed == THD::KILL_BAD_DATA)
  {
    thd->killed= THD::NOT_KILLED;
    thd->mysys_var->abort= 0;
  }

  /* If commit fails, we should be able to reset the OK status. */
  thd->main_da.can_overwrite_status= TRUE;
  ha_autocommit_or_rollback(thd, thd->is_error());
  thd->main_da.can_overwrite_status= FALSE;

  thd->transaction.stmt.reset();

  net_end_statement(thd);
  query_cache_end_of_result(thd);

  thd->proc_info= "closing tables";
  /* Free tables */
  close_thread_tables(thd);

  log_slow_statement(thd);

  thd_proc_info(thd, "cleaning up");
  thd->set_query(NULL, 0);
  thd->command=COM_SLEEP;
  VOID(pthread_mutex_lock(&LOCK_thread_count)); // For process list
  thread_running--;
  VOID(pthread_mutex_unlock(&LOCK_thread_count));
  thd_proc_info(thd, 0);
  thd->packet.shrink(thd->variables.net_buffer_length);	// Reclaim some memory
  free_root(thd->mem_root,MYF(MY_KEEP_PREALLOC));
  DBUG_RETURN(error);
}


void log_slow_statement(THD *thd)
{
  DBUG_ENTER("log_slow_statement");

  /*
    The following should never be true with our current code base,
    but better to keep this here so we don't accidently try to log a
    statement in a trigger or stored function
  */
  if (unlikely(thd->in_sub_stmt))
    DBUG_VOID_RETURN;                           // Don't set time for sub stmt

  /*
    Do not log administrative statements unless the appropriate option is
    set; do not log into slow log if reading from backup.
  */
  if (thd->enable_slow_log && !thd->user_time)
  {
    ulonglong end_utime_of_query= thd->current_utime();
    thd_proc_info(thd, "logging slow query");

    if (((end_utime_of_query - thd->utime_after_lock) >
         thd->variables.long_query_time ||
         ((thd->server_status &
           (SERVER_QUERY_NO_INDEX_USED | SERVER_QUERY_NO_GOOD_INDEX_USED)) &&
          opt_log_queries_not_using_indexes &&
           !(sql_command_flags[thd->lex->sql_command] & CF_STATUS_COMMAND))) &&
        thd->examined_row_count >= thd->variables.min_examined_row_limit)
    {
      thd_proc_info(thd, "logging slow query");
      thd->status_var.long_query_count++;
      slow_log_print(thd, thd->query, thd->query_length, end_utime_of_query);
    }
  }
  DBUG_VOID_RETURN;
}


/**
  Create a TABLE_LIST object for an INFORMATION_SCHEMA table.

    This function is used in the parser to convert a SHOW or DESCRIBE
    table_name command to a SELECT from INFORMATION_SCHEMA.
    It prepares a SELECT_LEX and a TABLE_LIST object to represent the
    given command as a SELECT parse tree.

  @param thd              thread handle
  @param lex              current lex
  @param table_ident      table alias if it's used
  @param schema_table_idx the type of the INFORMATION_SCHEMA table to be
                          created

  @note
    Due to the way this function works with memory and LEX it cannot
    be used outside the parser (parse tree transformations outside
    the parser break PS and SP).

  @retval
    0                 success
  @retval
    1                 out of memory or SHOW commands are not allowed
                      in this version of the server.
*/

int prepare_schema_table(THD *thd, LEX *lex, Table_ident *table_ident,
                         enum enum_schema_tables schema_table_idx)
{
  SELECT_LEX *schema_select_lex= NULL;
  DBUG_ENTER("prepare_schema_table");

  switch (schema_table_idx) {
  case SCH_SCHEMATA:
#if defined(DONT_ALLOW_SHOW_COMMANDS)
    my_message(ER_NOT_ALLOWED_COMMAND,
               ER(ER_NOT_ALLOWED_COMMAND), MYF(0));   /* purecov: inspected */
    DBUG_RETURN(1);
#else
    break;
#endif

  case SCH_TABLE_NAMES:
  case SCH_TABLES:
  case SCH_VIEWS:
  case SCH_TRIGGERS:
  case SCH_EVENTS:
#ifdef DONT_ALLOW_SHOW_COMMANDS
    my_message(ER_NOT_ALLOWED_COMMAND,
               ER(ER_NOT_ALLOWED_COMMAND), MYF(0)); /* purecov: inspected */
    DBUG_RETURN(1);
#else
    {
      LEX_STRING db;
      size_t dummy;
      if (lex->select_lex.db == NULL &&
          lex->copy_db_to(&lex->select_lex.db, &dummy))
      {
        DBUG_RETURN(1);
      }
      schema_select_lex= new SELECT_LEX();
      db.str= schema_select_lex->db= lex->select_lex.db;
      schema_select_lex->table_list.first= NULL;
      db.length= strlen(db.str);

      if (check_db_name(&db))
      {
        my_error(ER_WRONG_DB_NAME, MYF(0), db.str);
        DBUG_RETURN(1);
      }
      break;
    }
#endif
  case SCH_COLUMNS:
  case SCH_STATISTICS:
  {
#ifdef DONT_ALLOW_SHOW_COMMANDS
    my_message(ER_NOT_ALLOWED_COMMAND,
               ER(ER_NOT_ALLOWED_COMMAND), MYF(0)); /* purecov: inspected */
    DBUG_RETURN(1);
#else
    DBUG_ASSERT(table_ident);
    TABLE_LIST **query_tables_last= lex->query_tables_last;
    schema_select_lex= new SELECT_LEX();
    /* 'parent_lex' is used in init_query() so it must be before it. */
    schema_select_lex->parent_lex= lex;
    schema_select_lex->init_query();
    if (!schema_select_lex->add_table_to_list(thd, table_ident, 0, 0, TL_READ))
      DBUG_RETURN(1);
    lex->query_tables_last= query_tables_last;
    break;
  }
#endif
  case SCH_PROFILES:
    /* 
      Mark this current profiling record to be discarded.  We don't
      wish to have SHOW commands show up in profiling.
    */
#if defined(ENABLED_PROFILING) && defined(COMMUNITY_SERVER)
    thd->profiling.discard_current_query();
#endif
    break;
  case SCH_OPEN_TABLES:
  case SCH_VARIABLES:
  case SCH_STATUS:
  case SCH_PROCEDURES:
  case SCH_CHARSETS:
  case SCH_ENGINES:
  case SCH_COLLATIONS:
  case SCH_COLLATION_CHARACTER_SET_APPLICABILITY:
  case SCH_USER_PRIVILEGES:
  case SCH_SCHEMA_PRIVILEGES:
  case SCH_TABLE_PRIVILEGES:
  case SCH_COLUMN_PRIVILEGES:
  case SCH_TABLE_CONSTRAINTS:
  case SCH_KEY_COLUMN_USAGE:
  default:
    break;
  }
  
  SELECT_LEX *select_lex= lex->current_select;
  if (make_schema_select(thd, select_lex, schema_table_idx))
  {
    DBUG_RETURN(1);
  }
  TABLE_LIST *table_list= (TABLE_LIST*) select_lex->table_list.first;
  table_list->schema_select_lex= schema_select_lex;
  table_list->schema_table_reformed= 1;
  DBUG_RETURN(0);
}


/**
  Read query from packet and store in thd->query.
  Used in COM_QUERY and COM_STMT_PREPARE.

    Sets the following THD variables:
  - query
  - query_length

  @retval
    FALSE ok
  @retval
    TRUE  error;  In this case thd->fatal_error is set
*/

bool alloc_query(THD *thd, const char *packet, uint packet_length)
{
  char *query;
  /* Remove garbage at start and end of query */
  while (packet_length > 0 && my_isspace(thd->charset(), packet[0]))
  {
    packet++;
    packet_length--;
  }
  const char *pos= packet + packet_length;     // Point at end null
  while (packet_length > 0 &&
	 (pos[-1] == ';' || my_isspace(thd->charset() ,pos[-1])))
  {
    pos--;
    packet_length--;
  }
  /* We must allocate some extra memory for query cache */
  if (! (query= (char*) thd->memdup_w_gap(packet,
                                          packet_length,
                                          1 + thd->db_length +
                                          QUERY_CACHE_FLAGS_SIZE)))
      return TRUE;
  query[packet_length]= '\0';
  thd->set_query(query, packet_length);

  /* Reclaim some memory */
  thd->packet.shrink(thd->variables.net_buffer_length);
  thd->convert_buffer.shrink(thd->variables.net_buffer_length);

  return FALSE;
}

static void reset_one_shot_variables(THD *thd) 
{
  thd->variables.character_set_client=
    global_system_variables.character_set_client;
  thd->variables.collation_connection=
    global_system_variables.collation_connection;
  thd->variables.collation_database=
    global_system_variables.collation_database;
  thd->variables.collation_server=
    global_system_variables.collation_server;
  thd->update_charset();
  thd->variables.time_zone=
    global_system_variables.time_zone;
  thd->variables.lc_time_names= &my_locale_en_US;
  thd->one_shot_set= 0;
}


static
bool sp_process_definer(THD *thd)
{
  DBUG_ENTER("sp_process_definer");

  LEX *lex= thd->lex;

  /*
    If the definer is not specified, this means that CREATE-statement missed
    DEFINER-clause. DEFINER-clause can be missed in two cases:

      - The user submitted a statement w/o the clause. This is a normal
        case, we should assign CURRENT_USER as definer.

      - Our slave received an updated from the master, that does not
        replicate definer for stored rountines. We should also assign
        CURRENT_USER as definer here, but also we should mark this routine
        as NON-SUID. This is essential for the sake of backward
        compatibility.

        The problem is the slave thread is running under "special" user (@),
        that actually does not exist. In the older versions we do not fail
        execution of a stored routine if its definer does not exist and
        continue the execution under the authorization of the invoker
        (BUG#13198). And now if we try to switch to slave-current-user (@),
        we will fail.

        Actually, this leads to the inconsistent state of master and
        slave (different definers, different SUID behaviour), but it seems,
        this is the best we can do.
  */

  if (!lex->definer)
  {
    Query_arena original_arena;
    Query_arena *ps_arena= thd->activate_stmt_arena_if_needed(&original_arena);

    lex->definer= create_default_definer(thd);

    if (ps_arena)
      thd->restore_active_arena(ps_arena, &original_arena);

    /* Error has been already reported. */
    if (lex->definer == NULL)
      DBUG_RETURN(TRUE);

    if (thd->slave_thread && lex->sphead)
      lex->sphead->m_chistics->suid= SP_IS_NOT_SUID;
  }
  else
  {
    /*
      If the specified definer differs from the current user, we
      should check that the current user has SUPER privilege (in order
      to create a stored routine under another user one must have
      SUPER privilege).
    */
    if ((strcmp(lex->definer->user.str, thd->security_ctx->priv_user) ||
         my_strcasecmp(system_charset_info, lex->definer->host.str,
                       thd->security_ctx->priv_host)) &&
        check_global_access(thd, SUPER_ACL))
    {
      my_error(ER_SPECIFIC_ACCESS_DENIED_ERROR, MYF(0), "SUPER");
      DBUG_RETURN(TRUE);
    }
  }

  /* Check that the specified definer exists. Emit a warning if not. */

#ifndef NO_EMBEDDED_ACCESS_CHECKS
  if (!is_acl_user(lex->definer->host.str, lex->definer->user.str))
  {
    push_warning_printf(thd,
                        MYSQL_ERROR::WARN_LEVEL_NOTE,
                        ER_NO_SUCH_USER,
                        ER(ER_NO_SUCH_USER),
                        lex->definer->user.str,
                        lex->definer->host.str);
  }
#endif /* NO_EMBEDDED_ACCESS_CHECKS */

  DBUG_RETURN(FALSE);
}


/**
  Execute command saved in thd and lex->sql_command.

    Before every operation that can request a write lock for a table
    wait if a global read lock exists. However do not wait if this
    thread has locked tables already. No new locks can be requested
    until the other locks are released. The thread that requests the
    global read lock waits for write locked tables to become unlocked.

    Note that wait_if_global_read_lock() sets a protection against a new
    global read lock when it succeeds. This needs to be released by
    start_waiting_global_read_lock() after the operation.

  @param thd                       Thread handle

  @todo
    - Invalidate the table in the query cache if something changed
    after unlocking when changes become visible.
    TODO: this is workaround. right way will be move invalidating in
    the unlock procedure.
    - TODO: use check_change_password()
    - JOIN is not supported yet. TODO
    - SUSPEND and FOR MIGRATE are not supported yet. TODO

  @retval
    FALSE       OK
  @retval
    TRUE        Error
*/

int
mysql_execute_command(THD *thd)
{
  int res= FALSE;
  bool need_start_waiting= FALSE; // have protection against global read lock
  int  up_result= 0;
  LEX  *lex= thd->lex;
  /* first SELECT_LEX (have special meaning for many of non-SELECTcommands) */
  SELECT_LEX *select_lex= &lex->select_lex;
  /* first table of first SELECT_LEX */
  TABLE_LIST *first_table= (TABLE_LIST*) select_lex->table_list.first;
  /* list of all tables in query */
  TABLE_LIST *all_tables;
  /* most outer SELECT_LEX_UNIT of query */
  SELECT_LEX_UNIT *unit= &lex->unit;
#ifdef HAVE_REPLICATION
  /* have table map for update for multi-update statement (BUG#37051) */
  bool have_table_map_for_update= FALSE;
#endif
  /* Saved variable value */
  DBUG_ENTER("mysql_execute_command");
#ifdef WITH_PARTITION_STORAGE_ENGINE
  thd->work_part_info= 0;
#endif

  /*
    In many cases first table of main SELECT_LEX have special meaning =>
    check that it is first table in global list and relink it first in 
    queries_tables list if it is necessary (we need such relinking only
    for queries with subqueries in select list, in this case tables of
    subqueries will go to global list first)

    all_tables will differ from first_table only if most upper SELECT_LEX
    do not contain tables.

    Because of above in place where should be at least one table in most
    outer SELECT_LEX we have following check:
    DBUG_ASSERT(first_table == all_tables);
    DBUG_ASSERT(first_table == all_tables && first_table != 0);
  */
  lex->first_lists_tables_same();
  /* should be assigned after making first tables same */
  all_tables= lex->query_tables;
  /* set context for commands which do not use setup_tables */
  select_lex->
    context.resolve_in_table_list_only((TABLE_LIST*)select_lex->
                                       table_list.first);

  /*
    Reset warning count for each query that uses tables
    A better approach would be to reset this for any commands
    that is not a SHOW command or a select that only access local
    variables, but for now this is probably good enough.
    Don't reset warnings when executing a stored routine.
  */
  if ((all_tables || !lex->is_single_level_stmt()) && !thd->spcont)
    mysql_reset_errors(thd, 0);

#ifdef HAVE_REPLICATION
  if (unlikely(thd->slave_thread))
  {
    if (lex->sql_command == SQLCOM_DROP_TRIGGER)
    {
      /*
        When dropping a trigger, we need to load its table name
        before checking slave filter rules.
      */
      add_table_for_trigger(thd, thd->lex->spname, 1, &all_tables);
      
      if (!all_tables)
      {
        /*
          If table name cannot be loaded,
          it means the trigger does not exists possibly because
          CREATE TRIGGER was previously skipped for this trigger
          according to slave filtering rules.
          Returning success without producing any errors in this case.
        */
        DBUG_RETURN(0);
      }
      
      // force searching in slave.cc:tables_ok() 
      all_tables->updating= 1;
    }

    /*
      For fix of BUG#37051, the master stores the table map for update
      in the Query_log_event, and the value is assigned to
      thd->variables.table_map_for_update before executing the update
      query.

      If thd->variables.table_map_for_update is set, then we are
      replicating from a new master, we can use this value to apply
      filter rules without opening all the tables. However If
      thd->variables.table_map_for_update is not set, then we are
      replicating from an old master, so we just skip this and
      continue with the old method. And of course, the bug would still
      exist for old masters.
    */
    if (lex->sql_command == SQLCOM_UPDATE_MULTI &&
        thd->table_map_for_update)
    {
      have_table_map_for_update= TRUE;
      table_map table_map_for_update= thd->table_map_for_update;
      uint nr= 0;
      TABLE_LIST *table;
      for (table=all_tables; table; table=table->next_global, nr++)
      {
        if (table_map_for_update & ((table_map)1 << nr))
          table->updating= TRUE;
        else
          table->updating= FALSE;
      }

      if (all_tables_not_ok(thd, all_tables))
      {
        /* we warn the slave SQL thread */
        my_message(ER_SLAVE_IGNORED_TABLE, ER(ER_SLAVE_IGNORED_TABLE), MYF(0));
        if (thd->one_shot_set)
          reset_one_shot_variables(thd);
        DBUG_RETURN(0);
      }
      
      for (table=all_tables; table; table=table->next_global)
        table->updating= TRUE;
    }
    
    /*
      Check if statment should be skipped because of slave filtering
      rules

      Exceptions are:
      - UPDATE MULTI: For this statement, we want to check the filtering
        rules later in the code
      - SET: we always execute it (Not that many SET commands exists in
        the binary log anyway -- only 4.1 masters write SET statements,
	in 5.0 there are no SET statements in the binary log)
      - DROP TEMPORARY TABLE IF EXISTS: we always execute it (otherwise we
        have stale files on slave caused by exclusion of one tmp table).
    */
    if (!(lex->sql_command == SQLCOM_UPDATE_MULTI) &&
	!(lex->sql_command == SQLCOM_SET_OPTION) &&
	!(lex->sql_command == SQLCOM_DROP_TABLE &&
          lex->drop_temporary && lex->drop_if_exists) &&
        all_tables_not_ok(thd, all_tables))
    {
      /* we warn the slave SQL thread */
      my_message(ER_SLAVE_IGNORED_TABLE, ER(ER_SLAVE_IGNORED_TABLE), MYF(0));
      if (thd->one_shot_set)
      {
        /*
          It's ok to check thd->one_shot_set here:

          The charsets in a MySQL 5.0 slave can change by both a binlogged
          SET ONE_SHOT statement and the event-internal charset setting, 
          and these two ways to change charsets do not seems to work
          together.

          At least there seems to be problems in the rli cache for
          charsets if we are using ONE_SHOT.  Note that this is normally no
          problem because either the >= 5.0 slave reads a 4.1 binlog (with
          ONE_SHOT) *or* or 5.0 binlog (without ONE_SHOT) but never both."
        */
        reset_one_shot_variables(thd);
      }
      DBUG_RETURN(0);
    }
  }
  else
  {
#endif /* HAVE_REPLICATION */
    /*
      When option readonly is set deny operations which change non-temporary
      tables. Except for the replication thread and the 'super' users.
    */
    if (deny_updates_if_read_only_option(thd, all_tables))
    {
      my_error(ER_OPTION_PREVENTS_STATEMENT, MYF(0), "--read-only");
      DBUG_RETURN(-1);
    }
#ifdef HAVE_REPLICATION
  } /* endif unlikely slave */
#endif
  status_var_increment(thd->status_var.com_stat[lex->sql_command]);

  DBUG_ASSERT(thd->transaction.stmt.modified_non_trans_table == FALSE);
  
  switch (lex->sql_command) {

  case SQLCOM_SHOW_EVENTS:
#ifndef HAVE_EVENT_SCHEDULER
    my_error(ER_NOT_SUPPORTED_YET, MYF(0), "embedded server");
    break;
#endif
  case SQLCOM_SHOW_STATUS_PROC:
  case SQLCOM_SHOW_STATUS_FUNC:
    if (!(res= check_table_access(thd, SELECT_ACL, all_tables, UINT_MAX, FALSE)))
      res= execute_sqlcom_select(thd, all_tables);
    break;
  case SQLCOM_SHOW_STATUS:
  {
    system_status_var old_status_var= thd->status_var;
    thd->initial_status_var= &old_status_var;
    if (!(res= check_table_access(thd, SELECT_ACL, all_tables, UINT_MAX, FALSE)))
      res= execute_sqlcom_select(thd, all_tables);
    /* Don't log SHOW STATUS commands to slow query log */
    thd->server_status&= ~(SERVER_QUERY_NO_INDEX_USED |
                           SERVER_QUERY_NO_GOOD_INDEX_USED);
    /*
      restore status variables, as we don't want 'show status' to cause
      changes
    */
    pthread_mutex_lock(&LOCK_status);
    add_diff_to_status(&global_status_var, &thd->status_var,
                       &old_status_var);
    thd->status_var= old_status_var;
    pthread_mutex_unlock(&LOCK_status);
    break;
  }
  case SQLCOM_SHOW_DATABASES:
  case SQLCOM_SHOW_TABLES:
  case SQLCOM_SHOW_TRIGGERS:
  case SQLCOM_SHOW_TABLE_STATUS:
  case SQLCOM_SHOW_OPEN_TABLES:
  case SQLCOM_SHOW_PLUGINS:
  case SQLCOM_SHOW_FIELDS:
  case SQLCOM_SHOW_KEYS:
  case SQLCOM_SHOW_VARIABLES:
  case SQLCOM_SHOW_CHARSETS:
  case SQLCOM_SHOW_COLLATIONS:
  case SQLCOM_SHOW_STORAGE_ENGINES:
  case SQLCOM_SHOW_PROFILE:
  case SQLCOM_SELECT:
    thd->status_var.last_query_cost= 0.0;
    if (all_tables)
    {
      res= check_table_access(thd,
                              lex->exchange ? SELECT_ACL | FILE_ACL :
                              SELECT_ACL,
                              all_tables, UINT_MAX, FALSE);
    }
    else
      res= check_access(thd,
                        lex->exchange ? SELECT_ACL | FILE_ACL : SELECT_ACL,
                        any_db, 0, 0, 0, 0);

    if (res)
      break;

    if (!thd->locked_tables && lex->protect_against_global_read_lock &&
        !(need_start_waiting= !wait_if_global_read_lock(thd, 0, 1)))
      break;

    res= execute_sqlcom_select(thd, all_tables);
    break;
  case SQLCOM_PREPARE:
  {
    mysql_sql_stmt_prepare(thd);
    break;
  }
  case SQLCOM_EXECUTE:
  {
    mysql_sql_stmt_execute(thd);
    break;
  }
  case SQLCOM_DEALLOCATE_PREPARE:
  {
    mysql_sql_stmt_close(thd);
    break;
  }
  case SQLCOM_DO:
    if (check_table_access(thd, SELECT_ACL, all_tables, UINT_MAX, FALSE) ||
        open_and_lock_tables(thd, all_tables))
      goto error;

    res= mysql_do(thd, *lex->insert_list);
    break;

  case SQLCOM_EMPTY_QUERY:
    my_ok(thd);
    break;

  case SQLCOM_HELP:
    res= mysqld_help(thd,lex->help_arg);
    break;

#ifndef EMBEDDED_LIBRARY
  case SQLCOM_PURGE:
  {
    if (check_global_access(thd, SUPER_ACL))
      goto error;
    /* PURGE MASTER LOGS TO 'file' */
    res = purge_master_logs(thd, lex->to_log);
    break;
  }
  case SQLCOM_PURGE_BEFORE:
  {
    Item *it;

    if (check_global_access(thd, SUPER_ACL))
      goto error;
    /* PURGE MASTER LOGS BEFORE 'data' */
    it= (Item *)lex->value_list.head();
    if ((!it->fixed && it->fix_fields(lex->thd, &it)) ||
        it->check_cols(1))
    {
      my_error(ER_WRONG_ARGUMENTS, MYF(0), "PURGE LOGS BEFORE");
      goto error;
    }
    it= new Item_func_unix_timestamp(it);
    /*
      it is OK only emulate fix_fieds, because we need only
      value of constant
    */
    it->quick_fix_field();
    res = purge_master_logs_before_date(thd, (ulong)it->val_int());
    break;
  }
#endif
  case SQLCOM_SHOW_WARNS:
  {
    res= mysqld_show_warnings(thd, (ulong)
			      ((1L << (uint) MYSQL_ERROR::WARN_LEVEL_NOTE) |
			       (1L << (uint) MYSQL_ERROR::WARN_LEVEL_WARN) |
			       (1L << (uint) MYSQL_ERROR::WARN_LEVEL_ERROR)
			       ));
    break;
  }
  case SQLCOM_SHOW_ERRORS:
  {
    res= mysqld_show_warnings(thd, (ulong)
			      (1L << (uint) MYSQL_ERROR::WARN_LEVEL_ERROR));
    break;
  }
  case SQLCOM_SHOW_PROFILES:
  {
#if defined(ENABLED_PROFILING) && defined(COMMUNITY_SERVER)
    thd->profiling.discard_current_query();
    res= thd->profiling.show_profiles();
    if (res)
      goto error;
#else
    my_error(ER_FEATURE_DISABLED, MYF(0), "SHOW PROFILES", "enable-profiling");
    goto error;
#endif
    break;
  }
  case SQLCOM_SHOW_NEW_MASTER:
  {
    if (check_global_access(thd, REPL_SLAVE_ACL))
      goto error;
    /* This query don't work now. See comment in repl_failsafe.cc */
#ifndef WORKING_NEW_MASTER
    my_error(ER_NOT_SUPPORTED_YET, MYF(0), "SHOW NEW MASTER");
    goto error;
#else
    res = show_new_master(thd);
    break;
#endif
  }

#ifdef HAVE_REPLICATION
  case SQLCOM_SHOW_SLAVE_HOSTS:
  {
    if (check_global_access(thd, REPL_SLAVE_ACL))
      goto error;
    res = show_slave_hosts(thd);
    break;
  }
  case SQLCOM_SHOW_BINLOG_EVENTS:
  {
    if (check_global_access(thd, REPL_SLAVE_ACL))
      goto error;
    res = mysql_show_binlog_events(thd);
    break;
  }
#endif

  case SQLCOM_BACKUP_TABLE:
  {
    DBUG_ASSERT(first_table == all_tables && first_table != 0);
    if (check_table_access(thd, SELECT_ACL, all_tables, UINT_MAX, FALSE) ||
	check_global_access(thd, FILE_ACL))
      goto error; /* purecov: inspected */
    thd->enable_slow_log= opt_log_slow_admin_statements;
    res = mysql_backup_table(thd, first_table);
    select_lex->table_list.first= (uchar*) first_table;
    lex->query_tables=all_tables;
    break;
  }
  case SQLCOM_RESTORE_TABLE:
  {
    DBUG_ASSERT(first_table == all_tables && first_table != 0);
    if (check_table_access(thd, INSERT_ACL, all_tables, UINT_MAX, FALSE) ||
	check_global_access(thd, FILE_ACL))
      goto error; /* purecov: inspected */
    thd->enable_slow_log= opt_log_slow_admin_statements;
    res = mysql_restore_table(thd, first_table);
    select_lex->table_list.first= (uchar*) first_table;
    lex->query_tables=all_tables;
    break;
  }
  case SQLCOM_ASSIGN_TO_KEYCACHE:
  {
    DBUG_ASSERT(first_table == all_tables && first_table != 0);
    if (check_access(thd, INDEX_ACL, first_table->db,
                     &first_table->grant.privilege, 0, 0,
                     test(first_table->schema_table)))
      goto error;
    res= mysql_assign_to_keycache(thd, first_table, &lex->ident);
    break;
  }
  case SQLCOM_PRELOAD_KEYS:
  {
    DBUG_ASSERT(first_table == all_tables && first_table != 0);
    if (check_access(thd, INDEX_ACL, first_table->db,
                     &first_table->grant.privilege, 0, 0,
                     test(first_table->schema_table)))
      goto error;
    res = mysql_preload_keys(thd, first_table);
    break;
  }
#ifdef HAVE_REPLICATION
  case SQLCOM_CHANGE_MASTER:
  {
    if (check_global_access(thd, SUPER_ACL))
      goto error;
    pthread_mutex_lock(&LOCK_active_mi);
    res = change_master(thd,active_mi);
    pthread_mutex_unlock(&LOCK_active_mi);
    break;
  }
  case SQLCOM_SHOW_SLAVE_STAT:
  {
    /* Accept one of two privileges */
    if (check_global_access(thd, SUPER_ACL | REPL_CLIENT_ACL))
      goto error;
    pthread_mutex_lock(&LOCK_active_mi);
    if (active_mi != NULL)
    {
      res = show_master_info(thd, active_mi);
    }
    else
    {
      push_warning(thd, MYSQL_ERROR::WARN_LEVEL_WARN,
                   WARN_NO_MASTER_INFO, ER(WARN_NO_MASTER_INFO));
      my_ok(thd);
    }
    pthread_mutex_unlock(&LOCK_active_mi);
    break;
  }
  case SQLCOM_SHOW_MASTER_STAT:
  {
    /* Accept one of two privileges */
    if (check_global_access(thd, SUPER_ACL | REPL_CLIENT_ACL))
      goto error;
    res = show_binlog_info(thd);
    break;
  }

  case SQLCOM_LOAD_MASTER_DATA: // sync with master
    if (check_global_access(thd, SUPER_ACL))
      goto error;
    if (end_active_trans(thd))
      goto error;
    res = load_master_data(thd);
    break;
#endif /* HAVE_REPLICATION */
  case SQLCOM_SHOW_ENGINE_STATUS:
    {
      if (check_global_access(thd, PROCESS_ACL))
        goto error;
      res = ha_show_status(thd, lex->create_info.db_type, HA_ENGINE_STATUS);
      break;
    }
  case SQLCOM_SHOW_ENGINE_MUTEX:
    {
      if (check_global_access(thd, PROCESS_ACL))
        goto error;
      res = ha_show_status(thd, lex->create_info.db_type, HA_ENGINE_MUTEX);
      break;
    }
#ifdef HAVE_REPLICATION
  case SQLCOM_LOAD_MASTER_TABLE:
  {
    DBUG_ASSERT(first_table == all_tables && first_table != 0);
    DBUG_ASSERT(first_table->db); /* Must be set in the parser */

    if (check_access(thd, CREATE_ACL, first_table->db,
		     &first_table->grant.privilege, 0, 0,
                     test(first_table->schema_table)))
      goto error;				/* purecov: inspected */
    /* Check that the first table has CREATE privilege */
    if (check_grant(thd, CREATE_ACL, all_tables, 0, 1, 0))
      goto error;

    pthread_mutex_lock(&LOCK_active_mi);
    /*
      fetch_master_table will send the error to the client on failure.
      Give error if the table already exists.
    */
    if (!fetch_master_table(thd, first_table->db, first_table->table_name,
			    active_mi, 0, 0))
    {
      my_ok(thd);
    }
    pthread_mutex_unlock(&LOCK_active_mi);
    break;
  }
#endif /* HAVE_REPLICATION */

  case SQLCOM_CREATE_TABLE:
  {
    /* If CREATE TABLE of non-temporary table, do implicit commit */
    if (!(lex->create_info.options & HA_LEX_CREATE_TMP_TABLE))
    {
      if (end_active_trans(thd))
      {
	res= -1;
	break;
      }
    }
    DBUG_ASSERT(first_table == all_tables && first_table != 0);
    bool link_to_local;
    // Skip first table, which is the table we are creating
    TABLE_LIST *create_table= lex->unlink_first_table(&link_to_local);
    TABLE_LIST *select_tables= lex->query_tables;
    /*
      Code below (especially in mysql_create_table() and select_create
      methods) may modify HA_CREATE_INFO structure in LEX, so we have to
      use a copy of this structure to make execution prepared statement-
      safe. A shallow copy is enough as this code won't modify any memory
      referenced from this structure.
    */
    HA_CREATE_INFO create_info(lex->create_info);
    /*
      We need to copy alter_info for the same reasons of re-execution
      safety, only in case of Alter_info we have to do (almost) a deep
      copy.
    */
    Alter_info alter_info(lex->alter_info, thd->mem_root);

    if (thd->is_fatal_error)
    {
      /* If out of memory when creating a copy of alter_info. */
      res= 1;
      goto end_with_restore_list;
    }

    if ((res= create_table_precheck(thd, select_tables, create_table)))
      goto end_with_restore_list;

    /* Might have been updated in create_table_precheck */
    create_info.alias= create_table->alias;

#ifdef HAVE_READLINK
    /* Fix names if symlinked tables */
    if (append_file_to_dir(thd, &create_info.data_file_name,
			   create_table->table_name) ||
	append_file_to_dir(thd, &create_info.index_file_name,
			   create_table->table_name))
      goto end_with_restore_list;
#endif
    /*
      If we are using SET CHARSET without DEFAULT, add an implicit
      DEFAULT to not confuse old users. (This may change).
    */
    if ((create_info.used_fields &
	 (HA_CREATE_USED_DEFAULT_CHARSET | HA_CREATE_USED_CHARSET)) ==
	HA_CREATE_USED_CHARSET)
    {
      create_info.used_fields&= ~HA_CREATE_USED_CHARSET;
      create_info.used_fields|= HA_CREATE_USED_DEFAULT_CHARSET;
      create_info.default_table_charset= create_info.table_charset;
      create_info.table_charset= 0;
    }
    /*
      The create-select command will open and read-lock the select table
      and then create, open and write-lock the new table. If a global
      read lock steps in, we get a deadlock. The write lock waits for
      the global read lock, while the global read lock waits for the
      select table to be closed. So we wait until the global readlock is
      gone before starting both steps. Note that
      wait_if_global_read_lock() sets a protection against a new global
      read lock when it succeeds. This needs to be released by
      start_waiting_global_read_lock(). We protect the normal CREATE
      TABLE in the same way. That way we avoid that a new table is
      created during a gobal read lock.
    */
    if (!thd->locked_tables &&
        !(need_start_waiting= !wait_if_global_read_lock(thd, 0, 1)))
    {
      res= 1;
      goto end_with_restore_list;
    }
#ifdef WITH_PARTITION_STORAGE_ENGINE
    {
      partition_info *part_info= thd->lex->part_info;
      if (part_info && !(part_info= thd->lex->part_info->get_clone()))
      {
        res= -1;
        goto end_with_restore_list;
      }
      thd->work_part_info= part_info;
    }
#endif
    if (select_lex->item_list.elements)		// With select
    {
      select_result *result;

      /*
        If:
        a) we inside an SP and there was NAME_CONST substitution,
        b) binlogging is on (STMT mode),
        c) we log the SP as separate statements
        raise a warning, as it may cause problems
        (see 'NAME_CONST issues' in 'Binary Logging of Stored Programs')
       */
      if (thd->query_name_consts && 
          mysql_bin_log.is_open() &&
          thd->variables.binlog_format == BINLOG_FORMAT_STMT &&
          !mysql_bin_log.is_query_in_union(thd, thd->query_id))
      {
        List_iterator_fast<Item> it(select_lex->item_list);
        Item *item;
        uint splocal_refs= 0;
        /* Count SP local vars in the top-level SELECT list */
        while ((item= it++))
        {
          if (item->is_splocal())
            splocal_refs++;
        }
        /*
          If it differs from number of NAME_CONST substitution applied,
          we may have a SOME_FUNC(NAME_CONST()) in the SELECT list,
          that may cause a problem with binary log (see BUG#35383),
          raise a warning. 
        */
        if (splocal_refs != thd->query_name_consts)
          push_warning(thd, 
                       MYSQL_ERROR::WARN_LEVEL_WARN,
                       ER_UNKNOWN_ERROR,
"Invoked routine ran a statement that may cause problems with "
"binary log, see 'NAME_CONST issues' in 'Binary Logging of Stored Programs' "
"section of the manual.");
      }
      
      select_lex->options|= SELECT_NO_UNLOCK;
      unit->set_limit(select_lex);

      /*
        Disable non-empty MERGE tables with CREATE...SELECT. Too
        complicated. See Bug #26379. Empty MERGE tables are read-only
        and don't allow CREATE...SELECT anyway.
      */
      if (create_info.used_fields & HA_CREATE_USED_UNION)
      {
        my_error(ER_WRONG_OBJECT, MYF(0), create_table->db,
                 create_table->table_name, "BASE TABLE");
        res= 1;
        goto end_with_restore_list;
      }

      if (!(create_info.options & HA_LEX_CREATE_TMP_TABLE))
      {
        lex->link_first_table_back(create_table, link_to_local);
        create_table->create= TRUE;
      }

      if (!(res= open_and_lock_tables(thd, lex->query_tables)))
      {
        /*
          Is table which we are changing used somewhere in other parts
          of query
        */
        if (!(create_info.options & HA_LEX_CREATE_TMP_TABLE))
        {
          TABLE_LIST *duplicate;
          create_table= lex->unlink_first_table(&link_to_local);
          if ((duplicate= unique_table(thd, create_table, select_tables, 0)))
          {
            update_non_unique_table_error(create_table, "CREATE", duplicate);
            res= 1;
            goto end_with_restore_list;
          }
        }
        /* If we create merge table, we have to test tables in merge, too */
        if (create_info.used_fields & HA_CREATE_USED_UNION)
        {
          TABLE_LIST *tab;
          for (tab= (TABLE_LIST*) create_info.merge_list.first;
               tab;
               tab= tab->next_local)
          {
            TABLE_LIST *duplicate;
            if ((duplicate= unique_table(thd, tab, select_tables, 0)))
            {
              update_non_unique_table_error(tab, "CREATE", duplicate);
              res= 1;
              goto end_with_restore_list;
            }
          }
        }

        /*
          select_create is currently not re-execution friendly and
          needs to be created for every execution of a PS/SP.
        */
        if ((result= new select_create(create_table,
                                       &create_info,
                                       &alter_info,
                                       select_lex->item_list,
                                       lex->duplicates,
                                       lex->ignore,
                                       select_tables)))
        {
          /*
            CREATE from SELECT give its SELECT_LEX for SELECT,
            and item_list belong to SELECT
          */
          res= handle_select(thd, lex, result, 0);
          delete result;
        }
      }
      else if (!(create_info.options & HA_LEX_CREATE_TMP_TABLE))
        create_table= lex->unlink_first_table(&link_to_local);

    }
    else
    {
      /* So that CREATE TEMPORARY TABLE gets to binlog at commit/rollback */
      if (create_info.options & HA_LEX_CREATE_TMP_TABLE)
        thd->options|= OPTION_KEEP_LOG;
      /* regular create */
      if (create_info.options & HA_LEX_CREATE_TABLE_LIKE)
        res= mysql_create_like_table(thd, create_table, select_tables,
                                     &create_info);
      else
      {
        res= mysql_create_table(thd, create_table->db,
                                create_table->table_name, &create_info,
                                &alter_info, 0, 0);
      }
      if (!res)
	my_ok(thd);
    }

    /* put tables back for PS rexecuting */
end_with_restore_list:
    lex->link_first_table_back(create_table, link_to_local);
    break;
  }
  case SQLCOM_CREATE_INDEX:
    /* Fall through */
  case SQLCOM_DROP_INDEX:
  /*
    CREATE INDEX and DROP INDEX are implemented by calling ALTER
    TABLE with proper arguments.

    In the future ALTER TABLE will notice that the request is to
    only add indexes and create these one by one for the existing
    table without having to do a full rebuild.
  */
  {
    /* Prepare stack copies to be re-execution safe */
    HA_CREATE_INFO create_info;
    Alter_info alter_info(lex->alter_info, thd->mem_root);

    if (thd->is_fatal_error) /* out of memory creating a copy of alter_info */
      goto error;

    DBUG_ASSERT(first_table == all_tables && first_table != 0);
    if (check_one_table_access(thd, INDEX_ACL, all_tables))
      goto error; /* purecov: inspected */
    if (end_active_trans(thd))
      goto error;
    /*
      Currently CREATE INDEX or DROP INDEX cause a full table rebuild
      and thus classify as slow administrative statements just like
      ALTER TABLE.
    */
    thd->enable_slow_log= opt_log_slow_admin_statements;

    bzero((char*) &create_info, sizeof(create_info));
    create_info.db_type= 0;
    create_info.row_type= ROW_TYPE_NOT_USED;
    create_info.default_table_charset= thd->variables.collation_database;

    res= mysql_alter_table(thd, first_table->db, first_table->table_name,
                           &create_info, first_table, &alter_info,
                           0, (ORDER*) 0, 0);
    break;
  }
#ifdef HAVE_REPLICATION
  case SQLCOM_SLAVE_START:
  {
    pthread_mutex_lock(&LOCK_active_mi);
    start_slave(thd,active_mi,1 /* net report*/);
    pthread_mutex_unlock(&LOCK_active_mi);
    break;
  }
  case SQLCOM_SLAVE_STOP:
  /*
    If the client thread has locked tables, a deadlock is possible.
    Assume that
    - the client thread does LOCK TABLE t READ.
    - then the master updates t.
    - then the SQL slave thread wants to update t,
      so it waits for the client thread because t is locked by it.
    - then the client thread does SLAVE STOP.
      SLAVE STOP waits for the SQL slave thread to terminate its
      update t, which waits for the client thread because t is locked by it.
    To prevent that, refuse SLAVE STOP if the
    client thread has locked tables
  */
  if (thd->locked_tables || thd->active_transaction() || thd->global_read_lock)
  {
    my_message(ER_LOCK_OR_ACTIVE_TRANSACTION,
               ER(ER_LOCK_OR_ACTIVE_TRANSACTION), MYF(0));
    goto error;
  }
  {
    pthread_mutex_lock(&LOCK_active_mi);
    stop_slave(thd,active_mi,1/* net report*/);
    pthread_mutex_unlock(&LOCK_active_mi);
    break;
  }
#endif /* HAVE_REPLICATION */

  case SQLCOM_ALTER_TABLE:
    DBUG_ASSERT(first_table == all_tables && first_table != 0);
    {
      ulong priv=0;
      ulong priv_needed= ALTER_ACL;
      /*
        Code in mysql_alter_table() may modify its HA_CREATE_INFO argument,
        so we have to use a copy of this structure to make execution
        prepared statement- safe. A shallow copy is enough as no memory
        referenced from this structure will be modified.
      */
      HA_CREATE_INFO create_info(lex->create_info);
      Alter_info alter_info(lex->alter_info, thd->mem_root);

      if (thd->is_fatal_error) /* out of memory creating a copy of alter_info */
        goto error;
      /*
        We also require DROP priv for ALTER TABLE ... DROP PARTITION, as well
        as for RENAME TO, as being done by SQLCOM_RENAME_TABLE
      */
      if (alter_info.flags & (ALTER_DROP_PARTITION | ALTER_RENAME))
        priv_needed|= DROP_ACL;

      /* Must be set in the parser */
      DBUG_ASSERT(select_lex->db);
      if (check_access(thd, priv_needed, first_table->db,
		       &first_table->grant.privilege, 0, 0,
                       test(first_table->schema_table)) ||
	  check_access(thd,INSERT_ACL | CREATE_ACL,select_lex->db,&priv,0,0,
                       is_schema_db(select_lex->db))||
	  check_merge_table_access(thd, first_table->db,
				   (TABLE_LIST *)
				   create_info.merge_list.first))
	goto error;				/* purecov: inspected */
      if (check_grant(thd, priv_needed, all_tables, 0, UINT_MAX, 0))
        goto error;
      if (lex->name.str && !test_all_bits(priv,INSERT_ACL | CREATE_ACL))
      { // Rename of table
          TABLE_LIST tmp_table;
          bzero((char*) &tmp_table,sizeof(tmp_table));
          tmp_table.table_name= lex->name.str;
          tmp_table.db=select_lex->db;
          tmp_table.grant.privilege=priv;
          if (check_grant(thd, INSERT_ACL | CREATE_ACL, &tmp_table, 0,
              UINT_MAX, 0))
            goto error;
      }

      /* Don't yet allow changing of symlinks with ALTER TABLE */
      if (create_info.data_file_name)
        push_warning_printf(thd, MYSQL_ERROR::WARN_LEVEL_WARN,
                            WARN_OPTION_IGNORED, ER(WARN_OPTION_IGNORED),
                            "DATA DIRECTORY");
      if (create_info.index_file_name)
        push_warning_printf(thd, MYSQL_ERROR::WARN_LEVEL_WARN,
                            WARN_OPTION_IGNORED, ER(WARN_OPTION_IGNORED),
                            "INDEX DIRECTORY");
      create_info.data_file_name= create_info.index_file_name= NULL;
      /* ALTER TABLE ends previous transaction */
      if (end_active_trans(thd))
	goto error;

      if (!thd->locked_tables &&
          !(need_start_waiting= !wait_if_global_read_lock(thd, 0, 1)))
      {
        res= 1;
        break;
      }

      thd->enable_slow_log= opt_log_slow_admin_statements;
      res= mysql_alter_table(thd, select_lex->db, lex->name.str,
                             &create_info,
                             first_table,
                             &alter_info,
                             select_lex->order_list.elements,
                             (ORDER *) select_lex->order_list.first,
                             lex->ignore);
      break;
    }
  case SQLCOM_RENAME_TABLE:
  {
    DBUG_ASSERT(first_table == all_tables && first_table != 0);
    TABLE_LIST *table;
    for (table= first_table; table; table= table->next_local->next_local)
    {
      if (check_access(thd, ALTER_ACL | DROP_ACL, table->db,
		       &table->grant.privilege,0,0, test(table->schema_table)) ||
	  check_access(thd, INSERT_ACL | CREATE_ACL, table->next_local->db,
		       &table->next_local->grant.privilege, 0, 0,
                       test(table->next_local->schema_table)))
	goto error;
      TABLE_LIST old_list, new_list;
      /*
        we do not need initialize old_list and new_list because we will
        come table[0] and table->next[0] there
      */
      old_list= table[0];
      new_list= table->next_local[0];
      if (check_grant(thd, ALTER_ACL | DROP_ACL, &old_list, 0, 1, 0) ||
         (!test_all_bits(table->next_local->grant.privilege,
                         INSERT_ACL | CREATE_ACL) &&
          check_grant(thd, INSERT_ACL | CREATE_ACL, &new_list, 0, 1, 0)))
        goto error;
    }

    if (end_active_trans(thd) || mysql_rename_tables(thd, first_table, 0))
      goto error;
    break;
  }
#ifndef EMBEDDED_LIBRARY
  case SQLCOM_SHOW_BINLOGS:
#ifdef DONT_ALLOW_SHOW_COMMANDS
    my_message(ER_NOT_ALLOWED_COMMAND, ER(ER_NOT_ALLOWED_COMMAND),
               MYF(0)); /* purecov: inspected */
    goto error;
#else
    {
      if (check_global_access(thd, SUPER_ACL))
	goto error;
      res = show_binlogs(thd);
      break;
    }
#endif
#endif /* EMBEDDED_LIBRARY */
  case SQLCOM_SHOW_CREATE:
    DBUG_ASSERT(first_table == all_tables && first_table != 0);
#ifdef DONT_ALLOW_SHOW_COMMANDS
    my_message(ER_NOT_ALLOWED_COMMAND, ER(ER_NOT_ALLOWED_COMMAND),
               MYF(0)); /* purecov: inspected */
    goto error;
#else
    {
      /* Ignore temporary tables if this is "SHOW CREATE VIEW" */
      if (lex->only_view)
        first_table->skip_temporary= 1;
      if (check_show_create_table_access(thd, first_table))
	goto error;
      res= mysqld_show_create(thd, first_table);
      break;
    }
#endif
  case SQLCOM_CHECKSUM:
  {
    DBUG_ASSERT(first_table == all_tables && first_table != 0);
    if (check_table_access(thd, SELECT_ACL | EXTRA_ACL, all_tables,
                           UINT_MAX, FALSE))
      goto error; /* purecov: inspected */
    res = mysql_checksum_table(thd, first_table, &lex->check_opt);
    break;
  }
  case SQLCOM_REPAIR:
  {
    DBUG_ASSERT(first_table == all_tables && first_table != 0);
    if (check_table_access(thd, SELECT_ACL | INSERT_ACL, all_tables,
                           UINT_MAX, FALSE))
      goto error; /* purecov: inspected */
    thd->enable_slow_log= opt_log_slow_admin_statements;
    res= mysql_repair_table(thd, first_table, &lex->check_opt);
    /* ! we write after unlocking the table */
    if (!res && !lex->no_write_to_binlog)
    {
      /*
        Presumably, REPAIR and binlog writing doesn't require synchronization
      */
      write_bin_log(thd, TRUE, thd->query, thd->query_length);
    }
    select_lex->table_list.first= (uchar*) first_table;
    lex->query_tables=all_tables;
    break;
  }
  case SQLCOM_CHECK:
  {
    DBUG_ASSERT(first_table == all_tables && first_table != 0);
    if (check_table_access(thd, SELECT_ACL | EXTRA_ACL , all_tables,
                           UINT_MAX, FALSE))
      goto error; /* purecov: inspected */
    thd->enable_slow_log= opt_log_slow_admin_statements;
    res = mysql_check_table(thd, first_table, &lex->check_opt);
    select_lex->table_list.first= (uchar*) first_table;
    lex->query_tables=all_tables;
    break;
  }
  case SQLCOM_ANALYZE:
  {
    DBUG_ASSERT(first_table == all_tables && first_table != 0);
    if (check_table_access(thd, SELECT_ACL | INSERT_ACL, all_tables,
                           UINT_MAX, FALSE))
      goto error; /* purecov: inspected */
    thd->enable_slow_log= opt_log_slow_admin_statements;
    res= mysql_analyze_table(thd, first_table, &lex->check_opt);
    /* ! we write after unlocking the table */
    if (!res && !lex->no_write_to_binlog)
    {
      /*
        Presumably, ANALYZE and binlog writing doesn't require synchronization
      */
      write_bin_log(thd, TRUE, thd->query, thd->query_length);
    }
    select_lex->table_list.first= (uchar*) first_table;
    lex->query_tables=all_tables;
    break;
  }

  case SQLCOM_OPTIMIZE:
  {
    DBUG_ASSERT(first_table == all_tables && first_table != 0);
    if (check_table_access(thd, SELECT_ACL | INSERT_ACL, all_tables,
                           UINT_MAX, FALSE))
      goto error; /* purecov: inspected */
    thd->enable_slow_log= opt_log_slow_admin_statements;
    res= (specialflag & (SPECIAL_SAFE_MODE | SPECIAL_NO_NEW_FUNC)) ?
      mysql_recreate_table(thd, first_table) :
      mysql_optimize_table(thd, first_table, &lex->check_opt);
    /* ! we write after unlocking the table */
    if (!res && !lex->no_write_to_binlog)
    {
      /*
        Presumably, OPTIMIZE and binlog writing doesn't require synchronization
      */
      write_bin_log(thd, TRUE, thd->query, thd->query_length);
    }
    select_lex->table_list.first= (uchar*) first_table;
    lex->query_tables=all_tables;
    break;
  }
  case SQLCOM_UPDATE:
    DBUG_ASSERT(first_table == all_tables && first_table != 0);
    if (update_precheck(thd, all_tables))
      break;
    if (!thd->locked_tables &&
        !(need_start_waiting= !wait_if_global_read_lock(thd, 0, 1)))
      goto error;
    DBUG_ASSERT(select_lex->offset_limit == 0);
    unit->set_limit(select_lex);
    res= (up_result= mysql_update(thd, all_tables,
                                  select_lex->item_list,
                                  lex->value_list,
                                  select_lex->where,
                                  select_lex->order_list.elements,
                                  (ORDER *) select_lex->order_list.first,
                                  unit->select_limit_cnt,
                                  lex->duplicates, lex->ignore));
    /* mysql_update return 2 if we need to switch to multi-update */
    if (up_result != 2)
      break;
    /* Fall through */
  case SQLCOM_UPDATE_MULTI:
  {
    DBUG_ASSERT(first_table == all_tables && first_table != 0);
    /* if we switched from normal update, rights are checked */
    if (up_result != 2)
    {
      if ((res= multi_update_precheck(thd, all_tables)))
        break;
    }
    else
      res= 0;

    /*
      Protection might have already been risen if its a fall through
      from the SQLCOM_UPDATE case above.
    */
    if (!thd->locked_tables &&
        lex->sql_command == SQLCOM_UPDATE_MULTI &&
        !(need_start_waiting= !wait_if_global_read_lock(thd, 0, 1)))
      goto error;

    res= mysql_multi_update_prepare(thd);

#ifdef HAVE_REPLICATION
    /* Check slave filtering rules */
    if (unlikely(thd->slave_thread && !have_table_map_for_update))
    {
      if (all_tables_not_ok(thd, all_tables))
      {
        if (res!= 0)
        {
          res= 0;             /* don't care of prev failure  */
          thd->clear_error(); /* filters are of highest prior */
        }
        /* we warn the slave SQL thread */
        my_error(ER_SLAVE_IGNORED_TABLE, MYF(0));
        break;
      }
      if (res)
        break;
    }
    else
    {
#endif /* HAVE_REPLICATION */
      if (res)
        break;
      if (opt_readonly &&
	  !(thd->security_ctx->master_access & SUPER_ACL) &&
	  some_non_temp_table_to_be_updated(thd, all_tables))
      {
	my_error(ER_OPTION_PREVENTS_STATEMENT, MYF(0), "--read-only");
	break;
      }
#ifdef HAVE_REPLICATION
    }  /* unlikely */
#endif

    res= mysql_multi_update(thd, all_tables,
                            &select_lex->item_list,
                            &lex->value_list,
                            select_lex->where,
                            select_lex->options,
                            lex->duplicates, lex->ignore, unit, select_lex);
    break;
  }
  case SQLCOM_REPLACE:
#ifndef DBUG_OFF
    if (mysql_bin_log.is_open())
    {
      /*
        Generate an incident log event before writing the real event
        to the binary log.  We put this event is before the statement
        since that makes it simpler to check that the statement was
        not executed on the slave (since incidents usually stop the
        slave).

        Observe that any row events that are generated will be
        generated before.

        This is only for testing purposes and will not be present in a
        release build.
      */

      Incident incident= INCIDENT_NONE;
      DBUG_PRINT("debug", ("Just before generate_incident()"));
      DBUG_EXECUTE_IF("incident_database_resync_on_replace",
                      incident= INCIDENT_LOST_EVENTS;);
      if (incident)
      {
        Incident_log_event ev(thd, incident);
        mysql_bin_log.write(&ev);
        mysql_bin_log.rotate_and_purge(RP_FORCE_ROTATE);
      }
      DBUG_PRINT("debug", ("Just after generate_incident()"));
    }
#endif
  case SQLCOM_INSERT:
  {
    DBUG_ASSERT(first_table == all_tables && first_table != 0);
    if ((res= insert_precheck(thd, all_tables)))
      break;

    if (!thd->locked_tables &&
        !(need_start_waiting= !wait_if_global_read_lock(thd, 0, 1)))
    {
      res= 1;
      break;
    }

    res= mysql_insert(thd, all_tables, lex->field_list, lex->many_values,
		      lex->update_list, lex->value_list,
                      lex->duplicates, lex->ignore);

    /*
      If we have inserted into a VIEW, and the base table has
      AUTO_INCREMENT column, but this column is not accessible through
      a view, then we should restore LAST_INSERT_ID to the value it
      had before the statement.
    */
    if (first_table->view && !first_table->contain_auto_increment)
      thd->first_successful_insert_id_in_cur_stmt=
        thd->first_successful_insert_id_in_prev_stmt;

    break;
  }
  case SQLCOM_REPLACE_SELECT:
  case SQLCOM_INSERT_SELECT:
  {
    select_result *sel_result;
    DBUG_ASSERT(first_table == all_tables && first_table != 0);
    if ((res= insert_precheck(thd, all_tables)))
      break;

    /* Fix lock for first table */
    if (first_table->lock_type == TL_WRITE_DELAYED)
      first_table->lock_type= TL_WRITE;

    /* Don't unlock tables until command is written to binary log */
    select_lex->options|= SELECT_NO_UNLOCK;

    unit->set_limit(select_lex);

    if (! thd->locked_tables &&
        ! (need_start_waiting= ! wait_if_global_read_lock(thd, 0, 1)))
    {
      res= 1;
      break;
    }

    if (!(res= open_and_lock_tables(thd, all_tables)))
    {
      /* Skip first table, which is the table we are inserting in */
      TABLE_LIST *second_table= first_table->next_local;
      select_lex->table_list.first= (uchar*) second_table;
      select_lex->context.table_list= 
        select_lex->context.first_name_resolution_table= second_table;
      res= mysql_insert_select_prepare(thd);
      if (!res && (sel_result= new select_insert(first_table,
                                                 first_table->table,
                                                 &lex->field_list,
                                                 &lex->update_list,
                                                 &lex->value_list,
                                                 lex->duplicates,
                                                 lex->ignore)))
      {
	res= handle_select(thd, lex, sel_result, OPTION_SETUP_TABLES_DONE);
        /*
          Invalidate the table in the query cache if something changed
          after unlocking when changes become visible.
          TODO: this is workaround. right way will be move invalidating in
          the unlock procedure.
        */
        if (first_table->lock_type ==  TL_WRITE_CONCURRENT_INSERT &&
            thd->lock)
        {
          /* INSERT ... SELECT should invalidate only the very first table */
          TABLE_LIST *save_table= first_table->next_local;
          first_table->next_local= 0;
          query_cache_invalidate3(thd, first_table, 1);
          first_table->next_local= save_table;
        }
        delete sel_result;
      }
      /* revert changes for SP */
      select_lex->table_list.first= (uchar*) first_table;
    }

    /*
      If we have inserted into a VIEW, and the base table has
      AUTO_INCREMENT column, but this column is not accessible through
      a view, then we should restore LAST_INSERT_ID to the value it
      had before the statement.
    */
    if (first_table->view && !first_table->contain_auto_increment)
      thd->first_successful_insert_id_in_cur_stmt=
        thd->first_successful_insert_id_in_prev_stmt;

    break;
  }
  case SQLCOM_TRUNCATE:
    if (end_active_trans(thd))
    {
      res= -1;
      break;
    }
    DBUG_ASSERT(first_table == all_tables && first_table != 0);
    if (check_one_table_access(thd, DROP_ACL, all_tables))
      goto error;
    /*
      Don't allow this within a transaction because we want to use
      re-generate table
    */
    if (thd->locked_tables || thd->active_transaction())
    {
      my_message(ER_LOCK_OR_ACTIVE_TRANSACTION,
                 ER(ER_LOCK_OR_ACTIVE_TRANSACTION), MYF(0));
      goto error;
    }
    if (!(need_start_waiting= !wait_if_global_read_lock(thd, 0, 1)))
      goto error;
    res= mysql_truncate(thd, first_table, 0);
    break;
  case SQLCOM_DELETE:
  {
    DBUG_ASSERT(first_table == all_tables && first_table != 0);
    if ((res= delete_precheck(thd, all_tables)))
      break;
    DBUG_ASSERT(select_lex->offset_limit == 0);
    unit->set_limit(select_lex);

    if (!thd->locked_tables &&
        !(need_start_waiting= !wait_if_global_read_lock(thd, 0, 1)))
    {
      res= 1;
      break;
    }

    res = mysql_delete(thd, all_tables, select_lex->where,
                       &select_lex->order_list,
                       unit->select_limit_cnt, select_lex->options,
                       FALSE);
    break;
  }
  case SQLCOM_DELETE_MULTI:
  {
    DBUG_ASSERT(first_table == all_tables && first_table != 0);
    TABLE_LIST *aux_tables=
      (TABLE_LIST *)thd->lex->auxiliary_table_list.first;
    multi_delete *del_result;

    if (!thd->locked_tables &&
        !(need_start_waiting= !wait_if_global_read_lock(thd, 0, 1)))
    {
      res= 1;
      break;
    }

    if ((res= multi_delete_precheck(thd, all_tables)))
      break;

    /* condition will be TRUE on SP re-excuting */
    if (select_lex->item_list.elements != 0)
      select_lex->item_list.empty();
    if (add_item_to_list(thd, new Item_null()))
      goto error;

    thd_proc_info(thd, "init");
    if ((res= open_and_lock_tables(thd, all_tables)))
      break;

    if ((res= mysql_multi_delete_prepare(thd)))
      goto error;

    if (!thd->is_fatal_error &&
        (del_result= new multi_delete(aux_tables, lex->table_count)))
    {
      res= mysql_select(thd, &select_lex->ref_pointer_array,
			select_lex->get_table_list(),
			select_lex->with_wild,
			select_lex->item_list,
			select_lex->where,
			0, (ORDER *)NULL, (ORDER *)NULL, (Item *)NULL,
			(ORDER *)NULL,
			select_lex->options | thd->options |
			SELECT_NO_JOIN_CACHE | SELECT_NO_UNLOCK |
                        OPTION_SETUP_TABLES_DONE,
			del_result, unit, select_lex);
      res|= thd->is_error();
      if (res)
        del_result->abort();
      delete del_result;
    }
    else
      res= TRUE;                                // Error
    break;
  }
  case SQLCOM_DROP_TABLE:
  {
    DBUG_ASSERT(first_table == all_tables && first_table != 0);
    if (!lex->drop_temporary)
    {
      if (check_table_access(thd, DROP_ACL, all_tables, UINT_MAX, FALSE))
	goto error;				/* purecov: inspected */
      if (end_active_trans(thd))
        goto error;
    }
    else
    {
      /*
	If this is a slave thread, we may sometimes execute some 
	DROP / * 40005 TEMPORARY * / TABLE
	that come from parts of binlogs (likely if we use RESET SLAVE or CHANGE
	MASTER TO), while the temporary table has already been dropped.
	To not generate such irrelevant "table does not exist errors",
	we silently add IF EXISTS if TEMPORARY was used.
      */
      if (thd->slave_thread)
        lex->drop_if_exists= 1;

      /* So that DROP TEMPORARY TABLE gets to binlog at commit/rollback */
      thd->options|= OPTION_KEEP_LOG;
    }
    /* DDL and binlog write order protected by LOCK_open */
    res= mysql_rm_table(thd, first_table, lex->drop_if_exists,
			lex->drop_temporary);
  }
  break;
  case SQLCOM_SHOW_PROCESSLIST:
    if (!thd->security_ctx->priv_user[0] &&
        check_global_access(thd,PROCESS_ACL))
      break;
    mysqld_list_processes(thd,
			  (thd->security_ctx->master_access & PROCESS_ACL ?
                           NullS :
                           thd->security_ctx->priv_user),
                          lex->verbose);
    break;
  case SQLCOM_SHOW_AUTHORS:
    res= mysqld_show_authors(thd);
    break;
  case SQLCOM_SHOW_CONTRIBUTORS:
    res= mysqld_show_contributors(thd);
    break;
  case SQLCOM_SHOW_PRIVILEGES:
    res= mysqld_show_privileges(thd);
    break;
  case SQLCOM_SHOW_COLUMN_TYPES:
    res= mysqld_show_column_types(thd);
    break;
  case SQLCOM_SHOW_ENGINE_LOGS:
#ifdef DONT_ALLOW_SHOW_COMMANDS
    my_message(ER_NOT_ALLOWED_COMMAND, ER(ER_NOT_ALLOWED_COMMAND),
               MYF(0));	/* purecov: inspected */
    goto error;
#else
    {
      if (check_access(thd, FILE_ACL, any_db,0,0,0,0))
	goto error;
      res= ha_show_status(thd, lex->create_info.db_type, HA_ENGINE_LOGS);
      break;
    }
#endif
  case SQLCOM_CHANGE_DB:
  {
    LEX_STRING db_str= { (char *) select_lex->db, strlen(select_lex->db) };

    if (!mysql_change_db(thd, &db_str, FALSE))
      my_ok(thd);

    break;
  }

  case SQLCOM_LOAD:
  {
    DBUG_ASSERT(first_table == all_tables && first_table != 0);
    uint privilege= (lex->duplicates == DUP_REPLACE ?
		     INSERT_ACL | DELETE_ACL : INSERT_ACL) |
                    (lex->local_file ? 0 : FILE_ACL);

    if (lex->local_file)
    {
      if (!(thd->client_capabilities & CLIENT_LOCAL_FILES) ||
          !opt_local_infile)
      {
	my_message(ER_NOT_ALLOWED_COMMAND, ER(ER_NOT_ALLOWED_COMMAND), MYF(0));
	goto error;
      }
    }

    if (check_one_table_access(thd, privilege, all_tables))
      goto error;

    if (!thd->locked_tables &&
        !(need_start_waiting= !wait_if_global_read_lock(thd, 0, 1)))
      goto error;

    res= mysql_load(thd, lex->exchange, first_table, lex->field_list,
                    lex->update_list, lex->value_list, lex->duplicates,
                    lex->ignore, (bool) lex->local_file);
    break;
  }

  case SQLCOM_SET_OPTION:
  {
    List<set_var_base> *lex_var_list= &lex->var_list;

    if (lex->autocommit && end_active_trans(thd))
      goto error;

    if ((check_table_access(thd, SELECT_ACL, all_tables, UINT_MAX, FALSE) ||
	 open_and_lock_tables(thd, all_tables)))
      goto error;
    if (lex->one_shot_set && not_all_support_one_shot(lex_var_list))
    {
      my_error(ER_RESERVED_SYNTAX, MYF(0), "SET ONE_SHOT");
      goto error;
    }
    if (!(res= sql_set_variables(thd, lex_var_list)))
    {
      /*
        If the previous command was a SET ONE_SHOT, we don't want to forget
        about the ONE_SHOT property of that SET. So we use a |= instead of = .
      */
      thd->one_shot_set|= lex->one_shot_set;
      my_ok(thd);
    }
    else
    {
      /*
        We encountered some sort of error, but no message was sent.
        Send something semi-generic here since we don't know which
        assignment in the list caused the error.
      */
      if (!thd->is_error())
        my_error(ER_WRONG_ARGUMENTS,MYF(0),"SET");
      goto error;
    }

    break;
  }

  case SQLCOM_UNLOCK_TABLES:
    /*
      It is critical for mysqldump --single-transaction --master-data that
      UNLOCK TABLES does not implicitely commit a connection which has only
      done FLUSH TABLES WITH READ LOCK + BEGIN. If this assumption becomes
      false, mysqldump will not work.
    */
    unlock_locked_tables(thd);
    if (thd->options & OPTION_TABLE_LOCK)
    {
      end_active_trans(thd);
      thd->options&= ~(OPTION_TABLE_LOCK);
    }
    if (thd->global_read_lock)
      unlock_global_read_lock(thd);
    my_ok(thd);
    break;
  case SQLCOM_LOCK_TABLES:
    unlock_locked_tables(thd);
    /* we must end the trasaction first, regardless of anything */
    if (end_active_trans(thd))
      goto error;
    if (check_table_access(thd, LOCK_TABLES_ACL | SELECT_ACL, all_tables,
                           UINT_MAX, FALSE))
      goto error;
    if (lex->protect_against_global_read_lock &&
        !(need_start_waiting= !wait_if_global_read_lock(thd, 0, 1)))
      goto error;
    thd->in_lock_tables=1;
    thd->options|= OPTION_TABLE_LOCK;

    if (!(res= simple_open_n_lock_tables(thd, all_tables)))
    {
#ifdef HAVE_QUERY_CACHE
      if (thd->variables.query_cache_wlock_invalidate)
	query_cache.invalidate_locked_for_write(first_table);
#endif /*HAVE_QUERY_CACHE*/
      thd->locked_tables=thd->lock;
      thd->lock=0;
      my_ok(thd);
    }
    else
    {
      /* 
        Need to end the current transaction, so the storage engine (InnoDB)
        can free its locks if LOCK TABLES locked some tables before finding
        that it can't lock a table in its list
      */
      ha_autocommit_or_rollback(thd, 1);
      end_active_trans(thd);
      thd->options&= ~(OPTION_TABLE_LOCK);
    }
    thd->in_lock_tables=0;
    break;
  case SQLCOM_CREATE_DB:
  {
    /*
      As mysql_create_db() may modify HA_CREATE_INFO structure passed to
      it, we need to use a copy of LEX::create_info to make execution
      prepared statement- safe.
    */
    HA_CREATE_INFO create_info(lex->create_info);
    if (end_active_trans(thd))
    {
      res= -1;
      break;
    }
    char *alias;
    if (!(alias=thd->strmake(lex->name.str, lex->name.length)) ||
        check_db_name(&lex->name))
    {
      my_error(ER_WRONG_DB_NAME, MYF(0), lex->name.str);
      break;
    }
    /*
      If in a slave thread :
      CREATE DATABASE DB was certainly not preceded by USE DB.
      For that reason, db_ok() in sql/slave.cc did not check the
      do_db/ignore_db. And as this query involves no tables, tables_ok()
      above was not called. So we have to check rules again here.
    */
#ifdef HAVE_REPLICATION
    if (thd->slave_thread && 
	(!rpl_filter->db_ok(lex->name.str) ||
	 !rpl_filter->db_ok_with_wild_table(lex->name.str)))
    {
      my_message(ER_SLAVE_IGNORED_TABLE, ER(ER_SLAVE_IGNORED_TABLE), MYF(0));
      break;
    }
#endif
    if (check_access(thd,CREATE_ACL,lex->name.str, 0, 1, 0,
                     is_schema_db(lex->name.str)))
      break;
    res= mysql_create_db(thd,(lower_case_table_names == 2 ? alias :
                              lex->name.str), &create_info, 0);
    break;
  }
  case SQLCOM_DROP_DB:
  {
    if (end_active_trans(thd))
    {
      res= -1;
      break;
    }
    if (check_db_name(&lex->name))
    {
      my_error(ER_WRONG_DB_NAME, MYF(0), lex->name.str);
      break;
    }
    /*
      If in a slave thread :
      DROP DATABASE DB may not be preceded by USE DB.
      For that reason, maybe db_ok() in sql/slave.cc did not check the 
      do_db/ignore_db. And as this query involves no tables, tables_ok()
      above was not called. So we have to check rules again here.
    */
#ifdef HAVE_REPLICATION
    if (thd->slave_thread && 
	(!rpl_filter->db_ok(lex->name.str) ||
	 !rpl_filter->db_ok_with_wild_table(lex->name.str)))
    {
      my_message(ER_SLAVE_IGNORED_TABLE, ER(ER_SLAVE_IGNORED_TABLE), MYF(0));
      break;
    }
#endif
    if (check_access(thd,DROP_ACL,lex->name.str,0,1,0,
                     is_schema_db(lex->name.str)))
      break;
    if (thd->locked_tables || thd->active_transaction())
    {
      my_message(ER_LOCK_OR_ACTIVE_TRANSACTION,
                 ER(ER_LOCK_OR_ACTIVE_TRANSACTION), MYF(0));
      goto error;
    }
    res= mysql_rm_db(thd, lex->name.str, lex->drop_if_exists, 0);
    break;
  }
  case SQLCOM_ALTER_DB_UPGRADE:
  {
    LEX_STRING *db= & lex->name;
    if (end_active_trans(thd))
    {
      res= 1;
      break;
    }
#ifdef HAVE_REPLICATION
    if (thd->slave_thread && 
       (!rpl_filter->db_ok(db->str) ||
        !rpl_filter->db_ok_with_wild_table(db->str)))
    {
      res= 1;
      my_message(ER_SLAVE_IGNORED_TABLE, ER(ER_SLAVE_IGNORED_TABLE), MYF(0));
      break;
    }
#endif
    if (check_db_name(db))
    {
      my_error(ER_WRONG_DB_NAME, MYF(0), db->str);
      break;
    }
    if (check_access(thd, ALTER_ACL, db->str, 0, 1, 0, is_schema_db(db->str)) ||
        check_access(thd, DROP_ACL, db->str, 0, 1, 0, is_schema_db(db->str)) ||
        check_access(thd, CREATE_ACL, db->str, 0, 1, 0, is_schema_db(db->str)))
    {
      res= 1;
      break;
    }
    if (thd->locked_tables || thd->active_transaction())
    {
      res= 1;
      my_message(ER_LOCK_OR_ACTIVE_TRANSACTION,
                 ER(ER_LOCK_OR_ACTIVE_TRANSACTION), MYF(0));
      goto error;
    }

    res= mysql_upgrade_db(thd, db);
    if (!res)
      my_ok(thd);
    break;
  }
  case SQLCOM_ALTER_DB:
  {
    LEX_STRING *db= &lex->name;
    HA_CREATE_INFO create_info(lex->create_info);
    if (check_db_name(db))
    {
      my_error(ER_WRONG_DB_NAME, MYF(0), db->str);
      break;
    }
    /*
      If in a slave thread :
      ALTER DATABASE DB may not be preceded by USE DB.
      For that reason, maybe db_ok() in sql/slave.cc did not check the
      do_db/ignore_db. And as this query involves no tables, tables_ok()
      above was not called. So we have to check rules again here.
    */
#ifdef HAVE_REPLICATION
    if (thd->slave_thread &&
	(!rpl_filter->db_ok(db->str) ||
	 !rpl_filter->db_ok_with_wild_table(db->str)))
    {
      my_message(ER_SLAVE_IGNORED_TABLE, ER(ER_SLAVE_IGNORED_TABLE), MYF(0));
      break;
    }
#endif
    if (check_access(thd, ALTER_ACL, db->str, 0, 1, 0, is_schema_db(db->str)))
      break;
    if (thd->locked_tables || thd->active_transaction())
    {
      my_message(ER_LOCK_OR_ACTIVE_TRANSACTION,
                 ER(ER_LOCK_OR_ACTIVE_TRANSACTION), MYF(0));
      goto error;
    }
    res= mysql_alter_db(thd, db->str, &create_info);
    break;
  }
  case SQLCOM_SHOW_CREATE_DB:
  {
    DBUG_EXECUTE_IF("4x_server_emul",
                    my_error(ER_UNKNOWN_ERROR, MYF(0)); goto error;);
    if (check_db_name(&lex->name))
    {
      my_error(ER_WRONG_DB_NAME, MYF(0), lex->name.str);
      break;
    }
    res= mysqld_show_create_db(thd, lex->name.str, &lex->create_info);
    break;
  }
  case SQLCOM_CREATE_EVENT:
  case SQLCOM_ALTER_EVENT:
  #ifdef HAVE_EVENT_SCHEDULER
  do
  {
    DBUG_ASSERT(lex->event_parse_data);
    if (lex->table_or_sp_used())
    {
      my_error(ER_NOT_SUPPORTED_YET, MYF(0), "Usage of subqueries or stored "
               "function calls as part of this statement");
      break;
    }

    res= sp_process_definer(thd);
    if (res)
      break;

    switch (lex->sql_command) {
    case SQLCOM_CREATE_EVENT:
    {
      bool if_not_exists= (lex->create_info.options &
                           HA_LEX_CREATE_IF_NOT_EXISTS);
      res= Events::create_event(thd, lex->event_parse_data, if_not_exists);
      break;
    }
    case SQLCOM_ALTER_EVENT:
      res= Events::update_event(thd, lex->event_parse_data,
                                lex->spname ? &lex->spname->m_db : NULL,
                                lex->spname ? &lex->spname->m_name : NULL);
      break;
    default:
      DBUG_ASSERT(0);
    }
    DBUG_PRINT("info",("DDL error code=%d", res));
    if (!res)
      my_ok(thd);

  } while (0);
  /* Don't do it, if we are inside a SP */
  if (!thd->spcont)
  {
    delete lex->sphead;
    lex->sphead= NULL;
  }
  /* lex->unit.cleanup() is called outside, no need to call it here */
  break;
  case SQLCOM_SHOW_CREATE_EVENT:
    res= Events::show_create_event(thd, lex->spname->m_db,
                                   lex->spname->m_name);
    break;
  case SQLCOM_DROP_EVENT:
    if (!(res= Events::drop_event(thd,
                                  lex->spname->m_db, lex->spname->m_name,
                                  lex->drop_if_exists)))
      my_ok(thd);
    break;
#else
    my_error(ER_NOT_SUPPORTED_YET,MYF(0),"embedded server");
    break;
#endif
  case SQLCOM_CREATE_FUNCTION:                  // UDF function
  {
    if (check_access(thd,INSERT_ACL,"mysql",0,1,0,0))
      break;
#ifdef HAVE_DLOPEN
    if (!(res = mysql_create_function(thd, &lex->udf)))
      my_ok(thd);
#else
    my_error(ER_CANT_OPEN_LIBRARY, MYF(0), lex->udf.dl, 0, "feature disabled");
    res= TRUE;
#endif
    break;
  }
#ifndef NO_EMBEDDED_ACCESS_CHECKS
  case SQLCOM_CREATE_USER:
  {
    if (check_access(thd, INSERT_ACL, "mysql", 0, 1, 1, 0) &&
        check_global_access(thd,CREATE_USER_ACL))
      break;
    if (end_active_trans(thd))
      goto error;
    /* Conditionally writes to binlog */
    if (!(res= mysql_create_user(thd, lex->users_list)))
      my_ok(thd);
    break;
  }
  case SQLCOM_DROP_USER:
  {
    if (check_access(thd, DELETE_ACL, "mysql", 0, 1, 1, 0) &&
        check_global_access(thd,CREATE_USER_ACL))
      break;
    if (end_active_trans(thd))
      goto error;
    /* Conditionally writes to binlog */
    if (!(res= mysql_drop_user(thd, lex->users_list)))
      my_ok(thd);
    break;
  }
  case SQLCOM_RENAME_USER:
  {
    if (check_access(thd, UPDATE_ACL, "mysql", 0, 1, 1, 0) &&
        check_global_access(thd,CREATE_USER_ACL))
      break;
    if (end_active_trans(thd))
      goto error;
    /* Conditionally writes to binlog */
    if (!(res= mysql_rename_user(thd, lex->users_list)))
      my_ok(thd);
    break;
  }
  case SQLCOM_REVOKE_ALL:
  {
    if (end_active_trans(thd))
      goto error;
    if (check_access(thd, UPDATE_ACL, "mysql", 0, 1, 1, 0) &&
        check_global_access(thd,CREATE_USER_ACL))
      break;
    /* Conditionally writes to binlog */
    if (!(res = mysql_revoke_all(thd, lex->users_list)))
      my_ok(thd);
    break;
  }
  case SQLCOM_REVOKE:
  case SQLCOM_GRANT:
  {
    if (end_active_trans(thd))
      goto error;

    if (check_access(thd, lex->grant | lex->grant_tot_col | GRANT_ACL,
		     first_table ?  first_table->db : select_lex->db,
		     first_table ? &first_table->grant.privilege : 0,
		     first_table ? 0 : 1, 0,
                     first_table ? (bool) first_table->schema_table :
                     select_lex->db ? is_schema_db(select_lex->db) : 0))
      goto error;

    if (thd->security_ctx->user)              // If not replication
    {
      LEX_USER *user, *tmp_user;

      List_iterator <LEX_USER> user_list(lex->users_list);
      while ((tmp_user= user_list++))
      {
        if (!(user= get_current_user(thd, tmp_user)))
          goto error;
        if (specialflag & SPECIAL_NO_RESOLVE &&
            hostname_requires_resolving(user->host.str))
          push_warning_printf(thd, MYSQL_ERROR::WARN_LEVEL_WARN,
                              ER_WARN_HOSTNAME_WONT_WORK,
                              ER(ER_WARN_HOSTNAME_WONT_WORK),
                              user->host.str);
        // Are we trying to change a password of another user
        DBUG_ASSERT(user->host.str != 0);
        if (strcmp(thd->security_ctx->user, user->user.str) ||
            my_strcasecmp(system_charset_info,
                          user->host.str, thd->security_ctx->host_or_ip))
        {
          // TODO: use check_change_password()
          if (is_acl_user(user->host.str, user->user.str) &&
              user->password.str &&
              check_access(thd, UPDATE_ACL,"mysql",0,1,1,0))
          {
            my_message(ER_PASSWORD_NOT_ALLOWED,
                       ER(ER_PASSWORD_NOT_ALLOWED), MYF(0));
            goto error;
          }
        }
      }
    }
    if (first_table)
    {
      if (lex->type == TYPE_ENUM_PROCEDURE ||
          lex->type == TYPE_ENUM_FUNCTION)
      {
        uint grants= lex->all_privileges 
		   ? (PROC_ACLS & ~GRANT_ACL) | (lex->grant & GRANT_ACL)
		   : lex->grant;
        if (check_grant_routine(thd, grants | GRANT_ACL, all_tables,
                                lex->type == TYPE_ENUM_PROCEDURE, 0))
	  goto error;
        /* Conditionally writes to binlog */
        res= mysql_routine_grant(thd, all_tables,
                                 lex->type == TYPE_ENUM_PROCEDURE, 
                                 lex->users_list, grants,
                                 lex->sql_command == SQLCOM_REVOKE, TRUE);
        if (!res)
          my_ok(thd);
      }
      else
      {
	if (check_grant(thd,(lex->grant | lex->grant_tot_col | GRANT_ACL),
                        all_tables, 0, UINT_MAX, 0))
	  goto error;
        /* Conditionally writes to binlog */
        res= mysql_table_grant(thd, all_tables, lex->users_list,
			       lex->columns, lex->grant,
			       lex->sql_command == SQLCOM_REVOKE);
      }
    }
    else
    {
      if (lex->columns.elements || lex->type)
      {
	my_message(ER_ILLEGAL_GRANT_FOR_TABLE, ER(ER_ILLEGAL_GRANT_FOR_TABLE),
                   MYF(0));
        goto error;
      }
      else
	/* Conditionally writes to binlog */
	res = mysql_grant(thd, select_lex->db, lex->users_list, lex->grant,
			  lex->sql_command == SQLCOM_REVOKE);
      if (!res)
      {
	if (lex->sql_command == SQLCOM_GRANT)
	{
	  List_iterator <LEX_USER> str_list(lex->users_list);
	  LEX_USER *user, *tmp_user;
	  while ((tmp_user=str_list++))
          {
            if (!(user= get_current_user(thd, tmp_user)))
              goto error;
	    reset_mqh(user, 0);
          }
	}
      }
    }
    break;
  }
#endif /*!NO_EMBEDDED_ACCESS_CHECKS*/
  case SQLCOM_RESET:
    /*
      RESET commands are never written to the binary log, so we have to
      initialize this variable because RESET shares the same code as FLUSH
    */
    lex->no_write_to_binlog= 1;
  case SQLCOM_FLUSH:
  {
    bool write_to_binlog;
    if (check_global_access(thd,RELOAD_ACL))
      goto error;

    /*
      reload_acl_and_cache() will tell us if we are allowed to write to the
      binlog or not.
    */
    if (!reload_acl_and_cache(thd, lex->type, first_table, &write_to_binlog))
    {
      /*
        We WANT to write and we CAN write.
        ! we write after unlocking the table.
      */
      /*
        Presumably, RESET and binlog writing doesn't require synchronization
      */
      if (!lex->no_write_to_binlog && write_to_binlog)
      {
        write_bin_log(thd, FALSE, thd->query, thd->query_length);
      }
      my_ok(thd);
    } 
    
    break;
  }
  case SQLCOM_KILL:
  {
    Item *it= (Item *)lex->value_list.head();

    if (lex->table_or_sp_used())
    {
      my_error(ER_NOT_SUPPORTED_YET, MYF(0), "Usage of subqueries or stored "
               "function calls as part of this statement");
      break;
    }

    if ((!it->fixed && it->fix_fields(lex->thd, &it)) || it->check_cols(1))
    {
      my_message(ER_SET_CONSTANTS_ONLY, ER(ER_SET_CONSTANTS_ONLY),
		 MYF(0));
      goto error;
    }
    sql_kill(thd, (ulong)it->val_int(), lex->type & ONLY_KILL_QUERY);
    break;
  }
#ifndef NO_EMBEDDED_ACCESS_CHECKS
  case SQLCOM_SHOW_GRANTS:
  {
    LEX_USER *grant_user= get_current_user(thd, lex->grant_user);
    if (!grant_user)
      goto error;
    if ((thd->security_ctx->priv_user &&
	 !strcmp(thd->security_ctx->priv_user, grant_user->user.str)) ||
	!check_access(thd, SELECT_ACL, "mysql",0,1,0,0))
    {
      res = mysql_show_grants(thd, grant_user);
    }
    break;
  }
#endif
  case SQLCOM_HA_OPEN:
    DBUG_ASSERT(first_table == all_tables && first_table != 0);
    if (check_table_access(thd, SELECT_ACL, all_tables, UINT_MAX, FALSE))
      goto error;
    res= mysql_ha_open(thd, first_table, 0);
    break;
  case SQLCOM_HA_CLOSE:
    DBUG_ASSERT(first_table == all_tables && first_table != 0);
    res= mysql_ha_close(thd, first_table);
    break;
  case SQLCOM_HA_READ:
    DBUG_ASSERT(first_table == all_tables && first_table != 0);
    /*
      There is no need to check for table permissions here, because
      if a user has no permissions to read a table, he won't be
      able to open it (with SQLCOM_HA_OPEN) in the first place.
    */
    unit->set_limit(select_lex);
    res= mysql_ha_read(thd, first_table, lex->ha_read_mode, lex->ident.str,
                       lex->insert_list, lex->ha_rkey_mode, select_lex->where,
                       unit->select_limit_cnt, unit->offset_limit_cnt);
    break;

  case SQLCOM_BEGIN:
    if (thd->transaction.xid_state.xa_state != XA_NOTR)
    {
      my_error(ER_XAER_RMFAIL, MYF(0),
               xa_state_names[thd->transaction.xid_state.xa_state]);
      break;
    }
    if (begin_trans(thd))
      goto error;
    if (lex->start_transaction_opt & MYSQL_START_TRANS_OPT_WITH_CONS_SNAPSHOT)
    {
      if (ha_start_consistent_snapshot(thd))
        goto error;
    }
    my_ok(thd);
    break;
  case SQLCOM_COMMIT:
    if (end_trans(thd, lex->tx_release ? COMMIT_RELEASE :
                              lex->tx_chain ? COMMIT_AND_CHAIN : COMMIT))
      goto error;
    my_ok(thd);
    break;
  case SQLCOM_ROLLBACK:
    if (end_trans(thd, lex->tx_release ? ROLLBACK_RELEASE :
                              lex->tx_chain ? ROLLBACK_AND_CHAIN : ROLLBACK))
      goto error;
    my_ok(thd);
    break;
  case SQLCOM_RELEASE_SAVEPOINT:
  {
    SAVEPOINT *sv;
    for (sv=thd->transaction.savepoints; sv; sv=sv->prev)
    {
      if (my_strnncoll(system_charset_info,
                       (uchar *)lex->ident.str, lex->ident.length,
                       (uchar *)sv->name, sv->length) == 0)
        break;
    }
    if (sv)
    {
      if (ha_release_savepoint(thd, sv))
        res= TRUE; // cannot happen
      else
        my_ok(thd);
      thd->transaction.savepoints=sv->prev;
    }
    else
      my_error(ER_SP_DOES_NOT_EXIST, MYF(0), "SAVEPOINT", lex->ident.str);
    break;
  }
  case SQLCOM_ROLLBACK_TO_SAVEPOINT:
  {
    SAVEPOINT *sv;
    for (sv=thd->transaction.savepoints; sv; sv=sv->prev)
    {
      if (my_strnncoll(system_charset_info,
                       (uchar *)lex->ident.str, lex->ident.length,
                       (uchar *)sv->name, sv->length) == 0)
        break;
    }
    if (sv)
    {
      if (ha_rollback_to_savepoint(thd, sv))
        res= TRUE; // cannot happen
      else
      {
        if (((thd->options & OPTION_KEEP_LOG) || 
             thd->transaction.all.modified_non_trans_table) &&
            !thd->slave_thread)
          push_warning(thd, MYSQL_ERROR::WARN_LEVEL_WARN,
                       ER_WARNING_NOT_COMPLETE_ROLLBACK,
                       ER(ER_WARNING_NOT_COMPLETE_ROLLBACK));
        my_ok(thd);
      }
      thd->transaction.savepoints=sv;
    }
    else
      my_error(ER_SP_DOES_NOT_EXIST, MYF(0), "SAVEPOINT", lex->ident.str);
    break;
  }
  case SQLCOM_SAVEPOINT:
    if (!(thd->options & (OPTION_NOT_AUTOCOMMIT | OPTION_BEGIN) ||
          thd->in_sub_stmt) || !opt_using_transactions)
      my_ok(thd);
    else
    {
      SAVEPOINT **sv, *newsv;
      for (sv=&thd->transaction.savepoints; *sv; sv=&(*sv)->prev)
      {
        if (my_strnncoll(system_charset_info,
                         (uchar *)lex->ident.str, lex->ident.length,
                         (uchar *)(*sv)->name, (*sv)->length) == 0)
          break;
      }
      if (*sv) /* old savepoint of the same name exists */
      {
        newsv=*sv;
        ha_release_savepoint(thd, *sv); // it cannot fail
        *sv=(*sv)->prev;
      }
      else if ((newsv=(SAVEPOINT *) alloc_root(&thd->transaction.mem_root,
                                               savepoint_alloc_size)) == 0)
      {
        my_error(ER_OUT_OF_RESOURCES, MYF(0));
        break;
      }
      newsv->name=strmake_root(&thd->transaction.mem_root,
                               lex->ident.str, lex->ident.length);
      newsv->length=lex->ident.length;
      /*
        if we'll get an error here, don't add new savepoint to the list.
        we'll lose a little bit of memory in transaction mem_root, but it'll
        be free'd when transaction ends anyway
      */
      if (ha_savepoint(thd, newsv))
        res= TRUE;
      else
      {
        newsv->prev=thd->transaction.savepoints;
        thd->transaction.savepoints=newsv;
        my_ok(thd);
      }
    }
    break;
  case SQLCOM_CREATE_PROCEDURE:
  case SQLCOM_CREATE_SPFUNCTION:
  {
    uint namelen;
    char *name;
    int sp_result= SP_INTERNAL_ERROR;

    DBUG_ASSERT(lex->sphead != 0);
    DBUG_ASSERT(lex->sphead->m_db.str); /* Must be initialized in the parser */
    /*
      Verify that the database name is allowed, optionally
      lowercase it.
    */
    if (check_db_name(&lex->sphead->m_db))
    {
      my_error(ER_WRONG_DB_NAME, MYF(0), lex->sphead->m_db.str);
      goto create_sp_error;
    }

    /*
      Check that a database directory with this name
      exists. Design note: This won't work on virtual databases
      like information_schema.
    */
    if (check_db_dir_existence(lex->sphead->m_db.str))
    {
      my_error(ER_BAD_DB_ERROR, MYF(0), lex->sphead->m_db.str);
      goto create_sp_error;
    }

    if (check_access(thd, CREATE_PROC_ACL, lex->sphead->m_db.str, 0, 0, 0,
                     is_schema_db(lex->sphead->m_db.str)))
      goto create_sp_error;

    if (end_active_trans(thd))
      goto create_sp_error;

    name= lex->sphead->name(&namelen);
#ifdef HAVE_DLOPEN
    if (lex->sphead->m_type == TYPE_ENUM_FUNCTION)
    {
      udf_func *udf = find_udf(name, namelen);

      if (udf)
      {
        my_error(ER_UDF_EXISTS, MYF(0), name);
        goto create_sp_error;
      }
    }
#endif

    if (sp_process_definer(thd))
      goto create_sp_error;

    res= (sp_result= lex->sphead->create(thd));
    switch (sp_result) {
    case SP_OK: {
#ifndef NO_EMBEDDED_ACCESS_CHECKS
      /* only add privileges if really neccessary */

      Security_context security_context;
      bool restore_backup_context= false;
      Security_context *backup= NULL;
      LEX_USER *definer= thd->lex->definer;
      /*
        Check if the definer exists on slave, 
        then use definer privilege to insert routine privileges to mysql.procs_priv.

        For current user of SQL thread has GLOBAL_ACL privilege, 
        which doesn't any check routine privileges, 
        so no routine privilege record  will insert into mysql.procs_priv.
      */
      if (thd->slave_thread && is_acl_user(definer->host.str, definer->user.str))
      {
        security_context.change_security_context(thd, 
                                                 &thd->lex->definer->user,
                                                 &thd->lex->definer->host,
                                                 &thd->lex->sphead->m_db,
                                                 &backup);
        restore_backup_context= true;
      }

      if (sp_automatic_privileges && !opt_noacl &&
          check_routine_access(thd, DEFAULT_CREATE_PROC_ACLS,
                               lex->sphead->m_db.str, name,
                               lex->sql_command == SQLCOM_CREATE_PROCEDURE, 1))
      {
        if (sp_grant_privileges(thd, lex->sphead->m_db.str, name,
                                lex->sql_command == SQLCOM_CREATE_PROCEDURE))
          push_warning(thd, MYSQL_ERROR::WARN_LEVEL_WARN,
                       ER_PROC_AUTO_GRANT_FAIL,
                       ER(ER_PROC_AUTO_GRANT_FAIL));
      }

      /*
        Restore current user with GLOBAL_ACL privilege of SQL thread
      */ 
      if (restore_backup_context)
      {
        DBUG_ASSERT(thd->slave_thread == 1);
        thd->security_ctx->restore_security_context(thd, backup);
      }

#endif
    break;
    }
    case SP_WRITE_ROW_FAILED:
      my_error(ER_SP_ALREADY_EXISTS, MYF(0), SP_TYPE_STRING(lex), name);
    break;
    case SP_BAD_IDENTIFIER:
      my_error(ER_TOO_LONG_IDENT, MYF(0), name);
    break;
    case SP_BODY_TOO_LONG:
      my_error(ER_TOO_LONG_BODY, MYF(0), name);
    break;
    case SP_FLD_STORE_FAILED:
      my_error(ER_CANT_CREATE_SROUTINE, MYF(0), name);
      break;
    default:
      my_error(ER_SP_STORE_FAILED, MYF(0), SP_TYPE_STRING(lex), name);
    break;
    } /* end switch */

    /*
      Capture all errors within this CASE and
      clean up the environment.
    */
create_sp_error:
    if (sp_result != SP_OK )
      goto error;
    my_ok(thd);
    break; /* break super switch */
  } /* end case group bracket */
  case SQLCOM_CALL:
    {
      sp_head *sp;

      /*
        This will cache all SP and SF and open and lock all tables
        required for execution.
      */
      if (check_table_access(thd, SELECT_ACL, all_tables, UINT_MAX, FALSE) ||
	  open_and_lock_tables(thd, all_tables))
       goto error;

      /*
        By this moment all needed SPs should be in cache so no need to look 
        into DB. 
      */
      if (!(sp= sp_find_routine(thd, TYPE_ENUM_PROCEDURE, lex->spname,
                                &thd->sp_proc_cache, TRUE)))
      {
	my_error(ER_SP_DOES_NOT_EXIST, MYF(0), "PROCEDURE",
                 lex->spname->m_qname.str);
	goto error;
      }
      else
      {
	ha_rows select_limit;
        /* bits that should be cleared in thd->server_status */
	uint bits_to_be_cleared= 0;
        /*
          Check that the stored procedure doesn't contain Dynamic SQL
          and doesn't return result sets: such stored procedures can't
          be called from a function or trigger.
        */
        if (thd->in_sub_stmt)
        {
          const char *where= (thd->in_sub_stmt & SUB_STMT_TRIGGER ?
                              "trigger" : "function");
          if (sp->is_not_allowed_in_function(where))
            goto error;
        }

	if (sp->m_flags & sp_head::MULTI_RESULTS)
	{
	  if (! (thd->client_capabilities & CLIENT_MULTI_RESULTS))
	  {
            /*
              The client does not support multiple result sets being sent
              back
            */
	    my_error(ER_SP_BADSELECT, MYF(0), sp->m_qname.str);
	    goto error;
	  }
          /*
            If SERVER_MORE_RESULTS_EXISTS is not set,
            then remember that it should be cleared
          */
	  bits_to_be_cleared= (~thd->server_status &
                               SERVER_MORE_RESULTS_EXISTS);
	  thd->server_status|= SERVER_MORE_RESULTS_EXISTS;
	}

	if (check_routine_access(thd, EXECUTE_ACL,
				 sp->m_db.str, sp->m_name.str, TRUE, FALSE))
	{
	  goto error;
	}
	select_limit= thd->variables.select_limit;
	thd->variables.select_limit= HA_POS_ERROR;

        /* 
          We never write CALL statements into binlog:
           - If the mode is non-prelocked, each statement will be logged
             separately.
           - If the mode is prelocked, the invoking statement will care
             about writing into binlog.
          So just execute the statement.
        */
	res= sp->execute_procedure(thd, &lex->value_list);
	/*
          If warnings have been cleared, we have to clear total_warn_count
          too, otherwise the clients get confused.
	 */
	if (thd->warn_list.is_empty())
	  thd->total_warn_count= 0;

	thd->variables.select_limit= select_limit;

        thd->server_status&= ~bits_to_be_cleared;

	if (!res)
          my_ok(thd, (ulong) (thd->row_count_func < 0 ? 0 :
                              thd->row_count_func));
	else
        {
          DBUG_ASSERT(thd->is_error() || thd->killed);
	  goto error;		// Substatement should already have sent error
        }
      }
      break;
    }
  case SQLCOM_ALTER_PROCEDURE:
  case SQLCOM_ALTER_FUNCTION:
    {
      int sp_result;
      sp_head *sp;
      st_sp_chistics chistics;

      memcpy(&chistics, &lex->sp_chistics, sizeof(chistics));
      if (lex->sql_command == SQLCOM_ALTER_PROCEDURE)
        sp= sp_find_routine(thd, TYPE_ENUM_PROCEDURE, lex->spname,
                            &thd->sp_proc_cache, FALSE);
      else
        sp= sp_find_routine(thd, TYPE_ENUM_FUNCTION, lex->spname,
                            &thd->sp_func_cache, FALSE);
      mysql_reset_errors(thd, 0);
      if (! sp)
      {
	if (lex->spname->m_db.str)
	  sp_result= SP_KEY_NOT_FOUND;
	else
	{
	  my_message(ER_NO_DB_ERROR, ER(ER_NO_DB_ERROR), MYF(0));
	  goto error;
	}
      }
      else
      {
        if (check_routine_access(thd, ALTER_PROC_ACL, sp->m_db.str, 
				 sp->m_name.str,
                                 lex->sql_command == SQLCOM_ALTER_PROCEDURE, 0))
	  goto error;

        if (end_active_trans(thd)) 
          goto error;
	memcpy(&lex->sp_chistics, &chistics, sizeof(lex->sp_chistics));
        if ((sp->m_type == TYPE_ENUM_FUNCTION) &&
            !trust_function_creators &&  mysql_bin_log.is_open() &&
            !sp->m_chistics->detistic &&
            (chistics.daccess == SP_CONTAINS_SQL ||
             chistics.daccess == SP_MODIFIES_SQL_DATA))
        {
          my_message(ER_BINLOG_UNSAFE_ROUTINE,
		     ER(ER_BINLOG_UNSAFE_ROUTINE), MYF(0));
          sp_result= SP_INTERNAL_ERROR;
        }
        else
        {
          /*
            Note that if you implement the capability of ALTER FUNCTION to
            alter the body of the function, this command should be made to
            follow the restrictions that log-bin-trust-function-creators=0
            already puts on CREATE FUNCTION.
          */
          /* Conditionally writes to binlog */

          int type= lex->sql_command == SQLCOM_ALTER_PROCEDURE ?
                    TYPE_ENUM_PROCEDURE :
                    TYPE_ENUM_FUNCTION;

          sp_result= sp_update_routine(thd,
                                       type,
                                       lex->spname,
                                       &lex->sp_chistics);
        }
      }
      switch (sp_result)
      {
      case SP_OK:
	my_ok(thd);
	break;
      case SP_KEY_NOT_FOUND:
	my_error(ER_SP_DOES_NOT_EXIST, MYF(0),
                 SP_COM_STRING(lex), lex->spname->m_qname.str);
	goto error;
      default:
	my_error(ER_SP_CANT_ALTER, MYF(0),
                 SP_COM_STRING(lex), lex->spname->m_qname.str);
	goto error;
      }
      break;
    }
  case SQLCOM_DROP_PROCEDURE:
  case SQLCOM_DROP_FUNCTION:
    {
      int sp_result;
      int type= (lex->sql_command == SQLCOM_DROP_PROCEDURE ?
                 TYPE_ENUM_PROCEDURE : TYPE_ENUM_FUNCTION);

      sp_result= sp_routine_exists_in_table(thd, type, lex->spname);
      mysql_reset_errors(thd, 0);
      if (sp_result == SP_OK)
      {
        char *db= lex->spname->m_db.str;
	char *name= lex->spname->m_name.str;

	if (check_routine_access(thd, ALTER_PROC_ACL, db, name,
                                 lex->sql_command == SQLCOM_DROP_PROCEDURE, 0))
          goto error;

        if (end_active_trans(thd)) 
          goto error;
#ifndef NO_EMBEDDED_ACCESS_CHECKS
	if (sp_automatic_privileges && !opt_noacl &&
	    sp_revoke_privileges(thd, db, name, 
                                 lex->sql_command == SQLCOM_DROP_PROCEDURE))
	{
	  push_warning(thd, MYSQL_ERROR::WARN_LEVEL_WARN, 
		       ER_PROC_AUTO_REVOKE_FAIL,
		       ER(ER_PROC_AUTO_REVOKE_FAIL));
	}
#endif
        /* Conditionally writes to binlog */

        int type= lex->sql_command == SQLCOM_DROP_PROCEDURE ?
                  TYPE_ENUM_PROCEDURE :
                  TYPE_ENUM_FUNCTION;

        sp_result= sp_drop_routine(thd, type, lex->spname);
      }
      else
      {
#ifdef HAVE_DLOPEN
	if (lex->sql_command == SQLCOM_DROP_FUNCTION)
	{
          udf_func *udf = find_udf(lex->spname->m_name.str,
                                   lex->spname->m_name.length);
          if (udf)
          {
	    if (check_access(thd, DELETE_ACL, "mysql", 0, 1, 0, 0))
	      goto error;

	    if (!(res = mysql_drop_function(thd, &lex->spname->m_name)))
	    {
	      my_ok(thd);
	      break;
	    }
	  }
	}
#endif
	if (lex->spname->m_db.str)
	  sp_result= SP_KEY_NOT_FOUND;
	else
	{
	  my_message(ER_NO_DB_ERROR, ER(ER_NO_DB_ERROR), MYF(0));
	  goto error;
	}
      }
      res= sp_result;
      switch (sp_result) {
      case SP_OK:
	my_ok(thd);
	break;
      case SP_KEY_NOT_FOUND:
	if (lex->drop_if_exists)
	{
          write_bin_log(thd, TRUE, thd->query, thd->query_length);
	  push_warning_printf(thd, MYSQL_ERROR::WARN_LEVEL_NOTE,
			      ER_SP_DOES_NOT_EXIST, ER(ER_SP_DOES_NOT_EXIST),
			      SP_COM_STRING(lex), lex->spname->m_name.str);
	  res= FALSE;
	  my_ok(thd);
	  break;
	}
	my_error(ER_SP_DOES_NOT_EXIST, MYF(0),
                 SP_COM_STRING(lex), lex->spname->m_qname.str);
	goto error;
      default:
	my_error(ER_SP_DROP_FAILED, MYF(0),
                 SP_COM_STRING(lex), lex->spname->m_qname.str);
	goto error;
      }
      break;
    }
  case SQLCOM_SHOW_CREATE_PROC:
    {
      if (sp_show_create_routine(thd, TYPE_ENUM_PROCEDURE, lex->spname))
      {
	my_error(ER_SP_DOES_NOT_EXIST, MYF(0),
                 SP_COM_STRING(lex), lex->spname->m_name.str);
	goto error;
      }
      break;
    }
  case SQLCOM_SHOW_CREATE_FUNC:
    {
      if (sp_show_create_routine(thd, TYPE_ENUM_FUNCTION, lex->spname))
      {
	my_error(ER_SP_DOES_NOT_EXIST, MYF(0),
                 SP_COM_STRING(lex), lex->spname->m_name.str);
	goto error;
      }
      break;
    }
#ifndef DBUG_OFF
  case SQLCOM_SHOW_PROC_CODE:
  case SQLCOM_SHOW_FUNC_CODE:
    {
      sp_head *sp;

      if (lex->sql_command == SQLCOM_SHOW_PROC_CODE)
        sp= sp_find_routine(thd, TYPE_ENUM_PROCEDURE, lex->spname,
                            &thd->sp_proc_cache, FALSE);
      else
        sp= sp_find_routine(thd, TYPE_ENUM_FUNCTION, lex->spname,
                            &thd->sp_func_cache, FALSE);
      if (!sp || sp->show_routine_code(thd))
      {
        /* We don't distinguish between errors for now */
        my_error(ER_SP_DOES_NOT_EXIST, MYF(0),
                 SP_COM_STRING(lex), lex->spname->m_name.str);
        goto error;
      }
      break;
    }
#endif // ifndef DBUG_OFF
  case SQLCOM_SHOW_CREATE_TRIGGER:
    {
      if (lex->spname->m_name.length > NAME_LEN)
      {
        my_error(ER_TOO_LONG_IDENT, MYF(0), lex->spname->m_name.str);
        goto error;
      }

      if (show_create_trigger(thd, lex->spname))
        goto error; /* Error has been already logged. */

      break;
    }
  case SQLCOM_CREATE_VIEW:
    {
      /*
        Note: SQLCOM_CREATE_VIEW also handles 'ALTER VIEW' commands
        as specified through the thd->lex->create_view_mode flag.
      */
      if (end_active_trans(thd))
        goto error;

      res= mysql_create_view(thd, first_table, thd->lex->create_view_mode);
      break;
    }
  case SQLCOM_DROP_VIEW:
    {
      if (check_table_access(thd, DROP_ACL, all_tables, UINT_MAX, FALSE) ||
          end_active_trans(thd))
        goto error;
      /* Conditionally writes to binlog. */
      res= mysql_drop_view(thd, first_table, thd->lex->drop_mode);
      break;
    }
  case SQLCOM_CREATE_TRIGGER:
  {
    if (end_active_trans(thd))
      goto error;

    /* Conditionally writes to binlog. */
    res= mysql_create_or_drop_trigger(thd, all_tables, 1);

    break;
  }
  case SQLCOM_DROP_TRIGGER:
  {
    if (end_active_trans(thd))
      goto error;

    /* Conditionally writes to binlog. */
    res= mysql_create_or_drop_trigger(thd, all_tables, 0);
    break;
  }
  case SQLCOM_XA_START:
    if (thd->transaction.xid_state.xa_state == XA_IDLE &&
        thd->lex->xa_opt == XA_RESUME)
    {
      if (! thd->transaction.xid_state.xid.eq(thd->lex->xid))
      {
        my_error(ER_XAER_NOTA, MYF(0));
        break;
      }
      thd->transaction.xid_state.xa_state=XA_ACTIVE;
      my_ok(thd);
      break;
    }
    if (thd->lex->xa_opt != XA_NONE)
    { // JOIN is not supported yet. TODO
      my_error(ER_XAER_INVAL, MYF(0));
      break;
    }
    if (thd->transaction.xid_state.xa_state != XA_NOTR)
    {
      my_error(ER_XAER_RMFAIL, MYF(0),
               xa_state_names[thd->transaction.xid_state.xa_state]);
      break;
    }
    if (thd->active_transaction() || thd->locked_tables)
    {
      my_error(ER_XAER_OUTSIDE, MYF(0));
      break;
    }
    if (xid_cache_search(thd->lex->xid))
    {
      my_error(ER_XAER_DUPID, MYF(0));
      break;
    }
    DBUG_ASSERT(thd->transaction.xid_state.xid.is_null());
    thd->transaction.xid_state.xa_state=XA_ACTIVE;
    thd->transaction.xid_state.rm_error= 0;
    thd->transaction.xid_state.xid.set(thd->lex->xid);
    xid_cache_insert(&thd->transaction.xid_state);
    thd->transaction.all.modified_non_trans_table= FALSE;
    thd->options= ((thd->options & ~(OPTION_KEEP_LOG)) | OPTION_BEGIN);
    thd->server_status|= SERVER_STATUS_IN_TRANS;
    my_ok(thd);
    break;
  case SQLCOM_XA_END:
    /* fake it */
    if (thd->lex->xa_opt != XA_NONE)
    { // SUSPEND and FOR MIGRATE are not supported yet. TODO
      my_error(ER_XAER_INVAL, MYF(0));
      break;
    }
    if (thd->transaction.xid_state.xa_state != XA_ACTIVE)
    {
      my_error(ER_XAER_RMFAIL, MYF(0),
               xa_state_names[thd->transaction.xid_state.xa_state]);
      break;
    }
    if (!thd->transaction.xid_state.xid.eq(thd->lex->xid))
    {
      my_error(ER_XAER_NOTA, MYF(0));
      break;
    }
    if (xa_trans_rolled_back(&thd->transaction.xid_state))
      break;
    thd->transaction.xid_state.xa_state=XA_IDLE;
    my_ok(thd);
    break;
  case SQLCOM_XA_PREPARE:
    if (thd->transaction.xid_state.xa_state != XA_IDLE)
    {
      my_error(ER_XAER_RMFAIL, MYF(0),
               xa_state_names[thd->transaction.xid_state.xa_state]);
      break;
    }
    if (!thd->transaction.xid_state.xid.eq(thd->lex->xid))
    {
      my_error(ER_XAER_NOTA, MYF(0));
      break;
    }
    if (ha_prepare(thd))
    {
      my_error(ER_XA_RBROLLBACK, MYF(0));
      xid_cache_delete(&thd->transaction.xid_state);
      thd->transaction.xid_state.xa_state=XA_NOTR;
      break;
    }
    thd->transaction.xid_state.xa_state=XA_PREPARED;
    my_ok(thd);
    break;
  case SQLCOM_XA_COMMIT:
    if (!thd->transaction.xid_state.xid.eq(thd->lex->xid))
    {
      XID_STATE *xs=xid_cache_search(thd->lex->xid);
      if (!xs || xs->in_thd)
        my_error(ER_XAER_NOTA, MYF(0));
      else if (xa_trans_rolled_back(xs))
      {
        ha_commit_or_rollback_by_xid(thd->lex->xid, 0);
        xid_cache_delete(xs);
        break;
      }
      else
      {
        ha_commit_or_rollback_by_xid(thd->lex->xid, 1);
        xid_cache_delete(xs);
        my_ok(thd);
      }
      break;
    }
    if (xa_trans_rolled_back(&thd->transaction.xid_state))
    {
      xa_trans_rollback(thd);
      break;
    }
    if (thd->transaction.xid_state.xa_state == XA_IDLE &&
        thd->lex->xa_opt == XA_ONE_PHASE)
    {
      int r;
      if ((r= ha_commit(thd)))
        my_error(r == 1 ? ER_XA_RBROLLBACK : ER_XAER_RMERR, MYF(0));
      else
        my_ok(thd);
    }
    else if (thd->transaction.xid_state.xa_state == XA_PREPARED &&
             thd->lex->xa_opt == XA_NONE)
    {
      if (wait_if_global_read_lock(thd, 0, 0))
      {
        ha_rollback(thd);
        my_error(ER_XAER_RMERR, MYF(0));
      }
      else
      {
        if (ha_commit_one_phase(thd, 1))
          my_error(ER_XAER_RMERR, MYF(0));
        else
          my_ok(thd);
        start_waiting_global_read_lock(thd);
      }
    }
    else
    {
      my_error(ER_XAER_RMFAIL, MYF(0),
               xa_state_names[thd->transaction.xid_state.xa_state]);
      break;
    }
    thd->options&= ~(OPTION_BEGIN | OPTION_KEEP_LOG);
    thd->transaction.all.modified_non_trans_table= FALSE;
    thd->server_status&= ~SERVER_STATUS_IN_TRANS;
    xid_cache_delete(&thd->transaction.xid_state);
    thd->transaction.xid_state.xa_state=XA_NOTR;
    break;
  case SQLCOM_XA_ROLLBACK:
    if (!thd->transaction.xid_state.xid.eq(thd->lex->xid))
    {
      XID_STATE *xs=xid_cache_search(thd->lex->xid);
      if (!xs || xs->in_thd)
        my_error(ER_XAER_NOTA, MYF(0));
      else
      {
        bool ok= !xa_trans_rolled_back(xs);
        ha_commit_or_rollback_by_xid(thd->lex->xid, 0);
        xid_cache_delete(xs);
        if (ok)
          my_ok(thd);
      }
      break;
    }
    if (thd->transaction.xid_state.xa_state != XA_IDLE &&
        thd->transaction.xid_state.xa_state != XA_PREPARED &&
        thd->transaction.xid_state.xa_state != XA_ROLLBACK_ONLY)
    {
      my_error(ER_XAER_RMFAIL, MYF(0),
               xa_state_names[thd->transaction.xid_state.xa_state]);
      break;
    }
    if (xa_trans_rollback(thd))
      my_error(ER_XAER_RMERR, MYF(0));
    else
      my_ok(thd);
    break;
  case SQLCOM_XA_RECOVER:
    res= mysql_xa_recover(thd);
    break;
  case SQLCOM_ALTER_TABLESPACE:
    if (check_access(thd, ALTER_ACL, thd->db, 0, 1, 0, thd->db ? is_schema_db(thd->db) : 0))
      break;
    if (!(res= mysql_alter_tablespace(thd, lex->alter_tablespace_info)))
      my_ok(thd);
    break;
  case SQLCOM_INSTALL_PLUGIN:
    if (! (res= mysql_install_plugin(thd, &thd->lex->comment,
                                     &thd->lex->ident)))
      my_ok(thd);
    break;
  case SQLCOM_UNINSTALL_PLUGIN:
    if (! (res= mysql_uninstall_plugin(thd, &thd->lex->comment)))
      my_ok(thd);
    break;
  case SQLCOM_BINLOG_BASE64_EVENT:
  {
#ifndef EMBEDDED_LIBRARY
    mysql_client_binlog_statement(thd);
#else /* EMBEDDED_LIBRARY */
    my_error(ER_OPTION_PREVENTS_STATEMENT, MYF(0), "embedded");
#endif /* EMBEDDED_LIBRARY */
    break;
  }
  case SQLCOM_CREATE_SERVER:
  {
    int error;
    LEX *lex= thd->lex;
    DBUG_PRINT("info", ("case SQLCOM_CREATE_SERVER"));

    if (check_global_access(thd, SUPER_ACL))
      break;

    if ((error= create_server(thd, &lex->server_options)))
    {
      DBUG_PRINT("info", ("problem creating server <%s>",
                          lex->server_options.server_name));
      my_error(error, MYF(0), lex->server_options.server_name);
      break;
    }
    my_ok(thd, 1);
    break;
  }
  case SQLCOM_ALTER_SERVER:
  {
    int error;
    LEX *lex= thd->lex;
    DBUG_PRINT("info", ("case SQLCOM_ALTER_SERVER"));

    if (check_global_access(thd, SUPER_ACL))
      break;

    if ((error= alter_server(thd, &lex->server_options)))
    {
      DBUG_PRINT("info", ("problem altering server <%s>",
                          lex->server_options.server_name));
      my_error(error, MYF(0), lex->server_options.server_name);
      break;
    }
    my_ok(thd, 1);
    break;
  }
  case SQLCOM_DROP_SERVER:
  {
    int err_code;
    LEX *lex= thd->lex;
    DBUG_PRINT("info", ("case SQLCOM_DROP_SERVER"));

    if (check_global_access(thd, SUPER_ACL))
      break;

    if ((err_code= drop_server(thd, &lex->server_options)))
    {
      if (! lex->drop_if_exists && err_code == ER_FOREIGN_SERVER_DOESNT_EXIST)
      {
        DBUG_PRINT("info", ("problem dropping server %s",
                            lex->server_options.server_name));
        my_error(err_code, MYF(0), lex->server_options.server_name);
      }
      else
      {
        my_ok(thd, 0);
      }
      break;
    }
    my_ok(thd, 1);
    break;
  }
  default:
#ifndef EMBEDDED_LIBRARY
    DBUG_ASSERT(0);                             /* Impossible */
#endif
    my_ok(thd);
    break;
  }
  thd_proc_info(thd, "query end");

  /*
    Binlog-related cleanup:
    Reset system variables temporarily modified by SET ONE SHOT.

    Exception: If this is a SET, do nothing. This is to allow
    mysqlbinlog to print many SET commands (in this case we want the
    charset temp setting to live until the real query). This is also
    needed so that SET CHARACTER_SET_CLIENT... does not cancel itself
    immediately.
  */
  if (thd->one_shot_set && lex->sql_command != SQLCOM_SET_OPTION)
    reset_one_shot_variables(thd);

  /*
    The return value for ROW_COUNT() is "implementation dependent" if the
    statement is not DELETE, INSERT or UPDATE, but -1 is what JDBC and ODBC
    wants. We also keep the last value in case of SQLCOM_CALL or
    SQLCOM_EXECUTE.
  */
  if (!(sql_command_flags[lex->sql_command] & CF_HAS_ROW_COUNT))
    thd->row_count_func= -1;

  goto finish;

error:
  res= TRUE;

finish:
  if (need_start_waiting)
  {
    /*
      Release the protection against the global read lock and wake
      everyone, who might want to set a global read lock.
    */
    start_waiting_global_read_lock(thd);
  }
  DBUG_RETURN(res || thd->is_error());
}


static bool execute_sqlcom_select(THD *thd, TABLE_LIST *all_tables)
{
  LEX	*lex= thd->lex;
  select_result *result=lex->result;
  bool res;
  /* assign global limit variable if limit is not given */
  {
    SELECT_LEX *param= lex->unit.global_parameters;
    if (!param->explicit_limit)
      param->select_limit=
        new Item_int((ulonglong) thd->variables.select_limit);
  }
  if (!(res= open_and_lock_tables(thd, all_tables)))
  {
    if (lex->describe)
    {
      /*
        We always use select_send for EXPLAIN, even if it's an EXPLAIN
        for SELECT ... INTO OUTFILE: a user application should be able
        to prepend EXPLAIN to any query and receive output for it,
        even if the query itself redirects the output.
      */
      if (!(result= new select_send()))
        return 1;                               /* purecov: inspected */
      thd->send_explain_fields(result);
      res= mysql_explain_union(thd, &thd->lex->unit, result);
      if (lex->describe & DESCRIBE_EXTENDED)
      {
        char buff[1024];
        String str(buff,(uint32) sizeof(buff), system_charset_info);
        str.length(0);
        thd->lex->unit.print(&str, QT_ORDINARY);
        str.append('\0');
        push_warning(thd, MYSQL_ERROR::WARN_LEVEL_NOTE,
                     ER_YES, str.ptr());
      }
      if (res)
        result->abort();
      else
        result->send_eof();
      delete result;
    }
    else
    {
      if (!result && !(result= new select_send()))
        return 1;                               /* purecov: inspected */
      query_cache_store_query(thd, all_tables);
      res= handle_select(thd, lex, result, 0);
      if (result != lex->result)
        delete result;
    }
  }
  return res;
}


#ifndef NO_EMBEDDED_ACCESS_CHECKS
/**
  Check grants for commands which work only with one table.

  @param thd                    Thread handler
  @param privilege              requested privilege
  @param all_tables             global table list of query
  @param no_errors              FALSE/TRUE - report/don't report error to
                            the client (using my_error() call).

  @retval
    0   OK
  @retval
    1   access denied, error is sent to client
*/

bool check_single_table_access(THD *thd, ulong privilege, 
                               TABLE_LIST *all_tables, bool no_errors)
{
  Security_context * backup_ctx= thd->security_ctx;

  /* we need to switch to the saved context (if any) */
  if (all_tables->security_ctx)
    thd->security_ctx= all_tables->security_ctx;

  const char *db_name;
  if ((all_tables->view || all_tables->field_translation) &&
      !all_tables->schema_table)
    db_name= all_tables->view_db.str;
  else
    db_name= all_tables->db;

  if (check_access(thd, privilege, db_name,
		   &all_tables->grant.privilege, 0, no_errors,
                   test(all_tables->schema_table)))
    goto deny;

  /* Show only 1 table for check_grant */
  if (!(all_tables->belong_to_view &&
        (thd->lex->sql_command == SQLCOM_SHOW_FIELDS)) &&
      !(all_tables->view &&
        all_tables->effective_algorithm == VIEW_ALGORITHM_TMPTABLE) &&
      check_grant(thd, privilege, all_tables, 0, 1, no_errors))
    goto deny;

  thd->security_ctx= backup_ctx;
  return 0;

deny:
  thd->security_ctx= backup_ctx;
  return 1;
}

/**
  Check grants for commands which work only with one table and all other
  tables belonging to subselects or implicitly opened tables.

  @param thd			Thread handler
  @param privilege		requested privilege
  @param all_tables		global table list of query

  @retval
    0   OK
  @retval
    1   access denied, error is sent to client
*/

bool check_one_table_access(THD *thd, ulong privilege, TABLE_LIST *all_tables)
{
  if (check_single_table_access (thd,privilege,all_tables, FALSE))
    return 1;

  /* Check rights on tables of subselects and implictly opened tables */
  TABLE_LIST *subselects_tables, *view= all_tables->view ? all_tables : 0;
  if ((subselects_tables= all_tables->next_global))
  {
    /*
      Access rights asked for the first table of a view should be the same
      as for the view
    */
    if (view && subselects_tables->belong_to_view == view)
    {
      if (check_single_table_access (thd, privilege, subselects_tables, FALSE))
        return 1;
      subselects_tables= subselects_tables->next_global;
    }
    if (subselects_tables &&
        (check_table_access(thd, SELECT_ACL, subselects_tables, UINT_MAX, FALSE)))
      return 1;
  }
  return 0;
}


/**
  Get the user (global) and database privileges for all used tables.

  @param save_priv    In this we store global and db level grants for the
                      table. Note that we don't store db level grants if the
                      global grants is enough to satisfy the request and the
                      global grants contains a SELECT grant.

  @note
    The idea of EXTRA_ACL is that one will be granted access to the table if
    one has the asked privilege on any column combination of the table; For
    example to be able to check a table one needs to have SELECT privilege on
    any column of the table.

  @retval
    0  ok
  @retval
    1  If we can't get the privileges and we don't use table/column
    grants.
*/
bool
check_access(THD *thd, ulong want_access, const char *db, ulong *save_priv,
	     bool dont_check_global_grants, bool no_errors, bool schema_db)
{
  Security_context *sctx= thd->security_ctx;
  ulong db_access;
  /*
    GRANT command:
    In case of database level grant the database name may be a pattern,
    in case of table|column level grant the database name can not be a pattern.
    We use 'dont_check_global_grants' as a flag to determine
    if it's database level grant command 
    (see SQLCOM_GRANT case, mysql_execute_command() function) and
    set db_is_pattern according to 'dont_check_global_grants' value.
  */
  bool  db_is_pattern= (test(want_access & GRANT_ACL) &&
                        dont_check_global_grants);
  ulong dummy;
  DBUG_ENTER("check_access");
  DBUG_PRINT("enter",("db: %s  want_access: %lu  master_access: %lu",
                      db ? db : "", want_access, sctx->master_access));
  if (save_priv)
    *save_priv=0;
  else
    save_priv= &dummy;

  thd_proc_info(thd, "checking permissions");
  if ((!db || !db[0]) && !thd->db && !dont_check_global_grants)
  {
    DBUG_PRINT("error",("No database"));
    if (!no_errors)
      my_message(ER_NO_DB_ERROR, ER(ER_NO_DB_ERROR),
                 MYF(0));                       /* purecov: tested */
    DBUG_RETURN(TRUE);				/* purecov: tested */
  }

  if (schema_db)
  {
    if ((!(sctx->master_access & FILE_ACL) && (want_access & FILE_ACL)) ||
        (want_access & ~(SELECT_ACL | EXTRA_ACL | FILE_ACL)))
    {
      if (!no_errors)
      {
        const char *db_name= db ? db : thd->db;
        my_error(ER_DBACCESS_DENIED_ERROR, MYF(0),
                 sctx->priv_user, sctx->priv_host, db_name);
      }
      DBUG_RETURN(TRUE);
    }
    else
    {
      *save_priv= SELECT_ACL;
      DBUG_RETURN(FALSE);
    }
  }

  if ((sctx->master_access & want_access) == want_access)
  {
    /*
      If we don't have a global SELECT privilege, we have to get the database
      specific access rights to be able to handle queries of type
      UPDATE t1 SET a=1 WHERE b > 0
    */
    db_access= sctx->db_access;
    if (!(sctx->master_access & SELECT_ACL) &&
	(db && (!thd->db || db_is_pattern || strcmp(db,thd->db))))
      db_access=acl_get(sctx->host, sctx->ip, sctx->priv_user, db,
                        db_is_pattern);
    *save_priv=sctx->master_access | db_access;
    DBUG_RETURN(FALSE);
  }
  if (((want_access & ~sctx->master_access) & ~(DB_ACLS | EXTRA_ACL)) ||
      (! db && dont_check_global_grants))
  {						// We can never grant this
    DBUG_PRINT("error",("No possible access"));
    if (!no_errors)
      my_error(ER_ACCESS_DENIED_ERROR, MYF(0),
               sctx->priv_user,
               sctx->priv_host,
               (thd->password ?
                ER(ER_YES) :
                ER(ER_NO)));                    /* purecov: tested */
    DBUG_RETURN(TRUE);				/* purecov: tested */
  }

  if (db == any_db)
    DBUG_RETURN(FALSE);				// Allow select on anything

  if (db && (!thd->db || db_is_pattern || strcmp(db,thd->db)))
    db_access= acl_get(sctx->host, sctx->ip, sctx->priv_user, db,
                       db_is_pattern);
  else
    db_access= sctx->db_access;
  DBUG_PRINT("info",("db_access: %lu", db_access));
  /* Remove SHOW attribute and access rights we already have */
  want_access &= ~(sctx->master_access | EXTRA_ACL);
  DBUG_PRINT("info",("db_access: %lu  want_access: %lu",
                     db_access, want_access));
  db_access= ((*save_priv=(db_access | sctx->master_access)) & want_access);

  if (db_access == want_access ||
      (!dont_check_global_grants &&
       !(want_access & ~(db_access | TABLE_ACLS | PROC_ACLS))))
    DBUG_RETURN(FALSE);				/* Ok */

  DBUG_PRINT("error",("Access denied"));
  if (!no_errors)
    my_error(ER_DBACCESS_DENIED_ERROR, MYF(0),
             sctx->priv_user, sctx->priv_host,
             (db ? db : (thd->db ?
                         thd->db :
                         "unknown")));          /* purecov: tested */
  DBUG_RETURN(TRUE);				/* purecov: tested */
}


static bool check_show_access(THD *thd, TABLE_LIST *table)
{
  switch (get_schema_table_idx(table->schema_table)) {
  case SCH_SCHEMATA:
    return (specialflag & SPECIAL_SKIP_SHOW_DB) &&
      check_global_access(thd, SHOW_DB_ACL);

  case SCH_TABLE_NAMES:
  case SCH_TABLES:
  case SCH_VIEWS:
  case SCH_TRIGGERS:
  case SCH_EVENTS:
  {
    const char *dst_db_name= table->schema_select_lex->db;

    DBUG_ASSERT(dst_db_name);

    if (check_access(thd, SELECT_ACL, dst_db_name,
                     &thd->col_access, FALSE, FALSE,
                     is_schema_db(dst_db_name)))
      return TRUE;

    if (!thd->col_access && check_grant_db(thd, dst_db_name))
    {
      my_error(ER_DBACCESS_DENIED_ERROR, MYF(0),
               thd->security_ctx->priv_user,
               thd->security_ctx->priv_host,
               dst_db_name);
      return TRUE;
    }

    return FALSE;
  }

  case SCH_COLUMNS:
  case SCH_STATISTICS:
  {
    TABLE_LIST *dst_table;
    dst_table= (TABLE_LIST *) table->schema_select_lex->table_list.first;

    DBUG_ASSERT(dst_table);

    if (check_access(thd, SELECT_ACL | EXTRA_ACL,
                     dst_table->db,
                     &dst_table->grant.privilege,
                     FALSE, FALSE,
                     test(dst_table->schema_table)))
      return FALSE;

    return (check_grant(thd, SELECT_ACL, dst_table, 2, UINT_MAX, FALSE));
  }
  default:
    break;
  }

  return FALSE;
}


/**
  Check the privilege for all used tables.

  @param    thd          Thread context
  @param    want_access  Privileges requested
  @param    tables       List of tables to be checked
  @param    number       Check at most this number of tables.
  @param    no_errors    FALSE/TRUE - report/don't report error to
                         the client (using my_error() call).

  @note
    Table privileges are cached in the table list for GRANT checking.
    This functions assumes that table list used and
    thd->lex->query_tables_own_last value correspond to each other
    (the latter should be either 0 or point to next_global member
    of one of elements of this table list).

  @retval  FALSE   OK
  @retval  TRUE    Access denied
*/

bool
check_table_access(THD *thd, ulong want_access,TABLE_LIST *tables,
		   uint number, bool no_errors)
{
  TABLE_LIST *org_tables= tables;
  TABLE_LIST *first_not_own_table= thd->lex->first_not_own_table();
  uint i= 0;
  Security_context *sctx= thd->security_ctx, *backup_ctx= thd->security_ctx;
  /*
    The check that first_not_own_table is not reached is for the case when
    the given table list refers to the list for prelocking (contains tables
    of other queries). For simple queries first_not_own_table is 0.
  */
  for (; i < number && tables != first_not_own_table;
       tables= tables->next_global, i++)
  {
    if (tables->security_ctx)
      sctx= tables->security_ctx;
    else
      sctx= backup_ctx;

    if (tables->schema_table && 
        (want_access & ~(SELECT_ACL | EXTRA_ACL | FILE_ACL)))
    {
      if (!no_errors)
        my_error(ER_DBACCESS_DENIED_ERROR, MYF(0),
                 sctx->priv_user, sctx->priv_host,
                 INFORMATION_SCHEMA_NAME.str);
      return TRUE;
    }
    /*
       Register access for view underlying table.
       Remove SHOW_VIEW_ACL, because it will be checked during making view
     */
    tables->grant.orig_want_privilege= (want_access & ~SHOW_VIEW_ACL);

    if (tables->schema_table_reformed)
    {
      if (check_show_access(thd, tables))
        goto deny;

      continue;
    }

    if (tables->is_anonymous_derived_table() ||
        (tables->table && (int)tables->table->s->tmp_table))
      continue;
    thd->security_ctx= sctx;
    if ((sctx->master_access & want_access) ==
        (want_access & ~EXTRA_ACL) &&
	thd->db)
      tables->grant.privilege= want_access;
    else if (tables->db && thd->db && strcmp(tables->db, thd->db) == 0)
    {
      if (check_access(thd, want_access, tables->get_db_name(),
                       &tables->grant.privilege, 0, no_errors, 
                       test(tables->schema_table)))
        goto deny;                            // Access denied
    }
    else if (check_access(thd, want_access, tables->get_db_name(),
                          &tables->grant.privilege, 0, no_errors, 
                          test(tables->schema_table)))
      goto deny;
  }
  thd->security_ctx= backup_ctx;
  return check_grant(thd,want_access & ~EXTRA_ACL,org_tables,
		       test(want_access & EXTRA_ACL), number, no_errors);
deny:
  thd->security_ctx= backup_ctx;
  return TRUE;
}


bool
check_routine_access(THD *thd, ulong want_access,char *db, char *name,
		     bool is_proc, bool no_errors)
{
  TABLE_LIST tables[1];
  
  bzero((char *)tables, sizeof(TABLE_LIST));
  tables->db= db;
  tables->table_name= tables->alias= name;
  
  /*
    The following test is just a shortcut for check_access() (to avoid
    calculating db_access) under the assumption that it's common to
    give persons global right to execute all stored SP (but not
    necessary to create them).
  */
  if ((thd->security_ctx->master_access & want_access) == want_access)
    tables->grant.privilege= want_access;
  else if (check_access(thd,want_access,db,&tables->grant.privilege,
			0, no_errors, 0))
    return TRUE;
  
    return check_grant_routine(thd, want_access, tables, is_proc, no_errors);
}


/**
  Check if the routine has any of the routine privileges.

  @param thd	       Thread handler
  @param db           Database name
  @param name         Routine name

  @retval
    0            ok
  @retval
    1            error
*/

bool check_some_routine_access(THD *thd, const char *db, const char *name,
                               bool is_proc)
{
  ulong save_priv;
  if (thd->security_ctx->master_access & SHOW_PROC_ACLS)
    return FALSE;
  /*
    There are no routines in information_schema db. So we can safely
    pass zero to last paramter of check_access function
  */
  if (!check_access(thd, SHOW_PROC_ACLS, db, &save_priv, 0, 1, 0) ||
      (save_priv & SHOW_PROC_ACLS))
    return FALSE;
  return check_routine_level_acl(thd, db, name, is_proc);
}


/*
  Check if the given table has any of the asked privileges

  @param thd		 Thread handler
  @param want_access	 Bitmap of possible privileges to check for

  @retval
    0  ok
  @retval
    1  error
*/

bool check_some_access(THD *thd, ulong want_access, TABLE_LIST *table)
{
  ulong access;
  DBUG_ENTER("check_some_access");

  /* This loop will work as long as we have less than 32 privileges */
  for (access= 1; access < want_access ; access<<= 1)
  {
    if (access & want_access)
    {
      if (!check_access(thd, access, table->db,
                        &table->grant.privilege, 0, 1,
                        test(table->schema_table)) &&
           !check_grant(thd, access, table, 0, 1, 1))
        DBUG_RETURN(0);
    }
  }
  DBUG_PRINT("exit",("no matching access rights"));
  DBUG_RETURN(1);
}

#endif /*NO_EMBEDDED_ACCESS_CHECKS*/


/**
  check for global access and give descriptive error message if it fails.

  @param thd			Thread handler
  @param want_access		Use should have any of these global rights

  @warning
    One gets access right if one has ANY of the rights in want_access.
    This is useful as one in most cases only need one global right,
    but in some case we want to check if the user has SUPER or
    REPL_CLIENT_ACL rights.

  @retval
    0	ok
  @retval
    1	Access denied.  In this case an error is sent to the client
*/

bool check_global_access(THD *thd, ulong want_access)
{
#ifndef NO_EMBEDDED_ACCESS_CHECKS
  char command[128];
  if ((thd->security_ctx->master_access & want_access))
    return 0;
  get_privilege_desc(command, sizeof(command), want_access);
  my_error(ER_SPECIFIC_ACCESS_DENIED_ERROR, MYF(0), command);
  return 1;
#else
  return 0;
#endif
}

/****************************************************************************
	Check stack size; Send error if there isn't enough stack to continue
****************************************************************************/

#ifndef EMBEDDED_LIBRARY

#if STACK_DIRECTION < 0
#define used_stack(A,B) (long) (A - B)
#else
#define used_stack(A,B) (long) (B - A)
#endif

#ifndef DBUG_OFF
long max_stack_used;
#endif

/**
  @note
  Note: The 'buf' parameter is necessary, even if it is unused here.
  - fix_fields functions has a "dummy" buffer large enough for the
    corresponding exec. (Thus we only have to check in fix_fields.)
  - Passing to check_stack_overrun() prevents the compiler from removing it.
*/
bool check_stack_overrun(THD *thd, long margin,
			 uchar *buf __attribute__((unused)))
{
  long stack_used;
  DBUG_ASSERT(thd == current_thd);
  if ((stack_used=used_stack(thd->thread_stack,(char*) &stack_used)) >=
      (long) (my_thread_stack_size - margin))
  {
    char ebuff[MYSQL_ERRMSG_SIZE];
    my_snprintf(ebuff, sizeof(ebuff), ER(ER_STACK_OVERRUN_NEED_MORE),
                stack_used, my_thread_stack_size, margin);
    my_message(ER_STACK_OVERRUN_NEED_MORE, ebuff, MYF(ME_FATALERROR));
    thd->fatal_error();
    return 1;
  }
#ifndef DBUG_OFF
  max_stack_used= max(max_stack_used, stack_used);
#endif
  return 0;
}
#endif /* EMBEDDED_LIBRARY */

#define MY_YACC_INIT 1000			// Start with big alloc
#define MY_YACC_MAX  32000			// Because of 'short'

bool my_yyoverflow(short **yyss, YYSTYPE **yyvs, ulong *yystacksize)
{
  Yacc_state *state= & current_thd->m_parser_state->m_yacc;
  ulong old_info=0;
  DBUG_ASSERT(state);
  if ((uint) *yystacksize >= MY_YACC_MAX)
    return 1;
  if (!state->yacc_yyvs)
    old_info= *yystacksize;
  *yystacksize= set_zone((*yystacksize)*2,MY_YACC_INIT,MY_YACC_MAX);
  if (!(state->yacc_yyvs= (uchar*)
        my_realloc(state->yacc_yyvs,
                   *yystacksize*sizeof(**yyvs),
                   MYF(MY_ALLOW_ZERO_PTR | MY_FREE_ON_ERROR))) ||
      !(state->yacc_yyss= (uchar*)
        my_realloc(state->yacc_yyss,
                   *yystacksize*sizeof(**yyss),
                   MYF(MY_ALLOW_ZERO_PTR | MY_FREE_ON_ERROR))))
    return 1;
  if (old_info)
  {
    /*
      Only copy the old stack on the first call to my_yyoverflow(),
      when replacing a static stack (YYINITDEPTH) by a dynamic stack.
      For subsequent calls, my_realloc already did preserve the old stack.
    */
    memcpy(state->yacc_yyss, *yyss, old_info*sizeof(**yyss));
    memcpy(state->yacc_yyvs, *yyvs, old_info*sizeof(**yyvs));
  }
  *yyss= (short*) state->yacc_yyss;
  *yyvs= (YYSTYPE*) state->yacc_yyvs;
  return 0;
}


/**
 Reset THD part responsible for command processing state.

   This needs to be called before execution of every statement
   (prepared or conventional).
   It is not called by substatements of routines.

  @todo
   Make it a method of THD and align its name with the rest of
   reset/end/start/init methods.
  @todo
   Call it after we use THD for queries, not before.
*/

void mysql_reset_thd_for_next_command(THD *thd)
{
  DBUG_ENTER("mysql_reset_thd_for_next_command");
  DBUG_ASSERT(!thd->spcont); /* not for substatements of routines */
  DBUG_ASSERT(! thd->in_sub_stmt);
  thd->free_list= 0;
  thd->select_number= 1;
  /*
    Those two lines below are theoretically unneeded as
    THD::cleanup_after_query() should take care of this already.
  */
  thd->auto_inc_intervals_in_cur_stmt_for_binlog.empty();
  thd->stmt_depends_on_first_successful_insert_id_in_prev_stmt= 0;

  thd->query_start_used= 0;
  thd->is_fatal_error= thd->time_zone_used= 0;
  /*
    Clear the status flag that are expected to be cleared at the
    beginning of each SQL statement.
  */
  thd->server_status&= ~SERVER_STATUS_CLEAR_SET;
  /*
    If in autocommit mode and not in a transaction, reset
    OPTION_STATUS_NO_TRANS_UPDATE | OPTION_KEEP_LOG to not get warnings
    in ha_rollback_trans() about some tables couldn't be rolled back.
  */
  if (!(thd->options & (OPTION_NOT_AUTOCOMMIT | OPTION_BEGIN)))
  {
    thd->options&= ~OPTION_KEEP_LOG;
    thd->transaction.all.modified_non_trans_table= FALSE;
  }
  DBUG_ASSERT(thd->security_ctx== &thd->main_security_ctx);
  thd->thread_specific_used= FALSE;

  if (opt_bin_log)
  {
    reset_dynamic(&thd->user_var_events);
    thd->user_var_events_alloc= thd->mem_root;
  }
  thd->clear_error();
  thd->main_da.reset_diagnostics_area();
  thd->total_warn_count=0;			// Warnings for this query
  thd->rand_used= 0;
  thd->sent_row_count= thd->examined_row_count= 0;

  /*
    Because we come here only for start of top-statements, binlog format is
    constant inside a complex statement (using stored functions) etc.
  */
  thd->reset_current_stmt_binlog_row_based();

  DBUG_PRINT("debug",
             ("current_stmt_binlog_row_based: %d",
              thd->current_stmt_binlog_row_based));

  DBUG_VOID_RETURN;
}


/**
  Resets the lex->current_select object.
  @note It is assumed that lex->current_select != NULL

  This function is a wrapper around select_lex->init_select() with an added
  check for the special situation when using INTO OUTFILE and LOAD DATA.
*/

void
mysql_init_select(LEX *lex)
{
  SELECT_LEX *select_lex= lex->current_select;
  select_lex->init_select();
  lex->wild= 0;
  if (select_lex == &lex->select_lex)
  {
    DBUG_ASSERT(lex->result == 0);
    lex->exchange= 0;
  }
}


/**
  Used to allocate a new SELECT_LEX object on the current thd mem_root and
  link it into the relevant lists.

  This function is always followed by mysql_init_select.

  @see mysql_init_select

  @retval TRUE An error occurred
  @retval FALSE The new SELECT_LEX was successfully allocated.
*/

bool
mysql_new_select(LEX *lex, bool move_down)
{
  SELECT_LEX *select_lex;
  THD *thd= lex->thd;
  DBUG_ENTER("mysql_new_select");

  if (!(select_lex= new (thd->mem_root) SELECT_LEX()))
    DBUG_RETURN(1);
  select_lex->select_number= ++thd->select_number;
  select_lex->parent_lex= lex; /* Used in init_query. */
  select_lex->init_query();
  select_lex->init_select();
  lex->nest_level++;
  if (lex->nest_level > (int) MAX_SELECT_NESTING)
  {
    my_error(ER_TOO_HIGH_LEVEL_OF_NESTING_FOR_SELECT,MYF(0),MAX_SELECT_NESTING);
    DBUG_RETURN(1);
  }
  select_lex->nest_level= lex->nest_level;
  /*
    Don't evaluate this subquery during statement prepare even if
    it's a constant one. The flag is switched off in the end of
    mysqld_stmt_prepare.
  */
  if (thd->stmt_arena->is_stmt_prepare())
    select_lex->uncacheable|= UNCACHEABLE_PREPARE;
  if (move_down)
  {
    SELECT_LEX_UNIT *unit;
    lex->subqueries= TRUE;
    /* first select_lex of subselect or derived table */
    if (!(unit= new (thd->mem_root) SELECT_LEX_UNIT()))
      DBUG_RETURN(1);

    unit->init_query();
    unit->init_select();
    unit->thd= thd;
    unit->include_down(lex->current_select);
    unit->link_next= 0;
    unit->link_prev= 0;
    unit->return_to= lex->current_select;
    select_lex->include_down(unit);
    /*
      By default we assume that it is usual subselect and we have outer name
      resolution context, if no we will assign it to 0 later
    */
    select_lex->context.outer_context= &select_lex->outer_select()->context;
  }
  else
  {
    if (lex->current_select->order_list.first && !lex->current_select->braces)
    {
      my_error(ER_WRONG_USAGE, MYF(0), "UNION", "ORDER BY");
      DBUG_RETURN(1);
    }
    select_lex->include_neighbour(lex->current_select);
    SELECT_LEX_UNIT *unit= select_lex->master_unit();                              
    if (!unit->fake_select_lex && unit->add_fake_select_lex(lex->thd))
      DBUG_RETURN(1);
    select_lex->context.outer_context= 
                unit->first_select()->context.outer_context;
  }

  select_lex->master_unit()->global_parameters= select_lex;
  select_lex->include_global((st_select_lex_node**)&lex->all_selects_list);
  lex->current_select= select_lex;
  /*
    in subquery is SELECT query and we allow resolution of names in SELECT
    list
  */
  select_lex->context.resolve_in_select_list= TRUE;
  DBUG_RETURN(0);
}

/**
  Create a select to return the same output as 'SELECT @@var_name'.

  Used for SHOW COUNT(*) [ WARNINGS | ERROR].

  This will crash with a core dump if the variable doesn't exists.

  @param var_name		Variable name
*/

void create_select_for_variable(const char *var_name)
{
  THD *thd;
  LEX *lex;
  LEX_STRING tmp, null_lex_string;
  Item *var;
  char buff[MAX_SYS_VAR_LENGTH*2+4+8], *end;
  DBUG_ENTER("create_select_for_variable");

  thd= current_thd;
  lex= thd->lex;
  mysql_init_select(lex);
  lex->sql_command= SQLCOM_SELECT;
  tmp.str= (char*) var_name;
  tmp.length=strlen(var_name);
  bzero((char*) &null_lex_string.str, sizeof(null_lex_string));
  /*
    We set the name of Item to @@session.var_name because that then is used
    as the column name in the output.
  */
  if ((var= get_system_var(thd, OPT_SESSION, tmp, null_lex_string)))
  {
    end= strxmov(buff, "@@session.", var_name, NullS);
    var->set_name(buff, end-buff, system_charset_info);
    add_item_to_list(thd, var);
  }
  DBUG_VOID_RETURN;
}


void mysql_init_multi_delete(LEX *lex)
{
  lex->sql_command=  SQLCOM_DELETE_MULTI;
  mysql_init_select(lex);
  lex->select_lex.select_limit= 0;
  lex->unit.select_limit_cnt= HA_POS_ERROR;
  lex->select_lex.table_list.save_and_clear(&lex->auxiliary_table_list);
  lex->lock_option= TL_READ_DEFAULT;
  lex->query_tables= 0;
  lex->query_tables_last= &lex->query_tables;
}


/*
  When you modify mysql_parse(), you may need to mofify
  mysql_test_parse_for_slave() in this same file.
*/

/**
  Parse a query.

  @param       thd     Current thread
  @param       inBuf   Begining of the query text
  @param       length  Length of the query text
  @param[out]  found_semicolon For multi queries, position of the character of
                               the next query in the query text.
*/

void mysql_parse(THD *thd, const char *inBuf, uint length,
                 const char ** found_semicolon)
{
  DBUG_ENTER("mysql_parse");

  DBUG_EXECUTE_IF("parser_debug", turn_parser_debug_on(););

  /*
    Warning.
    The purpose of query_cache_send_result_to_client() is to lookup the
    query in the query cache first, to avoid parsing and executing it.
    So, the natural implementation would be to:
    - first, call query_cache_send_result_to_client,
    - second, if caching failed, initialise the lexical and syntactic parser.
    The problem is that the query cache depends on a clean initialization
    of (among others) lex->safe_to_cache_query and thd->server_status,
    which are reset respectively in
    - lex_start()
    - mysql_reset_thd_for_next_command()
    So, initializing the lexical analyser *before* using the query cache
    is required for the cache to work properly.
    FIXME: cleanup the dependencies in the code to simplify this.
  */
  lex_start(thd);
  mysql_reset_thd_for_next_command(thd);

  if (query_cache_send_result_to_client(thd, (char*) inBuf, length) <= 0)
  {
    LEX *lex= thd->lex;

    sp_cache_flush_obsolete(&thd->sp_proc_cache);
    sp_cache_flush_obsolete(&thd->sp_func_cache);

    Parser_state parser_state(thd, inBuf, length);

    bool err= parse_sql(thd, & parser_state, NULL);
    *found_semicolon= parser_state.m_lip.found_semicolon;

    if (!err)
    {
#ifndef NO_EMBEDDED_ACCESS_CHECKS
      if (mqh_used && thd->user_connect &&
	  check_mqh(thd, lex->sql_command))
      {
	thd->net.error = 0;
      }
      else
#endif
      {
	if (! thd->is_error())
	{
          /*
            Binlog logs a string starting from thd->query and having length
            thd->query_length; so we set thd->query_length correctly (to not
            log several statements in one event, when we executed only first).
            We set it to not see the ';' (otherwise it would get into binlog
            and Query_log_event::print() would give ';;' output).
            This also helps display only the current query in SHOW
            PROCESSLIST.
            Note that we don't need LOCK_thread_count to modify query_length.
          */
          if (*found_semicolon &&
              (thd->query_length= (ulong)(*found_semicolon - thd->query)))
            thd->query_length--;
          /* Actually execute the query */
          if (*found_semicolon)
          {
            lex->safe_to_cache_query= 0;
            thd->server_status|= SERVER_MORE_RESULTS_EXISTS;
          }
          lex->set_trg_event_type_for_tables();
          mysql_execute_command(thd);
	}
      }
    }
    else
    {
      DBUG_ASSERT(thd->is_error());
      DBUG_PRINT("info",("Command aborted. Fatal_error: %d",
			 thd->is_fatal_error));

      query_cache_abort(&thd->net);
    }
    if (thd->lex->sphead)
    {
      delete thd->lex->sphead;
      thd->lex->sphead= 0;
    }
    lex->unit.cleanup();
    thd_proc_info(thd, "freeing items");
    thd->end_statement();
    thd->cleanup_after_query();
    DBUG_ASSERT(thd->change_list.is_empty());
  }
  else
  {
    /* There are no multi queries in the cache. */
    *found_semicolon= NULL;
  }

  DBUG_VOID_RETURN;
}


#ifdef HAVE_REPLICATION
/*
  Usable by the replication SQL thread only: just parse a query to know if it
  can be ignored because of replicate-*-table rules.

  @retval
    0	cannot be ignored
  @retval
    1	can be ignored
*/

bool mysql_test_parse_for_slave(THD *thd, char *inBuf, uint length)
{
  LEX *lex= thd->lex;
  bool error= 0;
  DBUG_ENTER("mysql_test_parse_for_slave");

  Parser_state parser_state(thd, inBuf, length);
  lex_start(thd);
  mysql_reset_thd_for_next_command(thd);

  if (!parse_sql(thd, & parser_state, NULL) &&
      all_tables_not_ok(thd,(TABLE_LIST*) lex->select_lex.table_list.first))
    error= 1;                  /* Ignore question */
  thd->end_statement();
  thd->cleanup_after_query();
  DBUG_RETURN(error);
}
#endif



/**
  Store field definition for create.

  @return
    Return 0 if ok
*/

bool add_field_to_list(THD *thd, LEX_STRING *field_name, enum_field_types type,
		       char *length, char *decimals,
		       uint type_modifier,
		       Item *default_value, Item *on_update_value,
                       LEX_STRING *comment,
		       char *change,
                       List<String> *interval_list, CHARSET_INFO *cs,
		       uint uint_geom_type)
{
  register Create_field *new_field;
  LEX  *lex= thd->lex;
  DBUG_ENTER("add_field_to_list");

  if (check_string_char_length(field_name, "", NAME_CHAR_LEN,
                               system_charset_info, 1))
  {
    my_error(ER_TOO_LONG_IDENT, MYF(0), field_name->str); /* purecov: inspected */
    DBUG_RETURN(1);				/* purecov: inspected */
  }
  if (type_modifier & PRI_KEY_FLAG)
  {
    Key *key;
    lex->col_list.push_back(new Key_part_spec(field_name->str, 0));
    key= new Key(Key::PRIMARY, NullS,
                      &default_key_create_info,
                      0, lex->col_list);
    lex->alter_info.key_list.push_back(key);
    lex->col_list.empty();
  }
  if (type_modifier & (UNIQUE_FLAG | UNIQUE_KEY_FLAG))
  {
    Key *key;
    lex->col_list.push_back(new Key_part_spec(field_name->str, 0));
    key= new Key(Key::UNIQUE, NullS,
                 &default_key_create_info, 0,
                 lex->col_list);
    lex->alter_info.key_list.push_back(key);
    lex->col_list.empty();
  }

  if (default_value)
  {
    /* 
      Default value should be literal => basic constants =>
      no need fix_fields()
      
      We allow only one function as part of default value - 
      NOW() as default for TIMESTAMP type.
    */
    if (default_value->type() == Item::FUNC_ITEM && 
        !(((Item_func*)default_value)->functype() == Item_func::NOW_FUNC &&
         type == MYSQL_TYPE_TIMESTAMP))
    {
      my_error(ER_INVALID_DEFAULT, MYF(0), field_name->str);
      DBUG_RETURN(1);
    }
    else if (default_value->type() == Item::NULL_ITEM)
    {
      default_value= 0;
      if ((type_modifier & (NOT_NULL_FLAG | AUTO_INCREMENT_FLAG)) ==
	  NOT_NULL_FLAG)
      {
	my_error(ER_INVALID_DEFAULT, MYF(0), field_name->str);
	DBUG_RETURN(1);
      }
    }
    else if (type_modifier & AUTO_INCREMENT_FLAG)
    {
      my_error(ER_INVALID_DEFAULT, MYF(0), field_name->str);
      DBUG_RETURN(1);
    }
  }

  if (on_update_value && type != MYSQL_TYPE_TIMESTAMP)
  {
    my_error(ER_INVALID_ON_UPDATE, MYF(0), field_name->str);
    DBUG_RETURN(1);
  }

  if (type == MYSQL_TYPE_TIMESTAMP && length)
  {
    /* Display widths are no longer supported for TIMSTAMP as of MySQL 4.1.
       In other words, for declarations such as TIMESTAMP(2), TIMESTAMP(4),
       and so on, the display width is ignored.
    */
    char buf[32];
    my_snprintf(buf, sizeof(buf), "TIMESTAMP(%s)", length);
    WARN_DEPRECATED(thd, "6.0", buf, "'TIMESTAMP'");
  }

  if (!(new_field= new Create_field()) ||
      new_field->init(thd, field_name->str, type, length, decimals, type_modifier,
                      default_value, on_update_value, comment, change,
                      interval_list, cs, uint_geom_type))
    DBUG_RETURN(1);

  lex->alter_info.create_list.push_back(new_field);
  lex->last_field=new_field;
  DBUG_RETURN(0);
}


/** Store position for column in ALTER TABLE .. ADD column. */

void store_position_for_column(const char *name)
{
  current_thd->lex->last_field->after=my_const_cast(char*) (name);
}

bool
add_proc_to_list(THD* thd, Item *item)
{
  ORDER *order;
  Item	**item_ptr;

  if (!(order = (ORDER *) thd->alloc(sizeof(ORDER)+sizeof(Item*))))
    return 1;
  item_ptr = (Item**) (order+1);
  *item_ptr= item;
  order->item=item_ptr;
  order->free_me=0;
  thd->lex->proc_list.link_in_list((uchar*) order,(uchar**) &order->next);
  return 0;
}


/**
  save order by and tables in own lists.
*/

bool add_to_list(THD *thd, SQL_LIST &list,Item *item,bool asc)
{
  ORDER *order;
  DBUG_ENTER("add_to_list");
  if (!(order = (ORDER *) thd->alloc(sizeof(ORDER))))
    DBUG_RETURN(1);
  order->item_ptr= item;
  order->item= &order->item_ptr;
  order->asc = asc;
  order->free_me=0;
  order->used=0;
  order->counter_used= 0;
  list.link_in_list((uchar*) order,(uchar**) &order->next);
  DBUG_RETURN(0);
}


/**
  Add a table to list of used tables.

  @param table		Table to add
  @param alias		alias for table (or null if no alias)
  @param table_options	A set of the following bits:
                         - TL_OPTION_UPDATING : Table will be updated
                         - TL_OPTION_FORCE_INDEX : Force usage of index
                         - TL_OPTION_ALIAS : an alias in multi table DELETE
  @param lock_type	How table should be locked
  @param use_index	List of indexed used in USE INDEX
  @param ignore_index	List of indexed used in IGNORE INDEX

  @retval
      0		Error
  @retval
    \#	Pointer to TABLE_LIST element added to the total table list
*/

TABLE_LIST *st_select_lex::add_table_to_list(THD *thd,
					     Table_ident *table,
					     LEX_STRING *alias,
					     ulong table_options,
					     thr_lock_type lock_type,
					     List<Index_hint> *index_hints_arg,
                                             LEX_STRING *option)
{
  register TABLE_LIST *ptr;
  TABLE_LIST *previous_table_ref; /* The table preceding the current one. */
  char *alias_str;
  LEX *lex= thd->lex;
  DBUG_ENTER("add_table_to_list");
  LINT_INIT(previous_table_ref);

  if (!table)
    DBUG_RETURN(0);				// End of memory
  alias_str= alias ? alias->str : table->table.str;
  if (!test(table_options & TL_OPTION_ALIAS) && 
      check_table_name(table->table.str, table->table.length))
  {
    my_error(ER_WRONG_TABLE_NAME, MYF(0), table->table.str);
    DBUG_RETURN(0);
  }

  if (table->is_derived_table() == FALSE && table->db.str &&
      check_db_name(&table->db))
  {
    my_error(ER_WRONG_DB_NAME, MYF(0), table->db.str);
    DBUG_RETURN(0);
  }

  if (!alias)					/* Alias is case sensitive */
  {
    if (table->sel)
    {
      my_message(ER_DERIVED_MUST_HAVE_ALIAS,
                 ER(ER_DERIVED_MUST_HAVE_ALIAS), MYF(0));
      DBUG_RETURN(0);
    }
    if (!(alias_str= (char*) thd->memdup(alias_str,table->table.length+1)))
      DBUG_RETURN(0);
  }
  if (!(ptr = (TABLE_LIST *) thd->calloc(sizeof(TABLE_LIST))))
    DBUG_RETURN(0);				/* purecov: inspected */
  if (table->db.str)
  {
    ptr->db= table->db.str;
    ptr->db_length= table->db.length;
  }
  else if (lex->copy_db_to(&ptr->db, &ptr->db_length))
    DBUG_RETURN(0);

  ptr->alias= alias_str;
  if (lower_case_table_names && table->table.length)
    table->table.length= my_casedn_str(files_charset_info, table->table.str);
  ptr->table_name=table->table.str;
  ptr->table_name_length=table->table.length;
  ptr->lock_type=   lock_type;
  ptr->updating=    test(table_options & TL_OPTION_UPDATING);
  ptr->force_index= test(table_options & TL_OPTION_FORCE_INDEX);
  ptr->ignore_leaves= test(table_options & TL_OPTION_IGNORE_LEAVES);
  ptr->derived=	    table->sel;
  if (!ptr->derived && !my_strcasecmp(system_charset_info, ptr->db,
                                      INFORMATION_SCHEMA_NAME.str))
  {
    ST_SCHEMA_TABLE *schema_table= find_schema_table(thd, ptr->table_name);
    if (!schema_table ||
        (schema_table->hidden && 
         ((sql_command_flags[lex->sql_command] & CF_STATUS_COMMAND) == 0 || 
          /*
            this check is used for show columns|keys from I_S hidden table
          */
          lex->sql_command == SQLCOM_SHOW_FIELDS ||
          lex->sql_command == SQLCOM_SHOW_KEYS)))
    {
      my_error(ER_UNKNOWN_TABLE, MYF(0),
               ptr->table_name, INFORMATION_SCHEMA_NAME.str);
      DBUG_RETURN(0);
    }
    ptr->schema_table_name= ptr->table_name;
    ptr->schema_table= schema_table;
  }
  ptr->select_lex=  lex->current_select;
  ptr->cacheable_table= 1;
  ptr->index_hints= index_hints_arg;
  ptr->option= option ? option->str : 0;
  /* check that used name is unique */
  if (lock_type != TL_IGNORE)
  {
    TABLE_LIST *first_table= (TABLE_LIST*) table_list.first;
    if (lex->sql_command == SQLCOM_CREATE_VIEW)
      first_table= first_table ? first_table->next_local : NULL;
    for (TABLE_LIST *tables= first_table ;
	 tables ;
	 tables=tables->next_local)
    {
      if (!my_strcasecmp(table_alias_charset, alias_str, tables->alias) &&
	  !strcmp(ptr->db, tables->db))
      {
	my_error(ER_NONUNIQ_TABLE, MYF(0), alias_str); /* purecov: tested */
	DBUG_RETURN(0);				/* purecov: tested */
      }
    }
  }
  /* Store the table reference preceding the current one. */
  if (table_list.elements > 0)
  {
    /*
      table_list.next points to the last inserted TABLE_LIST->next_local'
      element
      We don't use the offsetof() macro here to avoid warnings from gcc
    */
    previous_table_ref= (TABLE_LIST*) ((char*) table_list.next -
                                       ((char*) &(ptr->next_local) -
                                        (char*) ptr));
    /*
      Set next_name_resolution_table of the previous table reference to point
      to the current table reference. In effect the list
      TABLE_LIST::next_name_resolution_table coincides with
      TABLE_LIST::next_local. Later this may be changed in
      store_top_level_join_columns() for NATURAL/USING joins.
    */
    previous_table_ref->next_name_resolution_table= ptr;
  }

  /*
    Link the current table reference in a local list (list for current select).
    Notice that as a side effect here we set the next_local field of the
    previous table reference to 'ptr'. Here we also add one element to the
    list 'table_list'.
  */
  table_list.link_in_list((uchar*) ptr, (uchar**) &ptr->next_local);
  ptr->next_name_resolution_table= NULL;
  /* Link table in global list (all used tables) */
  lex->add_to_query_tables(ptr);
  DBUG_RETURN(ptr);
}


/**
  Initialize a new table list for a nested join.

    The function initializes a structure of the TABLE_LIST type
    for a nested join. It sets up its nested join list as empty.
    The created structure is added to the front of the current
    join list in the st_select_lex object. Then the function
    changes the current nest level for joins to refer to the newly
    created empty list after having saved the info on the old level
    in the initialized structure.

  @param thd         current thread

  @retval
    0   if success
  @retval
    1   otherwise
*/

bool st_select_lex::init_nested_join(THD *thd)
{
  TABLE_LIST *ptr;
  NESTED_JOIN *nested_join;
  DBUG_ENTER("init_nested_join");

  if (!(ptr= (TABLE_LIST*) thd->calloc(ALIGN_SIZE(sizeof(TABLE_LIST))+
                                       sizeof(NESTED_JOIN))))
    DBUG_RETURN(1);
  nested_join= ptr->nested_join=
    ((NESTED_JOIN*) ((uchar*) ptr + ALIGN_SIZE(sizeof(TABLE_LIST))));

  join_list->push_front(ptr);
  ptr->embedding= embedding;
  ptr->join_list= join_list;
  ptr->alias= (char*) "(nested_join)";
  embedding= ptr;
  join_list= &nested_join->join_list;
  join_list->empty();
  DBUG_RETURN(0);
}


/**
  End a nested join table list.

    The function returns to the previous join nest level.
    If the current level contains only one member, the function
    moves it one level up, eliminating the nest.

  @param thd         current thread

  @return
    - Pointer to TABLE_LIST element added to the total table list, if success
    - 0, otherwise
*/

TABLE_LIST *st_select_lex::end_nested_join(THD *thd)
{
  TABLE_LIST *ptr;
  NESTED_JOIN *nested_join;
  DBUG_ENTER("end_nested_join");

  DBUG_ASSERT(embedding);
  ptr= embedding;
  join_list= ptr->join_list;
  embedding= ptr->embedding;
  nested_join= ptr->nested_join;
  if (nested_join->join_list.elements == 1)
  {
    TABLE_LIST *embedded= nested_join->join_list.head();
    join_list->pop();
    embedded->join_list= join_list;
    embedded->embedding= embedding;
    join_list->push_front(embedded);
    ptr= embedded;
  }
  else if (nested_join->join_list.elements == 0)
  {
    join_list->pop();
    ptr= 0;                                     // return value
  }
  DBUG_RETURN(ptr);
}


/**
  Nest last join operation.

    The function nest last join operation as if it was enclosed in braces.

  @param thd         current thread

  @retval
    0  Error
  @retval
    \#  Pointer to TABLE_LIST element created for the new nested join
*/

TABLE_LIST *st_select_lex::nest_last_join(THD *thd)
{
  TABLE_LIST *ptr;
  NESTED_JOIN *nested_join;
  List<TABLE_LIST> *embedded_list;
  DBUG_ENTER("nest_last_join");

  if (!(ptr= (TABLE_LIST*) thd->calloc(ALIGN_SIZE(sizeof(TABLE_LIST))+
                                       sizeof(NESTED_JOIN))))
    DBUG_RETURN(0);
  nested_join= ptr->nested_join=
    ((NESTED_JOIN*) ((uchar*) ptr + ALIGN_SIZE(sizeof(TABLE_LIST))));

  ptr->embedding= embedding;
  ptr->join_list= join_list;
  ptr->alias= (char*) "(nest_last_join)";
  embedded_list= &nested_join->join_list;
  embedded_list->empty();

  for (uint i=0; i < 2; i++)
  {
    TABLE_LIST *table= join_list->pop();
    table->join_list= embedded_list;
    table->embedding= ptr;
    embedded_list->push_back(table);
    if (table->natural_join)
    {
      ptr->is_natural_join= TRUE;
      /*
        If this is a JOIN ... USING, move the list of joined fields to the
        table reference that describes the join.
      */
      if (prev_join_using)
        ptr->join_using_fields= prev_join_using;
    }
  }
  join_list->push_front(ptr);
  nested_join->used_tables= nested_join->not_null_tables= (table_map) 0;
  DBUG_RETURN(ptr);
}


/**
  Add a table to the current join list.

    The function puts a table in front of the current join list
    of st_select_lex object.
    Thus, joined tables are put into this list in the reverse order
    (the most outer join operation follows first).

  @param table       the table to add

  @return
    None
*/

void st_select_lex::add_joined_table(TABLE_LIST *table)
{
  DBUG_ENTER("add_joined_table");
  join_list->push_front(table);
  table->join_list= join_list;
  table->embedding= embedding;
  DBUG_VOID_RETURN;
}


/**
  Convert a right join into equivalent left join.

    The function takes the current join list t[0],t[1] ... and
    effectively converts it into the list t[1],t[0] ...
    Although the outer_join flag for the new nested table contains
    JOIN_TYPE_RIGHT, it will be handled as the inner table of a left join
    operation.

  EXAMPLES
  @verbatim
    SELECT * FROM t1 RIGHT JOIN t2 ON on_expr =>
      SELECT * FROM t2 LEFT JOIN t1 ON on_expr

    SELECT * FROM t1,t2 RIGHT JOIN t3 ON on_expr =>
      SELECT * FROM t1,t3 LEFT JOIN t2 ON on_expr

    SELECT * FROM t1,t2 RIGHT JOIN (t3,t4) ON on_expr =>
      SELECT * FROM t1,(t3,t4) LEFT JOIN t2 ON on_expr

    SELECT * FROM t1 LEFT JOIN t2 ON on_expr1 RIGHT JOIN t3  ON on_expr2 =>
      SELECT * FROM t3 LEFT JOIN (t1 LEFT JOIN t2 ON on_expr2) ON on_expr1
   @endverbatim

  @param thd         current thread

  @return
    - Pointer to the table representing the inner table, if success
    - 0, otherwise
*/

TABLE_LIST *st_select_lex::convert_right_join()
{
  TABLE_LIST *tab2= join_list->pop();
  TABLE_LIST *tab1= join_list->pop();
  DBUG_ENTER("convert_right_join");

  join_list->push_front(tab2);
  join_list->push_front(tab1);
  tab1->outer_join|= JOIN_TYPE_RIGHT;

  DBUG_RETURN(tab1);
}

/**
  Set lock for all tables in current select level.

  @param lock_type			Lock to set for tables

  @note
    If lock is a write lock, then tables->updating is set 1
    This is to get tables_ok to know that the table is updated by the
    query
*/

void st_select_lex::set_lock_for_tables(thr_lock_type lock_type)
{
  bool for_update= lock_type >= TL_READ_NO_INSERT;
  DBUG_ENTER("set_lock_for_tables");
  DBUG_PRINT("enter", ("lock_type: %d  for_update: %d", lock_type,
		       for_update));
  for (TABLE_LIST *tables= (TABLE_LIST*) table_list.first;
       tables;
       tables= tables->next_local)
  {
    tables->lock_type= lock_type;
    tables->updating=  for_update;
  }
  DBUG_VOID_RETURN;
}


/**
  Create a fake SELECT_LEX for a unit.

    The method create a fake SELECT_LEX object for a unit.
    This object is created for any union construct containing a union
    operation and also for any single select union construct of the form
    @verbatim
    (SELECT ... ORDER BY order_list [LIMIT n]) ORDER BY ... 
    @endvarbatim
    or of the form
    @varbatim
    (SELECT ... ORDER BY LIMIT n) ORDER BY ...
    @endvarbatim
  
  @param thd_arg		   thread handle

  @note
    The object is used to retrieve rows from the temporary table
    where the result on the union is obtained.

  @retval
    1     on failure to create the object
  @retval
    0     on success
*/

bool st_select_lex_unit::add_fake_select_lex(THD *thd_arg)
{
  SELECT_LEX *first_sl= first_select();
  DBUG_ENTER("add_fake_select_lex");
  DBUG_ASSERT(!fake_select_lex);

  if (!(fake_select_lex= new (thd_arg->mem_root) SELECT_LEX()))
      DBUG_RETURN(1);
  fake_select_lex->include_standalone(this, 
                                      (SELECT_LEX_NODE**)&fake_select_lex);
  fake_select_lex->select_number= INT_MAX;
  fake_select_lex->parent_lex= thd_arg->lex; /* Used in init_query. */
  fake_select_lex->make_empty_select();
  fake_select_lex->linkage= GLOBAL_OPTIONS_TYPE;
  fake_select_lex->select_limit= 0;

  fake_select_lex->context.outer_context=first_sl->context.outer_context;
  /* allow item list resolving in fake select for ORDER BY */
  fake_select_lex->context.resolve_in_select_list= TRUE;
  fake_select_lex->context.select_lex= fake_select_lex;

  if (!is_union())
  {
    /* 
      This works only for 
      (SELECT ... ORDER BY list [LIMIT n]) ORDER BY order_list [LIMIT m],
      (SELECT ... LIMIT n) ORDER BY order_list [LIMIT m]
      just before the parser starts processing order_list
    */ 
    global_parameters= fake_select_lex;
    fake_select_lex->no_table_names_allowed= 1;
    thd_arg->lex->current_select= fake_select_lex;
  }
  thd_arg->lex->pop_context();
  DBUG_RETURN(0);
}


/**
  Push a new name resolution context for a JOIN ... ON clause to the
  context stack of a query block.

    Create a new name resolution context for a JOIN ... ON clause,
    set the first and last leaves of the list of table references
    to be used for name resolution, and push the newly created
    context to the stack of contexts of the query.

  @param thd       pointer to current thread
  @param left_op   left  operand of the JOIN
  @param right_op  rigth operand of the JOIN

  @retval
    FALSE  if all is OK
  @retval
    TRUE   if a memory allocation error occured
*/

bool
push_new_name_resolution_context(THD *thd,
                                 TABLE_LIST *left_op, TABLE_LIST *right_op)
{
  Name_resolution_context *on_context;
  if (!(on_context= new (thd->mem_root) Name_resolution_context))
    return TRUE;
  on_context->init();
  on_context->first_name_resolution_table=
    left_op->first_leaf_for_name_resolution();
  on_context->last_name_resolution_table=
    right_op->last_leaf_for_name_resolution();
  return thd->lex->push_context(on_context);
}


/**
  Add an ON condition to the second operand of a JOIN ... ON.

    Add an ON condition to the right operand of a JOIN ... ON clause.

  @param b     the second operand of a JOIN ... ON
  @param expr  the condition to be added to the ON clause

  @retval
    FALSE  if there was some error
  @retval
    TRUE   if all is OK
*/

void add_join_on(TABLE_LIST *b, Item *expr)
{
  if (expr)
  {
    if (!b->on_expr)
      b->on_expr= expr;
    else
    {
      /*
        If called from the parser, this happens if you have both a
        right and left join. If called later, it happens if we add more
        than one condition to the ON clause.
      */
      b->on_expr= new Item_cond_and(b->on_expr,expr);
    }
    b->on_expr->top_level_item();
  }
}


/**
  Mark that there is a NATURAL JOIN or JOIN ... USING between two
  tables.

    This function marks that table b should be joined with a either via
    a NATURAL JOIN or via JOIN ... USING. Both join types are special
    cases of each other, so we treat them together. The function
    setup_conds() creates a list of equal condition between all fields
    of the same name for NATURAL JOIN or the fields in 'using_fields'
    for JOIN ... USING. The list of equality conditions is stored
    either in b->on_expr, or in JOIN::conds, depending on whether there
    was an outer join.

  EXAMPLE
  @verbatim
    SELECT * FROM t1 NATURAL LEFT JOIN t2
     <=>
    SELECT * FROM t1 LEFT JOIN t2 ON (t1.i=t2.i and t1.j=t2.j ... )

    SELECT * FROM t1 NATURAL JOIN t2 WHERE <some_cond>
     <=>
    SELECT * FROM t1, t2 WHERE (t1.i=t2.i and t1.j=t2.j and <some_cond>)

    SELECT * FROM t1 JOIN t2 USING(j) WHERE <some_cond>
     <=>
    SELECT * FROM t1, t2 WHERE (t1.j=t2.j and <some_cond>)
   @endverbatim

  @param a		  Left join argument
  @param b		  Right join argument
  @param using_fields    Field names from USING clause
*/

void add_join_natural(TABLE_LIST *a, TABLE_LIST *b, List<String> *using_fields,
                      SELECT_LEX *lex)
{
  b->natural_join= a;
  lex->prev_join_using= using_fields;
}


/**
  Reload/resets privileges and the different caches.

  @param thd Thread handler (can be NULL!)
  @param options What should be reset/reloaded (tables, privileges, slave...)
  @param tables Tables to flush (if any)
  @param write_to_binlog True if we can write to the binlog.
               
  @note Depending on 'options', it may be very bad to write the
    query to the binlog (e.g. FLUSH SLAVE); this is a
    pointer where reload_acl_and_cache() will put 0 if
    it thinks we really should not write to the binlog.
    Otherwise it will put 1.

  @return Error status code
    @retval 0 Ok
    @retval !=0  Error; thd->killed is set or thd->is_error() is true
*/

bool reload_acl_and_cache(THD *thd, ulong options, TABLE_LIST *tables,
                          bool *write_to_binlog)
{
  bool result=0;
  select_errors=0;				/* Write if more errors */
  bool tmp_write_to_binlog= 1;

  DBUG_ASSERT(!thd || !thd->in_sub_stmt);

#ifndef NO_EMBEDDED_ACCESS_CHECKS
  if (options & REFRESH_GRANT)
  {
    THD *tmp_thd= 0;
    /*
      If reload_acl_and_cache() is called from SIGHUP handler we have to
      allocate temporary THD for execution of acl_reload()/grant_reload().
    */
    if (!thd && (thd= (tmp_thd= new THD)))
    {
      thd->thread_stack= (char*) &tmp_thd;
      thd->store_globals();
      lex_start(thd);
    }
    
    if (thd)
    {
      bool reload_acl_failed= acl_reload(thd);
      bool reload_grants_failed= grant_reload(thd);
      bool reload_servers_failed= servers_reload(thd);
      
      if (reload_acl_failed || reload_grants_failed || reload_servers_failed)
      {
        result= 1;
        /*
          When an error is returned, my_message may have not been called and
          the client will hang waiting for a response.
        */
        my_error(ER_UNKNOWN_ERROR, MYF(0), "FLUSH PRIVILEGES failed");
      }
    }

    if (tmp_thd)
    {
      delete tmp_thd;
      /* Remember that we don't have a THD */
      my_pthread_setspecific_ptr(THR_THD,  0);
      thd= 0;
    }
    reset_mqh((LEX_USER *)NULL, TRUE);
  }
#endif
  if (options & REFRESH_LOG)
  {
    /*
      Flush the normal query log, the update log, the binary log,
      the slow query log, the relay log (if it exists) and the log
      tables.
    */

    /*
      Writing this command to the binlog may result in infinite loops
      when doing mysqlbinlog|mysql, and anyway it does not really make
      sense to log it automatically (would cause more trouble to users
      than it would help them)
    */
    tmp_write_to_binlog= 0;
    if( mysql_bin_log.is_open() )
    {
      mysql_bin_log.rotate_and_purge(RP_FORCE_ROTATE);
    }
#ifdef HAVE_REPLICATION
    pthread_mutex_lock(&LOCK_active_mi);
    rotate_relay_log(active_mi);
    pthread_mutex_unlock(&LOCK_active_mi);
#endif

    /* flush slow and general logs */
    logger.flush_logs(thd);

    if (ha_flush_logs(NULL))
      result=1;
    if (flush_error_log())
      result=1;
  }
#ifdef HAVE_QUERY_CACHE
  if (options & REFRESH_QUERY_CACHE_FREE)
  {
    query_cache.pack();				// FLUSH QUERY CACHE
    options &= ~REFRESH_QUERY_CACHE;    // Don't flush cache, just free memory
  }
  if (options & (REFRESH_TABLES | REFRESH_QUERY_CACHE))
  {
    query_cache.flush();			// RESET QUERY CACHE
  }
#endif /*HAVE_QUERY_CACHE*/
  /*
    Note that if REFRESH_READ_LOCK bit is set then REFRESH_TABLES is set too
    (see sql_yacc.yy)
  */
  if (options & (REFRESH_TABLES | REFRESH_READ_LOCK)) 
  {
    if ((options & REFRESH_READ_LOCK) && thd)
    {
      /*
        We must not try to aspire a global read lock if we have a write
        locked table. This would lead to a deadlock when trying to
        reopen (and re-lock) the table after the flush.
      */
      if (thd->locked_tables)
      {
        THR_LOCK_DATA **lock_p= thd->locked_tables->locks;
        THR_LOCK_DATA **end_p= lock_p + thd->locked_tables->lock_count;

        for (; lock_p < end_p; lock_p++)
        {
          if ((*lock_p)->type >= TL_WRITE_ALLOW_WRITE)
          {
            my_error(ER_LOCK_OR_ACTIVE_TRANSACTION, MYF(0));
            return 1;
          }
        }
      }
      /*
	Writing to the binlog could cause deadlocks, as we don't log
	UNLOCK TABLES
      */
      tmp_write_to_binlog= 0;
      if (lock_global_read_lock(thd))
	return 1;                               // Killed
      if (close_cached_tables(thd, tables, FALSE, (options & REFRESH_FAST) ?
                              FALSE : TRUE, TRUE))
          result= 1;
      
      if (make_global_read_lock_block_commit(thd)) // Killed
      {
        /* Don't leave things in a half-locked state */
        unlock_global_read_lock(thd);
        return 1;
      }
    }
    else
    {
      if (close_cached_tables(thd, tables, FALSE, (options & REFRESH_FAST) ?
                              FALSE : TRUE, FALSE))
        result= 1;
    }
    my_dbopt_cleanup();
  }
  if (options & REFRESH_HOSTS)
    hostname_cache_refresh();
  if (thd && (options & REFRESH_STATUS))
    refresh_status(thd);
  if (options & REFRESH_THREADS)
    flush_thread_cache();
#ifdef HAVE_REPLICATION
  if (options & REFRESH_MASTER)
  {
    DBUG_ASSERT(thd);
    tmp_write_to_binlog= 0;
    if (reset_master(thd))
    {
      result=1;
    }
  }
#endif
#ifdef OPENSSL
   if (options & REFRESH_DES_KEY_FILE)
   {
     if (des_key_file && load_des_key_file(des_key_file))
         result= 1;
   }
#endif
#ifdef HAVE_REPLICATION
 if (options & REFRESH_SLAVE)
 {
   tmp_write_to_binlog= 0;
   pthread_mutex_lock(&LOCK_active_mi);
   if (reset_slave(thd, active_mi))
     result=1;
   pthread_mutex_unlock(&LOCK_active_mi);
 }
#endif
 if (options & REFRESH_USER_RESOURCES)
   reset_mqh((LEX_USER *) NULL, 0);             /* purecov: inspected */
 *write_to_binlog= tmp_write_to_binlog;
 return result;
}


/**
  kill on thread.

  @param thd			Thread class
  @param id			Thread id
  @param only_kill_query        Should it kill the query or the connection

  @note
    This is written such that we have a short lock on LOCK_thread_count
*/

uint kill_one_thread(THD *thd, ulong id, bool only_kill_query)
{
  THD *tmp;
  uint error=ER_NO_SUCH_THREAD;
  DBUG_ENTER("kill_one_thread");
  DBUG_PRINT("enter", ("id=%lu only_kill=%d", id, only_kill_query));
  VOID(pthread_mutex_lock(&LOCK_thread_count)); // For unlink from list
  I_List_iterator<THD> it(threads);
  while ((tmp=it++))
  {
    if (tmp->command == COM_DAEMON)
      continue;
    if (tmp->thread_id == id)
    {
      pthread_mutex_lock(&tmp->LOCK_thd_data);	// Lock from delete
      break;
    }
  }
  VOID(pthread_mutex_unlock(&LOCK_thread_count));
  if (tmp)
  {

    /*
      If we're SUPER, we can KILL anything, including system-threads.
      No further checks.

      KILLer: thd->security_ctx->user could in theory be NULL while
      we're still in "unauthenticated" state. This is a theoretical
      case (the code suggests this could happen, so we play it safe).

      KILLee: tmp->security_ctx->user will be NULL for system threads.
      We need to check so Jane Random User doesn't crash the server
      when trying to kill a) system threads or b) unauthenticated users'
      threads (Bug#43748).

      If user of both killer and killee are non-NULL, proceed with
      slayage if both are string-equal.
    */

    if ((thd->security_ctx->master_access & SUPER_ACL) ||
        thd->security_ctx->user_matches(tmp->security_ctx))
    {
      tmp->awake(only_kill_query ? THD::KILL_QUERY : THD::KILL_CONNECTION);
      error=0;
    }
    else
      error=ER_KILL_DENIED_ERROR;
    pthread_mutex_unlock(&tmp->LOCK_thd_data);
  }
  DBUG_PRINT("exit", ("%d", error));
  DBUG_RETURN(error);
}


/*
  kills a thread and sends response

  SYNOPSIS
    sql_kill()
    thd			Thread class
    id			Thread id
    only_kill_query     Should it kill the query or the connection
*/

void sql_kill(THD *thd, ulong id, bool only_kill_query)
{
  uint error;
  if (!(error= kill_one_thread(thd, id, only_kill_query)))
    my_ok(thd);
  else
    my_error(error, MYF(0), id);
}


/** If pointer is not a null pointer, append filename to it. */

bool append_file_to_dir(THD *thd, const char **filename_ptr,
                        const char *table_name)
{
  char buff[FN_REFLEN],*ptr, *end;
  if (!*filename_ptr)
    return 0;					// nothing to do

  /* Check that the filename is not too long and it's a hard path */
  if (strlen(*filename_ptr)+strlen(table_name) >= FN_REFLEN-1 ||
      !test_if_hard_path(*filename_ptr))
  {
    my_error(ER_WRONG_TABLE_NAME, MYF(0), *filename_ptr);
    return 1;
  }
  /* Fix is using unix filename format on dos */
  strmov(buff,*filename_ptr);
  end=convert_dirname(buff, *filename_ptr, NullS);
  if (!(ptr= (char*) thd->alloc((size_t) (end-buff) + strlen(table_name)+1)))
    return 1;					// End of memory
  *filename_ptr=ptr;
  strxmov(ptr,buff,table_name,NullS);
  return 0;
}


/**
  Check if the select is a simple select (not an union).

  @retval
    0	ok
  @retval
    1	error	; In this case the error messege is sent to the client
*/

bool check_simple_select()
{
  THD *thd= current_thd;
  LEX *lex= thd->lex;
  if (lex->current_select != &lex->select_lex)
  {
    char command[80];
    Lex_input_stream *lip= & thd->m_parser_state->m_lip;
    strmake(command, lip->yylval->symbol.str,
	    min(lip->yylval->symbol.length, sizeof(command)-1));
    my_error(ER_CANT_USE_OPTION_HERE, MYF(0), command);
    return 1;
  }
  return 0;
}


Comp_creator *comp_eq_creator(bool invert)
{
  return invert?(Comp_creator *)&ne_creator:(Comp_creator *)&eq_creator;
}


Comp_creator *comp_ge_creator(bool invert)
{
  return invert?(Comp_creator *)&lt_creator:(Comp_creator *)&ge_creator;
}


Comp_creator *comp_gt_creator(bool invert)
{
  return invert?(Comp_creator *)&le_creator:(Comp_creator *)&gt_creator;
}


Comp_creator *comp_le_creator(bool invert)
{
  return invert?(Comp_creator *)&gt_creator:(Comp_creator *)&le_creator;
}


Comp_creator *comp_lt_creator(bool invert)
{
  return invert?(Comp_creator *)&ge_creator:(Comp_creator *)&lt_creator;
}


Comp_creator *comp_ne_creator(bool invert)
{
  return invert?(Comp_creator *)&eq_creator:(Comp_creator *)&ne_creator;
}


/**
  Construct ALL/ANY/SOME subquery Item.

  @param left_expr   pointer to left expression
  @param cmp         compare function creator
  @param all         true if we create ALL subquery
  @param select_lex  pointer on parsed subquery structure

  @return
    constructed Item (or 0 if out of memory)
*/
Item * all_any_subquery_creator(Item *left_expr,
				chooser_compare_func_creator cmp,
				bool all,
				SELECT_LEX *select_lex)
{
  if ((cmp == &comp_eq_creator) && !all)       //  = ANY <=> IN
    return new Item_in_subselect(left_expr, select_lex);

  if ((cmp == &comp_ne_creator) && all)        // <> ALL <=> NOT IN
    return new Item_func_not(new Item_in_subselect(left_expr, select_lex));

  Item_allany_subselect *it=
    new Item_allany_subselect(left_expr, cmp, select_lex, all);
  if (all)
    return it->upper_item= new Item_func_not_all(it);	/* ALL */

  return it->upper_item= new Item_func_nop_all(it);      /* ANY/SOME */
}


/**
  Multi update query pre-check.

  @param thd		Thread handler
  @param tables	Global/local table list (have to be the same)

  @retval
    FALSE OK
  @retval
    TRUE  Error
*/

bool multi_update_precheck(THD *thd, TABLE_LIST *tables)
{
  const char *msg= 0;
  TABLE_LIST *table;
  LEX *lex= thd->lex;
  SELECT_LEX *select_lex= &lex->select_lex;
  DBUG_ENTER("multi_update_precheck");

  if (select_lex->item_list.elements != lex->value_list.elements)
  {
    my_message(ER_WRONG_VALUE_COUNT, ER(ER_WRONG_VALUE_COUNT), MYF(0));
    DBUG_RETURN(TRUE);
  }
  /*
    Ensure that we have UPDATE or SELECT privilege for each table
    The exact privilege is checked in mysql_multi_update()
  */
  for (table= tables; table; table= table->next_local)
  {
    if (table->derived)
      table->grant.privilege= SELECT_ACL;
    else if ((check_access(thd, UPDATE_ACL, table->db,
                           &table->grant.privilege, 0, 1,
                           test(table->schema_table)) ||
              check_grant(thd, UPDATE_ACL, table, 0, 1, 1)) &&
             (check_access(thd, SELECT_ACL, table->db,
                           &table->grant.privilege, 0, 0,
                           test(table->schema_table)) ||
              check_grant(thd, SELECT_ACL, table, 0, 1, 0)))
      DBUG_RETURN(TRUE);

    table->table_in_first_from_clause= 1;
  }
  /*
    Is there tables of subqueries?
  */
  if (&lex->select_lex != lex->all_selects_list)
  {
    DBUG_PRINT("info",("Checking sub query list"));
    for (table= tables; table; table= table->next_global)
    {
      if (!table->table_in_first_from_clause)
      {
	if (check_access(thd, SELECT_ACL, table->db,
			 &table->grant.privilege, 0, 0,
                         test(table->schema_table)) ||
	    check_grant(thd, SELECT_ACL, table, 0, 1, 0))
	  DBUG_RETURN(TRUE);
      }
    }
  }

  if (select_lex->order_list.elements)
    msg= "ORDER BY";
  else if (select_lex->select_limit)
    msg= "LIMIT";
  if (msg)
  {
    my_error(ER_WRONG_USAGE, MYF(0), "UPDATE", msg);
    DBUG_RETURN(TRUE);
  }
  DBUG_RETURN(FALSE);
}

/**
  Multi delete query pre-check.

  @param thd			Thread handler
  @param tables		Global/local table list

  @retval
    FALSE OK
  @retval
    TRUE  error
*/

bool multi_delete_precheck(THD *thd, TABLE_LIST *tables)
{
  SELECT_LEX *select_lex= &thd->lex->select_lex;
  TABLE_LIST *aux_tables=
    (TABLE_LIST *)thd->lex->auxiliary_table_list.first;
  TABLE_LIST **save_query_tables_own_last= thd->lex->query_tables_own_last;
  DBUG_ENTER("multi_delete_precheck");

  /* sql_yacc guarantees that tables and aux_tables are not zero */
  DBUG_ASSERT(aux_tables != 0);
  if (check_table_access(thd, SELECT_ACL, tables, UINT_MAX, FALSE))
    DBUG_RETURN(TRUE);

  /*
    Since aux_tables list is not part of LEX::query_tables list we
    have to juggle with LEX::query_tables_own_last value to be able
    call check_table_access() safely.
  */
  thd->lex->query_tables_own_last= 0;
  if (check_table_access(thd, DELETE_ACL, aux_tables, UINT_MAX, FALSE))
  {
    thd->lex->query_tables_own_last= save_query_tables_own_last;
    DBUG_RETURN(TRUE);
  }
  thd->lex->query_tables_own_last= save_query_tables_own_last;

  if ((thd->options & OPTION_SAFE_UPDATES) && !select_lex->where)
  {
    my_message(ER_UPDATE_WITHOUT_KEY_IN_SAFE_MODE,
               ER(ER_UPDATE_WITHOUT_KEY_IN_SAFE_MODE), MYF(0));
    DBUG_RETURN(TRUE);
  }
  DBUG_RETURN(FALSE);
}


/**
  Link tables in auxilary table list of multi-delete with corresponding
  elements in main table list, and set proper locks for them.

  @param lex   pointer to LEX representing multi-delete

  @retval
    FALSE   success
  @retval
    TRUE    error
*/

bool multi_delete_set_locks_and_link_aux_tables(LEX *lex)
{
  TABLE_LIST *tables= (TABLE_LIST*)lex->select_lex.table_list.first;
  TABLE_LIST *target_tbl;
  DBUG_ENTER("multi_delete_set_locks_and_link_aux_tables");

  lex->table_count= 0;

  for (target_tbl= (TABLE_LIST *)lex->auxiliary_table_list.first;
       target_tbl; target_tbl= target_tbl->next_local)
  {
    lex->table_count++;
    /* All tables in aux_tables must be found in FROM PART */
    TABLE_LIST *walk;
    for (walk= tables; walk; walk= walk->next_local)
    {
      if (!my_strcasecmp(table_alias_charset,
			 target_tbl->alias, walk->alias) &&
	  !strcmp(walk->db, target_tbl->db))
	break;
    }
    if (!walk)
    {
      my_error(ER_UNKNOWN_TABLE, MYF(0),
               target_tbl->table_name, "MULTI DELETE");
      DBUG_RETURN(TRUE);
    }
    if (!walk->derived)
    {
      target_tbl->table_name= walk->table_name;
      target_tbl->table_name_length= walk->table_name_length;
    }
    walk->updating= target_tbl->updating;
    walk->lock_type= target_tbl->lock_type;
    target_tbl->correspondent_table= walk;	// Remember corresponding table
  }
  DBUG_RETURN(FALSE);
}


/**
  simple UPDATE query pre-check.

  @param thd		Thread handler
  @param tables	Global table list

  @retval
    FALSE OK
  @retval
    TRUE  Error
*/

bool update_precheck(THD *thd, TABLE_LIST *tables)
{
  DBUG_ENTER("update_precheck");
  if (thd->lex->select_lex.item_list.elements != thd->lex->value_list.elements)
  {
    my_message(ER_WRONG_VALUE_COUNT, ER(ER_WRONG_VALUE_COUNT), MYF(0));
    DBUG_RETURN(TRUE);
  }
  DBUG_RETURN(check_one_table_access(thd, UPDATE_ACL, tables));
}


/**
  simple DELETE query pre-check.

  @param thd		Thread handler
  @param tables	Global table list

  @retval
    FALSE  OK
  @retval
    TRUE   error
*/

bool delete_precheck(THD *thd, TABLE_LIST *tables)
{
  DBUG_ENTER("delete_precheck");
  if (check_one_table_access(thd, DELETE_ACL, tables))
    DBUG_RETURN(TRUE);
  /* Set privilege for the WHERE clause */
  tables->grant.want_privilege=(SELECT_ACL & ~tables->grant.privilege);
  DBUG_RETURN(FALSE);
}


/**
  simple INSERT query pre-check.

  @param thd		Thread handler
  @param tables	Global table list

  @retval
    FALSE  OK
  @retval
    TRUE   error
*/

bool insert_precheck(THD *thd, TABLE_LIST *tables)
{
  LEX *lex= thd->lex;
  DBUG_ENTER("insert_precheck");

  /*
    Check that we have modify privileges for the first table and
    select privileges for the rest
  */
  ulong privilege= (INSERT_ACL |
                    (lex->duplicates == DUP_REPLACE ? DELETE_ACL : 0) |
                    (lex->value_list.elements ? UPDATE_ACL : 0));

  if (check_one_table_access(thd, privilege, tables))
    DBUG_RETURN(TRUE);

  if (lex->update_list.elements != lex->value_list.elements)
  {
    my_message(ER_WRONG_VALUE_COUNT, ER(ER_WRONG_VALUE_COUNT), MYF(0));
    DBUG_RETURN(TRUE);
  }
  DBUG_RETURN(FALSE);
}


/**
    @brief  Check privileges for SHOW CREATE TABLE statement.

    @param  thd    Thread context
    @param  table  Target table

    @retval TRUE  Failure
    @retval FALSE Success
*/

static bool check_show_create_table_access(THD *thd, TABLE_LIST *table)
{
  return check_access(thd, SELECT_ACL | EXTRA_ACL, table->db,
                      &table->grant.privilege, 0, 0,
                      test(table->schema_table)) ||
         check_grant(thd, SELECT_ACL, table, 2, UINT_MAX, 0);
}


/**
  CREATE TABLE query pre-check.

  @param thd			Thread handler
  @param tables		Global table list
  @param create_table	        Table which will be created

  @retval
    FALSE   OK
  @retval
    TRUE   Error
*/

bool create_table_precheck(THD *thd, TABLE_LIST *tables,
                           TABLE_LIST *create_table)
{
  LEX *lex= thd->lex;
  SELECT_LEX *select_lex= &lex->select_lex;
  ulong want_priv;
  bool error= TRUE;                                 // Error message is given
  DBUG_ENTER("create_table_precheck");

  /*
    Require CREATE [TEMPORARY] privilege on new table; for
    CREATE TABLE ... SELECT, also require INSERT.
  */

  want_priv= ((lex->create_info.options & HA_LEX_CREATE_TMP_TABLE) ?
              CREATE_TMP_ACL : CREATE_ACL) |
             (select_lex->item_list.elements ? INSERT_ACL : 0);

  if (check_access(thd, want_priv, create_table->db,
		   &create_table->grant.privilege, 0, 0,
                   test(create_table->schema_table)) ||
      check_merge_table_access(thd, create_table->db,
			       (TABLE_LIST *)
			       lex->create_info.merge_list.first))
    goto err;
  if (want_priv != CREATE_TMP_ACL &&
      check_grant(thd, want_priv, create_table, 0, 1, 0))
    goto err;

  if (select_lex->item_list.elements)
  {
    /* Check permissions for used tables in CREATE TABLE ... SELECT */

#ifdef NOT_NECESSARY_TO_CHECK_CREATE_TABLE_EXIST_WHEN_PREPARING_STATEMENT
    /* This code throws an ill error for CREATE TABLE t1 SELECT * FROM t1 */
    /*
      Only do the check for PS, because we on execute we have to check that
      against the opened tables to ensure we don't use a table that is part
      of the view (which can only be done after the table has been opened).
    */
    if (thd->stmt_arena->is_stmt_prepare_or_first_sp_execute())
    {
      /*
        For temporary tables we don't have to check if the created table exists
      */
      if (!(lex->create_info.options & HA_LEX_CREATE_TMP_TABLE) &&
          find_table_in_global_list(tables, create_table->db,
                                    create_table->table_name))
      {
	error= FALSE;
        goto err;
      }
    }
#endif
    if (tables && check_table_access(thd, SELECT_ACL, tables, UINT_MAX, FALSE))
      goto err;
  }
  else if (lex->create_info.options & HA_LEX_CREATE_TABLE_LIKE)
  {
    if (check_show_create_table_access(thd, tables))
      goto err;
  }
  error= FALSE;

err:
  DBUG_RETURN(error);
}


/**
  negate given expression.

  @param thd  thread handler
  @param expr expression for negation

  @return
    negated expression
*/

Item *negate_expression(THD *thd, Item *expr)
{
  Item *negated;
  if (expr->type() == Item::FUNC_ITEM &&
      ((Item_func *) expr)->functype() == Item_func::NOT_FUNC)
  {
    /* it is NOT(NOT( ... )) */
    Item *arg= ((Item_func *) expr)->arguments()[0];
    enum_parsing_place place= thd->lex->current_select->parsing_place;
    if (arg->is_bool_func() || place == IN_WHERE || place == IN_HAVING)
      return arg;
    /*
      if it is not boolean function then we have to emulate value of
      not(not(a)), it will be a != 0
    */
    return new Item_func_ne(arg, new Item_int((char*) "0", 0, 1));
  }

  if ((negated= expr->neg_transformer(thd)) != 0)
    return negated;
  return new Item_func_not(expr);
}

/**
  Set the specified definer to the default value, which is the
  current user in the thread.
 
  @param[in]  thd       thread handler
  @param[out] definer   definer
*/
 
void get_default_definer(THD *thd, LEX_USER *definer)
{
  const Security_context *sctx= thd->security_ctx;

  definer->user.str= (char *) sctx->priv_user;
  definer->user.length= strlen(definer->user.str);

  definer->host.str= (char *) sctx->priv_host;
  definer->host.length= strlen(definer->host.str);
}


/**
  Create default definer for the specified THD.

  @param[in] thd         thread handler

  @return
    - On success, return a valid pointer to the created and initialized
    LEX_USER, which contains definer information.
    - On error, return 0.
*/

LEX_USER *create_default_definer(THD *thd)
{
  LEX_USER *definer;

  if (! (definer= (LEX_USER*) thd->alloc(sizeof(LEX_USER))))
    return 0;

  get_default_definer(thd, definer);

  return definer;
}


/**
  Create definer with the given user and host names.

  @param[in] thd          thread handler
  @param[in] user_name    user name
  @param[in] host_name    host name

  @return
    - On success, return a valid pointer to the created and initialized
    LEX_USER, which contains definer information.
    - On error, return 0.
*/

LEX_USER *create_definer(THD *thd, LEX_STRING *user_name, LEX_STRING *host_name)
{
  LEX_USER *definer;

  /* Create and initialize. */

  if (! (definer= (LEX_USER*) thd->alloc(sizeof(LEX_USER))))
    return 0;

  definer->user= *user_name;
  definer->host= *host_name;

  return definer;
}


/**
  Retuns information about user or current user.

  @param[in] thd          thread handler
  @param[in] user         user

  @return
    - On success, return a valid pointer to initialized
    LEX_USER, which contains user information.
    - On error, return 0.
*/

LEX_USER *get_current_user(THD *thd, LEX_USER *user)
{
  if (!user->user.str)  // current_user
    return create_default_definer(thd);

  return user;
}


/**
  Check that byte length of a string does not exceed some limit.

  @param str         string to be checked
  @param err_msg     error message to be displayed if the string is too long
  @param max_length  max length

  @retval
    FALSE   the passed string is not longer than max_length
  @retval
    TRUE    the passed string is longer than max_length

  NOTE
    The function is not used in existing code but can be useful later?
*/

bool check_string_byte_length(LEX_STRING *str, const char *err_msg,
                              uint max_byte_length)
{
  if (str->length <= max_byte_length)
    return FALSE;

  my_error(ER_WRONG_STRING_LENGTH, MYF(0), str->str, err_msg, max_byte_length);

  return TRUE;
}


/*
  Check that char length of a string does not exceed some limit.

  SYNOPSIS
  check_string_char_length()
      str              string to be checked
      err_msg          error message to be displayed if the string is too long
      max_char_length  max length in symbols
      cs               string charset

  RETURN
    FALSE   the passed string is not longer than max_char_length
    TRUE    the passed string is longer than max_char_length
*/


bool check_string_char_length(LEX_STRING *str, const char *err_msg,
                              uint max_char_length, CHARSET_INFO *cs,
                              bool no_error)
{
  int well_formed_error;
  uint res= cs->cset->well_formed_len(cs, str->str, str->str + str->length,
                                      max_char_length, &well_formed_error);

  if (!well_formed_error &&  str->length == res)
    return FALSE;

  if (!no_error)
    my_error(ER_WRONG_STRING_LENGTH, MYF(0), str->str, err_msg, max_char_length);
  return TRUE;
}


/*
  Check if path does not contain mysql data home directory
  SYNOPSIS
    test_if_data_home_dir()
    dir                     directory
    conv_home_dir           converted data home directory
    home_dir_len            converted data home directory length

  RETURN VALUES
    0	ok
    1	error  
*/
C_MODE_START

int test_if_data_home_dir(const char *dir)
{
  char path[FN_REFLEN];
  int dir_len;
  DBUG_ENTER("test_if_data_home_dir");

  if (!dir)
    DBUG_RETURN(0);

  (void) fn_format(path, dir, "", "",
                   (MY_RETURN_REAL_PATH|MY_RESOLVE_SYMLINKS));
  dir_len= strlen(path);
  if (mysql_unpacked_real_data_home_len<= dir_len)
  {
    if (dir_len > mysql_unpacked_real_data_home_len &&
        path[mysql_unpacked_real_data_home_len] != FN_LIBCHAR)
      DBUG_RETURN(0);

    if (lower_case_file_system)
    {
      if (!my_strnncoll(default_charset_info, (const uchar*) path,
                        mysql_unpacked_real_data_home_len,
                        (const uchar*) mysql_unpacked_real_data_home,
                        mysql_unpacked_real_data_home_len))
        DBUG_RETURN(1);
    }
    else if (!memcmp(path, mysql_unpacked_real_data_home,
                     mysql_unpacked_real_data_home_len))
      DBUG_RETURN(1);
  }
  DBUG_RETURN(0);
}

C_MODE_END


/**
  Check that host name string is valid.

  @param[in] str string to be checked

  @return             Operation status
    @retval  FALSE    host name is ok
    @retval  TRUE     host name string is longer than max_length or
                      has invalid symbols
*/

bool check_host_name(LEX_STRING *str)
{
  const char *name= str->str;
  const char *end= str->str + str->length;
  if (check_string_byte_length(str, ER(ER_HOSTNAME), HOSTNAME_LENGTH))
    return TRUE;

  while (name != end)
  {
    if (*name == '@')
    {
      my_printf_error(ER_UNKNOWN_ERROR, 
                      "Malformed hostname (illegal symbol: '%c')", MYF(0),
                      *name);
      return TRUE;
    }
    name++;
  }
  return FALSE;
}


extern int MYSQLparse(void *thd); // from sql_yacc.cc


/**
  This is a wrapper of MYSQLparse(). All the code should call parse_sql()
  instead of MYSQLparse().

  @param thd Thread context.
  @param parser_state Parser state.
  @param creation_ctx Object creation context.

  @return Error status.
    @retval FALSE on success.
    @retval TRUE on parsing error.
*/

bool parse_sql(THD *thd,
               Parser_state *parser_state,
               Object_creation_ctx *creation_ctx)
{
  DBUG_ASSERT(thd->m_parser_state == NULL);

  /* Backup creation context. */

  Object_creation_ctx *backup_ctx= NULL;

  if (creation_ctx)
    backup_ctx= creation_ctx->set_n_backup(thd);

  /* Set parser state. */

  thd->m_parser_state= parser_state;

  /* Parse the query. */

  bool mysql_parse_status= MYSQLparse(thd) != 0;

  /* Check that if MYSQLparse() failed, thd->is_error() is set. */

  DBUG_ASSERT(!mysql_parse_status ||
              (mysql_parse_status && thd->is_error()));

  /* Reset parser state. */

  thd->m_parser_state= NULL;

  /* Restore creation context. */

  if (creation_ctx)
    creation_ctx->restore_env(thd, backup_ctx);

  /* That's it. */

  return mysql_parse_status || thd->is_fatal_error;
}

/**
  @} (end of group Runtime_Environment)
*/<|MERGE_RESOLUTION|>--- conflicted
+++ resolved
@@ -1427,10 +1427,7 @@
     ulong options= (ulong) (uchar) packet[0];
     if (check_global_access(thd,RELOAD_ACL))
       break;
-<<<<<<< HEAD
     general_log_print(thd, command, NullS);
-=======
-    mysql_log.write(thd,command,NullS);
 #ifndef DBUG_OFF
     DBUG_EXECUTE_IF("simulate_detached_thread_refresh",
                     {
@@ -1446,13 +1443,12 @@
                                                 NULL, &not_used);
                       my_pthread_setspecific_ptr(THR_THD, thd);
                       if (!res)
-                        send_ok(thd);
+                        my_ok(thd);
                       goto end;
                     }
                     );
 #endif
->>>>>>> 3372cc87
-    if (!reload_acl_and_cache(thd, options, (TABLE_LIST*) 0, &not_used))
+    if (!reload_acl_and_cache(thd, options, NULL, &not_used))
       my_ok(thd);
     break;
   }
@@ -1595,18 +1591,13 @@
     break;
   }
 
-<<<<<<< HEAD
-  /* report error issued during command execution */
-  if (thd->killed_errno())
-=======
   /* Break the switch for DBUG wrapped code. */
 #ifndef DBUG_OFF
 end:
 #endif
 
-  if (thd->lock || thd->open_tables || thd->derived_tables ||
-      thd->prelocked_mode)
->>>>>>> 3372cc87
+  /* report error issued during command execution */
+  if (thd->killed_errno())
   {
     if (! thd->main_da.is_set())
       thd->send_kill_message();
