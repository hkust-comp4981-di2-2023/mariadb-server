--- conflicted
+++ resolved
@@ -1595,11 +1595,7 @@
   LOAD_FILE_INFO *lf_info;
   uint block_len;
   /* buffer contains position where we started last read */
-<<<<<<< HEAD
-  uchar* buffer= my_b_get_buffer_start(file);
-=======
-  char* buffer= (char*) my_b_get_buffer_start(file);
->>>>>>> 1fa51318
+  uchar* buffer= (uchar*) my_b_get_buffer_start(file);
   uint max_event_size= current_thd->variables.max_allowed_packet;
   lf_info= (LOAD_FILE_INFO*) file->arg;
   if (lf_info->thd->current_stmt_binlog_row_based)
