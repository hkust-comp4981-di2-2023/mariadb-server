/* Copyright (c) 2000, 2012, Oracle and/or its affiliates. All rights reserved.

   This program is free software; you can redistribute it and/or modify
   it under the terms of the GNU General Public License as published by
   the Free Software Foundation; version 2 of the License.

   This program is distributed in the hope that it will be useful,
   but WITHOUT ANY WARRANTY; without even the implied warranty of
   MERCHANTABILITY or FITNESS FOR A PARTICULAR PURPOSE.  See the
   GNU General Public License for more details.

   You should have received a copy of the GNU General Public License
   along with this program; if not, write to the Free Software
   Foundation, Inc., 51 Franklin Street, Fifth Floor, Boston, MA  02110-1301, USA */


#ifndef SQL_CLASS_INCLUDED
#define SQL_CLASS_INCLUDED

/* Classes in mysql */

#ifdef USE_PRAGMA_INTERFACE
#pragma interface			/* gcc class implementation */
#endif

#include "my_global.h"                          /* NO_EMBEDDED_ACCESS_CHECKS */
#ifdef MYSQL_SERVER
#include "unireg.h"                    // REQUIRED: for other includes
#endif
#include "sql_const.h"
#include <mysql/plugin_audit.h>
#include "log.h"
#include "rpl_tblmap.h"
#include "mdl.h"
#include "sql_locale.h"                         /* my_locale_st */
#include "sql_profile.h"                   /* PROFILING */
#include "scheduler.h"                     /* thd_scheduler */
#include "protocol.h"             /* Protocol_text, Protocol_binary */
#include "violite.h"              /* vio_is_connected */
#include "thr_lock.h"             /* thr_lock_type, THR_LOCK_DATA,
                                     THR_LOCK_INFO */


class Reprepare_observer;
class Relay_log_info;

class Query_log_event;
class Load_log_event;
class Slave_log_event;
class sp_rcontext;
class sp_cache;
class Parser_state;
class Rows_log_event;
class Sroutine_hash_entry;
class User_level_lock;
class user_var_entry;

enum enum_enable_or_disable { LEAVE_AS_IS, ENABLE, DISABLE };
enum enum_ha_read_modes { RFIRST, RNEXT, RPREV, RLAST, RKEY, RNEXT_SAME };
enum enum_duplicates { DUP_ERROR, DUP_REPLACE, DUP_UPDATE };
enum enum_delay_key_write { DELAY_KEY_WRITE_NONE, DELAY_KEY_WRITE_ON,
			    DELAY_KEY_WRITE_ALL };
enum enum_slave_exec_mode { SLAVE_EXEC_MODE_STRICT,
                            SLAVE_EXEC_MODE_IDEMPOTENT,
                            SLAVE_EXEC_MODE_LAST_BIT};
enum enum_slave_type_conversions { SLAVE_TYPE_CONVERSIONS_ALL_LOSSY,
                                   SLAVE_TYPE_CONVERSIONS_ALL_NON_LOSSY};
enum enum_mark_columns
{ MARK_COLUMNS_NONE, MARK_COLUMNS_READ, MARK_COLUMNS_WRITE};
enum enum_filetype { FILETYPE_CSV, FILETYPE_XML };

/* Bits for different SQL modes modes (including ANSI mode) */
#define MODE_REAL_AS_FLOAT              1
#define MODE_PIPES_AS_CONCAT            2
#define MODE_ANSI_QUOTES                4
#define MODE_IGNORE_SPACE               8
#define MODE_NOT_USED                   16
#define MODE_ONLY_FULL_GROUP_BY         32
#define MODE_NO_UNSIGNED_SUBTRACTION    64
#define MODE_NO_DIR_IN_CREATE           128
#define MODE_POSTGRESQL                 256
#define MODE_ORACLE                     512
#define MODE_MSSQL                      1024
#define MODE_DB2                        2048
#define MODE_MAXDB                      4096
#define MODE_NO_KEY_OPTIONS             8192
#define MODE_NO_TABLE_OPTIONS           16384
#define MODE_NO_FIELD_OPTIONS           32768
#define MODE_MYSQL323                   65536L
#define MODE_MYSQL40                    (MODE_MYSQL323*2)
#define MODE_ANSI                       (MODE_MYSQL40*2)
#define MODE_NO_AUTO_VALUE_ON_ZERO      (MODE_ANSI*2)
#define MODE_NO_BACKSLASH_ESCAPES       (MODE_NO_AUTO_VALUE_ON_ZERO*2)
#define MODE_STRICT_TRANS_TABLES        (MODE_NO_BACKSLASH_ESCAPES*2)
#define MODE_STRICT_ALL_TABLES          (MODE_STRICT_TRANS_TABLES*2)
#define MODE_NO_ZERO_IN_DATE            (MODE_STRICT_ALL_TABLES*2)
#define MODE_NO_ZERO_DATE               (MODE_NO_ZERO_IN_DATE*2)
#define MODE_INVALID_DATES              (MODE_NO_ZERO_DATE*2)
#define MODE_ERROR_FOR_DIVISION_BY_ZERO (MODE_INVALID_DATES*2)
#define MODE_TRADITIONAL                (MODE_ERROR_FOR_DIVISION_BY_ZERO*2)
#define MODE_NO_AUTO_CREATE_USER        (MODE_TRADITIONAL*2)
#define MODE_HIGH_NOT_PRECEDENCE        (MODE_NO_AUTO_CREATE_USER*2)
#define MODE_NO_ENGINE_SUBSTITUTION     (MODE_HIGH_NOT_PRECEDENCE*2)
#define MODE_PAD_CHAR_TO_FULL_LENGTH    (ULL(1) << 31)

extern char internal_table_name[2];
extern char empty_c_string[1];
extern MYSQL_PLUGIN_IMPORT const char **errmesg;

extern bool volatile shutdown_in_progress;

extern "C" LEX_STRING * thd_query_string (MYSQL_THD thd);
extern "C" char **thd_query(MYSQL_THD thd);

/**
  @class CSET_STRING
  @brief Character set armed LEX_STRING
*/
class CSET_STRING
{
private:
  LEX_STRING string;
  CHARSET_INFO *cs;
public:
  CSET_STRING() : cs(&my_charset_bin)
  {
    string.str= NULL;
    string.length= 0;
  }
  CSET_STRING(char *str_arg, size_t length_arg, CHARSET_INFO *cs_arg) :
  cs(cs_arg)
  {
    DBUG_ASSERT(cs_arg != NULL);
    string.str= str_arg;
    string.length= length_arg;
  }

  inline char *str() const { return string.str; }
  inline uint32 length() const { return string.length; }
  CHARSET_INFO *charset() const { return cs; }

  friend LEX_STRING * thd_query_string (MYSQL_THD thd);
  friend char **thd_query(MYSQL_THD thd);
};


#define TC_LOG_PAGE_SIZE   8192
#define TC_LOG_MIN_SIZE    (3*TC_LOG_PAGE_SIZE)

#define TC_HEURISTIC_RECOVER_COMMIT   1
#define TC_HEURISTIC_RECOVER_ROLLBACK 2
extern ulong tc_heuristic_recover;

typedef struct st_user_var_events
{
  user_var_entry *user_var_event;
  char *value;
  ulong length;
  Item_result type;
  uint charset_number;
  bool unsigned_flag;
} BINLOG_USER_VAR_EVENT;

/*
  The COPY_INFO structure is used by INSERT/REPLACE code.
  The schema of the row counting by the INSERT/INSERT ... ON DUPLICATE KEY
  UPDATE code:
    If a row is inserted then the copied variable is incremented.
    If a row is updated by the INSERT ... ON DUPLICATE KEY UPDATE and the
      new data differs from the old one then the copied and the updated
      variables are incremented.
    The touched variable is incremented if a row was touched by the update part
      of the INSERT ... ON DUPLICATE KEY UPDATE no matter whether the row
      was actually changed or not.
*/
typedef struct st_copy_info {
  ha_rows records; /**< Number of processed records */
  ha_rows deleted; /**< Number of deleted records */
  ha_rows updated; /**< Number of updated records */
  ha_rows copied;  /**< Number of copied records */
  ha_rows error_count;
  ha_rows touched; /* Number of touched records */
  enum enum_duplicates handle_duplicates;
  int escape_char, last_errno;
  bool ignore;
  /* for INSERT ... UPDATE */
  List<Item> *update_fields;
  List<Item> *update_values;
  /* for VIEW ... WITH CHECK OPTION */
  TABLE_LIST *view;
} COPY_INFO;


class Key_part_spec :public Sql_alloc {
public:
  LEX_STRING field_name;
  uint length;
  Key_part_spec(const LEX_STRING &name, uint len)
    : field_name(name), length(len)
  {}
  Key_part_spec(const char *name, const size_t name_len, uint len)
    : length(len)
  { field_name.str= (char *)name; field_name.length= name_len; }
  bool operator==(const Key_part_spec& other) const;
  /**
    Construct a copy of this Key_part_spec. field_name is copied
    by-pointer as it is known to never change. At the same time
    'length' may be reset in mysql_prepare_create_table, and this
    is why we supply it with a copy.

    @return If out of memory, 0 is returned and an error is set in
    THD.
  */
  Key_part_spec *clone(MEM_ROOT *mem_root) const
  { return new (mem_root) Key_part_spec(*this); }
};


class Alter_drop :public Sql_alloc {
public:
  enum drop_type {KEY, COLUMN };
  const char *name;
  enum drop_type type;
  Alter_drop(enum drop_type par_type,const char *par_name)
    :name(par_name), type(par_type) {}
  /**
    Used to make a clone of this object for ALTER/CREATE TABLE
    @sa comment for Key_part_spec::clone
  */
  Alter_drop *clone(MEM_ROOT *mem_root) const
    { return new (mem_root) Alter_drop(*this); }
};


class Alter_column :public Sql_alloc {
public:
  const char *name;
  Item *def;
  Alter_column(const char *par_name,Item *literal)
    :name(par_name), def(literal) {}
  /**
    Used to make a clone of this object for ALTER/CREATE TABLE
    @sa comment for Key_part_spec::clone
  */
  Alter_column *clone(MEM_ROOT *mem_root) const
    { return new (mem_root) Alter_column(*this); }
};


class Key :public Sql_alloc {
public:
  enum Keytype { PRIMARY, UNIQUE, MULTIPLE, FULLTEXT, SPATIAL, FOREIGN_KEY};
  enum Keytype type;
  KEY_CREATE_INFO key_create_info;
  List<Key_part_spec> columns;
  LEX_STRING name;
  bool generated;

  Key(enum Keytype type_par, const LEX_STRING &name_arg,
      KEY_CREATE_INFO *key_info_arg,
      bool generated_arg, List<Key_part_spec> &cols)
    :type(type_par), key_create_info(*key_info_arg), columns(cols),
    name(name_arg), generated(generated_arg)
  {}
  Key(enum Keytype type_par, const char *name_arg, size_t name_len_arg,
      KEY_CREATE_INFO *key_info_arg, bool generated_arg,
      List<Key_part_spec> &cols)
    :type(type_par), key_create_info(*key_info_arg), columns(cols),
    generated(generated_arg)
  {
    name.str= (char *)name_arg;
    name.length= name_len_arg;
  }
  Key(const Key &rhs, MEM_ROOT *mem_root);
  virtual ~Key() {}
  /* Equality comparison of keys (ignoring name) */
  friend bool foreign_key_prefix(Key *a, Key *b);
  /**
    Used to make a clone of this object for ALTER/CREATE TABLE
    @sa comment for Key_part_spec::clone
  */
  virtual Key *clone(MEM_ROOT *mem_root) const
    { return new (mem_root) Key(*this, mem_root); }
};

class Table_ident;

class Foreign_key: public Key {
public:
  enum fk_match_opt { FK_MATCH_UNDEF, FK_MATCH_FULL,
		      FK_MATCH_PARTIAL, FK_MATCH_SIMPLE};
  enum fk_option { FK_OPTION_UNDEF, FK_OPTION_RESTRICT, FK_OPTION_CASCADE,
		   FK_OPTION_SET_NULL, FK_OPTION_NO_ACTION, FK_OPTION_DEFAULT};

  Table_ident *ref_table;
  List<Key_part_spec> ref_columns;
  uint delete_opt, update_opt, match_opt;
  Foreign_key(const LEX_STRING &name_arg, List<Key_part_spec> &cols,
	      Table_ident *table,   List<Key_part_spec> &ref_cols,
	      uint delete_opt_arg, uint update_opt_arg, uint match_opt_arg)
    :Key(FOREIGN_KEY, name_arg, &default_key_create_info, 0, cols),
    ref_table(table), ref_columns(ref_cols),
    delete_opt(delete_opt_arg), update_opt(update_opt_arg),
    match_opt(match_opt_arg)
  {}
  Foreign_key(const Foreign_key &rhs, MEM_ROOT *mem_root);
  /**
    Used to make a clone of this object for ALTER/CREATE TABLE
    @sa comment for Key_part_spec::clone
  */
  virtual Key *clone(MEM_ROOT *mem_root) const
  { return new (mem_root) Foreign_key(*this, mem_root); }
};

typedef struct st_mysql_lock
{
  TABLE **table;
  uint table_count,lock_count;
  THR_LOCK_DATA **locks;
} MYSQL_LOCK;


class LEX_COLUMN : public Sql_alloc
{
public:
  String column;
  uint rights;
  LEX_COLUMN (const String& x,const  uint& y ): column (x),rights (y) {}
};

class MY_LOCALE;

/**
  Query_cache_tls -- query cache thread local data.
*/

struct Query_cache_block;

struct Query_cache_tls
{
  /*
    'first_query_block' should be accessed only via query cache
    functions and methods to maintain proper locking.
  */
  Query_cache_block *first_query_block;
  void set_first_query_block(Query_cache_block *first_query_block_arg)
  {
    first_query_block= first_query_block_arg;
  }

  Query_cache_tls() :first_query_block(NULL) {}
};

/* SIGNAL / RESIGNAL / GET DIAGNOSTICS */

/**
  This enumeration list all the condition item names of a condition in the
  SQL condition area.
*/
typedef enum enum_diag_condition_item_name
{
  /*
    Conditions that can be set by the user (SIGNAL/RESIGNAL),
    and by the server implementation.
  */

  DIAG_CLASS_ORIGIN= 0,
  FIRST_DIAG_SET_PROPERTY= DIAG_CLASS_ORIGIN,
  DIAG_SUBCLASS_ORIGIN= 1,
  DIAG_CONSTRAINT_CATALOG= 2,
  DIAG_CONSTRAINT_SCHEMA= 3,
  DIAG_CONSTRAINT_NAME= 4,
  DIAG_CATALOG_NAME= 5,
  DIAG_SCHEMA_NAME= 6,
  DIAG_TABLE_NAME= 7,
  DIAG_COLUMN_NAME= 8,
  DIAG_CURSOR_NAME= 9,
  DIAG_MESSAGE_TEXT= 10,
  DIAG_MYSQL_ERRNO= 11,
  LAST_DIAG_SET_PROPERTY= DIAG_MYSQL_ERRNO
} Diag_condition_item_name;

/**
  Name of each diagnostic condition item.
  This array is indexed by Diag_condition_item_name.
*/
extern const LEX_STRING Diag_condition_item_names[];

#include "sql_lex.h"				/* Must be here */

class Delayed_insert;
class select_result;
class Time_zone;

#define THD_SENTRY_MAGIC 0xfeedd1ff
#define THD_SENTRY_GONE  0xdeadbeef

#define THD_CHECK_SENTRY(thd) DBUG_ASSERT(thd->dbug_sentry == THD_SENTRY_MAGIC)

typedef struct system_variables
{
  /*
    How dynamically allocated system variables are handled:
    
    The global_system_variables and max_system_variables are "authoritative"
    They both should have the same 'version' and 'size'.
    When attempting to access a dynamic variable, if the session version
    is out of date, then the session version is updated and realloced if
    neccessary and bytes copied from global to make up for missing data.
  */ 
  ulong dynamic_variables_version;
  char* dynamic_variables_ptr;
  uint dynamic_variables_head;    /* largest valid variable offset */
  uint dynamic_variables_size;    /* how many bytes are in use */
  LIST *dynamic_variables_allocs; /* memory hunks for PLUGIN_VAR_MEMALLOC */
  
  ulonglong max_heap_table_size;
  ulonglong tmp_table_size;
  ulonglong long_query_time;
  ulonglong optimizer_switch;
  ulonglong sql_mode; ///< which non-standard SQL behaviour should be enabled
  ulonglong option_bits; ///< OPTION_xxx constants, e.g. OPTION_PROFILING
  ha_rows select_limit;
  ha_rows max_join_size;
  ulong auto_increment_increment, auto_increment_offset;
  ulong bulk_insert_buff_size;
  ulong join_buff_size;
  ulong lock_wait_timeout;
  ulong max_allowed_packet;
  ulong max_error_count;
  ulong max_length_for_sort_data;
  ulong max_sort_length;
  ulong max_tmp_tables;
  ulong max_insert_delayed_threads;
  ulong min_examined_row_limit;
  ulong multi_range_count;
  ulong net_buffer_length;
  ulong net_interactive_timeout;
  ulong net_read_timeout;
  ulong net_retry_count;
  ulong net_wait_timeout;
  ulong net_write_timeout;
  ulong optimizer_prune_level;
  ulong optimizer_search_depth;
  ulong preload_buff_size;
  ulong profiling_history_size;
  ulong read_buff_size;
  ulong read_rnd_buff_size;
  ulong div_precincrement;
  ulong sortbuff_size;
  ulong max_sp_recursion_depth;
  ulong default_week_format;
  ulong max_seeks_for_key;
  ulong range_alloc_block_size;
  ulong query_alloc_block_size;
  ulong query_prealloc_size;
  ulong trans_alloc_block_size;
  ulong trans_prealloc_size;
  ulong log_warnings;
  ulong group_concat_max_len;

  ulong binlog_format; ///< binlog format for this thd (see enum_binlog_format)
  my_bool binlog_direct_non_trans_update;
  my_bool sql_log_bin;
  ulong completion_type;
  ulong query_cache_type;
  ulong tx_isolation;
  ulong updatable_views_with_limit;
  uint max_user_connections;
  /**
    In slave thread we need to know in behalf of which
    thread the query is being run to replicate temp tables properly
  */
  my_thread_id pseudo_thread_id;

  my_bool low_priority_updates;
  my_bool new_mode;
  my_bool query_cache_wlock_invalidate;
  my_bool engine_condition_pushdown;
  my_bool keep_files_on_create;

  my_bool old_alter_table;
  my_bool old_passwords;
  my_bool big_tables;

  plugin_ref table_plugin;

  /* Only charset part of these variables is sensible */
  CHARSET_INFO  *character_set_filesystem;
  CHARSET_INFO  *character_set_client;
  CHARSET_INFO  *character_set_results;

  /* Both charset and collation parts of these variables are important */
  CHARSET_INFO	*collation_server;
  CHARSET_INFO	*collation_database;
  CHARSET_INFO  *collation_connection;

  /* Error messages */
  MY_LOCALE *lc_messages;
  /* Locale Support */
  MY_LOCALE *lc_time_names;

  Time_zone *time_zone;

  my_bool sysdate_is_now;

  double long_query_time_double;

  my_bool pseudo_slave_mode;

} SV;


/**
  Per thread status variables.
  Must be long/ulong up to last_system_status_var so that
  add_to_status/add_diff_to_status can work.
*/

typedef struct system_status_var
{
  ulong com_other;
  ulong com_stat[(uint) SQLCOM_END];
  ulong created_tmp_disk_tables;
  ulong created_tmp_tables;
  ulong ha_commit_count;
  ulong ha_delete_count;
  ulong ha_read_first_count;
  ulong ha_read_last_count;
  ulong ha_read_key_count;
  ulong ha_read_next_count;
  ulong ha_read_prev_count;
  ulong ha_read_rnd_count;
  ulong ha_read_rnd_next_count;
  ulong ha_rollback_count;
  ulong ha_update_count;
  ulong ha_write_count;
  ulong ha_prepare_count;
  ulong ha_discover_count;
  ulong ha_savepoint_count;
  ulong ha_savepoint_rollback_count;

  /* KEY_CACHE parts. These are copies of the original */
  ulong key_blocks_changed;
  ulong key_blocks_used;
  ulong key_cache_r_requests;
  ulong key_cache_read;
  ulong key_cache_w_requests;
  ulong key_cache_write;
  /* END OF KEY_CACHE parts */

  ulong net_big_packet_count;
  ulong opened_tables;
  ulong opened_shares;
  ulong select_full_join_count;
  ulong select_full_range_join_count;
  ulong select_range_count;
  ulong select_range_check_count;
  ulong select_scan_count;
  ulong long_query_count;
  ulong filesort_merge_passes;
  ulong filesort_range_count;
  ulong filesort_rows;
  ulong filesort_scan_count;
  /* Prepared statements and binary protocol */
  ulong com_stmt_prepare;
  ulong com_stmt_reprepare;
  ulong com_stmt_execute;
  ulong com_stmt_send_long_data;
  ulong com_stmt_fetch;
  ulong com_stmt_reset;
  ulong com_stmt_close;
  /*
    Number of statements sent from the client
  */
  ulong questions;

  ulonglong bytes_received;
  ulonglong bytes_sent;
  /*
    IMPORTANT!
    SEE last_system_status_var DEFINITION BELOW.
    Below 'last_system_status_var' are all variables that cannot be handled
    automatically by add_to_status()/add_diff_to_status().
  */
  double last_query_cost;
} STATUS_VAR;

/*
  This is used for 'SHOW STATUS'. It must be updated to the last ulong
  variable in system_status_var which is makes sens to add to the global
  counter
*/

#define last_system_status_var questions

void mark_transaction_to_rollback(THD *thd, bool all);

#ifdef MYSQL_SERVER

void free_tmp_table(THD *thd, TABLE *entry);


/* The following macro is to make init of Query_arena simpler */
#ifndef DBUG_OFF
#define INIT_ARENA_DBUG_INFO is_backup_arena= 0; is_reprepared= FALSE;
#else
#define INIT_ARENA_DBUG_INFO
#endif

class Query_arena
{
public:
  /*
    List of items created in the parser for this query. Every item puts
    itself to the list on creation (see Item::Item() for details))
  */
  Item *free_list;
  MEM_ROOT *mem_root;                   // Pointer to current memroot
#ifndef DBUG_OFF
  bool is_backup_arena; /* True if this arena is used for backup. */
  bool is_reprepared;
#endif
  /*
    The states relfects three diffrent life cycles for three
    different types of statements:
    Prepared statement: STMT_INITIALIZED -> STMT_PREPARED -> STMT_EXECUTED.
    Stored procedure:   STMT_INITIALIZED_FOR_SP -> STMT_EXECUTED.
    Other statements:   STMT_CONVENTIONAL_EXECUTION never changes.
  */
  enum enum_state
  {
    STMT_INITIALIZED= 0, STMT_INITIALIZED_FOR_SP= 1, STMT_PREPARED= 2,
    STMT_CONVENTIONAL_EXECUTION= 3, STMT_EXECUTED= 4, STMT_ERROR= -1
  };

  enum_state state;

  /* We build without RTTI, so dynamic_cast can't be used. */
  enum Type
  {
    STATEMENT, PREPARED_STATEMENT, STORED_PROCEDURE
  };

  Query_arena(MEM_ROOT *mem_root_arg, enum enum_state state_arg) :
    free_list(0), mem_root(mem_root_arg), state(state_arg)
  { INIT_ARENA_DBUG_INFO; }
  /*
    This constructor is used only when Query_arena is created as
    backup storage for another instance of Query_arena.
  */
  Query_arena() { INIT_ARENA_DBUG_INFO; }

  virtual Type type() const;
  virtual ~Query_arena() {};

  inline bool is_stmt_prepare() const { return state == STMT_INITIALIZED; }
  inline bool is_stmt_prepare_or_first_sp_execute() const
  { return (int)state < (int)STMT_PREPARED; }
  inline bool is_stmt_prepare_or_first_stmt_execute() const
  { return (int)state <= (int)STMT_PREPARED; }
  inline bool is_conventional() const
  { return state == STMT_CONVENTIONAL_EXECUTION; }

  inline void* alloc(size_t size) { return alloc_root(mem_root,size); }
  inline void* calloc(size_t size)
  {
    void *ptr;
    if ((ptr=alloc_root(mem_root,size)))
      bzero(ptr, size);
    return ptr;
  }
  inline char *strdup(const char *str)
  { return strdup_root(mem_root,str); }
  inline char *strmake(const char *str, size_t size)
  { return strmake_root(mem_root,str,size); }
  inline void *memdup(const void *str, size_t size)
  { return memdup_root(mem_root,str,size); }
  inline void *memdup_w_gap(const void *str, size_t size, uint gap)
  {
    void *ptr;
    if ((ptr= alloc_root(mem_root,size+gap)))
      memcpy(ptr,str,size);
    return ptr;
  }

  void set_query_arena(Query_arena *set);

  void free_items();
  /* Close the active state associated with execution of this statement */
  virtual void cleanup_stmt();
};


class Server_side_cursor;

/**
  @class Statement
  @brief State of a single command executed against this connection.

  One connection can contain a lot of simultaneously running statements,
  some of which could be:
   - prepared, that is, contain placeholders,
   - opened as cursors. We maintain 1 to 1 relationship between
     statement and cursor - if user wants to create another cursor for his
     query, we create another statement for it. 
  To perform some action with statement we reset THD part to the state  of
  that statement, do the action, and then save back modified state from THD
  to the statement. It will be changed in near future, and Statement will
  be used explicitly.
*/

class Statement: public ilink, public Query_arena
{
  Statement(const Statement &rhs);              /* not implemented: */
  Statement &operator=(const Statement &rhs);   /* non-copyable */
public:
  /*
    Uniquely identifies each statement object in thread scope; change during
    statement lifetime. FIXME: must be const
  */
   ulong id;

  /*
    MARK_COLUMNS_NONE:  Means mark_used_colums is not set and no indicator to
                        handler of fields used is set
    MARK_COLUMNS_READ:  Means a bit in read set is set to inform handler
	                that the field is to be read. If field list contains
                        duplicates, then thd->dup_field is set to point
                        to the last found duplicate.
    MARK_COLUMNS_WRITE: Means a bit is set in write set to inform handler
			that it needs to update this field in write_row
                        and update_row.
  */
  enum enum_mark_columns mark_used_columns;

  LEX_STRING name; /* name for named prepared statements */
  LEX *lex;                                     // parse tree descriptor
  /*
    Points to the query associated with this statement. It's const, but
    we need to declare it char * because all table handlers are written
    in C and need to point to it.

    Note that if we set query = NULL, we must at the same time set
    query_length = 0, and protect the whole operation with
    LOCK_thd_data mutex. To avoid crashes in races, if we do not
    know that thd->query cannot change at the moment, we should print
    thd->query like this:
      (1) reserve the LOCK_thd_data mutex;
      (2) print or copy the value of query and query_length
      (3) release LOCK_thd_data mutex.
    This printing is needed at least in SHOW PROCESSLIST and SHOW
    ENGINE INNODB STATUS.
  */
  CSET_STRING query_string;

  inline char *query() const { return query_string.str(); }
  inline uint32 query_length() const { return query_string.length(); }
  CHARSET_INFO *query_charset() const { return query_string.charset(); }
  void set_query_inner(const CSET_STRING &string_arg)
  {
    query_string= string_arg;
  }
  void set_query_inner(char *query_arg, uint32 query_length_arg,
                       CHARSET_INFO *cs_arg)
  {
    set_query_inner(CSET_STRING(query_arg, query_length_arg, cs_arg));
  }
  void reset_query_inner()
  {
    set_query_inner(CSET_STRING());
  }
  /**
    Name of the current (default) database.

    If there is the current (default) database, "db" contains its name. If
    there is no current (default) database, "db" is NULL and "db_length" is
    0. In other words, "db", "db_length" must either be NULL, or contain a
    valid database name.

    @note this attribute is set and alloced by the slave SQL thread (for
    the THD of that thread); that thread is (and must remain, for now) the
    only responsible for freeing this member.
  */

  char *db;
  size_t db_length;

public:

  /* This constructor is called for backup statements */
  Statement() {}

  Statement(LEX *lex_arg, MEM_ROOT *mem_root_arg,
            enum enum_state state_arg, ulong id_arg);
  virtual ~Statement();

  /* Assign execution context (note: not all members) of given stmt to self */
  virtual void set_statement(Statement *stmt);
  void set_n_backup_statement(Statement *stmt, Statement *backup);
  void restore_backup_statement(Statement *stmt, Statement *backup);
  /* return class type */
  virtual Type type() const;
};


/**
  Container for all statements created/used in a connection.
  Statements in Statement_map have unique Statement::id (guaranteed by id
  assignment in Statement::Statement)
  Non-empty statement names are unique too: attempt to insert a new statement
  with duplicate name causes older statement to be deleted

  Statements are auto-deleted when they are removed from the map and when the
  map is deleted.
*/

class Statement_map
{
public:
  Statement_map();

  int insert(THD *thd, Statement *statement);

  Statement *find_by_name(LEX_STRING *name)
  {
    Statement *stmt;
    stmt= (Statement*)my_hash_search(&names_hash, (uchar*)name->str,
                                     name->length);
    return stmt;
  }

  Statement *find(ulong id)
  {
    if (last_found_statement == 0 || id != last_found_statement->id)
    {
      Statement *stmt;
      stmt= (Statement *) my_hash_search(&st_hash, (uchar *) &id, sizeof(id));
      if (stmt && stmt->name.str)
        return NULL;
      last_found_statement= stmt;
    }
    return last_found_statement;
  }
  /*
    Close all cursors of this connection that use tables of a storage
    engine that has transaction-specific state and therefore can not
    survive COMMIT or ROLLBACK. Currently all but MyISAM cursors are closed.
  */
  void close_transient_cursors();
  void erase(Statement *statement);
  /* Erase all statements (calls Statement destructor) */
  void reset();
  ~Statement_map();
private:
  HASH st_hash;
  HASH names_hash;
  I_List<Statement> transient_cursor_list;
  Statement *last_found_statement;
};

struct st_savepoint {
  struct st_savepoint *prev;
  char                *name;
  uint                 length;
  Ha_trx_info         *ha_list;
  /** State of metadata locks before this savepoint was set. */
  MDL_savepoint        mdl_savepoint;
};

enum xa_states {XA_NOTR=0, XA_ACTIVE, XA_IDLE, XA_PREPARED, XA_ROLLBACK_ONLY};
extern const char *xa_state_names[];

typedef struct st_xid_state {
  /* For now, this is only used to catch duplicated external xids */
  XID  xid;                           // transaction identifier
  enum xa_states xa_state;            // used by external XA only
  bool in_thd;
  /* Error reported by the Resource Manager (RM) to the Transaction Manager. */
  uint rm_error;
} XID_STATE;

extern mysql_mutex_t LOCK_xid_cache;
extern HASH xid_cache;
bool xid_cache_init(void);
void xid_cache_free(void);
XID_STATE *xid_cache_search(XID *xid);
bool xid_cache_insert(XID *xid, enum xa_states xa_state);
bool xid_cache_insert(XID_STATE *xid_state);
void xid_cache_delete(XID_STATE *xid_state);

/**
  @class Security_context
  @brief A set of THD members describing the current authenticated user.
*/

class Security_context {
public:
  Security_context() {}                       /* Remove gcc warning */
  /*
    host - host of the client
    user - user of the client, set to NULL until the user has been read from
    the connection
    priv_user - The user privilege we are using. May be "" for anonymous user.
    ip - client IP
  */
  char   *host, *user, *ip;
  char   priv_user[USERNAME_LENGTH];
  char   proxy_user[USERNAME_LENGTH + MAX_HOSTNAME + 5];
  /* The host privilege we are using */
  char   priv_host[MAX_HOSTNAME];
  /* The external user (if available) */
  char   *external_user;
  /* points to host if host is available, otherwise points to ip */
  const char *host_or_ip;
  ulong master_access;                 /* Global privileges from mysql.user */
  ulong db_access;                     /* Privileges for current db */

  void init();
  void destroy();
  void skip_grants();
  inline char *priv_host_name()
  {
    return (*priv_host ? priv_host : (char *)"%");
  }
  
  bool set_user(char *user_arg);

#ifndef NO_EMBEDDED_ACCESS_CHECKS
  bool
  change_security_context(THD *thd,
                          LEX_STRING *definer_user,
                          LEX_STRING *definer_host,
                          LEX_STRING *db,
                          Security_context **backup);

  void
  restore_security_context(THD *thd, Security_context *backup);
#endif
  bool user_matches(Security_context *);
};


/**
  A registry for item tree transformations performed during
  query optimization. We register only those changes which require
  a rollback to re-execute a prepared statement or stored procedure
  yet another time.
*/

struct Item_change_record;
typedef I_List<Item_change_record> Item_change_list;


/**
  Type of locked tables mode.
  See comment for THD::locked_tables_mode for complete description.
*/

enum enum_locked_tables_mode
{
  LTM_NONE= 0,
  LTM_LOCK_TABLES,
  LTM_PRELOCKED,
  LTM_PRELOCKED_UNDER_LOCK_TABLES
};


/**
  Class that holds information about tables which were opened and locked
  by the thread. It is also used to save/restore this information in
  push_open_tables_state()/pop_open_tables_state().
*/

class Open_tables_state
{
public:
  /**
    As part of class THD, this member is set during execution
    of a prepared statement. When it is set, it is used
    by the locking subsystem to report a change in table metadata.

    When Open_tables_state part of THD is reset to open
    a system or INFORMATION_SCHEMA table, the member is cleared
    to avoid spurious ER_NEED_REPREPARE errors -- system and
    INFORMATION_SCHEMA tables are not subject to metadata version
    tracking.
    @sa check_and_update_table_version()
  */
  Reprepare_observer *m_reprepare_observer;

  /**
    List of regular tables in use by this thread. Contains temporary and
    base tables that were opened with @see open_tables().
  */
  TABLE *open_tables;
  /**
    List of temporary tables used by this thread. Contains user-level
    temporary tables, created with CREATE TEMPORARY TABLE, and
    internal temporary tables, created, e.g., to resolve a SELECT,
    or for an intermediate table used in ALTER.
    XXX Why are internal temporary tables added to this list?
  */
  TABLE *temporary_tables;
  TABLE *derived_tables;
  /*
    During a MySQL session, one can lock tables in two modes: automatic
    or manual. In automatic mode all necessary tables are locked just before
    statement execution, and all acquired locks are stored in 'lock'
    member. Unlocking takes place automatically as well, when the
    statement ends.
    Manual mode comes into play when a user issues a 'LOCK TABLES'
    statement. In this mode the user can only use the locked tables.
    Trying to use any other tables will give an error.
    The locked tables are also stored in this member, however,
    thd->locked_tables_mode is turned on.  Manual locking is described in
    the 'LOCK_TABLES' chapter of the MySQL manual.
    See also lock_tables() for details.
  */
  MYSQL_LOCK *lock;

  /*
    CREATE-SELECT keeps an extra lock for the table being
    created. This field is used to keep the extra lock available for
    lower level routines, which would otherwise miss that lock.
   */
  MYSQL_LOCK *extra_lock;

  /*
    Enum enum_locked_tables_mode and locked_tables_mode member are
    used to indicate whether the so-called "locked tables mode" is on,
    and what kind of mode is active.

    Locked tables mode is used when it's necessary to open and
    lock many tables at once, for usage across multiple
    (sub-)statements.
    This may be necessary either for queries that use stored functions
    and triggers, in which case the statements inside functions and
    triggers may be executed many times, or for implementation of
    LOCK TABLES, in which case the opened tables are reused by all
    subsequent statements until a call to UNLOCK TABLES.

    The kind of locked tables mode employed for stored functions and
    triggers is also called "prelocked mode".
    In this mode, first open_tables() call to open the tables used
    in a statement analyses all functions used by the statement
    and adds all indirectly used tables to the list of tables to
    open and lock.
    It also marks the parse tree of the statement as requiring
    prelocking. After that, lock_tables() locks the entire list
    of tables and changes THD::locked_tables_modeto LTM_PRELOCKED.
    All statements executed inside functions or triggers
    use the prelocked tables, instead of opening their own ones.
    Prelocked mode is turned off automatically once close_thread_tables()
    of the main statement is called.
  */
  enum enum_locked_tables_mode locked_tables_mode;
  uint current_tablenr;

  enum enum_flags {
    BACKUPS_AVAIL = (1U << 0)     /* There are backups available */
  };

  /*
    Flags with information about the open tables state.
  */
  uint state_flags;
  /**
     This constructor initializes Open_tables_state instance which can only
     be used as backup storage. To prepare Open_tables_state instance for
     operations which open/lock/close tables (e.g. open_table()) one has to
     call init_open_tables_state().
  */
  Open_tables_state() : state_flags(0U) { }

  void set_open_tables_state(Open_tables_state *state)
  {
    *this= *state;
  }

  void reset_open_tables_state(THD *thd)
  {
    open_tables= temporary_tables= derived_tables= 0;
    extra_lock= lock= 0;
    locked_tables_mode= LTM_NONE;
    state_flags= 0U;
    m_reprepare_observer= NULL;
  }
};


/**
  Storage for backup of Open_tables_state. Must
  be used only to open system tables (TABLE_CATEGORY_SYSTEM
  and TABLE_CATEGORY_LOG).
*/

class Open_tables_backup: public Open_tables_state
{
public:
  /**
    When we backup the open tables state to open a system
    table or tables, we want to save state of metadata
    locks which were acquired before the backup. It is used
    to release metadata locks on system tables after they are
    no longer used.
  */
  MDL_savepoint mdl_system_tables_svp;
};

/**
  @class Sub_statement_state
  @brief Used to save context when executing a function or trigger
*/

/* Defines used for Sub_statement_state::in_sub_stmt */

#define SUB_STMT_TRIGGER 1
#define SUB_STMT_FUNCTION 2


class Sub_statement_state
{
public:
  ulonglong option_bits;
  ulonglong first_successful_insert_id_in_prev_stmt;
  ulonglong first_successful_insert_id_in_cur_stmt, insert_id_for_cur_row;
  Discrete_interval auto_inc_interval_for_cur_row;
  Discrete_intervals_list auto_inc_intervals_forced;
  ulonglong limit_found_rows;
  ha_rows    cuted_fields, sent_row_count, examined_row_count;
  ulong client_capabilities;
  uint in_sub_stmt;
  bool enable_slow_log;
  bool last_insert_id_used;
  SAVEPOINT *savepoints;
  enum enum_check_fields count_cuted_fields;
};


/* Flags for the THD::system_thread variable */
enum enum_thread_type
{
  NON_SYSTEM_THREAD= 0,
  SYSTEM_THREAD_DELAYED_INSERT= 1,
  SYSTEM_THREAD_SLAVE_IO= 2,
  SYSTEM_THREAD_SLAVE_SQL= 4,
  SYSTEM_THREAD_NDBCLUSTER_BINLOG= 8,
  SYSTEM_THREAD_EVENT_SCHEDULER= 16,
  SYSTEM_THREAD_EVENT_WORKER= 32
};

inline char const *
show_system_thread(enum_thread_type thread)
{
#define RETURN_NAME_AS_STRING(NAME) case (NAME): return #NAME
  switch (thread) {
    static char buf[64];
    RETURN_NAME_AS_STRING(NON_SYSTEM_THREAD);
    RETURN_NAME_AS_STRING(SYSTEM_THREAD_DELAYED_INSERT);
    RETURN_NAME_AS_STRING(SYSTEM_THREAD_SLAVE_IO);
    RETURN_NAME_AS_STRING(SYSTEM_THREAD_SLAVE_SQL);
    RETURN_NAME_AS_STRING(SYSTEM_THREAD_NDBCLUSTER_BINLOG);
    RETURN_NAME_AS_STRING(SYSTEM_THREAD_EVENT_SCHEDULER);
    RETURN_NAME_AS_STRING(SYSTEM_THREAD_EVENT_WORKER);
  default:
    sprintf(buf, "<UNKNOWN SYSTEM THREAD: %d>", thread);
    return buf;
  }
#undef RETURN_NAME_AS_STRING
}

/**
  This class represents the interface for internal error handlers.
  Internal error handlers are exception handlers used by the server
  implementation.
*/
class Internal_error_handler
{
protected:
  Internal_error_handler() :
    m_prev_internal_handler(NULL)
  {}

  virtual ~Internal_error_handler() {}

public:
  /**
    Handle a sql condition.
    This method can be implemented by a subclass to achieve any of the
    following:
    - mask a warning/error internally, prevent exposing it to the user,
    - mask a warning/error and throw another one instead.
    When this method returns true, the sql condition is considered
    'handled', and will not be propagated to upper layers.
    It is the responsability of the code installing an internal handler
    to then check for trapped conditions, and implement logic to recover
    from the anticipated conditions trapped during runtime.

    This mechanism is similar to C++ try/throw/catch:
    - 'try' correspond to <code>THD::push_internal_handler()</code>,
    - 'throw' correspond to <code>my_error()</code>,
    which invokes <code>my_message_sql()</code>,
    - 'catch' correspond to checking how/if an internal handler was invoked,
    before removing it from the exception stack with
    <code>THD::pop_internal_handler()</code>.

    @param thd the calling thread
    @param cond the condition raised.
    @return true if the condition is handled
  */
  virtual bool handle_condition(THD *thd,
                                uint sql_errno,
                                const char* sqlstate,
                                MYSQL_ERROR::enum_warning_level level,
                                const char* msg,
                                MYSQL_ERROR ** cond_hdl) = 0;

private:
  Internal_error_handler *m_prev_internal_handler;
  friend class THD;
};


/**
  Implements the trivial error handler which cancels all error states
  and prevents an SQLSTATE to be set.
*/

class Dummy_error_handler : public Internal_error_handler
{
public:
  bool handle_condition(THD *thd,
                        uint sql_errno,
                        const char* sqlstate,
                        MYSQL_ERROR::enum_warning_level level,
                        const char* msg,
                        MYSQL_ERROR ** cond_hdl)
  {
    /* Ignore error */
    return TRUE;
  }
};


/**
  This class is an internal error handler implementation for
  DROP TABLE statements. The thing is that there may be warnings during
  execution of these statements, which should not be exposed to the user.
  This class is intended to silence such warnings.
*/

class Drop_table_error_handler : public Internal_error_handler
{
public:
  Drop_table_error_handler() {}

public:
  bool handle_condition(THD *thd,
                        uint sql_errno,
                        const char* sqlstate,
                        MYSQL_ERROR::enum_warning_level level,
                        const char* msg,
                        MYSQL_ERROR ** cond_hdl);

private:
};


/**
  Tables that were locked with LOCK TABLES statement.

  Encapsulates a list of TABLE_LIST instances for tables
  locked by LOCK TABLES statement, memory root for metadata locks,
  and, generally, the context of LOCK TABLES statement.

  In LOCK TABLES mode, the locked tables are kept open between
  statements.
  Therefore, we can't allocate metadata locks on execution memory
  root -- as well as tables, the locks need to stay around till
  UNLOCK TABLES is called.
  The locks are allocated in the memory root encapsulated in this
  class.

  Some SQL commands, like FLUSH TABLE or ALTER TABLE, demand that
  the tables they operate on are closed, at least temporarily.
  This class encapsulates a list of TABLE_LIST instances, one
  for each base table from LOCK TABLES list,
  which helps conveniently close the TABLEs when it's necessary
  and later reopen them.

  Implemented in sql_base.cc
*/

class Locked_tables_list
{
private:
  MEM_ROOT m_locked_tables_root;
  TABLE_LIST *m_locked_tables;
  TABLE_LIST **m_locked_tables_last;
  /** An auxiliary array used only in reopen_tables(). */
  TABLE **m_reopen_array;
  /**
    Count the number of tables in m_locked_tables list. We can't
    rely on thd->lock->table_count because it excludes
    non-transactional temporary tables. We need to know
    an exact number of TABLE objects.
  */
  size_t m_locked_tables_count;
public:
  Locked_tables_list()
    :m_locked_tables(NULL),
    m_locked_tables_last(&m_locked_tables),
    m_reopen_array(NULL),
    m_locked_tables_count(0)
  {
    init_sql_alloc(&m_locked_tables_root, MEM_ROOT_BLOCK_SIZE, 0);
  }
  void unlock_locked_tables(THD *thd);
  ~Locked_tables_list()
  {
    unlock_locked_tables(0);
  }
  bool init_locked_tables(THD *thd);
  TABLE_LIST *locked_tables() { return m_locked_tables; }
  void unlink_from_list(THD *thd, TABLE_LIST *table_list,
                        bool remove_from_locked_tables);
  void unlink_all_closed_tables(THD *thd,
                                MYSQL_LOCK *lock,
                                size_t reopen_count);
  bool reopen_tables(THD *thd);
};


/**
  Storage engine specific thread local data.
*/

struct Ha_data
{
  /**
    Storage engine specific thread local data.
    Lifetime: one user connection.
  */
  void *ha_ptr;
  /**
    0: Life time: one statement within a transaction. If @@autocommit is
    on, also represents the entire transaction.
    @sa trans_register_ha()

    1: Life time: one transaction within a connection.
    If the storage engine does not participate in a transaction,
    this should not be used.
    @sa trans_register_ha()
  */
  Ha_trx_info ha_info[2];
  /**
    NULL: engine is not bound to this thread
    non-NULL: engine is bound to this thread, engine shutdown forbidden
  */
  plugin_ref lock;
  Ha_data() :ha_ptr(NULL) {}
};

/**
  An instance of the global read lock in a connection.
  Implemented in lock.cc.
*/

class Global_read_lock
{
public:
  enum enum_grl_state
  {
    GRL_NONE,
    GRL_ACQUIRED,
    GRL_ACQUIRED_AND_BLOCKS_COMMIT
  };

  Global_read_lock()
    : m_state(GRL_NONE),
      m_mdl_global_shared_lock(NULL),
      m_mdl_blocks_commits_lock(NULL)
  {}

  bool lock_global_read_lock(THD *thd);
  void unlock_global_read_lock(THD *thd);
  /**
    Check if this connection can acquire protection against GRL and
    emit error if otherwise.
  */
  bool can_acquire_protection() const
  {
    if (m_state)
    {
      my_error(ER_CANT_UPDATE_WITH_READLOCK, MYF(0));
      return TRUE;
    }
    return FALSE;
  }
  bool make_global_read_lock_block_commit(THD *thd);
  bool is_acquired() const { return m_state != GRL_NONE; }
  void set_explicit_lock_duration(THD *thd);
private:
  enum_grl_state m_state;
  /**
    In order to acquire the global read lock, the connection must
    acquire shared metadata lock in GLOBAL namespace, to prohibit
    all DDL.
  */
  MDL_ticket *m_mdl_global_shared_lock;
  /**
    Also in order to acquire the global read lock, the connection
    must acquire a shared metadata lock in COMMIT namespace, to
    prohibit commits.
  */
  MDL_ticket *m_mdl_blocks_commits_lock;
};


extern "C" void my_message_sql(uint error, const char *str, myf MyFlags);

/**
  @class THD
  For each client connection we create a separate thread with THD serving as
  a thread/connection descriptor
*/

class THD :public Statement,
           public Open_tables_state
{
private:
  inline bool is_stmt_prepare() const
  { DBUG_ASSERT(0); return Statement::is_stmt_prepare(); }

  inline bool is_stmt_prepare_or_first_sp_execute() const
  { DBUG_ASSERT(0); return Statement::is_stmt_prepare_or_first_sp_execute(); }

  inline bool is_stmt_prepare_or_first_stmt_execute() const
  { DBUG_ASSERT(0); return Statement::is_stmt_prepare_or_first_stmt_execute(); }

  inline bool is_conventional() const
  { DBUG_ASSERT(0); return Statement::is_conventional(); }

public:
  MDL_context mdl_context;

  /* Used to execute base64 coded binlog events in MySQL server */
  Relay_log_info* rli_fake;
  /* Slave applier execution context */
  Relay_log_info* rli_slave;

  void reset_for_next_command();
  /*
    Constant for THD::where initialization in the beginning of every query.

    It's needed because we do not save/restore THD::where normally during
    primary (non subselect) query execution.
  */
  static const char * const DEFAULT_WHERE;

#ifdef EMBEDDED_LIBRARY
  struct st_mysql  *mysql;
  unsigned long	 client_stmt_id;
  unsigned long  client_param_count;
  struct st_mysql_bind *client_params;
  char *extra_data;
  ulong extra_length;
  struct st_mysql_data *cur_data;
  struct st_mysql_data *first_data;
  struct st_mysql_data **data_tail;
  void clear_data_list();
  struct st_mysql_data *alloc_new_dataset();
  /*
    In embedded server it points to the statement that is processed
    in the current query. We store some results directly in statement
    fields then.
  */
  struct st_mysql_stmt *current_stmt;
#endif
#ifdef HAVE_QUERY_CACHE
  Query_cache_tls query_cache_tls;
#endif
  NET	  net;				// client connection descriptor
  Protocol *protocol;			// Current protocol
  Protocol_text   protocol_text;	// Normal protocol
  Protocol_binary protocol_binary;	// Binary protocol
  HASH    user_vars;			// hash for user variables
  String  packet;			// dynamic buffer for network I/O
  String  convert_buffer;               // buffer for charset conversions
  struct  rand_struct rand;		// used for authentication
  struct  system_variables variables;	// Changeable local variables
  struct  system_status_var status_var; // Per thread statistic vars
  struct  system_status_var *initial_status_var; /* used by show status */
  THR_LOCK_INFO lock_info;              // Locking info of this thread
  /**
    Protects THD data accessed from other threads:
    - thd->query and thd->query_length (used by SHOW ENGINE
      INNODB STATUS and SHOW PROCESSLIST
    - thd->mysys_var (used by KILL statement and shutdown).
    Is locked when THD is deleted.
  */
  mysql_mutex_t LOCK_thd_data;

  /* all prepared statements and cursors of this connection */
  Statement_map stmt_map;
  /*
    A pointer to the stack frame of handle_one_connection(),
    which is called first in the thread for handling a client
  */
  char	  *thread_stack;

  /**
    Currently selected catalog.
  */
  char *catalog;

  /**
    @note
    Some members of THD (currently 'Statement::db',
    'catalog' and 'query')  are set and alloced by the slave SQL thread
    (for the THD of that thread); that thread is (and must remain, for now)
    the only responsible for freeing these 3 members. If you add members
    here, and you add code to set them in replication, don't forget to
    free_them_and_set_them_to_0 in replication properly. For details see
    the 'err:' label of the handle_slave_sql() in sql/slave.cc.

    @see handle_slave_sql
  */

  Security_context main_security_ctx;
  Security_context *security_ctx;

  /*
    Points to info-string that we show in SHOW PROCESSLIST
    You are supposed to update thd->proc_info only if you have coded
    a time-consuming piece that MySQL can get stuck in for a long time.

    Set it using the  thd_proc_info(THD *thread, const char *message)
    macro/function.

    This member is accessed and assigned without any synchronization.
    Therefore, it may point only to constant (statically
    allocated) strings, which memory won't go away over time.
  */
  const char *proc_info;

  /*
    Used in error messages to tell user in what part of MySQL we found an
    error. E. g. when where= "having clause", if fix_fields() fails, user
    will know that the error was in having clause.
  */
  const char *where;

  ulong client_capabilities;		/* What the client supports */
  ulong max_client_packet_length;

  HASH		handler_tables_hash;
  /*
    One thread can hold up to one named user-level lock. This variable
    points to a lock object if the lock is present. See item_func.cc and
    chapter 'Miscellaneous functions', for functions GET_LOCK, RELEASE_LOCK. 
  */
  User_level_lock *ull;
#ifndef DBUG_OFF
  uint dbug_sentry; // watch out for memory corruption
#endif
  struct st_my_thread_var *mysys_var;
  /*
    Type of current query: COM_STMT_PREPARE, COM_QUERY, etc. Set from
    first byte of the packet in do_command()
  */
  enum enum_server_command command;
  uint32     server_id;
  uint32     file_id;			// for LOAD DATA INFILE
  /* remote (peer) port */
  uint16 peer_port;
  time_t     start_time, user_time;
  // track down slow pthread_create
  ulonglong  prior_thr_create_utime, thr_create_utime;
  ulonglong  start_utime, utime_after_lock;

  thr_lock_type update_lock_default;
  Delayed_insert *di;

  /* <> 0 if we are inside of trigger or stored function. */
  uint in_sub_stmt;
<<<<<<< HEAD
=======

  /** 
    Used by fill_status() to avoid acquiring LOCK_status mutex twice
    when this function is called recursively (e.g. queries 
    that contains SELECT on I_S.GLOBAL_STATUS with subquery on the 
    same I_S table).
    Incremented each time fill_status() function is entered and 
    decremented each time before it returns from the function.
  */
  uint fill_status_recursion_level;

  /* TRUE when the current top has SQL_LOG_BIN ON */
  bool sql_log_bin_toplevel;
>>>>>>> d95e57a3

  /* container for handler's private per-connection data */
  Ha_data ha_data[MAX_HA];

#ifndef MYSQL_CLIENT
  int binlog_setup_trx_data();

  /*
    Public interface to write RBR events to the binlog
  */
  void binlog_start_trans_and_stmt();
  void binlog_set_stmt_begin();
  int binlog_write_table_map(TABLE *table, bool is_transactional);
  int binlog_write_row(TABLE* table, bool is_transactional,
                       MY_BITMAP const* cols, size_t colcnt,
                       const uchar *buf);
  int binlog_delete_row(TABLE* table, bool is_transactional,
                        MY_BITMAP const* cols, size_t colcnt,
                        const uchar *buf);
  int binlog_update_row(TABLE* table, bool is_transactional,
                        MY_BITMAP const* cols, size_t colcnt,
                        const uchar *old_data, const uchar *new_data);

  void set_server_id(uint32 sid) { server_id = sid; }

  /*
    Member functions to handle pending event for row-level logging.
  */
  template <class RowsEventT> Rows_log_event*
    binlog_prepare_pending_rows_event(TABLE* table, uint32 serv_id,
                                      MY_BITMAP const* cols,
                                      size_t colcnt,
                                      size_t needed,
                                      bool is_transactional,
				      RowsEventT* hint);
  Rows_log_event* binlog_get_pending_rows_event(bool is_transactional) const;
  void binlog_set_pending_rows_event(Rows_log_event* ev, bool is_transactional);
  inline int binlog_flush_pending_rows_event(bool stmt_end)
  {
    return (binlog_flush_pending_rows_event(stmt_end, FALSE) || 
            binlog_flush_pending_rows_event(stmt_end, TRUE));
  }
  int binlog_flush_pending_rows_event(bool stmt_end, bool is_transactional);
  int binlog_remove_pending_rows_event(bool clear_maps, bool is_transactional);

  /**
    Determine the binlog format of the current statement.

    @retval 0 if the current statement will be logged in statement
    format.
    @retval nonzero if the current statement will be logged in row
    format.
   */
  int is_current_stmt_binlog_format_row() const {
    DBUG_ASSERT(current_stmt_binlog_format == BINLOG_FORMAT_STMT ||
                current_stmt_binlog_format == BINLOG_FORMAT_ROW);
    return current_stmt_binlog_format == BINLOG_FORMAT_ROW;
  }

private:
  /**
    Indicates the format in which the current statement will be
    logged.  This can only be set from @c decide_logging_format().
  */
  enum_binlog_format current_stmt_binlog_format;

  /**
    Bit field for the state of binlog warnings.

    The first Lex::BINLOG_STMT_UNSAFE_COUNT bits list all types of
    unsafeness that the current statement has.

    This must be a member of THD and not of LEX, because warnings are
    detected and issued in different places (@c
    decide_logging_format() and @c binlog_query(), respectively).
    Between these calls, the THD->lex object may change; e.g., if a
    stored routine is invoked.  Only THD persists between the calls.
  */
  uint32 binlog_unsafe_warning_flags;

  /*
    Number of outstanding table maps, i.e., table maps in the
    transaction cache.
  */
  uint binlog_table_maps;
public:
  void issue_unsafe_warnings();

  uint get_binlog_table_maps() const {
    return binlog_table_maps;
  }
  void clear_binlog_table_maps() {
    binlog_table_maps= 0;
  }
#endif /* MYSQL_CLIENT */

public:

  struct st_transactions {
    SAVEPOINT *savepoints;
    THD_TRANS all;			// Trans since BEGIN WORK
    THD_TRANS stmt;			// Trans for current statement
    bool on;                            // see ha_enable_transaction()
    XID_STATE xid_state;
    Rows_log_event *m_pending_rows_event;

    /*
       Tables changed in transaction (that must be invalidated in query cache).
       List contain only transactional tables, that not invalidated in query
       cache (instead of full list of changed in transaction tables).
    */
    CHANGED_TABLE_LIST* changed_tables;
    MEM_ROOT mem_root; // Transaction-life memory allocation pool
    void cleanup()
    {
      changed_tables= 0;
      savepoints= 0;
      /*
        If rm_error is raised, it means that this piece of a distributed
        transaction has failed and must be rolled back. But the user must
        rollback it explicitly, so don't start a new distributed XA until
        then.
      */
      if (!xid_state.rm_error)
        xid_state.xid.null();
      free_root(&mem_root,MYF(MY_KEEP_PREALLOC));
    }
    my_bool is_active()
    {
      return (all.ha_list != NULL);
    }
    st_transactions()
    {
      bzero((char*)this, sizeof(*this));
      xid_state.xid.null();
      init_sql_alloc(&mem_root, ALLOC_ROOT_MIN_BLOCK_SIZE, 0);
    }
  } transaction;
  Global_read_lock global_read_lock;
  Field      *dup_field;
#ifndef __WIN__
  sigset_t signals;
#endif
#ifdef SIGNAL_WITH_VIO_CLOSE
  Vio* active_vio;
#endif
  /*
    This is to track items changed during execution of a prepared
    statement/stored procedure. It's created by
    register_item_tree_change() in memory root of THD, and freed in
    rollback_item_tree_changes(). For conventional execution it's always
    empty.
  */
  Item_change_list change_list;

  /*
    A permanent memory area of the statement. For conventional
    execution, the parsed tree and execution runtime reside in the same
    memory root. In this case stmt_arena points to THD. In case of
    a prepared statement or a stored procedure statement, thd->mem_root
    conventionally points to runtime memory, and thd->stmt_arena
    points to the memory of the PS/SP, where the parsed tree of the
    statement resides. Whenever you need to perform a permanent
    transformation of a parsed tree, you should allocate new memory in
    stmt_arena, to allow correct re-execution of PS/SP.
    Note: in the parser, stmt_arena == thd, even for PS/SP.
  */
  Query_arena *stmt_arena;

  /*
    map for tables that will be updated for a multi-table update query
    statement, for other query statements, this will be zero.
  */
  table_map table_map_for_update;

  /* Tells if LAST_INSERT_ID(#) was called for the current statement */
  bool arg_of_last_insert_id_function;
  /*
    ALL OVER THIS FILE, "insert_id" means "*automatically generated* value for
    insertion into an auto_increment column".
  */
  /*
    This is the first autogenerated insert id which was *successfully*
    inserted by the previous statement (exactly, if the previous statement
    didn't successfully insert an autogenerated insert id, then it's the one
    of the statement before, etc).
    It can also be set by SET LAST_INSERT_ID=# or SELECT LAST_INSERT_ID(#).
    It is returned by LAST_INSERT_ID().
  */
  ulonglong  first_successful_insert_id_in_prev_stmt;
  /*
    Variant of the above, used for storing in statement-based binlog. The
    difference is that the one above can change as the execution of a stored
    function progresses, while the one below is set once and then does not
    change (which is the value which statement-based binlog needs).
  */
  ulonglong  first_successful_insert_id_in_prev_stmt_for_binlog;
  /*
    This is the first autogenerated insert id which was *successfully*
    inserted by the current statement. It is maintained only to set
    first_successful_insert_id_in_prev_stmt when statement ends.
  */
  ulonglong  first_successful_insert_id_in_cur_stmt;
  /*
    We follow this logic:
    - when stmt starts, first_successful_insert_id_in_prev_stmt contains the
    first insert id successfully inserted by the previous stmt.
    - as stmt makes progress, handler::insert_id_for_cur_row changes;
    every time get_auto_increment() is called,
    auto_inc_intervals_in_cur_stmt_for_binlog is augmented with the
    reserved interval (if statement-based binlogging).
    - at first successful insertion of an autogenerated value,
    first_successful_insert_id_in_cur_stmt is set to
    handler::insert_id_for_cur_row.
    - when stmt goes to binlog,
    auto_inc_intervals_in_cur_stmt_for_binlog is binlogged if
    non-empty.
    - when stmt ends, first_successful_insert_id_in_prev_stmt is set to
    first_successful_insert_id_in_cur_stmt.
  */
  /*
    stmt_depends_on_first_successful_insert_id_in_prev_stmt is set when
    LAST_INSERT_ID() is used by a statement.
    If it is set, first_successful_insert_id_in_prev_stmt_for_binlog will be
    stored in the statement-based binlog.
    This variable is CUMULATIVE along the execution of a stored function or
    trigger: if one substatement sets it to 1 it will stay 1 until the
    function/trigger ends, thus making sure that
    first_successful_insert_id_in_prev_stmt_for_binlog does not change anymore
    and is propagated to the caller for binlogging.
  */
  bool       stmt_depends_on_first_successful_insert_id_in_prev_stmt;
  /*
    List of auto_increment intervals reserved by the thread so far, for
    storage in the statement-based binlog.
    Note that its minimum is not first_successful_insert_id_in_cur_stmt:
    assuming a table with an autoinc column, and this happens:
    INSERT INTO ... VALUES(3);
    SET INSERT_ID=3; INSERT IGNORE ... VALUES (NULL);
    then the latter INSERT will insert no rows
    (first_successful_insert_id_in_cur_stmt == 0), but storing "INSERT_ID=3"
    in the binlog is still needed; the list's minimum will contain 3.
    This variable is cumulative: if several statements are written to binlog
    as one (stored functions or triggers are used) this list is the
    concatenation of all intervals reserved by all statements.
  */
  Discrete_intervals_list auto_inc_intervals_in_cur_stmt_for_binlog;
  /* Used by replication and SET INSERT_ID */
  Discrete_intervals_list auto_inc_intervals_forced;
  /*
    There is BUG#19630 where statement-based replication of stored
    functions/triggers with two auto_increment columns breaks.
    We however ensure that it works when there is 0 or 1 auto_increment
    column; our rules are
    a) on master, while executing a top statement involving substatements,
    first top- or sub- statement to generate auto_increment values wins the
    exclusive right to see its values be written to binlog (the write
    will be done by the statement or its caller), and the losers won't see
    their values be written to binlog.
    b) on slave, while replicating a top statement involving substatements,
    first top- or sub- statement to need to read auto_increment values from
    the master's binlog wins the exclusive right to read them (so the losers
    won't read their values from binlog but instead generate on their own).
    a) implies that we mustn't backup/restore
    auto_inc_intervals_in_cur_stmt_for_binlog.
    b) implies that we mustn't backup/restore auto_inc_intervals_forced.

    If there are more than 1 auto_increment columns, then intervals for
    different columns may mix into the
    auto_inc_intervals_in_cur_stmt_for_binlog list, which is logically wrong,
    but there is no point in preventing this mixing by preventing intervals
    from the secondly inserted column to come into the list, as such
    prevention would be wrong too.
    What will happen in the case of
    INSERT INTO t1 (auto_inc) VALUES(NULL);
    where t1 has a trigger which inserts into an auto_inc column of t2, is
    that in binlog we'll store the interval of t1 and the interval of t2 (when
    we store intervals, soon), then in slave, t1 will use both intervals, t2
    will use none; if t1 inserts the same number of rows as on master,
    normally the 2nd interval will not be used by t1, which is fine. t2's
    values will be wrong if t2's internal auto_increment counter is different
    from what it was on master (which is likely). In 5.1, in mixed binlogging
    mode, row-based binlogging is used for such cases where two
    auto_increment columns are inserted.
  */
  inline void record_first_successful_insert_id_in_cur_stmt(ulonglong id_arg)
  {
    if (first_successful_insert_id_in_cur_stmt == 0)
      first_successful_insert_id_in_cur_stmt= id_arg;
  }
  inline ulonglong read_first_successful_insert_id_in_prev_stmt(void)
  {
    if (!stmt_depends_on_first_successful_insert_id_in_prev_stmt)
    {
      /* It's the first time we read it */
      first_successful_insert_id_in_prev_stmt_for_binlog=
        first_successful_insert_id_in_prev_stmt;
      stmt_depends_on_first_successful_insert_id_in_prev_stmt= 1;
    }
    return first_successful_insert_id_in_prev_stmt;
  }
  /*
    Used by Intvar_log_event::do_apply_event() and by "SET INSERT_ID=#"
    (mysqlbinlog). We'll soon add a variant which can take many intervals in
    argument.
  */
  inline void force_one_auto_inc_interval(ulonglong next_id)
  {
    auto_inc_intervals_forced.empty(); // in case of multiple SET INSERT_ID
    auto_inc_intervals_forced.append(next_id, ULONGLONG_MAX, 0);
  }

  ulonglong  limit_found_rows;

private:
  /**
    Stores the result of ROW_COUNT() function.

    ROW_COUNT() function is a MySQL extention, but we try to keep it
    similar to ROW_COUNT member of the GET DIAGNOSTICS stack of the SQL
    standard (see SQL99, part 2, search for ROW_COUNT). It's value is
    implementation defined for anything except INSERT, DELETE, UPDATE.

    ROW_COUNT is assigned according to the following rules:

      - In my_ok():
        - for DML statements: to the number of affected rows;
        - for DDL statements: to 0.

      - In my_eof(): to -1 to indicate that there was a result set.

        We derive this semantics from the JDBC specification, where int
        java.sql.Statement.getUpdateCount() is defined to (sic) "return the
        current result as an update count; if the result is a ResultSet
        object or there are no more results, -1 is returned".

      - In my_error(): to -1 to be compatible with the MySQL C API and
        MySQL ODBC driver.

      - For SIGNAL statements: to 0 per WL#2110 specification (see also
        sql_signal.cc comment). Zero is used since that's the "default"
        value of ROW_COUNT in the diagnostics area.
  */

  longlong m_row_count_func;    /* For the ROW_COUNT() function */

public:
  inline longlong get_row_count_func() const
  {
    return m_row_count_func;
  }

  inline void set_row_count_func(longlong row_count_func)
  {
    m_row_count_func= row_count_func;
  }

  ha_rows    cuted_fields;

  /*
    number of rows we actually sent to the client, including "synthetic"
    rows in ROLLUP etc.
  */
  ha_rows    sent_row_count;

  /**
    Number of rows read and/or evaluated for a statement. Used for
    slow log reporting.

    An examined row is defined as a row that is read and/or evaluated
    according to a statement condition, including in
    create_sort_index(). Rows may be counted more than once, e.g., a
    statement including ORDER BY could possibly evaluate the row in
    filesort() before reading it for e.g. update.
  */
  ha_rows    examined_row_count;

private:
  USER_CONN *m_user_connect;

public:
  void set_user_connect(USER_CONN *uc);
  const USER_CONN* get_user_connect()
  { return m_user_connect; }

  void increment_user_connections_counter();
  void decrement_user_connections_counter();

  void increment_con_per_hour_counter();

  void increment_updates_counter();

  void increment_questions_counter();

  void time_out_user_resource_limits();

public:
  CHARSET_INFO *db_charset;
  Warning_info *warning_info;
  Diagnostics_area *stmt_da;
#if defined(ENABLED_PROFILING)
  PROFILING  profiling;
#endif

  /*
    Id of current query. Statement can be reused to execute several queries
    query_id is global in context of the whole MySQL server.
    ID is automatically generated from mutex-protected counter.
    It's used in handler code for various purposes: to check which columns
    from table are necessary for this select, to check if it's necessary to
    update auto-updatable fields (like auto_increment and timestamp).
  */
  query_id_t query_id;
  ulong      col_access;

  /* Statement id is thread-wide. This counter is used to generate ids */
  ulong      statement_id_counter;
  ulong	     rand_saved_seed1, rand_saved_seed2;
  pthread_t  real_id;                           /* For debugging */
  my_thread_id  thread_id;
  uint	     tmp_table;
  uint	     server_status,open_options;
  enum enum_thread_type system_thread;
  uint       select_number;             //number of select (used for EXPLAIN)
  /*
    Current or next transaction isolation level.
    When a connection is established, the value is taken from
    @@session.tx_isolation (default transaction isolation for
    the session), which is in turn taken from @@global.tx_isolation
    (the global value).
    If there is no transaction started, this variable
    holds the value of the next transaction's isolation level.
    When a transaction starts, the value stored in this variable
    becomes "actual".
    At transaction commit or rollback, we assign this variable
    again from @@session.tx_isolation.
    The only statement that can otherwise change the value
    of this variable is SET TRANSACTION ISOLATION LEVEL.
    Its purpose is to effect the isolation level of the next
    transaction in this session. When this statement is executed,
    the value in this variable is changed. However, since
    this statement is only allowed when there is no active
    transaction, this assignment (naturally) only affects the
    upcoming transaction.
    At the end of the current active transaction the value is
    be reset again from @@session.tx_isolation, as described
    above.
  */
  enum_tx_isolation tx_isolation;
  enum_check_fields count_cuted_fields;

  DYNAMIC_ARRAY user_var_events;        /* For user variables replication */
  MEM_ROOT      *user_var_events_alloc; /* Allocate above array elements here */

  /*
    If checking this in conjunction with a wait condition, please
    include a check after enter_cond() if you want to avoid a race
    condition. For details see the implementation of awake(),
    especially the "broadcast" part.
  */
  enum killed_state
  {
    NOT_KILLED=0,
    KILL_BAD_DATA=1,
    KILL_CONNECTION=ER_SERVER_SHUTDOWN,
    KILL_QUERY=ER_QUERY_INTERRUPTED,
    KILLED_NO_VALUE      /* means neither of the states */
  };
  killed_state volatile killed;

  /* scramble - random string sent to client on handshake */
  char	     scramble[SCRAMBLE_LENGTH+1];

  bool       slave_thread, one_shot_set;
  bool	     no_errors;
  uchar      password;
  /**
    Set to TRUE if execution of the current compound statement
    can not continue. In particular, disables activation of
    CONTINUE or EXIT handlers of stored routines.
    Reset in the end of processing of the current user request, in
    @see mysql_reset_thd_for_next_command().
  */
  bool is_fatal_error;
  /**
    Set by a storage engine to request the entire
    transaction (that possibly spans multiple engines) to
    rollback. Reset in ha_rollback.
  */
  bool       transaction_rollback_request;
  /**
    TRUE if we are in a sub-statement and the current error can
    not be safely recovered until we left the sub-statement mode.
    In particular, disables activation of CONTINUE and EXIT
    handlers inside sub-statements. E.g. if it is a deadlock
    error and requires a transaction-wide rollback, this flag is
    raised (traditionally, MySQL first has to close all the reads
    via @see handler::ha_index_or_rnd_end() and only then perform
    the rollback).
    Reset to FALSE when we leave the sub-statement mode.
  */
  bool       is_fatal_sub_stmt_error;
  bool	     query_start_used, rand_used, time_zone_used;
  /* for IS NULL => = last_insert_id() fix in remove_eq_conds() */
  bool       substitute_null_with_insert_id;
  bool	     in_lock_tables;
  /**
    True if a slave error. Causes the slave to stop. Not the same
    as the statement execution error (is_error()), since
    a statement may be expected to return an error, e.g. because
    it returned an error on master, and this is OK on the slave.
  */
  bool       is_slave_error;
  bool       bootstrap, cleanup_done;
  
  /**  is set if some thread specific value(s) used in a statement. */
  bool       thread_specific_used;
  /**  
    is set if a statement accesses a temporary table created through
    CREATE TEMPORARY TABLE. 
  */
  bool	     charset_is_system_charset, charset_is_collation_connection;
  bool       charset_is_character_set_filesystem;
  bool       enable_slow_log;   /* enable slow log for current statement */
  bool	     abort_on_warning;
  bool 	     got_warning;       /* Set on call to push_warning() */
  /* set during loop of derived table processing */
  bool       derived_tables_processing;
  my_bool    tablespace_op;	/* This is TRUE in DISCARD/IMPORT TABLESPACE */

  sp_rcontext *spcont;		// SP runtime context
  sp_cache   *sp_proc_cache;
  sp_cache   *sp_func_cache;

  /** number of name_const() substitutions, see sp_head.cc:subst_spvars() */
  uint       query_name_consts;

  /*
    If we do a purge of binary logs, log index info of the threads
    that are currently reading it needs to be adjusted. To do that
    each thread that is using LOG_INFO needs to adjust the pointer to it
  */
  LOG_INFO*  current_linfo;
  NET*       slave_net;			// network connection from slave -> m.
  /* Used by the sys_var class to store temporary values */
  union
  {
    my_bool   my_bool_value;
    long      long_value;
    ulong     ulong_value;
    ulonglong ulonglong_value;
  } sys_var_tmp;
  
  struct {
    /* 
      If true, mysql_bin_log::write(Log_event) call will not write events to 
      binlog, and maintain 2 below variables instead (use
      mysql_bin_log.start_union_events to turn this on)
    */
    bool do_union;
    /*
      If TRUE, at least one mysql_bin_log::write(Log_event) call has been
      made after last mysql_bin_log.start_union_events() call.
    */
    bool unioned_events;
    /*
      If TRUE, at least one mysql_bin_log::write(Log_event e), where 
      e.cache_stmt == TRUE call has been made after last 
      mysql_bin_log.start_union_events() call.
    */
    bool unioned_events_trans;
    
    /* 
      'queries' (actually SP statements) that run under inside this binlog
      union have thd->query_id >= first_query_id.
    */
    query_id_t first_query_id;
  } binlog_evt_union;

  /**
    Internal parser state.
    Note that since the parser is not re-entrant, we keep only one parser
    state here. This member is valid only when executing code during parsing.
  */
  Parser_state *m_parser_state;

  Locked_tables_list locked_tables_list;

#ifdef WITH_PARTITION_STORAGE_ENGINE
  partition_info *work_part_info;
#endif

#ifndef EMBEDDED_LIBRARY
  /**
    Array of active audit plugins which have been used by this THD.
    This list is later iterated to invoke release_thd() on those
    plugins.
  */
  DYNAMIC_ARRAY audit_class_plugins;
  /**
    Array of bits indicating which audit classes have already been
    added to the list of audit plugins which are currently in use.
  */
  unsigned long audit_class_mask[MYSQL_AUDIT_CLASS_MASK_SIZE];
#endif

#if defined(ENABLED_DEBUG_SYNC)
  /* Debug Sync facility. See debug_sync.cc. */
  struct st_debug_sync_control *debug_sync_control;
#endif /* defined(ENABLED_DEBUG_SYNC) */
  THD();
  ~THD();

  void init(void);
  /*
    Initialize memory roots necessary for query processing and (!)
    pre-allocate memory for it. We can't do that in THD constructor because
    there are use cases (acl_init, delayed inserts, watcher threads,
    killing mysqld) where it's vital to not allocate excessive and not used
    memory. Note, that we still don't return error from init_for_queries():
    if preallocation fails, we should notice that at the first call to
    alloc_root. 
  */
  void init_for_queries();
  void change_user(void);
  void cleanup(void);
  void cleanup_after_query();
  bool store_globals();
  bool restore_globals();
#ifdef SIGNAL_WITH_VIO_CLOSE
  inline void set_active_vio(Vio* vio)
  {
    mysql_mutex_lock(&LOCK_thd_data);
    active_vio = vio;
    mysql_mutex_unlock(&LOCK_thd_data);
  }
  inline void clear_active_vio()
  {
    mysql_mutex_lock(&LOCK_thd_data);
    active_vio = 0;
    mysql_mutex_unlock(&LOCK_thd_data);
  }
  void close_active_vio();
#endif
  void awake(THD::killed_state state_to_set);

  /** Disconnect the associated communication endpoint. */
  void disconnect();

#ifndef MYSQL_CLIENT
  enum enum_binlog_query_type {
    /* The query can be logged in row format or in statement format. */
    ROW_QUERY_TYPE,
    
    /* The query has to be logged in statement format. */
    STMT_QUERY_TYPE,
    
    QUERY_TYPE_COUNT
  };
  
  int binlog_query(enum_binlog_query_type qtype,
                   char const *query, ulong query_len, bool is_trans,
                   bool direct, bool suppress_use,
                   int errcode);
#endif

  /*
    For enter_cond() / exit_cond() to work the mutex must be got before
    enter_cond(); this mutex is then released by exit_cond().
    Usage must be: lock mutex; enter_cond(); your code; exit_cond().
  */
  inline const char* enter_cond(mysql_cond_t *cond, mysql_mutex_t* mutex,
                                const char* msg)
  {
    const char* old_msg = proc_info;
    mysql_mutex_assert_owner(mutex);
    mysys_var->current_mutex = mutex;
    mysys_var->current_cond = cond;
    proc_info = msg;
    return old_msg;
  }
  inline void exit_cond(const char* old_msg)
  {
    /*
      Putting the mutex unlock in thd->exit_cond() ensures that
      mysys_var->current_mutex is always unlocked _before_ mysys_var->mutex is
      locked (if that would not be the case, you'll get a deadlock if someone
      does a THD::awake() on you).
    */
    mysql_mutex_unlock(mysys_var->current_mutex);
    mysql_mutex_lock(&mysys_var->mutex);
    mysys_var->current_mutex = 0;
    mysys_var->current_cond = 0;
    proc_info = old_msg;
    mysql_mutex_unlock(&mysys_var->mutex);
    return;
  }
  inline time_t query_start() { query_start_used=1; return start_time; }
  inline void set_time()
  {
    if (user_time)
    {
      start_time= user_time;
      start_utime= utime_after_lock= my_micro_time();
    }
    else
      start_utime= utime_after_lock= my_micro_time_and_time(&start_time);
  }
  inline void	set_current_time()    { start_time= my_time(MY_WME); }
  inline void	set_time(time_t t)
  {
    start_time= user_time= t;
    start_utime= utime_after_lock= my_micro_time();
  }
  /*TODO: this will be obsolete when we have support for 64 bit my_time_t */
  inline bool	is_valid_time() 
  { 
    return (IS_TIME_T_VALID_FOR_TIMESTAMP(start_time));
  }
  void set_time_after_lock()  { utime_after_lock= my_micro_time(); }
  ulonglong current_utime()  { return my_micro_time(); }
  /**
   Update server status after execution of a top level statement.

   Currently only checks if a query was slow, and assigns
   the status accordingly.
   Evaluate the current time, and if it exceeds the long-query-time
   setting, mark the query as slow.
  */
  void update_server_status()
  {
    ulonglong end_utime_of_query= current_utime();
    if (end_utime_of_query > utime_after_lock + variables.long_query_time)
      server_status|= SERVER_QUERY_WAS_SLOW;
  }
  inline ulonglong found_rows(void)
  {
    return limit_found_rows;
  }
  /**
    Returns TRUE if session is in a multi-statement transaction mode.

    OPTION_NOT_AUTOCOMMIT: When autocommit is off, a multi-statement
    transaction is implicitly started on the first statement after a
    previous transaction has been ended.

    OPTION_BEGIN: Regardless of the autocommit status, a multi-statement
    transaction can be explicitly started with the statements "START
    TRANSACTION", "BEGIN [WORK]", "[COMMIT | ROLLBACK] AND CHAIN", etc.

    Note: this doesn't tell you whether a transaction is active.
    A session can be in multi-statement transaction mode, and yet
    have no active transaction, e.g., in case of:
    set @@autocommit=0;
    set @a= 3;                                     <-- these statements don't
    set transaction isolation level serializable;  <-- start an active
    flush tables;                                  <-- transaction

    I.e. for the above scenario this function returns TRUE, even
    though no active transaction has begun.
    @sa in_active_multi_stmt_transaction()
  */
  inline bool in_multi_stmt_transaction_mode()
  {
    return variables.option_bits & (OPTION_NOT_AUTOCOMMIT | OPTION_BEGIN);
  }
  /**
    TRUE if the session is in a multi-statement transaction mode
    (@sa in_multi_stmt_transaction_mode()) *and* there is an
    active transaction, i.e. there is an explicit start of a
    transaction with BEGIN statement, or implicit with a
    statement that uses a transactional engine.

    For example, these scenarios don't start an active transaction
    (even though the server is in multi-statement transaction mode):

    set @@autocommit=0;
    select * from nontrans_table;
    set @var=TRUE;
    flush tables;

    Note, that even for a statement that starts a multi-statement
    transaction (i.e. select * from trans_table), this
    flag won't be set until we open the statement's tables
    and the engines register themselves for the transaction
    (see trans_register_ha()),
    hence this method is reliable to use only after
    open_tables() has completed.

    Why do we need a flag?
    ----------------------
    We need to maintain a (at first glance redundant)
    session flag, rather than looking at thd->transaction.all.ha_list
    because of explicit start of a transaction with BEGIN. 

    I.e. in case of
    BEGIN;
    select * from nontrans_t1; <-- in_active_multi_stmt_transaction() is true
  */
  inline bool in_active_multi_stmt_transaction()
  {
    return server_status & SERVER_STATUS_IN_TRANS;
  }
  inline bool fill_derived_tables()
  {
    return !stmt_arena->is_stmt_prepare() && !lex->only_view_structure();
  }
  inline bool fill_information_schema_tables()
  {
    return !stmt_arena->is_stmt_prepare();
  }
  inline void* trans_alloc(unsigned int size)
  {
    return alloc_root(&transaction.mem_root,size);
  }

  LEX_STRING *make_lex_string(LEX_STRING *lex_str,
                              const char* str, uint length,
                              bool allocate_lex_string);

  bool convert_string(LEX_STRING *to, CHARSET_INFO *to_cs,
		      const char *from, uint from_length,
		      CHARSET_INFO *from_cs);

  bool convert_string(String *s, CHARSET_INFO *from_cs, CHARSET_INFO *to_cs);

  void add_changed_table(TABLE *table);
  void add_changed_table(const char *key, long key_length);
  CHANGED_TABLE_LIST * changed_table_dup(const char *key, long key_length);
  int send_explain_fields(select_result *result);

  /**
    Clear the current error, if any.
    We do not clear is_fatal_error or is_fatal_sub_stmt_error since we
    assume this is never called if the fatal error is set.
    @todo: To silence an error, one should use Internal_error_handler
    mechanism. In future this function will be removed.
  */
  inline void clear_error()
  {
    DBUG_ENTER("clear_error");
    if (stmt_da->is_error())
      stmt_da->reset_diagnostics_area();
    is_slave_error= 0;
    DBUG_VOID_RETURN;
  }
#ifndef EMBEDDED_LIBRARY
  inline bool vio_ok() const { return net.vio != 0; }
  /** Return FALSE if connection to client is broken. */
  bool is_connected()
  {
    /*
      All system threads (e.g., the slave IO thread) are connected but
      not using vio. So this function always returns true for all
      system threads.
    */
    return system_thread || (vio_ok() ? vio_is_connected(net.vio) : FALSE);
  }
#else
  inline bool vio_ok() const { return TRUE; }
  inline bool is_connected() { return TRUE; }
#endif
  /**
    Mark the current error as fatal. Warning: this does not
    set any error, it sets a property of the error, so must be
    followed or prefixed with my_error().
  */
  inline void fatal_error()
  {
    DBUG_ASSERT(stmt_da->is_error() || killed);
    is_fatal_error= 1;
    DBUG_PRINT("error",("Fatal error set"));
  }
  /**
    TRUE if there is an error in the error stack.

    Please use this method instead of direct access to
    net.report_error.

    If TRUE, the current (sub)-statement should be aborted.
    The main difference between this member and is_fatal_error
    is that a fatal error can not be handled by a stored
    procedure continue handler, whereas a normal error can.

    To raise this flag, use my_error().
  */
  inline bool is_error() const { return stmt_da->is_error(); }
  inline CHARSET_INFO *charset() { return variables.character_set_client; }
  void update_charset();

  inline Query_arena *activate_stmt_arena_if_needed(Query_arena *backup)
  {
    /*
      Use the persistent arena if we are in a prepared statement or a stored
      procedure statement and we have not already changed to use this arena.
    */
    if (!stmt_arena->is_conventional() && mem_root != stmt_arena->mem_root)
    {
      set_n_backup_active_arena(stmt_arena, backup);
      return stmt_arena;
    }
    return 0;
  }

  void change_item_tree(Item **place, Item *new_value)
  {
    /* TODO: check for OOM condition here */
    if (!stmt_arena->is_conventional())
      nocheck_register_item_tree_change(place, *place, mem_root);
    *place= new_value;
  }
  void nocheck_register_item_tree_change(Item **place, Item *old_value,
                                         MEM_ROOT *runtime_memroot);
  void rollback_item_tree_changes();

  /*
    Cleanup statement parse state (parse tree, lex) and execution
    state after execution of a non-prepared SQL statement.
  */
  void end_statement();
  inline int killed_errno() const
  {
    killed_state killed_val; /* to cache the volatile 'killed' */
    return (killed_val= killed) != KILL_BAD_DATA ? killed_val : 0;
  }
  inline void send_kill_message() const
  {
    int err= killed_errno();
    if (err)
    {
      if ((err == KILL_CONNECTION) && !shutdown_in_progress)
        err = KILL_QUERY;
      my_message(err, ER(err), MYF(0));
    }
  }
  /* return TRUE if we will abort query if we make a warning now */
  inline bool really_abort_on_warning()
  {
    return (abort_on_warning &&
            (!transaction.stmt.modified_non_trans_table ||
             (variables.sql_mode & MODE_STRICT_ALL_TABLES)));
  }
  void set_status_var_init();
  void reset_n_backup_open_tables_state(Open_tables_backup *backup);
  void restore_backup_open_tables_state(Open_tables_backup *backup);
  void reset_sub_statement_state(Sub_statement_state *backup, uint new_state);
  void restore_sub_statement_state(Sub_statement_state *backup);
  void set_n_backup_active_arena(Query_arena *set, Query_arena *backup);
  void restore_active_arena(Query_arena *set, Query_arena *backup);

  /*
    @todo Make these methods private or remove them completely.  Only
    decide_logging_format should call them. /Sven
  */
  inline void set_current_stmt_binlog_format_row_if_mixed()
  {
    DBUG_ENTER("set_current_stmt_binlog_format_row_if_mixed");
    /*
      This should only be called from decide_logging_format.

      @todo Once we have ensured this, uncomment the following
      statement, remove the big comment below that, and remove the
      in_sub_stmt==0 condition from the following 'if'.
    */
    /* DBUG_ASSERT(in_sub_stmt == 0); */
    /*
      If in a stored/function trigger, the caller should already have done the
      change. We test in_sub_stmt to prevent introducing bugs where people
      wouldn't ensure that, and would switch to row-based mode in the middle
      of executing a stored function/trigger (which is too late, see also
      reset_current_stmt_binlog_format_row()); this condition will make their
      tests fail and so force them to propagate the
      lex->binlog_row_based_if_mixed upwards to the caller.
    */
    if ((variables.binlog_format == BINLOG_FORMAT_MIXED) &&
        (in_sub_stmt == 0))
      set_current_stmt_binlog_format_row();

    DBUG_VOID_RETURN;
  }
  inline void set_current_stmt_binlog_format_row()
  {
    DBUG_ENTER("set_current_stmt_binlog_format_row");
    current_stmt_binlog_format= BINLOG_FORMAT_ROW;
    DBUG_VOID_RETURN;
  }
  inline void clear_current_stmt_binlog_format_row()
  {
    DBUG_ENTER("clear_current_stmt_binlog_format_row");
    current_stmt_binlog_format= BINLOG_FORMAT_STMT;
    DBUG_VOID_RETURN;
  }
  inline void reset_current_stmt_binlog_format_row()
  {
    DBUG_ENTER("reset_current_stmt_binlog_format_row");
    /*
      If there are temporary tables, don't reset back to
      statement-based. Indeed it could be that:
      CREATE TEMPORARY TABLE t SELECT UUID(); # row-based
      # and row-based does not store updates to temp tables
      # in the binlog.
      INSERT INTO u SELECT * FROM t; # stmt-based
      and then the INSERT will fail as data inserted into t was not logged.
      So we continue with row-based until the temp table is dropped.
      If we are in a stored function or trigger, we mustn't reset in the
      middle of its execution (as the binary logging way of a stored function
      or trigger is decided when it starts executing, depending for example on
      the caller (for a stored function: if caller is SELECT or
      INSERT/UPDATE/DELETE...).
    */
    DBUG_PRINT("debug",
               ("temporary_tables: %s, in_sub_stmt: %s, system_thread: %s",
                YESNO(temporary_tables), YESNO(in_sub_stmt),
                show_system_thread(system_thread)));
    if (in_sub_stmt == 0)
    {
      if (variables.binlog_format == BINLOG_FORMAT_ROW)
        set_current_stmt_binlog_format_row();
      else if (temporary_tables == NULL)
        clear_current_stmt_binlog_format_row();
    }
    DBUG_VOID_RETURN;
  }

  /**
    Set the current database; use deep copy of C-string.

    @param new_db     a pointer to the new database name.
    @param new_db_len length of the new database name.

    Initialize the current database from a NULL-terminated string with
    length. If we run out of memory, we free the current database and
    return TRUE.  This way the user will notice the error as there will be
    no current database selected (in addition to the error message set by
    malloc).

    @note This operation just sets {db, db_length}. Switching the current
    database usually involves other actions, like switching other database
    attributes including security context. In the future, this operation
    will be made private and more convenient interface will be provided.

    @return Operation status
      @retval FALSE Success
      @retval TRUE  Out-of-memory error
  */
  bool set_db(const char *new_db, size_t new_db_len)
  {
    /* Do not reallocate memory if current chunk is big enough. */
    if (db && new_db && db_length >= new_db_len)
      memcpy(db, new_db, new_db_len+1);
    else
    {
      my_free(db);
      if (new_db)
        db= my_strndup(new_db, new_db_len, MYF(MY_WME | ME_FATALERROR));
      else
        db= NULL;
    }
    db_length= db ? new_db_len : 0;
    return new_db && !db;
  }

  /**
    Set the current database; use shallow copy of C-string.

    @param new_db     a pointer to the new database name.
    @param new_db_len length of the new database name.

    @note This operation just sets {db, db_length}. Switching the current
    database usually involves other actions, like switching other database
    attributes including security context. In the future, this operation
    will be made private and more convenient interface will be provided.
  */
  void reset_db(char *new_db, size_t new_db_len)
  {
    db= new_db;
    db_length= new_db_len;
  }
  /*
    Copy the current database to the argument. Use the current arena to
    allocate memory for a deep copy: current database may be freed after
    a statement is parsed but before it's executed.
  */
  bool copy_db_to(char **p_db, size_t *p_db_length)
  {
    if (db == NULL)
    {
      my_message(ER_NO_DB_ERROR, ER(ER_NO_DB_ERROR), MYF(0));
      return TRUE;
    }
    *p_db= strmake(db, db_length);
    *p_db_length= db_length;
    return FALSE;
  }
  thd_scheduler scheduler;

public:
  inline Internal_error_handler *get_internal_handler()
  { return m_internal_handler; }

  /**
    Add an internal error handler to the thread execution context.
    @param handler the exception handler to add
  */
  void push_internal_handler(Internal_error_handler *handler);

  /**
    Handle a sql condition.
    @param sql_errno the condition error number
    @param sqlstate the condition sqlstate
    @param level the condition level
    @param msg the condition message text
    @param[out] cond_hdl the sql condition raised, if any
    @return true if the condition is handled
  */
  virtual bool handle_condition(uint sql_errno,
                                const char* sqlstate,
                                MYSQL_ERROR::enum_warning_level level,
                                const char* msg,
                                MYSQL_ERROR ** cond_hdl);

  /**
    Remove the error handler last pushed.
  */
  Internal_error_handler *pop_internal_handler();

  /**
    Raise an exception condition.
    @param code the MYSQL_ERRNO error code of the error
  */
  void raise_error(uint code);

  /**
    Raise an exception condition, with a formatted message.
    @param code the MYSQL_ERRNO error code of the error
  */
  void raise_error_printf(uint code, ...);

  /**
    Raise a completion condition (warning).
    @param code the MYSQL_ERRNO error code of the warning
  */
  void raise_warning(uint code);

  /**
    Raise a completion condition (warning), with a formatted message.
    @param code the MYSQL_ERRNO error code of the warning
  */
  void raise_warning_printf(uint code, ...);

  /**
    Raise a completion condition (note), with a fixed message.
    @param code the MYSQL_ERRNO error code of the note
  */
  void raise_note(uint code);

  /**
    Raise an completion condition (note), with a formatted message.
    @param code the MYSQL_ERRNO error code of the note
  */
  void raise_note_printf(uint code, ...);

private:
  /*
    Only the implementation of the SIGNAL and RESIGNAL statements
    is permitted to raise SQL conditions in a generic way,
    or to raise them by bypassing handlers (RESIGNAL).
    To raise a SQL condition, the code should use the public
    raise_error() or raise_warning() methods provided by class THD.
  */
  friend class Signal_common;
  friend class Signal_statement;
  friend class Resignal_statement;
  friend void push_warning(THD*, MYSQL_ERROR::enum_warning_level, uint, const char*);
  friend void my_message_sql(uint, const char *, myf);

  /**
    Raise a generic SQL condition.
    @param sql_errno the condition error number
    @param sqlstate the condition SQLSTATE
    @param level the condition level
    @param msg the condition message text
    @return The condition raised, or NULL
  */
  MYSQL_ERROR*
  raise_condition(uint sql_errno,
                  const char* sqlstate,
                  MYSQL_ERROR::enum_warning_level level,
                  const char* msg);

public:
  /** Overloaded to guard query/query_length fields */
  virtual void set_statement(Statement *stmt);

  /**
    Assign a new value to thd->query and thd->query_id and mysys_var.
    Protected with LOCK_thd_data mutex.
  */
  void set_query(char *query_arg, uint32 query_length_arg,
                 CHARSET_INFO *cs_arg)
  {
    set_query(CSET_STRING(query_arg, query_length_arg, cs_arg));
  }
  void set_query(char *query_arg, uint32 query_length_arg) /*Mutex protected*/
  {
    set_query(CSET_STRING(query_arg, query_length_arg, charset()));
  }
  void set_query(const CSET_STRING &str); /* Mutex protected */
  void reset_query()               /* Mutex protected */
  { set_query(CSET_STRING()); }
  void set_query_and_id(char *query_arg, uint32 query_length_arg,
                        CHARSET_INFO *cs, query_id_t new_query_id);
  void set_query_id(query_id_t new_query_id);
  void set_open_tables(TABLE *open_tables_arg)
  {
    mysql_mutex_lock(&LOCK_thd_data);
    open_tables= open_tables_arg;
    mysql_mutex_unlock(&LOCK_thd_data);
  }
  void set_mysys_var(struct st_my_thread_var *new_mysys_var);
  void enter_locked_tables_mode(enum_locked_tables_mode mode_arg)
  {
    DBUG_ASSERT(locked_tables_mode == LTM_NONE);

    if (mode_arg == LTM_LOCK_TABLES)
    {
      /*
        When entering LOCK TABLES mode we should set explicit duration
        for all metadata locks acquired so far in order to avoid releasing
        them till UNLOCK TABLES statement.
        We don't do this when entering prelocked mode since sub-statements
        don't release metadata locks and restoring status-quo after leaving
        prelocking mode gets complicated.
      */
      mdl_context.set_explicit_duration_for_all_locks();
    }

    locked_tables_mode= mode_arg;
  }
  void leave_locked_tables_mode();
  int decide_logging_format(TABLE_LIST *tables);
  void binlog_invoker() { m_binlog_invoker= TRUE; }
  bool need_binlog_invoker() { return m_binlog_invoker; }
  void get_definer(LEX_USER *definer);
  void set_invoker(const LEX_STRING *user, const LEX_STRING *host)
  {
    invoker_user= *user;
    invoker_host= *host;
  }
  LEX_STRING get_invoker_user() { return invoker_user; }
  LEX_STRING get_invoker_host() { return invoker_host; }
  bool has_invoker() { return invoker_user.length > 0; }
private:

  /** The current internal error handler for this thread, or NULL. */
  Internal_error_handler *m_internal_handler;

  /**
    The lex to hold the parsed tree of conventional (non-prepared) queries.
    Whereas for prepared and stored procedure statements we use an own lex
    instance for each new query, for conventional statements we reuse
    the same lex. (@see mysql_parse for details).
  */
  LEX main_lex;
  /**
    This memory root is used for two purposes:
    - for conventional queries, to allocate structures stored in main_lex
    during parsing, and allocate runtime data (execution plan, etc.)
    during execution.
    - for prepared queries, only to allocate runtime data. The parsed
    tree itself is reused between executions and thus is stored elsewhere.
  */
  MEM_ROOT main_mem_root;
  Warning_info main_warning_info;
  Diagnostics_area main_da;

  /**
    It will be set TURE if CURRENT_USER() is called in account management
    statements or default definer is set in CREATE/ALTER SP, SF, Event,
    TRIGGER or VIEW statements.

    Current user will be binlogged into Query_log_event if current_user_used
    is TRUE; It will be stored into invoker_host and invoker_user by SQL thread.
   */
  bool m_binlog_invoker;

  /**
    It points to the invoker in the Query_log_event.
    SQL thread use it as the default definer in CREATE/ALTER SP, SF, Event,
    TRIGGER or VIEW statements or current user in account management
    statements if it is not NULL.
   */
  LEX_STRING invoker_user;
  LEX_STRING invoker_host;
};


/** A short cut for thd->stmt_da->set_ok_status(). */

inline void
my_ok(THD *thd, ulonglong affected_rows= 0, ulonglong id= 0,
        const char *message= NULL)
{
  thd->set_row_count_func(affected_rows);
  thd->stmt_da->set_ok_status(thd, affected_rows, id, message);
}


/** A short cut for thd->stmt_da->set_eof_status(). */

inline void
my_eof(THD *thd)
{
  thd->set_row_count_func(-1);
  thd->stmt_da->set_eof_status(thd);
}

#define tmp_disable_binlog(A)       \
  {ulonglong tmp_disable_binlog__save_options= (A)->variables.option_bits; \
  (A)->variables.option_bits&= ~OPTION_BIN_LOG

#define reenable_binlog(A)   (A)->variables.option_bits= tmp_disable_binlog__save_options;}


LEX_STRING *
make_lex_string_root(MEM_ROOT *mem_root,
                     LEX_STRING *lex_str, const char* str, uint length,
                     bool allocate_lex_string);

/*
  Used to hold information about file and file structure in exchange
  via non-DB file (...INTO OUTFILE..., ...LOAD DATA...)
  XXX: We never call destructor for objects of this class.
*/

class sql_exchange :public Sql_alloc
{
public:
  enum enum_filetype filetype; /* load XML, Added by Arnold & Erik */
  char *file_name;
  String *field_term,*enclosed,*line_term,*line_start,*escaped;
  bool opt_enclosed;
  bool dumpfile;
  ulong skip_lines;
  CHARSET_INFO *cs;
  sql_exchange(char *name, bool dumpfile_flag,
               enum_filetype filetype_arg= FILETYPE_CSV);
  bool escaped_given(void);
};

/*
  This is used to get result from a select
*/

class JOIN;

class select_result :public Sql_alloc {
protected:
  THD *thd;
  SELECT_LEX_UNIT *unit;
public:
  select_result();
  virtual ~select_result() {};
  virtual int prepare(List<Item> &list, SELECT_LEX_UNIT *u)
  {
    unit= u;
    return 0;
  }
  virtual int prepare2(void) { return 0; }
  /*
    Because of peculiarities of prepared statements protocol
    we need to know number of columns in the result set (if
    there is a result set) apart from sending columns metadata.
  */
  virtual uint field_count(List<Item> &fields) const
  { return fields.elements; }
  virtual bool send_result_set_metadata(List<Item> &list, uint flags)=0;
  virtual bool send_data(List<Item> &items)=0;
  virtual bool initialize_tables (JOIN *join=0) { return 0; }
  virtual void send_error(uint errcode,const char *err);
  virtual bool send_eof()=0;
  /**
    Check if this query returns a result set and therefore is allowed in
    cursors and set an error message if it is not the case.

    @retval FALSE     success
    @retval TRUE      error, an error message is set
  */
  virtual bool check_simple_select() const;
  virtual void abort_result_set() {}
  /*
    Cleanup instance of this class for next execution of a prepared
    statement/stored procedure.
  */
  virtual void cleanup();
  void set_thd(THD *thd_arg) { thd= thd_arg; }
#ifdef EMBEDDED_LIBRARY
  virtual void begin_dataset() {}
#else
  void begin_dataset() {}
#endif
};


/*
  Base class for select_result descendands which intercept and
  transform result set rows. As the rows are not sent to the client,
  sending of result set metadata should be suppressed as well.
*/

class select_result_interceptor: public select_result
{
public:
  select_result_interceptor() {}              /* Remove gcc warning */
  uint field_count(List<Item> &fields) const { return 0; }
  bool send_result_set_metadata(List<Item> &fields, uint flag) { return FALSE; }
};


class select_send :public select_result {
  /**
    True if we have sent result set metadata to the client.
    In this case the client always expects us to end the result
    set with an eof or error packet
  */
  bool is_result_set_started;
public:
  select_send() :is_result_set_started(FALSE) {}
  bool send_result_set_metadata(List<Item> &list, uint flags);
  bool send_data(List<Item> &items);
  bool send_eof();
  virtual bool check_simple_select() const { return FALSE; }
  void abort_result_set();
  virtual void cleanup();
};


class select_to_file :public select_result_interceptor {
protected:
  sql_exchange *exchange;
  File file;
  IO_CACHE cache;
  ha_rows row_count;
  char path[FN_REFLEN];

public:
  select_to_file(sql_exchange *ex) :exchange(ex), file(-1),row_count(0L)
  { path[0]=0; }
  ~select_to_file();
  void send_error(uint errcode,const char *err);
  bool send_eof();
  void cleanup();
};


#define ESCAPE_CHARS "ntrb0ZN" // keep synchronous with READ_INFO::unescape


/*
 List of all possible characters of a numeric value text representation.
*/
#define NUMERIC_CHARS ".0123456789e+-"


class select_export :public select_to_file {
  uint field_term_length;
  int field_sep_char,escape_char,line_sep_char;
  int field_term_char; // first char of FIELDS TERMINATED BY or MAX_INT
  /*
    The is_ambiguous_field_sep field is true if a value of the field_sep_char
    field is one of the 'n', 't', 'r' etc characters
    (see the READ_INFO::unescape method and the ESCAPE_CHARS constant value).
  */
  bool is_ambiguous_field_sep;
  /*
     The is_ambiguous_field_term is true if field_sep_char contains the first
     char of the FIELDS TERMINATED BY (ENCLOSED BY is empty), and items can
     contain this character.
  */
  bool is_ambiguous_field_term;
  /*
    The is_unsafe_field_sep field is true if a value of the field_sep_char
    field is one of the '0'..'9', '+', '-', '.' and 'e' characters
    (see the NUMERIC_CHARS constant value).
  */
  bool is_unsafe_field_sep;
  bool fixed_row_size;
  CHARSET_INFO *write_cs; // output charset
public:
  select_export(sql_exchange *ex) :select_to_file(ex) {}
  ~select_export();
  int prepare(List<Item> &list, SELECT_LEX_UNIT *u);
  bool send_data(List<Item> &items);
};


class select_dump :public select_to_file {
public:
  select_dump(sql_exchange *ex) :select_to_file(ex) {}
  int prepare(List<Item> &list, SELECT_LEX_UNIT *u);
  bool send_data(List<Item> &items);
};


class select_insert :public select_result_interceptor {
 public:
  TABLE_LIST *table_list;
  TABLE *table;
  List<Item> *fields;
  ulonglong autoinc_value_of_last_inserted_row; // autogenerated or not
  COPY_INFO info;
  bool insert_into_view;
  select_insert(TABLE_LIST *table_list_par,
		TABLE *table_par, List<Item> *fields_par,
		List<Item> *update_fields, List<Item> *update_values,
		enum_duplicates duplic, bool ignore);
  ~select_insert();
  int prepare(List<Item> &list, SELECT_LEX_UNIT *u);
  virtual int prepare2(void);
  bool send_data(List<Item> &items);
  virtual void store_values(List<Item> &values);
  virtual bool can_rollback_data() { return 0; }
  void send_error(uint errcode,const char *err);
  bool send_eof();
  virtual void abort_result_set();
  /* not implemented: select_insert is never re-used in prepared statements */
  void cleanup();
};


class select_create: public select_insert {
  ORDER *group;
  TABLE_LIST *create_table;
  HA_CREATE_INFO *create_info;
  TABLE_LIST *select_tables;
  Alter_info *alter_info;
  Field **field;
  /* lock data for tmp table */
  MYSQL_LOCK *m_lock;
  /* m_lock or thd->extra_lock */
  MYSQL_LOCK **m_plock;
public:
  select_create (TABLE_LIST *table_arg,
		 HA_CREATE_INFO *create_info_par,
                 Alter_info *alter_info_arg,
		 List<Item> &select_fields,enum_duplicates duplic, bool ignore,
                 TABLE_LIST *select_tables_arg)
    :select_insert (NULL, NULL, &select_fields, 0, 0, duplic, ignore),
    create_table(table_arg),
    create_info(create_info_par),
    select_tables(select_tables_arg),
    alter_info(alter_info_arg),
    m_plock(NULL)
    {}
  int prepare(List<Item> &list, SELECT_LEX_UNIT *u);

  int binlog_show_create_table(TABLE **tables, uint count);
  void store_values(List<Item> &values);
  void send_error(uint errcode,const char *err);
  bool send_eof();
  virtual void abort_result_set();
  virtual bool can_rollback_data() { return 1; }

  // Needed for access from local class MY_HOOKS in prepare(), since thd is proteted.
  const THD *get_thd(void) { return thd; }
  const HA_CREATE_INFO *get_create_info() { return create_info; };
  int prepare2(void) { return 0; }
};

#include <myisam.h>

/* 
  Param to create temporary tables when doing SELECT:s 
  NOTE
    This structure is copied using memcpy as a part of JOIN.
*/

class TMP_TABLE_PARAM :public Sql_alloc
{
private:
  /* Prevent use of these (not safe because of lists and copy_field) */
  TMP_TABLE_PARAM(const TMP_TABLE_PARAM &);
  void operator=(TMP_TABLE_PARAM &);

public:
  List<Item> copy_funcs;
  List<Item> save_copy_funcs;
  Copy_field *copy_field, *copy_field_end;
  Copy_field *save_copy_field, *save_copy_field_end;
  uchar	    *group_buff;
  Item	    **items_to_copy;			/* Fields in tmp table */
  MI_COLUMNDEF *recinfo,*start_recinfo;
  KEY *keyinfo;
  ha_rows end_write_records;
  /**
    Number of normal fields in the query, including those referred to
    from aggregate functions. Hence, "SELECT `field1`,
    SUM(`field2`) from t1" sets this counter to 2.

    @see count_field_types
  */
  uint	field_count; 
  /**
    Number of fields in the query that have functions. Includes both
    aggregate functions (e.g., SUM) and non-aggregates (e.g., RAND).
    Also counts functions referred to from aggregate functions, i.e.,
    "SELECT SUM(RAND())" sets this counter to 2.

    @see count_field_types
  */
  uint  func_count;  
  /**
    Number of fields in the query that have aggregate functions. Note
    that the optimizer may choose to optimize away these fields by
    replacing them with constants, in which case sum_func_count will
    need to be updated.

    @see opt_sum_query, count_field_types
  */
  uint  sum_func_count;   
  uint  hidden_field_count;
  uint	group_parts,group_length,group_null_parts;
  uint	quick_group;
  bool  using_indirect_summary_function;
  /* If >0 convert all blob fields to varchar(convert_blob_length) */
  uint  convert_blob_length; 
  CHARSET_INFO *table_charset; 
  bool schema_table;
  /*
    True if GROUP BY and its aggregate functions are already computed
    by a table access method (e.g. by loose index scan). In this case
    query execution should not perform aggregation and should treat
    aggregate functions as normal functions.
  */
  bool precomputed_group_by;
  bool force_copy_fields;

  TMP_TABLE_PARAM()
    :copy_field(0), group_parts(0),
     group_length(0), group_null_parts(0), convert_blob_length(0),
     schema_table(0), precomputed_group_by(0), force_copy_fields(0)
  {}
  ~TMP_TABLE_PARAM()
  {
    cleanup();
  }
  void init(void);
  inline void cleanup(void)
  {
    if (copy_field)				/* Fix for Intel compiler */
    {
      delete [] copy_field;
      save_copy_field= copy_field= 0;
    }
  }
};

class select_union :public select_result_interceptor
{
  TMP_TABLE_PARAM tmp_table_param;
public:
  TABLE *table;

  select_union() :table(0) {}
  int prepare(List<Item> &list, SELECT_LEX_UNIT *u);
  bool send_data(List<Item> &items);
  bool send_eof();
  bool flush();

  bool create_result_table(THD *thd, List<Item> *column_types,
                           bool is_distinct, ulonglong options,
                           const char *alias);
};

/* Base subselect interface class */
class select_subselect :public select_result_interceptor
{
protected:
  Item_subselect *item;
public:
  select_subselect(Item_subselect *item);
  bool send_data(List<Item> &items)=0;
  bool send_eof() { return 0; };
};

/* Single value subselect interface class */
class select_singlerow_subselect :public select_subselect
{
public:
  select_singlerow_subselect(Item_subselect *item_arg)
    :select_subselect(item_arg)
  {}
  bool send_data(List<Item> &items);
};

/* used in independent ALL/ANY optimisation */
class select_max_min_finder_subselect :public select_subselect
{
  Item_cache *cache;
  bool (select_max_min_finder_subselect::*op)();
  bool fmax;
public:
  select_max_min_finder_subselect(Item_subselect *item_arg, bool mx)
    :select_subselect(item_arg), cache(0), fmax(mx)
  {}
  void cleanup();
  bool send_data(List<Item> &items);
  bool cmp_real();
  bool cmp_int();
  bool cmp_decimal();
  bool cmp_str();
};

/* EXISTS subselect interface class */
class select_exists_subselect :public select_subselect
{
public:
  select_exists_subselect(Item_subselect *item_arg)
    :select_subselect(item_arg){}
  bool send_data(List<Item> &items);
};

/* Structs used when sorting */

typedef struct st_sort_field {
  Field *field;				/* Field to sort */
  Item	*item;				/* Item if not sorting fields */
  uint	 length;			/* Length of sort field */
  uint   suffix_length;                 /* Length suffix (0-4) */
  Item_result result_type;		/* Type of item */
  bool reverse;				/* if descending sort */
  bool need_strxnfrm;			/* If we have to use strxnfrm() */
} SORT_FIELD;


typedef struct st_sort_buffer {
  uint index;					/* 0 or 1 */
  uint sort_orders;
  uint change_pos;				/* If sort-fields changed */
  char **buff;
  SORT_FIELD *sortorder;
} SORT_BUFFER;

/* Structure for db & table in sql_yacc */

class Table_ident :public Sql_alloc
{
public:
  LEX_STRING db;
  LEX_STRING table;
  SELECT_LEX_UNIT *sel;
  inline Table_ident(THD *thd, LEX_STRING db_arg, LEX_STRING table_arg,
		     bool force)
    :table(table_arg), sel((SELECT_LEX_UNIT *)0)
  {
    if (!force && (thd->client_capabilities & CLIENT_NO_SCHEMA))
      db.str=0;
    else
      db= db_arg;
  }
  inline Table_ident(LEX_STRING table_arg) 
    :table(table_arg), sel((SELECT_LEX_UNIT *)0)
  {
    db.str=0;
  }
  /*
    This constructor is used only for the case when we create a derived
    table. A derived table has no name and doesn't belong to any database.
    Later, if there was an alias specified for the table, it will be set
    by add_table_to_list.
  */
  inline Table_ident(SELECT_LEX_UNIT *s) : sel(s)
  {
    /* We must have a table name here as this is used with add_table_to_list */
    db.str= empty_c_string;                    /* a subject to casedn_str */
    db.length= 0;
    table.str= internal_table_name;
    table.length=1;
  }
  bool is_derived_table() const { return test(sel); }
  inline void change_db(char *db_name)
  {
    db.str= db_name; db.length= (uint) strlen(db_name);
  }
};

// this is needed for user_vars hash
class user_var_entry
{
 public:
  user_var_entry() {}                         /* Remove gcc warning */
  LEX_STRING name;
  char *value;
  ulong length;
  query_id_t update_query_id, used_query_id;
  Item_result type;
  bool unsigned_flag;

  double val_real(my_bool *null_value);
  longlong val_int(my_bool *null_value) const;
  String *val_str(my_bool *null_value, String *str, uint decimals);
  my_decimal *val_decimal(my_bool *null_value, my_decimal *result);
  DTCollation collation;
};

/*
   Unique -- class for unique (removing of duplicates). 
   Puts all values to the TREE. If the tree becomes too big,
   it's dumped to the file. User can request sorted values, or
   just iterate through them. In the last case tree merging is performed in
   memory simultaneously with iteration, so it should be ~2-3x faster.
 */

class Unique :public Sql_alloc
{
  DYNAMIC_ARRAY file_ptrs;
  ulong max_elements;
  ulonglong max_in_memory_size;
  IO_CACHE file;
  TREE tree;
  uchar *record_pointers;
  bool flush();
  uint size;

public:
  ulong elements;
  Unique(qsort_cmp2 comp_func, void *comp_func_fixed_arg,
	 uint size_arg, ulonglong max_in_memory_size_arg);
  ~Unique();
  ulong elements_in_tree() { return tree.elements_in_tree; }
  inline bool unique_add(void *ptr)
  {
    DBUG_ENTER("unique_add");
    DBUG_PRINT("info", ("tree %u - %lu", tree.elements_in_tree, max_elements));
    if (tree.elements_in_tree > max_elements && flush())
      DBUG_RETURN(1);
    DBUG_RETURN(!tree_insert(&tree, ptr, 0, tree.custom_arg));
  }

  bool get(TABLE *table);
  static double get_use_cost(uint *buffer, uint nkeys, uint key_size, 
                             ulonglong max_in_memory_size);
  inline static int get_cost_calc_buff_size(ulong nkeys, uint key_size, 
                                            ulonglong max_in_memory_size)
  {
    register ulonglong max_elems_in_tree=
      (1 + max_in_memory_size / ALIGN_SIZE(sizeof(TREE_ELEMENT)+key_size));
    return (int) (sizeof(uint)*(1 + nkeys/max_elems_in_tree));
  }

  void reset();
  bool walk(tree_walk_action action, void *walk_action_arg);

  uint get_size() const { return size; }
  ulonglong get_max_in_memory_size() const { return max_in_memory_size; }

  friend int unique_write_to_file(uchar* key, element_count count, Unique *unique);
  friend int unique_write_to_ptrs(uchar* key, element_count count, Unique *unique);
};


class multi_delete :public select_result_interceptor
{
  TABLE_LIST *delete_tables, *table_being_deleted;
  Unique **tempfiles;
  ha_rows deleted, found;
  uint num_of_tables;
  int error;
  bool do_delete;
  /* True if at least one table we delete from is transactional */
  bool transactional_tables;
  /* True if at least one table we delete from is not transactional */
  bool normal_tables;
  bool delete_while_scanning;
  /*
     error handling (rollback and binlogging) can happen in send_eof()
     so that afterward send_error() needs to find out that.
  */
  bool error_handled;

public:
  multi_delete(TABLE_LIST *dt, uint num_of_tables);
  ~multi_delete();
  int prepare(List<Item> &list, SELECT_LEX_UNIT *u);
  bool send_data(List<Item> &items);
  bool initialize_tables (JOIN *join);
  void send_error(uint errcode,const char *err);
  int do_deletes();
  int do_table_deletes(TABLE *table, bool ignore);
  bool send_eof();
  inline ha_rows num_deleted()
  {
    return deleted;
  }
  virtual void abort_result_set();
};


class multi_update :public select_result_interceptor
{
  TABLE_LIST *all_tables; /* query/update command tables */
  TABLE_LIST *leaves;     /* list of leves of join table tree */
  TABLE_LIST *update_tables, *table_being_updated;
  TABLE **tmp_tables, *main_table, *table_to_update;
  TMP_TABLE_PARAM *tmp_table_param;
  ha_rows updated, found;
  List <Item> *fields, *values;
  List <Item> **fields_for_table, **values_for_table;
  uint table_count;
  /*
   List of tables referenced in the CHECK OPTION condition of
   the updated view excluding the updated table. 
  */
  List <TABLE> unupdated_check_opt_tables;
  Copy_field *copy_field;
  enum enum_duplicates handle_duplicates;
  bool do_update, trans_safe;
  /* True if the update operation has made a change in a transactional table */
  bool transactional_tables;
  bool ignore;
  /* 
     error handling (rollback and binlogging) can happen in send_eof()
     so that afterward send_error() needs to find out that.
  */
  bool error_handled;

public:
  multi_update(TABLE_LIST *ut, TABLE_LIST *leaves_list,
	       List<Item> *fields, List<Item> *values,
	       enum_duplicates handle_duplicates, bool ignore);
  ~multi_update();
  int prepare(List<Item> &list, SELECT_LEX_UNIT *u);
  bool send_data(List<Item> &items);
  bool initialize_tables (JOIN *join);
  void send_error(uint errcode,const char *err);
  int  do_updates();
  bool send_eof();
  inline ha_rows num_found()
  {
    return found;
  }
  inline ha_rows num_updated()
  {
    return updated;
  }
  virtual void abort_result_set();
};

class my_var : public Sql_alloc  {
public:
  LEX_STRING s;
#ifndef DBUG_OFF
  /*
    Routine to which this Item_splocal belongs. Used for checking if correct
    runtime context is used for variable handling.
  */
  sp_head *sp;
#endif
  bool local;
  uint offset;
  enum_field_types type;
  my_var (LEX_STRING& j, bool i, uint o, enum_field_types t)
    :s(j), local(i), offset(o), type(t)
  {}
  ~my_var() {}
};

class select_dumpvar :public select_result_interceptor {
  ha_rows row_count;
public:
  List<my_var> var_list;
  select_dumpvar()  { var_list.empty(); row_count= 0;}
  ~select_dumpvar() {}
  int prepare(List<Item> &list, SELECT_LEX_UNIT *u);
  bool send_data(List<Item> &items);
  bool send_eof();
  virtual bool check_simple_select() const;
  void cleanup();
};

/* Bits in sql_command_flags */

#define CF_CHANGES_DATA           (1U << 0)
/* The 2nd bit is unused -- it used to be CF_HAS_ROW_COUNT. */
#define CF_STATUS_COMMAND         (1U << 2)
#define CF_SHOW_TABLE_COMMAND     (1U << 3)
#define CF_WRITE_LOGS_COMMAND     (1U << 4)
/**
  Must be set for SQL statements that may contain
  Item expressions and/or use joins and tables.
  Indicates that the parse tree of such statement may
  contain rule-based optimizations that depend on metadata
  (i.e. number of columns in a table), and consequently
  that the statement must be re-prepared whenever
  referenced metadata changes. Must not be set for
  statements that themselves change metadata, e.g. RENAME,
  ALTER and other DDL, since otherwise will trigger constant
  reprepare. Consequently, complex item expressions and
  joins are currently prohibited in these statements.
*/
#define CF_REEXECUTION_FRAGILE    (1U << 5)
/**
  Implicitly commit before the SQL statement is executed.

  Statements marked with this flag will cause any active
  transaction to end (commit) before proceeding with the
  command execution.

  This flag should be set for statements that probably can't
  be rolled back or that do not expect any previously metadata
  locked tables.
*/
#define CF_IMPLICT_COMMIT_BEGIN   (1U << 6)
/**
  Implicitly commit after the SQL statement.

  Statements marked with this flag are automatically committed
  at the end of the statement.

  This flag should be set for statements that will implicitly
  open and take metadata locks on system tables that should not
  be carried for the whole duration of a active transaction.
*/
#define CF_IMPLICIT_COMMIT_END    (1U << 7)
/**
  CF_IMPLICT_COMMIT_BEGIN and CF_IMPLICIT_COMMIT_END are used
  to ensure that the active transaction is implicitly committed
  before and after every DDL statement and any statement that
  modifies our currently non-transactional system tables.
*/
#define CF_AUTO_COMMIT_TRANS  (CF_IMPLICT_COMMIT_BEGIN | CF_IMPLICIT_COMMIT_END)

/**
  Diagnostic statement.
  Diagnostic statements:
  - SHOW WARNING
  - SHOW ERROR
  - GET DIAGNOSTICS (WL#2111)
  do not modify the diagnostics area during execution.
*/
#define CF_DIAGNOSTIC_STMT        (1U << 8)

/**
  Identifies statements that may generate row events
  and that may end up in the binary log.
*/
#define CF_CAN_GENERATE_ROW_EVENTS (1U << 9)

/* Bits in server_command_flags */

/**
  Skip the increase of the global query id counter. Commonly set for
  commands that are stateless (won't cause any change on the server
  internal states).
*/
#define CF_SKIP_QUERY_ID        (1U << 0)

/**
  Skip the increase of the number of statements that clients have
  sent to the server. Commonly used for commands that will cause
  a statement to be executed but the statement might have not been
  sent by the user (ie: stored procedure).
*/
#define CF_SKIP_QUESTIONS       (1U << 1)

void add_to_status(STATUS_VAR *to_var, STATUS_VAR *from_var);

void add_diff_to_status(STATUS_VAR *to_var, STATUS_VAR *from_var,
                        STATUS_VAR *dec_var);
void mark_transaction_to_rollback(THD *thd, bool all);

/* Inline functions */

inline bool add_item_to_list(THD *thd, Item *item)
{
  return thd->lex->current_select->add_item_to_list(thd, item);
}

inline bool add_value_to_list(THD *thd, Item *value)
{
  return thd->lex->value_list.push_back(value);
}

inline bool add_order_to_list(THD *thd, Item *item, bool asc)
{
  return thd->lex->current_select->add_order_to_list(thd, item, asc);
}

inline bool add_gorder_to_list(THD *thd, Item *item, bool asc)
{
  return thd->lex->current_select->add_gorder_to_list(thd, item, asc);
}

inline bool add_group_to_list(THD *thd, Item *item, bool asc)
{
  return thd->lex->current_select->add_group_to_list(thd, item, asc);
}

#endif /* MYSQL_SERVER */

/**
  The meat of thd_proc_info(THD*, char*), a macro that packs the last
  three calling-info parameters.
*/
extern "C"
const char *set_thd_proc_info(void *thd_arg, const char *info,
                              const char *calling_func,
                              const char *calling_file,
                              const unsigned int calling_line);

#define thd_proc_info(thd, msg) \
  set_thd_proc_info(thd, msg, __func__, __FILE__, __LINE__)

#endif /* SQL_CLASS_INCLUDED */<|MERGE_RESOLUTION|>--- conflicted
+++ resolved
@@ -1585,8 +1585,6 @@
 
   /* <> 0 if we are inside of trigger or stored function. */
   uint in_sub_stmt;
-<<<<<<< HEAD
-=======
 
   /** 
     Used by fill_status() to avoid acquiring LOCK_status mutex twice
@@ -1597,10 +1595,6 @@
     decremented each time before it returns from the function.
   */
   uint fill_status_recursion_level;
-
-  /* TRUE when the current top has SQL_LOG_BIN ON */
-  bool sql_log_bin_toplevel;
->>>>>>> d95e57a3
 
   /* container for handler's private per-connection data */
   Ha_data ha_data[MAX_HA];
