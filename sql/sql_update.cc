--- conflicted
+++ resolved
@@ -1082,26 +1082,9 @@
         }
         else if (likely(!error))
         {
-<<<<<<< HEAD
-          if (has_vers_fields && table->versioned())
-          {
-            if (table->versioned(VERS_TIMESTAMP))
-            {
-              store_record(table, record[2]);
-              table->mark_columns_per_binlog_row_image();
-              error= vers_insert_history_row(table);
-              restore_record(table, record[2]);
-            }
-            if (likely(!error))
-              rows_inserted++;
-          }
-          if (likely(!error))
-            updated++;
-=======
           if (has_vers_fields && table->versioned(VERS_TRX_ID))
-            updated_sys_ver++;
+            rows_inserted++;
           updated++;
->>>>>>> fa1aef39
         }
 
         if (likely(!error) && !record_was_same && table_list->has_period())
@@ -1144,7 +1127,7 @@
           error= 1;
           break;
         }
-        updated_sys_ver++;
+        rows_inserted++;
       }
 
       if (table->triggers &&
