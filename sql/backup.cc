/* Copyright (c) 2018, 2022, MariaDB Corporation.
   This program is free software; you can redistribute it and/or modify
   it under the terms of the GNU General Public License as published by
   the Free Software Foundation; version 2 of the License.

   This program is distributed in the hope that it will be useful,
   but WITHOUT ANY WARRANTY; without even the implied warranty of
   MERCHANTABILITY or FITNESS FOR A PARTICULAR PURPOSE.  See the
   GNU General Public License for more details.

   You should have received a copy of the GNU General Public License
   along with this program; if not, write to the Free Software
   Foundation, Inc., 51 Franklin St, Fifth Floor, Boston, MA 02110-1301  USA */

/*
  Implementation of BACKUP STAGE, an interface for external backup tools.

  TODO:
  - At backup_start() we call ha_prepare_for_backup() for all active
    storage engines.  If someone tries to load a new storage engine
    that requires prepare_for_backup() for it to work, that storage
    engines has to be blocked from loading until backup finishes.
    As we currently don't have any loadable storage engine that
    requires this and we have not implemented that part.
    This can easily be done by adding a
    PLUGIN_CANT_BE_LOADED_WHILE_BACKUP_IS_RUNNING flag to
    maria_declare_plugin and check this before calling
    plugin_initialize()
*/

#include "mariadb.h"
#include "sql_class.h"
#include "sql_base.h"                           // flush_tables
#include "sql_insert.h"                         // kill_delayed_threads
#include "sql_handler.h"                        // mysql_ha_cleanup_no_free
#include <my_sys.h>
#include <strfunc.h>                           // strconvert()
<<<<<<< HEAD
#include "wsrep_mysqld.h"
=======
#include "debug_sync.h"
>>>>>>> 95de5248
#ifdef WITH_WSREP
#include "wsrep_server_state.h"
#include "wsrep_mysqld.h"
#endif /* WITH_WSREP */

static const char *stage_names[]=
{"START", "FLUSH", "BLOCK_DDL", "BLOCK_COMMIT", "END", 0};

TYPELIB backup_stage_names=
{ array_elements(stage_names)-1, "", stage_names, 0 };

static MDL_ticket *backup_flush_ticket;
static File volatile backup_log= -1;
static int backup_log_error= 0;

static bool backup_start(THD *thd);
static bool backup_flush(THD *thd);
static bool backup_block_ddl(THD *thd);
static bool backup_block_commit(THD *thd);
static bool start_ddl_logging();
static void stop_ddl_logging();

/**
  Run next stage of backup
*/

void backup_init()
{
  backup_flush_ticket= 0;
  backup_log= -1;
  backup_log_error= 0;
}

bool run_backup_stage(THD *thd, backup_stages stage)
{
  backup_stages next_stage;
  DBUG_ENTER("run_backup_stage");

  if (thd->current_backup_stage == BACKUP_FINISHED)
  {
    if (stage != BACKUP_START)
    {
      my_error(ER_BACKUP_NOT_RUNNING, MYF(0));
      DBUG_RETURN(1);
    }
    next_stage= BACKUP_START;
  }
  else
  {
    if ((uint) thd->current_backup_stage >= (uint) stage)
    {
      my_error(ER_BACKUP_WRONG_STAGE, MYF(0), stage_names[stage],
               stage_names[thd->current_backup_stage]);
      DBUG_RETURN(1);
    }
    if (stage == BACKUP_END)
    {
      /*
        If end is given, jump directly to stage end. This is to allow one
        to abort backup quickly.
      */
      next_stage= stage;
    }
    else
    {
      /* Go trough all not used stages until we reach 'stage' */
      next_stage= (backup_stages) ((uint) thd->current_backup_stage + 1);
    }
  }

  do
  {
    bool res= false;
    backup_stages previous_stage= thd->current_backup_stage;
    thd->current_backup_stage= next_stage;
    switch (next_stage) {
    case BACKUP_START:
      if (!(res= backup_start(thd)))
        break;
      /* Reset backup stage to start for next backup try */
      previous_stage= BACKUP_FINISHED;
      break;
    case BACKUP_FLUSH:
      res= backup_flush(thd);
      break;
    case BACKUP_WAIT_FOR_FLUSH:
      res= backup_block_ddl(thd);
      break;
    case BACKUP_LOCK_COMMIT:
      res= backup_block_commit(thd);
      break;
    case BACKUP_END:
      res= backup_end(thd);
      break;
    case BACKUP_FINISHED:
      DBUG_ASSERT(0);
    }
    if (res)
    {
      thd->current_backup_stage= previous_stage;
      my_error(ER_BACKUP_STAGE_FAILED, MYF(0), stage_names[(uint) stage]);
      DBUG_RETURN(1);
    }
    next_stage= (backup_stages) ((uint) next_stage + 1);
  } while ((uint) next_stage <= (uint) stage);

  DBUG_RETURN(0);
}


/**
  Start the backup

  - Wait for previous backup to stop running
  - Start service to log changed tables (TODO)
  - Block purge of redo files (Required at least for Aria)
  - An handler can optionally do a checkpoint of all tables,
    to speed up the recovery stage of the backup.
*/

static bool backup_start(THD *thd)
{
  MDL_request mdl_request;
  DBUG_ENTER("backup_start");

  thd->current_backup_stage= BACKUP_FINISHED;   // For next test
  if (thd->has_read_only_protection())
    DBUG_RETURN(1);

  if (thd->locked_tables_mode)
  {
    my_error(ER_LOCK_OR_ACTIVE_TRANSACTION, MYF(0));
    DBUG_RETURN(1);
  }

  /* this will be reset if this stage fails */
  thd->current_backup_stage= BACKUP_START;

  /*
    Wait for old backup to finish and block ddl's so that we can start the
    ddl logger
  */
  MDL_REQUEST_INIT(&mdl_request, MDL_key::BACKUP, "", "", MDL_BACKUP_BLOCK_DDL,
                   MDL_EXPLICIT);
  if (thd->mdl_context.acquire_lock(&mdl_request,
                                    thd->variables.lock_wait_timeout))
    DBUG_RETURN(1);

  if (start_ddl_logging())
  {
    thd->mdl_context.release_lock(mdl_request.ticket);
    DBUG_RETURN(1);
  }

  DBUG_ASSERT(backup_flush_ticket == 0);
  backup_flush_ticket= mdl_request.ticket;

  /* Downgrade lock to only block other backups */
  backup_flush_ticket->downgrade_lock(MDL_BACKUP_START);

  ha_prepare_for_backup();
  DBUG_RETURN(0);
}

/**
   backup_flush()

   - FLUSH all changes for not active non transactional tables, except
     for statistics and log tables. Close the tables, to ensure they
     are marked as closed after backup.

   - BLOCK all NEW write locks for all non transactional tables
     (except statistics and log tables).  Already granted locks are
     not affected (Running statements with non transaction tables will
     continue running).

   - The following DDL's doesn't have to be blocked as they can't set
     the table in a non consistent state:
     CREATE, RENAME, DROP
*/

static bool backup_flush(THD *thd)
{
  DBUG_ENTER("backup_flush");
  /*
    Lock all non transactional normal tables to be used in new DML's
  */
  if (thd->mdl_context.upgrade_shared_lock(backup_flush_ticket,
                                           MDL_BACKUP_FLUSH,
                                           thd->variables.lock_wait_timeout))
    DBUG_RETURN(1);

  /*
    Free unused tables and table shares so that mariabackup knows what
    is safe to copy
  */
  tc_purge();
  tdc_purge(true);

  DBUG_RETURN(0);
}

/**
  backup_block_ddl()

  - Kill all insert delay handlers, to ensure that all non transactional
    tables are closed (can be improved in the future).

  - Close handlers as other threads may wait for these, which can cause
    deadlocks.

  - Wait for all statements using write locked non-transactional tables to end.

  - Mark all not used active non transactional tables (except
    statistics and log tables) to be closed with
    handler->extra(HA_EXTRA_FLUSH)

  - Block TRUNCATE TABLE, CREATE TABLE, DROP TABLE and RENAME
    TABLE. Block also start of a new ALTER TABLE and the final rename
    phase of ALTER TABLE.  Running ALTER TABLES are not blocked.  Both normal
    and inline ALTER TABLE'S should be blocked when copying is completed but
    before final renaming of the tables / new table is activated.
    This will probably require a callback from the InnoDB code.
*/

/* Retry to get inital lock for 0.1 + 0.5 + 2.25 + 11.25 + 56.25 = 70.35 sec */
#define MAX_RETRY_COUNT 5

static bool backup_block_ddl(THD *thd)
{
  PSI_stage_info org_stage;
  uint sleep_time;
  DBUG_ENTER("backup_block_ddl");

  kill_delayed_threads();
  mysql_ha_cleanup_no_free(thd);

  thd->backup_stage(&org_stage);
  THD_STAGE_INFO(thd, stage_waiting_for_flush);
  /* Wait until all non trans statements has ended */
  if (thd->mdl_context.upgrade_shared_lock(backup_flush_ticket,
                                           MDL_BACKUP_WAIT_FLUSH,
                                           thd->variables.lock_wait_timeout))
    goto err;

  /*
    Remove not used tables from the table share.  Flush all changes to
    non transaction tables and mark those that are not in use in write
    operations as closed. From backup purposes it's not critical if
    flush_tables() returns an error. It's ok to continue with next
    backup stage even if we got an error.
  */
  (void) flush_tables(thd, FLUSH_NON_TRANS_TABLES);
  thd->clear_error();

#ifdef WITH_WSREP
  /*
    if user is specifically choosing to allow BF aborting for BACKUP STAGE BLOCK_DDL lock
    holder, then do not desync and pause the node from cluster replication.
    e.g. mariabackup uses BACKUP STATE BLOCK_DDL; and will be abortable by this.
    But, If node is processing as SST donor or WSREP_MODE_BF_MARIABACKUP mode is not set,
    we desync the node for BACKUP STAGE because applier threads
    bypass backup MDL locks (see MDL_lock::can_grant_lock)
  */
  if (WSREP_NNULL(thd))
  {
    Wsrep_server_state &server_state= Wsrep_server_state::instance();
    if (!wsrep_check_mode(WSREP_MODE_BF_MARIABACKUP) ||
        server_state.state() == Wsrep_server_state::s_donor)
    {
      if (server_state.desync_and_pause().is_undefined()) {
        DBUG_RETURN(1);
      }
      thd->wsrep_desynced_backup_stage= true;
    }
    else
      WSREP_INFO("Server not desynched from group because WSREP_MODE_BF_MARIABACKUP used.");
  }
#endif /* WITH_WSREP */

  /*
    block new DDL's, in addition to all previous blocks
    We didn't do this lock above, as we wanted DDL's to be executed while
    we wait for non transactional tables (which may take a while).

    We do this lock in a loop as we can get a deadlock if there are multi-object
    ddl statements like
    RENAME TABLE t1 TO t2, t3 TO t3
    and the MDL happens in the middle of it.
 */
  THD_STAGE_INFO(thd, stage_waiting_for_ddl);
  sleep_time= 100;                              // Start with 0.1 seconds
  for (uint i= 0 ; i <= MAX_RETRY_COUNT ; i++)
  {
    if (!thd->mdl_context.upgrade_shared_lock(backup_flush_ticket,
                                              MDL_BACKUP_WAIT_DDL,
                                              thd->variables.lock_wait_timeout))
      break;
    if (thd->get_stmt_da()->sql_errno() != ER_LOCK_DEADLOCK || thd->killed ||
        i == MAX_RETRY_COUNT)
    {
      /*
        Could be a timeout. Downgrade lock to what is was before this function
        was called so that this function can be called again
      */
      backup_flush_ticket->downgrade_lock(MDL_BACKUP_FLUSH);
      goto err;
    }
    thd->clear_error();                         // Forget the DEADLOCK error
    my_sleep(sleep_time);
    sleep_time*= 5;                             // Wait a bit longer next time
  }

  /* There can't be anything more that needs to be logged to ddl log */
  THD_STAGE_INFO(thd, org_stage);
  stop_ddl_logging();
#ifdef WITH_WSREP
  // Allow tests to block the applier thread using the DBUG facilities
  DBUG_EXECUTE_IF("sync.wsrep_after_mdl_block_ddl",
                  {
                   const char act[]=
                     "now "
                     "signal signal.wsrep_apply_toi";
                   DBUG_ASSERT(!debug_sync_set_action(thd,
                                                      STRING_WITH_LEN(act)));
                  };);
#endif /* WITH_WSREP */

  DBUG_RETURN(0);
err:
  THD_STAGE_INFO(thd, org_stage);
  DBUG_RETURN(1);
}


/**
   backup_block_commit()

   Block commits, writes to log and statistics tables and binary log
*/

static bool backup_block_commit(THD *thd)
{
  DBUG_ENTER("backup_block_commit");
  if (thd->mdl_context.upgrade_shared_lock(backup_flush_ticket,
                                           MDL_BACKUP_WAIT_COMMIT,
                                           thd->variables.lock_wait_timeout))
    DBUG_RETURN(1);

  /* We can ignore errors from flush_tables () */
  (void) flush_tables(thd, FLUSH_SYS_TABLES);

  if (mysql_bin_log.is_open())
  {
    mysql_mutex_lock(mysql_bin_log.get_log_lock());
    mysql_file_sync(mysql_bin_log.get_log_file()->file,
                    MYF(MY_WME|MY_SYNC_FILESIZE));
    mysql_mutex_unlock(mysql_bin_log.get_log_lock());
  }
  thd->clear_error();

  DBUG_RETURN(0);
}


/**
   backup_end()

   Safe to run, even if backup has not been run by this thread.
   This is for example the case when a THD ends.
*/

bool backup_end(THD *thd)
{
  DBUG_ENTER("backup_end");

  if (thd->current_backup_stage != BACKUP_FINISHED)
  {
    DBUG_ASSERT(backup_flush_ticket);
    MDL_ticket *old_ticket= backup_flush_ticket;
    ha_end_backup();
    // This is needed as we may call backup_end without backup_block_commit
    stop_ddl_logging();
    backup_flush_ticket= 0;
    thd->current_backup_stage= BACKUP_FINISHED;
    thd->mdl_context.release_lock(old_ticket);
#ifdef WITH_WSREP
    if (WSREP_NNULL(thd) && thd->wsrep_desynced_backup_stage &&
	!wsrep_check_mode(WSREP_MODE_BF_MARIABACKUP))
    {
      Wsrep_server_state &server_state= Wsrep_server_state::instance();
      THD_STAGE_INFO(thd, stage_waiting_flow);
      WSREP_DEBUG("backup_end: waiting for flow control for %s",
                  wsrep_thd_query(thd));
      server_state.resume_and_resync();
      thd->wsrep_desynced_backup_stage= false;
    }
#endif /* WITH_WSREP */
  }
  DBUG_RETURN(0);
}


/**
   backup_set_alter_copy_lock()

   @param thd
   @param table  From table that is part of ALTER TABLE. This is only used
                 for the assert to ensure we use this function correctly.

   Downgrades the MDL_BACKUP_DDL lock to MDL_BACKUP_ALTER_COPY to allow
   copy of altered table to proceed under MDL_BACKUP_WAIT_DDL

   Note that in some case when using non transactional tables,
   the lock may be of type MDL_BACKUP_DML.
*/

void backup_set_alter_copy_lock(THD *thd, TABLE *table)
{
  MDL_ticket *ticket= thd->mdl_backup_ticket;

  /* Ticket maybe NULL in case of LOCK TABLES or for temporary tables*/
  DBUG_ASSERT(ticket || thd->locked_tables_mode ||
              table->s->tmp_table != NO_TMP_TABLE);
  if (ticket)
    ticket->downgrade_lock(MDL_BACKUP_ALTER_COPY);
}

/**
   backup_reset_alter_copy_lock

   Upgrade the lock of the original ALTER table MDL_BACKUP_DDL
   Can fail if MDL lock was killed
*/

bool backup_reset_alter_copy_lock(THD *thd)
{
  bool res= 0;
  MDL_ticket *ticket= thd->mdl_backup_ticket;

  /* Ticket maybe NULL in case of LOCK TABLES or for temporary tables*/
  if (ticket)
    res= thd->mdl_context.upgrade_shared_lock(ticket, MDL_BACKUP_DDL,
                                              thd->variables.lock_wait_timeout);
  return res;
}


/*****************************************************************************
 Interfaces for BACKUP LOCK
 These functions are used by maria_backup to ensure that there are no active
 ddl's on the object the backup is going to copy
*****************************************************************************/


bool backup_lock(THD *thd, TABLE_LIST *table)
{
  /* We should leave the previous table unlocked in case of errors */
  backup_unlock(thd);
  if (thd->locked_tables_mode)
  {
    my_error(ER_LOCK_OR_ACTIVE_TRANSACTION, MYF(0));
    return 1;
  }
  table->mdl_request.duration= MDL_EXPLICIT;
  if (thd->mdl_context.acquire_lock(&table->mdl_request,
                                    thd->variables.lock_wait_timeout))
    return 1;
  thd->mdl_backup_lock= table->mdl_request.ticket;
  return 0;
}


/* Release old backup lock if it exists */

void backup_unlock(THD *thd)
{
  if (thd->mdl_backup_lock)
    thd->mdl_context.release_lock(thd->mdl_backup_lock);
  thd->mdl_backup_lock= 0;
}


/*****************************************************************************
 Logging of ddl statements to backup log
*****************************************************************************/

static bool start_ddl_logging()
{
  char name[FN_REFLEN];
  DBUG_ENTER("start_ddl_logging");

  fn_format(name, "ddl", mysql_data_home, ".log", 0);

  backup_log_error= 0;
  backup_log= mysql_file_create(key_file_log_ddl, name, CREATE_MODE,
                                O_TRUNC | O_WRONLY | O_APPEND | O_NOFOLLOW,
                                MYF(MY_WME));
  DBUG_RETURN(backup_log < 0);
}

static void stop_ddl_logging()
{
  mysql_mutex_lock(&LOCK_backup_log);
  if (backup_log >= 0)
  {
    mysql_file_close(backup_log, MYF(MY_WME));
    backup_log= -1;
  }
  backup_log_error= 0;
  mysql_mutex_unlock(&LOCK_backup_log);
}


static inline char *add_str_to_buffer(char *ptr, const LEX_CSTRING *from)
{
  if (from->length)                           // If length == 0, str may be 0
    memcpy(ptr, from->str, from->length);
  ptr[from->length]= '\t';
  return ptr+ from->length + 1;
}

static char *add_name_to_buffer(char *ptr, const LEX_CSTRING *from)
{
  LEX_CSTRING tmp;
  char buff[NAME_LEN*4];
  uint errors;

  tmp.str= buff;
  tmp.length= strconvert(system_charset_info, from->str, from->length,
                         &my_charset_filename, buff, sizeof(buff), &errors);
  return add_str_to_buffer(ptr, &tmp);
}


static char *add_id_to_buffer(char *ptr, const LEX_CUSTRING *from)
{
  LEX_CSTRING tmp;
  char buff[MY_UUID_STRING_LENGTH];

  if (!from->length)
    return add_str_to_buffer(ptr, (LEX_CSTRING*) from);

  tmp.str= buff;
  tmp.length= MY_UUID_STRING_LENGTH;
  my_uuid2str(from->str, buff, 1);
  return add_str_to_buffer(ptr, &tmp);
}


static char *add_bool_to_buffer(char *ptr, bool value) {
  *(ptr++) = value ? '1' : '0';
  *(ptr++) = '\t';
  return ptr;
}

/*
  Write to backup log

  Sets backup_log_error in case of error.  The backup thread could check this
  to ensure that all logging had succeded
*/

void backup_log_ddl(const backup_log_info *info)
{
  if (backup_log >= 0 && backup_log_error == 0)
  {
    mysql_mutex_lock(&LOCK_backup_log);
    if (backup_log < 0)
    {
      mysql_mutex_unlock(&LOCK_backup_log);
      return;
    }
    /* Enough place for db.table *2 + query + engine_name * 2 + tabs+ uuids */
    char buff[NAME_CHAR_LEN*4+20+40*2+10+MY_UUID_STRING_LENGTH*2], *ptr= buff;
    char timebuff[20];
    struct tm current_time;
    LEX_CSTRING tmp_lex;
    time_t tmp_time= my_time(0);

    localtime_r(&tmp_time, &current_time);
    tmp_lex.str= timebuff;
    tmp_lex.length= snprintf(timebuff, sizeof(timebuff),
                             "%4d-%02d-%02d %2d:%02d:%02d",
                             current_time.tm_year + 1900,
                             current_time.tm_mon+1,
                             current_time.tm_mday,
                             current_time.tm_hour,
                             current_time.tm_min,
                             current_time.tm_sec);
    ptr= add_str_to_buffer(ptr, &tmp_lex);

    ptr= add_str_to_buffer(ptr,  &info->query);
    ptr= add_str_to_buffer(ptr,  &info->org_storage_engine_name);
    ptr= add_bool_to_buffer(ptr, info->org_partitioned);
    ptr= add_name_to_buffer(ptr, &info->org_database);
    ptr= add_name_to_buffer(ptr, &info->org_table);
    ptr= add_id_to_buffer(ptr,   &info->org_table_id);

    /* The following fields are only set in case of rename */
    ptr= add_str_to_buffer(ptr,  &info->new_storage_engine_name);
    ptr= add_bool_to_buffer(ptr, info->new_partitioned);
    ptr= add_name_to_buffer(ptr, &info->new_database);
    ptr= add_name_to_buffer(ptr, &info->new_table);
    ptr= add_id_to_buffer(ptr,   &info->new_table_id);

    ptr[-1]= '\n';                              // Replace last tab with nl
    if (mysql_file_write(backup_log, (uchar*) buff, (size_t) (ptr-buff),
                         MYF(MY_FNABP)))
      backup_log_error= my_errno;
    mysql_mutex_unlock(&LOCK_backup_log);
  }
}<|MERGE_RESOLUTION|>--- conflicted
+++ resolved
@@ -35,11 +35,7 @@
 #include "sql_handler.h"                        // mysql_ha_cleanup_no_free
 #include <my_sys.h>
 #include <strfunc.h>                           // strconvert()
-<<<<<<< HEAD
-#include "wsrep_mysqld.h"
-=======
 #include "debug_sync.h"
->>>>>>> 95de5248
 #ifdef WITH_WSREP
 #include "wsrep_server_state.h"
 #include "wsrep_mysqld.h"
