/* Copyright (C) 2009 MySQL AB
   Copyright (c) 2019, MariaDB Corporation.

   This program is free software; you can redistribute it and/or modify
   it under the terms of the GNU General Public License as published by
   the Free Software Foundation; version 2 of the License.

   This program is distributed in the hope that it will be useful,
   but WITHOUT ANY WARRANTY; without even the implied warranty of
   MERCHANTABILITY or FITNESS FOR A PARTICULAR PURPOSE.  See the
   GNU General Public License for more details.

   You should have received a copy of the GNU General Public License
   along with this program; if not, write to the Free Software
   Foundation, Inc., 51 Franklin Street, Fifth Floor, Boston, MA 02110-1335 USA */

/**
  @file

  @brief
  functions to update persitent statistical tables and to read from them

  @defgroup Query_Optimizer  Query Optimizer
  @{
*/

#include "mariadb.h"
#include "sql_base.h"
#include "key.h"
#include "sql_statistics.h"
#include "opt_range.h"
#include "uniques.h"
#include "my_atomic.h"
#include "sql_show.h"
#include "sql_partition.h"

/*
  The system variable 'use_stat_tables' can take one of the
  following values:
  "never", "complementary", "preferably". 
  If the values of the variable 'use_stat_tables' is set to
  "never then any statistical data from  the persistent statistical tables
  is ignored by the optimizer.
  If the value of the variable 'use_stat_tables' is set to
  "complementary" then a particular statistical characteristic is used
  by the optimizer only if the database engine does not provide similar
  statistics. For example, 'nulls_ratio' for table columns  currently 
  are not provided by any engine. So optimizer uses this statistical data
  from the  statistical tables. At the same time it does not use 
  'avg_frequency' for any index prefix from the statistical tables since
  the a similar statistical characteristic 'records_per_key' can be
  requested from the database engine.
  If the value the variable 'use_stat_tables' is set to
  "preferably" the optimizer uses a particular statistical data only if
  it can't be found in the statistical data.
  If an ANALYZE command is executed then it results in collecting
  statistical data for the tables specified by the command and storing
  the collected statistics in the persistent statistical tables only
  when the value of the variable 'use_stat_tables' is not
  equal to "never".
*/ 
   
/* Currently there are only 3 persistent statistical tables */
static const uint STATISTICS_TABLES= 3;

/* 
  The names of the statistical tables in this array must correspond the
  definitions of the tables in the file ../scripts/mysql_system_tables.sql
*/
static const LEX_CSTRING stat_table_name[STATISTICS_TABLES]=
{
  { STRING_WITH_LEN("table_stats") },
  { STRING_WITH_LEN("column_stats") },
  { STRING_WITH_LEN("index_stats") }
};


/**
  @details
  The function builds a list of TABLE_LIST elements for system statistical
  tables using array of TABLE_LIST passed as a parameter. 
  The lock type of each element is set to TL_READ if for_write = FALSE,
  otherwise it is set to TL_WRITE.
*/

static
inline void init_table_list_for_stat_tables(TABLE_LIST *tables, bool for_write)
{
  uint i;

  memset((char *) &tables[0], 0, sizeof(TABLE_LIST) * STATISTICS_TABLES);

  for (i= 0; i < STATISTICS_TABLES; i++)
  {
    tables[i].db= MYSQL_SCHEMA_NAME;
    tables[i].table_name= stat_table_name[i];
    tables[i].alias=      stat_table_name[i];
    tables[i].lock_type= for_write ? TL_WRITE : TL_READ;
    if (i < STATISTICS_TABLES - 1)
    tables[i].next_global= tables[i].next_local=
      tables[i].next_name_resolution_table= &tables[i+1];
    if (i != 0)
      tables[i].prev_global= &tables[i-1].next_global;
  }
}


/**
  @details
  The function builds a TABLE_LIST containing only one element 'tbl' for
  the statistical table called 'stat_tab_name'. 
  The lock type of the element is set to TL_READ if for_write = FALSE,
  otherwise it is set to TL_WRITE.
*/

static inline
void init_table_list_for_single_stat_table(TABLE_LIST *tbl,
                                           const LEX_CSTRING *stat_tab_name,
                                           bool for_write)
{
  memset((char *) tbl, 0, sizeof(TABLE_LIST));

  tbl->db= MYSQL_SCHEMA_NAME;
  tbl->table_name= *stat_tab_name;
  tbl->alias=      *stat_tab_name;
  tbl->lock_type= for_write ? TL_WRITE : TL_READ;
}


static Table_check_intact_log_error stat_table_intact;

static const
TABLE_FIELD_TYPE table_stat_fields[TABLE_STAT_N_FIELDS] =
{
  {
    { STRING_WITH_LEN("db_name") },
    { STRING_WITH_LEN("varchar(64)") },
    { STRING_WITH_LEN("utf8") }
  },
  {
    { STRING_WITH_LEN("table_name") },
    { STRING_WITH_LEN("varchar(64)") },
    { STRING_WITH_LEN("utf8") }
  },
  {
    { STRING_WITH_LEN("cardinality") },
    { STRING_WITH_LEN("bigint(21)") },
    { NULL, 0 }
  },
};
static const uint table_stat_pk_col[]= {0,1};
static const TABLE_FIELD_DEF
table_stat_def= {TABLE_STAT_N_FIELDS, table_stat_fields, 2, table_stat_pk_col };

static const
TABLE_FIELD_TYPE column_stat_fields[COLUMN_STAT_N_FIELDS] =
{
  {
    { STRING_WITH_LEN("db_name") },
    { STRING_WITH_LEN("varchar(64)") },
    { STRING_WITH_LEN("utf8") }
  },
  {
    { STRING_WITH_LEN("table_name") },
    { STRING_WITH_LEN("varchar(64)") },
    { STRING_WITH_LEN("utf8") }
  },
  {
    { STRING_WITH_LEN("column_name") },
    { STRING_WITH_LEN("varchar(64)") },
    { STRING_WITH_LEN("utf8") }
  },
  {
    { STRING_WITH_LEN("min_value") },
    { STRING_WITH_LEN("varbinary(255)") },
    { NULL, 0 }
  },
  {
    { STRING_WITH_LEN("max_value") },
    { STRING_WITH_LEN("varbinary(255)") },
    { NULL, 0 }
  },
  {
    { STRING_WITH_LEN("nulls_ratio") },
    { STRING_WITH_LEN("decimal(12,4)") },
    { NULL, 0 }
  },
  {
    { STRING_WITH_LEN("avg_length") },
    { STRING_WITH_LEN("decimal(12,4)") },
    { NULL, 0 }
  },
  {
    { STRING_WITH_LEN("avg_frequency") },
    { STRING_WITH_LEN("decimal(12,4)") },
    { NULL, 0 }
  },
  {
    { STRING_WITH_LEN("hist_size") },
    { STRING_WITH_LEN("tinyint(3)") },
    { NULL, 0 }
  },
  {
    { STRING_WITH_LEN("hist_type") },
    { STRING_WITH_LEN("enum('SINGLE_PREC_HB','DOUBLE_PREC_HB')") },
    { STRING_WITH_LEN("utf8") }
  },
  {
    { STRING_WITH_LEN("histogram") },
    { STRING_WITH_LEN("varbinary(255)") },
    { NULL, 0 }
  }
};
static const uint column_stat_pk_col[]= {0,1,2};
static const TABLE_FIELD_DEF
column_stat_def= {COLUMN_STAT_N_FIELDS, column_stat_fields, 3, column_stat_pk_col};

static const
TABLE_FIELD_TYPE index_stat_fields[INDEX_STAT_N_FIELDS] =
{
  {
    { STRING_WITH_LEN("db_name") },
    { STRING_WITH_LEN("varchar(64)") },
    { STRING_WITH_LEN("utf8") }
  },
  {
    { STRING_WITH_LEN("table_name") },
    { STRING_WITH_LEN("varchar(64)") },
    { STRING_WITH_LEN("utf8") }
  },
  {
    { STRING_WITH_LEN("index") },
    { STRING_WITH_LEN("varchar(64)") },
    { STRING_WITH_LEN("utf8") }
  },
  {
    { STRING_WITH_LEN("prefix_arity") },
    { STRING_WITH_LEN("int(11)") },
    { NULL, 0 }
  },
  {
    { STRING_WITH_LEN("avg_frequency") },
    { STRING_WITH_LEN("decimal(12,4)") },
    { NULL, 0 }
  }
};
static const uint index_stat_pk_col[]= {0,1,2,3};
static const TABLE_FIELD_DEF
index_stat_def= {INDEX_STAT_N_FIELDS, index_stat_fields, 4, index_stat_pk_col};


/**
  @brief
  Open all statistical tables and lock them
*/

static int open_stat_tables(THD *thd, TABLE_LIST *tables,
                            Open_tables_backup *backup, bool for_write)
{
  int rc;

  Dummy_error_handler deh; // suppress errors
  thd->push_internal_handler(&deh);
  init_table_list_for_stat_tables(tables, for_write);
  init_mdl_requests(tables);
  thd->in_sub_stmt|= SUB_STMT_STAT_TABLES;
  rc= open_system_tables_for_read(thd, tables, backup);
  thd->in_sub_stmt&= ~SUB_STMT_STAT_TABLES;
  thd->pop_internal_handler();


  /* If the number of tables changes, we should revise the check below. */
  compile_time_assert(STATISTICS_TABLES == 3);

  if (!rc &&
      (stat_table_intact.check(tables[TABLE_STAT].table, &table_stat_def) ||
       stat_table_intact.check(tables[COLUMN_STAT].table, &column_stat_def) ||
       stat_table_intact.check(tables[INDEX_STAT].table, &index_stat_def)))
  {
    close_system_tables(thd, backup);
    rc= 1;
  }

  return rc;
} 


/**
  @brief
  Open a statistical table and lock it
*/
static
inline int open_single_stat_table(THD *thd, TABLE_LIST *table,
                                  const LEX_CSTRING *stat_tab_name,
                                  Open_tables_backup *backup,
                                  bool for_write)
{
  init_table_list_for_single_stat_table(table, stat_tab_name, for_write);
  init_mdl_requests(table);
  return open_system_tables_for_read(thd, table, backup);
}


/*
  The class Column_statistics_collected is a helper class used to collect
  statistics on a table column. The class is derived directly from
  the class Column_statistics, and, additionally to the fields of the
  latter, it contains the fields to accumulate the results of aggregation
  for the number of nulls in the column and for the size of the column
  values. There is also a container for distinct column values used
  to calculate the average number of records per distinct column value. 
*/ 

class Column_statistics_collected :public Column_statistics
{

private:
  Field *column;  /* The column to collect statistics on */
  ha_rows nulls;  /* To accumulate the number of nulls in the column */ 
  ulonglong column_total_length; /* To accumulate the size of column values */
  Count_distinct_field *count_distinct; /* The container for distinct 
                                           column values */

  bool is_single_pk_col; /* TRUE <-> the only column of the primary key */ 

public:

  inline void init(THD *thd, Field * table_field);
  inline bool add(ha_rows rowno);
  inline void finish(ha_rows rows); 
  inline void cleanup();
};


/**
  Stat_table is the base class for classes Table_stat, Column_stat and
  Index_stat. The methods of these classes allow us to read statistical
  data from statistical tables, write collected statistical data into
  statistical tables and update statistical data in these  tables
  as well as update access fields belonging to the primary key and
  delete records by prefixes of the primary key.
  Objects of the classes Table_stat, Column_stat  and Index stat are used 
  for reading/writing statistics from/into persistent tables table_stats,
  column_stats and index_stats correspondingly.  These tables are stored in
  the system database 'mysql'.

  Statistics is read and written always for a given database table t. When
  an  object of any of these classes is created a pointer to the TABLE
  structure for this database table is passed as a parameter to the constructor
  of the object. The other parameter is a pointer to the TABLE structure for
  the corresponding statistical table st. So construction of an object to 
  read/write statistical data on table t from/into statistical table st 
  requires both table t and st to be opened.
  In some cases the TABLE structure for table t may be undefined. Then
  the objects of the classes Table_stat, Column_stat  and Index stat are
  created by the alternative constructor that require only the name
  of the table t and the name of the database it belongs to. Currently the
  alternative constructors are used only in the cases when some records
  belonging to the table are to be deleted, or its keys are to be updated   

  Reading/writing statistical data from/into a statistical table is always
  performed by a key.  At the moment there is only one key defined for each
  statistical table and this key is primary.
  The primary key for the table table_stats is built as (db_name, table_name).
  The primary key for the table column_stats is built as (db_name, table_name,
  column_name).
  The primary key for the table index_stats is built as (db_name, table_name,
  index_name, prefix_arity).

  Reading statistical data from a statistical table is performed by the 
  following pattern. First a table dependent method sets the values of the
  the fields that comprise the lookup key. Then an implementation of the 
  method get_stat_values() declared in Stat_table as a pure virtual method
  finds the row from the statistical table by the set key. If the row is
  found the values of statistical fields are read from this row and are
  distributed in the internal structures.

  Let's assume the statistical data is read for table t from database db.

  When statistical data is searched in the table table_stats first 
  Table_stat::set_key_fields() should set the fields of db_name and
  table_name. Then get_stat_values looks for a row by the set key value,
  and, if the row is found, reads the value from the column
  table_stats.cardinality into the field read_stat.cardinality of the TABLE
  structure for table t and sets the value of read_stat.cardinality_is_null
  from this structure to FALSE. If the value of the 'cardinality' column
  in the row is null or if no row is found read_stat.cardinality_is_null
  is set to TRUE.

  When statistical data is searched in the table column_stats first
  Column_stat::set_key_fields() should set the fields of db_name, table_name
  and column_name with column_name taken out of the only parameter f of the
  Field* type passed to this method. After this get_stat_values looks
  for a row by the set key value. If the row is found the values of statistical 
  data columns min_value, max_value, nulls_ratio, avg_length, avg_frequency,
  hist_size, hist_type, histogram are read into internal structures. Values
  of nulls_ratio, avg_length, avg_frequency, hist_size, hist_type, histogram
  are read into the corresponding fields of the read_stat  structure from
  the Field object f, while values from min_value and max_value  are copied
  into the min_value and  max_value record buffers attached to the TABLE
   structure for table t.
  If the value of a statistical column in the found row is null, then the
  corresponding flag in the f->read_stat.column_stat_nulls bitmap is set off.
  Otherwise the flag is set on. If no row is found for the column the all flags
  in f->column_stat_nulls are set off.
  
  When statistical data is searched in the table index_stats first
  Index_stat::set_key_fields() has to be called to set the fields of db_name,
  table_name, index_name and prefix_arity. The value of index_name is extracted
  from the first parameter key_info of the KEY* type passed to the method.
  This parameter  specifies the index of interest idx. The second parameter
  passed to the method specifies the arity k of the index prefix for which
  statistical data is to be read. E.g. if the index idx consists of 3
  components (p1,p2,p3) the table  index_stats usually will contain 3 rows for
  this index: the first - for the prefix (p1), the second - for the prefix
  (p1,p2), and the third - for the the prefix (p1,p2,p3). After the key fields
  has been set a call of get_stat_value looks for a row by the set key value.
  If the row is found and the value of the avg_frequency column is not null 
  then this value is assigned to key_info->read_stat.avg_frequency[k].
  Otherwise 0 is assigned to this element. 

  The method Stat_table::update_stat is used to write statistical data
  collected in the internal structures into a statistical table st.
  It is assumed that before any invocation of this method a call of the
  function st.set_key_fields has set the values of the primary key fields
  that serve to locate the row from the statistical table st where the 
  the collected statistical data from internal structures are to be written
  to. The statistical data is written from the counterparts of the
  statistical fields of internal structures into which it would be read
  by the functions get_stat_values. The counterpart fields are used
  only when statistics is collected
  When updating/inserting a row from the statistical table st the method
  Stat_table::update_stat calls the implementation of the pure virtual
  method store_field_values to transfer statistical data from the fields
  of internal structures to the fields of record buffer used for updates
  of the statistical table st.     
*/  
         
class Stat_table 
{

private:

  /* Handler used for the retrieval of the statistical table stat_table */
  handler *stat_file;
  
  uint stat_key_length; /* Length of the key to access stat_table */
  uchar *record[2];     /* Record buffers used to access/update stat_table */
  uint stat_key_idx;    /* The number of the key to access stat_table */

  /* This is a helper function used only by the Stat_table constructors */
  void common_init_stat_table()
  {
    stat_file= stat_table->file;
    /* Currently any statistical table has only one key */
    stat_key_idx= 0;
    stat_key_info= &stat_table->key_info[stat_key_idx];
    stat_key_length= stat_key_info->key_length;
    record[0]= stat_table->record[0];
    record[1]= stat_table->record[1];
  }

protected:

  /* Statistical table to read statistics from or to update/delete */
  TABLE *stat_table;
  KEY *stat_key_info;   /* Structure for the index to access stat_table */
  
  /* Table for which statistical data is read / updated */
  TABLE *table;
  TABLE_SHARE *table_share; /* Table share for 'table */
  const LEX_CSTRING *db_name;      /* Name of the database containing 'table' */
  const LEX_CSTRING *table_name;   /* Name of the table 'table' */

  void store_record_for_update()
  {
    store_record(stat_table, record[1]);
  }

  void store_record_for_lookup()
  {
    DBUG_ASSERT(record[0] == stat_table->record[0]);
  }

  bool update_record()
  {
    int err;
    if ((err= stat_file->ha_update_row(record[1], record[0])) &&
         err != HA_ERR_RECORD_IS_THE_SAME)
      return TRUE;
    /* Make change permanent and avoid 'table is marked as crashed' errors */
    stat_file->extra(HA_EXTRA_FLUSH);
    return FALSE;
  }

public:


  /**
    @details
    This constructor has to be called by any constructor of the derived
    classes. The constructor 'tunes' the private and protected members of
    the constructed object to the statistical table 'stat_table' with the
    statistical data of our interest and to the table 'tab' for which this
    statistics has been collected.
  */  

  Stat_table(TABLE *stat, TABLE *tab) 
    :stat_table(stat), table(tab)
  {
    table_share= tab->s;
    common_init_stat_table();
    db_name= &table_share->db;
    table_name= &table_share->table_name;
  }


  /**
    @details
    This constructor has to be called by any constructor of the derived
    classes. The constructor 'tunes' the private and protected members of
    the constructed object to the statistical table 'stat_table' with the
    statistical data of our interest and to the table t for which this
    statistics has been collected. The table t is uniquely specified
    by the database name 'db' and the table name 'tab'.
  */  
  
  Stat_table(TABLE *stat, const LEX_CSTRING *db, const LEX_CSTRING *tab)
    :stat_table(stat), table_share(NULL),db_name(db), table_name(tab)
  {
    common_init_stat_table();
  } 


  virtual ~Stat_table() {}

  /**
    @brief
    Store the given values of fields for database name and table name 
   
    @details
    This is a purely virtual method.
    The implementation for any derived class shall store the given
    values of the database name and table name in the corresponding
    fields of stat_table.
    
    @note
    The method is called by the update_table_name_key_parts function.
  */      

 virtual void change_full_table_name(const LEX_CSTRING *db, const LEX_CSTRING *tab)= 0;

 
  /**
    @brief
    Store statistical data into fields of the statistical table
   
    @details
    This is a purely virtual method.
    The implementation for any derived class shall put the appropriate
    statistical data into the corresponding fields of stat_table.
    
    @note
    The method is called by the update_stat function.
  */      

  virtual void store_stat_fields()= 0;

  
  /**
    @brief
    Read statistical data from fields of the statistical table
   
    @details
    This is a purely virtual method.
    The implementation for any derived read shall read the appropriate
    statistical data from the corresponding fields of stat_table.    
  */      
  
  virtual void get_stat_values()= 0;


  /**
    @brief
    Find a record in the statistical table by a primary key

    @details
    The function looks for a record in stat_table by its primary key.
    It assumes that the key fields have been already stored in the record
    buffer of stat_table.

    @retval
    FALSE    the record is not found
    @retval
    TRUE     the record is found
  */

  bool find_stat()
  {
    uchar key[MAX_KEY_LENGTH];
    key_copy(key, record[0], stat_key_info, stat_key_length);
    return !stat_file->ha_index_read_idx_map(record[0], stat_key_idx, key,
                                             HA_WHOLE_KEY, HA_READ_KEY_EXACT);
  }

 
  /**
    @brief
    Find a record in the statistical table by a key prefix value 

    @details
    The function looks for a record in stat_table by the key value consisting
    of 'prefix_parts' major components for the primary index.  
    It assumes that the key prefix fields have been already stored in the record
    buffer of stat_table.

    @retval
    FALSE    the record is not found
    @retval
    TRUE     the record is found
  */

  bool find_next_stat_for_prefix(uint prefix_parts)
  {
    uchar key[MAX_KEY_LENGTH];
    uint prefix_key_length= 0;
    for (uint i= 0; i < prefix_parts; i++)
      prefix_key_length+= stat_key_info->key_part[i].store_length;
    key_copy(key, record[0], stat_key_info, prefix_key_length);
    key_part_map prefix_map= (key_part_map) ((1 << prefix_parts) - 1);
    return !stat_file->ha_index_read_idx_map(record[0], stat_key_idx, key,
                                             prefix_map, HA_READ_KEY_EXACT);
  }
   

  /**
    @brief
    Update/insert a record in the statistical table with new statistics

    @details
    The function first looks for a record by its primary key in the statistical
    table stat_table. If the record is found the function updates statistical
    fields of the records. The data for these fields are taken from internal
    structures containing info on the table 'table'. If the record is not
    found the function inserts a new record with the primary key set to the
    search key and the statistical data taken from the internal structures.
    The function assumes that the key fields have been already stored in
    the record buffer of stat_table.

    @retval
    FALSE    success with the update/insert of the record
    @retval
    TRUE     failure with the update/insert of the record

    @note
    The function calls the virtual method store_stat_fields to populate the
    statistical fields of the updated/inserted row with new statistics.
  */

  bool update_stat()
  {
    if (find_stat())
    {    
      bool res;
      store_record_for_update();
      store_stat_fields();
      res= update_record();
      DBUG_ASSERT(res == 0);
      return res;
    }
    else
    {
      int err;
      store_stat_fields();
      if ((err= stat_file->ha_write_row(record[0])))
      {
        DBUG_ASSERT(0);
	return TRUE;
      }
      /* Make change permanent and avoid 'table is marked as crashed' errors */
      stat_file->extra(HA_EXTRA_FLUSH);
    } 
    return FALSE;
  }


  /** 
    @brief
    Update the table name fields in the current record of stat_table

    @details
    The function updates the fields containing database name and table name
    for the last found record in the statistical table stat_table.
    The corresponding names for update is taken from the parameters
    db and tab.
 
    @retval
    FALSE    success with the update of the record
    @retval
    TRUE     failure with the update of the record

    @note
    The function calls the virtual method change_full_table_name  
    to store the new names in the record buffer used for updates.
  */

  bool update_table_name_key_parts(const LEX_CSTRING *db, const LEX_CSTRING *tab)
  {
    store_record_for_update();
    change_full_table_name(db, tab);
    bool rc= update_record();
    store_record_for_lookup();
    return rc;
  }   


  /** 
    @brief
    Delete the current record of the statistical table stat_table

    @details
    The function deletes the last found record from the statistical
    table stat_table.
 
    @retval
    FALSE    success with the deletion of the record
    @retval
    TRUE     failure with the deletion of the record
  */

  bool delete_stat()
  {
    int err;
    if ((err= stat_file->ha_delete_row(record[0])))
      return TRUE;
    /* Make change permanent and avoid 'table is marked as crashed' errors */
    stat_file->extra(HA_EXTRA_FLUSH);
    return FALSE;
  } 

  friend class Stat_table_write_iter;
};


/*
  An object of the class Table_stat is created to read statistical
  data on tables from the statistical table table_stats, to update
  table_stats with such statistical data, or to update columns
  of the primary key, or to delete the record by its primary key or
  its prefix. 
  Rows from the statistical table are read and updated always by
  primary key. 
*/

class Table_stat: public Stat_table
{

private:

  Field *db_name_field;     /* Field for the column table_stats.db_name */
  Field *table_name_field;  /* Field for the column table_stats.table_name */

  void common_init_table_stat()
  {  
    db_name_field= stat_table->field[TABLE_STAT_DB_NAME];
    table_name_field= stat_table->field[TABLE_STAT_TABLE_NAME];
  }

  void change_full_table_name(const LEX_CSTRING *db, const LEX_CSTRING *tab)
  {
    db_name_field->store(db->str, db->length, system_charset_info);
    table_name_field->store(tab->str, tab->length, system_charset_info);
  }

public:

  /**
    @details
    The constructor 'tunes' the private and protected members of the
    constructed object for the statistical table table_stats to read/update
    statistics on table 'tab'. The TABLE structure for the table table_stat
    must be passed as a value for the parameter 'stat'.
  */

  Table_stat(TABLE *stat, TABLE *tab) :Stat_table(stat, tab)
  {
    common_init_table_stat();
  }


  /**
    @details
    The constructor 'tunes' the private and protected members of the
    object constructed for the statistical table table_stat for 
    the future updates/deletes of the record concerning the table 'tab'
    from the database 'db'.
  */

  Table_stat(TABLE *stat, const LEX_CSTRING *db, const LEX_CSTRING *tab)
    :Stat_table(stat, db, tab)
  {
    common_init_table_stat();
  }


  /** 
    @brief
    Set the key fields for the statistical table table_stat

    @details
    The function sets the values of the fields db_name and table_name
    in the record buffer for the statistical table table_stat.
    These fields comprise the primary key for the table.

    @note
    The function is supposed to be called before any use of the  
    method find_stat for an object of the Table_stat class. 
  */

  void set_key_fields()
  {
    db_name_field->store(db_name->str, db_name->length, system_charset_info);
    table_name_field->store(table_name->str, table_name->length,
                            system_charset_info);
  }


  /** 
    @brief
    Store statistical data into statistical fields of table_stat

    @details
    This implementation of a purely virtual method sets the value of the
    column 'cardinality' of the statistical table table_stat according to
    the value of the flag write_stat.cardinality_is_null and the value of
    the field write_stat.cardinality' from the TABLE structure for 'table'.
  */    

  void store_stat_fields()
  {
    Field *stat_field= stat_table->field[TABLE_STAT_CARDINALITY];
    if (table->collected_stats->cardinality_is_null)
      stat_field->set_null();
    else
    {
      stat_field->set_notnull();
      stat_field->store(table->collected_stats->cardinality,true);
    }
  }


  /**
    @brief
    Read statistical data from statistical fields of table_stat

    @details
    This implementation of a purely virtual method first looks for a record
    the statistical table table_stat by its primary key set the record
    buffer with the help of Table_stat::set_key_fields.  Then, if the row is
    found the function reads the value of the column 'cardinality' of the table
    table_stat and sets the value of the flag read_stat.cardinality_is_null
    and the value of the field read_stat.cardinality' from the TABLE structure
    for 'table' accordingly.
  */    

  void get_stat_values()
  {
    Table_statistics *read_stats= table_share->stats_cb.table_stats;
    read_stats->cardinality_is_null= TRUE;
    read_stats->cardinality= 0;
    if (find_stat())
    {
      Field *stat_field= stat_table->field[TABLE_STAT_CARDINALITY];
      if (!stat_field->is_null())
      {
        read_stats->cardinality_is_null= FALSE;
        read_stats->cardinality= stat_field->val_int();
      }
    }
  } 

};


/*
  An object of the class Column_stat is created to read statistical data
  on table columns from the statistical table column_stats, to update
  column_stats with such statistical data, or to update columns
  of the primary key, or to delete the record by its primary key or
  its prefix.
  Rows from the statistical table are read and updated always by 
  primary key.
*/ 

class Column_stat: public Stat_table
{

private:

  Field *db_name_field;     /* Field for the column column_stats.db_name */
  Field *table_name_field;  /* Field for the column column_stats.table_name */
  Field *column_name_field; /* Field for the column column_stats.column_name */

  Field *table_field;  /* Field from 'table' to read /update statistics on */

  void common_init_column_stat_table()
  {
    db_name_field= stat_table->field[COLUMN_STAT_DB_NAME];
    table_name_field= stat_table->field[COLUMN_STAT_TABLE_NAME];
    column_name_field= stat_table->field[COLUMN_STAT_COLUMN_NAME];
  } 

  void change_full_table_name(const LEX_CSTRING *db, const LEX_CSTRING *tab)
  {
     db_name_field->store(db->str, db->length, system_charset_info);
     table_name_field->store(tab->str, tab->length, system_charset_info);
  }

public:

  /**
    @details
    The constructor 'tunes' the private and protected members of the
    constructed object for the statistical table column_stats to read/update
    statistics on fields of the table 'tab'. The TABLE structure for the table
    column_stats must be passed as a value for the parameter 'stat'.
  */

  Column_stat(TABLE *stat, TABLE *tab) :Stat_table(stat, tab)
  {
    common_init_column_stat_table();
  } 


  /**
    @details
    The constructor 'tunes' the private and protected members of the
    object constructed for the statistical table column_stats for 
    the future updates/deletes of the record concerning the table 'tab'
    from the database 'db'. 
  */

  Column_stat(TABLE *stat, const LEX_CSTRING *db, const LEX_CSTRING *tab)
    :Stat_table(stat, db, tab)
  {
    common_init_column_stat_table();
  } 

  /** 
    @brief
    Set table name fields for the statistical table column_stats

    @details
    The function stores the values of the fields db_name and table_name 
    of the statistical table column_stats in the record buffer.
  */

  void set_full_table_name()
  {
    db_name_field->store(db_name->str, db_name->length, system_charset_info);
    table_name_field->store(table_name->str, table_name->length,
                            system_charset_info);
  }


  /** 
    @brief
    Set the key fields for the statistical table column_stats

    @param
    col       Field for the 'table' column to read/update statistics on

    @details
    The function stores the values of the fields db_name, table_name and
    column_name in the record buffer for the statistical table column_stats.
    These fields comprise the primary key for the table.
    It also sets table_field to the passed parameter.

    @note
    The function is supposed to be called before any use of the  
    method find_stat for an object of the Column_stat class.
  */

  void set_key_fields(Field *col)
  {
    set_full_table_name();
    column_name_field->store(col->field_name.str, col->field_name.length,
                             system_charset_info);  
    table_field= col;
  }


  /** 
    @brief
    Update the table name fields in the current record of stat_table

    @details
    The function updates the primary key fields containing database name,
    table name, and column name for the last found record in the statistical
    table column_stats.
    
    @retval
    FALSE    success with the update of the record
    @retval
    TRUE     failure with the update of the record
  */

  bool update_column_key_part(const char *col)
  {
    store_record_for_update();
    set_full_table_name();
    column_name_field->store(col, strlen(col), system_charset_info);
    bool rc= update_record();
    store_record_for_lookup();
    return rc;
  }   


  /** 
    @brief
    Store statistical data into statistical fields of column_stats

    @details
    This implementation of a purely virtual method sets the value of the
    columns 'min_value', 'max_value', 'nulls_ratio', 'avg_length',
    'avg_frequency', 'hist_size', 'hist_type' and 'histogram'  of the 
    stistical table columns_stat according to the contents of the bitmap
    write_stat.column_stat_nulls and the values of the fields min_value,
    max_value, nulls_ratio, avg_length, avg_frequency, hist_size, hist_type
    and histogram of the structure write_stat from the Field structure
    for the field 'table_field'.
    The value of the k-th column in the table columns_stat is set to NULL
    if the k-th bit in the bitmap 'column_stat_nulls' is set to 1. 

    @note
    A value from the field min_value/max_value is always converted
    into a varbinary string. If the length of the column 'min_value'/'max_value'
    is less than the length of the string the string is trimmed to fit the
    length of the column. 
  */    

  void store_stat_fields()
  {
    char buff[MAX_FIELD_WIDTH];
    String val(buff, sizeof(buff), &my_charset_bin);
    my_bitmap_map *old_map;

    old_map= dbug_tmp_use_all_columns(stat_table, stat_table->read_set);
    for (uint i= COLUMN_STAT_MIN_VALUE; i <= COLUMN_STAT_HISTOGRAM; i++)
    {  
      Field *stat_field= stat_table->field[i];
      if (table_field->collected_stats->is_null(i))
        stat_field->set_null();
      else
      {
        stat_field->set_notnull();
        switch (i) {
        case COLUMN_STAT_MIN_VALUE:
          if (table_field->type() == MYSQL_TYPE_BIT)
            stat_field->store(table_field->collected_stats->min_value->val_int(),true);
          else
          {
            table_field->collected_stats->min_value->val_str(&val);
            size_t length= Well_formed_prefix(val.charset(), val.ptr(),
                           MY_MIN(val.length(), stat_field->field_length)).length();
            stat_field->store(val.ptr(), length, &my_charset_bin);
          }
          break;
        case COLUMN_STAT_MAX_VALUE:
          if (table_field->type() == MYSQL_TYPE_BIT)
            stat_field->store(table_field->collected_stats->max_value->val_int(),true);
          else
          {
            table_field->collected_stats->max_value->val_str(&val);
            size_t length= Well_formed_prefix(val.charset(), val.ptr(),
                            MY_MIN(val.length(), stat_field->field_length)).length();
            stat_field->store(val.ptr(), length, &my_charset_bin);
          }
          break;
        case COLUMN_STAT_NULLS_RATIO:
          stat_field->store(table_field->collected_stats->get_nulls_ratio());
          break;
        case COLUMN_STAT_AVG_LENGTH:
          stat_field->store(table_field->collected_stats->get_avg_length());
          break;
        case COLUMN_STAT_AVG_FREQUENCY:
          stat_field->store(table_field->collected_stats->get_avg_frequency());
          break; 
        case COLUMN_STAT_HIST_SIZE:
          stat_field->store(table_field->collected_stats->histogram.get_size());
          break;
        case COLUMN_STAT_HIST_TYPE:
          stat_field->store(table_field->collected_stats->histogram.get_type() +
                            1);
          break;
        case COLUMN_STAT_HISTOGRAM:
          const char * col_histogram=
          (const char *) (table_field->collected_stats->histogram.get_values());
	  stat_field->store(col_histogram,
                            table_field->collected_stats->histogram.get_size(),
                            &my_charset_bin);
          break;           
        }
      }
    }
    dbug_tmp_restore_column_map(stat_table->read_set, old_map);
  }


  /** 
    @brief
    Read statistical data from statistical fields of column_stats

    @details
    This implementation of a purely virtual method first looks for a record
    in the statistical table column_stats by its primary key set in the record
    buffer with the help of Column_stat::set_key_fields. Then, if the row is
    found, the function reads the values of the columns 'min_value',
    'max_value', 'nulls_ratio', 'avg_length', 'avg_frequency', 'hist_size' and
    'hist_type" of the  table column_stat and sets accordingly the value of
    the bitmap  read_stat.column_stat_nulls' and the values of the fields
    min_value, max_value, nulls_ratio, avg_length, avg_frequency, hist_size and
    hist_type of the structure read_stat from the Field structure for the field
    'table_field'.
  */    

  void get_stat_values()
  {
    table_field->read_stats->set_all_nulls();

    if (table_field->read_stats->min_value)
      table_field->read_stats->min_value->set_null();
    if (table_field->read_stats->max_value)
      table_field->read_stats->max_value->set_null();

    if (find_stat())
    {
      char buff[MAX_FIELD_WIDTH];
      String val(buff, sizeof(buff), &my_charset_bin);

      for (uint i= COLUMN_STAT_MIN_VALUE; i <= COLUMN_STAT_HIST_TYPE; i++)
      {  
        Field *stat_field= stat_table->field[i];

        if (!stat_field->is_null() &&
            (i > COLUMN_STAT_MAX_VALUE ||
             (i == COLUMN_STAT_MIN_VALUE && 
              table_field->read_stats->min_value) ||
             (i == COLUMN_STAT_MAX_VALUE && 
              table_field->read_stats->max_value)))
        {
          table_field->read_stats->set_not_null(i);

          switch (i) {
          case COLUMN_STAT_MIN_VALUE:
	    table_field->read_stats->min_value->set_notnull();
            stat_field->val_str(&val);
            table_field->read_stats->min_value->store(val.ptr(), val.length(),
                                                      &my_charset_bin);
            break;
          case COLUMN_STAT_MAX_VALUE:
	    table_field->read_stats->max_value->set_notnull();
            stat_field->val_str(&val);
            table_field->read_stats->max_value->store(val.ptr(), val.length(),
                                                      &my_charset_bin);
            break;
          case COLUMN_STAT_NULLS_RATIO:
            table_field->read_stats->set_nulls_ratio(stat_field->val_real());
            break;
          case COLUMN_STAT_AVG_LENGTH:
            table_field->read_stats->set_avg_length(stat_field->val_real());
            break;
          case COLUMN_STAT_AVG_FREQUENCY:
            table_field->read_stats->set_avg_frequency(stat_field->val_real());
            break;
          case COLUMN_STAT_HIST_SIZE:
            table_field->read_stats->histogram.set_size(stat_field->val_int());
            break;            
          case COLUMN_STAT_HIST_TYPE:
            Histogram_type hist_type= (Histogram_type) (stat_field->val_int() -
                                                        1);
            table_field->read_stats->histogram.set_type(hist_type);
            break;            
          }
        }
      }
    }
  }


  /** 
    @brief
    Read histogram from of column_stats

    @details
    This method first looks for a record in the statistical table column_stats
    by its primary key set the record buffer with the help of
    Column_stat::set_key_fields. Then, if the row is found, the function reads
    the value of the column 'histogram' of the  table column_stat and sets
    accordingly the corresponding bit in the bitmap read_stat.column_stat_nulls.
    The method assumes that the value of histogram size and the pointer to
    the histogram location has been already set in the fields size and values
    of read_stats->histogram.
  */    

  void get_histogram_value()
  {
    if (find_stat())
    {
      char buff[MAX_FIELD_WIDTH];
      String val(buff, sizeof(buff), &my_charset_bin);
      uint fldno= COLUMN_STAT_HISTOGRAM;
      Field *stat_field= stat_table->field[fldno];
      table_field->read_stats->set_not_null(fldno);
      stat_field->val_str(&val);
      memcpy(table_field->read_stats->histogram.get_values(),
             val.ptr(), table_field->read_stats->histogram.get_size());
    }
  }

};


/*
  An object of the class Index_stat is created to read statistical
  data on tables from the statistical table table_stat, to update
  index_stats with such statistical data, or to update columns
  of the primary key, or to delete the record by its primary key or
  its prefix. 
  Rows from the statistical table are read and updated always by
  primary key. 
*/ 

class Index_stat: public Stat_table
{

private:

  Field *db_name_field;      /* Field for the column index_stats.db_name */
  Field *table_name_field;   /* Field for the column index_stats.table_name */
  Field *index_name_field;   /* Field for the column index_stats.table_name */
  Field *prefix_arity_field; /* Field for the column index_stats.prefix_arity */

  KEY *table_key_info;  /* Info on the index to read/update statistics on */
  uint prefix_arity; /* Number of components of the index prefix of interest */

  void common_init_index_stat_table()
  {
    db_name_field= stat_table->field[INDEX_STAT_DB_NAME];
    table_name_field= stat_table->field[INDEX_STAT_TABLE_NAME];
    index_name_field= stat_table->field[INDEX_STAT_INDEX_NAME];
    prefix_arity_field= stat_table->field[INDEX_STAT_PREFIX_ARITY];
  } 

  void change_full_table_name(const LEX_CSTRING *db, const LEX_CSTRING *tab)
  {
     db_name_field->store(db->str, db->length, system_charset_info);
     table_name_field->store(tab->str, tab->length, system_charset_info);
  }

public:


  /**
    @details
    The constructor 'tunes' the private and protected members of the
    constructed object for the statistical table index_stats to read/update
    statistics on prefixes of different indexes of the table 'tab'.
    The TABLE structure for the table index_stats must be passed as a value
    for the parameter 'stat'.
  */

  Index_stat(TABLE *stat, TABLE*tab) :Stat_table(stat, tab)
  {
    common_init_index_stat_table();
  }


  /**
    @details
    The constructor 'tunes' the private and protected members of the
    object constructed for the statistical table index_stats for 
    the future updates/deletes of the record concerning the table 'tab'
    from the database 'db'. 
  */

  Index_stat(TABLE *stat, const LEX_CSTRING *db, const LEX_CSTRING *tab)
    :Stat_table(stat, db, tab)
  {
    common_init_index_stat_table();
  }


  /**
    @brief
    Set table name fields for the statistical table index_stats

    @details
    The function stores the values of the fields db_name and table_name 
    of the statistical table index_stats in the record buffer.
  */

  void set_full_table_name()
  {
    db_name_field->store(db_name->str, db_name->length, system_charset_info);
    table_name_field->store(table_name->str, table_name->length,
                            system_charset_info);
  }

  /** 
    @brief
    Set the key fields of index_stats used to access records for index prefixes

    @param
    index_info   Info for the index of 'table' to read/update statistics on

    @details
    The function sets the values of the fields db_name, table_name and
    index_name in the record buffer for the statistical table index_stats. 
    It also sets table_key_info to the passed parameter.

    @note
    The function is supposed to be called before any use of the method
    find_next_stat_for_prefix for an object of the Index_stat class.
  */

  void set_index_prefix_key_fields(KEY *index_info)
  {
    set_full_table_name();
    const char *index_name= index_info->name.str;
    index_name_field->store(index_name, index_info->name.length,
                            system_charset_info);
    table_key_info= index_info;
  }


  /** 
    @brief
    Set the key fields for the statistical table index_stats

    @param
    index_info   Info for the index of 'table' to read/update statistics on
    @param
    index_prefix_arity Number of components in the index prefix of interest

    @details
    The function sets the values of the fields db_name, table_name and
    index_name, prefix_arity in the record buffer for the statistical
    table index_stats. These fields comprise the primary key for the table. 

    @note
    The function is supposed to be called before any use of the  
    method find_stat for an object of the Index_stat class.
  */

  void set_key_fields(KEY *index_info, uint index_prefix_arity)
  {
    set_index_prefix_key_fields(index_info);
    prefix_arity= index_prefix_arity; 
    prefix_arity_field->store(index_prefix_arity, TRUE);  
  }


  /** 
    @brief
    Store statistical data into statistical fields of table index_stats

    @details
    This implementation of a purely virtual method sets the value of the
    column 'avg_frequency' of the statistical table index_stats according to
    the value of write_stat.avg_frequency[Index_stat::prefix_arity]
    from the KEY_INFO structure 'table_key_info'.
    If the value of write_stat. avg_frequency[Index_stat::prefix_arity] is
    equal  to 0, the value of the column is set to NULL.
  */    

  void store_stat_fields()
  {
    Field *stat_field= stat_table->field[INDEX_STAT_AVG_FREQUENCY];
    double avg_frequency=
      table_key_info->collected_stats->get_avg_frequency(prefix_arity-1);
    if (avg_frequency == 0)
      stat_field->set_null();
    else
    {
      stat_field->set_notnull();
      stat_field->store(avg_frequency);
    }
  }


  /** 
    @brief
    Read statistical data from statistical fields of index_stats

    @details
    This implementation of a purely virtual method first looks for a record the
    statistical table index_stats by its primary key set the record buffer with
    the help of Index_stat::set_key_fields. If the row is found the function
    reads the value of the column 'avg_freguency' of the table index_stat and
    sets the value of read_stat.avg_frequency[Index_stat::prefix_arity]
    from the KEY_INFO structure 'table_key_info' accordingly. If the value of
    the column is NULL, read_stat.avg_frequency[Index_stat::prefix_arity] is
    set to 0. Otherwise, read_stat.avg_frequency[Index_stat::prefix_arity] is
    set to the value of the column.
  */    

  void get_stat_values()
  {
    double avg_frequency= 0;
    if(find_stat())
    {
      Field *stat_field= stat_table->field[INDEX_STAT_AVG_FREQUENCY];
      if (!stat_field->is_null())
        avg_frequency= stat_field->val_real();
    }
    table_key_info->read_stats->set_avg_frequency(prefix_arity-1, avg_frequency);
  }  

};


/*
  An iterator to enumerate statistics table rows which allows to modify
  the rows while reading them.

  Used by RENAME TABLE handling to assign new dbname.tablename to statistic
  rows.
*/
class Stat_table_write_iter
{
  Stat_table *owner;
  IO_CACHE io_cache;
  uchar *rowid_buf;
  uint rowid_size;

public:
  Stat_table_write_iter(Stat_table *stat_table_arg)
   : owner(stat_table_arg), rowid_buf(NULL),
     rowid_size(owner->stat_file->ref_length)
  {
     my_b_clear(&io_cache);
  }

  /*
    Initialize the iterator. It will return rows with n_keyparts matching the
    curernt values.

    @return  false - OK
             true  - Error
  */
  bool init(uint n_keyparts)
  {
    if (!(rowid_buf= (uchar*)my_malloc(rowid_size, MYF(0))))
      return true;

    if (open_cached_file(&io_cache, mysql_tmpdir, TEMP_PREFIX,
                         1024, MYF(MY_WME)))
      return true;

    handler *h= owner->stat_file;
    uchar key[MAX_KEY_LENGTH];
    uint prefix_len= 0;
    for (uint i= 0; i < n_keyparts; i++)
      prefix_len += owner->stat_key_info->key_part[i].store_length;

    key_copy(key, owner->record[0], owner->stat_key_info,
             prefix_len);
    key_part_map prefix_map= (key_part_map) ((1 << n_keyparts) - 1);
    h->ha_index_init(owner->stat_key_idx, false);
    int res= h->ha_index_read_map(owner->record[0], key, prefix_map,
                                  HA_READ_KEY_EXACT);
    if (res)
    {
      reinit_io_cache(&io_cache, READ_CACHE, 0L, 0, 0);
      /* "Key not found" is not considered an error */
      return (res == HA_ERR_KEY_NOT_FOUND)? false: true;
    }

    do {
      h->position(owner->record[0]);
      my_b_write(&io_cache, h->ref, rowid_size);

    } while (!h->ha_index_next_same(owner->record[0], key, prefix_len));

    /* Prepare for reading */
    reinit_io_cache(&io_cache, READ_CACHE, 0L, 0, 0);
    h->ha_index_or_rnd_end();
    if (h->ha_rnd_init(false))
      return true;

    return false;
  }

  /*
     Read the next row.

     @return
        false   OK
        true    No more rows or error.
  */
  bool get_next_row()
  {
    if (!my_b_inited(&io_cache) || my_b_read(&io_cache, rowid_buf, rowid_size))
      return true; /* No more data */

    handler *h= owner->stat_file;
    /*
      We should normally be able to find the row that we have rowid for. If we
      don't, let's consider this an error.
    */
    int res= h->ha_rnd_pos(owner->record[0], rowid_buf);

    return (res==0)? false : true;
  }

  void cleanup()
  {
    if (rowid_buf)
      my_free(rowid_buf);
    rowid_buf= NULL;
    owner->stat_file->ha_index_or_rnd_end();
    close_cached_file(&io_cache);
    my_b_clear(&io_cache);
  }

  ~Stat_table_write_iter()
  {
    /* Ensure that cleanup has been run */
    DBUG_ASSERT(rowid_buf == 0);
  }
};

/*
  Histogram_builder is a helper class that is used to build histograms
  for columns
*/

class Histogram_builder
{
  Field *column;           /* table field for which the histogram is built */
  uint col_length;         /* size of this field                           */
  ha_rows records;         /* number of records the histogram is built for */
  Field *min_value;        /* pointer to the minimal value for the field   */
  Field *max_value;        /* pointer to the maximal value for the field   */
  Histogram *histogram;    /* the histogram location                       */
  uint hist_width;         /* the number of points in the histogram        */
  double bucket_capacity;  /* number of rows in a bucket of the histogram  */ 
  uint curr_bucket;        /* number of the current bucket to be built     */
  ulonglong count;         /* number of values retrieved                   */
  ulonglong count_distinct;    /* number of distinct values retrieved      */

public: 
  Histogram_builder(Field *col, uint col_len, ha_rows rows)
    : column(col), col_length(col_len), records(rows)
  {
    Column_statistics *col_stats= col->collected_stats;
    min_value= col_stats->min_value;
    max_value= col_stats->max_value;
    histogram= &col_stats->histogram;
    hist_width= histogram->get_width();
    bucket_capacity= (double) records / (hist_width + 1);
    curr_bucket= 0;
    count= 0;
    count_distinct= 0;    
  }

  ulonglong get_count_distinct() { return count_distinct; }

  int next(void *elem, element_count elem_cnt)
  {
    count_distinct++;
    count+= elem_cnt;
    if (curr_bucket == hist_width)
      return 0;
    if (count > bucket_capacity * (curr_bucket + 1))
    {
      column->store_field_value((uchar *) elem, col_length);
      histogram->set_value(curr_bucket,
                           column->pos_in_interval(min_value, max_value)); 
      curr_bucket++;
      while (curr_bucket != hist_width &&
             count > bucket_capacity * (curr_bucket + 1))
      {
        histogram->set_prev_value(curr_bucket);
	curr_bucket++;
      }
    }
    return 0;
  }
};


C_MODE_START

int histogram_build_walk(void *elem, element_count elem_cnt, void *arg)
{
  Histogram_builder *hist_builder= (Histogram_builder *) arg;
  return hist_builder->next(elem, elem_cnt);
}

C_MODE_END


/*
  The class Count_distinct_field is a helper class used to calculate
  the number of distinct values for a column. The class employs the
  Unique class for this purpose.
  The class Count_distinct_field is used only by the function
  collect_statistics_for_table to calculate the values for 
  column avg_frequency of the statistical table column_stats.
*/
    
class Count_distinct_field: public Sql_alloc
{
protected:

  /* Field for which the number of distinct values is to be find out */
  Field *table_field;  
  Unique *tree;       /* The helper object to contain distinct values */
  uint tree_key_length; /* The length of the keys for the elements of 'tree */

public:
  
  Count_distinct_field() {}

  /**
    @param
    field               Field for which the number of distinct values is 
                        to be find out
    @param
    max_heap_table_size The limit for the memory used by the RB tree container
                        of the constructed Unique object 'tree' 

    @details
    The constructor sets the values of 'table_field' and 'tree_key_length',
    and then calls the 'new' operation to create a Unique object for 'tree'.
    The type of 'field' and the value max_heap_table_size of determine the set
    of the parameters to be passed to the constructor of the Unique object. 
  */  

  Count_distinct_field(Field *field, size_t max_heap_table_size)
  {
    table_field= field;
    tree_key_length= field->pack_length();

    tree= new Unique((qsort_cmp2) simple_str_key_cmp, (void*) field,
                     tree_key_length, max_heap_table_size, 1);
  }

  virtual ~Count_distinct_field()
  {
    delete tree;
    tree= NULL;
  }

  /* 
    @brief
    Check whether the Unique object tree has been successfully created
  */
  bool exists()
  {
    return (tree != NULL);
  }

  /*
    @brief
    Add the value of 'field' to the container of the Unique object 'tree'
  */
  virtual bool add()
  {
    table_field->mark_unused_memory_as_defined();
    return tree->unique_add(table_field->ptr);
  }
  
  /*
    @brief
    Calculate the number of elements accumulated in the container of 'tree'
  */
  ulonglong get_value()
  {
    ulonglong count;
    if (tree->elements == 0)
      return (ulonglong) tree->elements_in_tree();
    count= 0;  
    tree->walk(table_field->table, count_distinct_walk, (void*) &count);
    return count;
  }

  /*
    @brief
    Build the histogram for the elements accumulated in the container of 'tree'
  */
  ulonglong get_value_with_histogram(ha_rows rows)
  {
    Histogram_builder hist_builder(table_field, tree_key_length, rows);
    tree->walk(table_field->table,  histogram_build_walk, (void *) &hist_builder);
    return hist_builder.get_count_distinct();
  }

  /*
    @brief
    Get the size of the histogram in bytes built for table_field
  */
  uint get_hist_size()
  {
    return table_field->collected_stats->histogram.get_size();
  }

  /*
    @brief
    Get the pointer to the histogram built for table_field
  */
  uchar *get_histogram()
  {
    return table_field->collected_stats->histogram.get_values();
  }

};


static
int simple_ulonglong_key_cmp(void* arg, uchar* key1, uchar* key2)
{
  ulonglong *val1= (ulonglong *) key1;
  ulonglong *val2= (ulonglong *) key2;
  return *val1 > *val2 ? 1 : *val1 == *val2 ? 0 : -1; 
}
  

/* 
  The class Count_distinct_field_bit is derived from the class 
  Count_distinct_field to be used only for fields of the MYSQL_TYPE_BIT type.
  The class provides a different implementation for the method add 
*/

class Count_distinct_field_bit: public Count_distinct_field
{
public:

  Count_distinct_field_bit(Field *field, size_t max_heap_table_size)
  {
    table_field= field;
    tree_key_length= sizeof(ulonglong);

    tree= new Unique((qsort_cmp2) simple_ulonglong_key_cmp,
                     (void*) &tree_key_length,
                     tree_key_length, max_heap_table_size, 1);
  }

  bool add()
  {
    longlong val= table_field->val_int();   
    return tree->unique_add(&val);
  }
};


/* 
  The class Index_prefix_calc is a helper class used to calculate the values
  for the column 'avg_frequency' of the statistical table index_stats.
  For any table t from the database db and any k-component prefix of the
  index i for this table the row from index_stats with the primary key
  (db,t,i,k) must contain in the column 'avg_frequency' either NULL or 
  the number that is the ratio of N and V, where N is the number of index
  entries without NULL values in the first k components of the index i,
  and V is the number of distinct tuples composed of the first k components
  encountered among these index entries.  
  Currently the objects of this class are used only by the function
  collect_statistics_for_index. 
*/

class Index_prefix_calc: public Sql_alloc
{

private:

  /* Table containing index specified by index_info */
  TABLE *index_table;  
  /* Info for the index i for whose prefix 'avg_frequency' is calculated */
  KEY *index_info;  
  /* The maximum number of the components in the prefixes of interest */   
  uint prefixes; 
  bool empty;  

  /* This structure is created for every k components of the index i */
  class Prefix_calc_state
  {
  public:
    /* 
      The number of the scanned index entries without nulls 
      in the first k components
    */
    ulonglong entry_count;
    /* 
      The number if the scanned index entries without nulls with 
      the last encountered k-component prefix
    */
    ulonglong prefix_count;
    /* The values of the last encountered k-component prefix */
    Cached_item *last_prefix;
  };

  /* 
    Array of structures used to calculate 'avg_frequency' for different
    prefixes of the index i
  */   
  Prefix_calc_state *calc_state;
    
public:

  bool is_single_comp_pk;
  bool is_partial_fields_present;

  Index_prefix_calc(THD *thd, TABLE *table, KEY *key_info)
    : index_table(table), index_info(key_info), prefixes(0), empty(true),
    calc_state(NULL), is_single_comp_pk(false), is_partial_fields_present(false)
  {
    uint i;
    Prefix_calc_state *state;
    uint key_parts= table->actual_n_key_parts(key_info);

    uint pk= table->s->primary_key;
    if ((uint) (table->key_info - key_info) == pk &&
        table->key_info[pk].user_defined_key_parts == 1)
    {
      prefixes= 1;
      is_single_comp_pk= TRUE;
      return;
    }
        
    if ((calc_state=
         (Prefix_calc_state *) thd->alloc(sizeof(Prefix_calc_state)*key_parts)))
    {
      uint keyno= (uint)(key_info-table->key_info);
      for (i= 0, state= calc_state; i < key_parts; i++, state++)
      {
        /* 
          Do not consider prefixes containing a component that is only part
          of the field. This limitation is set to avoid fetching data when
          calculating the values of 'avg_frequency' for prefixes.
	*/   
        if (!key_info->key_part[i].field->part_of_key.is_set(keyno))
        {
          is_partial_fields_present= TRUE;
          break;
        }

        if (!(state->last_prefix=
              new (thd->mem_root) Cached_item_field(thd,
                                    key_info->key_part[i].field)))
          break;
        state->entry_count= state->prefix_count= 0;
        prefixes++;
      }
    }
  }


  /** 
    @breif
    Change the elements of calc_state after reading the next index entry

    @details
    This function is to be called at the index scan each time the next
    index entry has been read into the record buffer.
    For each of the index prefixes the function checks whether nulls
    are encountered in any of the k components of the prefix.
    If this is not the case the value of calc_state[k-1].entry_count
    is incremented by 1. Then the function checks whether the value of
    any of these k components has changed. If so, the value of 
    calc_state[k-1].prefix_count is incremented by 1. 
  */

  void add()
  {
    uint i;
    Prefix_calc_state *state;
    uint first_changed= prefixes;
    for (i= prefixes, state= calc_state+prefixes-1; i; i--, state--)
    {
      if (state->last_prefix->cmp())
        first_changed= i-1;
    }
    if (empty)
    {
      first_changed= 0;
      empty= FALSE;
    }
    for (i= 0, state= calc_state; i < prefixes; i++, state++)
    {
      if (state->last_prefix->null_value)
        break;
      if (i >= first_changed)
        state->prefix_count++;
      state->entry_count++;
    }   
  }

  /**
    @brief
    Calculate the values of avg_frequency for all prefixes of an index

    @details
    This function is to be called after the index scan to count the number
    of distinct index prefixes has been done. The function calculates
    the value of avg_frequency for the index prefix with k components
    as calc_state[k-1].entry_count/calc_state[k-1].prefix_count.
    If calc_state[k-1].prefix_count happens to be 0, the value of
    avg_frequency[k-1] is set to 0, i.e. is considered as unknown.
  */

  void get_avg_frequency()
  {
    uint i;
    Prefix_calc_state *state;

    if (is_single_comp_pk)
    {
      index_info->collected_stats->set_avg_frequency(0, 1.0);
      return;
    }

    for (i= 0, state= calc_state; i < prefixes; i++, state++)
    {
      if (i < prefixes)
      {
        double val= state->prefix_count == 0 ?
	            0 : (double) state->entry_count / state->prefix_count;                     
        index_info->collected_stats->set_avg_frequency(i, val);
      }
    }
  }       
};


/**
  @brief 
  Create fields for min/max values to collect column statistics

  @param
  table       Table the fields are created for

  @details
  The function first allocates record buffers to store min/max values
  for 'table's fields. Then for each table field f it creates Field structures
  that points to these buffers rather that to the record buffer as the
  Field object for f does. The pointers of the created fields are placed
  in the collected_stats structure of the Field object for f.
  The function allocates the buffers for min/max values in the table
  memory. 

  @note 
  The buffers allocated when min/max values are used to read statistics
  from the persistent statistical tables differ from those buffers that
  are used when statistics on min/max values for column is collected
  as they are allocated in different mem_roots.
  The same is true for the fields created for min/max values.  
*/      

static
void create_min_max_statistical_fields_for_table(TABLE *table)
{
  uint rec_buff_length= table->s->rec_buff_length;

  if ((table->collected_stats->min_max_record_buffers=
       (uchar *) alloc_root(&table->mem_root, 2*rec_buff_length)))
  {
    uchar *record= table->collected_stats->min_max_record_buffers;
    memset(record, 0,  2*rec_buff_length);

    for (uint i=0; i < 2; i++, record+= rec_buff_length)
    {
      for (Field **field_ptr= table->field; *field_ptr; field_ptr++)
      {
        Field *fld;
        Field *table_field= *field_ptr;
        my_ptrdiff_t diff= record-table->record[0];
        if (!bitmap_is_set(table->read_set, table_field->field_index))
          continue; 
        if (!(fld= table_field->clone(&table->mem_root, table, diff)))
          continue;
        if (i == 0)
          table_field->collected_stats->min_value= fld;
        else
          table_field->collected_stats->max_value= fld;
      }
    }
  }
}


/**
  @brief 
  Create fields for min/max values to read column statistics

  @param
  thd          Thread handler
  @param
  table_share  Table share the fields are created for
  @param
  is_safe      TRUE <-> at any time only one thread can perform the function

  @details
  The function first allocates record buffers to store min/max values
  for 'table_share's fields. Then for each field f it creates Field structures
  that points to these buffers rather that to the record buffer as the
  Field object for f does. The pointers of the created fields are placed
  in the read_stats structure of the Field object for f.
  The function allocates the buffers for min/max values in the table share
  memory. 
  If the parameter is_safe is TRUE then it is guaranteed that at any given time
  only one thread is executed the code of the function.

  @note 
  The buffers allocated when min/max values are used to collect statistics
  from the persistent statistical tables differ from those buffers that
  are used when statistics on min/max values for column is read as they
  are allocated in different mem_roots.
  The same is true for the fields created for min/max values.  
*/      

static
void create_min_max_statistical_fields_for_table_share(THD *thd,
                                                       TABLE_SHARE *table_share)
{
  TABLE_STATISTICS_CB *stats_cb= &table_share->stats_cb;
  Table_statistics *stats= stats_cb->table_stats; 

  if (stats->min_max_record_buffers)
    return;
   
  uint rec_buff_length= table_share->rec_buff_length;

  if ((stats->min_max_record_buffers=
         (uchar *) alloc_root(&stats_cb->mem_root, 2*rec_buff_length)))
  {
    uchar *record= stats->min_max_record_buffers;
    memset(record, 0,  2*rec_buff_length);

    for (uint i=0; i < 2; i++, record+= rec_buff_length)
    {
      for (Field **field_ptr= table_share->field; *field_ptr; field_ptr++)
      {
        Field *fld;
        Field *table_field= *field_ptr;
        my_ptrdiff_t diff= record - table_share->default_values;
        if (!(fld= table_field->clone(&stats_cb->mem_root, NULL, diff)))
          continue;
        if (i == 0)
          table_field->read_stats->min_value= fld;
        else
          table_field->read_stats->max_value= fld;
      }
    }
  }

}


/**
  @brief 
  Allocate memory for the table's statistical data to be collected

  @param
  table       Table for which the memory for statistical data is allocated

  @note
  The function allocates the memory for the statistical data on 'table' with
  the intention to collect the data there. The memory is allocated for
  the statistics on the table, on the table's columns, and on the table's
  indexes. The memory is allocated in the table's mem_root.

  @retval
  0      If the memory for all statistical data has been successfully allocated  
  @retval
  1      Otherwise

  @note 
  Each thread allocates its own memory to collect statistics on the table
  It allows us, for example, to collect statistics on the different indexes
  of the same table in parallel. 
*/      

int alloc_statistics_for_table(THD* thd, TABLE *table)
{ 
  Field **field_ptr;
  uint fields;

  DBUG_ENTER("alloc_statistics_for_table");


  Table_statistics *table_stats= 
    (Table_statistics *) alloc_root(&table->mem_root,
                                    sizeof(Table_statistics));

  fields= table->s->fields ; 
  Column_statistics_collected *column_stats=
    (Column_statistics_collected *) alloc_root(&table->mem_root,
                                    sizeof(Column_statistics_collected) *
				    (fields+1));

  uint keys= table->s->keys;
  Index_statistics *index_stats=
    (Index_statistics *) alloc_root(&table->mem_root,
                                    sizeof(Index_statistics) * keys);

  uint key_parts= table->s->ext_key_parts;
  ulong *idx_avg_frequency= (ulong*) alloc_root(&table->mem_root,
                                                sizeof(ulong) * key_parts);

  uint columns= 0;
  for (field_ptr= table->field; *field_ptr; field_ptr++)
  {
    if (bitmap_is_set(table->read_set, (*field_ptr)->field_index))
      columns++;
  }
  uint hist_size= thd->variables.histogram_size;
  Histogram_type hist_type= (Histogram_type) (thd->variables.histogram_type);
  uchar *histogram= NULL;
  if (hist_size > 0)
  {
    if ((histogram= (uchar *) alloc_root(&table->mem_root,
                                         hist_size * columns)))
      bzero(histogram, hist_size * columns);

  }

  if (!table_stats || !column_stats || !index_stats || !idx_avg_frequency ||
      (hist_size && !histogram))
    DBUG_RETURN(1);

  table->collected_stats= table_stats;
  table_stats->column_stats= column_stats;
  table_stats->index_stats= index_stats;
  table_stats->idx_avg_frequency= idx_avg_frequency;
  table_stats->histograms= histogram;
  
  memset(column_stats, 0, sizeof(Column_statistics) * (fields+1));

  for (field_ptr= table->field; *field_ptr; field_ptr++, column_stats++)
  {
    (*field_ptr)->collected_stats= column_stats;
    (*field_ptr)->collected_stats->max_value= NULL;
    (*field_ptr)->collected_stats->min_value= NULL;
    if (bitmap_is_set(table->read_set, (*field_ptr)->field_index))
    {
      column_stats->histogram.set_size(hist_size);
      column_stats->histogram.set_type(hist_type);
      column_stats->histogram.set_values(histogram);
      histogram+= hist_size;
    }
  }

  memset(idx_avg_frequency, 0, sizeof(ulong) * key_parts);

  KEY *key_info, *end;
  for (key_info= table->key_info, end= key_info + table->s->keys;
       key_info < end; 
       key_info++, index_stats++)
  {
    key_info->collected_stats= index_stats;
    key_info->collected_stats->init_avg_frequency(idx_avg_frequency);
    idx_avg_frequency+= key_info->ext_key_parts;
  }

  create_min_max_statistical_fields_for_table(table);

  DBUG_RETURN(0);
}


/**
  @brief 
  Allocate memory for the statistical data used by a table share

  @param
  thd         Thread handler
  @param
  table_share Table share for which the memory for statistical data is allocated

  @note
  The function allocates the memory for the statistical data on a table in the
  table's share memory with the intention to read the statistics there from
  the system persistent statistical tables mysql.table_stat, mysql.column_stats,
  mysql.index_stats. The memory is allocated for the statistics on the table,
  on the tables's columns, and on the table's indexes. The memory is allocated
  in the table_share's mem_root.

  @retval
  0     If the memory for all statistical data has been successfully allocated  
  @retval
  1     Otherwise

  @note
  The situation when more than one thread try to allocate memory for 
  statistical data is rare. It happens under the following scenario:
  1. One thread executes a query over table t with the system variable 
    'use_stat_tables' set to 'never'.
  2. After this the second thread sets 'use_stat_tables' to 'preferably'
     and executes a query over table t.    
  3. Simultaneously the third thread sets 'use_stat_tables' to 'preferably'
     and executes a query over table t. 
  Here the second and the third threads try to allocate the memory for
  statistical data at the same time. The precautions are taken to
  guarantee the correctness of the allocation.
*/      

static int alloc_statistics_for_table_share(THD* thd, TABLE_SHARE *table_share)
{
  Field **field_ptr;
  KEY *key_info, *end;
  TABLE_STATISTICS_CB *stats_cb= &table_share->stats_cb;

  DBUG_ENTER("alloc_statistics_for_table_share");

  Table_statistics *table_stats= stats_cb->table_stats;
  if (!table_stats)
  {
    table_stats=  (Table_statistics *) alloc_root(&stats_cb->mem_root,
                                                  sizeof(Table_statistics));
    if (!table_stats)
      DBUG_RETURN(1);
    memset(table_stats, 0, sizeof(Table_statistics));
    stats_cb->table_stats= table_stats;
  }

  uint fields= table_share->fields;
  Column_statistics *column_stats= table_stats->column_stats;
  if (!column_stats)
  {
    column_stats= (Column_statistics *) alloc_root(&stats_cb->mem_root,
                                                   sizeof(Column_statistics) *
				                   (fields+1));  
    if (column_stats)
    { 
      memset(column_stats, 0, sizeof(Column_statistics) * (fields+1));
      table_stats->column_stats= column_stats;
      for (field_ptr= table_share->field;
           *field_ptr;
           field_ptr++, column_stats++)
      {
        (*field_ptr)->read_stats= column_stats;
        (*field_ptr)->read_stats->min_value= NULL;
        (*field_ptr)->read_stats->max_value= NULL;
      }
      create_min_max_statistical_fields_for_table_share(thd, table_share);
    }
  }

  uint keys= table_share->keys;
  Index_statistics *index_stats= table_stats->index_stats;
  if (!index_stats)
  {
    index_stats= (Index_statistics *) alloc_root(&stats_cb->mem_root,
                                                 sizeof(Index_statistics) *
                                                 keys);
    if (index_stats)
    {
      table_stats->index_stats= index_stats;   
      for (key_info= table_share->key_info, end= key_info + keys;
           key_info < end; 
           key_info++, index_stats++)
      {
        key_info->read_stats= index_stats;
      }
    }   
  }

  uint key_parts= table_share->ext_key_parts;
  ulong *idx_avg_frequency=  table_stats->idx_avg_frequency;
  if (!idx_avg_frequency)
  {
    idx_avg_frequency= (ulong*) alloc_root(&stats_cb->mem_root,
                                           sizeof(ulong) * key_parts);
    if (idx_avg_frequency)
    {
      memset(idx_avg_frequency, 0, sizeof(ulong) * key_parts);
      table_stats->idx_avg_frequency= idx_avg_frequency;
      for (key_info= table_share->key_info, end= key_info + keys;
           key_info < end; 
           key_info++)
      {
        key_info->read_stats->init_avg_frequency(idx_avg_frequency);
        idx_avg_frequency+= key_info->ext_key_parts;
      }
    }   
  }
  DBUG_RETURN(column_stats && index_stats && idx_avg_frequency ? 0 : 1);
}


/**
  @brief
  Initialize the aggregation fields to collect statistics on a column

  @param
  thd            Thread handler
  @param
  table_field    Column to collect statistics for
*/

inline
void Column_statistics_collected::init(THD *thd, Field *table_field)
{
  size_t max_heap_table_size= (size_t)thd->variables.max_heap_table_size;
  TABLE *table= table_field->table;
  uint pk= table->s->primary_key;
  
  is_single_pk_col= FALSE;

  if (pk != MAX_KEY && table->key_info[pk].user_defined_key_parts == 1 &&
      table->key_info[pk].key_part[0].fieldnr == table_field->field_index + 1)
    is_single_pk_col= TRUE;  
  
  column= table_field;

  set_all_nulls();

  nulls= 0;
  column_total_length= 0;
  if (is_single_pk_col)
    count_distinct= NULL;
  if (table_field->flags & BLOB_FLAG)
    count_distinct= NULL;
  else
  {
    count_distinct=
      table_field->type() == MYSQL_TYPE_BIT ?
      new Count_distinct_field_bit(table_field, max_heap_table_size) :
      new Count_distinct_field(table_field, max_heap_table_size);
  }
  if (count_distinct && !count_distinct->exists())
    count_distinct= NULL;
}


/**
  @brief
  Perform aggregation for a row when collecting statistics on a column

  @param
  rowno     The order number of the row
*/

inline
bool Column_statistics_collected::add(ha_rows rowno)
{

  bool err= 0;
  if (column->is_null())
    nulls++;
  else
  {
    column_total_length+= column->value_length();
    if (min_value && column->update_min(min_value, rowno == nulls))
      set_not_null(COLUMN_STAT_MIN_VALUE);
    if (max_value && column->update_max(max_value, rowno == nulls))
      set_not_null(COLUMN_STAT_MAX_VALUE);
    if (count_distinct)
      err= count_distinct->add();
  } 
  return err;
}


/**
  @brief
  Get the results of aggregation when collecting the statistics on a column
  
  @param
  rows          The total number of rows in the table 
*/

inline
void Column_statistics_collected::finish(ha_rows rows)
{
  double val;

  if (rows)
  {
     val= (double) nulls / rows;
     set_nulls_ratio(val);
     set_not_null(COLUMN_STAT_NULLS_RATIO);
  }
  if (rows - nulls)
  {
     val= (double) column_total_length / (rows - nulls);
     set_avg_length(val);
     set_not_null(COLUMN_STAT_AVG_LENGTH);
  }
  if (count_distinct)
  {
    ulonglong distincts;
    uint hist_size= count_distinct->get_hist_size();
    if (hist_size == 0)
      distincts= count_distinct->get_value();
    else
      distincts= count_distinct->get_value_with_histogram(rows - nulls);
    if (distincts)
    {
      val= (double) (rows - nulls) / distincts;
      set_avg_frequency(val); 
      set_not_null(COLUMN_STAT_AVG_FREQUENCY);
    }
    else
      hist_size= 0;
    histogram.set_size(hist_size);
    set_not_null(COLUMN_STAT_HIST_SIZE);
    if (hist_size && distincts)
    {
      set_not_null(COLUMN_STAT_HIST_TYPE);
      histogram.set_values(count_distinct->get_histogram());
      set_not_null(COLUMN_STAT_HISTOGRAM);
    } 
    delete count_distinct;
    count_distinct= NULL;
  }
  else if (is_single_pk_col)
  {
    val= 1.0;
    set_avg_frequency(val); 
    set_not_null(COLUMN_STAT_AVG_FREQUENCY);
  } 
}


/**
  @brief
  Clean up auxiliary structures used for aggregation
*/

inline
void Column_statistics_collected::cleanup()
{
  if (count_distinct)
  { 
    delete count_distinct;
    count_distinct= NULL;
  }
}


/**
  @brief
  Collect statistical data on an index

  @param 
  table       The table the index belongs to
  index       The number of this index in the table

  @details
  The function collects the value of 'avg_frequency' for the prefixes
  on an index from 'table'. The index is specified by its number.
  If the scan is successful the calculated statistics is saved in the
  elements of the array write_stat.avg_frequency of the KEY_INFO structure
  for the index. The statistics for the prefix with k components is saved
  in the element number k-1.

  @retval
  0         If the statistics has been successfully collected  
  @retval
  1         Otherwise

  @note
  The function collects statistics for the index prefixes for one index
  scan during which no data is fetched from the table records. That's why
  statistical data for prefixes that contain part of a field is not
  collected.
  The function employs an object of the helper class Index_prefix_calc to
  count for each index prefix the number of index entries without nulls and
  the number of distinct entries among them.
 
*/

static
int collect_statistics_for_index(THD *thd, TABLE *table, uint index)
{
  int rc= 0;
  KEY *key_info= &table->key_info[index];
  ha_rows rows= 0;

  DBUG_ENTER("collect_statistics_for_index");

  /* No statistics for FULLTEXT indexes. */
  if (key_info->flags & (HA_FULLTEXT|HA_SPATIAL))
    DBUG_RETURN(rc);

  Index_prefix_calc index_prefix_calc(thd, table, key_info);

  DEBUG_SYNC(table->in_use, "statistics_collection_start1");
  DEBUG_SYNC(table->in_use, "statistics_collection_start2");

  if (index_prefix_calc.is_single_comp_pk)
  {
    index_prefix_calc.get_avg_frequency();
    DBUG_RETURN(rc);
  }

  /*
    Request "only index read" in case of absence of fields which are
    partially in the index to avoid problems with partitioning (for example)
    which want to get whole field value.
  */
  if (!index_prefix_calc.is_partial_fields_present)
    table->file->ha_start_keyread(index);
  table->file->ha_index_init(index, TRUE);
  rc= table->file->ha_index_first(table->record[0]);
  while (rc != HA_ERR_END_OF_FILE)
  {
    if (thd->killed)
      break;

    if (rc)
      break;
    rows++;
    index_prefix_calc.add();
    rc= table->file->ha_index_next(table->record[0]);
  }
  table->file->ha_end_keyread();
  table->file->ha_index_end();

  rc= (rc == HA_ERR_END_OF_FILE && !thd->killed) ? 0 : 1;

  if (!rc)
    index_prefix_calc.get_avg_frequency();

  DBUG_RETURN(rc);
}


/**
  @brief 
  Collect statistical data for a table

  @param
  thd         The thread handle
  @param
  table       The table to collect statistics on

  @details
  The function collects data for various statistical characteristics on
  the table 'table'. These data is saved in the internal fields that could
  be reached from 'table'. The data is prepared to be saved in the persistent
  statistical table by the function update_statistics_for_table.
  The collected statistical values are not placed in the same fields that
  keep the statistical data used by the optimizer. Therefore, at any time,
  there is no collision between the statistics being collected and the one
  used by the optimizer to look for optimal query execution plans for other
  clients.

  @retval
  0         If the statistics has been successfully collected  
  @retval
  1         Otherwise

  @note
  The function first collects statistical data for statistical characteristics
  to be saved in the statistical tables table_stat and column_stats. To do this
  it performs a full table scan of 'table'. At this scan the function collects
  statistics on each column of the table and count the total number of the
  scanned rows. To calculate the value of 'avg_frequency' for a column the
  function constructs an object of the helper class Count_distinct_field
  (or its derivation). Currently this class cannot count the number of
  distinct values for blob columns. So the value of 'avg_frequency' for
  blob columns is always null.
  After the full table scan the function calls collect_statistics_for_index
  for each table index. The latter performs full index scan for each index.

  @note
  Currently the statistical data is collected indiscriminately for all
  columns/indexes of 'table', for all statistical characteristics.
  TODO. Collect only specified statistical characteristics for specified
  columns/indexes.

  @note
  Currently the process of collecting statistical data is not optimized.
  For example, 'avg_frequency' for a column could be copied from the
  'avg_frequency' collected for an index if this column is used as the
  first component of the index. Min and min values for this column could
  be extracted from the index as well.       
*/

int collect_statistics_for_table(THD *thd, TABLE *table)
{
  int rc;
  Field **field_ptr;
  Field *table_field;
  ha_rows rows= 0;
  handler *file=table->file;

  DBUG_ENTER("collect_statistics_for_table");

  table->collected_stats->cardinality_is_null= TRUE;
  table->collected_stats->cardinality= 0;

  for (field_ptr= table->field; *field_ptr; field_ptr++)
  {
    table_field= *field_ptr;   
    if (!bitmap_is_set(table->read_set, table_field->field_index))
      continue; 
    table_field->collected_stats->init(thd, table_field);
  }

  restore_record(table, s->default_values);

  /* Perform a full table scan to collect statistics on 'table's columns */
  if (!(rc= file->ha_rnd_init(TRUE)))
  {  
    DEBUG_SYNC(table->in_use, "statistics_collection_start");

    while ((rc= file->ha_rnd_next(table->record[0])) != HA_ERR_END_OF_FILE)
    {
      if (thd->killed)
        break;

      if (rc)
        break;

      for (field_ptr= table->field; *field_ptr; field_ptr++)
      {
        table_field= *field_ptr;
        if (!bitmap_is_set(table->read_set, table_field->field_index))
          continue;  
        if ((rc= table_field->collected_stats->add(rows)))
          break;
      }
      if (rc)
        break;
      rows++;
    }
    file->ha_rnd_end();
  }
  rc= (rc == HA_ERR_END_OF_FILE && !thd->killed) ? 0 : 1;

  /* 
    Calculate values for all statistical characteristics on columns and
    and for each field f of 'table' save them in the write_stat structure
    from the Field object for f. 
  */
  if (!rc)
  {
    table->collected_stats->cardinality_is_null= FALSE;
    table->collected_stats->cardinality= rows;
  }

  bitmap_clear_all(table->write_set);
  for (field_ptr= table->field; *field_ptr; field_ptr++)
  {
    table_field= *field_ptr;
    if (!bitmap_is_set(table->read_set, table_field->field_index))
      continue;
    bitmap_set_bit(table->write_set, table_field->field_index); 
    if (!rc)
      table_field->collected_stats->finish(rows);
    else
      table_field->collected_stats->cleanup();
  }
  bitmap_clear_all(table->write_set);

  if (!rc)
  {
    uint key;
    key_map::Iterator it(table->keys_in_use_for_query);

    MY_BITMAP *save_read_set= table->read_set;
    table->read_set= &table->tmp_set;
    bitmap_set_all(table->read_set);
     
    /* Collect statistics for indexes */
    while ((key= it++) != key_map::Iterator::BITMAP_END)
    {
      if ((rc= collect_statistics_for_index(thd, table, key)))
        break;
    }

    table->read_set= save_read_set;
  }

  DBUG_RETURN(rc);          
}


/**
  @brief
  Update statistics for a table in the persistent statistical tables

  @param
  thd         The thread handle
  @param
  table       The table to collect statistics on

  @details
  For each statistical table st the function looks for the rows from this
  table that contain statistical data on 'table'. If rows with given 
  statistical characteristics exist they are updated with the new statistical
  values taken from internal structures for 'table'. Otherwise new rows
  with these statistical characteristics are added into st.
  It is assumed that values stored in the statistical tables are found and
  saved by the function collect_statistics_for_table. 

  @retval
  0         If all statistical tables has been successfully updated  
  @retval
  1         Otherwise

  @note
  The function is called when executing the ANALYZE actions for 'table'.
  The function first unlocks the opened table the statistics on which has
  been collected, but does not closes it, so all collected statistical data
  remains in internal structures for 'table'. Then the function opens the
  statistical tables and writes the statistical data for 'table'into them.
  It is not allowed just to open statistical tables for writing when some
  other tables are locked for reading.
  After the statistical tables have been opened they are updated one by one
  with the new statistics on 'table'. Objects of the helper classes
  Table_stat, Column_stat and Index_stat are employed for this. 
  After having been updated the statistical system tables are closed.     
*/

int update_statistics_for_table(THD *thd, TABLE *table)
{
  TABLE_LIST tables[STATISTICS_TABLES];
  Open_tables_backup open_tables_backup;
  uint i;
  int err;
  enum_binlog_format save_binlog_format;
  int rc= 0;
  TABLE *stat_table;

  DBUG_ENTER("update_statistics_for_table");

  DEBUG_SYNC(thd, "statistics_update_start");

  if (open_stat_tables(thd, tables, &open_tables_backup, TRUE))
    DBUG_RETURN(rc);
   
  save_binlog_format= thd->set_current_stmt_binlog_format_stmt();

  /* Update the statistical table table_stats */
  stat_table= tables[TABLE_STAT].table;
  Table_stat table_stat(stat_table, table);
  restore_record(stat_table, s->default_values);
  table_stat.set_key_fields();
  err= table_stat.update_stat();
  if (err)
    rc= 1;

  /* Update the statistical table colum_stats */
  stat_table= tables[COLUMN_STAT].table;
  Column_stat column_stat(stat_table, table);
  for (Field **field_ptr= table->field; *field_ptr; field_ptr++)
  {
    Field *table_field= *field_ptr;
    if (!bitmap_is_set(table->read_set, table_field->field_index))
      continue;
    restore_record(stat_table, s->default_values);
    column_stat.set_key_fields(table_field);
    err= column_stat.update_stat();
    if (err && !rc)
      rc= 1;
  }

  /* Update the statistical table index_stats */
  stat_table= tables[INDEX_STAT].table;
  uint key;
  key_map::Iterator it(table->keys_in_use_for_query);
  Index_stat index_stat(stat_table, table);

  while ((key= it++) != key_map::Iterator::BITMAP_END)
  {
    KEY *key_info= table->key_info+key;
    uint key_parts= table->actual_n_key_parts(key_info);
    for (i= 0; i < key_parts; i++)
    {
      restore_record(stat_table, s->default_values);
      index_stat.set_key_fields(key_info, i+1);
      err= index_stat.update_stat();
      if (err && !rc)
        rc= 1;
    }
  }

  thd->restore_stmt_binlog_format(save_binlog_format);

  close_system_tables(thd, &open_tables_backup);

  DBUG_RETURN(rc);
}


/**
  @brief
  Read statistics for a table from the persistent statistical tables

  @param
  thd         The thread handle
  @param
  table       The table to read statistics on
  @param
  stat_tables The array of TABLE_LIST objects for statistical tables

  @details
  For each statistical table the function looks for the rows from this
  table that contain statistical data on 'table'. If such rows is found
  the data from statistical columns of it is read into the appropriate
  fields of internal structures for 'table'. Later at the query processing
  this data are supposed to be used by the optimizer. 
  The parameter stat_tables should point to an array of TABLE_LIST
  objects for all statistical tables linked into a list. All statistical
  tables are supposed to be opened.  
  The function is called by read_statistics_for_tables_if_needed().

  @retval
  0         If data has been successfully read for the table  
  @retval
  1         Otherwise

  @note
  Objects of the helper classes Table_stat, Column_stat and Index_stat
  are employed to read statistical data from the statistical tables. 
  now.        
*/

static
int read_statistics_for_table(THD *thd, TABLE *table, TABLE_LIST *stat_tables)
{
  uint i;
  TABLE *stat_table;
  Field *table_field;
  Field **field_ptr;
  KEY *key_info, *key_info_end;
  TABLE_SHARE *table_share= table->s;
  enum_check_fields old_check_level= thd->count_cuted_fields;

  DBUG_ENTER("read_statistics_for_table");
  DEBUG_SYNC(thd, "statistics_mem_alloc_start1");
  DEBUG_SYNC(thd, "statistics_mem_alloc_start2");

  if (!table_share->stats_cb.start_stats_load())
    DBUG_RETURN(table_share->stats_cb.stats_are_ready() ? 0 : 1);

  if (alloc_statistics_for_table_share(thd, table_share))
  {
    table_share->stats_cb.abort_stats_load();
    DBUG_RETURN(1);
  }

  /* Don't write warnings for internal field conversions */
  thd->count_cuted_fields= CHECK_FIELD_IGNORE;

  /* Read statistics from the statistical table table_stats */
  Table_statistics *read_stats= table_share->stats_cb.table_stats;
  stat_table= stat_tables[TABLE_STAT].table;
  Table_stat table_stat(stat_table, table);
  table_stat.set_key_fields();
  table_stat.get_stat_values();
   
  /* Read statistics from the statistical table column_stats */
  stat_table= stat_tables[COLUMN_STAT].table;
  ulong total_hist_size= 0;
  Column_stat column_stat(stat_table, table);
  for (field_ptr= table_share->field; *field_ptr; field_ptr++)
  {
    table_field= *field_ptr;
    column_stat.set_key_fields(table_field);
    column_stat.get_stat_values();
    total_hist_size+= table_field->read_stats->histogram.get_size();
  }
  table_share->stats_cb.total_hist_size= total_hist_size;

  /* Read statistics from the statistical table index_stats */
  stat_table= stat_tables[INDEX_STAT].table;
  Index_stat index_stat(stat_table, table);
  for (key_info= table_share->key_info,
       key_info_end= key_info + table_share->keys;
       key_info < key_info_end; key_info++)
  {
    uint key_parts= key_info->ext_key_parts;
    for (i= 0; i < key_parts; i++)
    {
      index_stat.set_key_fields(key_info, i+1);
      index_stat.get_stat_values();
    }
   
    key_part_map ext_key_part_map= key_info->ext_key_part_map;
    if (key_info->user_defined_key_parts != key_info->ext_key_parts &&
        key_info->read_stats->get_avg_frequency(key_info->user_defined_key_parts) == 0)
    {
      KEY *pk_key_info= table_share->key_info + table_share->primary_key;
      uint k= key_info->user_defined_key_parts;
      uint pk_parts= pk_key_info->user_defined_key_parts;
      ha_rows n_rows= read_stats->cardinality;
      double k_dist= n_rows / key_info->read_stats->get_avg_frequency(k-1);
      uint m= 0;
      for (uint j= 0; j < pk_parts; j++)
      {
        if (!(ext_key_part_map & 1 << j))
	{
          for (uint l= k; l < k + m; l++)
	  {
            double avg_frequency=
                     pk_key_info->read_stats->get_avg_frequency(j-1);
            set_if_smaller(avg_frequency, 1);
            double val= pk_key_info->read_stats->get_avg_frequency(j) /
	                avg_frequency; 
	    key_info->read_stats->set_avg_frequency (l, val);
          }
        }
        else
	{
	  double avg_frequency= pk_key_info->read_stats->get_avg_frequency(j);
	  key_info->read_stats->set_avg_frequency(k + m, avg_frequency);
	  m++;
        }    
      }      
      for (uint l= k; l < k + m; l++)
      {
        double avg_frequency= key_info->read_stats->get_avg_frequency(l);
        if (avg_frequency == 0 || read_stats->cardinality_is_null)
          avg_frequency= 1;
        else if (avg_frequency > 1)
	{
          avg_frequency/= k_dist;
          set_if_bigger(avg_frequency, 1);
	}
        key_info->read_stats->set_avg_frequency(l, avg_frequency);
      }
    }
  }

  thd->count_cuted_fields= old_check_level;
  table_share->stats_cb.end_stats_load();
  DBUG_RETURN(0);
}


/**
  @breif
  Cleanup of min/max statistical values for table share
*/

void delete_stat_values_for_table_share(TABLE_SHARE *table_share)
{
  TABLE_STATISTICS_CB *stats_cb= &table_share->stats_cb;
  Table_statistics *table_stats= stats_cb->table_stats;
  if (!table_stats)
    return;
  Column_statistics *column_stats= table_stats->column_stats;
  if (!column_stats)
    return;

  for (Field **field_ptr= table_share->field;
       *field_ptr;
       field_ptr++, column_stats++)
  {
    if (column_stats->min_value)
    {
      delete column_stats->min_value;
      column_stats->min_value= NULL;
    }
    if (column_stats->max_value)
    {
      delete column_stats->max_value;
      column_stats->max_value= NULL;
    }
  }
}


/**
  @brief
<<<<<<< HEAD
  Check whether any statistics is to be read for tables from a table list

  @param
  thd         The thread handle
  @param
  tables      The tables list for whose tables the check is to be done

  @details
  The function checks whether for any of the tables opened and locked for
  a statement statistics from statistical tables is needed to be read.

  @retval
  TRUE        statistics for any of the tables is needed to be read 
  @retval
  FALSE       Otherwise
*/

static
bool statistics_for_tables_is_needed(THD *thd, TABLE_LIST *tables)
{
  if (!tables)
    return FALSE;

  /* 
    Do not read statistics for any query that explicity involves
    statistical tables, failure to to do so we may end up
    in a deadlock.
  */

  for (TABLE_LIST *tl= tables; tl; tl= tl->next_global)
  {
    if (!tl->is_view_or_derived() && !is_temporary_table(tl) && tl->table)
    {
      TABLE_SHARE *table_share= tl->table->s;
      if (table_share && 
          table_share->table_category != TABLE_CATEGORY_USER
          && is_stat_table(&tl->db, &tl->alias))
        return FALSE;
    }
  }

  for (TABLE_LIST *tl= tables; tl; tl= tl->next_global)
  {
    if (!tl->is_view_or_derived() && !is_temporary_table(tl) && tl->table)
    {
      TABLE_SHARE *table_share= tl->table->s;
      if (table_share && 
          table_share->stats_cb.stats_can_be_read &&
          (!table_share->stats_cb.stats_is_read ||
           (!table_share->stats_cb.histograms_are_read &&
            thd->variables.optimizer_use_condition_selectivity > 3)))
        return TRUE;
      if (table_share->stats_cb.stats_is_read)
        tl->table->stats_is_read= TRUE;
      if (table_share->stats_cb.histograms_are_read)
        tl->table->histograms_are_read= TRUE;
    } 
  }

  return FALSE;
}


/**
  @brief
=======
>>>>>>> 50641db2
  Read histogram for a table from the persistent statistical tables

  @param
  thd         The thread handle
  @param
  table       The table to read histograms for
  @param
  stat_tables The array of TABLE_LIST objects for statistical tables

  @details
  For the statistical table columns_stats the function looks for the rows
  from this table that contain statistical data on 'table'. If such rows
  are found the histograms from them are read into the memory allocated
  for histograms of 'table'. Later at the query processing these histogram
  are supposed to be used by the optimizer. 
  The parameter stat_tables should point to an array of TABLE_LIST
  objects for all statistical tables linked into a list. All statistical
  tables are supposed to be opened.  
  The function is called by read_statistics_for_tables_if_needed().

  @retval
  0         If data has been successfully read for the table  
  @retval
  1         Otherwise

  @note
  Objects of the helper Column_stat are employed read histogram
  from the statistical table column_stats now.        
*/

static
int read_histograms_for_table(THD *thd, TABLE *table, TABLE_LIST *stat_tables)
{
  TABLE_STATISTICS_CB *stats_cb= &table->s->stats_cb;
  DBUG_ENTER("read_histograms_for_table");

  if (stats_cb->start_histograms_load())
  {
    uchar *histogram= (uchar *) alloc_root(&stats_cb->mem_root,
                                           stats_cb->total_hist_size);
    if (!histogram)
    {
      stats_cb->abort_histograms_load();
      DBUG_RETURN(1);
    }
    memset(histogram, 0, stats_cb->total_hist_size);

    Column_stat column_stat(stat_tables[COLUMN_STAT].table, table);
    for (Field **field_ptr= table->s->field; *field_ptr; field_ptr++)
    {
      Field *table_field= *field_ptr;
      if (uint hist_size= table_field->read_stats->histogram.get_size())
      {
        column_stat.set_key_fields(table_field);
        table_field->read_stats->histogram.set_values(histogram);
        column_stat.get_histogram_value();
        histogram+= hist_size;
      }
    }
    stats_cb->end_histograms_load();
  }
  table->histograms_are_read= true;
  DBUG_RETURN(0);
}

/**
  @brief
  Read statistics for tables from a table list if it is needed

  @param
  thd         The thread handle
  @param
  tables      The tables list for whose tables to read statistics

  @details
  The function first checks whether for any of the tables opened and locked
  for a statement statistics from statistical tables is needed to be read.
  Then, if so, it opens system statistical tables for read and reads
  the statistical data from them for those tables from the list for which it
  makes sense. Then the function closes system statistical tables.

  @retval
  0       Statistics for tables was successfully read  
  @retval
  1       Otherwise
*/

int read_statistics_for_tables_if_needed(THD *thd, TABLE_LIST *tables)
{
  switch (thd->lex->sql_command) {
  case SQLCOM_SELECT:
  case SQLCOM_INSERT:
  case SQLCOM_INSERT_SELECT:
  case SQLCOM_UPDATE:
  case SQLCOM_UPDATE_MULTI:
  case SQLCOM_DELETE:
  case SQLCOM_DELETE_MULTI:
  case SQLCOM_REPLACE:
  case SQLCOM_REPLACE_SELECT:
  case SQLCOM_CREATE_TABLE:
  case SQLCOM_SET_OPTION:
  case SQLCOM_DO:
    return read_statistics_for_tables(thd, tables);
  default:
    return 0;
  }
}


static void dump_stats_from_share_to_table(TABLE *table)
{
  TABLE_SHARE *table_share= table->s;
  KEY *key_info= table_share->key_info;
  KEY *key_info_end= key_info + table_share->keys;
  KEY *table_key_info= table->key_info;
  for ( ; key_info < key_info_end; key_info++, table_key_info++)
    table_key_info->read_stats= key_info->read_stats;

  Field **field_ptr= table_share->field;
  Field **table_field_ptr= table->field;
  for ( ; *field_ptr; field_ptr++, table_field_ptr++)
    (*table_field_ptr)->read_stats= (*field_ptr)->read_stats;
  table->stats_is_read= true;
}


int read_statistics_for_tables(THD *thd, TABLE_LIST *tables)
{
  TABLE_LIST stat_tables[STATISTICS_TABLES];
  Open_tables_backup open_tables_backup;

  DBUG_ENTER("read_statistics_for_tables");

  if (thd->bootstrap || thd->variables.use_stat_tables == NEVER)
    DBUG_RETURN(0);

  bool found_stat_table= false;
  bool statistics_for_tables_is_needed= false;

  for (TABLE_LIST *tl= tables; tl; tl= tl->next_global)
  {
    TABLE_SHARE *table_share;
    if (!tl->is_view_or_derived() && tl->table && (table_share= tl->table->s) &&
        table_share->tmp_table == NO_TMP_TABLE)
    {
      if (table_share->table_category == TABLE_CATEGORY_USER)
      {
        if (table_share->stats_cb.stats_are_ready())
        {
          if (!tl->table->stats_is_read)
            dump_stats_from_share_to_table(tl->table);
          tl->table->histograms_are_read=
            table_share->stats_cb.histograms_are_ready();
          if (table_share->stats_cb.histograms_are_ready() ||
              thd->variables.optimizer_use_condition_selectivity <= 3)
            continue;
        }
        statistics_for_tables_is_needed= true;
      }
      else if (is_stat_table(tl->db, tl->alias))
        found_stat_table= true;
    }
  }

  DEBUG_SYNC(thd, "statistics_read_start");

  /*
    Do not read statistics for any query that explicity involves
    statistical tables, failure to to do so we may end up
    in a deadlock.
  */
  if (found_stat_table || !statistics_for_tables_is_needed)
    DBUG_RETURN(0);

  if (open_stat_tables(thd, stat_tables, &open_tables_backup, FALSE))
    DBUG_RETURN(1);

  for (TABLE_LIST *tl= tables; tl; tl= tl->next_global)
  {
    TABLE_SHARE *table_share;
    if (!tl->is_view_or_derived() && tl->table && (table_share= tl->table->s) &&
        table_share->tmp_table == NO_TMP_TABLE &&
        table_share->table_category == TABLE_CATEGORY_USER)
    {
      if (!tl->table->stats_is_read)
      {
        if (!read_statistics_for_table(thd, tl->table, stat_tables))
          dump_stats_from_share_to_table(tl->table);
        else
          continue;
      }
      if (thd->variables.optimizer_use_condition_selectivity > 3)
        (void) read_histograms_for_table(thd, tl->table, stat_tables);
    }
  }

  close_system_tables(thd, &open_tables_backup);

  DBUG_RETURN(0);
}


/**
  @brief
  Delete statistics on a table from all statistical tables

  @param
  thd         The thread handle
  @param
  db          The name of the database the table belongs to
  @param
  tab         The name of the table whose statistics is to be deleted

  @details
  The function delete statistics on the table called 'tab' of the database
  'db' from all statistical tables: table_stats, column_stats, index_stats.

  @retval
  0         If all deletions are successful  
  @retval
  1         Otherwise

  @note
  The function is called when executing the statement DROP TABLE 'tab'.
*/

int delete_statistics_for_table(THD *thd, const LEX_CSTRING *db, const LEX_CSTRING *tab)
{
  int err;
  enum_binlog_format save_binlog_format;
  TABLE *stat_table;
  TABLE_LIST tables[STATISTICS_TABLES];
  Open_tables_backup open_tables_backup;
  int rc= 0;

  DBUG_ENTER("delete_statistics_for_table");
   
  if (open_stat_tables(thd, tables, &open_tables_backup, TRUE))
    DBUG_RETURN(rc);

  save_binlog_format= thd->set_current_stmt_binlog_format_stmt();

  /* Delete statistics on table from the statistical table index_stats */
  stat_table= tables[INDEX_STAT].table;
  Index_stat index_stat(stat_table, db, tab);
  index_stat.set_full_table_name();
  while (index_stat.find_next_stat_for_prefix(2))
  {
    err= index_stat.delete_stat();
    if (err & !rc)
      rc= 1;
  }

  /* Delete statistics on table from the statistical table column_stats */
  stat_table= tables[COLUMN_STAT].table;
  Column_stat column_stat(stat_table, db, tab);
  column_stat.set_full_table_name();
  while (column_stat.find_next_stat_for_prefix(2))
  {
    err= column_stat.delete_stat();
    if (err & !rc)
      rc= 1;
  }
   
  /* Delete statistics on table from the statistical table table_stats */
  stat_table= tables[TABLE_STAT].table;
  Table_stat table_stat(stat_table, db, tab);
  table_stat.set_key_fields();
  if (table_stat.find_stat())
  {
    err= table_stat.delete_stat();
    if (err & !rc)
      rc= 1;
  }

  err= del_global_table_stat(thd, db, tab);
  if (err & !rc)
      rc= 1;

  thd->restore_stmt_binlog_format(save_binlog_format);

  close_system_tables(thd, &open_tables_backup);

  DBUG_RETURN(rc);
}


/**
  @brief
  Delete statistics on a column of the specified table

  @param
  thd         The thread handle
  @param
  tab         The table the column belongs to
  @param
  col         The field of the column whose statistics is to be deleted

  @details
  The function delete statistics on the column 'col' belonging to the table 
  'tab' from the statistical table column_stats. 

  @retval
  0         If the deletion is successful  
  @retval
  1         Otherwise

  @note
  The function is called when dropping a table column  or when changing
  the definition of this column.
*/

int delete_statistics_for_column(THD *thd, TABLE *tab, Field *col)
{
  int err;
  enum_binlog_format save_binlog_format;
  TABLE *stat_table;
  TABLE_LIST tables;
  Open_tables_backup open_tables_backup;
  int rc= 0;

  DBUG_ENTER("delete_statistics_for_column");
   
  if (open_single_stat_table(thd, &tables, &stat_table_name[1],
                             &open_tables_backup, TRUE))
  {
    thd->clear_error();
    DBUG_RETURN(rc);
  }

  save_binlog_format= thd->set_current_stmt_binlog_format_stmt();

  stat_table= tables.table;
  Column_stat column_stat(stat_table, tab);
  column_stat.set_key_fields(col);
  if (column_stat.find_stat())
  {
    err= column_stat.delete_stat();
    if (err)
      rc= 1;
  }

  thd->restore_stmt_binlog_format(save_binlog_format);

  close_system_tables(thd, &open_tables_backup);

  DBUG_RETURN(rc);
}


/**
  @brief
  Delete statistics on an index of the specified table

  @param
  thd         The thread handle
  @param
  tab         The table the index belongs to
  @param
  key_info    The descriptor of the index whose statistics is to be deleted
  @param
  ext_prefixes_only  Delete statistics only on the index prefixes extended by
                     the components of the primary key 

  @details
  The function delete statistics on the index  specified by 'key_info'
  defined on the table 'tab' from the statistical table index_stats.

  @retval
  0         If the deletion is successful  
  @retval
  1         Otherwise

  @note
  The function is called when dropping an index, or dropping/changing the
   definition of a column used in the definition of the index. 
*/

int delete_statistics_for_index(THD *thd, TABLE *tab, KEY *key_info,
                                bool ext_prefixes_only)
{
  int err;
  enum_binlog_format save_binlog_format;
  TABLE *stat_table;
  TABLE_LIST tables;
  Open_tables_backup open_tables_backup;
  int rc= 0;

  DBUG_ENTER("delete_statistics_for_index");
   
  if (open_single_stat_table(thd, &tables, &stat_table_name[2],
			     &open_tables_backup, TRUE))
  {
    thd->clear_error();
    DBUG_RETURN(rc);
  }

  save_binlog_format= thd->set_current_stmt_binlog_format_stmt();

  stat_table= tables.table;
  Index_stat index_stat(stat_table, tab);
  if (!ext_prefixes_only)
  {
    index_stat.set_index_prefix_key_fields(key_info);
    while (index_stat.find_next_stat_for_prefix(3))
    {
      err= index_stat.delete_stat();
      if (err && !rc)
        rc= 1;
    }
  }
  else
  {
    for (uint i= key_info->user_defined_key_parts; i < key_info->ext_key_parts; i++)
    {
      index_stat.set_key_fields(key_info, i+1);
      if (index_stat.find_next_stat_for_prefix(4))
      {
        err= index_stat.delete_stat();
        if (err && !rc)
          rc= 1;
      }
    }
  }

  err= del_global_index_stat(thd, tab, key_info);
  if (err && !rc)
    rc= 1;

  thd->restore_stmt_binlog_format(save_binlog_format);

  close_system_tables(thd, &open_tables_backup);

  DBUG_RETURN(rc);
}


/**
  @brief
  Rename a table in all statistical tables

  @param
  thd         The thread handle
  @param
  db          The name of the database the table belongs to
  @param
  tab         The name of the table to be renamed in statistical tables
  @param
  new_tab     The new name of the table

  @details
  The function replaces the name of the table 'tab' from the database 'db' 
  for 'new_tab' in all all statistical tables: table_stats, column_stats,
  index_stats.

  @retval
  0         If all updates of the table name are successful  
  @retval
  1         Otherwise

  @note
  The function is called when executing any statement that renames a table
*/

int rename_table_in_stat_tables(THD *thd, const LEX_CSTRING *db, const LEX_CSTRING *tab,
                                const LEX_CSTRING *new_db, const LEX_CSTRING *new_tab)
{
  int err;
  enum_binlog_format save_binlog_format;
  TABLE *stat_table;
  TABLE_LIST tables[STATISTICS_TABLES];
  Open_tables_backup open_tables_backup;
  int rc= 0;
  DBUG_ENTER("rename_table_in_stat_tables");
   
  if (open_stat_tables(thd, tables, &open_tables_backup, TRUE))
    DBUG_RETURN(0); // not an error

  save_binlog_format= thd->set_current_stmt_binlog_format_stmt();

  /* Rename table in the statistical table index_stats */
  stat_table= tables[INDEX_STAT].table;
  Index_stat index_stat(stat_table, db, tab);
  index_stat.set_full_table_name();

  Stat_table_write_iter index_iter(&index_stat);
  if (index_iter.init(2))
    rc= 1;
  while (!index_iter.get_next_row())
  {
    err= index_stat.update_table_name_key_parts(new_db, new_tab);
    if (err & !rc)
      rc= 1;
    index_stat.set_full_table_name();
  }
  index_iter.cleanup();

  /* Rename table in the statistical table column_stats */
  stat_table= tables[COLUMN_STAT].table;
  Column_stat column_stat(stat_table, db, tab);
  column_stat.set_full_table_name();
  Stat_table_write_iter column_iter(&column_stat);
  if (column_iter.init(2))
    rc= 1;
  while (!column_iter.get_next_row())
  {
    err= column_stat.update_table_name_key_parts(new_db, new_tab);
    if (err & !rc)
      rc= 1;
    column_stat.set_full_table_name();
  }
  column_iter.cleanup();
   
  /* Rename table in the statistical table table_stats */
  stat_table= tables[TABLE_STAT].table;
  Table_stat table_stat(stat_table, db, tab);
  table_stat.set_key_fields();
  if (table_stat.find_stat())
  {
    err= table_stat.update_table_name_key_parts(new_db, new_tab);
    if (err & !rc)
      rc= 1;
  }

  thd->restore_stmt_binlog_format(save_binlog_format);

  close_system_tables(thd, &open_tables_backup);

  DBUG_RETURN(rc);
}


/**
  @brief
  Rename a column in the statistical table column_stats

  @param
  thd         The thread handle
  @param
  tab         The table the column belongs to
  @param
  col         The column to be renamed
  @param
  new_name    The new column name

  @details
  The function replaces the name of the column 'col' belonging to the table 
  'tab' for 'new_name' in the statistical table column_stats.

  @retval
  0         If all updates of the table name are successful  
  @retval
  1         Otherwise

  @note
  The function is called when executing any statement that renames a column,
  but does not change the column definition.
*/

int rename_column_in_stat_tables(THD *thd, TABLE *tab, Field *col,
                                 const char *new_name)
{
  int err;
  enum_binlog_format save_binlog_format;
  TABLE *stat_table;
  TABLE_LIST tables;
  Open_tables_backup open_tables_backup;
  int rc= 0;

  DBUG_ENTER("rename_column_in_stat_tables");
  
  if (tab->s->tmp_table != NO_TMP_TABLE)
    DBUG_RETURN(0);

  if (open_single_stat_table(thd, &tables, &stat_table_name[1],
                             &open_tables_backup, TRUE))
  {
    thd->clear_error();
    DBUG_RETURN(rc);
  }

  save_binlog_format= thd->set_current_stmt_binlog_format_stmt();

  /* Rename column in the statistical table table_stat */
  stat_table= tables.table;
  Column_stat column_stat(stat_table, tab);
  column_stat.set_key_fields(col);
  if (column_stat.find_stat())
  { 
    err= column_stat.update_column_key_part(new_name);
    if (err & !rc)
      rc= 1;
  }

  thd->restore_stmt_binlog_format(save_binlog_format);

  close_system_tables(thd, &open_tables_backup);

  DBUG_RETURN(rc);
}


/**
  @brief
  Set statistics for a table that will be used by the optimizer 

  @param
  thd         The thread handle
  @param
  table       The table to set statistics for 

  @details
  Depending on the value of thd->variables.use_stat_tables 
  the function performs the settings for the table that will control
  from where the statistical data used by the optimizer will be taken.
*/

void set_statistics_for_table(THD *thd, TABLE *table)
{
  TABLE_STATISTICS_CB *stats_cb= &table->s->stats_cb;
  Table_statistics *read_stats= stats_cb->table_stats;
  Use_stat_tables_mode use_stat_table_mode= get_use_stat_tables_mode(thd);
  table->used_stat_records= 
    (use_stat_table_mode <= COMPLEMENTARY ||
     !table->stats_is_read || read_stats->cardinality_is_null) ?
    table->file->stats.records : read_stats->cardinality;

  /*
    For partitioned table, EITS statistics is based on data from all partitions.

    On the other hand, Partition Pruning figures which partitions will be
    accessed and then computes the estimate of rows in used_partitions.

    Use the estimate from Partition Pruning as it is typically more precise.
    Ideally, EITS should provide per-partition statistics but this is not
    implemented currently.
  */
#ifdef WITH_PARTITION_STORAGE_ENGINE
    if (table->part_info)
      table->used_stat_records= table->file->stats.records;
#endif

  KEY *key_info, *key_info_end;
  for (key_info= table->key_info, key_info_end= key_info+table->s->keys;
       key_info < key_info_end; key_info++)
  {
    key_info->is_statistics_from_stat_tables=
      (use_stat_table_mode > COMPLEMENTARY &&
       table->stats_is_read &&
       key_info->read_stats->avg_frequency_is_inited() &&
       key_info->read_stats->get_avg_frequency(0) > 0.5);
  }
}


/**
  @brief
  Get the average frequency for a column 

  @param
  field       The column whose average frequency is required

  @retval
  The required average frequency
*/

double get_column_avg_frequency(Field * field)
{
  double res;
  TABLE *table= field->table;

  /* 
    Statistics is shared by table instances and  is accessed through
    the table share. If table->s->field is not set for 'table', then
    no column statistics is available for the table .
  */
  if (!table->s->field)
  {
    res= (double)table->stat_records();
    return res;
  }
 
  Column_statistics *col_stats= field->read_stats;

  if (!col_stats)
    res= (double)table->stat_records();
  else
    res= col_stats->get_avg_frequency();
  return res;
} 


/**
  @brief
  Estimate the number of rows in a column range using data from stat tables 

  @param
  field       The column whose range cardinality is to be estimated
  @param
  min_endp    The left end of the range whose cardinality is required 
  @param
  max_endp    The right end of the range whose cardinality is required 
  @param
  range_flag  The range flags

  @details
  The function gets an estimate of the number of rows in a column range
  using the statistical data from the table column_stats.

  @retval
  - The required estimate of the rows in the column range
  - If there is some kind of error, this function should return DBL_MAX (and
    not HA_POS_ERROR as that is an integer constant).

*/

double get_column_range_cardinality(Field *field,
                                    key_range *min_endp,
                                    key_range *max_endp,
                                    uint range_flag)
{
  double res;
  TABLE *table= field->table;
  Column_statistics *col_stats= field->read_stats;
  double tab_records= (double)table->stat_records();

  if (!col_stats)
    return tab_records;
  /*
    Use statistics for a table only when we have actually read
    the statistics from the stat tables. For example due to
    chances of getting a deadlock we disable reading statistics for
    a table.
  */

  if (!table->stats_is_read)
    return tab_records;

  double col_nulls= tab_records * col_stats->get_nulls_ratio();

  double col_non_nulls= tab_records - col_nulls;

  bool nulls_incl= field->null_ptr && min_endp && min_endp->key[0] &&
                   !(range_flag & NEAR_MIN);

  if (col_non_nulls < 1)
  {
    if (nulls_incl)
      res= col_nulls;
    else
      res= 0;
  }
  else if (min_endp && max_endp && min_endp->length == max_endp->length &&
           !memcmp(min_endp->key, max_endp->key, min_endp->length))
  { 
    if (nulls_incl)
    {
      /* This is null single point range */
      res= col_nulls;
    }
    else
    {
      double avg_frequency= col_stats->get_avg_frequency();
      res= avg_frequency;   
      if (avg_frequency > 1.0 + 0.000001 && 
          col_stats->min_max_values_are_provided())
      {
        Histogram *hist= &col_stats->histogram;
        if (hist->is_available())
        {
          store_key_image_to_rec(field, (uchar *) min_endp->key,
                                 field->key_length());
          double pos= field->pos_in_interval(col_stats->min_value,
                                             col_stats->max_value);
          res= col_non_nulls * 
	       hist->point_selectivity(pos,
                                       avg_frequency / col_non_nulls);
        }
      }
      else if (avg_frequency == 0.0)
      {
        /* This actually means there is no statistics data */
        res= tab_records;
      }
    }
  }  
  else 
  {
    if (col_stats->min_max_values_are_provided())
    {
      double sel, min_mp_pos, max_mp_pos;

      if (min_endp && !(field->null_ptr && min_endp->key[0]))
      {
        store_key_image_to_rec(field, (uchar *) min_endp->key,
                               field->key_length());
        min_mp_pos= field->pos_in_interval(col_stats->min_value,
                                           col_stats->max_value);
      }
      else
        min_mp_pos= 0.0;
      if (max_endp)
      {
        store_key_image_to_rec(field, (uchar *) max_endp->key,
                               field->key_length());
        max_mp_pos= field->pos_in_interval(col_stats->min_value,
                                           col_stats->max_value);
      }
      else
        max_mp_pos= 1.0;

      Histogram *hist= &col_stats->histogram;
      if (!hist->is_available())
        sel= (max_mp_pos - min_mp_pos);
      else
        sel= hist->range_selectivity(min_mp_pos, max_mp_pos);
      res= col_non_nulls * sel;
      set_if_bigger(res, col_stats->get_avg_frequency());
    }
    else
      res= col_non_nulls;
    if (nulls_incl)
      res+= col_nulls;
  }
  return res;
}



/*
  Estimate selectivity of "col=const" using a histogram
  
  @param pos      Position of the "const" between column's min_value and 
                  max_value.  This is a number in [0..1] range.
  @param avg_sel  Average selectivity of condition "col=const" in this table.
                  It is calcuated as (#non_null_values / #distinct_values).
  
  @return
     Expected condition selectivity (a number between 0 and 1)

  @notes 
     [re_zero_length_buckets] If a bucket with zero value-length is in the
     middle of the histogram, we will not have min==max. Example: suppose, 
     pos_value=0x12, and the histogram is:

           #n  #n+1 #n+2                 
      ... 0x10 0x12 0x12 0x14 ...
                      |
                      +------------- bucket with zero value-length
    
      Here, we will get min=#n+1, max=#n+2, and use the multi-bucket formula.
     
      The problem happens at the histogram ends. if pos_value=0, and the
      histogram is:

      0x00 0x10 ...

      then min=0, max=0. This means pos_value is contained within bucket #0,
      but on the other hand, histogram data says that the bucket has only one
      value.
*/

double Histogram::point_selectivity(double pos, double avg_sel)
{
  double sel;
  /* Find the bucket that contains the value 'pos'. */
  uint min= find_bucket(pos, TRUE);
  uint pos_value= (uint) (pos * prec_factor());

  /* Find how many buckets this value occupies */
  uint max= min;
  while (max + 1 < get_width() && get_value(max + 1) == pos_value)
    max++;
  
  /*
    A special case: we're looking at a single bucket, and that bucket has
    zero value-length. Use the multi-bucket formula (attempt to use
    single-bucket formula will cause divison by zero).

    For more details see [re_zero_length_buckets] above.
  */
  if (max == min && get_value(max) == ((max==0)? 0 : get_value(max-1)))
    max++;

  if (max > min)
  {
    /*
      The value occupies multiple buckets. Use start_bucket ... end_bucket as
      selectivity.
    */
    double bucket_sel= 1.0/(get_width() + 1);  
    sel= bucket_sel * (max - min + 1);
  }
  else
  {
    /* 
      The value 'pos' fits within one single histogram bucket.

      Histogram buckets have the same numbers of rows, but they cover
      different ranges of values.

      We assume that values are uniformly distributed across the [0..1] value
      range.
    */

    /* 
      If all buckets covered value ranges of the same size, the width of
      value range would be:
    */
    double avg_bucket_width= 1.0 / (get_width() + 1);
    
    /*
      Let's see what is the width of value range that our bucket is covering.
        (min==max currently. they are kept in the formula just in case we 
         will want to extend it to handle multi-bucket case)
    */
    double inv_prec_factor= (double) 1.0 / prec_factor(); 
    double current_bucket_width= 
        (max + 1 == get_width() ?  1.0 : (get_value(max) * inv_prec_factor)) -
        (min == 0 ?  0.0 : (get_value(min-1) * inv_prec_factor));

    DBUG_ASSERT(current_bucket_width); /* We shouldn't get a one zero-width bucket */

    /*
      So:
      - each bucket has the same #rows 
      - values are unformly distributed across the [min_value,max_value] domain.

      If a bucket has value range that's N times bigger then average, than
      each value will have to have N times fewer rows than average.
    */
    sel= avg_sel * avg_bucket_width / current_bucket_width;

    /*
      (Q: if we just follow this proportion we may end up in a situation
      where number of different values we expect to find in this bucket
      exceeds the number of rows that this histogram has in a bucket. Are 
      we ok with this or we would want to have certain caps?)
    */
  }
  return sel;
}

/*
  Check whether the table is one of the persistent statistical tables.
*/
bool is_stat_table(const LEX_CSTRING *db, LEX_CSTRING *table)
{
  DBUG_ASSERT(db->str && table->str);

  if (!my_strcasecmp(table_alias_charset, db->str, MYSQL_SCHEMA_NAME.str))
  {
    for (uint i= 0; i < STATISTICS_TABLES; i ++)
    {
      if (!my_strcasecmp(table_alias_charset, table->str, stat_table_name[i].str))
        return true;
    }
  }
  return false;
}

/*
  Check wheter we can use EITS statistics for a field or not

  TRUE : Use EITS for the columns
  FALSE: Otherwise
*/

bool is_eits_usable(Field *field)
{
  Column_statistics* col_stats= field->read_stats;
  
  // check if column_statistics was allocated for this field
  if (!col_stats)
    return false;

  DBUG_ASSERT(field->table->stats_is_read);

  /*
    (1): checks if we have EITS statistics for a particular column
    (2): Don't use EITS for GEOMETRY columns
    (3): Disabling reading EITS statistics for columns involved in the
         partition list of a table. We assume the selecticivity for
         such columns would be handled during partition pruning.
  */

  return !col_stats->no_stat_values_provided() &&        //(1)
    field->type() != MYSQL_TYPE_GEOMETRY &&              //(2)
#ifdef WITH_PARTITION_STORAGE_ENGINE
    (!field->table->part_info ||
     !field->table->part_info->field_in_partition_expr(field)) &&     //(3)
#endif
    true;
}<|MERGE_RESOLUTION|>--- conflicted
+++ resolved
@@ -1,5 +1,5 @@
 /* Copyright (C) 2009 MySQL AB
-   Copyright (c) 2019, MariaDB Corporation.
+   Copyright (c) 2019, 2020, MariaDB Corporation.
 
    This program is free software; you can redistribute it and/or modify
    it under the terms of the GNU General Public License as published by
@@ -2970,74 +2970,6 @@
 
 /**
   @brief
-<<<<<<< HEAD
-  Check whether any statistics is to be read for tables from a table list
-
-  @param
-  thd         The thread handle
-  @param
-  tables      The tables list for whose tables the check is to be done
-
-  @details
-  The function checks whether for any of the tables opened and locked for
-  a statement statistics from statistical tables is needed to be read.
-
-  @retval
-  TRUE        statistics for any of the tables is needed to be read 
-  @retval
-  FALSE       Otherwise
-*/
-
-static
-bool statistics_for_tables_is_needed(THD *thd, TABLE_LIST *tables)
-{
-  if (!tables)
-    return FALSE;
-
-  /* 
-    Do not read statistics for any query that explicity involves
-    statistical tables, failure to to do so we may end up
-    in a deadlock.
-  */
-
-  for (TABLE_LIST *tl= tables; tl; tl= tl->next_global)
-  {
-    if (!tl->is_view_or_derived() && !is_temporary_table(tl) && tl->table)
-    {
-      TABLE_SHARE *table_share= tl->table->s;
-      if (table_share && 
-          table_share->table_category != TABLE_CATEGORY_USER
-          && is_stat_table(&tl->db, &tl->alias))
-        return FALSE;
-    }
-  }
-
-  for (TABLE_LIST *tl= tables; tl; tl= tl->next_global)
-  {
-    if (!tl->is_view_or_derived() && !is_temporary_table(tl) && tl->table)
-    {
-      TABLE_SHARE *table_share= tl->table->s;
-      if (table_share && 
-          table_share->stats_cb.stats_can_be_read &&
-          (!table_share->stats_cb.stats_is_read ||
-           (!table_share->stats_cb.histograms_are_read &&
-            thd->variables.optimizer_use_condition_selectivity > 3)))
-        return TRUE;
-      if (table_share->stats_cb.stats_is_read)
-        tl->table->stats_is_read= TRUE;
-      if (table_share->stats_cb.histograms_are_read)
-        tl->table->histograms_are_read= TRUE;
-    } 
-  }
-
-  return FALSE;
-}
-
-
-/**
-  @brief
-=======
->>>>>>> 50641db2
   Read histogram for a table from the persistent statistical tables
 
   @param
@@ -3197,7 +3129,7 @@
         }
         statistics_for_tables_is_needed= true;
       }
-      else if (is_stat_table(tl->db, tl->alias))
+      else if (is_stat_table(&tl->db, &tl->alias))
         found_stat_table= true;
     }
   }
