--- conflicted
+++ resolved
@@ -697,20 +697,12 @@
     // this memory pool was opened in open_and_lock_tables
     thd->ps_setup_free_memory();
     DBUG_RETURN(1);
-<<<<<<< HEAD
   if (setup_tables(table_list) ||
-      setup_fields(thd, 0, table_list, fields, 1, 0, 0) || 
-      setup_conds(thd, table_list, &conds) || thd->net.report_error)      
-=======
-  }
-
-  if (setup_tables(table_list, 0) ||
       setup_fields(thd, 0, table_list, fields, 1, 0, 0) ||
       setup_conds(thd, table_list, &conds) || thd->net.report_error)
   {
     // this memory pool was opened in open_and_lock_tables
     thd->ps_setup_free_memory();
->>>>>>> 6826a55b
     DBUG_RETURN(1);
   }
   // this memory pool was opened in open_and_lock_tables
