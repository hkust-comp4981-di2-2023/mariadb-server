/* -*- C++ -*- */
/* Copyright (C) 2002 MySQL AB

   This program is free software; you can redistribute it and/or modify
   it under the terms of the GNU General Public License as published by
   the Free Software Foundation; version 2 of the License.

   This program is distributed in the hope that it will be useful,
   but WITHOUT ANY WARRANTY; without even the implied warranty of
   MERCHANTABILITY or FITNESS FOR A PARTICULAR PURPOSE.  See the
   GNU General Public License for more details.

   You should have received a copy of the GNU General Public License
   along with this program; if not, write to the Free Software
   Foundation, Inc., 59 Temple Place, Suite 330, Boston, MA  02111-1307  USA */

#ifndef _SP_HEAD_H_
#define _SP_HEAD_H_

#ifdef USE_PRAGMA_INTERFACE
#pragma interface			/* gcc class implementation */
#endif

#include <stddef.h>

/**
  @defgroup Stored_Routines Stored Routines
  @ingroup Runtime_Environment
  @{
*/
// Values for the type enum. This reflects the order of the enum declaration
// in the CREATE TABLE command.
#define TYPE_ENUM_FUNCTION  1
#define TYPE_ENUM_PROCEDURE 2
#define TYPE_ENUM_TRIGGER   3

Item_result
sp_map_result_type(enum enum_field_types type);

Item::Type
sp_map_item_type(enum enum_field_types type);

uint
sp_get_flags_for_command(LEX *lex);

struct sp_label;
class sp_instr;
class sp_instr_opt_meta;
class sp_instr_jump_if_not;
struct sp_cond_type;
struct sp_variable;

/*************************************************************************/

/**
  Stored_program_creation_ctx -- base class for creation context of stored
  programs (stored routines, triggers, events).
*/

class Stored_program_creation_ctx :public Default_object_creation_ctx
{
public:
  CHARSET_INFO *get_db_cl()
  {
    return m_db_cl;
  }

public:
  virtual Stored_program_creation_ctx *clone(MEM_ROOT *mem_root) = 0;

protected:
  Stored_program_creation_ctx(THD *thd)
    : Default_object_creation_ctx(thd),
      m_db_cl(thd->variables.collation_database)
  { }

  Stored_program_creation_ctx(CHARSET_INFO *client_cs,
                              CHARSET_INFO *connection_cl,
                              CHARSET_INFO *db_cl)
    : Default_object_creation_ctx(client_cs, connection_cl),
      m_db_cl(db_cl)
  { }

protected:
  virtual void change_env(THD *thd) const
  {
    thd->variables.collation_database= m_db_cl;

    Default_object_creation_ctx::change_env(thd);
  }

protected:
  /**
    db_cl stores the value of the database collation. Both character set
    and collation attributes are used.

    Database collation is included into the context because it defines the
    default collation for stored-program variables.
  */
  CHARSET_INFO *m_db_cl;
};

/*************************************************************************/

class sp_name : public Sql_alloc
{
public:

  LEX_STRING m_db;
  LEX_STRING m_name;
  LEX_STRING m_qname;
  /**
    Key representing routine in the set of stored routines used by statement.
    Consists of 1-byte routine type and m_qname (which usually refences to
    same buffer). Note that one must complete initialization of the key by
    calling set_routine_type().
  */
  LEX_STRING m_sroutines_key;
  bool       m_explicit_name;                   /**< Prepend the db name? */

  sp_name(LEX_STRING db, LEX_STRING name, bool use_explicit_name)
    : m_db(db), m_name(name), m_explicit_name(use_explicit_name)
  {
    m_qname.str= m_sroutines_key.str= 0;
    m_qname.length= m_sroutines_key.length= 0;
  }

  /**
    Creates temporary sp_name object from key, used mainly
    for SP-cache lookups.
  */
  sp_name(THD *thd, char *key, uint key_len);

  // Init. the qualified name from the db and name.
  void init_qname(THD *thd);	// thd for memroot allocation

  void set_routine_type(char type)
  {
    m_sroutines_key.str[0]= type;
  }

  ~sp_name()
  {}
};


bool
check_routine_name(LEX_STRING *ident);

class sp_head :private Query_arena
{
  sp_head(const sp_head &);	/**< Prevent use of these */
  void operator=(sp_head &);

  MEM_ROOT main_mem_root;
public:
  /** Possible values of m_flags */
  enum {
    HAS_RETURN= 1,              // For FUNCTIONs only: is set if has RETURN
    MULTI_RESULTS= 8,           // Is set if a procedure with SELECT(s)
    CONTAINS_DYNAMIC_SQL= 16,   // Is set if a procedure with PREPARE/EXECUTE
    IS_INVOKED= 32,             // Is set if this sp_head is being used
    HAS_SET_AUTOCOMMIT_STMT= 64,// Is set if a procedure with 'set autocommit'
    /* Is set if a procedure with COMMIT (implicit or explicit) | ROLLBACK */
    HAS_COMMIT_OR_ROLLBACK= 128,
    LOG_SLOW_STATEMENTS= 256,   // Used by events
    LOG_GENERAL_LOG= 512,        // Used by events
    BINLOG_ROW_BASED_IF_MIXED= 1024,
    HAS_SQLCOM_RESET= 2048,
    HAS_SQLCOM_FLUSH= 4096
  };

  /** TYPE_ENUM_FUNCTION, TYPE_ENUM_PROCEDURE or TYPE_ENUM_TRIGGER */
  int m_type;
  uint m_flags;                 // Boolean attributes of a stored routine

  Create_field m_return_field_def; /**< This is used for FUNCTIONs only. */

  const char *m_tmp_query;	///< Temporary pointer to sub query string
  st_sp_chistics *m_chistics;
<<<<<<< HEAD
  ulong m_sql_mode;		///< For SHOW CREATE and execution
  LEX_STRING m_qname;		///< db.name
=======
  ulong m_sql_mode;		// For SHOW CREATE and execution
  LEX_STRING m_qname;		// db.name
  bool m_explicit_name;                /**< Prepend the db name? */
>>>>>>> 573828aa
  /**
    Key representing routine in the set of stored routines used by statement.
    [routine_type]db.name
    @sa sp_name::m_sroutines_key
  */
  LEX_STRING m_sroutines_key;
  LEX_STRING m_db;
  LEX_STRING m_name;
  LEX_STRING m_params;
  LEX_STRING m_body;
  LEX_STRING m_body_utf8;
  LEX_STRING m_defstr;
  LEX_STRING m_definer_user;
  LEX_STRING m_definer_host;

private:
  Stored_program_creation_ctx *m_creation_ctx;

public:
  inline Stored_program_creation_ctx *get_creation_ctx()
  {
    return m_creation_ctx;
  }

  inline void set_creation_ctx(Stored_program_creation_ctx *creation_ctx)
  {
    m_creation_ctx= creation_ctx->clone(mem_root);
  }

  longlong m_created;
  longlong m_modified;
  /** Recursion level of the current SP instance. The levels are numbered from 0 */
  ulong m_recursion_level;
  /**
    A list of diferent recursion level instances for the same procedure.
    For every recursion level we have a sp_head instance. This instances
    connected in the list. The list ordered by increasing recursion level
    (m_recursion_level).
  */
  sp_head *m_next_cached_sp;
  /**
    Pointer to the first element of the above list
  */
  sp_head *m_first_instance;
  /**
    Pointer to the first free (non-INVOKED) routine in the list of
    cached instances for this SP. This pointer is set only for the first
    SP in the list of instences (see above m_first_cached_sp pointer).
    The pointer equal to 0 if we have no free instances.
    For non-first instance value of this pointer meanless (point to itself);
  */
  sp_head *m_first_free_instance;
  /**
    Pointer to the last element in the list of instances of the SP.
    For non-first instance value of this pointer meanless (point to itself);
  */
  sp_head *m_last_cached_sp;
  /**
    Set containing names of stored routines used by this routine.
    Note that unlike elements of similar set for statement elements of this
    set are not linked in one list. Because of this we are able save memory
    by using for this set same objects that are used in 'sroutines' sets
    for statements of which this stored routine consists.
  */
  HASH m_sroutines;
  // Pointers set during parsing
  const char *m_param_begin;
  const char *m_param_end;

private:
  const char *m_body_begin;

public:
  /*
    Security context for stored routine which should be run under
    definer privileges.
  */
  Security_context m_security_ctx;

  static void *
  operator new(size_t size) throw ();

  static void
  operator delete(void *ptr, size_t size) throw ();

  sp_head();

  /// Initialize after we have reset mem_root
  void
  init(LEX *lex);

  /** Copy sp name from parser. */
  void
  init_sp_name(THD *thd, sp_name *spname);

  /** Set the body-definition start position. */
  void
  set_body_start(THD *thd, const char *begin_ptr);

  /** Set the statement-definition (body-definition) end position. */
  void
  set_stmt_end(THD *thd);

  int
  create(THD *thd);

  virtual ~sp_head();

  /// Free memory
  void
  destroy();

  bool
  execute_trigger(THD *thd,
                  const LEX_STRING *db_name,
                  const LEX_STRING *table_name,
                  GRANT_INFO *grant_info);

  bool
  execute_function(THD *thd, Item **args, uint argcount, Field *return_fld);

  bool
  execute_procedure(THD *thd, List<Item> *args);

  bool
  show_create_routine(THD *thd, int type);

  void
  add_instr(sp_instr *instr);

  inline uint
  instructions()
  {
    return m_instr.elements;
  }

  inline sp_instr *
  last_instruction()
  {
    sp_instr *i;

    get_dynamic(&m_instr, (uchar*)&i, m_instr.elements-1);
    return i;
  }

  /*
    Resets lex in 'thd' and keeps a copy of the old one.

    @todo Conflicting comment in sp_head.cc
  */
  bool
  reset_lex(THD *thd);

  /**
    Restores lex in 'thd' from our copy, but keeps some status from the
    one in 'thd', like ptr, tables, fields, etc.

    @todo Conflicting comment in sp_head.cc
  */
  void
  restore_lex(THD *thd);

  /// Put the instruction on the backpatch list, associated with the label.
  void
  push_backpatch(sp_instr *, struct sp_label *);

  /// Update all instruction with this label in the backpatch list to
  /// the current position.
  void
  backpatch(struct sp_label *);

  /// Start a new cont. backpatch level. If 'i' is NULL, the level is just incr.
  void
  new_cont_backpatch(sp_instr_opt_meta *i);

  /// Add an instruction to the current level
  void
  add_cont_backpatch(sp_instr_opt_meta *i);

  /// Backpatch (and pop) the current level to the current position.
  void
  do_cont_backpatch();

  char *name(uint *lenp = 0) const
  {
    if (lenp)
      *lenp= m_name.length;
    return m_name.str;
  }

  char *create_string(THD *thd, ulong *lenp);

  Field *create_result_field(uint field_max_length, const char *field_name,
                             TABLE *table);

  bool fill_field_definition(THD *thd, LEX *lex,
                             enum enum_field_types field_type,
                             Create_field *field_def);

  void set_info(longlong created, longlong modified,
		st_sp_chistics *chistics, ulong sql_mode);

  void set_definer(const char *definer, uint definerlen);
  void set_definer(const LEX_STRING *user_name, const LEX_STRING *host_name);

  void reset_thd_mem_root(THD *thd);

  void restore_thd_mem_root(THD *thd);

  /**
    Optimize the code.
  */
  void optimize();

  /**
    Helper used during flow analysis during code optimization.
    See the implementation of <code>opt_mark()</code>.
    @param ip the instruction to add to the leads list
    @param leads the list of remaining paths to explore in the graph that
    represents the code, during flow analysis.
  */
  void add_mark_lead(uint ip, List<sp_instr> *leads);

  void recursion_level_error(THD *thd);

  inline sp_instr *
  get_instr(uint i)
  {
    sp_instr *ip;

    if (i < m_instr.elements)
      get_dynamic(&m_instr, (uchar*)&ip, i);
    else
      ip= NULL;
    return ip;
  }

  /* Add tables used by routine to the table list. */
  bool add_used_tables_to_table_list(THD *thd,
                                     TABLE_LIST ***query_tables_last_ptr,
                                     TABLE_LIST *belong_to_view);

  /**
    Check if this stored routine contains statements disallowed
    in a stored function or trigger, and set an appropriate error message
    if this is the case.
  */
  bool is_not_allowed_in_function(const char *where)
  {
    if (m_flags & CONTAINS_DYNAMIC_SQL)
      my_error(ER_STMT_NOT_ALLOWED_IN_SF_OR_TRG, MYF(0), "Dynamic SQL");
    else if (m_flags & MULTI_RESULTS)
      my_error(ER_SP_NO_RETSET, MYF(0), where);
    else if (m_flags & HAS_SET_AUTOCOMMIT_STMT)
      my_error(ER_SP_CANT_SET_AUTOCOMMIT, MYF(0));
    else if (m_flags & HAS_COMMIT_OR_ROLLBACK)
      my_error(ER_COMMIT_NOT_ALLOWED_IN_SF_OR_TRG, MYF(0));
    else if (m_flags & HAS_SQLCOM_RESET)
      my_error(ER_STMT_NOT_ALLOWED_IN_SF_OR_TRG, MYF(0), "RESET");
    else if (m_flags & HAS_SQLCOM_FLUSH)
      my_error(ER_STMT_NOT_ALLOWED_IN_SF_OR_TRG, MYF(0), "FLUSH");

    return test(m_flags &
		(CONTAINS_DYNAMIC_SQL|MULTI_RESULTS|HAS_SET_AUTOCOMMIT_STMT|
                 HAS_COMMIT_OR_ROLLBACK|HAS_SQLCOM_RESET|HAS_SQLCOM_FLUSH));
  }

#ifndef DBUG_OFF
  int show_routine_code(THD *thd);
#endif

  /*
    This method is intended for attributes of a routine which need
    to propagate upwards to the LEX of the caller (when a property of a
    sp_head needs to "taint" the caller).
  */
  void propagate_attributes(LEX *lex)
  {
    /*
      If this routine needs row-based binary logging, the entire top statement
      too (we cannot switch from statement-based to row-based only for this
      routine, as in statement-based the top-statement may be binlogged and
      the substatements not).
    */
    if (m_flags & BINLOG_ROW_BASED_IF_MIXED)
      lex->set_stmt_unsafe();
  }


private:

  MEM_ROOT *m_thd_root;		///< Temp. store for thd's mem_root
  THD *m_thd;			///< Set if we have reset mem_root

  sp_pcontext *m_pcont;		///< Parse context
  List<LEX> m_lex;		///< Temp. store for the other lex
  DYNAMIC_ARRAY m_instr;	///< The "instructions"
  typedef struct
  {
    struct sp_label *lab;
    sp_instr *instr;
  } bp_t;
  List<bp_t> m_backpatch;	///< Instructions needing backpatching
  /**
    We need a special list for backpatching of instructions with a continue
    destination (in the case of a continue handler catching an error in
    the test), since it would otherwise interfere with the normal backpatch
    mechanism - e.g. jump_if_not instructions have two different destinations
    which are to be patched differently.
    Since these occur in a more restricted way (always the same "level" in
    the code), we don't need the label.
  */
  List<sp_instr_opt_meta> m_cont_backpatch;
  uint m_cont_level;            // The current cont. backpatch level

  /**
    Multi-set representing optimized list of tables to be locked by this
    routine. Does not include tables which are used by invoked routines.

    @note
    For prelocking-free SPs this multiset is constructed too.
    We do so because the same instance of sp_head may be called both
    in prelocked mode and in non-prelocked mode.
  */
  HASH m_sptabs;

  bool
  execute(THD *thd);

  /**
    Perform a forward flow analysis in the generated code.
    Mark reachable instructions, for the optimizer.
  */
  void opt_mark();

  /**
    Merge the list of tables used by query into the multi-set of tables used
    by routine.
  */
  bool merge_table_list(THD *thd, TABLE_LIST *table, LEX *lex_for_tmp_check);
}; // class sp_head : public Sql_alloc


//
// "Instructions"...
//

class sp_instr :public Query_arena, public Sql_alloc
{
  sp_instr(const sp_instr &);	/**< Prevent use of these */
  void operator=(sp_instr &);

public:

  uint marked;
  uint m_ip;			///< My index
  sp_pcontext *m_ctx;		///< My parse context

  /// Should give each a name or type code for debugging purposes?
  sp_instr(uint ip, sp_pcontext *ctx)
    :Query_arena(0, INITIALIZED_FOR_SP), marked(0), m_ip(ip), m_ctx(ctx)
  {}

  virtual ~sp_instr()
  { free_items(); }


  /**
    Execute this instruction

   
    @param thd         Thread handle
    @param[out] nextp  index of the next instruction to execute. (For most
                       instructions this will be the instruction following this
                       one). Note that this parameter is undefined in case of
                       errors, use get_cont_dest() to find the continuation
                       instruction for CONTINUE error handlers.
   
    @retval 0      on success, 
    @retval other  if some error occured
  */

  virtual int execute(THD *thd, uint *nextp) = 0;

  /**
    Execute <code>open_and_lock_tables()</code> for this statement.
    Open and lock the tables used by this statement, as a pre-requisite
    to execute the core logic of this instruction with
    <code>exec_core()</code>.
    @param thd the current thread
    @param tables the list of tables to open and lock
    @return zero on success, non zero on failure.
  */
  int exec_open_and_lock_tables(THD *thd, TABLE_LIST *tables);

  /**
    Get the continuation destination of this instruction.
    @return the continuation destination
  */
  virtual uint get_cont_dest();

  /*
    Execute core function of instruction after all preparations (e.g.
    setting of proper LEX, saving part of the thread context have been
    done).

    Should be implemented for instructions using expressions or whole
    statements (thus having to have own LEX). Used in concert with
    sp_lex_keeper class and its descendants (there are none currently).
  */
  virtual int exec_core(THD *thd, uint *nextp);

  virtual void print(String *str) = 0;

  virtual void backpatch(uint dest, sp_pcontext *dst_ctx)
  {}

  /**
    Mark this instruction as reachable during optimization and return the
    index to the next instruction. Jump instruction will add their
    destination to the leads list.
  */
  virtual uint opt_mark(sp_head *sp, List<sp_instr> *leads)
  {
    marked= 1;
    return m_ip+1;
  }

  /**
    Short-cut jumps to jumps during optimization. This is used by the
    jump instructions' opt_mark() methods. 'start' is the starting point,
    used to prevent the mark sweep from looping for ever. Return the
    end destination.
  */
  virtual uint opt_shortcut_jump(sp_head *sp, sp_instr *start)
  {
    return m_ip;
  }

  /**
    Inform the instruction that it has been moved during optimization.
    Most instructions will simply update its index, but jump instructions
    must also take care of their destination pointers. Forward jumps get
    pushed to the backpatch list 'ibp'.
  */
  virtual void opt_move(uint dst, List<sp_instr> *ibp)
  {
    m_ip= dst;
  }

}; // class sp_instr : public Sql_alloc


/**
  Auxilary class to which instructions delegate responsibility
  for handling LEX and preparations before executing statement
  or calculating complex expression.

  Exist mainly to avoid having double hierarchy between instruction
  classes.

  @todo
    Add ability to not store LEX and do any preparations if
    expression used is simple.
*/

class sp_lex_keeper
{
  /** Prevent use of these */
  sp_lex_keeper(const sp_lex_keeper &);
  void operator=(sp_lex_keeper &);
public:

  sp_lex_keeper(LEX *lex, bool lex_resp)
    : m_lex(lex), m_lex_resp(lex_resp), 
      lex_query_tables_own_last(NULL)
  {
    lex->sp_lex_in_use= TRUE;
  }
  virtual ~sp_lex_keeper()
  {
    if (m_lex_resp)
    {
      lex_end(m_lex);
      delete m_lex;
    }
  }

  /**
    Prepare execution of instruction using LEX, if requested check whenever
    we have read access to tables used and open/lock them, call instruction's
    exec_core() method, perform cleanup afterwards.
   
    @todo Conflicting comment in sp_head.cc
  */
  int reset_lex_and_exec_core(THD *thd, uint *nextp, bool open_tables,
                              sp_instr* instr);

  inline uint sql_command() const
  {
    return (uint)m_lex->sql_command;
  }

  void disable_query_cache()
  {
    m_lex->safe_to_cache_query= 0;
  }
private:

  LEX *m_lex;
  /**
    Indicates whenever this sp_lex_keeper instance responsible
    for LEX deletion.
  */
  bool m_lex_resp;

  /*
    Support for being able to execute this statement in two modes:
    a) inside prelocked mode set by the calling procedure or its ancestor.
    b) outside of prelocked mode, when this statement enters/leaves
       prelocked mode itself.
  */
  
  /**
    List of additional tables this statement needs to lock when it
    enters/leaves prelocked mode on its own.
  */
  TABLE_LIST *prelocking_tables;

  /**
    The value m_lex->query_tables_own_last should be set to this when the
    statement enters/leaves prelocked mode on its own.
  */
  TABLE_LIST **lex_query_tables_own_last;
};


/**
  Call out to some prepared SQL statement.
*/
class sp_instr_stmt : public sp_instr
{
  sp_instr_stmt(const sp_instr_stmt &);	/**< Prevent use of these */
  void operator=(sp_instr_stmt &);

public:

  LEX_STRING m_query;		///< For thd->query

  sp_instr_stmt(uint ip, sp_pcontext *ctx, LEX *lex)
    : sp_instr(ip, ctx), m_lex_keeper(lex, TRUE)
  {
    m_query.str= 0;
    m_query.length= 0;
  }

  virtual ~sp_instr_stmt()
  {};

  virtual int execute(THD *thd, uint *nextp);

  virtual int exec_core(THD *thd, uint *nextp);

  virtual void print(String *str);

private:

  sp_lex_keeper m_lex_keeper;

}; // class sp_instr_stmt : public sp_instr


class sp_instr_set : public sp_instr
{
  sp_instr_set(const sp_instr_set &);	/**< Prevent use of these */
  void operator=(sp_instr_set &);

public:

  sp_instr_set(uint ip, sp_pcontext *ctx,
	       uint offset, Item *val, enum enum_field_types type_arg,
               LEX *lex, bool lex_resp)
    : sp_instr(ip, ctx), m_offset(offset), m_value(val), m_type(type_arg),
      m_lex_keeper(lex, lex_resp)
  {}

  virtual ~sp_instr_set()
  {}

  virtual int execute(THD *thd, uint *nextp);

  virtual int exec_core(THD *thd, uint *nextp);

  virtual void print(String *str);

private:

  uint m_offset;		///< Frame offset
  Item *m_value;
  enum enum_field_types m_type;	///< The declared type
  sp_lex_keeper m_lex_keeper;

}; // class sp_instr_set : public sp_instr


/**
  Set NEW/OLD row field value instruction. Used in triggers.
*/
class sp_instr_set_trigger_field : public sp_instr
{
  sp_instr_set_trigger_field(const sp_instr_set_trigger_field &);
  void operator=(sp_instr_set_trigger_field &);

public:

  sp_instr_set_trigger_field(uint ip, sp_pcontext *ctx,
                             Item_trigger_field *trg_fld,
                             Item *val, LEX *lex)
    : sp_instr(ip, ctx),
      trigger_field(trg_fld),
      value(val), m_lex_keeper(lex, TRUE)
  {}

  virtual ~sp_instr_set_trigger_field()
  {}

  virtual int execute(THD *thd, uint *nextp);

  virtual int exec_core(THD *thd, uint *nextp);

  virtual void print(String *str);

private:
  Item_trigger_field *trigger_field;
  Item *value;
  sp_lex_keeper m_lex_keeper;
}; // class sp_instr_trigger_field : public sp_instr


/**
  An abstract class for all instructions with destinations that
  needs to be updated by the optimizer.

  Even if not all subclasses will use both the normal destination and
  the continuation destination, we put them both here for simplicity.
*/
class sp_instr_opt_meta : public sp_instr
{
public:

  uint m_dest;			///< Where we will go
  uint m_cont_dest;             ///< Where continue handlers will go

  sp_instr_opt_meta(uint ip, sp_pcontext *ctx)
    : sp_instr(ip, ctx),
      m_dest(0), m_cont_dest(0), m_optdest(0), m_cont_optdest(0)
  {}

  sp_instr_opt_meta(uint ip, sp_pcontext *ctx, uint dest)
    : sp_instr(ip, ctx),
      m_dest(dest), m_cont_dest(0), m_optdest(0), m_cont_optdest(0)
  {}

  virtual ~sp_instr_opt_meta()
  {}

  virtual void set_destination(uint old_dest, uint new_dest)
    = 0;

  virtual uint get_cont_dest();

protected:

  sp_instr *m_optdest;		///< Used during optimization
  sp_instr *m_cont_optdest;     ///< Used during optimization

}; // class sp_instr_opt_meta : public sp_instr

class sp_instr_jump : public sp_instr_opt_meta
{
  sp_instr_jump(const sp_instr_jump &);	/**< Prevent use of these */
  void operator=(sp_instr_jump &);

public:

  sp_instr_jump(uint ip, sp_pcontext *ctx)
    : sp_instr_opt_meta(ip, ctx)
  {}

  sp_instr_jump(uint ip, sp_pcontext *ctx, uint dest)
    : sp_instr_opt_meta(ip, ctx, dest)
  {}

  virtual ~sp_instr_jump()
  {}

  virtual int execute(THD *thd, uint *nextp);

  virtual void print(String *str);

  virtual uint opt_mark(sp_head *sp, List<sp_instr> *leads);

  virtual uint opt_shortcut_jump(sp_head *sp, sp_instr *start);

  virtual void opt_move(uint dst, List<sp_instr> *ibp);

  virtual void backpatch(uint dest, sp_pcontext *dst_ctx)
  {
    /* Calling backpatch twice is a logic flaw in jump resolution. */
    DBUG_ASSERT(m_dest == 0);
    m_dest= dest;
  }

  /**
    Update the destination; used by the optimizer.
  */
  virtual void set_destination(uint old_dest, uint new_dest)
  {
    if (m_dest == old_dest)
      m_dest= new_dest;
  }

}; // class sp_instr_jump : public sp_instr_opt_meta


class sp_instr_jump_if_not : public sp_instr_jump
{
  sp_instr_jump_if_not(const sp_instr_jump_if_not &); /**< Prevent use of these */
  void operator=(sp_instr_jump_if_not &);

public:

  sp_instr_jump_if_not(uint ip, sp_pcontext *ctx, Item *i, LEX *lex)
    : sp_instr_jump(ip, ctx), m_expr(i),
      m_lex_keeper(lex, TRUE)
  {}

  sp_instr_jump_if_not(uint ip, sp_pcontext *ctx, Item *i, uint dest, LEX *lex)
    : sp_instr_jump(ip, ctx, dest), m_expr(i),
      m_lex_keeper(lex, TRUE)
  {}

  virtual ~sp_instr_jump_if_not()
  {}

  virtual int execute(THD *thd, uint *nextp);

  virtual int exec_core(THD *thd, uint *nextp);

  virtual void print(String *str);

  virtual uint opt_mark(sp_head *sp, List<sp_instr> *leads);

  /** Override sp_instr_jump's shortcut; we stop here */
  virtual uint opt_shortcut_jump(sp_head *sp, sp_instr *start)
  {
    return m_ip;
  }

  virtual void opt_move(uint dst, List<sp_instr> *ibp);

  virtual void set_destination(uint old_dest, uint new_dest)
  {
    sp_instr_jump::set_destination(old_dest, new_dest);
    if (m_cont_dest == old_dest)
      m_cont_dest= new_dest;
  }

private:

  Item *m_expr;			///< The condition
  sp_lex_keeper m_lex_keeper;

}; // class sp_instr_jump_if_not : public sp_instr_jump


class sp_instr_freturn : public sp_instr
{
  sp_instr_freturn(const sp_instr_freturn &);	/**< Prevent use of these */
  void operator=(sp_instr_freturn &);

public:

  sp_instr_freturn(uint ip, sp_pcontext *ctx,
		   Item *val, enum enum_field_types type_arg, LEX *lex)
    : sp_instr(ip, ctx), m_value(val), m_type(type_arg),
      m_lex_keeper(lex, TRUE)
  {}

  virtual ~sp_instr_freturn()
  {}

  virtual int execute(THD *thd, uint *nextp);

  virtual int exec_core(THD *thd, uint *nextp);

  virtual void print(String *str);

  virtual uint opt_mark(sp_head *sp, List<sp_instr> *leads)
  {
    marked= 1;
    return UINT_MAX;
  }

protected:

  Item *m_value;
  enum enum_field_types m_type;
  sp_lex_keeper m_lex_keeper;

}; // class sp_instr_freturn : public sp_instr


class sp_instr_hpush_jump : public sp_instr_jump
{
  sp_instr_hpush_jump(const sp_instr_hpush_jump &); /**< Prevent use of these */
  void operator=(sp_instr_hpush_jump &);

public:

  sp_instr_hpush_jump(uint ip, sp_pcontext *ctx, int htype, uint fp)
    : sp_instr_jump(ip, ctx), m_type(htype), m_frame(fp)
  {
    m_cond.empty();
  }

  virtual ~sp_instr_hpush_jump()
  {
    m_cond.empty();
  }

  virtual int execute(THD *thd, uint *nextp);

  virtual void print(String *str);

  virtual uint opt_mark(sp_head *sp, List<sp_instr> *leads);

  /** Override sp_instr_jump's shortcut; we stop here. */
  virtual uint opt_shortcut_jump(sp_head *sp, sp_instr *start)
  {
    return m_ip;
  }

  inline void add_condition(struct sp_cond_type *cond)
  {
    m_cond.push_front(cond);
  }

private:

  int m_type;			///< Handler type
  uint m_frame;
  List<struct sp_cond_type> m_cond;

}; // class sp_instr_hpush_jump : public sp_instr_jump


class sp_instr_hpop : public sp_instr
{
  sp_instr_hpop(const sp_instr_hpop &);	/**< Prevent use of these */
  void operator=(sp_instr_hpop &);

public:

  sp_instr_hpop(uint ip, sp_pcontext *ctx, uint count)
    : sp_instr(ip, ctx), m_count(count)
  {}

  virtual ~sp_instr_hpop()
  {}

  virtual int execute(THD *thd, uint *nextp);

  virtual void print(String *str);

private:

  uint m_count;

}; // class sp_instr_hpop : public sp_instr


class sp_instr_hreturn : public sp_instr_jump
{
  sp_instr_hreturn(const sp_instr_hreturn &);	/**< Prevent use of these */
  void operator=(sp_instr_hreturn &);

public:

  sp_instr_hreturn(uint ip, sp_pcontext *ctx, uint fp)
    : sp_instr_jump(ip, ctx), m_frame(fp)
  {}

  virtual ~sp_instr_hreturn()
  {}

  virtual int execute(THD *thd, uint *nextp);

  virtual void print(String *str);

  /* This instruction will not be short cut optimized. */
  virtual uint opt_shortcut_jump(sp_head *sp, sp_instr *start)
  {
    return m_ip;
  }

  virtual uint opt_mark(sp_head *sp, List<sp_instr> *leads);

private:

  uint m_frame;

}; // class sp_instr_hreturn : public sp_instr_jump


/** This is DECLARE CURSOR */
class sp_instr_cpush : public sp_instr
{
  sp_instr_cpush(const sp_instr_cpush &); /**< Prevent use of these */
  void operator=(sp_instr_cpush &);

public:

  sp_instr_cpush(uint ip, sp_pcontext *ctx, LEX *lex, uint offset)
    : sp_instr(ip, ctx), m_lex_keeper(lex, TRUE), m_cursor(offset)
  {}

  virtual ~sp_instr_cpush()
  {}

  virtual int execute(THD *thd, uint *nextp);

  virtual void print(String *str);

  /**
    This call is used to cleanup the instruction when a sensitive
    cursor is closed. For now stored procedures always use materialized
    cursors and the call is not used.
  */
  virtual void cleanup_stmt() { /* no op */ }
private:

  sp_lex_keeper m_lex_keeper;
  uint m_cursor;                /**< Frame offset (for debugging) */

}; // class sp_instr_cpush : public sp_instr


class sp_instr_cpop : public sp_instr
{
  sp_instr_cpop(const sp_instr_cpop &); /**< Prevent use of these */
  void operator=(sp_instr_cpop &);

public:

  sp_instr_cpop(uint ip, sp_pcontext *ctx, uint count)
    : sp_instr(ip, ctx), m_count(count)
  {}

  virtual ~sp_instr_cpop()
  {}

  virtual int execute(THD *thd, uint *nextp);

  virtual void print(String *str);

private:

  uint m_count;

}; // class sp_instr_cpop : public sp_instr


class sp_instr_copen : public sp_instr
{
  sp_instr_copen(const sp_instr_copen &); /**< Prevent use of these */
  void operator=(sp_instr_copen &);

public:

  sp_instr_copen(uint ip, sp_pcontext *ctx, uint c)
    : sp_instr(ip, ctx), m_cursor(c)
  {}

  virtual ~sp_instr_copen()
  {}

  virtual int execute(THD *thd, uint *nextp);

  virtual int exec_core(THD *thd, uint *nextp);

  virtual void print(String *str);

private:

  uint m_cursor;		///< Stack index

}; // class sp_instr_copen : public sp_instr_stmt


class sp_instr_cclose : public sp_instr
{
  sp_instr_cclose(const sp_instr_cclose &); /**< Prevent use of these */
  void operator=(sp_instr_cclose &);

public:

  sp_instr_cclose(uint ip, sp_pcontext *ctx, uint c)
    : sp_instr(ip, ctx), m_cursor(c)
  {}

  virtual ~sp_instr_cclose()
  {}

  virtual int execute(THD *thd, uint *nextp);

  virtual void print(String *str);

private:

  uint m_cursor;

}; // class sp_instr_cclose : public sp_instr


class sp_instr_cfetch : public sp_instr
{
  sp_instr_cfetch(const sp_instr_cfetch &); /**< Prevent use of these */
  void operator=(sp_instr_cfetch &);

public:

  sp_instr_cfetch(uint ip, sp_pcontext *ctx, uint c)
    : sp_instr(ip, ctx), m_cursor(c)
  {
    m_varlist.empty();
  }

  virtual ~sp_instr_cfetch()
  {}

  virtual int execute(THD *thd, uint *nextp);

  virtual void print(String *str);

  void add_to_varlist(struct sp_variable *var)
  {
    m_varlist.push_back(var);
  }

private:

  uint m_cursor;
  List<struct sp_variable> m_varlist;

}; // class sp_instr_cfetch : public sp_instr


class sp_instr_error : public sp_instr
{
  sp_instr_error(const sp_instr_error &); /**< Prevent use of these */
  void operator=(sp_instr_error &);

public:

  sp_instr_error(uint ip, sp_pcontext *ctx, int errcode)
    : sp_instr(ip, ctx), m_errcode(errcode)
  {}

  virtual ~sp_instr_error()
  {}

  virtual int execute(THD *thd, uint *nextp);

  virtual void print(String *str);

  virtual uint opt_mark(sp_head *sp, List<sp_instr> *leads)
  {
    marked= 1;
    return UINT_MAX;
  }

private:

  int m_errcode;

}; // class sp_instr_error : public sp_instr


class sp_instr_set_case_expr : public sp_instr_opt_meta
{
public:

  sp_instr_set_case_expr(uint ip, sp_pcontext *ctx, uint case_expr_id,
                         Item *case_expr, LEX *lex)
    : sp_instr_opt_meta(ip, ctx),
      m_case_expr_id(case_expr_id), m_case_expr(case_expr),
      m_lex_keeper(lex, TRUE)
  {}

  virtual ~sp_instr_set_case_expr()
  {}

  virtual int execute(THD *thd, uint *nextp);

  virtual int exec_core(THD *thd, uint *nextp);

  virtual void print(String *str);

  virtual uint opt_mark(sp_head *sp, List<sp_instr> *leads);

  virtual void opt_move(uint dst, List<sp_instr> *ibp);

  virtual void set_destination(uint old_dest, uint new_dest)
  {
    if (m_cont_dest == old_dest)
      m_cont_dest= new_dest;
  }

private:

  uint m_case_expr_id;
  Item *m_case_expr;
  sp_lex_keeper m_lex_keeper;

}; // class sp_instr_set_case_expr : public sp_instr_opt_meta


#ifndef NO_EMBEDDED_ACCESS_CHECKS
bool
sp_change_security_context(THD *thd, sp_head *sp,
                           Security_context **backup);
void
sp_restore_security_context(THD *thd, Security_context *backup);

bool
set_routine_security_ctx(THD *thd, sp_head *sp, bool is_proc,
                         Security_context **save_ctx);
#endif /* NO_EMBEDDED_ACCESS_CHECKS */

TABLE_LIST *
sp_add_to_query_tables(THD *thd, LEX *lex,
		       const char *db, const char *name,
		       thr_lock_type locktype);
Item *
sp_prepare_func_item(THD* thd, Item **it_addr);

bool
sp_eval_expr(THD *thd, Field *result_field, Item **expr_item_ptr);

/**
  @} (end of group Stored_Routines)
*/

#endif /* _SP_HEAD_H_ */<|MERGE_RESOLUTION|>--- conflicted
+++ resolved
@@ -178,14 +178,9 @@
 
   const char *m_tmp_query;	///< Temporary pointer to sub query string
   st_sp_chistics *m_chistics;
-<<<<<<< HEAD
   ulong m_sql_mode;		///< For SHOW CREATE and execution
   LEX_STRING m_qname;		///< db.name
-=======
-  ulong m_sql_mode;		// For SHOW CREATE and execution
-  LEX_STRING m_qname;		// db.name
-  bool m_explicit_name;                /**< Prepend the db name? */
->>>>>>> 573828aa
+  bool m_explicit_name;         ///< Prepend the db name? */
   /**
     Key representing routine in the set of stored routines used by statement.
     [routine_type]db.name
