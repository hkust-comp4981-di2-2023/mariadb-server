/* Copyright (C) 2000-2003 MySQL AB

  This program is free software; you can redistribute it and/or modify
  it under the terms of the GNU General Public License as published by
  the Free Software Foundation; either version 2 of the License, or
  (at your option) any later version.

  This program is distributed in the hope that it will be useful,
  but WITHOUT ANY WARRANTY; without even the implied warranty of
  MERCHANTABILITY or FITNESS FOR A PARTICULAR PURPOSE.  See the
  GNU General Public License for more details.

  You should have received a copy of the GNU General Public License
  along with this program; if not, write to the Free Software
  Foundation, Inc., 59 Temple Place, Suite 330, Boston, MA  02111-1307  USA
*/

/*
  This file defines the NDB Cluster handler: the interface between MySQL and
  NDB Cluster
*/

#ifdef USE_PRAGMA_IMPLEMENTATION
#pragma implementation				// gcc: Class implementation
#endif

#include "mysql_priv.h"

#include <my_dir.h>
#ifdef WITH_NDBCLUSTER_STORAGE_ENGINE
#include "ha_ndbcluster.h"
#include <ndbapi/NdbApi.hpp>
#include <ndbapi/NdbScanFilter.hpp>
#include <../util/Bitmask.hpp>
#include <ndbapi/NdbIndexStat.hpp>

#include "ha_ndbcluster_binlog.h"
#include "ha_ndbcluster_tables.h"

#include <mysql/plugin.h>

#ifdef ndb_dynamite
#undef assert
#define assert(x) do { if(x) break; ::printf("%s %d: assert failed: %s\n", __FILE__, __LINE__, #x); ::fflush(stdout); ::signal(SIGABRT,SIG_DFL); ::abort(); ::kill(::getpid(),6); ::kill(::getpid(),9); } while (0)
#endif

// options from from mysqld.cc
extern my_bool opt_ndb_optimized_node_selection;
extern const char *opt_ndbcluster_connectstring;

const char *ndb_distribution_names[]= {"KEYHASH", "LINHASH", NullS};
TYPELIB ndb_distribution_typelib= { array_elements(ndb_distribution_names)-1,
                                    "", ndb_distribution_names, NULL };
const char *opt_ndb_distribution= ndb_distribution_names[ND_KEYHASH];
enum ndb_distribution opt_ndb_distribution_id= ND_KEYHASH;

// Default value for parallelism
static const int parallelism= 0;

// Default value for max number of transactions
// createable against NDB from this handler
static const int max_transactions= 3; // should really be 2 but there is a transaction to much allocated when loch table is used

static uint ndbcluster_partition_flags();
static uint ndbcluster_alter_table_flags(uint flags);
static bool ndbcluster_init(void);
static int ndbcluster_end(ha_panic_function flag);
static bool ndbcluster_show_status(THD*,stat_print_fn *,enum ha_stat_type);
static int ndbcluster_alter_tablespace(THD* thd, st_alter_tablespace *info);
static int ndbcluster_fill_files_table(THD *thd, TABLE_LIST *tables, COND *cond);

static const char ndbcluster_hton_name[]= "ndbcluster";
static const char ndbcluster_hton_comment[]= "Clustered, fault-tolerant tables";

handlerton ndbcluster_hton = {
  MYSQL_HANDLERTON_INTERFACE_VERSION,
  "ndbcluster",
  SHOW_OPTION_YES,
  "Clustered, fault-tolerant tables", 
  DB_TYPE_NDBCLUSTER,
  ndbcluster_init,
  ~(uint)0, /* slot */
  /* below are initialized by name in ndbcluster_init() */
  0,0,0,0,0,0,0,0,0,0,0,0,0,0,0,0,0,0,0,0,0,0,0,0,0,0,0,0
};

<<<<<<< HEAD
static handler *ndbcluster_create_handler(TABLE_SHARE *table)
{
  return new ha_ndbcluster(table);
}

static uint ndbcluster_partition_flags()
{
  return (HA_CAN_PARTITION | HA_CAN_UPDATE_PARTITION_KEY |
          HA_CAN_PARTITION_UNIQUE | HA_USE_AUTO_PARTITION);
}

static uint ndbcluster_alter_table_flags(uint flags)
{
  if (flags & ALTER_DROP_PARTITION)
    return 0;
  else
    return (HA_ONLINE_ADD_INDEX | HA_ONLINE_DROP_INDEX |
            HA_ONLINE_ADD_UNIQUE_INDEX | HA_ONLINE_DROP_UNIQUE_INDEX |
            HA_PARTITION_FUNCTION_SUPPORTED);

}

#define NDB_FAILED_AUTO_INCREMENT ~(Uint64)0
=======
>>>>>>> 4e6efa10
#define NDB_AUTO_INCREMENT_RETRIES 10

#define ERR_PRINT(err) \
  DBUG_PRINT("error", ("%d  message: %s", err.code, err.message))

#define ERR_RETURN(err)                  \
{                                        \
  const NdbError& tmp= err;              \
  ERR_PRINT(tmp);                        \
  DBUG_RETURN(ndb_to_mysql_error(&tmp)); \
}

#define ERR_BREAK(err, code)             \
{                                        \
  const NdbError& tmp= err;              \
  ERR_PRINT(tmp);                        \
  code= ndb_to_mysql_error(&tmp);        \
  break;                                 \
}

static int ndbcluster_inited= 0;
int ndbcluster_util_inited= 0;

static Ndb* g_ndb= NULL;
Ndb_cluster_connection* g_ndb_cluster_connection= NULL;
unsigned char g_node_id_map[max_ndb_nodes];

// Handler synchronization
pthread_mutex_t ndbcluster_mutex;

// Table lock handling
HASH ndbcluster_open_tables;

static byte *ndbcluster_get_key(NDB_SHARE *share,uint *length,
                                my_bool not_used __attribute__((unused)));
#ifdef HAVE_NDB_BINLOG
static int rename_share(NDB_SHARE *share, const char *new_key);
#endif
static void ndb_set_fragmentation(NDBTAB &tab, TABLE *table, uint pk_len);

static int ndb_get_table_statistics(Ndb*, const NDBTAB *, 
                                    struct Ndb_statistics *);


// Util thread variables
pthread_t ndb_util_thread;
pthread_mutex_t LOCK_ndb_util_thread;
pthread_cond_t COND_ndb_util_thread;
pthread_handler_t ndb_util_thread_func(void *arg);
ulong ndb_cache_check_time;

/*
  Dummy buffer to read zero pack_length fields
  which are mapped to 1 char
*/
static uint32 dummy_buf;

/*
  Stats that can be retrieved from ndb
*/

struct Ndb_statistics {
  Uint64 row_count;
  Uint64 commit_count;
  Uint64 row_size;
  Uint64 fragment_memory;
};

/* Status variables shown with 'show status like 'Ndb%' */

static long ndb_cluster_node_id= 0;
static const char * ndb_connected_host= 0;
static long ndb_connected_port= 0;
static long ndb_number_of_replicas= 0;
long ndb_number_of_storage_nodes= 0;

static int update_status_variables(Ndb_cluster_connection *c)
{
  ndb_cluster_node_id=         c->node_id();
  ndb_connected_port=          c->get_connected_port();
  ndb_connected_host=          c->get_connected_host();
  ndb_number_of_replicas=      0;
  ndb_number_of_storage_nodes= c->no_db_nodes();
  return 0;
}

SHOW_VAR ndb_status_variables[]= {
  {"cluster_node_id",        (char*) &ndb_cluster_node_id,         SHOW_LONG},
  {"connected_host",         (char*) &ndb_connected_host,      SHOW_CHAR_PTR},
  {"connected_port",         (char*) &ndb_connected_port,          SHOW_LONG},
//  {"number_of_replicas",     (char*) &ndb_number_of_replicas,      SHOW_LONG},
  {"number_of_storage_nodes",(char*) &ndb_number_of_storage_nodes, SHOW_LONG},
  {NullS, NullS, SHOW_LONG}
};

/*
  Error handling functions
*/

/* Note for merge: old mapping table, moved to storage/ndb/ndberror.c */

static int ndb_to_mysql_error(const NdbError *ndberr)
{
  /* read the mysql mapped error code */
  int error= ndberr->mysql_code;

  switch (error)
  {
    /* errors for which we do not add warnings, just return mapped error code
    */
  case HA_ERR_NO_SUCH_TABLE:
  case HA_ERR_KEY_NOT_FOUND:
  case HA_ERR_FOUND_DUPP_KEY:
    return error;

    /* Mapping missing, go with the ndb error code*/
  case -1:
    error= ndberr->code;
    break;

    /* Mapping exists, go with the mapped code */
  default:
    break;
  }

  /*
    Push the NDB error message as warning
    - Used to be able to use SHOW WARNINGS toget more info on what the error is
    - Used by replication to see if the error was temporary
  */
  if (ndberr->status == NdbError::TemporaryError)
    push_warning_printf(current_thd, MYSQL_ERROR::WARN_LEVEL_ERROR,
			ER_GET_TEMPORARY_ERRMSG, ER(ER_GET_TEMPORARY_ERRMSG),
			ndberr->code, ndberr->message, "NDB");
  else
    push_warning_printf(current_thd, MYSQL_ERROR::WARN_LEVEL_ERROR,
			ER_GET_ERRMSG, ER(ER_GET_ERRMSG),
			ndberr->code, ndberr->message, "NDB");
  return error;
}

int execute_no_commit_ignore_no_key(ha_ndbcluster *h, NdbTransaction *trans)
{
  int res= trans->execute(NdbTransaction::NoCommit,
                          NdbTransaction::AO_IgnoreError,
                          h->m_force_send);
  if (res == 0)
    return 0;

  const NdbError &err= trans->getNdbError();
  if (err.classification != NdbError::ConstraintViolation &&
      err.classification != NdbError::NoDataFound)
    return res;

  return 0;
}

inline
int execute_no_commit(ha_ndbcluster *h, NdbTransaction *trans)
{
#ifdef NOT_USED
  int m_batch_execute= 0;
  if (m_batch_execute)
    return 0;
#endif
  return h->m_ignore_no_key ?
    execute_no_commit_ignore_no_key(h,trans) :
    trans->execute(NdbTransaction::NoCommit,
		   NdbTransaction::AbortOnError,
		   h->m_force_send);
}

inline
int execute_commit(ha_ndbcluster *h, NdbTransaction *trans)
{
#ifdef NOT_USED
  int m_batch_execute= 0;
  if (m_batch_execute)
    return 0;
#endif
  return trans->execute(NdbTransaction::Commit,
                        NdbTransaction::AbortOnError,
                        h->m_force_send);
}

inline
int execute_commit(THD *thd, NdbTransaction *trans)
{
#ifdef NOT_USED
  int m_batch_execute= 0;
  if (m_batch_execute)
    return 0;
#endif
  return trans->execute(NdbTransaction::Commit,
                        NdbTransaction::AbortOnError,
                        thd->variables.ndb_force_send);
}

inline
int execute_no_commit_ie(ha_ndbcluster *h, NdbTransaction *trans)
{
#ifdef NOT_USED
  int m_batch_execute= 0;
  if (m_batch_execute)
    return 0;
#endif
  return trans->execute(NdbTransaction::NoCommit,
                        NdbTransaction::AO_IgnoreError,
                        h->m_force_send);
}

/*
  Place holder for ha_ndbcluster thread specific data
*/
static
byte *thd_ndb_share_get_key(THD_NDB_SHARE *thd_ndb_share, uint *length,
                            my_bool not_used __attribute__((unused)))
{
  *length= sizeof(thd_ndb_share->key);
  return (byte*) thd_ndb_share->key;
}

Thd_ndb::Thd_ndb()
{
  ndb= new Ndb(g_ndb_cluster_connection, "");
  lock_count= 0;
  count= 0;
  all= NULL;
  stmt= NULL;
  error= 0;
  options= 0;
  (void) hash_init(&open_tables, &my_charset_bin, 5, 0, 0,
                   (hash_get_key)thd_ndb_share_get_key, 0, 0);
}

Thd_ndb::~Thd_ndb()
{
  if (ndb)
  {
#ifndef DBUG_OFF
    Ndb::Free_list_usage tmp;
    tmp.m_name= 0;
    while (ndb->get_free_list_usage(&tmp))
    {
      uint leaked= (uint) tmp.m_created - tmp.m_free;
      if (leaked)
        fprintf(stderr, "NDB: Found %u %s%s that %s not been released\n",
                leaked, tmp.m_name,
                (leaked == 1)?"":"'s",
                (leaked == 1)?"has":"have");
    }
#endif
    delete ndb;
    ndb= NULL;
  }
  changed_tables.empty();
  hash_free(&open_tables);
}

void
Thd_ndb::init_open_tables()
{
  count= 0;
  error= 0;
  my_hash_reset(&open_tables);
}

THD_NDB_SHARE *
Thd_ndb::get_open_table(THD *thd, const void *key)
{
  DBUG_ENTER("Thd_ndb::get_open_table");
  HASH_SEARCH_STATE state;
  THD_NDB_SHARE *thd_ndb_share=
    (THD_NDB_SHARE*)hash_first(&open_tables, (byte *)key, sizeof(key), &state);
  while (thd_ndb_share && thd_ndb_share->key != key)
    thd_ndb_share= (THD_NDB_SHARE*)hash_next(&open_tables, (byte *)key, sizeof(key), &state);
  if (thd_ndb_share == 0)
  {
    thd_ndb_share= (THD_NDB_SHARE *) alloc_root(&thd->transaction.mem_root,
                                                sizeof(THD_NDB_SHARE));
    thd_ndb_share->key= key;
    thd_ndb_share->stat.last_count= count;
    thd_ndb_share->stat.no_uncommitted_rows_count= 0;
    thd_ndb_share->stat.records= ~(ha_rows)0;
    my_hash_insert(&open_tables, (byte *)thd_ndb_share);
  }
  else if (thd_ndb_share->stat.last_count != count)
  {
    thd_ndb_share->stat.last_count= count;
    thd_ndb_share->stat.no_uncommitted_rows_count= 0;
    thd_ndb_share->stat.records= ~(ha_rows)0;
  }
  DBUG_PRINT("exit", ("thd_ndb_share: 0x%x  key: 0x%x", thd_ndb_share, key));
  DBUG_RETURN(thd_ndb_share);
}

inline
Ndb *ha_ndbcluster::get_ndb()
{
  return get_thd_ndb(current_thd)->ndb;
}

/*
 * manage uncommitted insert/deletes during transactio to get records correct
 */

void ha_ndbcluster::set_rec_per_key()
{
  DBUG_ENTER("ha_ndbcluster::get_status_const");
  for (uint i=0 ; i < table_share->keys ; i++)
  {
    table->key_info[i].rec_per_key[table->key_info[i].key_parts-1]= 1;
  }
  DBUG_VOID_RETURN;
}

void ha_ndbcluster::records_update()
{
  if (m_ha_not_exact_count)
    return;
  DBUG_ENTER("ha_ndbcluster::records_update");
  struct Ndb_local_table_statistics *info= m_table_info;
  DBUG_PRINT("info", ("id=%d, no_uncommitted_rows_count=%d",
                      ((const NDBTAB *)m_table)->getTableId(),
                      info->no_uncommitted_rows_count));
  //  if (info->records == ~(ha_rows)0)
  {
    Ndb *ndb= get_ndb();
    ndb->setDatabaseName(m_dbname);
    struct Ndb_statistics stat;
    if (ndb_get_table_statistics(ndb, m_table, &stat) == 0){
      mean_rec_length= stat.row_size;
      data_file_length= stat.fragment_memory;
      info->records= stat.row_count;
    }
  }
  {
    THD *thd= current_thd;
    if (get_thd_ndb(thd)->error)
      info->no_uncommitted_rows_count= 0;
  }
  records= info->records+ info->no_uncommitted_rows_count;
  DBUG_VOID_RETURN;
}

void ha_ndbcluster::no_uncommitted_rows_execute_failure()
{
  if (m_ha_not_exact_count)
    return;
  DBUG_ENTER("ha_ndbcluster::no_uncommitted_rows_execute_failure");
  get_thd_ndb(current_thd)->error= 1;
  DBUG_VOID_RETURN;
}

void ha_ndbcluster::no_uncommitted_rows_update(int c)
{
  if (m_ha_not_exact_count)
    return;
  DBUG_ENTER("ha_ndbcluster::no_uncommitted_rows_update");
  struct Ndb_local_table_statistics *info= m_table_info;
  info->no_uncommitted_rows_count+= c;
  DBUG_PRINT("info", ("id=%d, no_uncommitted_rows_count=%d",
                      ((const NDBTAB *)m_table)->getTableId(),
                      info->no_uncommitted_rows_count));
  DBUG_VOID_RETURN;
}

void ha_ndbcluster::no_uncommitted_rows_reset(THD *thd)
{
  if (m_ha_not_exact_count)
    return;
  DBUG_ENTER("ha_ndbcluster::no_uncommitted_rows_reset");
  Thd_ndb *thd_ndb= get_thd_ndb(thd);
  thd_ndb->count++;
  thd_ndb->error= 0;
  DBUG_VOID_RETURN;
}

int ha_ndbcluster::ndb_err(NdbTransaction *trans)
{
  int res;
  NdbError err= trans->getNdbError();
  DBUG_ENTER("ndb_err");
  
  ERR_PRINT(err);
  switch (err.classification) {
  case NdbError::SchemaError:
  {
    // TODO perhaps we need to do more here, invalidate also in the cache
    m_table->setStatusInvalid();
    /* Close other open handlers not used by any thread */
    TABLE_LIST table_list;
    bzero((char*) &table_list,sizeof(table_list));
    table_list.db= m_dbname;
    table_list.alias= table_list.table_name= m_tabname;
    close_cached_tables(current_thd, 0, &table_list);
    break;
  }
  default:
    break;
  }
  res= ndb_to_mysql_error(&err);
  DBUG_PRINT("info", ("transformed ndbcluster error %d to mysql error %d", 
                      err.code, res));
  if (res == HA_ERR_FOUND_DUPP_KEY)
  {
    if (m_rows_to_insert == 1)
      m_dupkey= table_share->primary_key;
    else
    {
      /* We are batching inserts, offending key is not available */
      m_dupkey= (uint) -1;
    }
  }
  DBUG_RETURN(res);
}


/*
  Override the default get_error_message in order to add the 
  error message of NDB 
 */

bool ha_ndbcluster::get_error_message(int error, 
                                      String *buf)
{
  DBUG_ENTER("ha_ndbcluster::get_error_message");
  DBUG_PRINT("enter", ("error: %d", error));

  Ndb *ndb= get_ndb();
  if (!ndb)
    DBUG_RETURN(FALSE);

  const NdbError err= ndb->getNdbError(error);
  bool temporary= err.status==NdbError::TemporaryError;
  buf->set(err.message, strlen(err.message), &my_charset_bin);
  DBUG_PRINT("exit", ("message: %s, temporary: %d", buf->ptr(), temporary));
  DBUG_RETURN(temporary);
}


#ifndef DBUG_OFF
/*
  Check if type is supported by NDB.
*/

static bool ndb_supported_type(enum_field_types type)
{
  switch (type) {
  case MYSQL_TYPE_TINY:        
  case MYSQL_TYPE_SHORT:
  case MYSQL_TYPE_LONG:
  case MYSQL_TYPE_INT24:       
  case MYSQL_TYPE_LONGLONG:
  case MYSQL_TYPE_FLOAT:
  case MYSQL_TYPE_DOUBLE:
  case MYSQL_TYPE_DECIMAL:    
  case MYSQL_TYPE_NEWDECIMAL:
  case MYSQL_TYPE_TIMESTAMP:
  case MYSQL_TYPE_DATETIME:    
  case MYSQL_TYPE_DATE:
  case MYSQL_TYPE_NEWDATE:
  case MYSQL_TYPE_TIME:        
  case MYSQL_TYPE_YEAR:        
  case MYSQL_TYPE_STRING:      
  case MYSQL_TYPE_VAR_STRING:
  case MYSQL_TYPE_VARCHAR:
  case MYSQL_TYPE_TINY_BLOB:
  case MYSQL_TYPE_BLOB:    
  case MYSQL_TYPE_MEDIUM_BLOB:   
  case MYSQL_TYPE_LONG_BLOB:  
  case MYSQL_TYPE_ENUM:
  case MYSQL_TYPE_SET:         
  case MYSQL_TYPE_BIT:
  case MYSQL_TYPE_GEOMETRY:
    return TRUE;
  case MYSQL_TYPE_NULL:   
    break;
  }
  return FALSE;
}
#endif /* !DBUG_OFF */


/*
  Instruct NDB to set the value of the hidden primary key
*/

bool ha_ndbcluster::set_hidden_key(NdbOperation *ndb_op,
                                   uint fieldnr, const byte *field_ptr)
{
  DBUG_ENTER("set_hidden_key");
  DBUG_RETURN(ndb_op->equal(fieldnr, (char*)field_ptr) != 0);
}


/*
  Instruct NDB to set the value of one primary key attribute
*/

int ha_ndbcluster::set_ndb_key(NdbOperation *ndb_op, Field *field,
                               uint fieldnr, const byte *field_ptr)
{
  uint32 pack_len= field->pack_length();
  DBUG_ENTER("set_ndb_key");
  DBUG_PRINT("enter", ("%d: %s, ndb_type: %u, len=%d", 
                       fieldnr, field->field_name, field->type(),
                       pack_len));
  DBUG_DUMP("key", (char*)field_ptr, pack_len);
  
  DBUG_ASSERT(ndb_supported_type(field->type()));
  DBUG_ASSERT(! (field->flags & BLOB_FLAG));
  // Common implementation for most field types
  DBUG_RETURN(ndb_op->equal(fieldnr, (char*) field_ptr, pack_len) != 0);
}


/*
 Instruct NDB to set the value of one attribute
*/

int ha_ndbcluster::set_ndb_value(NdbOperation *ndb_op, Field *field, 
                                 uint fieldnr, int row_offset,
                                 bool *set_blob_value)
{
  const byte* field_ptr= field->ptr + row_offset;
  uint32 pack_len= field->pack_length();
  DBUG_ENTER("set_ndb_value");
  DBUG_PRINT("enter", ("%d: %s  type: %u  len=%d  is_null=%s", 
                       fieldnr, field->field_name, field->type(), 
                       pack_len, field->is_null(row_offset) ? "Y" : "N"));
  DBUG_DUMP("value", (char*) field_ptr, pack_len);

  DBUG_ASSERT(ndb_supported_type(field->type()));
  {
    // ndb currently does not support size 0
    uint32 empty_field;
    if (pack_len == 0)
    {
      pack_len= sizeof(empty_field);
      field_ptr= (byte *)&empty_field;
      if (field->is_null(row_offset))
        empty_field= 0;
      else
        empty_field= 1;
    }
    if (! (field->flags & BLOB_FLAG))
    {
      if (field->type() != MYSQL_TYPE_BIT)
      {
        if (field->is_null(row_offset))
        {
          DBUG_PRINT("info", ("field is NULL"));
          // Set value to NULL
          DBUG_RETURN((ndb_op->setValue(fieldnr, (char*)NULL) != 0));
	}
        // Common implementation for most field types
        DBUG_RETURN(ndb_op->setValue(fieldnr, (char*)field_ptr) != 0);
      }
      else // if (field->type() == MYSQL_TYPE_BIT)
      {
        longlong bits= field->val_int();
 
        // Round up bit field length to nearest word boundry
        pack_len= ((pack_len + 3) >> 2) << 2;
        DBUG_ASSERT(pack_len <= 8);
        if (field->is_null(row_offset))
          // Set value to NULL
          DBUG_RETURN((ndb_op->setValue(fieldnr, (char*)NULL) != 0));
        DBUG_PRINT("info", ("bit field"));
        DBUG_DUMP("value", (char*)&bits, pack_len);
#ifdef WORDS_BIGENDIAN
        if (pack_len < 5)
        {
          DBUG_RETURN(ndb_op->setValue(fieldnr, ((char*)&bits)+4) != 0);
        }
#endif
        DBUG_RETURN(ndb_op->setValue(fieldnr, (char*)&bits) != 0);
      }
    }
    // Blob type
    NdbBlob *ndb_blob= ndb_op->getBlobHandle(fieldnr);
    if (ndb_blob != NULL)
    {
      if (field->is_null(row_offset))
        DBUG_RETURN(ndb_blob->setNull() != 0);

      Field_blob *field_blob= (Field_blob*)field;

      // Get length and pointer to data
      uint32 blob_len= field_blob->get_length(field_ptr);
      char* blob_ptr= NULL;
      field_blob->get_ptr(&blob_ptr);

      // Looks like NULL ptr signals length 0 blob
      if (blob_ptr == NULL) {
        DBUG_ASSERT(blob_len == 0);
        blob_ptr= (char*)"";
      }

      DBUG_PRINT("value", ("set blob ptr=%p len=%u",
                           blob_ptr, blob_len));
      DBUG_DUMP("value", (char*)blob_ptr, min(blob_len, 26));

      if (set_blob_value)
        *set_blob_value= TRUE;
      // No callback needed to write value
      DBUG_RETURN(ndb_blob->setValue(blob_ptr, blob_len) != 0);
    }
    DBUG_RETURN(1);
  }
}


/*
  Callback to read all blob values.
  - not done in unpack_record because unpack_record is valid
    after execute(Commit) but reading blobs is not
  - may only generate read operations; they have to be executed
    somewhere before the data is available
  - due to single buffer for all blobs, we let the last blob
    process all blobs (last so that all are active)
  - null bit is still set in unpack_record
  - TODO allocate blob part aligned buffers
*/

NdbBlob::ActiveHook g_get_ndb_blobs_value;

int g_get_ndb_blobs_value(NdbBlob *ndb_blob, void *arg)
{
  DBUG_ENTER("g_get_ndb_blobs_value");
  if (ndb_blob->blobsNextBlob() != NULL)
    DBUG_RETURN(0);
  ha_ndbcluster *ha= (ha_ndbcluster *)arg;
  int ret= get_ndb_blobs_value(ha->table, ha->m_value,
                               ha->m_blobs_buffer, ha->m_blobs_buffer_size,
                               0);
  DBUG_RETURN(ret);
}

/*
  This routine is shared by injector.  There is no common blobs buffer
  so the buffer and length are passed by reference.  Injector also
  passes a record pointer diff.
 */
int get_ndb_blobs_value(TABLE* table, NdbValue* value_array,
                        byte*& buffer, uint& buffer_size,
                        my_ptrdiff_t ptrdiff)
{
  DBUG_ENTER("get_ndb_blobs_value");

  // Field has no field number so cannot use TABLE blob_field
  // Loop twice, first only counting total buffer size
  for (int loop= 0; loop <= 1; loop++)
  {
    uint32 offset= 0;
    for (uint i= 0; i < table->s->fields; i++)
    {
      Field *field= table->field[i];
      NdbValue value= value_array[i];
      if (! (field->flags & BLOB_FLAG))
        continue;
      if (value.blob == NULL)
      {
        DBUG_PRINT("info",("[%u] skipped", i));
        continue;
      }
      Field_blob *field_blob= (Field_blob *)field;
      NdbBlob *ndb_blob= value.blob;
      int isNull;
      if (ndb_blob->getNull(isNull) != 0)
        ERR_RETURN(ndb_blob->getNdbError());
      if (isNull == 0) {
        Uint64 len64= 0;
        if (ndb_blob->getLength(len64) != 0)
          ERR_RETURN(ndb_blob->getNdbError());
        // Align to Uint64
        uint32 size= len64;
        if (size % 8 != 0)
          size+= 8 - size % 8;
        if (loop == 1)
        {
          char *buf= buffer + offset;
          uint32 len= 0xffffffff;  // Max uint32
          if (ndb_blob->readData(buf, len) != 0)
            ERR_RETURN(ndb_blob->getNdbError());
          DBUG_PRINT("info", ("[%u] offset=%u buf=%p len=%u [ptrdiff=%d]",
                              i, offset, buf, len, (int)ptrdiff));
          DBUG_ASSERT(len == len64);
          // Ugly hack assumes only ptr needs to be changed
          field_blob->ptr+= ptrdiff;
          field_blob->set_ptr(len, buf);
          field_blob->ptr-= ptrdiff;
        }
        offset+= size;
      }
      else if (loop == 1) // undefined or null
      {
        // have to set length even in this case
        char *buf= buffer + offset; // or maybe NULL
        uint32 len= 0;
        field_blob->ptr+= ptrdiff;
        field_blob->set_ptr(len, buf);
        field_blob->ptr-= ptrdiff;
        DBUG_PRINT("info", ("[%u] isNull=%d", i, isNull));
      }
    }
    if (loop == 0 && offset > buffer_size)
    {
      my_free(buffer, MYF(MY_ALLOW_ZERO_PTR));
      buffer_size= 0;
      DBUG_PRINT("info", ("allocate blobs buffer size %u", offset));
      buffer= my_malloc(offset, MYF(MY_WME));
      if (buffer == NULL)
        DBUG_RETURN(-1);
      buffer_size= offset;
    }
  }
  DBUG_RETURN(0);
}


/*
  Instruct NDB to fetch one field
  - data is read directly into buffer provided by field
    if field is NULL, data is read into memory provided by NDBAPI
*/

int ha_ndbcluster::get_ndb_value(NdbOperation *ndb_op, Field *field,
                                 uint fieldnr, byte* buf)
{
  DBUG_ENTER("get_ndb_value");
  DBUG_PRINT("enter", ("fieldnr: %d flags: %o", fieldnr,
                       (int)(field != NULL ? field->flags : 0)));

  if (field != NULL)
  {
      DBUG_ASSERT(buf);
      DBUG_ASSERT(ndb_supported_type(field->type()));
      DBUG_ASSERT(field->ptr != NULL);
      if (! (field->flags & BLOB_FLAG))
      { 
        if (field->type() != MYSQL_TYPE_BIT)
        {
          byte *field_buf;
          if (field->pack_length() != 0)
            field_buf= buf + (field->ptr - table->record[0]);
          else
            field_buf= (byte *)&dummy_buf;
          m_value[fieldnr].rec= ndb_op->getValue(fieldnr, 
                                                 field_buf);
        }
        else // if (field->type() == MYSQL_TYPE_BIT)
        {
          m_value[fieldnr].rec= ndb_op->getValue(fieldnr);
        }
        DBUG_RETURN(m_value[fieldnr].rec == NULL);
      }

      // Blob type
      NdbBlob *ndb_blob= ndb_op->getBlobHandle(fieldnr);
      m_value[fieldnr].blob= ndb_blob;
      if (ndb_blob != NULL)
      {
        // Set callback
        void *arg= (void *)this;
        DBUG_RETURN(ndb_blob->setActiveHook(g_get_ndb_blobs_value, arg) != 0);
      }
      DBUG_RETURN(1);
  }

  // Used for hidden key only
  m_value[fieldnr].rec= ndb_op->getValue(fieldnr, m_ref);
  DBUG_RETURN(m_value[fieldnr].rec == NULL);
}

/*
  Instruct NDB to fetch the partition id (fragment id)
*/
int ha_ndbcluster::get_ndb_partition_id(NdbOperation *ndb_op)
{
  DBUG_ENTER("get_ndb_partition_id");
  DBUG_RETURN(ndb_op->getValue(NdbDictionary::Column::FRAGMENT, 
                               (char *)&m_part_id) == NULL);
}

/*
  Check if any set or get of blob value in current query.
*/
bool ha_ndbcluster::uses_blob_value()
{
  if (table_share->blob_fields == 0)
    return FALSE;
  {
    uint no_fields= table_share->fields;
    int i;
    // They always put blobs at the end..
    for (i= no_fields - 1; i >= 0; i--)
    {
      if ((m_write_op && ha_get_bit_in_write_set(i+1)) ||
          (!m_write_op && ha_get_bit_in_read_set(i+1)))
      {
        return TRUE;
      }
    }
  }
  return FALSE;
}


/*
  Get metadata for this table from NDB 

  IMPLEMENTATION
    - check that frm-file on disk is equal to frm-file
      of table accessed in NDB

  RETURN
    0    ok
    -2   Meta data has changed; Re-read data and try again
*/

int cmp_frm(const NDBTAB *ndbtab, const void *pack_data,
            uint pack_length)
{
  DBUG_ENTER("cmp_frm");
  /*
    Compare FrmData in NDB with frm file from disk.
  */
  if ((pack_length != ndbtab->getFrmLength()) || 
      (memcmp(pack_data, ndbtab->getFrmData(), pack_length)))
    DBUG_RETURN(1);
  DBUG_RETURN(0);
}

int ha_ndbcluster::get_metadata(const char *path)
{
  Ndb *ndb= get_ndb();
  NDBDICT *dict= ndb->getDictionary();
  const NDBTAB *tab;
  int error;
  DBUG_ENTER("get_metadata");
  DBUG_PRINT("enter", ("m_tabname: %s, path: %s", m_tabname, path));

  DBUG_ASSERT(m_table == NULL);
  DBUG_ASSERT(m_table_info == NULL);

  const void *data, *pack_data;
  uint length, pack_length;

  /*
    Compare FrmData in NDB with frm file from disk.
  */
  error= 0;
  if (readfrm(path, &data, &length) ||
      packfrm(data, length, &pack_data, &pack_length))
  {
    my_free((char*)data, MYF(MY_ALLOW_ZERO_PTR));
    my_free((char*)pack_data, MYF(MY_ALLOW_ZERO_PTR));
    DBUG_RETURN(1);
  }
    
  Ndb_table_guard ndbtab_g(dict, m_tabname);
  if (!(tab= ndbtab_g.get_table()))
    ERR_RETURN(dict->getNdbError());

  if (get_ndb_share_state(m_share) != NSS_ALTERED 
      && cmp_frm(tab, pack_data, pack_length))
  {
    DBUG_PRINT("error", 
               ("metadata, pack_length: %d  getFrmLength: %d  memcmp: %d",
                pack_length, tab->getFrmLength(),
                memcmp(pack_data, tab->getFrmData(), pack_length)));
    DBUG_DUMP("pack_data", (char*)pack_data, pack_length);
    DBUG_DUMP("frm", (char*)tab->getFrmData(), tab->getFrmLength());
    error= HA_ERR_TABLE_DEF_CHANGED;
  }
  my_free((char*)data, MYF(0));
  my_free((char*)pack_data, MYF(0));

  if (error)
    goto err;

  DBUG_PRINT("info", ("fetched table %s", tab->getName()));
  m_table= tab;
  if ((error= open_indexes(ndb, table, FALSE)) == 0)
  {
    ndbtab_g.release();
    DBUG_RETURN(0);
  }
err:
  ndbtab_g.invalidate();
  m_table= NULL;
  DBUG_RETURN(error);
}

static int fix_unique_index_attr_order(NDB_INDEX_DATA &data,
                                       const NDBINDEX *index,
                                       KEY *key_info)
{
  DBUG_ENTER("fix_unique_index_attr_order");
  unsigned sz= index->getNoOfIndexColumns();

  if (data.unique_index_attrid_map)
    my_free((char*)data.unique_index_attrid_map, MYF(0));
  data.unique_index_attrid_map= (unsigned char*)my_malloc(sz,MYF(MY_WME));

  KEY_PART_INFO* key_part= key_info->key_part;
  KEY_PART_INFO* end= key_part+key_info->key_parts;
  DBUG_ASSERT(key_info->key_parts == sz);
  for (unsigned i= 0; key_part != end; key_part++, i++) 
  {
    const char *field_name= key_part->field->field_name;
#ifndef DBUG_OFF
   data.unique_index_attrid_map[i]= 255;
#endif
    for (unsigned j= 0; j < sz; j++)
    {
      const NDBCOL *c= index->getColumn(j);
      if (strcmp(field_name, c->getName()) == 0)
      {
        data.unique_index_attrid_map[i]= j;
        break;
      }
    }
    DBUG_ASSERT(data.unique_index_attrid_map[i] != 255);
  }
  DBUG_RETURN(0);
}

/*
  Create all the indexes for a table.
  If any index should fail to be created,
  the error is returned immediately
*/
int ha_ndbcluster::create_indexes(Ndb *ndb, TABLE *tab)
{
  uint i;
  int error= 0;
  const char *index_name;
  KEY* key_info= tab->key_info;
  const char **key_name= tab->s->keynames.type_names;
  NDBDICT *dict= ndb->getDictionary();
  DBUG_ENTER("ha_ndbcluster::create_indexes");
  
  for (i= 0; i < tab->s->keys; i++, key_info++, key_name++)
  {
    index_name= *key_name;
    NDB_INDEX_TYPE idx_type= get_index_type_from_table(i);
    error= create_index(index_name, key_info, idx_type, i);
    if (error)
    {
      DBUG_PRINT("error", ("Failed to create index %u", i));
      break;
    }
  }

  DBUG_RETURN(error);
}

static void ndb_init_index(NDB_INDEX_DATA &data)
{
  data.type= UNDEFINED_INDEX;
  data.status= UNDEFINED;
  data.unique_index= NULL;
  data.index= NULL;
  data.unique_index_attrid_map= NULL;
  data.index_stat=NULL;
  data.index_stat_cache_entries=0;
  data.index_stat_update_freq=0;
  data.index_stat_query_count=0;
}

static void ndb_clear_index(NDB_INDEX_DATA &data)
{
  if (data.unique_index_attrid_map)
  {
    my_free((char*)data.unique_index_attrid_map, MYF(0));
  }
  if (data.index_stat)
  {
    delete data.index_stat;
  }
  ndb_init_index(data);
}

/*
  Associate a direct reference to an index handle
  with an index (for faster access)
 */
int ha_ndbcluster::add_index_handle(THD *thd, NDBDICT *dict, KEY *key_info,
                                    const char *index_name, uint index_no)
{
  int error= 0;
  NDB_INDEX_TYPE idx_type= get_index_type_from_table(index_no);
  m_index[index_no].type= idx_type;
  DBUG_ENTER("ha_ndbcluster::add_index_handle");
  DBUG_PRINT("enter", ("table %s", m_tabname));

  if (idx_type != PRIMARY_KEY_INDEX && idx_type != UNIQUE_INDEX)
  {
    DBUG_PRINT("info", ("Get handle to index %s", index_name));
    const NDBINDEX *index;
    do
    {
      index= dict->getIndexGlobal(index_name, *m_table);
      if (!index)
        ERR_RETURN(dict->getNdbError());
      DBUG_PRINT("info", ("index: 0x%x  id: %d  version: %d.%d  status: %d",
                          index,
                          index->getObjectId(),
                          index->getObjectVersion() & 0xFFFFFF,
                          index->getObjectVersion() >> 24,
                          index->getObjectStatus()));
      DBUG_ASSERT(index->getObjectStatus() ==
                  NdbDictionary::Object::Retrieved);
      break;
    } while (1);
    m_index[index_no].index= index;
    // ordered index - add stats
    NDB_INDEX_DATA& d=m_index[index_no];
    delete d.index_stat;
    d.index_stat=NULL;
    if (thd->variables.ndb_index_stat_enable)
    {
      d.index_stat=new NdbIndexStat(index);
      d.index_stat_cache_entries=thd->variables.ndb_index_stat_cache_entries;
      d.index_stat_update_freq=thd->variables.ndb_index_stat_update_freq;
      d.index_stat_query_count=0;
      d.index_stat->alloc_cache(d.index_stat_cache_entries);
      DBUG_PRINT("info", ("index %s stat=on cache_entries=%u update_freq=%u",
                          index->getName(),
                          d.index_stat_cache_entries,
                          d.index_stat_update_freq));
    } else
    {
      DBUG_PRINT("info", ("index %s stat=off", index->getName()));
    }
  }
  if (idx_type == UNIQUE_ORDERED_INDEX || idx_type == UNIQUE_INDEX)
  {
    char unique_index_name[FN_LEN];
    static const char* unique_suffix= "$unique";
    m_has_unique_index= TRUE;
    strxnmov(unique_index_name, FN_LEN, index_name, unique_suffix, NullS);
    DBUG_PRINT("info", ("Get handle to unique_index %s", unique_index_name));
    const NDBINDEX *index;
    do
    {
      index= dict->getIndexGlobal(unique_index_name, *m_table);
      if (!index)
        ERR_RETURN(dict->getNdbError());
      DBUG_PRINT("info", ("index: 0x%x  id: %d  version: %d.%d  status: %d",
                          index,
                          index->getObjectId(),
                          index->getObjectVersion() & 0xFFFFFF,
                          index->getObjectVersion() >> 24,
                          index->getObjectStatus()));
      DBUG_ASSERT(index->getObjectStatus() ==
                  NdbDictionary::Object::Retrieved);
      break;
    } while (1);
    m_index[index_no].unique_index= index;
    error= fix_unique_index_attr_order(m_index[index_no], index, key_info);
  }
  if (!error)
    m_index[index_no].status= ACTIVE;
  
  DBUG_RETURN(error);
}

/*
  Associate index handles for each index of a table
*/
int ha_ndbcluster::open_indexes(Ndb *ndb, TABLE *tab, bool ignore_error)
{
  uint i;
  int error= 0;
  THD *thd=current_thd;
  NDBDICT *dict= ndb->getDictionary();
  const char *index_name;
  KEY* key_info= tab->key_info;
  const char **key_name= tab->s->keynames.type_names;
  DBUG_ENTER("ha_ndbcluster::open_indexes");
  m_has_unique_index= FALSE;
  for (i= 0; i < tab->s->keys; i++, key_info++, key_name++)
  {
    if ((error= add_index_handle(thd, dict, key_info, *key_name, i)))
      if (ignore_error)
        m_index[i].index= m_index[i].unique_index= NULL;
      else
        break;
  }

  if (error && !ignore_error)
  {
    while (i > 0)
    {
      i--;
      if (m_index[i].index)
      {
         dict->removeIndexGlobal(*m_index[i].index, 1);
         m_index[i].index= NULL;
      }
      if (m_index[i].unique_index)
      {
         dict->removeIndexGlobal(*m_index[i].unique_index, 1);
         m_index[i].unique_index= NULL;
      }
    }
  }

  DBUG_ASSERT(error == 0 || error == 4243);

  DBUG_RETURN(error);
}

/*
  Renumber indexes in index list by shifting out
  indexes that are to be dropped
 */
void ha_ndbcluster::renumber_indexes(Ndb *ndb, TABLE *tab)
{
  uint i;
  const char *index_name;
  KEY* key_info= tab->key_info;
  const char **key_name= tab->s->keynames.type_names;
  NDBDICT *dict= ndb->getDictionary();
  DBUG_ENTER("ha_ndbcluster::renumber_indexes");
  
  for (i= 0; i < tab->s->keys; i++, key_info++, key_name++)
  {
    index_name= *key_name;
    NDB_INDEX_TYPE idx_type= get_index_type_from_table(i);
    m_index[i].type= idx_type;
    if (m_index[i].status == TO_BE_DROPPED) 
    {
      DBUG_PRINT("info", ("Shifting index %s(%i) out of the list", 
                          index_name, i));
      NDB_INDEX_DATA tmp;
      uint j= i + 1;
      // Shift index out of list
      while(j != MAX_KEY && m_index[j].status != UNDEFINED)
      {
        tmp=  m_index[j - 1];
        m_index[j - 1]= m_index[j];
        m_index[j]= tmp;
        j++;
      }
    }
  }

  DBUG_VOID_RETURN;
}

/*
  Drop all indexes that are marked for deletion
*/
int ha_ndbcluster::drop_indexes(Ndb *ndb, TABLE *tab)
{
  uint i;
  int error= 0;
  const char *index_name;
  KEY* key_info= tab->key_info;
  NDBDICT *dict= ndb->getDictionary();
  DBUG_ENTER("ha_ndbcluster::drop_indexes");
  
  for (i= 0; i < tab->s->keys; i++, key_info++)
  {
    NDB_INDEX_TYPE idx_type= get_index_type_from_table(i);
    m_index[i].type= idx_type;
    if (m_index[i].status == TO_BE_DROPPED)
    {
      const NdbDictionary::Index *index= m_index[i].index;
      const NdbDictionary::Index *unique_index= m_index[i].unique_index;
      
      if (index)
      {
        index_name= index->getName();
        DBUG_PRINT("info", ("Dropping index %u: %s", i, index_name));  
        // Drop ordered index from ndb
        error= dict->dropIndexGlobal(*index);
        if (!error)
        {
          dict->removeIndexGlobal(*index, 1);
          m_index[i].index= NULL;
        }
      }
      if (!error && unique_index)
      {
        index_name= unique_index->getName();
        DBUG_PRINT("info", ("Dropping unique index %u: %s", i, index_name));
        // Drop unique index from ndb
        error= dict->dropIndexGlobal(*unique_index);
        if (!error)
        {
          dict->removeIndexGlobal(*unique_index, 1);
          m_index[i].unique_index= NULL;
        }
      }
      if (error)
        DBUG_RETURN(error);
      ndb_clear_index(m_index[i]);
      continue;
    }
  }
  
  DBUG_RETURN(error);
}

/*
  Decode the type of an index from information 
  provided in table object
*/
NDB_INDEX_TYPE ha_ndbcluster::get_index_type_from_table(uint inx) const
{
  return get_index_type_from_key(inx, table_share->key_info,
                                 inx == table_share->primary_key);
}

NDB_INDEX_TYPE ha_ndbcluster::get_index_type_from_key(uint inx,
                                                      KEY *key_info,
                                                      bool primary) const
{
  bool is_hash_index=  (key_info[inx].algorithm == 
                        HA_KEY_ALG_HASH);
  if (primary)
    return is_hash_index ? PRIMARY_KEY_INDEX : PRIMARY_KEY_ORDERED_INDEX;
  
  return ((key_info[inx].flags & HA_NOSAME) ? 
          (is_hash_index ? UNIQUE_INDEX : UNIQUE_ORDERED_INDEX) :
          ORDERED_INDEX);
} 

int ha_ndbcluster::check_index_fields_not_null(uint inx)
{
  KEY* key_info= table->key_info + inx;
  KEY_PART_INFO* key_part= key_info->key_part;
  KEY_PART_INFO* end= key_part+key_info->key_parts;
  DBUG_ENTER("ha_ndbcluster::check_index_fields_not_null");
  
  for (; key_part != end; key_part++) 
    {
      Field* field= key_part->field;
      if (field->maybe_null())
      {
        my_printf_error(ER_NULL_COLUMN_IN_INDEX,ER(ER_NULL_COLUMN_IN_INDEX),
                        MYF(0),field->field_name);
        DBUG_RETURN(ER_NULL_COLUMN_IN_INDEX);
      }
    }
  
  DBUG_RETURN(0);
}

void ha_ndbcluster::release_metadata(THD *thd, Ndb *ndb)
{
  uint i;

  DBUG_ENTER("release_metadata");
  DBUG_PRINT("enter", ("m_tabname: %s", m_tabname));

  NDBDICT *dict= ndb->getDictionary();
  int invalidate_indexes= 0;
  if (thd && thd->lex && thd->lex->sql_command == SQLCOM_FLUSH)
  {
    invalidate_indexes = 1;
  }
  if (m_table != NULL)
  {
    if (m_table->getObjectStatus() == NdbDictionary::Object::Invalid)
      invalidate_indexes= 1;
    dict->removeTableGlobal(*m_table, invalidate_indexes);
  }
  // TODO investigate
  DBUG_ASSERT(m_table_info == NULL);
  m_table_info= NULL;

  // Release index list 
  for (i= 0; i < MAX_KEY; i++)
  {
    if (m_index[i].unique_index)
    {
      DBUG_ASSERT(m_table != NULL);
      dict->removeIndexGlobal(*m_index[i].unique_index, invalidate_indexes);
    }
    if (m_index[i].index)
    {
      DBUG_ASSERT(m_table != NULL);
      dict->removeIndexGlobal(*m_index[i].index, invalidate_indexes);
    }
    ndb_clear_index(m_index[i]);
  }

  m_table= NULL;
  DBUG_VOID_RETURN;
}

int ha_ndbcluster::get_ndb_lock_type(enum thr_lock_type type)
{
  if (type >= TL_WRITE_ALLOW_WRITE)
    return NdbOperation::LM_Exclusive;
  else if (uses_blob_value())
    return NdbOperation::LM_Read;
  else
    return NdbOperation::LM_CommittedRead;
}

static const ulong index_type_flags[]=
{
  /* UNDEFINED_INDEX */
  0,                         

  /* PRIMARY_KEY_INDEX */
  HA_ONLY_WHOLE_INDEX, 

  /* PRIMARY_KEY_ORDERED_INDEX */
  /* 
     Enable HA_KEYREAD_ONLY when "sorted" indexes are supported, 
     thus ORDERD BY clauses can be optimized by reading directly 
     through the index.
  */
  // HA_KEYREAD_ONLY | 
  HA_READ_NEXT |
  HA_READ_PREV |
  HA_READ_RANGE |
  HA_READ_ORDER,

  /* UNIQUE_INDEX */
  HA_ONLY_WHOLE_INDEX,

  /* UNIQUE_ORDERED_INDEX */
  HA_READ_NEXT |
  HA_READ_PREV |
  HA_READ_RANGE |
  HA_READ_ORDER,

  /* ORDERED_INDEX */
  HA_READ_NEXT |
  HA_READ_PREV |
  HA_READ_RANGE |
  HA_READ_ORDER
};

static const int index_flags_size= sizeof(index_type_flags)/sizeof(ulong);

inline NDB_INDEX_TYPE ha_ndbcluster::get_index_type(uint idx_no) const
{
  DBUG_ASSERT(idx_no < MAX_KEY);
  return m_index[idx_no].type;
}


/*
  Get the flags for an index

  RETURN
    flags depending on the type of the index.
*/

inline ulong ha_ndbcluster::index_flags(uint idx_no, uint part,
                                        bool all_parts) const 
{ 
  DBUG_ENTER("ha_ndbcluster::index_flags");
  DBUG_PRINT("enter", ("idx_no: %u", idx_no));
  DBUG_ASSERT(get_index_type_from_table(idx_no) < index_flags_size);
  DBUG_RETURN(index_type_flags[get_index_type_from_table(idx_no)] | 
              HA_KEY_SCAN_NOT_ROR);
}

static void shrink_varchar(Field* field, const byte* & ptr, char* buf)
{
  if (field->type() == MYSQL_TYPE_VARCHAR && ptr != NULL) {
    Field_varstring* f= (Field_varstring*)field;
    if (f->length_bytes == 1) {
      uint pack_len= field->pack_length();
      DBUG_ASSERT(1 <= pack_len && pack_len <= 256);
      if (ptr[1] == 0) {
        buf[0]= ptr[0];
      } else {
        DBUG_ASSERT(FALSE);
        buf[0]= 255;
      }
      memmove(buf + 1, ptr + 2, pack_len - 1);
      ptr= buf;
    }
  }
}

int ha_ndbcluster::set_primary_key(NdbOperation *op, const byte *key)
{
  KEY* key_info= table->key_info + table_share->primary_key;
  KEY_PART_INFO* key_part= key_info->key_part;
  KEY_PART_INFO* end= key_part+key_info->key_parts;
  DBUG_ENTER("set_primary_key");

  for (; key_part != end; key_part++) 
  {
    Field* field= key_part->field;
    const byte* ptr= key;
    char buf[256];
    shrink_varchar(field, ptr, buf);
    if (set_ndb_key(op, field, 
                    key_part->fieldnr-1, ptr))
      ERR_RETURN(op->getNdbError());
    key += key_part->store_length;
  }
  DBUG_RETURN(0);
}


int ha_ndbcluster::set_primary_key_from_record(NdbOperation *op, const byte *record)
{
  KEY* key_info= table->key_info + table_share->primary_key;
  KEY_PART_INFO* key_part= key_info->key_part;
  KEY_PART_INFO* end= key_part+key_info->key_parts;
  DBUG_ENTER("set_primary_key_from_record");

  for (; key_part != end; key_part++) 
  {
    Field* field= key_part->field;
    if (set_ndb_key(op, field, 
		    key_part->fieldnr-1, record+key_part->offset))
      ERR_RETURN(op->getNdbError());
  }
  DBUG_RETURN(0);
}

int ha_ndbcluster::set_index_key_from_record(NdbOperation *op, 
                                             const byte *record, uint keyno)
{
  KEY* key_info= table->key_info + keyno;
  KEY_PART_INFO* key_part= key_info->key_part;
  KEY_PART_INFO* end= key_part+key_info->key_parts;
  uint i;
  DBUG_ENTER("set_index_key_from_record");
                                                                                
  for (i= 0; key_part != end; key_part++, i++)
  {
    Field* field= key_part->field;
    if (set_ndb_key(op, field, m_index[keyno].unique_index_attrid_map[i],
                    record+key_part->offset))
      ERR_RETURN(m_active_trans->getNdbError());
  }
  DBUG_RETURN(0);
}

int 
ha_ndbcluster::set_index_key(NdbOperation *op, 
                             const KEY *key_info, 
                             const byte * key_ptr)
{
  DBUG_ENTER("ha_ndbcluster::set_index_key");
  uint i;
  KEY_PART_INFO* key_part= key_info->key_part;
  KEY_PART_INFO* end= key_part+key_info->key_parts;
  
  for (i= 0; key_part != end; key_part++, i++) 
  {
    Field* field= key_part->field;
    const byte* ptr= key_part->null_bit ? key_ptr + 1 : key_ptr;
    char buf[256];
    shrink_varchar(field, ptr, buf);
    if (set_ndb_key(op, field, m_index[active_index].unique_index_attrid_map[i], ptr))
      ERR_RETURN(m_active_trans->getNdbError());
    key_ptr+= key_part->store_length;
  }
  DBUG_RETURN(0);
}

inline 
int ha_ndbcluster::define_read_attrs(byte* buf, NdbOperation* op)
{
  uint i;
  DBUG_ENTER("define_read_attrs");  

  // Define attributes to read
  for (i= 0; i < table_share->fields; i++) 
  {
    Field *field= table->field[i];
    if (ha_get_bit_in_read_set(i+1) ||
        ((field->flags & PRI_KEY_FLAG)))
    {      
      if (get_ndb_value(op, field, i, buf))
        ERR_RETURN(op->getNdbError());
    } 
    else 
    {
      m_value[i].ptr= NULL;
    }
  }
    
  if (table_share->primary_key == MAX_KEY) 
  {
    DBUG_PRINT("info", ("Getting hidden key"));
    // Scanning table with no primary key
    int hidden_no= table_share->fields;      
#ifndef DBUG_OFF
    const NDBTAB *tab= (const NDBTAB *) m_table;    
    if (!tab->getColumn(hidden_no))
      DBUG_RETURN(1);
#endif
    if (get_ndb_value(op, NULL, hidden_no, NULL))
      ERR_RETURN(op->getNdbError());
  }
  DBUG_RETURN(0);
} 


/*
  Read one record from NDB using primary key
*/

int ha_ndbcluster::pk_read(const byte *key, uint key_len, byte *buf,
                           uint32 part_id)
{
  uint no_fields= table_share->fields;
  NdbConnection *trans= m_active_trans;
  NdbOperation *op;

  int res;
  DBUG_ENTER("pk_read");
  DBUG_PRINT("enter", ("key_len: %u", key_len));
  DBUG_DUMP("key", (char*)key, key_len);
  m_write_op= FALSE;

  NdbOperation::LockMode lm=
    (NdbOperation::LockMode)get_ndb_lock_type(m_lock.type);
  if (!(op= trans->getNdbOperation((const NDBTAB *) m_table)) || 
      op->readTuple(lm) != 0)
    ERR_RETURN(trans->getNdbError());
  
  if (table_share->primary_key == MAX_KEY) 
  {
    // This table has no primary key, use "hidden" primary key
    DBUG_PRINT("info", ("Using hidden key"));
    DBUG_DUMP("key", (char*)key, 8);    
    if (set_hidden_key(op, no_fields, key))
      ERR_RETURN(trans->getNdbError());
    
    // Read key at the same time, for future reference
    if (get_ndb_value(op, NULL, no_fields, NULL))
      ERR_RETURN(trans->getNdbError());
  } 
  else 
  {
    if ((res= set_primary_key(op, key)))
      return res;
  }
  
  if ((res= define_read_attrs(buf, op)))
    DBUG_RETURN(res);

  if (m_use_partition_function)
  {
    op->setPartitionId(part_id);
    // If table has user defined partitioning
    // and no indexes, we need to read the partition id
    // to support ORDER BY queries
    if (table_share->primary_key == MAX_KEY &&
        get_ndb_partition_id(op))
      ERR_RETURN(trans->getNdbError());
  }

  if (execute_no_commit_ie(this,trans) != 0) 
  {
    table->status= STATUS_NOT_FOUND;
    DBUG_RETURN(ndb_err(trans));
  }

  // The value have now been fetched from NDB  
  unpack_record(buf);
  table->status= 0;     
  DBUG_RETURN(0);
}

/*
  Read one complementing record from NDB using primary key from old_data
  or hidden key
*/

int ha_ndbcluster::complemented_read(const byte *old_data, byte *new_data,
                                     uint32 old_part_id)
{
  uint no_fields= table_share->fields, i;
  NdbTransaction *trans= m_active_trans;
  NdbOperation *op;
  DBUG_ENTER("complemented_read");
  m_write_op= FALSE;

  if (ha_get_all_bit_in_read_set())
  {
    // We have allready retrieved all fields, nothing to complement
    DBUG_RETURN(0);
  }

  NdbOperation::LockMode lm=
    (NdbOperation::LockMode)get_ndb_lock_type(m_lock.type);
  if (!(op= trans->getNdbOperation((const NDBTAB *) m_table)) || 
      op->readTuple(lm) != 0)
    ERR_RETURN(trans->getNdbError());
  if (table_share->primary_key != MAX_KEY) 
  {
    if (set_primary_key_from_record(op, old_data))
      ERR_RETURN(trans->getNdbError());
  } 
  else 
  {
    // This table has no primary key, use "hidden" primary key
    if (set_hidden_key(op, table->s->fields, m_ref))
      ERR_RETURN(op->getNdbError());
  }

  if (m_use_partition_function)
    op->setPartitionId(old_part_id);
  
  // Read all unreferenced non-key field(s)
  for (i= 0; i < no_fields; i++) 
  {
    Field *field= table->field[i];
    if (!((field->flags & PRI_KEY_FLAG) ||
          (ha_get_bit_in_read_set(i+1))))
    {
      if (get_ndb_value(op, field, i, new_data))
        ERR_RETURN(trans->getNdbError());
    }
  }
  
  if (execute_no_commit(this,trans) != 0) 
  {
    table->status= STATUS_NOT_FOUND;
    DBUG_RETURN(ndb_err(trans));
  }

  // The value have now been fetched from NDB  
  unpack_record(new_data);
  table->status= 0;     

  /**
   * restore m_value
   */
  for (i= 0; i < no_fields; i++) 
  {
    Field *field= table->field[i];
    if (!((field->flags & PRI_KEY_FLAG) ||
          (ha_get_bit_in_read_set(i+1))))
    {
      m_value[i].ptr= NULL;
    }
  }
  
  DBUG_RETURN(0);
}

/*
 * Check that all operations between first and last all
 * have gotten the errcode
 * If checking for HA_ERR_KEY_NOT_FOUND then update m_dupkey
 * for all succeeding operations
 */
bool ha_ndbcluster::check_all_operations_for_error(NdbTransaction *trans,
                                                   const NdbOperation *first,
                                                   const NdbOperation *last,
                                                   uint errcode)
{
  const NdbOperation *op= first;
  DBUG_ENTER("ha_ndbcluster::check_all_operations_for_error");

  while(op)
  {
    NdbError err= op->getNdbError();
    if (err.status != NdbError::Success)
    {
      if (ndb_to_mysql_error(&err) != (int) errcode)
        DBUG_RETURN(false);
      if (op == last) break;
      op= trans->getNextCompletedOperation(op);
    }
    else
    {
      // We found a duplicate
      if (op->getType() == NdbOperation::UniqueIndexAccess)
      {
        if (errcode == HA_ERR_KEY_NOT_FOUND)
        {
          NdbIndexOperation *iop= (NdbIndexOperation *) op;
          const NDBINDEX *index= iop->getIndex();
          // Find the key_no of the index
          for(uint i= 0; i<table->s->keys; i++)
          {
            if (m_index[i].unique_index == index)
            {
              m_dupkey= i;
              break;
            }
          }
        }
      }
      else
      {
        // Must have been primary key access
        DBUG_ASSERT(op->getType() == NdbOperation::PrimaryKeyAccess);
        if (errcode == HA_ERR_KEY_NOT_FOUND)
          m_dupkey= table->s->primary_key;
      }
      DBUG_RETURN(false);      
    }
  }
  DBUG_RETURN(true);
}


/*
 * Peek to check if any rows already exist with conflicting
 * primary key or unique index values
*/

int ha_ndbcluster::peek_indexed_rows(const byte *record)
{
  NdbTransaction *trans= m_active_trans;
  NdbOperation *op;
  const NdbOperation *first, *last;
  uint i;
  int res;
  DBUG_ENTER("peek_indexed_rows");

  NdbOperation::LockMode lm= NdbOperation::LM_Read;
  first= NULL;
  if (table->s->primary_key != MAX_KEY)
  {
    /*
     * Fetch any row with colliding primary key
     */
    if (!(op= trans->getNdbOperation((const NDBTAB *) m_table)) ||
        op->readTuple(lm) != 0)
      ERR_RETURN(trans->getNdbError());
    
    first= op;
    if ((res= set_primary_key_from_record(op, record)))
      ERR_RETURN(trans->getNdbError());

    if (m_use_partition_function)
    {
      uint32 part_id;
      int error;
      longlong func_value;
      if ((error= m_part_info->get_partition_id(m_part_info, &part_id,
                                                &func_value)))
      {
        DBUG_RETURN(error);
      }
      op->setPartitionId(part_id);
    }
  }
  /*
   * Fetch any rows with colliding unique indexes
   */
  KEY* key_info;
  KEY_PART_INFO *key_part, *end;
  for (i= 0, key_info= table->key_info; i < table->s->keys; i++, key_info++)
  {
    if (i != table->s->primary_key &&
        key_info->flags & HA_NOSAME)
    {
      // A unique index is defined on table
      NdbIndexOperation *iop;
      const NDBINDEX *unique_index = m_index[i].unique_index;
      key_part= key_info->key_part;
      end= key_part + key_info->key_parts;
      if (!(iop= trans->getNdbIndexOperation(unique_index, m_table)) ||
          iop->readTuple(lm) != 0)
        ERR_RETURN(trans->getNdbError());

      if (!first)
        first= iop;
      if ((res= set_index_key_from_record(iop, record, i)))
        ERR_RETURN(trans->getNdbError());
    }
  }
  last= trans->getLastDefinedOperation();
  if (first)
    res= execute_no_commit_ie(this,trans);
  else
  {
    // Table has no keys
    table->status= STATUS_NOT_FOUND;
    DBUG_RETURN(HA_ERR_KEY_NOT_FOUND);
  }
  if (check_all_operations_for_error(trans, first, last, 
                                     HA_ERR_KEY_NOT_FOUND))
  {
    table->status= STATUS_NOT_FOUND;
    DBUG_RETURN(ndb_err(trans));
  } 
  else
  {
    DBUG_PRINT("info", ("m_dupkey %d", m_dupkey));
  }
  DBUG_RETURN(0);
}


/*
  Read one record from NDB using unique secondary index
*/

int ha_ndbcluster::unique_index_read(const byte *key,
                                     uint key_len, byte *buf)
{
  int res;
  NdbTransaction *trans= m_active_trans;
  NdbIndexOperation *op;
  DBUG_ENTER("ha_ndbcluster::unique_index_read");
  DBUG_PRINT("enter", ("key_len: %u, index: %u", key_len, active_index));
  DBUG_DUMP("key", (char*)key, key_len);
  
  NdbOperation::LockMode lm=
    (NdbOperation::LockMode)get_ndb_lock_type(m_lock.type);
  if (!(op= trans->getNdbIndexOperation(m_index[active_index].unique_index, 
                                        m_table)) ||
      op->readTuple(lm) != 0)
    ERR_RETURN(trans->getNdbError());
  
  // Set secondary index key(s)
  if ((res= set_index_key(op, table->key_info + active_index, key)))
    DBUG_RETURN(res);
  
  if ((res= define_read_attrs(buf, op)))
    DBUG_RETURN(res);

  if (execute_no_commit_ie(this,trans) != 0) 
  {
    table->status= STATUS_NOT_FOUND;
    DBUG_RETURN(ndb_err(trans));
  }
  // The value have now been fetched from NDB
  unpack_record(buf);
  table->status= 0;
  DBUG_RETURN(0);
}

inline int ha_ndbcluster::fetch_next(NdbScanOperation* cursor)
{
  DBUG_ENTER("fetch_next");
  int check;
  NdbTransaction *trans= m_active_trans;
  
  bool contact_ndb= m_lock.type < TL_WRITE_ALLOW_WRITE;
  do {
    DBUG_PRINT("info", ("Call nextResult, contact_ndb: %d", contact_ndb));
    /*
      We can only handle one tuple with blobs at a time.
    */
    if (m_ops_pending && m_blobs_pending)
    {
      if (execute_no_commit(this,trans) != 0)
        DBUG_RETURN(ndb_err(trans));
      m_ops_pending= 0;
      m_blobs_pending= FALSE;
    }
    
    if ((check= cursor->nextResult(contact_ndb, m_force_send)) == 0)
    {
      DBUG_RETURN(0);
    } 
    else if (check == 1 || check == 2)
    {
      // 1: No more records
      // 2: No more cached records
      
      /*
        Before fetching more rows and releasing lock(s),
        all pending update or delete operations should 
        be sent to NDB
      */
      DBUG_PRINT("info", ("ops_pending: %d", m_ops_pending));    
      if (m_ops_pending)
      {
        if (m_transaction_on)
        {
          if (execute_no_commit(this,trans) != 0)
            DBUG_RETURN(-1);
        }
        else
        {
          if  (execute_commit(this,trans) != 0)
            DBUG_RETURN(-1);
          if (trans->restart() != 0)
          {
            DBUG_ASSERT(0);
            DBUG_RETURN(-1);
          }
        }
        m_ops_pending= 0;
      }
      contact_ndb= (check == 2);
    }
    else
    {
      DBUG_RETURN(-1);
    }
  } while (check == 2);

  DBUG_RETURN(1);
}

/*
  Get the next record of a started scan. Try to fetch
  it locally from NdbApi cached records if possible, 
  otherwise ask NDB for more.

  NOTE
  If this is a update/delete make sure to not contact 
  NDB before any pending ops have been sent to NDB.

*/

inline int ha_ndbcluster::next_result(byte *buf)
{  
  int res;
  DBUG_ENTER("next_result");
    
  if (!m_active_cursor)
    DBUG_RETURN(HA_ERR_END_OF_FILE);
  
  if ((res= fetch_next(m_active_cursor)) == 0)
  {
    DBUG_PRINT("info", ("One more record found"));    
    
    unpack_record(buf);
    table->status= 0;
    DBUG_RETURN(0);
  }
  else if (res == 1)
  {
    // No more records
    table->status= STATUS_NOT_FOUND;
    
    DBUG_PRINT("info", ("No more records"));
    DBUG_RETURN(HA_ERR_END_OF_FILE);
  }
  else
  {
    DBUG_RETURN(ndb_err(m_active_trans));
  }
}

/*
  Set bounds for ordered index scan.
*/

int ha_ndbcluster::set_bounds(NdbIndexScanOperation *op,
                              uint inx,
                              bool rir,
                              const key_range *keys[2],
                              uint range_no)
{
  const KEY *const key_info= table->key_info + inx;
  const uint key_parts= key_info->key_parts;
  uint key_tot_len[2];
  uint tot_len;
  uint i, j;

  DBUG_ENTER("set_bounds");
  DBUG_PRINT("info", ("key_parts=%d", key_parts));

  for (j= 0; j <= 1; j++)
  {
    const key_range *key= keys[j];
    if (key != NULL)
    {
      // for key->flag see ha_rkey_function
      DBUG_PRINT("info", ("key %d length=%d flag=%d",
                          j, key->length, key->flag));
      key_tot_len[j]= key->length;
    }
    else
    {
      DBUG_PRINT("info", ("key %d not present", j));
      key_tot_len[j]= 0;
    }
  }
  tot_len= 0;

  for (i= 0; i < key_parts; i++)
  {
    KEY_PART_INFO *key_part= &key_info->key_part[i];
    Field *field= key_part->field;
#ifndef DBUG_OFF
    uint part_len= key_part->length;
#endif
    uint part_store_len= key_part->store_length;
    // Info about each key part
    struct part_st {
      bool part_last;
      const key_range *key;
      const byte *part_ptr;
      bool part_null;
      int bound_type;
      const char* bound_ptr;
    };
    struct part_st part[2];

    for (j= 0; j <= 1; j++)
    {
      struct part_st &p= part[j];
      p.key= NULL;
      p.bound_type= -1;
      if (tot_len < key_tot_len[j])
      {
        p.part_last= (tot_len + part_store_len >= key_tot_len[j]);
        p.key= keys[j];
        p.part_ptr= &p.key->key[tot_len];
        p.part_null= key_part->null_bit && *p.part_ptr;
        p.bound_ptr= (const char *)
          p.part_null ? 0 : key_part->null_bit ? p.part_ptr + 1 : p.part_ptr;

        if (j == 0)
        {
          switch (p.key->flag)
          {
            case HA_READ_KEY_EXACT:
              if (! rir)
                p.bound_type= NdbIndexScanOperation::BoundEQ;
              else // differs for records_in_range
                p.bound_type= NdbIndexScanOperation::BoundLE;
              break;
            // ascending
            case HA_READ_KEY_OR_NEXT:
              p.bound_type= NdbIndexScanOperation::BoundLE;
              break;
            case HA_READ_AFTER_KEY:
              if (! p.part_last)
                p.bound_type= NdbIndexScanOperation::BoundLE;
              else
                p.bound_type= NdbIndexScanOperation::BoundLT;
              break;
            // descending
            case HA_READ_PREFIX_LAST:           // weird
              p.bound_type= NdbIndexScanOperation::BoundEQ;
              break;
            case HA_READ_PREFIX_LAST_OR_PREV:   // weird
              p.bound_type= NdbIndexScanOperation::BoundGE;
              break;
            case HA_READ_BEFORE_KEY:
              if (! p.part_last)
                p.bound_type= NdbIndexScanOperation::BoundGE;
              else
                p.bound_type= NdbIndexScanOperation::BoundGT;
              break;
            default:
              break;
          }
        }
        if (j == 1) {
          switch (p.key->flag)
          {
            // ascending
            case HA_READ_BEFORE_KEY:
              if (! p.part_last)
                p.bound_type= NdbIndexScanOperation::BoundGE;
              else
                p.bound_type= NdbIndexScanOperation::BoundGT;
              break;
            case HA_READ_AFTER_KEY:     // weird
              p.bound_type= NdbIndexScanOperation::BoundGE;
              break;
            default:
              break;
            // descending strangely sets no end key
          }
        }

        if (p.bound_type == -1)
        {
          DBUG_PRINT("error", ("key %d unknown flag %d", j, p.key->flag));
          DBUG_ASSERT(FALSE);
          // Stop setting bounds but continue with what we have
          op->end_of_bound(range_no);
          DBUG_RETURN(0);
        }
      }
    }

    // Seen with e.g. b = 1 and c > 1
    if (part[0].bound_type == NdbIndexScanOperation::BoundLE &&
        part[1].bound_type == NdbIndexScanOperation::BoundGE &&
        memcmp(part[0].part_ptr, part[1].part_ptr, part_store_len) == 0)
    {
      DBUG_PRINT("info", ("replace LE/GE pair by EQ"));
      part[0].bound_type= NdbIndexScanOperation::BoundEQ;
      part[1].bound_type= -1;
    }
    // Not seen but was in previous version
    if (part[0].bound_type == NdbIndexScanOperation::BoundEQ &&
        part[1].bound_type == NdbIndexScanOperation::BoundGE &&
        memcmp(part[0].part_ptr, part[1].part_ptr, part_store_len) == 0)
    {
      DBUG_PRINT("info", ("remove GE from EQ/GE pair"));
      part[1].bound_type= -1;
    }

    for (j= 0; j <= 1; j++)
    {
      struct part_st &p= part[j];
      // Set bound if not done with this key
      if (p.key != NULL)
      {
        DBUG_PRINT("info", ("key %d:%d offset=%d length=%d last=%d bound=%d",
                            j, i, tot_len, part_len, p.part_last, p.bound_type));
        DBUG_DUMP("info", (const char*)p.part_ptr, part_store_len);

        // Set bound if not cancelled via type -1
        if (p.bound_type != -1)
        {
          const char* ptr= p.bound_ptr;
          char buf[256];
          shrink_varchar(field, ptr, buf);
          if (op->setBound(i, p.bound_type, ptr))
            ERR_RETURN(op->getNdbError());
        }
      }
    }

    tot_len+= part_store_len;
  }
  op->end_of_bound(range_no);
  DBUG_RETURN(0);
}

/*
  Start ordered index scan in NDB
*/

int ha_ndbcluster::ordered_index_scan(const key_range *start_key,
                                      const key_range *end_key,
                                      bool sorted, bool descending,
                                      byte* buf, part_id_range *part_spec)
{  
  int res;
  bool restart;
  NdbTransaction *trans= m_active_trans;
  NdbIndexScanOperation *op;

  DBUG_ENTER("ha_ndbcluster::ordered_index_scan");
  DBUG_PRINT("enter", ("index: %u, sorted: %d, descending: %d",
             active_index, sorted, descending));  
  DBUG_PRINT("enter", ("Starting new ordered scan on %s", m_tabname));
  m_write_op= FALSE;

  // Check that sorted seems to be initialised
  DBUG_ASSERT(sorted == 0 || sorted == 1);
  
  if (m_active_cursor == 0)
  {
    restart= FALSE;
    NdbOperation::LockMode lm=
      (NdbOperation::LockMode)get_ndb_lock_type(m_lock.type);
    if (!(op= trans->getNdbIndexScanOperation(m_index[active_index].index, 
                                              m_table)) ||
        op->readTuples(lm, 0, parallelism, sorted, descending))
      ERR_RETURN(trans->getNdbError());
    if (m_use_partition_function && part_spec != NULL &&
        part_spec->start_part == part_spec->end_part)
      op->setPartitionId(part_spec->start_part);
    m_active_cursor= op;
  } else {
    restart= TRUE;
    op= (NdbIndexScanOperation*)m_active_cursor;
    
    if (m_use_partition_function && part_spec != NULL &&
        part_spec->start_part == part_spec->end_part)
      op->setPartitionId(part_spec->start_part);
    DBUG_ASSERT(op->getSorted() == sorted);
    DBUG_ASSERT(op->getLockMode() == 
                (NdbOperation::LockMode)get_ndb_lock_type(m_lock.type));
    if (op->reset_bounds(m_force_send))
      DBUG_RETURN(ndb_err(m_active_trans));
  }
  
  {
    const key_range *keys[2]= { start_key, end_key };
    res= set_bounds(op, active_index, false, keys);
    if (res)
      DBUG_RETURN(res);
  }

  if (!restart)
  {
    if (generate_scan_filter(m_cond_stack, op))
      DBUG_RETURN(ndb_err(trans));

    if ((res= define_read_attrs(buf, op)))
    {
      DBUG_RETURN(res);
    }
    
    // If table has user defined partitioning
    // and no primary key, we need to read the partition id
    // to support ORDER BY queries
    if (m_use_partition_function &&
        (table_share->primary_key == MAX_KEY) && 
        (get_ndb_partition_id(op)))
      ERR_RETURN(trans->getNdbError());
  }

  if (execute_no_commit(this,trans) != 0)
    DBUG_RETURN(ndb_err(trans));
  
  DBUG_RETURN(next_result(buf));
}

/*
  Start full table scan in NDB
 */

int ha_ndbcluster::full_table_scan(byte *buf)
{
  int res;
  NdbScanOperation *op;
  NdbTransaction *trans= m_active_trans;
  part_id_range part_spec;

  DBUG_ENTER("full_table_scan");  
  DBUG_PRINT("enter", ("Starting new scan on %s", m_tabname));
  m_write_op= FALSE;

  NdbOperation::LockMode lm=
    (NdbOperation::LockMode)get_ndb_lock_type(m_lock.type);
  if (!(op=trans->getNdbScanOperation(m_table)) ||
      op->readTuples(lm, 0, parallelism))
    ERR_RETURN(trans->getNdbError());
  m_active_cursor= op;

  if (m_use_partition_function)
  {
    part_spec.start_part= 0;
    part_spec.end_part= m_part_info->get_tot_partitions() - 1;
    prune_partition_set(table, &part_spec);
    DBUG_PRINT("info", ("part_spec.start_part = %u, part_spec.end_part = %u",
                        part_spec.start_part, part_spec.end_part));
    /*
      If partition pruning has found no partition in set
      we can return HA_ERR_END_OF_FILE
      If partition pruning has found exactly one partition in set
      we can optimize scan to run towards that partition only.
    */
    if (part_spec.start_part > part_spec.end_part)
    {
      DBUG_RETURN(HA_ERR_END_OF_FILE);
    }
    else if (part_spec.start_part == part_spec.end_part)
    {
      /*
        Only one partition is required to scan, if sorted is required we
        don't need it any more since output from one ordered partitioned
        index is always sorted.
      */
      m_active_cursor->setPartitionId(part_spec.start_part);
    }
    // If table has user defined partitioning
    // and no primary key, we need to read the partition id
    // to support ORDER BY queries
    if ((table_share->primary_key == MAX_KEY) && 
        (get_ndb_partition_id(op)))
      ERR_RETURN(trans->getNdbError());
  }

  if (generate_scan_filter(m_cond_stack, op))
    DBUG_RETURN(ndb_err(trans));
  if ((res= define_read_attrs(buf, op)))
    DBUG_RETURN(res);

  if (execute_no_commit(this,trans) != 0)
    DBUG_RETURN(ndb_err(trans));
  DBUG_PRINT("exit", ("Scan started successfully"));
  DBUG_RETURN(next_result(buf));
}

/*
  Insert one record into NDB
*/
int ha_ndbcluster::write_row(byte *record)
{
  bool has_auto_increment;
  uint i;
  NdbTransaction *trans= m_active_trans;
  NdbOperation *op;
  int res;
  THD *thd= current_thd;
  longlong func_value= 0;
  DBUG_ENTER("ha_ndbcluster::write_row");

  m_write_op= TRUE;
  has_auto_increment= (table->next_number_field && record == table->record[0]);
  if (table_share->primary_key != MAX_KEY)
  {
    /*
     * Increase any auto_incremented primary key
     */
    if (has_auto_increment) 
    {
      THD *thd= table->in_use;

      m_skip_auto_increment= FALSE;
      update_auto_increment();
      /* Ensure that handler is always called for auto_increment values */
      thd->next_insert_id= 0;
      m_skip_auto_increment= !auto_increment_column_changed;
    }
  }

  /*
   * If IGNORE the ignore constraint violations on primary and unique keys
   */
  if (!m_use_write && m_ignore_dup_key)
  {
    int peek_res= peek_indexed_rows(record);
    
    if (!peek_res) 
    {
      DBUG_RETURN(HA_ERR_FOUND_DUPP_KEY);
    }
    if (peek_res != HA_ERR_KEY_NOT_FOUND)
      DBUG_RETURN(peek_res);
  }

  statistic_increment(thd->status_var.ha_write_count, &LOCK_status);
  if (table->timestamp_field_type & TIMESTAMP_AUTO_SET_ON_INSERT)
    table->timestamp_field->set_time();

  if (!(op= trans->getNdbOperation(m_table)))
    ERR_RETURN(trans->getNdbError());

  res= (m_use_write) ? op->writeTuple() :op->insertTuple(); 
  if (res != 0)
    ERR_RETURN(trans->getNdbError());  
 
  if (m_use_partition_function)
  {
    uint32 part_id;
    int error;
    if ((error= m_part_info->get_partition_id(m_part_info, &part_id,
                                              &func_value)))
    {
      DBUG_RETURN(error);
    }
    op->setPartitionId(part_id);
  }

  if (table_share->primary_key == MAX_KEY) 
  {
    // Table has hidden primary key
    Ndb *ndb= get_ndb();
    int ret;
    Uint64 auto_value;
    uint retries= NDB_AUTO_INCREMENT_RETRIES;
    do {
<<<<<<< HEAD
      auto_value= ndb->getAutoIncrementValue(m_table);
    } while (auto_value == NDB_FAILED_AUTO_INCREMENT && 
=======
      ret= ndb->getAutoIncrementValue((const NDBTAB *) m_table, auto_value, 1);
    } while (ret == -1 && 
>>>>>>> 4e6efa10
             --retries &&
             ndb->getNdbError().status == NdbError::TemporaryError);
    if (ret == -1)
      ERR_RETURN(ndb->getNdbError());
    if (set_hidden_key(op, table_share->fields, (const byte*)&auto_value))
      ERR_RETURN(op->getNdbError());
  } 
  else 
  {
    int res;

    if ((res= set_primary_key_from_record(op, record)))
      return res;  
  }

  // Set non-key attribute(s)
  bool set_blob_value= FALSE;
  for (i= 0; i < table_share->fields; i++) 
  {
    Field *field= table->field[i];
    if (!(field->flags & PRI_KEY_FLAG) &&
	(ha_get_bit_in_write_set(i + 1) || !m_use_write) &&
        set_ndb_value(op, field, i, record-table->record[0], &set_blob_value))
    {
      m_skip_auto_increment= TRUE;
      ERR_RETURN(op->getNdbError());
    }
  }

  if (m_use_partition_function)
  {
    /*
      We need to set the value of the partition function value in
      NDB since the NDB kernel doesn't have easy access to the function
      to calculate the value.
    */
    if (func_value >= INT_MAX32)
      func_value= INT_MAX32;
    uint32 part_func_value= (uint32)func_value;
    uint no_fields= table_share->fields;
    if (table_share->primary_key == MAX_KEY)
      no_fields++;
    op->setValue(no_fields, part_func_value);
  }

  m_rows_changed++;

  /*
    Execute write operation
    NOTE When doing inserts with many values in 
    each INSERT statement it should not be necessary
    to NoCommit the transaction between each row.
    Find out how this is detected!
  */
  m_rows_inserted++;
  no_uncommitted_rows_update(1);
  m_bulk_insert_not_flushed= TRUE;
  if ((m_rows_to_insert == (ha_rows) 1) || 
      ((m_rows_inserted % m_bulk_insert_rows) == 0) ||
      m_primary_key_update ||
      set_blob_value)
  {
    // Send rows to NDB
    DBUG_PRINT("info", ("Sending inserts to NDB, "\
                        "rows_inserted:%d, bulk_insert_rows: %d", 
                        (int)m_rows_inserted, (int)m_bulk_insert_rows));

    m_bulk_insert_not_flushed= FALSE;
    if (m_transaction_on)
    {
      if (execute_no_commit(this,trans) != 0)
      {
        m_skip_auto_increment= TRUE;
        no_uncommitted_rows_execute_failure();
        DBUG_RETURN(ndb_err(trans));
      }
    }
    else
    {
      if (execute_commit(this,trans) != 0)
      {
        m_skip_auto_increment= TRUE;
        no_uncommitted_rows_execute_failure();
        DBUG_RETURN(ndb_err(trans));
      }
      if (trans->restart() != 0)
      {
        DBUG_ASSERT(0);
        DBUG_RETURN(-1);
      }
    }
  }
  if ((has_auto_increment) && (m_skip_auto_increment))
  {
    Ndb *ndb= get_ndb();
    Uint64 next_val= (Uint64) table->next_number_field->val_int() + 1;
    DBUG_PRINT("info", 
               ("Trying to set next auto increment value to %llu",
                (ulonglong) next_val));
<<<<<<< HEAD
    if (ndb->setAutoIncrementValue(m_table, next_val, TRUE)
        == ~(Uint64)0)
=======
    if (ndb->setAutoIncrementValue((const NDBTAB *) m_table, next_val, TRUE)
        == -1)
>>>>>>> 4e6efa10
      ERR_RETURN(ndb->getNdbError());
  }
  m_skip_auto_increment= TRUE;

  DBUG_RETURN(0);
}


/* Compare if a key in a row has changed */

int ha_ndbcluster::key_cmp(uint keynr, const byte * old_row,
                           const byte * new_row)
{
  KEY_PART_INFO *key_part=table->key_info[keynr].key_part;
  KEY_PART_INFO *end=key_part+table->key_info[keynr].key_parts;

  for (; key_part != end ; key_part++)
  {
    if (key_part->null_bit)
    {
      if ((old_row[key_part->null_offset] & key_part->null_bit) !=
          (new_row[key_part->null_offset] & key_part->null_bit))
        return 1;
    }
    if (key_part->key_part_flag & (HA_BLOB_PART | HA_VAR_LENGTH_PART))
    {

      if (key_part->field->cmp_binary((char*) (old_row + key_part->offset),
                                      (char*) (new_row + key_part->offset),
                                      (ulong) key_part->length))
        return 1;
    }
    else
    {
      if (memcmp(old_row+key_part->offset, new_row+key_part->offset,
                 key_part->length))
        return 1;
    }
  }
  return 0;
}

/*
  Update one record in NDB using primary key
*/

int ha_ndbcluster::update_row(const byte *old_data, byte *new_data)
{
  THD *thd= current_thd;
  NdbTransaction *trans= m_active_trans;
  NdbScanOperation* cursor= m_active_cursor;
  NdbOperation *op;
  uint i;
  uint32 old_part_id= 0, new_part_id= 0;
  int error;
  longlong func_value;
  DBUG_ENTER("update_row");
  m_write_op= TRUE;
  
  statistic_increment(thd->status_var.ha_update_count, &LOCK_status);
  if (table->timestamp_field_type & TIMESTAMP_AUTO_SET_ON_UPDATE)
  {
    table->timestamp_field->set_time();
    ha_set_bit_in_write_set(table->timestamp_field->fieldnr);
  }

  if (m_use_partition_function &&
      (error= get_parts_for_update(old_data, new_data, table->record[0],
                                   m_part_info, &old_part_id, &new_part_id,
                                   &func_value)))
  {
    DBUG_RETURN(error);
  }

  /*
   * Check for update of primary key or partition change
   * for special handling
   */  
  if (((table_share->primary_key != MAX_KEY) &&
       key_cmp(table_share->primary_key, old_data, new_data)) ||
      (old_part_id != new_part_id))
  {
    int read_res, insert_res, delete_res, undo_res;

    DBUG_PRINT("info", ("primary key update or partition change, "
                        "doing read+delete+insert"));
    // Get all old fields, since we optimize away fields not in query
    read_res= complemented_read(old_data, new_data, old_part_id);
    if (read_res)
    {
      DBUG_PRINT("info", ("read failed"));
      DBUG_RETURN(read_res);
    }
    // Delete old row
    m_primary_key_update= TRUE;
    delete_res= delete_row(old_data);
    m_primary_key_update= FALSE;
    if (delete_res)
    {
      DBUG_PRINT("info", ("delete failed"));
      DBUG_RETURN(delete_res);
    }     
    // Insert new row
    DBUG_PRINT("info", ("delete succeded"));
    m_primary_key_update= TRUE;
    insert_res= write_row(new_data);
    m_primary_key_update= FALSE;
    if (insert_res)
    {
      DBUG_PRINT("info", ("insert failed"));
      if (trans->commitStatus() == NdbConnection::Started)
      {
        // Undo delete_row(old_data)
        m_primary_key_update= TRUE;
        undo_res= write_row((byte *)old_data);
        if (undo_res)
          push_warning(current_thd, 
                       MYSQL_ERROR::WARN_LEVEL_WARN, 
                       undo_res, 
                       "NDB failed undoing delete at primary key update");
        m_primary_key_update= FALSE;
      }
      DBUG_RETURN(insert_res);
    }
    DBUG_PRINT("info", ("delete+insert succeeded"));
    DBUG_RETURN(0);
  }

  if (cursor)
  {
    /*
      We are scanning records and want to update the record
      that was just found, call updateTuple on the cursor 
      to take over the lock to a new update operation
      And thus setting the primary key of the record from 
      the active record in cursor
    */
    DBUG_PRINT("info", ("Calling updateTuple on cursor"));
    if (!(op= cursor->updateCurrentTuple()))
      ERR_RETURN(trans->getNdbError());
    m_ops_pending++;
    if (uses_blob_value())
      m_blobs_pending= TRUE;
    if (m_use_partition_function)
      cursor->setPartitionId(new_part_id);
  }
  else
  {  
    if (!(op= trans->getNdbOperation(m_table)) ||
        op->updateTuple() != 0)
      ERR_RETURN(trans->getNdbError());  
    
    if (m_use_partition_function)
      op->setPartitionId(new_part_id);
    if (table_share->primary_key == MAX_KEY) 
    {
      // This table has no primary key, use "hidden" primary key
      DBUG_PRINT("info", ("Using hidden key"));
      
      // Require that the PK for this record has previously been 
      // read into m_ref
      DBUG_DUMP("key", m_ref, NDB_HIDDEN_PRIMARY_KEY_LENGTH);
      
      if (set_hidden_key(op, table->s->fields, m_ref))
        ERR_RETURN(op->getNdbError());
    } 
    else 
    {
      int res;
      if ((res= set_primary_key_from_record(op, old_data)))
        DBUG_RETURN(res);
    }
  }

  m_rows_changed++;

  // Set non-key attribute(s)
  for (i= 0; i < table_share->fields; i++) 
  {
    Field *field= table->field[i];
    if (ha_get_bit_in_write_set(i+1) &&
        (!(field->flags & PRI_KEY_FLAG)) &&
        set_ndb_value(op, field, i, new_data - table->record[0]))
      ERR_RETURN(op->getNdbError());
  }

  if (m_use_partition_function)
  {
    if (func_value >= INT_MAX32)
      func_value= INT_MAX32;
    uint32 part_func_value= (uint32)func_value;
    uint no_fields= table_share->fields;
    if (table_share->primary_key == MAX_KEY)
      no_fields++;
    op->setValue(no_fields, part_func_value);
  }
  // Execute update operation
  if (!cursor && execute_no_commit(this,trans) != 0) {
    no_uncommitted_rows_execute_failure();
    DBUG_RETURN(ndb_err(trans));
  }
  
  DBUG_RETURN(0);
}


/*
  Delete one record from NDB, using primary key 
*/

int ha_ndbcluster::delete_row(const byte *record)
{
  THD *thd= current_thd;
  NdbTransaction *trans= m_active_trans;
  NdbScanOperation* cursor= m_active_cursor;
  NdbOperation *op;
  uint32 part_id;
  int error;
  DBUG_ENTER("delete_row");
  m_write_op= TRUE;

  statistic_increment(thd->status_var.ha_delete_count,&LOCK_status);
  m_rows_changed++;

  if (m_use_partition_function &&
      (error= get_part_for_delete(record, table->record[0], m_part_info,
                                  &part_id)))
  {
    DBUG_RETURN(error);
  }

  if (cursor)
  {
    /*
      We are scanning records and want to delete the record
      that was just found, call deleteTuple on the cursor 
      to take over the lock to a new delete operation
      And thus setting the primary key of the record from 
      the active record in cursor
    */
    DBUG_PRINT("info", ("Calling deleteTuple on cursor"));
    if (cursor->deleteCurrentTuple() != 0)
      ERR_RETURN(trans->getNdbError());     
    m_ops_pending++;

    if (m_use_partition_function)
      cursor->setPartitionId(part_id);

    no_uncommitted_rows_update(-1);

    if (!m_primary_key_update)
      // If deleting from cursor, NoCommit will be handled in next_result
      DBUG_RETURN(0);
  }
  else
  {
    
    if (!(op=trans->getNdbOperation(m_table)) || 
        op->deleteTuple() != 0)
      ERR_RETURN(trans->getNdbError());
    
    if (m_use_partition_function)
      op->setPartitionId(part_id);

    no_uncommitted_rows_update(-1);
    
    if (table_share->primary_key == MAX_KEY) 
    {
      // This table has no primary key, use "hidden" primary key
      DBUG_PRINT("info", ("Using hidden key"));
      
      if (set_hidden_key(op, table->s->fields, m_ref))
        ERR_RETURN(op->getNdbError());
    } 
    else 
    {
      int res;
      if ((res= set_primary_key_from_record(op, record)))
        return res;  
    }
  }

  // Execute delete operation
  if (execute_no_commit(this,trans) != 0) {
    no_uncommitted_rows_execute_failure();
    DBUG_RETURN(ndb_err(trans));
  }
  DBUG_RETURN(0);
}
  
/*
  Unpack a record read from NDB 

  SYNOPSIS
    unpack_record()
    buf                 Buffer to store read row

  NOTE
    The data for each row is read directly into the
    destination buffer. This function is primarily 
    called in order to check if any fields should be 
    set to null.
*/

void ndb_unpack_record(TABLE *table, NdbValue *value,
                       MY_BITMAP *defined, byte *buf)
{
  Field **p_field= table->field, *field= *p_field;
  uint row_offset= (uint) (buf - table->record[0]);
  DBUG_ENTER("ndb_unpack_record");

  // Set null flag(s)
  bzero(buf, table->s->null_bytes);
  for ( ; field;
       p_field++, value++, field= *p_field)
  {
    if ((*value).ptr)
    {
      if (!(field->flags & BLOB_FLAG))
      {
        int is_null= (*value).rec->isNULL();
        if (is_null)
        {
          if (is_null > 0)
          {
            DBUG_PRINT("info",("[%u] NULL",
                               (*value).rec->getColumn()->getColumnNo()));
            field->set_null(row_offset);
          }
          else
          {
            DBUG_PRINT("info",("[%u] UNDEFINED",
                               (*value).rec->getColumn()->getColumnNo()));
            bitmap_clear_bit(defined,
                             (*value).rec->getColumn()->getColumnNo());
          }
        }
        else if (field->type() == MYSQL_TYPE_BIT)
        {
          byte *save_field_ptr= field->ptr;
          field->ptr= save_field_ptr + row_offset;
          if (field->pack_length() < 5)
          {
            DBUG_PRINT("info", ("bit field H'%.8X", 
                                (*value).rec->u_32_value()));
            ((Field_bit*) field)->store((longlong)
                                        (*value).rec->u_32_value(), FALSE);
          }
          else
          {
            DBUG_PRINT("info", ("bit field H'%.8X%.8X",
                                *(Uint32*) (*value).rec->aRef(),
                                *((Uint32*) (*value).rec->aRef()+1)));
            ((Field_bit*) field)->store((longlong)
                                         (*value).rec->u_64_value(),TRUE);
          }
          field->ptr= save_field_ptr;
          DBUG_PRINT("info",("[%u] SET",
                             (*value).rec->getColumn()->getColumnNo()));
          DBUG_DUMP("info", (const char*) field->ptr, field->field_length);
        }
        else
        {
          DBUG_PRINT("info",("[%u] SET",
                             (*value).rec->getColumn()->getColumnNo()));
          DBUG_DUMP("info", (const char*) field->ptr, field->field_length);
        }
      }
      else
      {
        NdbBlob *ndb_blob= (*value).blob;
        uint col_no = ndb_blob->getColumn()->getColumnNo();
        int isNull;
        ndb_blob->getDefined(isNull);
        if (isNull == 1)
        {
          DBUG_PRINT("info",("[%u] NULL", col_no));
          field->set_null(row_offset);
        }
        else if (isNull == -1)
        {
          DBUG_PRINT("info",("[%u] UNDEFINED", col_no));
          bitmap_clear_bit(defined, col_no);
        }
        else
        {
#ifndef DBUG_OFF
          // pointer vas set in get_ndb_blobs_value
          Field_blob *field_blob= (Field_blob*)field;
          char* ptr;
          field_blob->get_ptr(&ptr, row_offset);
          uint32 len= field_blob->get_length(row_offset);
          DBUG_PRINT("info",("[%u] SET ptr=%p len=%u", col_no, ptr, len));
#endif
        }
      }
    }
  }
  DBUG_VOID_RETURN;
}

void ha_ndbcluster::unpack_record(byte *buf)
{
  ndb_unpack_record(table, m_value, 0, buf);
#ifndef DBUG_OFF
  // Read and print all values that was fetched
  if (table_share->primary_key == MAX_KEY)
  {
    // Table with hidden primary key
    int hidden_no= table_share->fields;
    const NDBTAB *tab= m_table;
    const NDBCOL *hidden_col= tab->getColumn(hidden_no);
    const NdbRecAttr* rec= m_value[hidden_no].rec;
    DBUG_ASSERT(rec);
    DBUG_PRINT("hidden", ("%d: %s \"%llu\"", hidden_no,
                          hidden_col->getName(), rec->u_64_value()));
  }
  //DBUG_EXECUTE("value", print_results(););
#endif
}

/*
  Utility function to print/dump the fetched field
  to avoid unnecessary work, wrap in DBUG_EXECUTE as in:

    DBUG_EXECUTE("value", print_results(););
 */

void ha_ndbcluster::print_results()
{
  DBUG_ENTER("print_results");

#ifndef DBUG_OFF

  char buf_type[MAX_FIELD_WIDTH], buf_val[MAX_FIELD_WIDTH];
  String type(buf_type, sizeof(buf_type), &my_charset_bin);
  String val(buf_val, sizeof(buf_val), &my_charset_bin);
  for (uint f= 0; f < table_share->fields; f++)
  {
    /* Use DBUG_PRINT since DBUG_FILE cannot be filtered out */
    char buf[2000];
    Field *field;
    void* ptr;
    NdbValue value;

    buf[0]= 0;
    field= table->field[f];
    if (!(value= m_value[f]).ptr)
    {
      strmov(buf, "not read");
      goto print_value;
    }

    ptr= field->ptr;

    if (! (field->flags & BLOB_FLAG))
    {
      if (value.rec->isNULL())
      {
        strmov(buf, "NULL");
        goto print_value;
      }
      type.length(0);
      val.length(0);
      field->sql_type(type);
      field->val_str(&val);
      my_snprintf(buf, sizeof(buf), "%s %s", type.c_ptr(), val.c_ptr());
    }
    else
    {
      NdbBlob *ndb_blob= value.blob;
      bool isNull= TRUE;
      ndb_blob->getNull(isNull);
      if (isNull)
        strmov(buf, "NULL");
    }

print_value:
    DBUG_PRINT("value", ("%u,%s: %s", f, field->field_name, buf));
  }
#endif
  DBUG_VOID_RETURN;
}


int ha_ndbcluster::index_init(uint index, bool sorted)
{
  DBUG_ENTER("ha_ndbcluster::index_init");
  DBUG_PRINT("enter", ("index: %u  sorted: %d", index, sorted));
  active_index= index;
  m_sorted= sorted;
  DBUG_RETURN(0);
}


int ha_ndbcluster::index_end()
{
  DBUG_ENTER("ha_ndbcluster::index_end");
  DBUG_RETURN(close_scan());
}

/**
 * Check if key contains null
 */
static
int
check_null_in_key(const KEY* key_info, const byte *key, uint key_len)
{
  KEY_PART_INFO *curr_part, *end_part;
  const byte* end_ptr= key + key_len;
  curr_part= key_info->key_part;
  end_part= curr_part + key_info->key_parts;
  

  for (; curr_part != end_part && key < end_ptr; curr_part++)
  {
    if (curr_part->null_bit && *key)
      return 1;

    key += curr_part->store_length;
  }
  return 0;
}

int ha_ndbcluster::index_read(byte *buf,
                              const byte *key, uint key_len, 
                              enum ha_rkey_function find_flag)
{
  key_range start_key;
  bool descending= FALSE;
  DBUG_ENTER("ha_ndbcluster::index_read");
  DBUG_PRINT("enter", ("active_index: %u, key_len: %u, find_flag: %d", 
                       active_index, key_len, find_flag));

  start_key.key= key;
  start_key.length= key_len;
  start_key.flag= find_flag;
  descending= FALSE;
  switch (find_flag) {
  case HA_READ_KEY_OR_PREV:
  case HA_READ_BEFORE_KEY:
  case HA_READ_PREFIX_LAST:
  case HA_READ_PREFIX_LAST_OR_PREV:
    descending= TRUE;
    break;
  default:
    break;
  }
  DBUG_RETURN(read_range_first_to_buf(&start_key, 0, descending,
                                      m_sorted, buf));
}


int ha_ndbcluster::index_read_idx(byte *buf, uint index_no, 
                              const byte *key, uint key_len, 
                              enum ha_rkey_function find_flag)
{
  statistic_increment(current_thd->status_var.ha_read_key_count, &LOCK_status);
  DBUG_ENTER("ha_ndbcluster::index_read_idx");
  DBUG_PRINT("enter", ("index_no: %u, key_len: %u", index_no, key_len));  
  close_scan();
  index_init(index_no, 0);  
  DBUG_RETURN(index_read(buf, key, key_len, find_flag));
}


int ha_ndbcluster::index_next(byte *buf)
{
  DBUG_ENTER("ha_ndbcluster::index_next");
  statistic_increment(current_thd->status_var.ha_read_next_count,
                      &LOCK_status);
  DBUG_RETURN(next_result(buf));
}


int ha_ndbcluster::index_prev(byte *buf)
{
  DBUG_ENTER("ha_ndbcluster::index_prev");
  statistic_increment(current_thd->status_var.ha_read_prev_count,
                      &LOCK_status);
  DBUG_RETURN(next_result(buf));
}


int ha_ndbcluster::index_first(byte *buf)
{
  DBUG_ENTER("ha_ndbcluster::index_first");
  statistic_increment(current_thd->status_var.ha_read_first_count,
                      &LOCK_status);
  // Start the ordered index scan and fetch the first row

  // Only HA_READ_ORDER indexes get called by index_first
  DBUG_RETURN(ordered_index_scan(0, 0, TRUE, FALSE, buf, NULL));
}


int ha_ndbcluster::index_last(byte *buf)
{
  DBUG_ENTER("ha_ndbcluster::index_last");
  statistic_increment(current_thd->status_var.ha_read_last_count,&LOCK_status);
  DBUG_RETURN(ordered_index_scan(0, 0, TRUE, TRUE, buf, NULL));
}

int ha_ndbcluster::index_read_last(byte * buf, const byte * key, uint key_len)
{
  DBUG_ENTER("ha_ndbcluster::index_read_last");
  DBUG_RETURN(index_read(buf, key, key_len, HA_READ_PREFIX_LAST));
}

int ha_ndbcluster::read_range_first_to_buf(const key_range *start_key,
                                           const key_range *end_key,
                                           bool desc, bool sorted,
                                           byte* buf)
{
  part_id_range part_spec;
  ndb_index_type type= get_index_type(active_index);
  const KEY* key_info= table->key_info+active_index;
  int error; 
  DBUG_ENTER("ha_ndbcluster::read_range_first_to_buf");
  DBUG_PRINT("info", ("desc: %d, sorted: %d", desc, sorted));

  if (m_use_partition_function)
  {
    get_partition_set(table, buf, active_index, start_key, &part_spec);
    DBUG_PRINT("info", ("part_spec.start_part = %u, part_spec.end_part = %u",
                        part_spec.start_part, part_spec.end_part));
    /*
      If partition pruning has found no partition in set
      we can return HA_ERR_END_OF_FILE
      If partition pruning has found exactly one partition in set
      we can optimize scan to run towards that partition only.
    */
    if (part_spec.start_part > part_spec.end_part)
    {
      DBUG_RETURN(HA_ERR_END_OF_FILE);
    }
    else if (part_spec.start_part == part_spec.end_part)
    {
      /*
        Only one partition is required to scan, if sorted is required we
        don't need it any more since output from one ordered partitioned
        index is always sorted.
      */
      sorted= FALSE;
    }
  }

  m_write_op= FALSE;
  switch (type){
  case PRIMARY_KEY_ORDERED_INDEX:
  case PRIMARY_KEY_INDEX:
    if (start_key && 
        start_key->length == key_info->key_length &&
        start_key->flag == HA_READ_KEY_EXACT)
    {
      if (m_active_cursor && (error= close_scan()))
        DBUG_RETURN(error);
      DBUG_RETURN(pk_read(start_key->key, start_key->length, buf,
                          part_spec.start_part));
    }
    break;
  case UNIQUE_ORDERED_INDEX:
  case UNIQUE_INDEX:
    if (start_key && start_key->length == key_info->key_length &&
        start_key->flag == HA_READ_KEY_EXACT && 
        !check_null_in_key(key_info, start_key->key, start_key->length))
    {
      if (m_active_cursor && (error= close_scan()))
        DBUG_RETURN(error);
      DBUG_RETURN(unique_index_read(start_key->key, start_key->length, buf));
    }
    break;
  default:
    break;
  }
  // Start the ordered index scan and fetch the first row
  DBUG_RETURN(ordered_index_scan(start_key, end_key, sorted, desc, buf,
                                 &part_spec));
}

int ha_ndbcluster::read_range_first(const key_range *start_key,
                                    const key_range *end_key,
                                    bool eq_r, bool sorted)
{
  byte* buf= table->record[0];
  DBUG_ENTER("ha_ndbcluster::read_range_first");
  DBUG_RETURN(read_range_first_to_buf(start_key, end_key, FALSE,
                                      sorted, buf));
}

int ha_ndbcluster::read_range_next()
{
  DBUG_ENTER("ha_ndbcluster::read_range_next");
  DBUG_RETURN(next_result(table->record[0]));
}


int ha_ndbcluster::rnd_init(bool scan)
{
  NdbScanOperation *cursor= m_active_cursor;
  DBUG_ENTER("rnd_init");
  DBUG_PRINT("enter", ("scan: %d", scan));
  // Check if scan is to be restarted
  if (cursor)
  {
    if (!scan)
      DBUG_RETURN(1);
    if (cursor->restart(m_force_send) != 0)
    {
      DBUG_ASSERT(0);
      DBUG_RETURN(-1);
    }
  }
  index_init(table_share->primary_key, 0);
  DBUG_RETURN(0);
}

int ha_ndbcluster::close_scan()
{
  NdbTransaction *trans= m_active_trans;
  DBUG_ENTER("close_scan");

  m_multi_cursor= 0;
  if (!m_active_cursor && !m_multi_cursor)
    DBUG_RETURN(1);

  NdbScanOperation *cursor= m_active_cursor ? m_active_cursor : m_multi_cursor;
  
  if (m_ops_pending)
  {
    /*
      Take over any pending transactions to the 
      deleteing/updating transaction before closing the scan    
    */
    DBUG_PRINT("info", ("ops_pending: %d", m_ops_pending));    
    if (execute_no_commit(this,trans) != 0) {
      no_uncommitted_rows_execute_failure();
      DBUG_RETURN(ndb_err(trans));
    }
    m_ops_pending= 0;
  }
  
  cursor->close(m_force_send, TRUE);
  m_active_cursor= m_multi_cursor= NULL;
  DBUG_RETURN(0);
}

int ha_ndbcluster::rnd_end()
{
  DBUG_ENTER("rnd_end");
  DBUG_RETURN(close_scan());
}


int ha_ndbcluster::rnd_next(byte *buf)
{
  DBUG_ENTER("rnd_next");
  statistic_increment(current_thd->status_var.ha_read_rnd_next_count,
                      &LOCK_status);

  if (!m_active_cursor)
    DBUG_RETURN(full_table_scan(buf));
  DBUG_RETURN(next_result(buf));
}


/*
  An "interesting" record has been found and it's pk 
  retrieved by calling position
  Now it's time to read the record from db once 
  again
*/

int ha_ndbcluster::rnd_pos(byte *buf, byte *pos)
{
  DBUG_ENTER("rnd_pos");
  statistic_increment(current_thd->status_var.ha_read_rnd_count,
                      &LOCK_status);
  // The primary key for the record is stored in pos
  // Perform a pk_read using primary key "index"
  {
    part_id_range part_spec;
    uint key_length= ref_length;
    if (m_use_partition_function)
    {
      if (table_share->primary_key == MAX_KEY)
      {
        /*
          The partition id has been fetched from ndb
          and has been stored directly after the hidden key
        */
        DBUG_DUMP("key+part", (char *)pos, key_length);
        key_length= ref_length - sizeof(m_part_id);
        part_spec.start_part= part_spec.end_part= *(uint32 *)(pos + key_length);
      }
      else
      {
        key_range key_spec;
        KEY *key_info= table->key_info + table_share->primary_key;
        key_spec.key= pos;
        key_spec.length= key_length;
        key_spec.flag= HA_READ_KEY_EXACT;
        get_full_part_id_from_key(table, buf, key_info, 
                                  &key_spec, &part_spec);
        DBUG_ASSERT(part_spec.start_part == part_spec.end_part);
      }
      DBUG_PRINT("info", ("partition id %u", part_spec.start_part));
    }
    DBUG_DUMP("key", (char *)pos, key_length);
    DBUG_RETURN(pk_read(pos, key_length, buf, part_spec.start_part));
  }
}


/*
  Store the primary key of this record in ref 
  variable, so that the row can be retrieved again later
  using "reference" in rnd_pos
*/

void ha_ndbcluster::position(const byte *record)
{
  KEY *key_info;
  KEY_PART_INFO *key_part;
  KEY_PART_INFO *end;
  byte *buff;
  uint key_length;

  DBUG_ENTER("position");

  if (table_share->primary_key != MAX_KEY) 
  {
    key_length= ref_length;
    key_info= table->key_info + table_share->primary_key;
    key_part= key_info->key_part;
    end= key_part + key_info->key_parts;
    buff= ref;
    
    for (; key_part != end; key_part++) 
    {
      if (key_part->null_bit) {
        /* Store 0 if the key part is a NULL part */      
        if (record[key_part->null_offset]
            & key_part->null_bit) {
          *buff++= 1;
          continue;
        }      
        *buff++= 0;
      }

      size_t len = key_part->length;
      const byte * ptr = record + key_part->offset;
      Field *field = key_part->field;
      if ((field->type() ==  MYSQL_TYPE_VARCHAR) &&
	  ((Field_varstring*)field)->length_bytes == 1)
      {
	/** 
	 * Keys always use 2 bytes length
	 */
	buff[0] = ptr[0];
	buff[1] = 0;
	memcpy(buff+2, ptr + 1, len);	
	len += 2;
      }
      else
      {
	memcpy(buff, ptr, len);
      }
      buff += len;
    }
  } 
  else 
  {
    // No primary key, get hidden key
    DBUG_PRINT("info", ("Getting hidden key"));
    // If table has user defined partition save the partition id as well
    if(m_use_partition_function)
    {
      DBUG_PRINT("info", ("Saving partition id %u", m_part_id));
      key_length= ref_length - sizeof(m_part_id);
      memcpy(ref+key_length, (void *)&m_part_id, sizeof(m_part_id));
    }
    else
      key_length= ref_length;
#ifndef DBUG_OFF
    int hidden_no= table->s->fields;
    const NDBTAB *tab= m_table;  
    const NDBCOL *hidden_col= tab->getColumn(hidden_no);
    DBUG_ASSERT(hidden_col->getPrimaryKey() && 
                hidden_col->getAutoIncrement() &&
                key_length == NDB_HIDDEN_PRIMARY_KEY_LENGTH);
#endif
    memcpy(ref, m_ref, key_length);
  }
#ifndef DBUG_OFF
  if (table_share->primary_key == MAX_KEY && m_use_partition_function) 
    DBUG_DUMP("key+part", (char*)ref, key_length+sizeof(m_part_id));
#endif
  DBUG_DUMP("ref", (char*)ref, key_length);
  DBUG_VOID_RETURN;
}


void ha_ndbcluster::info(uint flag)
{
  DBUG_ENTER("info");
  DBUG_PRINT("enter", ("flag: %d", flag));
  
  if (flag & HA_STATUS_POS)
    DBUG_PRINT("info", ("HA_STATUS_POS"));
  if (flag & HA_STATUS_NO_LOCK)
    DBUG_PRINT("info", ("HA_STATUS_NO_LOCK"));
  if (flag & HA_STATUS_TIME)
    DBUG_PRINT("info", ("HA_STATUS_TIME"));
  if (flag & HA_STATUS_VARIABLE)
  {
    DBUG_PRINT("info", ("HA_STATUS_VARIABLE"));
    if (m_table_info)
    {
      if (m_ha_not_exact_count)
        records= 100;
      else
        records_update();
    }
    else
    {
      if ((my_errno= check_ndb_connection()))
        DBUG_VOID_RETURN;
      Ndb *ndb= get_ndb();
      ndb->setDatabaseName(m_dbname);
      struct Ndb_statistics stat;
      if (current_thd->variables.ndb_use_exact_count &&
          ndb_get_table_statistics(ndb, m_table, &stat) == 0)
      {
        mean_rec_length= stat.row_size;
        data_file_length= stat.fragment_memory;
        records= stat.row_count;
      }
      else
      {
        mean_rec_length= 0;
        records= 100;
      }
    }
  }
  if (flag & HA_STATUS_CONST)
  {
    DBUG_PRINT("info", ("HA_STATUS_CONST"));
    set_rec_per_key();
  }
  if (flag & HA_STATUS_ERRKEY)
  {
    DBUG_PRINT("info", ("HA_STATUS_ERRKEY"));
    errkey= m_dupkey;
  }
  if (flag & HA_STATUS_AUTO)
  {
    DBUG_PRINT("info", ("HA_STATUS_AUTO"));
    if (m_table)
    {
      Ndb *ndb= get_ndb();
      
<<<<<<< HEAD
      auto_increment_value= 
        ndb->readAutoIncrementValue(m_table);
=======
      if (ndb->readAutoIncrementValue((const NDBTAB *) m_table,
                                      auto_increment_value) == -1)
      {
        const NdbError err= ndb->getNdbError();
        sql_print_error("Error %lu in readAutoIncrementValue(): %s",
                        (ulong) err.code, err.message);
        auto_increment_value= ~(Uint64)0;
      }
>>>>>>> 4e6efa10
    }
  }
  DBUG_VOID_RETURN;
}


void ha_ndbcluster::get_dynamic_partition_info(PARTITION_INFO *stat_info,
                                               uint part_id)
{
  /* 
     This functions should be fixed. Suggested fix: to
     implement ndb function which retrives the statistics
     about ndb partitions.
  */
  bzero((char*) stat_info, sizeof(PARTITION_INFO));
  return;
}


int ha_ndbcluster::extra(enum ha_extra_function operation)
{
  DBUG_ENTER("extra");
  switch (operation) {
  case HA_EXTRA_RESET:                 /* Reset database to after open */
    DBUG_PRINT("info", ("HA_EXTRA_RESET"));
    DBUG_PRINT("info", ("Clearing condition stack"));
    cond_clear();
    /*
     * Regular partition pruning will set the bitmap appropriately.
     * Some queries like ALTER TABLE doesn't use partition pruning and
     * thus the 'used_partitions' bitmap needs to be initialized
     */
    if (m_part_info)
      bitmap_set_all(&m_part_info->used_partitions);
    break;
  case HA_EXTRA_IGNORE_DUP_KEY:       /* Dup keys don't rollback everything*/
    DBUG_PRINT("info", ("HA_EXTRA_IGNORE_DUP_KEY"));
    if (current_thd->lex->sql_command == SQLCOM_REPLACE && !m_has_unique_index)
    {
      DBUG_PRINT("info", ("Turning ON use of write instead of insert"));
      m_use_write= TRUE;
    } else 
    {
      DBUG_PRINT("info", ("Ignoring duplicate key"));
      m_ignore_dup_key= TRUE;
    }
    break;
  case HA_EXTRA_NO_IGNORE_DUP_KEY:
    DBUG_PRINT("info", ("HA_EXTRA_NO_IGNORE_DUP_KEY"));
    DBUG_PRINT("info", ("Turning OFF use of write instead of insert"));
    m_use_write= FALSE;
    m_ignore_dup_key= FALSE;
    break;
  case HA_EXTRA_IGNORE_NO_KEY:
    DBUG_PRINT("info", ("HA_EXTRA_IGNORE_NO_KEY"));
    DBUG_PRINT("info", ("Turning on AO_IgnoreError at Commit/NoCommit"));
    m_ignore_no_key= TRUE;
    break;
  case HA_EXTRA_NO_IGNORE_NO_KEY:
    DBUG_PRINT("info", ("HA_EXTRA_NO_IGNORE_NO_KEY"));
    DBUG_PRINT("info", ("Turning on AO_IgnoreError at Commit/NoCommit"));
    m_ignore_no_key= FALSE;
    break;
  default:
    break;
  }
  
  DBUG_RETURN(0);
}

/* 
   Start of an insert, remember number of rows to be inserted, it will
   be used in write_row and get_autoincrement to send an optimal number
   of rows in each roundtrip to the server

   SYNOPSIS
   rows     number of rows to insert, 0 if unknown

*/

void ha_ndbcluster::start_bulk_insert(ha_rows rows)
{
  int bytes, batch;
  const NDBTAB *tab= m_table;    

  DBUG_ENTER("start_bulk_insert");
  DBUG_PRINT("enter", ("rows: %d", (int)rows));
  
  m_rows_inserted= (ha_rows) 0;
  if (rows == (ha_rows) 0)
  {
    /* We don't know how many will be inserted, guess */
    m_rows_to_insert= m_autoincrement_prefetch;
  }
  else
    m_rows_to_insert= rows; 

  /* 
    Calculate how many rows that should be inserted
    per roundtrip to NDB. This is done in order to minimize the 
    number of roundtrips as much as possible. However performance will 
    degrade if too many bytes are inserted, thus it's limited by this 
    calculation.   
  */
  const int bytesperbatch= 8192;
  bytes= 12 + tab->getRowSizeInBytes() + 4 * tab->getNoOfColumns();
  batch= bytesperbatch/bytes;
  batch= batch == 0 ? 1 : batch;
  DBUG_PRINT("info", ("batch: %d, bytes: %d", batch, bytes));
  m_bulk_insert_rows= batch;

  DBUG_VOID_RETURN;
}

/*
  End of an insert
 */
int ha_ndbcluster::end_bulk_insert()
{
  int error= 0;

  DBUG_ENTER("end_bulk_insert");
  // Check if last inserts need to be flushed
  if (m_bulk_insert_not_flushed)
  {
    NdbTransaction *trans= m_active_trans;
    // Send rows to NDB
    DBUG_PRINT("info", ("Sending inserts to NDB, "\
                        "rows_inserted:%d, bulk_insert_rows: %d", 
                        (int) m_rows_inserted, (int) m_bulk_insert_rows)); 
    m_bulk_insert_not_flushed= FALSE;
    if (m_transaction_on)
    {
      if (execute_no_commit(this, trans) != 0)
      {
        no_uncommitted_rows_execute_failure();
        my_errno= error= ndb_err(trans);
      }
    }
    else
    {
      if (execute_commit(this, trans) != 0)
      {
        no_uncommitted_rows_execute_failure();
        my_errno= error= ndb_err(trans);
      }
      else
      {
        int res= trans->restart();
        DBUG_ASSERT(res == 0);
      }
    }
  }

  m_rows_inserted= (ha_rows) 0;
  m_rows_to_insert= (ha_rows) 1;
  DBUG_RETURN(error);
}


int ha_ndbcluster::extra_opt(enum ha_extra_function operation, ulong cache_size)
{
  DBUG_ENTER("extra_opt");
  DBUG_PRINT("enter", ("cache_size: %lu", cache_size));
  DBUG_RETURN(extra(operation));
}

static const char *ha_ndbcluster_exts[] = {
 ha_ndb_ext,
 NullS
};

const char** ha_ndbcluster::bas_ext() const
{
  return ha_ndbcluster_exts;
}

/*
  How many seeks it will take to read through the table
  This is to be comparable to the number returned by records_in_range so
  that we can decide if we should scan the table or use keys.
*/

double ha_ndbcluster::scan_time()
{
  DBUG_ENTER("ha_ndbcluster::scan_time()");
  double res= rows2double(records*1000);
  DBUG_PRINT("exit", ("table: %s value: %f", 
                      m_tabname, res));
  DBUG_RETURN(res);
}

/*
  Convert MySQL table locks into locks supported by Ndb Cluster.
  Note that MySQL Cluster does currently not support distributed
  table locks, so to be safe one should set cluster in Single
  User Mode, before relying on table locks when updating tables
  from several MySQL servers
*/

THR_LOCK_DATA **ha_ndbcluster::store_lock(THD *thd,
                                          THR_LOCK_DATA **to,
                                          enum thr_lock_type lock_type)
{
  DBUG_ENTER("store_lock");
  if (lock_type != TL_IGNORE && m_lock.type == TL_UNLOCK) 
  {

    /* If we are not doing a LOCK TABLE, then allow multiple
       writers */
    
    /* Since NDB does not currently have table locks
       this is treated as a ordinary lock */

    if ((lock_type >= TL_WRITE_CONCURRENT_INSERT &&
         lock_type <= TL_WRITE) && !thd->in_lock_tables)      
      lock_type= TL_WRITE_ALLOW_WRITE;
    
    /* In queries of type INSERT INTO t1 SELECT ... FROM t2 ...
       MySQL would use the lock TL_READ_NO_INSERT on t2, and that
       would conflict with TL_WRITE_ALLOW_WRITE, blocking all inserts
       to t2. Convert the lock to a normal read lock to allow
       concurrent inserts to t2. */
    
    if (lock_type == TL_READ_NO_INSERT && !thd->in_lock_tables)
      lock_type= TL_READ;
    
    m_lock.type=lock_type;
  }
  *to++= &m_lock;

  DBUG_PRINT("exit", ("lock_type: %d", lock_type));
  
  DBUG_RETURN(to);
}

#ifndef DBUG_OFF
#define PRINT_OPTION_FLAGS(t) { \
      if (t->options & OPTION_NOT_AUTOCOMMIT) \
        DBUG_PRINT("thd->options", ("OPTION_NOT_AUTOCOMMIT")); \
      if (t->options & OPTION_BEGIN) \
        DBUG_PRINT("thd->options", ("OPTION_BEGIN")); \
      if (t->options & OPTION_TABLE_LOCK) \
        DBUG_PRINT("thd->options", ("OPTION_TABLE_LOCK")); \
}
#else
#define PRINT_OPTION_FLAGS(t)
#endif


/*
  As MySQL will execute an external lock for every new table it uses
  we can use this to start the transactions.
  If we are in auto_commit mode we just need to start a transaction
  for the statement, this will be stored in thd_ndb.stmt.
  If not, we have to start a master transaction if there doesn't exist
  one from before, this will be stored in thd_ndb.all
 
  When a table lock is held one transaction will be started which holds
  the table lock and for each statement a hupp transaction will be started  
  If we are locking the table then:
  - save the NdbDictionary::Table for easy access
  - save reference to table statistics
  - refresh list of the indexes for the table if needed (if altered)
 */

int ha_ndbcluster::external_lock(THD *thd, int lock_type)
{
  int error=0;
  NdbTransaction* trans= NULL;

  DBUG_ENTER("external_lock");
  /*
    Check that this handler instance has a connection
    set up to the Ndb object of thd
   */
  if (check_ndb_connection(thd))
    DBUG_RETURN(1);

  Thd_ndb *thd_ndb= get_thd_ndb(thd);
  Ndb *ndb= thd_ndb->ndb;

  DBUG_PRINT("enter", ("this: %x  thd: %lx  thd_ndb: %lx  "
                       "thd_ndb->lock_count: %d",
                       this, thd, thd_ndb, thd_ndb->lock_count));

  if (lock_type != F_UNLCK)
  {
    DBUG_PRINT("info", ("lock_type != F_UNLCK"));
    if (!thd->transaction.on)
      m_transaction_on= FALSE;
    else
      m_transaction_on= thd->variables.ndb_use_transactions;
    if (!thd_ndb->lock_count++)
    {
      PRINT_OPTION_FLAGS(thd);
      if (!(thd->options & (OPTION_NOT_AUTOCOMMIT | OPTION_BEGIN))) 
      {
        // Autocommit transaction
        DBUG_ASSERT(!thd_ndb->stmt);
        DBUG_PRINT("trans",("Starting transaction stmt"));      

        trans= ndb->startTransaction();
        if (trans == NULL)
          ERR_RETURN(ndb->getNdbError());
        thd_ndb->init_open_tables();
        thd_ndb->stmt= trans;
        trans_register_ha(thd, FALSE, &ndbcluster_hton);
      } 
      else 
      { 
        if (!thd_ndb->all)
        {
          // Not autocommit transaction
          // A "master" transaction ha not been started yet
          DBUG_PRINT("trans",("starting transaction, all"));
          
          trans= ndb->startTransaction();
          if (trans == NULL)
            ERR_RETURN(ndb->getNdbError());
          thd_ndb->init_open_tables();
          thd_ndb->all= trans; 
          trans_register_ha(thd, TRUE, &ndbcluster_hton);

          /*
            If this is the start of a LOCK TABLE, a table look 
            should be taken on the table in NDB
           
            Check if it should be read or write lock
           */
          if (thd->options & (OPTION_TABLE_LOCK))
          {
            //lockThisTable();
            DBUG_PRINT("info", ("Locking the table..." ));
          }

        }
      }
    }
    /*
      This is the place to make sure this handler instance
      has a started transaction.
     
      The transaction is started by the first handler on which 
      MySQL Server calls external lock
     
      Other handlers in the same stmt or transaction should use 
      the same NDB transaction. This is done by setting up the m_active_trans
      pointer to point to the NDB transaction. 
     */

    // store thread specific data first to set the right context
    m_force_send=          thd->variables.ndb_force_send;
    m_ha_not_exact_count= !thd->variables.ndb_use_exact_count;
    m_autoincrement_prefetch= 
      (ha_rows) thd->variables.ndb_autoincrement_prefetch_sz;

    m_active_trans= thd_ndb->all ? thd_ndb->all : thd_ndb->stmt;
    DBUG_ASSERT(m_active_trans);
    // Start of transaction
    m_rows_changed= 0;
    m_ops_pending= 0;

    // TODO remove double pointers...
    m_thd_ndb_share= thd_ndb->get_open_table(thd, m_table);
    m_table_info= &m_thd_ndb_share->stat;
  }
  else
  {
    DBUG_PRINT("info", ("lock_type == F_UNLCK"));

    if (ndb_cache_check_time && m_rows_changed)
    {
      DBUG_PRINT("info", ("Rows has changed and util thread is running"));
      if (thd->options & (OPTION_NOT_AUTOCOMMIT | OPTION_BEGIN))
      {
        DBUG_PRINT("info", ("Add share to list of tables to be invalidated"));
        /* NOTE push_back allocates memory using transactions mem_root! */
        thd_ndb->changed_tables.push_back(m_share, &thd->transaction.mem_root);
      }

      pthread_mutex_lock(&m_share->mutex);
      DBUG_PRINT("info", ("Invalidating commit_count"));
      m_share->commit_count= 0;
      m_share->commit_count_lock++;
      pthread_mutex_unlock(&m_share->mutex);
    }

    if (!--thd_ndb->lock_count)
    {
      DBUG_PRINT("trans", ("Last external_lock"));
      PRINT_OPTION_FLAGS(thd);

      if (thd_ndb->stmt)
      {
        /*
          Unlock is done without a transaction commit / rollback.
          This happens if the thread didn't update any rows
          We must in this case close the transaction to release resources
        */
        DBUG_PRINT("trans",("ending non-updating transaction"));
        ndb->closeTransaction(m_active_trans);
        thd_ndb->stmt= NULL;
      }
    }
    m_table_info= NULL;

    /*
      This is the place to make sure this handler instance
      no longer are connected to the active transaction.

      And since the handler is no longer part of the transaction 
      it can't have open cursors, ops or blobs pending.
    */
    m_active_trans= NULL;    

    if (m_active_cursor)
      DBUG_PRINT("warning", ("m_active_cursor != NULL"));
    m_active_cursor= NULL;

    if (m_multi_cursor)
      DBUG_PRINT("warning", ("m_multi_cursor != NULL"));
    m_multi_cursor= NULL;
    
    if (m_blobs_pending)
      DBUG_PRINT("warning", ("blobs_pending != 0"));
    m_blobs_pending= 0;
    
    if (m_ops_pending)
      DBUG_PRINT("warning", ("ops_pending != 0L"));
    m_ops_pending= 0;
  }
  DBUG_RETURN(error);
}

/*
  Start a transaction for running a statement if one is not
  already running in a transaction. This will be the case in
  a BEGIN; COMMIT; block
  When using LOCK TABLE's external_lock will start a transaction
  since ndb does not currently does not support table locking
*/

int ha_ndbcluster::start_stmt(THD *thd, thr_lock_type lock_type)
{
  int error=0;
  DBUG_ENTER("start_stmt");
  PRINT_OPTION_FLAGS(thd);

  Thd_ndb *thd_ndb= get_thd_ndb(thd);
  NdbTransaction *trans= (thd_ndb->stmt)?thd_ndb->stmt:thd_ndb->all;
  if (!trans){
    Ndb *ndb= thd_ndb->ndb;
    DBUG_PRINT("trans",("Starting transaction stmt"));  
    trans= ndb->startTransaction();
    if (trans == NULL)
      ERR_RETURN(ndb->getNdbError());
    no_uncommitted_rows_reset(thd);
    thd_ndb->stmt= trans;
    trans_register_ha(thd, FALSE, &ndbcluster_hton);
  }
  m_active_trans= trans;

  // Start of statement
  m_ops_pending= 0;    
  
  DBUG_RETURN(error);
}


/*
  Commit a transaction started in NDB
 */

static int ndbcluster_commit(THD *thd, bool all)
{
  int res= 0;
  Thd_ndb *thd_ndb= get_thd_ndb(thd);
  Ndb *ndb= thd_ndb->ndb;
  NdbTransaction *trans= all ? thd_ndb->all : thd_ndb->stmt;

  DBUG_ENTER("ndbcluster_commit");
  DBUG_PRINT("transaction",("%s",
                            trans == thd_ndb->stmt ?
                            "stmt" : "all"));
  DBUG_ASSERT(ndb && trans);

  if (execute_commit(thd,trans) != 0)
  {
    const NdbError err= trans->getNdbError();
    const NdbOperation *error_op= trans->getNdbErrorOperation();
    ERR_PRINT(err);
    res= ndb_to_mysql_error(&err);
    if (res != -1)
      ndbcluster_print_error(res, error_op);
  }
  ndb->closeTransaction(trans);

  if (all)
    thd_ndb->all= NULL;
  else
    thd_ndb->stmt= NULL;

  /* Clear commit_count for tables changed by transaction */
  NDB_SHARE* share;
  List_iterator_fast<NDB_SHARE> it(thd_ndb->changed_tables);
  while ((share= it++))
  {
    pthread_mutex_lock(&share->mutex);
    DBUG_PRINT("info", ("Invalidate commit_count for %s, share->commit_count: %d ",
			share->key, share->commit_count));
    share->commit_count= 0;
    share->commit_count_lock++;
    pthread_mutex_unlock(&share->mutex);
  }
  thd_ndb->changed_tables.empty();

  DBUG_RETURN(res);
}


/*
  Rollback a transaction started in NDB
 */

static int ndbcluster_rollback(THD *thd, bool all)
{
  int res= 0;
  Thd_ndb *thd_ndb= get_thd_ndb(thd);
  Ndb *ndb= thd_ndb->ndb;
  NdbTransaction *trans= all ? thd_ndb->all : thd_ndb->stmt;

  DBUG_ENTER("ndbcluster_rollback");
  DBUG_PRINT("transaction",("%s",
                            trans == thd_ndb->stmt ? 
                            "stmt" : "all"));
  DBUG_ASSERT(ndb && trans);

  if (trans->execute(NdbTransaction::Rollback) != 0)
  {
    const NdbError err= trans->getNdbError();
    const NdbOperation *error_op= trans->getNdbErrorOperation();
    ERR_PRINT(err);     
    res= ndb_to_mysql_error(&err);
    if (res != -1) 
      ndbcluster_print_error(res, error_op);
  }
  ndb->closeTransaction(trans);

  if (all)
    thd_ndb->all= NULL;
  else
    thd_ndb->stmt= NULL;

  /* Clear list of tables changed by transaction */
  thd_ndb->changed_tables.empty();

  DBUG_RETURN(res);
}


/*
  Define NDB column based on Field.
  Returns 0 or mysql error code.
  Not member of ha_ndbcluster because NDBCOL cannot be declared.

  MySQL text types with character set "binary" are mapped to true
  NDB binary types without a character set.  This may change.
 */

static int create_ndb_column(NDBCOL &col,
                             Field *field,
                             HA_CREATE_INFO *info)
{
  // Set name
  col.setName(field->field_name);
  // Get char set
  CHARSET_INFO *cs= field->charset();
  // Set type and sizes
  const enum enum_field_types mysql_type= field->real_type();
  switch (mysql_type) {
  // Numeric types
  case MYSQL_TYPE_TINY:        
    if (field->flags & UNSIGNED_FLAG)
      col.setType(NDBCOL::Tinyunsigned);
    else
      col.setType(NDBCOL::Tinyint);
    col.setLength(1);
    break;
  case MYSQL_TYPE_SHORT:
    if (field->flags & UNSIGNED_FLAG)
      col.setType(NDBCOL::Smallunsigned);
    else
      col.setType(NDBCOL::Smallint);
    col.setLength(1);
    break;
  case MYSQL_TYPE_LONG:
    if (field->flags & UNSIGNED_FLAG)
      col.setType(NDBCOL::Unsigned);
    else
      col.setType(NDBCOL::Int);
    col.setLength(1);
    break;
  case MYSQL_TYPE_INT24:       
    if (field->flags & UNSIGNED_FLAG)
      col.setType(NDBCOL::Mediumunsigned);
    else
      col.setType(NDBCOL::Mediumint);
    col.setLength(1);
    break;
  case MYSQL_TYPE_LONGLONG:
    if (field->flags & UNSIGNED_FLAG)
      col.setType(NDBCOL::Bigunsigned);
    else
      col.setType(NDBCOL::Bigint);
    col.setLength(1);
    break;
  case MYSQL_TYPE_FLOAT:
    col.setType(NDBCOL::Float);
    col.setLength(1);
    break;
  case MYSQL_TYPE_DOUBLE:
    col.setType(NDBCOL::Double);
    col.setLength(1);
    break;
  case MYSQL_TYPE_DECIMAL:    
    {
      Field_decimal *f= (Field_decimal*)field;
      uint precision= f->pack_length();
      uint scale= f->decimals();
      if (field->flags & UNSIGNED_FLAG)
      {
        col.setType(NDBCOL::Olddecimalunsigned);
        precision-= (scale > 0);
      }
      else
      {
        col.setType(NDBCOL::Olddecimal);
        precision-= 1 + (scale > 0);
      }
      col.setPrecision(precision);
      col.setScale(scale);
      col.setLength(1);
    }
    break;
  case MYSQL_TYPE_NEWDECIMAL:    
    {
      Field_new_decimal *f= (Field_new_decimal*)field;
      uint precision= f->precision;
      uint scale= f->decimals();
      if (field->flags & UNSIGNED_FLAG)
      {
        col.setType(NDBCOL::Decimalunsigned);
      }
      else
      {
        col.setType(NDBCOL::Decimal);
      }
      col.setPrecision(precision);
      col.setScale(scale);
      col.setLength(1);
    }
    break;
  // Date types
  case MYSQL_TYPE_DATETIME:    
    col.setType(NDBCOL::Datetime);
    col.setLength(1);
    break;
  case MYSQL_TYPE_DATE: // ?
    col.setType(NDBCOL::Char);
    col.setLength(field->pack_length());
    break;
  case MYSQL_TYPE_NEWDATE:
    col.setType(NDBCOL::Date);
    col.setLength(1);
    break;
  case MYSQL_TYPE_TIME:        
    col.setType(NDBCOL::Time);
    col.setLength(1);
    break;
  case MYSQL_TYPE_YEAR:
    col.setType(NDBCOL::Year);
    col.setLength(1);
    break;
  case MYSQL_TYPE_TIMESTAMP:
    col.setType(NDBCOL::Timestamp);
    col.setLength(1);
    break;
  // Char types
  case MYSQL_TYPE_STRING:      
    if (field->pack_length() == 0)
    {
      col.setType(NDBCOL::Bit);
      col.setLength(1);
    }
    else if ((field->flags & BINARY_FLAG) && cs == &my_charset_bin)
    {
      col.setType(NDBCOL::Binary);
      col.setLength(field->pack_length());
    }
    else
    {
      col.setType(NDBCOL::Char);
      col.setCharset(cs);
      col.setLength(field->pack_length());
    }
    break;
  case MYSQL_TYPE_VAR_STRING: // ?
  case MYSQL_TYPE_VARCHAR:
    {
      Field_varstring* f= (Field_varstring*)field;
      if (f->length_bytes == 1)
      {
        if ((field->flags & BINARY_FLAG) && cs == &my_charset_bin)
          col.setType(NDBCOL::Varbinary);
        else {
          col.setType(NDBCOL::Varchar);
          col.setCharset(cs);
        }
      }
      else if (f->length_bytes == 2)
      {
        if ((field->flags & BINARY_FLAG) && cs == &my_charset_bin)
          col.setType(NDBCOL::Longvarbinary);
        else {
          col.setType(NDBCOL::Longvarchar);
          col.setCharset(cs);
        }
      }
      else
      {
        return HA_ERR_UNSUPPORTED;
      }
      col.setLength(field->field_length);
    }
    break;
  // Blob types (all come in as MYSQL_TYPE_BLOB)
  mysql_type_tiny_blob:
  case MYSQL_TYPE_TINY_BLOB:
    if ((field->flags & BINARY_FLAG) && cs == &my_charset_bin)
      col.setType(NDBCOL::Blob);
    else {
      col.setType(NDBCOL::Text);
      col.setCharset(cs);
    }
    col.setInlineSize(256);
    // No parts
    col.setPartSize(0);
    col.setStripeSize(0);
    break;
  //mysql_type_blob:
  case MYSQL_TYPE_GEOMETRY:
  case MYSQL_TYPE_BLOB:    
    if ((field->flags & BINARY_FLAG) && cs == &my_charset_bin)
      col.setType(NDBCOL::Blob);
    else {
      col.setType(NDBCOL::Text);
      col.setCharset(cs);
    }
    // Use "<=" even if "<" is the exact condition
    if (field->max_length() <= (1 << 8))
      goto mysql_type_tiny_blob;
    else if (field->max_length() <= (1 << 16))
    {
      col.setInlineSize(256);
      col.setPartSize(2000);
      col.setStripeSize(16);
    }
    else if (field->max_length() <= (1 << 24))
      goto mysql_type_medium_blob;
    else
      goto mysql_type_long_blob;
    break;
  mysql_type_medium_blob:
  case MYSQL_TYPE_MEDIUM_BLOB:   
    if ((field->flags & BINARY_FLAG) && cs == &my_charset_bin)
      col.setType(NDBCOL::Blob);
    else {
      col.setType(NDBCOL::Text);
      col.setCharset(cs);
    }
    col.setInlineSize(256);
    col.setPartSize(4000);
    col.setStripeSize(8);
    break;
  mysql_type_long_blob:
  case MYSQL_TYPE_LONG_BLOB:  
    if ((field->flags & BINARY_FLAG) && cs == &my_charset_bin)
      col.setType(NDBCOL::Blob);
    else {
      col.setType(NDBCOL::Text);
      col.setCharset(cs);
    }
    col.setInlineSize(256);
    col.setPartSize(8000);
    col.setStripeSize(4);
    break;
  // Other types
  case MYSQL_TYPE_ENUM:
    col.setType(NDBCOL::Char);
    col.setLength(field->pack_length());
    break;
  case MYSQL_TYPE_SET:         
    col.setType(NDBCOL::Char);
    col.setLength(field->pack_length());
    break;
  case MYSQL_TYPE_BIT:
  {
    int no_of_bits= field->field_length;
    col.setType(NDBCOL::Bit);
    if (!no_of_bits)
      col.setLength(1);
      else
        col.setLength(no_of_bits);
    break;
  }
  case MYSQL_TYPE_NULL:        
    goto mysql_type_unsupported;
  mysql_type_unsupported:
  default:
    return HA_ERR_UNSUPPORTED;
  }
  // Set nullable and pk
  col.setNullable(field->maybe_null());
  col.setPrimaryKey(field->flags & PRI_KEY_FLAG);
  // Set autoincrement
  if (field->flags & AUTO_INCREMENT_FLAG) 
  {
    col.setAutoIncrement(TRUE);
    ulonglong value= info->auto_increment_value ?
      info->auto_increment_value : (ulonglong) 1;
    DBUG_PRINT("info", ("Autoincrement key, initial: %llu", value));
    col.setAutoIncrementInitialValue(value);
  }
  else
    col.setAutoIncrement(FALSE);
  return 0;
}

/*
  Create a table in NDB Cluster
*/

int ha_ndbcluster::create(const char *name, 
                          TABLE *form, 
                          HA_CREATE_INFO *info)
{
  NDBTAB tab;
  NDBCOL col;
  uint pack_length, length, i, pk_length= 0;
  const void *data, *pack_data;
  bool create_from_engine= (info->table_options & HA_OPTION_CREATE_FROM_ENGINE);

  DBUG_ENTER("ha_ndbcluster::create");
  DBUG_PRINT("enter", ("name: %s", name));

  DBUG_ASSERT(*fn_rext((char*)name) == 0);
  set_dbname(name);
  set_tabname(name);

  table= form;
  if (create_from_engine)
  {
    /*
      Table already exists in NDB and frm file has been created by 
      caller.
      Do Ndb specific stuff, such as create a .ndb file
    */
    if ((my_errno= write_ndb_file(name)))
      DBUG_RETURN(my_errno);
#ifdef HAVE_NDB_BINLOG
    ndbcluster_create_binlog_setup(get_ndb(), name, strlen(name),
                                   m_dbname, m_tabname, FALSE);
#endif /* HAVE_NDB_BINLOG */
    DBUG_RETURN(my_errno);
  }

#ifdef HAVE_NDB_BINLOG
  /*
    Don't allow table creation unless
    schema distribution table is setup
    ( unless it is a creation of the schema dist table itself )
  */
  if (!schema_share &&
      !(strcmp(m_dbname, NDB_REP_DB) == 0 &&
        strcmp(m_tabname, NDB_SCHEMA_TABLE) == 0))
  {
    DBUG_PRINT("info", ("Schema distribution table not setup"));
    DBUG_RETURN(HA_ERR_NO_CONNECTION);
  }
#endif /* HAVE_NDB_BINLOG */

  DBUG_PRINT("table", ("name: %s", m_tabname));  
  tab.setName(m_tabname);
  tab.setLogging(!(info->options & HA_LEX_CREATE_TMP_TABLE));    
   
  // Save frm data for this table
  if (readfrm(name, &data, &length))
    DBUG_RETURN(1);
  if (packfrm(data, length, &pack_data, &pack_length))
  {
    my_free((char*)data, MYF(0));
    DBUG_RETURN(2);
  }

  DBUG_PRINT("info", ("setFrm data=%lx  len=%d", pack_data, pack_length));
  tab.setFrm(pack_data, pack_length);      
  my_free((char*)data, MYF(0));
  my_free((char*)pack_data, MYF(0));
  
  for (i= 0; i < form->s->fields; i++) 
  {
    Field *field= form->field[i];
    DBUG_PRINT("info", ("name: %s, type: %u, pack_length: %d", 
                        field->field_name, field->real_type(),
                        field->pack_length()));
    if ((my_errno= create_ndb_column(col, field, info)))
      DBUG_RETURN(my_errno);
 
    if (info->store_on_disk || getenv("NDB_DEFAULT_DISK"))
      col.setStorageType(NdbDictionary::Column::StorageTypeDisk);
    else
      col.setStorageType(NdbDictionary::Column::StorageTypeMemory);

    tab.addColumn(col);
    if (col.getPrimaryKey())
      pk_length += (field->pack_length() + 3) / 4;
  }

  KEY* key_info;
  for (i= 0, key_info= form->key_info; i < form->s->keys; i++, key_info++)
  {
    KEY_PART_INFO *key_part= key_info->key_part;
    KEY_PART_INFO *end= key_part + key_info->key_parts;
    for (; key_part != end; key_part++)
      tab.getColumn(key_part->fieldnr-1)->setStorageType(
                             NdbDictionary::Column::StorageTypeMemory);
  }

  if (info->store_on_disk)
    if (info->tablespace)
      tab.setTablespace(info->tablespace);
    else
      tab.setTablespace("DEFAULT-TS");
  // No primary key, create shadow key as 64 bit, auto increment  
  if (form->s->primary_key == MAX_KEY) 
  {
    DBUG_PRINT("info", ("Generating shadow key"));
    col.setName("$PK");
    col.setType(NdbDictionary::Column::Bigunsigned);
    col.setLength(1);
    col.setNullable(FALSE);
    col.setPrimaryKey(TRUE);
    col.setAutoIncrement(TRUE);
    tab.addColumn(col);
    pk_length += 2;
  }
 
  // Make sure that blob tables don't have to big part size
  for (i= 0; i < form->s->fields; i++) 
  {
    /**
     * The extra +7 concists
     * 2 - words from pk in blob table
     * 5 - from extra words added by tup/dict??
     */
    switch (form->field[i]->real_type()) {
    case MYSQL_TYPE_GEOMETRY:
    case MYSQL_TYPE_BLOB:    
    case MYSQL_TYPE_MEDIUM_BLOB:   
    case MYSQL_TYPE_LONG_BLOB: 
    {
      NdbDictionary::Column * col= tab.getColumn(i);
      int size= pk_length + (col->getPartSize()+3)/4 + 7;
      if (size > NDB_MAX_TUPLE_SIZE_IN_WORDS && 
         (pk_length+7) < NDB_MAX_TUPLE_SIZE_IN_WORDS)
      {
        size= NDB_MAX_TUPLE_SIZE_IN_WORDS - pk_length - 7;
        col->setPartSize(4*size);
      }
      /**
       * If size > NDB_MAX and pk_length+7 >= NDB_MAX
       *   then the table can't be created anyway, so skip
       *   changing part size, and have error later
       */ 
    }
    default:
      break;
    }
  }

  // Check partition info
  partition_info *part_info= form->part_info;
  if ((my_errno= set_up_partition_info(part_info, form, (void*)&tab)))
  {
    DBUG_RETURN(my_errno);
  }

  if ((my_errno= check_ndb_connection()))
    DBUG_RETURN(my_errno);
  
  // Create the table in NDB     
  Ndb *ndb= get_ndb();
  NDBDICT *dict= ndb->getDictionary();
  if (dict->createTable(tab) != 0) 
  {
    const NdbError err= dict->getNdbError();
    ERR_PRINT(err);
    my_errno= ndb_to_mysql_error(&err);
    DBUG_RETURN(my_errno);
  }

  Ndb_table_guard ndbtab_g(dict, m_tabname);
  // temporary set m_table during create
  // reset at return
  m_table= ndbtab_g.get_table();
  // TODO check also that we have the same frm...
  DBUG_ASSERT(m_table != 0);

  DBUG_PRINT("info", ("Table %s/%s created successfully", 
                      m_dbname, m_tabname));

  // Create secondary indexes
  my_errno= create_indexes(ndb, form);

  if (!my_errno)
    my_errno= write_ndb_file(name);
  else
  {
    /*
      Failed to create an index,
      drop the table (and all it's indexes)
    */
    if (dict->dropTableGlobal(*m_table) == 0)
    {
      m_table = 0;
    }
  }

#ifdef HAVE_NDB_BINLOG
  if (!my_errno)
  {
    NDB_SHARE *share= 0;
    pthread_mutex_lock(&ndbcluster_mutex);
    /*
      First make sure we get a "fresh" share here, not an old trailing one...
    */
    {
      uint length= (uint) strlen(name);
      if ((share= (NDB_SHARE*) hash_search(&ndbcluster_open_tables,
                                           (byte*) name, length)))
        handle_trailing_share(share);
    }
    /*
      get a new share
    */

    if (!(share= get_share(name, form, true, true)))
    {
      sql_print_error("NDB: allocating table share for %s failed", name);
      /* my_errno is set */
    }
    pthread_mutex_unlock(&ndbcluster_mutex);

    while (!IS_TMP_PREFIX(m_tabname))
    {
      String event_name(INJECTOR_EVENT_LEN);
      ndb_rep_event_name(&event_name,m_dbname,m_tabname);
      int do_event_op= ndb_binlog_running;

      if (!schema_share &&
          strcmp(share->db, NDB_REP_DB) == 0 &&
          strcmp(share->table_name, NDB_SCHEMA_TABLE) == 0)
        do_event_op= 1;

      /*
        Always create an event for the table, as other mysql servers
        expect it to be there.
      */
      if (!ndbcluster_create_event(ndb, m_table, event_name.c_ptr(), share,
                                   share && do_event_op /* push warning */))
      {
        if (ndb_extra_logging)
          sql_print_information("NDB Binlog: CREATE TABLE Event: %s",
                                event_name.c_ptr());
        if (share && do_event_op &&
            ndbcluster_create_event_ops(share, m_table, event_name.c_ptr()))
        {
          sql_print_error("NDB Binlog: FAILED CREATE TABLE event operations."
                          " Event: %s", name);
          /* a warning has been issued to the client */
        }
      }
      /*
        warning has been issued if ndbcluster_create_event failed
        and (share && do_event_op)
      */
      if (share && !do_event_op)
        share->flags|= NSF_NO_BINLOG;
      ndbcluster_log_schema_op(current_thd, share,
                               current_thd->query, current_thd->query_length,
                               share->db, share->table_name,
                               m_table->getObjectId(),
                               m_table->getObjectVersion(),
                               SOT_CREATE_TABLE);
      break;
    }
  }
#endif /* HAVE_NDB_BINLOG */

  m_table= 0;
  DBUG_RETURN(my_errno);
}

int ha_ndbcluster::create_handler_files(const char *file,
                                        const char *old_name,
                                        int action_flag,
                                        HA_CREATE_INFO *info) 
{ 
  char path[FN_REFLEN];
  const char *name;
  Ndb* ndb;
  const NDBTAB *tab;
  const void *data, *pack_data;
  uint length, pack_length;
  int error= 0;

  DBUG_ENTER("create_handler_files");

  if (action_flag != CHF_INDEX_FLAG)
  {
    DBUG_RETURN(FALSE);
  }
  DBUG_PRINT("enter", ("file: %s", file));
  if (!(ndb= get_ndb()))
    DBUG_RETURN(HA_ERR_NO_CONNECTION);

  NDBDICT *dict= ndb->getDictionary();
  if (!info->frm_only)
    DBUG_RETURN(0); // Must be a create, ignore since frm is saved in create

  // TODO handle this
  DBUG_ASSERT(m_table != 0);

  set_dbname(file);
  set_tabname(file);
  Ndb_table_guard ndbtab_g(dict, m_tabname);
  DBUG_PRINT("info", ("m_dbname: %s, m_tabname: %s", m_dbname, m_tabname));
  if (!(tab= ndbtab_g.get_table()))
    DBUG_RETURN(0); // Unkown table, must be temporary table

  DBUG_ASSERT(get_ndb_share_state(m_share) == NSS_ALTERED);
  if (readfrm(file, &data, &length) ||
      packfrm(data, length, &pack_data, &pack_length))
  {
    DBUG_PRINT("info", ("Missing frm for %s", m_tabname));
    my_free((char*)data, MYF(MY_ALLOW_ZERO_PTR));
    my_free((char*)pack_data, MYF(MY_ALLOW_ZERO_PTR));
    error= 1;
  }
  else
  {
    DBUG_PRINT("info", ("Table %s has changed, altering frm in ndb", 
                        m_tabname));
    NdbDictionary::Table new_tab= *tab;
    new_tab.setFrm(pack_data, pack_length);
    if (dict->alterTableGlobal(*tab, new_tab))
    {
      error= ndb_to_mysql_error(&dict->getNdbError());
    }
    my_free((char*)data, MYF(MY_ALLOW_ZERO_PTR));
    my_free((char*)pack_data, MYF(MY_ALLOW_ZERO_PTR));
  }
  
  set_ndb_share_state(m_share, NSS_INITIAL);
  free_share(&m_share); // Decrease ref_count

  DBUG_RETURN(error);
}

int ha_ndbcluster::create_index(const char *name, KEY *key_info, 
                                NDB_INDEX_TYPE idx_type, uint idx_no)
{
  int error= 0;
  char unique_name[FN_LEN];
  static const char* unique_suffix= "$unique";
  DBUG_ENTER("ha_ndbcluster::create_ordered_index");
  DBUG_PRINT("info", ("Creating index %u: %s", idx_no, name));  

  if (idx_type == UNIQUE_ORDERED_INDEX || idx_type == UNIQUE_INDEX)
  {
    strxnmov(unique_name, FN_LEN, name, unique_suffix, NullS);
    DBUG_PRINT("info", ("Created unique index name \'%s\' for index %d",
                        unique_name, idx_no));
  }
    
  switch (idx_type){
  case PRIMARY_KEY_INDEX:
    // Do nothing, already created
    break;
  case PRIMARY_KEY_ORDERED_INDEX:
    error= create_ordered_index(name, key_info);
    break;
  case UNIQUE_ORDERED_INDEX:
    if (!(error= create_ordered_index(name, key_info)))
      error= create_unique_index(unique_name, key_info);
    break;
  case UNIQUE_INDEX:
    if (!(error= check_index_fields_not_null(idx_no)))
      error= create_unique_index(unique_name, key_info);
    break;
  case ORDERED_INDEX:
    error= create_ordered_index(name, key_info);
    break;
  default:
    DBUG_ASSERT(FALSE);
    break;
  }
  
  DBUG_RETURN(error);
}

int ha_ndbcluster::create_ordered_index(const char *name, 
                                        KEY *key_info)
{
  DBUG_ENTER("ha_ndbcluster::create_ordered_index");
  DBUG_RETURN(create_ndb_index(name, key_info, FALSE));
}

int ha_ndbcluster::create_unique_index(const char *name, 
                                       KEY *key_info)
{

  DBUG_ENTER("ha_ndbcluster::create_unique_index");
  DBUG_RETURN(create_ndb_index(name, key_info, TRUE));
}


/*
  Create an index in NDB Cluster
 */

int ha_ndbcluster::create_ndb_index(const char *name, 
                                     KEY *key_info,
                                     bool unique)
{
  Ndb *ndb= get_ndb();
  NdbDictionary::Dictionary *dict= ndb->getDictionary();
  KEY_PART_INFO *key_part= key_info->key_part;
  KEY_PART_INFO *end= key_part + key_info->key_parts;
  
  DBUG_ENTER("ha_ndbcluster::create_index");
  DBUG_PRINT("enter", ("name: %s ", name));

  NdbDictionary::Index ndb_index(name);
  if (unique)
    ndb_index.setType(NdbDictionary::Index::UniqueHashIndex);
  else 
  {
    ndb_index.setType(NdbDictionary::Index::OrderedIndex);
    // TODO Only temporary ordered indexes supported
    ndb_index.setLogging(FALSE); 
  }
  ndb_index.setTable(m_tabname);

  for (; key_part != end; key_part++) 
  {
    Field *field= key_part->field;
    DBUG_PRINT("info", ("attr: %s", field->field_name));
    ndb_index.addColumnName(field->field_name);
  }
  
  if (dict->createIndex(ndb_index, *m_table))
    ERR_RETURN(dict->getNdbError());

  // Success
  DBUG_PRINT("info", ("Created index %s", name));
  DBUG_RETURN(0);  
}

/*
 Prepare for an on-line alter table
*/ 
void ha_ndbcluster::prepare_for_alter()
{
  ndbcluster_get_share(m_share); // Increase ref_count
  set_ndb_share_state(m_share, NSS_ALTERED);
}

/*
  Add an index on-line to a table
*/
int ha_ndbcluster::add_index(TABLE *table_arg, 
                             KEY *key_info, uint num_of_keys)
{
  DBUG_ENTER("ha_ndbcluster::add_index");
  DBUG_PRINT("info", ("ha_ndbcluster::add_index to table %s", 
                      table_arg->s->table_name));
  int error= 0;
  uint idx;

  DBUG_ASSERT(m_share->state == NSS_ALTERED);
  for (idx= 0; idx < num_of_keys; idx++)
  {
    KEY *key= key_info + idx;
    KEY_PART_INFO *key_part= key->key_part;
    KEY_PART_INFO *end= key_part + key->key_parts;
    NDB_INDEX_TYPE idx_type= get_index_type_from_key(idx, key, false);
    DBUG_PRINT("info", ("Adding index: '%s'", key_info[idx].name));
    // Add fields to key_part struct
    for (; key_part != end; key_part++)
      key_part->field= table->field[key_part->fieldnr];
    // Check index type
    // Create index in ndb
    if((error= create_index(key_info[idx].name, key, idx_type, idx)))
      break;
  }
  if (error)
  {
    set_ndb_share_state(m_share, NSS_INITIAL);
    free_share(&m_share); // Decrease ref_count
  }
  DBUG_RETURN(error);  
}

/*
  Mark one or several indexes for deletion. and
  renumber the remaining indexes
*/
int ha_ndbcluster::prepare_drop_index(TABLE *table_arg, 
                                      uint *key_num, uint num_of_keys)
{
  DBUG_ENTER("ha_ndbcluster::prepare_drop_index");
  DBUG_ASSERT(m_share->state == NSS_ALTERED);
  // Mark indexes for deletion
  uint idx;
  for (idx= 0; idx < num_of_keys; idx++)
  {
    DBUG_PRINT("info", ("ha_ndbcluster::prepare_drop_index %u", *key_num));
    m_index[*key_num++].status= TO_BE_DROPPED;
  }
  // Renumber indexes
  THD *thd= current_thd;
  Thd_ndb *thd_ndb= get_thd_ndb(thd);
  Ndb *ndb= thd_ndb->ndb;
  renumber_indexes(ndb, table_arg);
  DBUG_RETURN(0);
}
 
/*
  Really drop all indexes marked for deletion
*/
int ha_ndbcluster::final_drop_index(TABLE *table_arg)
{
  int error;
  DBUG_ENTER("ha_ndbcluster::final_drop_index");
  DBUG_PRINT("info", ("ha_ndbcluster::final_drop_index"));
  // Really drop indexes
  THD *thd= current_thd;
  Thd_ndb *thd_ndb= get_thd_ndb(thd);
  Ndb *ndb= thd_ndb->ndb;
  if((error= drop_indexes(ndb, table_arg)))
  {
    m_share->state= NSS_INITIAL;
    free_share(&m_share); // Decrease ref_count
  }
  DBUG_RETURN(error);
}

/*
  Rename a table in NDB Cluster
*/

int ha_ndbcluster::rename_table(const char *from, const char *to)
{
  NDBDICT *dict;
  char old_dbname[FN_HEADLEN];
  char new_tabname[FN_HEADLEN];
  const NDBTAB *orig_tab;
  int result;

  DBUG_ENTER("ha_ndbcluster::rename_table");
  DBUG_PRINT("info", ("Renaming %s to %s", from, to));
  set_dbname(from, old_dbname);
  set_tabname(from);
  set_tabname(to, new_tabname);

  if (check_ndb_connection())
    DBUG_RETURN(my_errno= HA_ERR_NO_CONNECTION);

  Ndb *ndb= get_ndb();
  ndb->setDatabaseName(old_dbname);
  dict= ndb->getDictionary();
  Ndb_table_guard ndbtab_g(dict, m_tabname);
  if (!(orig_tab= ndbtab_g.get_table()))
    ERR_RETURN(dict->getNdbError());

#ifdef HAVE_NDB_BINLOG
  int ndb_table_id= orig_tab->getObjectId();
  int ndb_table_version= orig_tab->getObjectVersion();

  NDB_SHARE *share= get_share(from, 0, false);
  if (share)
  {
    int r= rename_share(share, to);
    DBUG_ASSERT(r == 0);
  }
#endif
  // Change current database to that of target table
  set_dbname(to);
  ndb->setDatabaseName(m_dbname);

  NdbDictionary::Table new_tab= *orig_tab;
  new_tab.setName(new_tabname);
  if (dict->alterTableGlobal(*orig_tab, new_tab) != 0)
  {
    NdbError ndb_error= dict->getNdbError();
#ifdef HAVE_NDB_BINLOG
    if (share)
    {
      int r= rename_share(share, from);
      DBUG_ASSERT(r == 0);
      free_share(&share);
    }
#endif
    ERR_RETURN(ndb_error);
  }
  
  // Rename .ndb file
  if ((result= handler::rename_table(from, to)))
  {
    // ToDo in 4.1 should rollback alter table...
#ifdef HAVE_NDB_BINLOG
    if (share)
      free_share(&share);
#endif
    DBUG_RETURN(result);
  }

#ifdef HAVE_NDB_BINLOG
  int is_old_table_tmpfile= 1;
  if (share && share->op)
    dict->forceGCPWait();

  /* handle old table */
  if (!IS_TMP_PREFIX(m_tabname))
  {
    is_old_table_tmpfile= 0;
    String event_name(INJECTOR_EVENT_LEN);
    ndb_rep_event_name(&event_name, from + sizeof(share_prefix) - 1, 0);
    ndbcluster_handle_drop_table(ndb, event_name.c_ptr(), share,
                                 "rename table");
  }

  if (!result && !IS_TMP_PREFIX(new_tabname))
  {
    /* always create an event for the table */
    String event_name(INJECTOR_EVENT_LEN);
    ndb_rep_event_name(&event_name, to + sizeof(share_prefix) - 1, 0);
    Ndb_table_guard ndbtab_g2(dict, new_tabname);
    const NDBTAB *ndbtab= ndbtab_g2.get_table();

    if (!ndbcluster_create_event(ndb, ndbtab, event_name.c_ptr(), share,
                                 share && ndb_binlog_running /* push warning */))
    {
      if (ndb_extra_logging)
        sql_print_information("NDB Binlog: RENAME Event: %s",
                              event_name.c_ptr());
      if (share && ndb_binlog_running &&
          ndbcluster_create_event_ops(share, ndbtab, event_name.c_ptr()))
      {
        sql_print_error("NDB Binlog: FAILED create event operations "
                        "during RENAME. Event %s", event_name.c_ptr());
        /* a warning has been issued to the client */
      }
    }
    /*
      warning has been issued if ndbcluster_create_event failed
      and (share && ndb_binlog_running)
    */
    if (!is_old_table_tmpfile)
      ndbcluster_log_schema_op(current_thd, share,
                               current_thd->query, current_thd->query_length,
                               old_dbname, m_tabname,
                               ndb_table_id, ndb_table_version,
                               SOT_RENAME_TABLE,
                               m_dbname, new_tabname);
  }
  if (share)
    free_share(&share);
#endif

  DBUG_RETURN(result);
}


/*
  Delete table from NDB Cluster

 */

/* static version which does not need a handler */

int
ha_ndbcluster::delete_table(ha_ndbcluster *h, Ndb *ndb,
                            const char *path,
                            const char *db,
                            const char *table_name)
{
  DBUG_ENTER("ha_ndbcluster::ndbcluster_delete_table");
  NDBDICT *dict= ndb->getDictionary();
#ifdef HAVE_NDB_BINLOG
  int ndb_table_id= 0;
  int ndb_table_version= 0;
  /*
    Don't allow drop table unless
    schema distribution table is setup
  */
  if (!schema_share)
  {
    DBUG_PRINT("info", ("Schema distribution table not setup"));
    DBUG_RETURN(HA_ERR_NO_CONNECTION);
  }
  NDB_SHARE *share= get_share(path, 0, false);
#endif

  /* Drop the table from NDB */
  
  int res;
  if (h && h->m_table)
  {
    if (dict->dropTableGlobal(*h->m_table))
      res= ndb_to_mysql_error(&dict->getNdbError());
#ifdef HAVE_NDB_BINLOG
    if (res == 0)
    {
      ndb_table_id= h->m_table->getObjectId();
      ndb_table_version= h->m_table->getObjectVersion();
    }
#endif
    h->release_metadata(current_thd, ndb);
  }
  else
  {
    ndb->setDatabaseName(db);
    while (1)
    {
      Ndb_table_guard ndbtab_g(dict, table_name);
      if (ndbtab_g.get_table())
      {
        if (dict->dropTableGlobal(*ndbtab_g.get_table()) == 0)
        {
#ifdef HAVE_NDB_BINLOG
          ndb_table_id= ndbtab_g.get_table()->getObjectId();
          ndb_table_version= ndbtab_g.get_table()->getObjectVersion();
#endif
          res= 0;
        }
        else if (dict->getNdbError().code == NDB_INVALID_SCHEMA_OBJECT)
        {
          ndbtab_g.invalidate();
          continue;
        }
      }
      else
        res= ndb_to_mysql_error(&dict->getNdbError());
      break;
    }
  }

  if (res)
  {
#ifdef HAVE_NDB_BINLOG
    /* the drop table failed for some reason, drop the share anyways */
    if (share)
    {
      pthread_mutex_lock(&ndbcluster_mutex);
      if (share->state != NSS_DROPPED)
      {
        /*
          The share kept by the server has not been freed, free it
        */
        share->state= NSS_DROPPED;
        free_share(&share, TRUE);
      }
      /* free the share taken above */
      free_share(&share, TRUE);
      pthread_mutex_unlock(&ndbcluster_mutex);
    }
#endif
    DBUG_RETURN(res);
  }

#ifdef HAVE_NDB_BINLOG
  /* stop the logging of the dropped table, and cleanup */

  /*
    drop table is successful even if table does not exist in ndb
    and in case table was actually not dropped, there is no need
    to force a gcp, and setting the event_name to null will indicate
    that there is no event to be dropped
  */
  int table_dropped= dict->getNdbError().code != 709;

  if (!IS_TMP_PREFIX(table_name) && share)
  {
    ndbcluster_log_schema_op(current_thd, share,
                             current_thd->query, current_thd->query_length,
                             share->db, share->table_name,
                             ndb_table_id, ndb_table_version,
                             SOT_DROP_TABLE);
  }
  else if (table_dropped && share && share->op) /* ndbcluster_log_schema_op
                                                   will do a force GCP */
    dict->forceGCPWait();

  if (!IS_TMP_PREFIX(table_name))
  {
    String event_name(INJECTOR_EVENT_LEN);
    ndb_rep_event_name(&event_name, path + sizeof(share_prefix) - 1, 0);
    ndbcluster_handle_drop_table(ndb,
                                 table_dropped ? event_name.c_ptr() : 0,
                                 share, "delete table");
  }

  if (share)
  {
    pthread_mutex_lock(&ndbcluster_mutex);
    if (share->state != NSS_DROPPED)
    {
      /*
        The share kept by the server has not been freed, free it
      */
      share->state= NSS_DROPPED;
      free_share(&share, TRUE);
    }
    /* free the share taken above */
    free_share(&share, TRUE);
    pthread_mutex_unlock(&ndbcluster_mutex);
  }
#endif
  DBUG_RETURN(0);
}

int ha_ndbcluster::delete_table(const char *name)
{
  DBUG_ENTER("ha_ndbcluster::delete_table");
  DBUG_PRINT("enter", ("name: %s", name));
  set_dbname(name);
  set_tabname(name);

#ifdef HAVE_NDB_BINLOG
  /*
    Don't allow drop table unless
    schema distribution table is setup
  */
  if (!schema_share)
  {
    DBUG_PRINT("info", ("Schema distribution table not setup"));
    DBUG_RETURN(HA_ERR_NO_CONNECTION);
  }
#endif

  if (check_ndb_connection())
    DBUG_RETURN(HA_ERR_NO_CONNECTION);

  /* Call ancestor function to delete .ndb file */
  handler::delete_table(name);

  DBUG_RETURN(delete_table(this, get_ndb(),name, m_dbname, m_tabname));
}


ulonglong ha_ndbcluster::get_auto_increment()
{  
  int cache_size;
  Uint64 auto_value;
  DBUG_ENTER("get_auto_increment");
  DBUG_PRINT("enter", ("m_tabname: %s", m_tabname));
  Ndb *ndb= get_ndb();
   
  if (m_rows_inserted > m_rows_to_insert)
  {
    /* We guessed too low */
    m_rows_to_insert+= m_autoincrement_prefetch;
  }
  cache_size= 
    (int) ((m_rows_to_insert - m_rows_inserted < m_autoincrement_prefetch) ?
           m_rows_to_insert - m_rows_inserted :
           ((m_rows_to_insert > m_autoincrement_prefetch) ?
            m_rows_to_insert : m_autoincrement_prefetch));
  int ret;
  uint retries= NDB_AUTO_INCREMENT_RETRIES;
  do {
<<<<<<< HEAD
    auto_value=
      (m_skip_auto_increment) ? 
      ndb->readAutoIncrementValue(m_table)
      : ndb->getAutoIncrementValue(m_table, cache_size);
  } while (auto_value == NDB_FAILED_AUTO_INCREMENT && 
=======
    ret=
      m_skip_auto_increment ? 
      ndb->readAutoIncrementValue((const NDBTAB *) m_table, auto_value) :
      ndb->getAutoIncrementValue((const NDBTAB *) m_table, auto_value, cache_size);
  } while (ret == -1 && 
>>>>>>> 4e6efa10
           --retries &&
           ndb->getNdbError().status == NdbError::TemporaryError);
  if (ret == -1)
  {
    const NdbError err= ndb->getNdbError();
    sql_print_error("Error %lu in ::get_auto_increment(): %s",
                    (ulong) err.code, err.message);
    DBUG_RETURN(~(ulonglong) 0);
  }
  DBUG_RETURN((longlong)auto_value);
}


/*
  Constructor for the NDB Cluster table handler 
 */

#define HA_NDBCLUSTER_TABLE_FLAGS \
                HA_REC_NOT_IN_SEQ | \
                HA_NULL_IN_KEY | \
                HA_AUTO_PART_KEY | \
                HA_NO_PREFIX_CHAR_KEYS | \
                HA_NEED_READ_RANGE_BUFFER | \
                HA_CAN_GEOMETRY | \
                HA_CAN_BIT_FIELD | \
                HA_PRIMARY_KEY_ALLOW_RANDOM_ACCESS

ha_ndbcluster::ha_ndbcluster(TABLE_SHARE *table_arg):
  handler(&ndbcluster_hton, table_arg),
  m_active_trans(NULL),
  m_active_cursor(NULL),
  m_table(NULL),
  m_table_info(NULL),
  m_table_flags(HA_NDBCLUSTER_TABLE_FLAGS),
  m_share(0),
  m_part_info(NULL),
  m_use_partition_function(FALSE),
  m_sorted(FALSE),
  m_use_write(FALSE),
  m_ignore_dup_key(FALSE),
  m_has_unique_index(FALSE),
  m_primary_key_update(FALSE),
  m_ignore_no_key(FALSE),
  m_rows_to_insert((ha_rows) 1),
  m_rows_inserted((ha_rows) 0),
  m_bulk_insert_rows((ha_rows) 1024),
  m_rows_changed((ha_rows) 0),
  m_bulk_insert_not_flushed(FALSE),
  m_ops_pending(0),
  m_skip_auto_increment(TRUE),
  m_blobs_pending(0),
  m_blobs_buffer(0),
  m_blobs_buffer_size(0),
  m_dupkey((uint) -1),
  m_ha_not_exact_count(FALSE),
  m_force_send(TRUE),
  m_autoincrement_prefetch((ha_rows) 32),
  m_transaction_on(TRUE),
  m_cond_stack(NULL),
  m_multi_cursor(NULL)
{
  int i;
 
  DBUG_ENTER("ha_ndbcluster");

  m_tabname[0]= '\0';
  m_dbname[0]= '\0';

  records= ~(ha_rows)0; // uninitialized
  block_size= 1024;

  for (i= 0; i < MAX_KEY; i++)
    ndb_init_index(m_index[i]);

  DBUG_VOID_RETURN;
}


int ha_ndbcluster::ha_initialise()
{
  DBUG_ENTER("ha_ndbcluster::ha_initialise");
  if (check_ndb_in_thd(current_thd))
  {
    DBUG_RETURN(FALSE);
  }
  DBUG_RETURN(TRUE);
}

/*
  Destructor for NDB Cluster table handler
 */

ha_ndbcluster::~ha_ndbcluster() 
{
  THD *thd= current_thd;
  Ndb *ndb= thd ? check_ndb_in_thd(thd) : g_ndb;
  DBUG_ENTER("~ha_ndbcluster");

  if (m_share)
  {
    free_share(&m_share);
  }
  release_metadata(thd, ndb);
  my_free(m_blobs_buffer, MYF(MY_ALLOW_ZERO_PTR));
  m_blobs_buffer= 0;

  // Check for open cursor/transaction
  if (m_active_cursor) {
  }
  DBUG_ASSERT(m_active_cursor == NULL);
  if (m_active_trans) {
  }
  DBUG_ASSERT(m_active_trans == NULL);

  // Discard the condition stack
  DBUG_PRINT("info", ("Clearing condition stack"));
  cond_clear();

  DBUG_VOID_RETURN;
}



/*
  Open a table for further use
  - fetch metadata for this table from NDB
  - check that table exists

  RETURN
    0    ok
    < 0  Table has changed
*/

int ha_ndbcluster::open(const char *name, int mode, uint test_if_locked)
{
  int res;
  KEY *key;
  DBUG_ENTER("ha_ndbcluster::open");
  DBUG_PRINT("enter", ("name: %s  mode: %d  test_if_locked: %d",
                       name, mode, test_if_locked));
  
  /*
    Setup ref_length to make room for the whole 
    primary key to be written in the ref variable
  */
  
  if (table_share->primary_key != MAX_KEY) 
  {
    key= table->key_info+table_share->primary_key;
    ref_length= key->key_length;
  }
  else // (table_share->primary_key == MAX_KEY) 
  {
    if (m_use_partition_function)
    {
      ref_length+= sizeof(m_part_id);
    }
  }

  DBUG_PRINT("info", ("ref_length: %d", ref_length));

  // Init table lock structure 
  if (!(m_share=get_share(name, table)))
    DBUG_RETURN(1);
  thr_lock_data_init(&m_share->lock,&m_lock,(void*) 0);
  
  set_dbname(name);
  set_tabname(name);
  
  if (check_ndb_connection()) {
    free_share(&m_share);
    m_share= 0;
    DBUG_RETURN(HA_ERR_NO_CONNECTION);
  }
  
  res= get_metadata(name);
  if (!res)
    info(HA_STATUS_VARIABLE | HA_STATUS_CONST);

#ifdef HAVE_NDB_BINLOG
  if (!ndb_binlog_tables_inited && ndb_binlog_running)
    table->db_stat|= HA_READ_ONLY;
#endif

  DBUG_RETURN(res);
}

/*
  Set partition info

  SYNOPSIS
    set_part_info()
    part_info

  RETURN VALUE
    NONE

  DESCRIPTION
    Set up partition info when handler object created
*/

void ha_ndbcluster::set_part_info(partition_info *part_info)
{
  m_part_info= part_info;
  if (!(m_part_info->part_type == HASH_PARTITION &&
        m_part_info->list_of_part_fields &&
        !m_part_info->is_sub_partitioned()))
    m_use_partition_function= TRUE;
}

/*
  Close the table
  - release resources setup by open()
 */

int ha_ndbcluster::close(void)
{
  DBUG_ENTER("close");
  THD *thd= current_thd;
  Ndb *ndb= thd ? check_ndb_in_thd(thd) : g_ndb;
  free_share(&m_share);
  m_share= 0;
  release_metadata(thd, ndb);
  DBUG_RETURN(0);
}


Thd_ndb* ha_ndbcluster::seize_thd_ndb()
{
  Thd_ndb *thd_ndb;
  DBUG_ENTER("seize_thd_ndb");

  thd_ndb= new Thd_ndb();
  if (thd_ndb->ndb->init(max_transactions) != 0)
  {
    ERR_PRINT(thd_ndb->ndb->getNdbError());
    /*
      TODO 
      Alt.1 If init fails because to many allocated Ndb 
      wait on condition for a Ndb object to be released.
      Alt.2 Seize/release from pool, wait until next release 
    */
    delete thd_ndb;
    thd_ndb= NULL;
  }
  DBUG_RETURN(thd_ndb);
}


void ha_ndbcluster::release_thd_ndb(Thd_ndb* thd_ndb)
{
  DBUG_ENTER("release_thd_ndb");
  delete thd_ndb;
  DBUG_VOID_RETURN;
}


/*
  If this thread already has a Thd_ndb object allocated
  in current THD, reuse it. Otherwise
  seize a Thd_ndb object, assign it to current THD and use it.
 
*/

Ndb* check_ndb_in_thd(THD* thd)
{
  Thd_ndb *thd_ndb= get_thd_ndb(thd);
  if (!thd_ndb)
  {
    if (!(thd_ndb= ha_ndbcluster::seize_thd_ndb()))
      return NULL;
    set_thd_ndb(thd, thd_ndb);
  }
  return thd_ndb->ndb;
}



int ha_ndbcluster::check_ndb_connection(THD* thd)
{
  Ndb *ndb;
  DBUG_ENTER("check_ndb_connection");
  
  if (!(ndb= check_ndb_in_thd(thd)))
    DBUG_RETURN(HA_ERR_NO_CONNECTION);
  ndb->setDatabaseName(m_dbname);
  DBUG_RETURN(0);
}


static int ndbcluster_close_connection(THD *thd)
{
  Thd_ndb *thd_ndb= get_thd_ndb(thd);
  DBUG_ENTER("ndbcluster_close_connection");
  if (thd_ndb)
  {
    ha_ndbcluster::release_thd_ndb(thd_ndb);
    set_thd_ndb(thd, NULL); // not strictly required but does not hurt either
  }
  DBUG_RETURN(0);
}


/*
  Try to discover one table from NDB
 */

int ndbcluster_discover(THD* thd, const char *db, const char *name,
                        const void** frmblob, uint* frmlen)
{
  int error= 0;
  NdbError ndb_error;
  uint len;
  const void* data;
  Ndb* ndb;
  char key[FN_REFLEN];
  DBUG_ENTER("ndbcluster_discover");
  DBUG_PRINT("enter", ("db: %s, name: %s", db, name)); 

  if (!(ndb= check_ndb_in_thd(thd)))
    DBUG_RETURN(HA_ERR_NO_CONNECTION);  
  ndb->setDatabaseName(db);
  NDBDICT* dict= ndb->getDictionary();
  build_table_filename(key, sizeof(key), db, name, "");
  NDB_SHARE *share= get_share(key, 0, false);
  if (share && get_ndb_share_state(share) == NSS_ALTERED)
  {
    // Frm has been altered on disk, but not yet written to ndb
    if (readfrm(key, &data, &len))
    {
      DBUG_PRINT("error", ("Could not read frm"));
      error= 1;
      goto err;
    }
  }
  else
  {
    Ndb_table_guard ndbtab_g(dict, name);
    const NDBTAB *tab= ndbtab_g.get_table();
    if (!tab)
    {
      const NdbError err= dict->getNdbError();
      if (err.code == 709 || err.code == 723)
        error= -1;
      else
        ndb_error= err;
      goto err;
    }
    DBUG_PRINT("info", ("Found table %s", tab->getName()));
    
    len= tab->getFrmLength();  
    if (len == 0 || tab->getFrmData() == NULL)
    {
      DBUG_PRINT("error", ("No frm data found."));
      error= 1;
      goto err;
    }
    
    if (unpackfrm(&data, &len, tab->getFrmData()))
    {
      DBUG_PRINT("error", ("Could not unpack table"));
      error= 1;
      goto err;
    }
  }

  *frmlen= len;
  *frmblob= data;
  
  if (share)
    free_share(&share);

  DBUG_RETURN(0);
err:
  if (share)
    free_share(&share);
  if (ndb_error.code)
  {
    ERR_RETURN(ndb_error);
  }
  DBUG_RETURN(error);
}

/*
  Check if a table exists in NDB

 */

int ndbcluster_table_exists_in_engine(THD* thd, const char *db,
                                      const char *name)
{
  Ndb* ndb;
  DBUG_ENTER("ndbcluster_table_exists_in_engine");
  DBUG_PRINT("enter", ("db: %s, name: %s", db, name));

  if (!(ndb= check_ndb_in_thd(thd)))
    DBUG_RETURN(HA_ERR_NO_CONNECTION);

  NDBDICT* dict= ndb->getDictionary();
  NdbDictionary::Dictionary::List list;
  if (dict->listObjects(list, NdbDictionary::Object::UserTable) != 0)
    ERR_RETURN(dict->getNdbError());
  for (int i= 0 ; i < list.count ; i++)
  {
    NdbDictionary::Dictionary::List::Element& elmt= list.elements[i];
    if (my_strcasecmp(system_charset_info, elmt.database, db))
      continue;
    if (my_strcasecmp(system_charset_info, elmt.name, name))
      continue;
    // table found
    DBUG_PRINT("info", ("Found table"));
    DBUG_RETURN(1);
  }
  DBUG_RETURN(0);
}



extern "C" byte* tables_get_key(const char *entry, uint *length,
                                my_bool not_used __attribute__((unused)))
{
  *length= strlen(entry);
  return (byte*) entry;
}


/*
  Drop a database in NDB Cluster
  NOTE add a dummy void function, since stupid handlerton is returning void instead of int...
*/

int ndbcluster_drop_database_impl(const char *path)
{
  DBUG_ENTER("ndbcluster_drop_database");
  THD *thd= current_thd;
  char dbname[FN_HEADLEN];
  Ndb* ndb;
  NdbDictionary::Dictionary::List list;
  uint i;
  char *tabname;
  List<char> drop_list;
  int ret= 0;
  ha_ndbcluster::set_dbname(path, (char *)&dbname);
  DBUG_PRINT("enter", ("db: %s", dbname));
  
  if (!(ndb= check_ndb_in_thd(thd)))
    DBUG_RETURN(-1);
  
  // List tables in NDB
  NDBDICT *dict= ndb->getDictionary();
  if (dict->listObjects(list, 
                        NdbDictionary::Object::UserTable) != 0)
    DBUG_RETURN(-1);
  for (i= 0 ; i < list.count ; i++)
  {
    NdbDictionary::Dictionary::List::Element& elmt= list.elements[i];
    DBUG_PRINT("info", ("Found %s/%s in NDB", elmt.database, elmt.name));     
    
    // Add only tables that belongs to db
    if (my_strcasecmp(system_charset_info, elmt.database, dbname))
      continue;
    DBUG_PRINT("info", ("%s must be dropped", elmt.name));     
    drop_list.push_back(thd->strdup(elmt.name));
  }
  // Drop any tables belonging to database
  char full_path[FN_REFLEN];
  char *tmp= full_path +
    build_table_filename(full_path, sizeof(full_path), dbname, "", "");

  ndb->setDatabaseName(dbname);
  List_iterator_fast<char> it(drop_list);
  while ((tabname=it++))
  {
    tablename_to_filename(tabname, tmp, FN_REFLEN - (tmp - full_path)-1);
    if (ha_ndbcluster::delete_table(0, ndb, full_path, dbname, tabname))
    {
      const NdbError err= dict->getNdbError();
      if (err.code != 709 && err.code != 723)
      {
        ERR_PRINT(err);
        ret= ndb_to_mysql_error(&err);
      }
    }
  }
  DBUG_RETURN(ret);      
}

static void ndbcluster_drop_database(char *path)
{
  DBUG_ENTER("ndbcluster_drop_database");
#ifdef HAVE_NDB_BINLOG
  /*
    Don't allow drop database unless
    schema distribution table is setup
  */
  if (!schema_share)
  {
    DBUG_PRINT("info", ("Schema distribution table not setup"));
    DBUG_VOID_RETURN;
    //DBUG_RETURN(HA_ERR_NO_CONNECTION);
  }
#endif
  ndbcluster_drop_database_impl(path);
#ifdef HAVE_NDB_BINLOG
  char db[FN_REFLEN];
  ha_ndbcluster::set_dbname(path, db);
  ndbcluster_log_schema_op(current_thd, 0,
                           current_thd->query, current_thd->query_length,
                           db, "", 0, 0, SOT_DROP_DB);
#endif
  DBUG_VOID_RETURN;
}
/*
  find all tables in ndb and discover those needed
*/
int ndb_create_table_from_engine(THD *thd, const char *db,
                                 const char *table_name)
{
  LEX *old_lex= thd->lex, newlex;
  thd->lex= &newlex;
  newlex.current_select= NULL;
  lex_start(thd, (const uchar*) "", 0);
  int res= ha_create_table_from_engine(thd, db, table_name);
  thd->lex= old_lex;
  return res;
}

int ndbcluster_find_all_files(THD *thd)
{
  DBUG_ENTER("ndbcluster_find_all_files");
  Ndb* ndb;
  char key[FN_REFLEN];

  if (!(ndb= check_ndb_in_thd(thd)))
    DBUG_RETURN(HA_ERR_NO_CONNECTION);

  NDBDICT *dict= ndb->getDictionary();

  int unhandled, retries= 5, skipped;
  do
  {
    NdbDictionary::Dictionary::List list;
    if (dict->listObjects(list, NdbDictionary::Object::UserTable) != 0)
      ERR_RETURN(dict->getNdbError());
    unhandled= 0;
    skipped= 0;
    retries--;
    for (uint i= 0 ; i < list.count ; i++)
    {
      NDBDICT::List::Element& elmt= list.elements[i];
      if (IS_TMP_PREFIX(elmt.name) || IS_NDB_BLOB_PREFIX(elmt.name))
      {
        DBUG_PRINT("info", ("Skipping %s.%s in NDB", elmt.database, elmt.name));
        continue;
      }
      DBUG_PRINT("info", ("Found %s.%s in NDB", elmt.database, elmt.name));
      if (elmt.state != NDBOBJ::StateOnline &&
          elmt.state != NDBOBJ::StateBackup &&
          elmt.state != NDBOBJ::StateBuilding)
      {
        sql_print_information("NDB: skipping setup table %s.%s, in state %d",
                              elmt.database, elmt.name, elmt.state);
        skipped++;
        continue;
      }

      ndb->setDatabaseName(elmt.database);
      Ndb_table_guard ndbtab_g(dict, elmt.name);
      const NDBTAB *ndbtab= ndbtab_g.get_table();
      if (!ndbtab)
      {
        if (retries == 0)
          sql_print_error("NDB: failed to setup table %s.%s, error: %d, %s",
                          elmt.database, elmt.name,
                          dict->getNdbError().code,
                          dict->getNdbError().message);
        unhandled++;
        continue;
      }

      if (ndbtab->getFrmLength() == 0)
        continue;
    
      /* check if database exists */
      char *end= key +
        build_table_filename(key, sizeof(key), elmt.database, "", "");
      if (my_access(key, F_OK))
      {
        /* no such database defined, skip table */
        continue;
      }
      /* finalize construction of path */
      end+= tablename_to_filename(elmt.name, end,
                                  sizeof(key)-(end-key));
      const void *data= 0, *pack_data= 0;
      uint length, pack_length;
      int discover= 0;
      if (readfrm(key, &data, &length) ||
          packfrm(data, length, &pack_data, &pack_length))
      {
        discover= 1;
        sql_print_information("NDB: missing frm for %s.%s, discovering...",
                              elmt.database, elmt.name);
      }
      else if (cmp_frm(ndbtab, pack_data, pack_length))
      {
        NDB_SHARE *share= get_share(key, 0, false);
        if (!share || get_ndb_share_state(share) != NSS_ALTERED)
        {
          discover= 1;
          sql_print_information("NDB: mismatch in frm for %s.%s, discovering...",
                                elmt.database, elmt.name);
        }
        if (share)
          free_share(&share);
      }
      my_free((char*) data, MYF(MY_ALLOW_ZERO_PTR));
      my_free((char*) pack_data, MYF(MY_ALLOW_ZERO_PTR));

      pthread_mutex_lock(&LOCK_open);
      if (discover)
      {
        /* ToDo 4.1 database needs to be created if missing */
        if (ndb_create_table_from_engine(thd, elmt.database, elmt.name))
        {
          /* ToDo 4.1 handle error */
        }
      }
#ifdef HAVE_NDB_BINLOG
      else
      {
        /* set up replication for this table */
        ndbcluster_create_binlog_setup(ndb, key, end-key,
                                       elmt.database, elmt.name,
                                       TRUE);
      }
#endif
      pthread_mutex_unlock(&LOCK_open);
    }
  }
  while (unhandled && retries);

  DBUG_RETURN(-(skipped + unhandled));
}

int ndbcluster_find_files(THD *thd,const char *db,const char *path,
                          const char *wild, bool dir, List<char> *files)
{
  DBUG_ENTER("ndbcluster_find_files");
  DBUG_PRINT("enter", ("db: %s", db));
  { // extra bracket to avoid gcc 2.95.3 warning
  uint i;
  Ndb* ndb;
  char name[FN_REFLEN];
  HASH ndb_tables, ok_tables;
  NDBDICT::List list;

  if (!(ndb= check_ndb_in_thd(thd)))
    DBUG_RETURN(HA_ERR_NO_CONNECTION);

  if (dir)
    DBUG_RETURN(0); // Discover of databases not yet supported

  // List tables in NDB
  NDBDICT *dict= ndb->getDictionary();
  if (dict->listObjects(list, 
                        NdbDictionary::Object::UserTable) != 0)
    ERR_RETURN(dict->getNdbError());

  if (hash_init(&ndb_tables, system_charset_info,list.count,0,0,
                (hash_get_key)tables_get_key,0,0))
  {
    DBUG_PRINT("error", ("Failed to init HASH ndb_tables"));
    DBUG_RETURN(-1);
  }

  if (hash_init(&ok_tables, system_charset_info,32,0,0,
                (hash_get_key)tables_get_key,0,0))
  {
    DBUG_PRINT("error", ("Failed to init HASH ok_tables"));
    hash_free(&ndb_tables);
    DBUG_RETURN(-1);
  }  

  for (i= 0 ; i < list.count ; i++)
  {
    NDBDICT::List::Element& elmt= list.elements[i];
    if (IS_TMP_PREFIX(elmt.name) || IS_NDB_BLOB_PREFIX(elmt.name))
    {
      DBUG_PRINT("info", ("Skipping %s.%s in NDB", elmt.database, elmt.name));
      continue;
    }
    DBUG_PRINT("info", ("Found %s/%s in NDB", elmt.database, elmt.name));

    // Add only tables that belongs to db
    if (my_strcasecmp(system_charset_info, elmt.database, db))
      continue;

    // Apply wildcard to list of tables in NDB
    if (wild)
    {
      if (lower_case_table_names)
      {
        if (wild_case_compare(files_charset_info, elmt.name, wild))
          continue;
      }
      else if (wild_compare(elmt.name,wild,0))
        continue;
    }
    DBUG_PRINT("info", ("Inserting %s into ndb_tables hash", elmt.name));     
    my_hash_insert(&ndb_tables, (byte*)thd->strdup(elmt.name));
  }

  char *file_name;
  List_iterator<char> it(*files);
  List<char> delete_list;
  while ((file_name=it++))
  {
    DBUG_PRINT("info", ("%s", file_name));     
    if (hash_search(&ndb_tables, file_name, strlen(file_name)))
    {
      DBUG_PRINT("info", ("%s existed in NDB _and_ on disk ", file_name));
      // File existed in NDB and as frm file, put in ok_tables list
      my_hash_insert(&ok_tables, (byte*)file_name);
      continue;
    }
    
    // File is not in NDB, check for .ndb file with this name
    build_table_filename(name, sizeof(name), db, file_name, ha_ndb_ext);
    DBUG_PRINT("info", ("Check access for %s", name));
    if (my_access(name, F_OK))
    {
      DBUG_PRINT("info", ("%s did not exist on disk", name));     
      // .ndb file did not exist on disk, another table type
      continue;
    }

    DBUG_PRINT("info", ("%s existed on disk", name));     
    // The .ndb file exists on disk, but it's not in list of tables in ndb
    // Verify that handler agrees table is gone.
    if (ndbcluster_table_exists_in_engine(thd, db, file_name) == 0)    
    {
      DBUG_PRINT("info", ("NDB says %s does not exists", file_name));     
      it.remove();
      // Put in list of tables to remove from disk
      delete_list.push_back(thd->strdup(file_name));
    }
  }

#ifdef HAVE_NDB_BINLOG
  /* setup logging to binlog for all discovered tables */
  {
    char *end, *end1= name +
      build_table_filename(name, sizeof(name), db, "", "");
    for (i= 0; i < ok_tables.records; i++)
    {
      file_name= (char*)hash_element(&ok_tables, i);
      end= end1 +
        tablename_to_filename(file_name, end1, sizeof(name) - (end1 - name));
      pthread_mutex_lock(&LOCK_open);
      ndbcluster_create_binlog_setup(ndb, name, end-name,
                                     db, file_name, TRUE);
      pthread_mutex_unlock(&LOCK_open);
    }
  }
#endif

  // Check for new files to discover
  DBUG_PRINT("info", ("Checking for new files to discover"));       
  List<char> create_list;
  for (i= 0 ; i < ndb_tables.records ; i++)
  {
    file_name= hash_element(&ndb_tables, i);
    if (!hash_search(&ok_tables, file_name, strlen(file_name)))
    {
      build_table_filename(name, sizeof(name), db, file_name, reg_ext);
      if (my_access(name, F_OK))
      {
        DBUG_PRINT("info", ("%s must be discovered", file_name));
        // File is in list of ndb tables and not in ok_tables
        // This table need to be created
        create_list.push_back(thd->strdup(file_name));
      }
    }
  }

  // Lock mutex before deleting and creating frm files
  pthread_mutex_lock(&LOCK_open);

  if (!global_read_lock)
  {
    // Delete old files
    List_iterator_fast<char> it3(delete_list);
    while ((file_name=it3++))
    {
      DBUG_PRINT("info", ("Remove table %s/%s", db, file_name));
      // Delete the table and all related files
      TABLE_LIST table_list;
      bzero((char*) &table_list,sizeof(table_list));
      table_list.db= (char*) db;
      table_list.alias= table_list.table_name= (char*)file_name;
      (void)mysql_rm_table_part2(thd, &table_list,
                                                                 /* if_exists */ FALSE,
                                                                 /* drop_temporary */ FALSE,
                                                                 /* drop_view */ FALSE,
                                                                 /* dont_log_query*/ TRUE);
      /* Clear error message that is returned when table is deleted */
      thd->clear_error();
    }
  }

  // Create new files
  List_iterator_fast<char> it2(create_list);
  while ((file_name=it2++))
  {  
    DBUG_PRINT("info", ("Table %s need discovery", file_name));
    if (ndb_create_table_from_engine(thd, db, file_name) == 0)
      files->push_back(thd->strdup(file_name)); 
  }

  pthread_mutex_unlock(&LOCK_open);
  
  hash_free(&ok_tables);
  hash_free(&ndb_tables);
  } // extra bracket to avoid gcc 2.95.3 warning
  DBUG_RETURN(0);    
}


/*
  Initialise all gloal variables before creating 
  a NDB Cluster table handler
 */

/* Call back after cluster connect */
static int connect_callback()
{
  update_status_variables(g_ndb_cluster_connection);

  uint node_id, i= 0;
  Ndb_cluster_connection_node_iter node_iter;
  memset((void *)g_node_id_map, 0xFFFF, sizeof(g_node_id_map));
  while ((node_id= g_ndb_cluster_connection->get_next_node(node_iter)))
    g_node_id_map[node_id]= i++;

  pthread_cond_signal(&COND_ndb_util_thread);
  return 0;
}

extern int ndb_dictionary_is_mysqld;
static bool ndbcluster_init()
{
  int res;
  DBUG_ENTER("ndbcluster_init");

  ndb_dictionary_is_mysqld= 1;
  if (have_ndbcluster != SHOW_OPTION_YES)
    goto ndbcluster_init_error;

  {
    handlerton &h= ndbcluster_hton;
    h.close_connection= ndbcluster_close_connection;
    h.commit=           ndbcluster_commit;
    h.rollback=         ndbcluster_rollback;
    h.create=           ndbcluster_create_handler; /* Create a new handler */
    h.drop_database=    ndbcluster_drop_database;  /* Drop a database */
    h.panic=            ndbcluster_end;            /* Panic call */
    h.show_status=      ndbcluster_show_status;    /* Show status */
    h.alter_tablespace= ndbcluster_alter_tablespace;    /* Show status */
    h.partition_flags=  ndbcluster_partition_flags; /* Partition flags */
    h.alter_table_flags=ndbcluster_alter_table_flags; /* Alter table flags */
    h.fill_files_table= ndbcluster_fill_files_table;
#ifdef HAVE_NDB_BINLOG
    ndbcluster_binlog_init_handlerton();
#endif
    h.flags=            HTON_TEMPORARY_NOT_SUPPORTED;
  }

  // Set connectstring if specified
  if (opt_ndbcluster_connectstring != 0)
    DBUG_PRINT("connectstring", ("%s", opt_ndbcluster_connectstring));     
  if ((g_ndb_cluster_connection=
       new Ndb_cluster_connection(opt_ndbcluster_connectstring)) == 0)
  {
    DBUG_PRINT("error",("Ndb_cluster_connection(%s)",
                        opt_ndbcluster_connectstring));
    goto ndbcluster_init_error;
  }
  {
    char buf[128];
    my_snprintf(buf, sizeof(buf), "mysqld --server-id=%d", server_id);
    g_ndb_cluster_connection->set_name(buf);
  }
  g_ndb_cluster_connection->set_optimized_node_selection
    (opt_ndb_optimized_node_selection);

  // Create a Ndb object to open the connection  to NDB
  if ( (g_ndb= new Ndb(g_ndb_cluster_connection, "sys")) == 0 )
  {
    DBUG_PRINT("error", ("failed to create global ndb object"));
    goto ndbcluster_init_error;
  }
  if (g_ndb->init() != 0)
  {
    ERR_PRINT (g_ndb->getNdbError());
    goto ndbcluster_init_error;
  }

  if ((res= g_ndb_cluster_connection->connect(0,0,0)) == 0)
  {
    connect_callback();
    DBUG_PRINT("info",("NDBCLUSTER storage engine at %s on port %d",
                       g_ndb_cluster_connection->get_connected_host(),
                       g_ndb_cluster_connection->get_connected_port()));
    g_ndb_cluster_connection->wait_until_ready(10,3);
  } 
  else if (res == 1)
  {
    if (g_ndb_cluster_connection->start_connect_thread(connect_callback)) 
    {
      DBUG_PRINT("error", ("g_ndb_cluster_connection->start_connect_thread()"));
      goto ndbcluster_init_error;
    }
#ifndef DBUG_OFF
    {
      char buf[1024];
      DBUG_PRINT("info",
                 ("NDBCLUSTER storage engine not started, "
                  "will connect using %s",
                  g_ndb_cluster_connection->
                  get_connectstring(buf,sizeof(buf))));
    }
#endif
  }
  else
  {
    DBUG_ASSERT(res == -1);
    DBUG_PRINT("error", ("permanent error"));
    goto ndbcluster_init_error;
  }
  
  (void) hash_init(&ndbcluster_open_tables,system_charset_info,32,0,0,
                   (hash_get_key) ndbcluster_get_key,0,0);
  pthread_mutex_init(&ndbcluster_mutex,MY_MUTEX_INIT_FAST);
#ifdef HAVE_NDB_BINLOG
  /* start the ndb injector thread */
  if (ndbcluster_binlog_start())
    goto ndbcluster_init_error;
#endif /* HAVE_NDB_BINLOG */
  
  pthread_mutex_init(&LOCK_ndb_util_thread, MY_MUTEX_INIT_FAST);
  pthread_cond_init(&COND_ndb_util_thread, NULL);


  // Create utility thread
  pthread_t tmp;
  if (pthread_create(&tmp, &connection_attrib, ndb_util_thread_func, 0))
  {
    DBUG_PRINT("error", ("Could not create ndb utility thread"));
    hash_free(&ndbcluster_open_tables);
    pthread_mutex_destroy(&ndbcluster_mutex);
    pthread_mutex_destroy(&LOCK_ndb_util_thread);
    pthread_cond_destroy(&COND_ndb_util_thread);
    goto ndbcluster_init_error;
  }
  
  ndbcluster_inited= 1;
  DBUG_RETURN(FALSE);

ndbcluster_init_error:
  if (g_ndb)
    delete g_ndb;
  g_ndb= NULL;
  if (g_ndb_cluster_connection)
    delete g_ndb_cluster_connection;
  g_ndb_cluster_connection= NULL;
  have_ndbcluster= SHOW_OPTION_DISABLED;	// If we couldn't use handler
  DBUG_RETURN(TRUE);
}

static int ndbcluster_end(ha_panic_function type)
{
  DBUG_ENTER("ndbcluster_end");

  if (!ndbcluster_inited)
    DBUG_RETURN(0);

#ifdef HAVE_NDB_BINLOG
  {
    pthread_mutex_lock(&ndbcluster_mutex);
    while (ndbcluster_open_tables.records)
    {
      NDB_SHARE *share=
        (NDB_SHARE*) hash_element(&ndbcluster_open_tables, 0);
#ifndef DBUG_OFF
      fprintf(stderr, "NDB: table share %s with use_count %d not freed\n",
              share->key, share->use_count);
#endif
      real_free_share(&share);
    }
    pthread_mutex_unlock(&ndbcluster_mutex);
  }
#endif
  hash_free(&ndbcluster_open_tables);

  if (g_ndb)
  {
#ifndef DBUG_OFF
    Ndb::Free_list_usage tmp;
    tmp.m_name= 0;
    while (g_ndb->get_free_list_usage(&tmp))
    {
      uint leaked= (uint) tmp.m_created - tmp.m_free;
      if (leaked)
        fprintf(stderr, "NDB: Found %u %s%s that %s not been released\n",
                leaked, tmp.m_name,
                (leaked == 1)?"":"'s",
                (leaked == 1)?"has":"have");
    }
#endif
    delete g_ndb;
    g_ndb= NULL;
  }
  delete g_ndb_cluster_connection;
  g_ndb_cluster_connection= NULL;

  pthread_mutex_destroy(&ndbcluster_mutex);
  pthread_mutex_destroy(&LOCK_ndb_util_thread);
  pthread_cond_destroy(&COND_ndb_util_thread);
  ndbcluster_inited= 0;
  DBUG_RETURN(0);
}

void ha_ndbcluster::print_error(int error, myf errflag)
{
  DBUG_ENTER("ha_ndbcluster::print_error");
  DBUG_PRINT("enter", ("error = %d", error));

  if (error == HA_ERR_NO_PARTITION_FOUND)
  {
    char buf[100];
    my_error(ER_NO_PARTITION_FOR_GIVEN_VALUE, MYF(0),
             m_part_info->part_expr->null_value ? "NULL" :
             llstr(m_part_info->part_expr->val_int(), buf));
  }
  else
    handler::print_error(error, errflag);
  DBUG_VOID_RETURN;
}


/*
  Static error print function called from
  static handler method ndbcluster_commit
  and ndbcluster_rollback
*/

void ndbcluster_print_error(int error, const NdbOperation *error_op)
{
  DBUG_ENTER("ndbcluster_print_error");
  TABLE_SHARE share;
  const char *tab_name= (error_op) ? error_op->getTableName() : "";
  share.db.str= (char*) "";
  share.db.length= 0;
  share.table_name.str= (char *) tab_name;
  share.table_name.length= strlen(tab_name);
  ha_ndbcluster error_handler(&share);
  error_handler.print_error(error, MYF(0));
  DBUG_VOID_RETURN;
}

/**
 * Set a given location from full pathname to database name
 *
 */
void ha_ndbcluster::set_dbname(const char *path_name, char *dbname)
{
  char *end, *ptr, *tmp_name;
  char tmp_buff[FN_REFLEN];
 
  tmp_name= tmp_buff;
  /* Scan name from the end */
  ptr= strend(path_name)-1;
  while (ptr >= path_name && *ptr != '\\' && *ptr != '/') {
    ptr--;
  }
  ptr--;
  end= ptr;
  while (ptr >= path_name && *ptr != '\\' && *ptr != '/') {
    ptr--;
  }
  uint name_len= end - ptr;
  memcpy(tmp_name, ptr + 1, name_len);
  tmp_name[name_len]= '\0';
#ifdef __WIN__
  /* Put to lower case */
  
  ptr= tmp_name;
  
  while (*ptr != '\0') {
    *ptr= tolower(*ptr);
    ptr++;
  }
#endif
  filename_to_tablename(tmp_name, dbname, FN_REFLEN);
}

/*
  Set m_dbname from full pathname to table file
 */

void ha_ndbcluster::set_dbname(const char *path_name)
{
  set_dbname(path_name, m_dbname);
}

/**
 * Set a given location from full pathname to table file
 *
 */
void
ha_ndbcluster::set_tabname(const char *path_name, char * tabname)
{
  char *end, *ptr, *tmp_name;
  char tmp_buff[FN_REFLEN];

  tmp_name= tmp_buff;
  /* Scan name from the end */
  end= strend(path_name)-1;
  ptr= end;
  while (ptr >= path_name && *ptr != '\\' && *ptr != '/') {
    ptr--;
  }
  uint name_len= end - ptr;
  memcpy(tmp_name, ptr + 1, end - ptr);
  tmp_name[name_len]= '\0';
#ifdef __WIN__
  /* Put to lower case */
  ptr= tmp_name;
  
  while (*ptr != '\0') {
    *ptr= tolower(*ptr);
    ptr++;
  }
#endif
  filename_to_tablename(tmp_name, tabname, FN_REFLEN);
}

/*
  Set m_tabname from full pathname to table file 
 */

void ha_ndbcluster::set_tabname(const char *path_name)
{
  set_tabname(path_name, m_tabname);
}


ha_rows 
ha_ndbcluster::records_in_range(uint inx, key_range *min_key,
                                key_range *max_key)
{
  KEY *key_info= table->key_info + inx;
  uint key_length= key_info->key_length;
  NDB_INDEX_TYPE idx_type= get_index_type(inx);  

  DBUG_ENTER("records_in_range");
  // Prevent partial read of hash indexes by returning HA_POS_ERROR
  if ((idx_type == UNIQUE_INDEX || idx_type == PRIMARY_KEY_INDEX) &&
      ((min_key && min_key->length < key_length) ||
       (max_key && max_key->length < key_length)))
    DBUG_RETURN(HA_POS_ERROR);
  
  // Read from hash index with full key
  // This is a "const" table which returns only one record!      
  if ((idx_type != ORDERED_INDEX) &&
      ((min_key && min_key->length == key_length) || 
       (max_key && max_key->length == key_length)))
    DBUG_RETURN(1);
  
  if ((idx_type == PRIMARY_KEY_ORDERED_INDEX ||
       idx_type == UNIQUE_ORDERED_INDEX ||
       idx_type == ORDERED_INDEX) &&
    m_index[inx].index_stat != NULL)
  {
    NDB_INDEX_DATA& d=m_index[inx];
    const NDBINDEX* index= d.index;
    Ndb* ndb=get_ndb();
    NdbTransaction* trans=NULL;
    NdbIndexScanOperation* op=NULL;
    int res=0;
    Uint64 rows;

    do
    {
      // We must provide approx table rows
      Uint64 table_rows=0;
      Ndb_local_table_statistics *info= m_table_info;
      if (info->records != ~(ha_rows)0 && info->records != 0)
      {
        table_rows = info->records;
        DBUG_PRINT("info", ("use info->records: %llu", table_rows));
      }
      else
      {
        Ndb_statistics stat;
        if ((res=ndb_get_table_statistics(ndb, m_table, &stat)) != 0)
          break;
        table_rows=stat.row_count;
        DBUG_PRINT("info", ("use db row_count: %llu", table_rows));
        if (table_rows == 0) {
          // Problem if autocommit=0
#ifdef ndb_get_table_statistics_uses_active_trans
          rows=0;
          break;
#endif
        }
      }

      // Define scan op for the range
      if ((trans=m_active_trans) == NULL || 
	  trans->commitStatus() != NdbTransaction::Started)
      {
        DBUG_PRINT("info", ("no active trans"));
        if (! (trans=ndb->startTransaction()))
          ERR_BREAK(ndb->getNdbError(), res);
      }
      if (! (op=trans->getNdbIndexScanOperation(index, (NDBTAB*)m_table)))
        ERR_BREAK(trans->getNdbError(), res);
      if ((op->readTuples(NdbOperation::LM_CommittedRead)) == -1)
        ERR_BREAK(op->getNdbError(), res);
      const key_range *keys[2]={ min_key, max_key };
      if ((res=set_bounds(op, inx, true, keys)) != 0)
        break;

      // Decide if db should be contacted
      int flags=0;
      if (d.index_stat_query_count < d.index_stat_cache_entries ||
          (d.index_stat_update_freq != 0 &&
           d.index_stat_query_count % d.index_stat_update_freq == 0))
      {
        DBUG_PRINT("info", ("force stat from db"));
        flags|=NdbIndexStat::RR_UseDb;
      }
      if (d.index_stat->records_in_range(index, op, table_rows, &rows, flags) == -1)
        ERR_BREAK(d.index_stat->getNdbError(), res);
      d.index_stat_query_count++;
    } while (0);

    if (trans != m_active_trans && rows == 0)
      rows = 1;
    if (trans != m_active_trans && trans != NULL)
      ndb->closeTransaction(trans);
    if (res != 0)
      DBUG_RETURN(HA_POS_ERROR);
    DBUG_RETURN(rows);
  }

  DBUG_RETURN(10); /* Good guess when you don't know anything */
}

ulong ha_ndbcluster::table_flags(void) const
{
  if (m_ha_not_exact_count)
    return m_table_flags | HA_NOT_EXACT_COUNT;
  else
    return m_table_flags;
}
const char * ha_ndbcluster::table_type() const 
{
  return("NDBCLUSTER");
}
uint ha_ndbcluster::max_supported_record_length() const
{ 
  return NDB_MAX_TUPLE_SIZE;
}
uint ha_ndbcluster::max_supported_keys() const
{
  return MAX_KEY;
}
uint ha_ndbcluster::max_supported_key_parts() const 
{
  return NDB_MAX_NO_OF_ATTRIBUTES_IN_KEY;
}
uint ha_ndbcluster::max_supported_key_length() const
{
  return NDB_MAX_KEY_SIZE;
}
uint ha_ndbcluster::max_supported_key_part_length() const
{
  return NDB_MAX_KEY_SIZE;
}
bool ha_ndbcluster::low_byte_first() const
{ 
#ifdef WORDS_BIGENDIAN
  return FALSE;
#else
  return TRUE;
#endif
}
bool ha_ndbcluster::has_transactions()
{
  return TRUE;
}
const char* ha_ndbcluster::index_type(uint key_number)
{
  switch (get_index_type(key_number)) {
  case ORDERED_INDEX:
  case UNIQUE_ORDERED_INDEX:
  case PRIMARY_KEY_ORDERED_INDEX:
    return "BTREE";
  case UNIQUE_INDEX:
  case PRIMARY_KEY_INDEX:
  default:
    return "HASH";
  }
}

uint8 ha_ndbcluster::table_cache_type()
{
  DBUG_ENTER("ha_ndbcluster::table_cache_type=HA_CACHE_TBL_ASKTRANSACT");
  DBUG_RETURN(HA_CACHE_TBL_ASKTRANSACT);
}


uint ndb_get_commitcount(THD *thd, char *dbname, char *tabname,
                         Uint64 *commit_count)
{
  char name[FN_REFLEN];
  NDB_SHARE *share;
  DBUG_ENTER("ndb_get_commitcount");

  build_table_filename(name, sizeof(name), dbname, tabname, "");
  DBUG_PRINT("enter", ("name: %s", name));
  pthread_mutex_lock(&ndbcluster_mutex);
  if (!(share=(NDB_SHARE*) hash_search(&ndbcluster_open_tables,
                                       (byte*) name,
                                       strlen(name))))
  {
    pthread_mutex_unlock(&ndbcluster_mutex);
    DBUG_PRINT("info", ("Table %s not found in ndbcluster_open_tables", name));
    DBUG_RETURN(1);
  }
  share->use_count++;
  pthread_mutex_unlock(&ndbcluster_mutex);

  pthread_mutex_lock(&share->mutex);
  if (ndb_cache_check_time > 0)
  {
    if (share->commit_count != 0)
    {
      *commit_count= share->commit_count;
      DBUG_PRINT("info", ("Getting commit_count: %llu from share",
                          share->commit_count));
      pthread_mutex_unlock(&share->mutex);
      free_share(&share);
      DBUG_RETURN(0);
    }
  }
  DBUG_PRINT("info", ("Get commit_count from NDB"));
  Ndb *ndb;
  if (!(ndb= check_ndb_in_thd(thd)))
    DBUG_RETURN(1);
  ndb->setDatabaseName(dbname);
  uint lock= share->commit_count_lock;
  pthread_mutex_unlock(&share->mutex);

  struct Ndb_statistics stat;
  {
    Ndb_table_guard ndbtab_g(ndb->getDictionary(), tabname);
    if (ndbtab_g.get_table() == 0
        || ndb_get_table_statistics(ndb, ndbtab_g.get_table(), &stat))
    {
      free_share(&share);
      DBUG_RETURN(1);
    }
  }

  pthread_mutex_lock(&share->mutex);
  if (share->commit_count_lock == lock)
  {
    DBUG_PRINT("info", ("Setting commit_count to %llu", stat.commit_count));
    share->commit_count= stat.commit_count;
    *commit_count= stat.commit_count;
  }
  else
  {
    DBUG_PRINT("info", ("Discarding commit_count, comit_count_lock changed"));
    *commit_count= 0;
  }
  pthread_mutex_unlock(&share->mutex);
  free_share(&share);
  DBUG_RETURN(0);
}


/*
  Check if a cached query can be used.
  This is done by comparing the supplied engine_data to commit_count of
  the table.
  The commit_count is either retrieved from the share for the table, where
  it has been cached by the util thread. If the util thread is not started,
  NDB has to be contacetd to retrieve the commit_count, this will introduce
  a small delay while waiting for NDB to answer.


  SYNOPSIS
  ndbcluster_cache_retrieval_allowed
    thd            thread handle
    full_name      concatenation of database name,
                   the null character '\0', and the table
                   name
    full_name_len  length of the full name,
                   i.e. len(dbname) + len(tablename) + 1

    engine_data    parameter retrieved when query was first inserted into
                   the cache. If the value of engine_data is changed,
                   all queries for this table should be invalidated.

  RETURN VALUE
    TRUE  Yes, use the query from cache
    FALSE No, don't use the cached query, and if engine_data
          has changed, all queries for this table should be invalidated

*/

static my_bool
ndbcluster_cache_retrieval_allowed(THD *thd,
                                   char *full_name, uint full_name_len,
                                   ulonglong *engine_data)
{
  DBUG_ENTER("ndbcluster_cache_retrieval_allowed");

  Uint64 commit_count;
  bool is_autocommit= !(thd->options & (OPTION_NOT_AUTOCOMMIT | OPTION_BEGIN));
  char *dbname= full_name;
  char *tabname= dbname+strlen(dbname)+1;

  DBUG_PRINT("enter", ("dbname: %s, tabname: %s, is_autocommit: %d",
                       dbname, tabname, is_autocommit));

  if (!is_autocommit)
  {
    DBUG_PRINT("exit", ("No, don't use cache in transaction"));
    DBUG_RETURN(FALSE);
  }

  if (ndb_get_commitcount(thd, dbname, tabname, &commit_count))
  {
    *engine_data= 0; /* invalidate */
    DBUG_PRINT("exit", ("No, could not retrieve commit_count"));
    DBUG_RETURN(FALSE);
  }
  DBUG_PRINT("info", ("*engine_data: %llu, commit_count: %llu",
                      *engine_data, commit_count));
  if (commit_count == 0)
  {
    *engine_data= 0; /* invalidate */
    DBUG_PRINT("exit", ("No, local commit has been performed"));
    DBUG_RETURN(FALSE);
  }
  else if (*engine_data != commit_count)
  {
    *engine_data= commit_count; /* invalidate */
     DBUG_PRINT("exit", ("No, commit_count has changed"));
     DBUG_RETURN(FALSE);
   }

  DBUG_PRINT("exit", ("OK to use cache, engine_data: %llu", *engine_data));
  DBUG_RETURN(TRUE);
}


/**
   Register a table for use in the query cache. Fetch the commit_count
   for the table and return it in engine_data, this will later be used
   to check if the table has changed, before the cached query is reused.

   SYNOPSIS
   ha_ndbcluster::can_query_cache_table
    thd            thread handle
    full_name      concatenation of database name,
                   the null character '\0', and the table
                   name
    full_name_len  length of the full name,
                   i.e. len(dbname) + len(tablename) + 1
    qc_engine_callback  function to be called before using cache on this table
    engine_data    out, commit_count for this table

  RETURN VALUE
    TRUE  Yes, it's ok to cahce this query
    FALSE No, don't cach the query

*/

my_bool
ha_ndbcluster::register_query_cache_table(THD *thd,
                                          char *full_name, uint full_name_len,
                                          qc_engine_callback *engine_callback,
                                          ulonglong *engine_data)
{
  DBUG_ENTER("ha_ndbcluster::register_query_cache_table");

  bool is_autocommit= !(thd->options & (OPTION_NOT_AUTOCOMMIT | OPTION_BEGIN));

  DBUG_PRINT("enter",("dbname: %s, tabname: %s, is_autocommit: %d",
		      m_dbname, m_tabname, is_autocommit));

  if (!is_autocommit)
  {
    DBUG_PRINT("exit", ("Can't register table during transaction"));
    DBUG_RETURN(FALSE);
  }

  Uint64 commit_count;
  if (ndb_get_commitcount(thd, m_dbname, m_tabname, &commit_count))
  {
    *engine_data= 0;
    DBUG_PRINT("exit", ("Error, could not get commitcount"));
    DBUG_RETURN(FALSE);
  }
  *engine_data= commit_count;
  *engine_callback= ndbcluster_cache_retrieval_allowed;
  DBUG_PRINT("exit", ("commit_count: %llu", commit_count));
  DBUG_RETURN(commit_count > 0);
}


/*
  Handling the shared NDB_SHARE structure that is needed to
  provide table locking.
  It's also used for sharing data with other NDB handlers
  in the same MySQL Server. There is currently not much
  data we want to or can share.
 */

static byte *ndbcluster_get_key(NDB_SHARE *share,uint *length,
                                my_bool not_used __attribute__((unused)))
{
  *length= share->key_length;
  return (byte*) share->key;
}

#ifndef DBUG_OFF
static void dbug_print_open_tables()
{
  DBUG_ENTER("dbug_print_open_tables");
  for (uint i= 0; i < ndbcluster_open_tables.records; i++)
  {
    NDB_SHARE *share= (NDB_SHARE*) hash_element(&ndbcluster_open_tables, i);
    DBUG_PRINT("share",
               ("[%d] 0x%lx key: %s  key_length: %d",
                i, share, share->key, share->key_length));
    DBUG_PRINT("share",
               ("db.tablename: %s.%s  use_count: %d  commit_count: %d",
                share->db, share->table_name,
                share->use_count, share->commit_count));
#ifdef HAVE_NDB_BINLOG
    if (share->table)
      DBUG_PRINT("share",
                 ("table->s->db.table_name: %s.%s",
                  share->table->s->db.str, share->table->s->table_name.str));
#endif
  }
  DBUG_VOID_RETURN;
}
#else
#define dbug_print_open_tables()
#endif

#ifdef HAVE_NDB_BINLOG
/*
  For some reason a share is still around, try to salvage the situation
  by closing all cached tables. If the share still exists, there is an
  error somewhere but only report this to the error log.  Keep this
  "trailing share" but rename it since there are still references to it
  to avoid segmentation faults.  There is a risk that the memory for
  this trailing share leaks.
  
  Must be called with previous pthread_mutex_lock(&ndbcluster_mutex)
*/
int handle_trailing_share(NDB_SHARE *share)
{
  static ulong trailing_share_id= 0;
  DBUG_ENTER("handle_trailing_share");

  ++share->use_count;
  pthread_mutex_unlock(&ndbcluster_mutex);

  TABLE_LIST table_list;
  bzero((char*) &table_list,sizeof(table_list));
  table_list.db= share->db;
  table_list.alias= table_list.table_name= share->table_name;
  close_cached_tables(current_thd, 0, &table_list, TRUE);

  pthread_mutex_lock(&ndbcluster_mutex);
  if (!--share->use_count)
  {
    DBUG_PRINT("info", ("NDB_SHARE: close_cashed_tables %s freed share.",
               share->key)); 
    real_free_share(&share);
    DBUG_RETURN(0);
  }

  /*
    share still exists, if share has not been dropped by server
    release that share
  */
  if (share->state != NSS_DROPPED && !--share->use_count)
  {
    DBUG_PRINT("info", ("NDB_SHARE: %s already exists, "
                        "use_count=%d  state != NSS_DROPPED.",
                        share->key, share->use_count)); 
    real_free_share(&share);
    DBUG_RETURN(0);
  }
  DBUG_PRINT("error", ("NDB_SHARE: %s already exists  use_count=%d.",
                       share->key, share->use_count));

  sql_print_error("NDB_SHARE: %s already exists  use_count=%d."
                  " Moving away for safety, but possible memleak.",
                  share->key, share->use_count);
  dbug_print_open_tables();

  /*
    Ndb share has not been released as it should
  */
  DBUG_ASSERT(FALSE);

  /*
    This is probably an error.  We can however save the situation
    at the cost of a possible mem leak, by "renaming" the share
    - First remove from hash
  */
  hash_delete(&ndbcluster_open_tables, (byte*) share);

  /*
    now give it a new name, just a running number
    if space is not enough allocate some more
  */
  {
    const uint min_key_length= 10;
    if (share->key_length < min_key_length)
    {
      share->key= alloc_root(&share->mem_root, min_key_length + 1);
      share->key_length= min_key_length;
    }
    share->key_length=
      my_snprintf(share->key, min_key_length + 1, "#leak%d",
                  trailing_share_id++);
  }
  /* Keep it for possible the future trailing free */
  my_hash_insert(&ndbcluster_open_tables, (byte*) share);

  DBUG_RETURN(0);
}

/*
  Rename share is used during rename table.
*/
static int rename_share(NDB_SHARE *share, const char *new_key)
{
  NDB_SHARE *tmp;
  pthread_mutex_lock(&ndbcluster_mutex);
  uint new_length= (uint) strlen(new_key);
  DBUG_PRINT("rename_share", ("old_key: %s  old__length: %d",
                              share->key, share->key_length));
  if ((tmp= (NDB_SHARE*) hash_search(&ndbcluster_open_tables,
                                     (byte*) new_key, new_length)))
    handle_trailing_share(tmp);

  /* remove the share from hash */
  hash_delete(&ndbcluster_open_tables, (byte*) share);
  dbug_print_open_tables();

  /* save old stuff if insert should fail */
  uint old_length= share->key_length;
  char *old_key= share->key;

  /*
    now allocate and set the new key, db etc
    enough space for key, db, and table_name
  */
  share->key= alloc_root(&share->mem_root, 2 * (new_length + 1));
  strmov(share->key, new_key);
  share->key_length= new_length;

  if (my_hash_insert(&ndbcluster_open_tables, (byte*) share))
  {
    // ToDo free the allocated stuff above?
    DBUG_PRINT("error", ("rename_share: my_hash_insert %s failed",
                         share->key));
    share->key= old_key;
    share->key_length= old_length;
    if (my_hash_insert(&ndbcluster_open_tables, (byte*) share))
    {
      sql_print_error("rename_share: failed to recover %s", share->key);
      DBUG_PRINT("error", ("rename_share: my_hash_insert %s failed",
                           share->key));
    }
    dbug_print_open_tables();
    pthread_mutex_unlock(&ndbcluster_mutex);
    return -1;
  }
  dbug_print_open_tables();

  share->db= share->key + new_length + 1;
  ha_ndbcluster::set_dbname(new_key, share->db);
  share->table_name= share->db + strlen(share->db) + 1;
  ha_ndbcluster::set_tabname(new_key, share->table_name);

  DBUG_PRINT("rename_share",
             ("0x%lx key: %s  key_length: %d",
              share, share->key, share->key_length));
  DBUG_PRINT("rename_share",
             ("db.tablename: %s.%s  use_count: %d  commit_count: %d",
              share->db, share->table_name,
              share->use_count, share->commit_count));
  if (share->table)
  {
    DBUG_PRINT("rename_share",
               ("table->s->db.table_name: %s.%s",
                share->table->s->db.str, share->table->s->table_name.str));

    if (share->op == 0)
    {
      share->table->s->db.str= share->db;
      share->table->s->db.length= strlen(share->db);
      share->table->s->table_name.str= share->table_name;
      share->table->s->table_name.length= strlen(share->table_name);
    }
  }
  /* else rename will be handled when the ALTER event comes */
  share->old_names= old_key;
  // ToDo free old_names after ALTER EVENT

  pthread_mutex_unlock(&ndbcluster_mutex);
  return 0;
}
#endif

/*
  Increase refcount on existing share.
  Always returns share and cannot fail.
*/
NDB_SHARE *ndbcluster_get_share(NDB_SHARE *share)
{
  pthread_mutex_lock(&ndbcluster_mutex);
  share->use_count++;

  dbug_print_open_tables();

  DBUG_PRINT("get_share",
             ("0x%lx key: %s  key_length: %d",
              share, share->key, share->key_length));
  DBUG_PRINT("get_share",
             ("db.tablename: %s.%s  use_count: %d  commit_count: %d",
              share->db, share->table_name,
              share->use_count, share->commit_count));
  pthread_mutex_unlock(&ndbcluster_mutex);
  return share;
}


/*
  Get a share object for key

  Returns share for key, and increases the refcount on the share.

  create_if_not_exists == TRUE:
    creates share if it does not alreade exist
    returns 0 only due to out of memory, and then sets my_error

  create_if_not_exists == FALSE:
    returns 0 if share does not exist

  have_lock == TRUE, pthread_mutex_lock(&ndbcluster_mutex) already taken
*/

NDB_SHARE *ndbcluster_get_share(const char *key, TABLE *table,
                                bool create_if_not_exists,
                                bool have_lock)
{
  THD *thd= current_thd;
  NDB_SHARE *share;
  uint length= (uint) strlen(key);
  DBUG_ENTER("ndbcluster_get_share");
  DBUG_PRINT("enter", ("key: '%s'", key));

  if (!have_lock)
    pthread_mutex_lock(&ndbcluster_mutex);
  if (!(share= (NDB_SHARE*) hash_search(&ndbcluster_open_tables,
                                        (byte*) key,
                                        length)))
  {
    if (!create_if_not_exists)
    {
      DBUG_PRINT("error", ("get_share: %s does not exist", key));
      if (!have_lock)
        pthread_mutex_unlock(&ndbcluster_mutex);
      DBUG_RETURN(0);
    }
    if ((share= (NDB_SHARE*) my_malloc(sizeof(*share),
                                       MYF(MY_WME | MY_ZEROFILL))))
    {
      MEM_ROOT **root_ptr=
        my_pthread_getspecific_ptr(MEM_ROOT**, THR_MALLOC);
      MEM_ROOT *old_root= *root_ptr;
      init_sql_alloc(&share->mem_root, 1024, 0);
      *root_ptr= &share->mem_root; // remember to reset before return
      share->state= NSS_INITIAL;
      /* enough space for key, db, and table_name */
      share->key= alloc_root(*root_ptr, 2 * (length + 1));
      share->key_length= length;
      strmov(share->key, key);
      if (my_hash_insert(&ndbcluster_open_tables, (byte*) share))
      {
        free_root(&share->mem_root, MYF(0));
        my_free((gptr) share, 0);
        *root_ptr= old_root;
        if (!have_lock)
          pthread_mutex_unlock(&ndbcluster_mutex);
        DBUG_RETURN(0);
      }
      thr_lock_init(&share->lock);
      pthread_mutex_init(&share->mutex, MY_MUTEX_INIT_FAST);
      share->commit_count= 0;
      share->commit_count_lock= 0;
      share->db= share->key + length + 1;
      ha_ndbcluster::set_dbname(key, share->db);
      share->table_name= share->db + strlen(share->db) + 1;
      ha_ndbcluster::set_tabname(key, share->table_name);
#ifdef HAVE_NDB_BINLOG
      ndbcluster_binlog_init_share(share, table);
#endif
      *root_ptr= old_root;
    }
    else
    {
      DBUG_PRINT("error", ("get_share: failed to alloc share"));
      if (!have_lock)
        pthread_mutex_unlock(&ndbcluster_mutex);
      my_error(ER_OUTOFMEMORY, MYF(0), sizeof(*share));
      DBUG_RETURN(0);
    }
  }
  share->use_count++;

  dbug_print_open_tables();

  DBUG_PRINT("info",
             ("0x%lx key: %s  key_length: %d  key: %s",
              share, share->key, share->key_length, key));
  DBUG_PRINT("info",
             ("db.tablename: %s.%s  use_count: %d  commit_count: %d",
              share->db, share->table_name,
              share->use_count, share->commit_count));
  if (!have_lock)
    pthread_mutex_unlock(&ndbcluster_mutex);
  DBUG_RETURN(share);
}


void ndbcluster_real_free_share(NDB_SHARE **share)
{
  DBUG_ENTER("ndbcluster_real_free_share");
  DBUG_PRINT("real_free_share",
             ("0x%lx key: %s  key_length: %d",
              (*share), (*share)->key, (*share)->key_length));
  DBUG_PRINT("real_free_share",
             ("db.tablename: %s.%s  use_count: %d  commit_count: %d",
              (*share)->db, (*share)->table_name,
              (*share)->use_count, (*share)->commit_count));

  hash_delete(&ndbcluster_open_tables, (byte*) *share);
  thr_lock_delete(&(*share)->lock);
  pthread_mutex_destroy(&(*share)->mutex);

#ifdef HAVE_NDB_BINLOG
  if ((*share)->table)
  {
    // (*share)->table->mem_root is freed by closefrm
    closefrm((*share)->table, 0);
    // (*share)->table_share->mem_root is freed by free_table_share
    free_table_share((*share)->table_share);
#ifndef DBUG_OFF
    bzero((gptr)(*share)->table_share, sizeof(*(*share)->table_share));
    bzero((gptr)(*share)->table, sizeof(*(*share)->table));
#endif
    my_free((gptr) (*share)->table_share, MYF(0));
    my_free((gptr) (*share)->table, MYF(0));
#ifndef DBUG_OFF
    (*share)->table_share= 0;
    (*share)->table= 0;
#endif
  }
#endif
  free_root(&(*share)->mem_root, MYF(0));
  my_free((gptr) *share, MYF(0));
  *share= 0;

  dbug_print_open_tables();
  DBUG_VOID_RETURN;
}

/*
  decrease refcount of share
  calls real_free_share when refcount reaches 0

  have_lock == TRUE, pthread_mutex_lock(&ndbcluster_mutex) already taken
*/
void ndbcluster_free_share(NDB_SHARE **share, bool have_lock)
{
  if (!have_lock)
    pthread_mutex_lock(&ndbcluster_mutex);
  if ((*share)->util_lock == current_thd)
    (*share)->util_lock= 0;
  if (!--(*share)->use_count)
  {
    real_free_share(share);
  }
  else
  {
    dbug_print_open_tables();
    DBUG_PRINT("free_share",
               ("0x%lx key: %s  key_length: %d",
                *share, (*share)->key, (*share)->key_length));
    DBUG_PRINT("free_share",
               ("db.tablename: %s.%s  use_count: %d  commit_count: %d",
                (*share)->db, (*share)->table_name,
                (*share)->use_count, (*share)->commit_count));
  }
  if (!have_lock)
    pthread_mutex_unlock(&ndbcluster_mutex);
}


static 
int
ndb_get_table_statistics(Ndb* ndb, const NDBTAB *ndbtab,
                         struct Ndb_statistics * ndbstat)
{
  DBUG_ENTER("ndb_get_table_statistics");
  DBUG_PRINT("enter", ("table: %s", ndbtab->getName()));
  NdbTransaction* pTrans;
  int retries= 10;
  int retry_sleep= 30 * 1000; /* 30 milliseconds */

  DBUG_ASSERT(ndbtab != 0);

  do
  {
    pTrans= ndb->startTransaction();
    if (pTrans == NULL)
    {
      if (ndb->getNdbError().status == NdbError::TemporaryError &&
          retries--)
      {
        my_sleep(retry_sleep);
        continue;
      }
      ERR_RETURN(ndb->getNdbError());
    }

    NdbScanOperation* pOp= pTrans->getNdbScanOperation(ndbtab);
    if (pOp == NULL)
      break;
    
    if (pOp->readTuples(NdbOperation::LM_CommittedRead))
      break;
    
    int check= pOp->interpret_exit_last_row();
    if (check == -1)
      break;
    
    Uint64 rows, commits, mem;
    Uint32 size;
    pOp->getValue(NdbDictionary::Column::ROW_COUNT, (char*)&rows);
    pOp->getValue(NdbDictionary::Column::COMMIT_COUNT, (char*)&commits);
    pOp->getValue(NdbDictionary::Column::ROW_SIZE, (char*)&size);
    pOp->getValue(NdbDictionary::Column::FRAGMENT_MEMORY, (char*)&mem);
    
    check= pTrans->execute(NdbTransaction::NoCommit,
                           NdbTransaction::AbortOnError,
                           TRUE);
    if (check == -1)
    {
      if (pTrans->getNdbError().status == NdbError::TemporaryError &&
          retries--)
      {
        ndb->closeTransaction(pTrans);
        pTrans= 0;
        my_sleep(retry_sleep);
        continue;
      }
      break;
    }

    Uint32 count= 0;
    Uint64 sum_rows= 0;
    Uint64 sum_commits= 0;
    Uint64 sum_row_size= 0;
    Uint64 sum_mem= 0;
    while ((check= pOp->nextResult(TRUE, TRUE)) == 0)
    {
      sum_rows+= rows;
      sum_commits+= commits;
      if (sum_row_size < size)
        sum_row_size= size;
      sum_mem+= mem;
      count++;
    }
    
    if (check == -1)
      break;

    pOp->close(TRUE);

    ndb->closeTransaction(pTrans);

    ndbstat->row_count= sum_rows;
    ndbstat->commit_count= sum_commits;
    ndbstat->row_size= sum_row_size;
    ndbstat->fragment_memory= sum_mem;

    DBUG_PRINT("exit", ("records: %llu commits: %llu "
                        "row_size: %llu mem: %llu count: %u",
			sum_rows, sum_commits, sum_row_size,
                        sum_mem, count));

    DBUG_RETURN(0);
  } while(1);

  if (pTrans)
    ndb->closeTransaction(pTrans);
  DBUG_PRINT("exit", ("failed"));
  DBUG_RETURN(-1);
}

/*
  Create a .ndb file to serve as a placeholder indicating 
  that the table with this name is a ndb table
*/

int ha_ndbcluster::write_ndb_file(const char *name)
{
  File file;
  bool error=1;
  char path[FN_REFLEN];
  
  DBUG_ENTER("write_ndb_file");
  DBUG_PRINT("enter", ("name: %s", name));

  (void)strxnmov(path, FN_REFLEN-1, 
                 mysql_data_home,"/",name,ha_ndb_ext,NullS);

  if ((file=my_create(path, CREATE_MODE,O_RDWR | O_TRUNC,MYF(MY_WME))) >= 0)
  {
    // It's an empty file
    error=0;
    my_close(file,MYF(0));
  }
  DBUG_RETURN(error);
}

int
ha_ndbcluster::read_multi_range_first(KEY_MULTI_RANGE **found_range_p,
                                      KEY_MULTI_RANGE *ranges, 
                                      uint range_count,
                                      bool sorted, 
                                      HANDLER_BUFFER *buffer)
{
  DBUG_ENTER("ha_ndbcluster::read_multi_range_first");
  m_write_op= FALSE;
  
  int res;
  KEY* key_info= table->key_info + active_index;
  NDB_INDEX_TYPE index_type= get_index_type(active_index);
  ulong reclength= table_share->reclength;
  NdbOperation* op;

  if (uses_blob_value())
  {
    /**
     * blobs can't be batched currently
     */
    m_disable_multi_read= TRUE;
    DBUG_RETURN(handler::read_multi_range_first(found_range_p, 
                                                ranges, 
                                                range_count,
                                                sorted, 
                                                buffer));
  }

  m_disable_multi_read= FALSE;

  /**
   * Copy arguments into member variables
   */
  m_multi_ranges= ranges;
  multi_range_curr= ranges;
  multi_range_end= ranges+range_count;
  multi_range_sorted= sorted;
  multi_range_buffer= buffer;

  /**
   * read multi range will read ranges as follows (if not ordered)
   *
   * input    read order
   * ======   ==========
   * pk-op 1  pk-op 1
   * pk-op 2  pk-op 2
   * range 3  range (3,5) NOTE result rows will be intermixed
   * pk-op 4  pk-op 4
   * range 5
   * pk-op 6  pk-ok 6
   */   

  /**
   * Variables for loop
   */
  byte *curr= (byte*)buffer->buffer;
  byte *end_of_buffer= (byte*)buffer->buffer_end;
  NdbOperation::LockMode lm= 
    (NdbOperation::LockMode)get_ndb_lock_type(m_lock.type);
  const NDBTAB *tab= m_table;
  const NDBINDEX *unique_idx= m_index[active_index].unique_index;
  const NDBINDEX *idx= m_index[active_index].index; 
  const NdbOperation* lastOp= m_active_trans->getLastDefinedOperation();
  NdbIndexScanOperation* scanOp= 0;
  for (; multi_range_curr<multi_range_end && curr+reclength <= end_of_buffer; 
       multi_range_curr++)
  {
    part_id_range part_spec;
    if (m_use_partition_function)
    {
      get_partition_set(table, curr, active_index,
                        &multi_range_curr->start_key,
                        &part_spec);
      DBUG_PRINT("info", ("part_spec.start_part = %u, part_spec.end_part = %u",
                          part_spec.start_part, part_spec.end_part));
      /*
        If partition pruning has found no partition in set
        we can skip this scan
      */
      if (part_spec.start_part > part_spec.end_part)
      {
        /*
          We can skip this partition since the key won't fit into any
          partition
        */
        curr += reclength;
        multi_range_curr->range_flag |= SKIP_RANGE;
        continue;
      }
    }
    switch(index_type){
    case PRIMARY_KEY_ORDERED_INDEX:
      if (!(multi_range_curr->start_key.length == key_info->key_length &&
          multi_range_curr->start_key.flag == HA_READ_KEY_EXACT))
        goto range;
      // else fall through
    case PRIMARY_KEY_INDEX:
    {
      multi_range_curr->range_flag |= UNIQUE_RANGE;
      if ((op= m_active_trans->getNdbOperation(tab)) && 
          !op->readTuple(lm) && 
          !set_primary_key(op, multi_range_curr->start_key.key) &&
          !define_read_attrs(curr, op) &&
          (op->setAbortOption(AO_IgnoreError), TRUE) &&
          (!m_use_partition_function ||
           (op->setPartitionId(part_spec.start_part), true)))
        curr += reclength;
      else
        ERR_RETURN(op ? op->getNdbError() : m_active_trans->getNdbError());
      break;
    }
    break;
    case UNIQUE_ORDERED_INDEX:
      if (!(multi_range_curr->start_key.length == key_info->key_length &&
          multi_range_curr->start_key.flag == HA_READ_KEY_EXACT &&
          !check_null_in_key(key_info, multi_range_curr->start_key.key,
                             multi_range_curr->start_key.length)))
        goto range;
      // else fall through
    case UNIQUE_INDEX:
    {
      multi_range_curr->range_flag |= UNIQUE_RANGE;
      if ((op= m_active_trans->getNdbIndexOperation(unique_idx, tab)) && 
          !op->readTuple(lm) && 
          !set_index_key(op, key_info, multi_range_curr->start_key.key) &&
          !define_read_attrs(curr, op) &&
          (op->setAbortOption(AO_IgnoreError), TRUE))
        curr += reclength;
      else
        ERR_RETURN(op ? op->getNdbError() : m_active_trans->getNdbError());
      break;
    }
    case ORDERED_INDEX: {
  range:
      multi_range_curr->range_flag &= ~(uint)UNIQUE_RANGE;
      if (scanOp == 0)
      {
        if (m_multi_cursor)
        {
          scanOp= m_multi_cursor;
          DBUG_ASSERT(scanOp->getSorted() == sorted);
          DBUG_ASSERT(scanOp->getLockMode() == 
                      (NdbOperation::LockMode)get_ndb_lock_type(m_lock.type));
          if (scanOp->reset_bounds(m_force_send))
            DBUG_RETURN(ndb_err(m_active_trans));
          
          end_of_buffer -= reclength;
        }
        else if ((scanOp= m_active_trans->getNdbIndexScanOperation(idx, tab)) 
                 &&!scanOp->readTuples(lm, 0, parallelism, sorted, FALSE, TRUE)
                 &&!generate_scan_filter(m_cond_stack, scanOp)
                 &&!define_read_attrs(end_of_buffer-reclength, scanOp))
        {
          m_multi_cursor= scanOp;
          m_multi_range_cursor_result_ptr= end_of_buffer-reclength;
        }
        else
        {
          ERR_RETURN(scanOp ? scanOp->getNdbError() : 
                     m_active_trans->getNdbError());
        }
      }

      const key_range *keys[2]= { &multi_range_curr->start_key, 
                                  &multi_range_curr->end_key };
      if ((res= set_bounds(scanOp, active_index, false, keys,
                           multi_range_curr-ranges)))
        DBUG_RETURN(res);
      break;
    }
    case UNDEFINED_INDEX:
      DBUG_ASSERT(FALSE);
      DBUG_RETURN(1);
      break;
    }
  }
  
  if (multi_range_curr != multi_range_end)
  {
    /**
     * Mark that we're using entire buffer (even if might not) as
     *   we haven't read all ranges for some reason
     * This as we don't want mysqld to reuse the buffer when we read
     *   the remaining ranges
     */
    buffer->end_of_used_area= (byte*)buffer->buffer_end;
  }
  else
  {
    buffer->end_of_used_area= curr;
  }
  
  /**
   * Set first operation in multi range
   */
  m_current_multi_operation= 
    lastOp ? lastOp->next() : m_active_trans->getFirstDefinedOperation();
  if (!(res= execute_no_commit_ie(this, m_active_trans)))
  {
    m_multi_range_defined= multi_range_curr;
    multi_range_curr= ranges;
    m_multi_range_result_ptr= (byte*)buffer->buffer;
    DBUG_RETURN(read_multi_range_next(found_range_p));
  }
  ERR_RETURN(m_active_trans->getNdbError());
}

#if 0
#define DBUG_MULTI_RANGE(x) DBUG_PRINT("info", ("read_multi_range_next: case %d\n", x));
#else
#define DBUG_MULTI_RANGE(x)
#endif

int
ha_ndbcluster::read_multi_range_next(KEY_MULTI_RANGE ** multi_range_found_p)
{
  DBUG_ENTER("ha_ndbcluster::read_multi_range_next");
  if (m_disable_multi_read)
  {
    DBUG_MULTI_RANGE(11);
    DBUG_RETURN(handler::read_multi_range_next(multi_range_found_p));
  }
  
  int res;
  int range_no;
  ulong reclength= table_share->reclength;
  const NdbOperation* op= m_current_multi_operation;
  for (;multi_range_curr < m_multi_range_defined; multi_range_curr++)
  {
    DBUG_MULTI_RANGE(12);
    if (multi_range_curr->range_flag & SKIP_RANGE)
      continue;
    if (multi_range_curr->range_flag & UNIQUE_RANGE)
    {
      if (op->getNdbError().code == 0)
      {
        DBUG_MULTI_RANGE(13);
        goto found_next;
      }
      
      op= m_active_trans->getNextCompletedOperation(op);
      m_multi_range_result_ptr += reclength;
      continue;
    } 
    else if (m_multi_cursor && !multi_range_sorted)
    {
      DBUG_MULTI_RANGE(1);
      if ((res= fetch_next(m_multi_cursor)) == 0)
      {
        DBUG_MULTI_RANGE(2);
        range_no= m_multi_cursor->get_range_no();
        goto found;
      } 
      else
      {
        DBUG_MULTI_RANGE(14);
        goto close_scan;
      }
    }
    else if (m_multi_cursor && multi_range_sorted)
    {
      if (m_active_cursor && (res= fetch_next(m_multi_cursor)))
      {
        DBUG_MULTI_RANGE(3);
        goto close_scan;
      }
      
      range_no= m_multi_cursor->get_range_no();
      uint current_range_no= multi_range_curr - m_multi_ranges;
      if ((uint) range_no == current_range_no)
      {
        DBUG_MULTI_RANGE(4);
        // return current row
        goto found;
      }
      else if (range_no > (int)current_range_no)
      {
        DBUG_MULTI_RANGE(5);
        // wait with current row
        m_active_cursor= 0;
        continue;
      }
      else 
      {
        DBUG_MULTI_RANGE(6);
        // First fetch from cursor
        DBUG_ASSERT(range_no == -1);
        if ((res= m_multi_cursor->nextResult(true)))
        {
          DBUG_MULTI_RANGE(15);
          goto close_scan;
        }
        multi_range_curr--; // Will be increased in for-loop
        continue;
      }
    }
    else /** m_multi_cursor == 0 */
    {
      DBUG_MULTI_RANGE(7);
      /**
       * Corresponds to range 5 in example in read_multi_range_first
       */
      (void)1;
      continue;
    }
    
    DBUG_ASSERT(FALSE); // Should only get here via goto's
close_scan:
    if (res == 1)
    {
      m_multi_cursor->close(FALSE, TRUE);
      m_active_cursor= m_multi_cursor= 0;
      DBUG_MULTI_RANGE(8);
      continue;
    } 
    else 
    {
      DBUG_MULTI_RANGE(9);
      DBUG_RETURN(ndb_err(m_active_trans));
    }
  }
  
  if (multi_range_curr == multi_range_end)
  {
    DBUG_MULTI_RANGE(16);
    DBUG_RETURN(HA_ERR_END_OF_FILE);
  }
  
  /**
   * Read remaining ranges
   */
  DBUG_RETURN(read_multi_range_first(multi_range_found_p, 
                                     multi_range_curr,
                                     multi_range_end - multi_range_curr, 
                                     multi_range_sorted,
                                     multi_range_buffer));
  
found:
  /**
   * Found a record belonging to a scan
   */
  m_active_cursor= m_multi_cursor;
  * multi_range_found_p= m_multi_ranges + range_no;
  memcpy(table->record[0], m_multi_range_cursor_result_ptr, reclength);
  setup_recattr(m_active_cursor->getFirstRecAttr());
  unpack_record(table->record[0]);
  table->status= 0;     
  DBUG_RETURN(0);
  
found_next:
  /**
   * Found a record belonging to a pk/index op,
   *   copy result and move to next to prepare for next call
   */
  * multi_range_found_p= multi_range_curr;
  memcpy(table->record[0], m_multi_range_result_ptr, reclength);
  setup_recattr(op->getFirstRecAttr());
  unpack_record(table->record[0]);
  table->status= 0;
  
  multi_range_curr++;
  m_current_multi_operation= m_active_trans->getNextCompletedOperation(op);
  m_multi_range_result_ptr += reclength;
  DBUG_RETURN(0);
}

int
ha_ndbcluster::setup_recattr(const NdbRecAttr* curr)
{
  DBUG_ENTER("setup_recattr");

  Field **field, **end;
  NdbValue *value= m_value;
  
  end= table->field + table_share->fields;
  
  for (field= table->field; field < end; field++, value++)
  {
    if ((* value).ptr)
    {
      DBUG_ASSERT(curr != 0);
      NdbValue* val= m_value + curr->getColumn()->getColumnNo();
      DBUG_ASSERT(val->ptr);
      val->rec= curr;
      curr= curr->next();
    }
  }
  
  DBUG_RETURN(0);
}

char*
ha_ndbcluster::update_table_comment(
                                /* out: table comment + additional */
        const char*     comment)/* in:  table comment defined by user */
{
  uint length= strlen(comment);
  if (length > 64000 - 3)
  {
    return((char*)comment); /* string too long */
  }

  Ndb* ndb;
  if (!(ndb= get_ndb()))
  {
    return((char*)comment);
  }

  ndb->setDatabaseName(m_dbname);
  NDBDICT* dict= ndb->getDictionary();
  const NDBTAB* tab= m_table;
  DBUG_ASSERT(tab != NULL);

  char *str;
  const char *fmt="%s%snumber_of_replicas: %d";
  const unsigned fmt_len_plus_extra= length + strlen(fmt);
  if ((str= my_malloc(fmt_len_plus_extra, MYF(0))) == NULL)
  {
    return (char*)comment;
  }

  my_snprintf(str,fmt_len_plus_extra,fmt,comment,
              length > 0 ? " ":"",
              tab->getReplicaCount());
  return str;
}


// Utility thread main loop
pthread_handler_t ndb_util_thread_func(void *arg __attribute__((unused)))
{
  THD *thd; /* needs to be first for thread_stack */
  Ndb* ndb;
  struct timespec abstime;
  List<NDB_SHARE> util_open_tables;

  my_thread_init();
  DBUG_ENTER("ndb_util_thread");
  DBUG_PRINT("enter", ("ndb_cache_check_time: %d", ndb_cache_check_time));

  thd= new THD; /* note that contructor of THD uses DBUG_ */
  THD_CHECK_SENTRY(thd);
  ndb= new Ndb(g_ndb_cluster_connection, "");

  pthread_detach_this_thread();
  ndb_util_thread= pthread_self();

  thd->thread_stack= (char*)&thd; /* remember where our stack is */
  if (thd->store_globals() || (ndb->init() != 0))
  {
    thd->cleanup();
    delete thd;
    delete ndb;
    DBUG_RETURN(NULL);
  }
  thd->init_for_queries();
  thd->version=refresh_version;
  thd->set_time();
  thd->main_security_ctx.host_or_ip= "";
  thd->client_capabilities = 0;
  my_net_init(&thd->net, 0);
  thd->main_security_ctx.master_access= ~0;
  thd->main_security_ctx.priv_user = 0;

  /*
    wait for mysql server to start
  */
  pthread_mutex_lock(&LOCK_server_started);
  while (!mysqld_server_started)
    pthread_cond_wait(&COND_server_started, &LOCK_server_started);
  pthread_mutex_unlock(&LOCK_server_started);

  ndbcluster_util_inited= 1;

  /*
    Wait for cluster to start
  */
  pthread_mutex_lock(&LOCK_ndb_util_thread);
  while (!ndb_cluster_node_id && (ndbcluster_hton.slot != ~(uint)0))
  {
    /* ndb not connected yet */
    set_timespec(abstime, 1);
    pthread_cond_timedwait(&COND_ndb_util_thread,
                           &LOCK_ndb_util_thread,
                           &abstime);
    if (abort_loop)
    {
      pthread_mutex_unlock(&LOCK_ndb_util_thread);
      goto ndb_util_thread_end;
    }
  }
  pthread_mutex_unlock(&LOCK_ndb_util_thread);

  {
    Thd_ndb *thd_ndb;
    if (!(thd_ndb= ha_ndbcluster::seize_thd_ndb()))
    {
      sql_print_error("Could not allocate Thd_ndb object");
      goto ndb_util_thread_end;
    }
    set_thd_ndb(thd, thd_ndb);
    thd_ndb->options|= TNO_NO_LOG_SCHEMA_OP;
  }

#ifdef HAVE_NDB_BINLOG
  if (ndb_extra_logging && ndb_binlog_running)
    sql_print_information("NDB Binlog: Ndb tables initially read only.");
  /* create tables needed by the replication */
  ndbcluster_setup_binlog_table_shares(thd);
#else
  /*
    Get all table definitions from the storage node
  */
  ndbcluster_find_all_files(thd);
#endif

  set_timespec(abstime, 0);
  for (;!abort_loop;)
  {
    pthread_mutex_lock(&LOCK_ndb_util_thread);
    pthread_cond_timedwait(&COND_ndb_util_thread,
                           &LOCK_ndb_util_thread,
                           &abstime);
    pthread_mutex_unlock(&LOCK_ndb_util_thread);
#ifdef NDB_EXTRA_DEBUG_UTIL_THREAD
    DBUG_PRINT("ndb_util_thread", ("Started, ndb_cache_check_time: %d",
                                   ndb_cache_check_time));
#endif
    if (abort_loop)
      break; /* Shutting down server */

#ifdef HAVE_NDB_BINLOG
    /*
      Check that the apply_status_share and schema_share has been created.
      If not try to create it
    */
    if (!ndb_binlog_tables_inited)
      ndbcluster_setup_binlog_table_shares(thd);
#endif

    if (ndb_cache_check_time == 0)
    {
      /* Wake up in 1 second to check if value has changed */
      set_timespec(abstime, 1);
      continue;
    }

    /* Lock mutex and fill list with pointers to all open tables */
    NDB_SHARE *share;
    pthread_mutex_lock(&ndbcluster_mutex);
    for (uint i= 0; i < ndbcluster_open_tables.records; i++)
    {
      share= (NDB_SHARE *)hash_element(&ndbcluster_open_tables, i);
#ifdef HAVE_NDB_BINLOG
      if ((share->use_count - (int) (share->op != 0) - (int) (share->op != 0))
          <= 0)
        continue; // injector thread is the only user, skip statistics
      share->util_lock= current_thd; // Mark that util thread has lock
#endif /* HAVE_NDB_BINLOG */
      share->use_count++; /* Make sure the table can't be closed */
      DBUG_PRINT("ndb_util_thread",
                 ("Found open table[%d]: %s, use_count: %d",
                  i, share->table_name, share->use_count));

      /* Store pointer to table */
      util_open_tables.push_back(share);
    }
    pthread_mutex_unlock(&ndbcluster_mutex);

    /* Iterate through the  open files list */
    List_iterator_fast<NDB_SHARE> it(util_open_tables);
    while ((share= it++))
    {
#ifdef HAVE_NDB_BINLOG
      if ((share->use_count - (int) (share->op != 0) - (int) (share->op != 0))
          <= 1)
      {
        /*
          Util thread and injector thread is the only user, skip statistics
	*/
        free_share(&share);
        continue;
      }
#endif /* HAVE_NDB_BINLOG */
      DBUG_PRINT("ndb_util_thread",
                 ("Fetching commit count for: %s",
                  share->key));

      /* Contact NDB to get commit count for table */
      ndb->setDatabaseName(share->db);
      struct Ndb_statistics stat;

      uint lock;
      pthread_mutex_lock(&share->mutex);
      lock= share->commit_count_lock;
      pthread_mutex_unlock(&share->mutex);

      {
        Ndb_table_guard ndbtab_g(ndb->getDictionary(), share->table_name);
        if (ndbtab_g.get_table() &&
            ndb_get_table_statistics(ndb, ndbtab_g.get_table(), &stat) == 0)
        {
          DBUG_PRINT("ndb_util_thread",
                     ("Table: %s, commit_count: %llu, rows: %llu",
                      share->key, stat.commit_count, stat.row_count));
        }
        else
        {
          DBUG_PRINT("ndb_util_thread",
                     ("Error: Could not get commit count for table %s",
                      share->key));
          stat.commit_count= 0;
        }
      }

      pthread_mutex_lock(&share->mutex);
      if (share->commit_count_lock == lock)
        share->commit_count= stat.commit_count;
      pthread_mutex_unlock(&share->mutex);

      /* Decrease the use count and possibly free share */
      free_share(&share);
    }

    /* Clear the list of open tables */
    util_open_tables.empty();

    /* Calculate new time to wake up */
    int secs= 0;
    int msecs= ndb_cache_check_time;

    struct timeval tick_time;
    gettimeofday(&tick_time, 0);
    abstime.tv_sec=  tick_time.tv_sec;
    abstime.tv_nsec= tick_time.tv_usec * 1000;

    if (msecs >= 1000){
      secs=  msecs / 1000;
      msecs= msecs % 1000;
    }

    abstime.tv_sec+=  secs;
    abstime.tv_nsec+= msecs * 1000000;
    if (abstime.tv_nsec >= 1000000000) {
      abstime.tv_sec+=  1;
      abstime.tv_nsec-= 1000000000;
    }
  }
ndb_util_thread_end:
  sql_print_information("Stopping Cluster Utility thread");
  net_end(&thd->net);
  thd->cleanup();
  delete thd;
  delete ndb;
  DBUG_PRINT("exit", ("ndb_util_thread"));
  my_thread_end();
  pthread_exit(0);
  DBUG_RETURN(NULL);
}

/*
  Condition pushdown
*/
/*
  Push a condition to ndbcluster storage engine for evaluation 
  during table   and index scans. The conditions will be stored on a stack
  for possibly storing several conditions. The stack can be popped
  by calling cond_pop, handler::extra(HA_EXTRA_RESET) (handler::reset())
  will clear the stack.
  The current implementation supports arbitrary AND/OR nested conditions
  with comparisons between columns and constants (including constant
  expressions and function calls) and the following comparison operators:
  =, !=, >, >=, <, <=, "is null", and "is not null".
  
  RETURN
    NULL The condition was supported and will be evaluated for each 
    row found during the scan
    cond The condition was not supported and all rows will be returned from
         the scan for evaluation (and thus not saved on stack)
*/
const 
COND* 
ha_ndbcluster::cond_push(const COND *cond) 
{ 
  DBUG_ENTER("cond_push");
  Ndb_cond_stack *ndb_cond = new Ndb_cond_stack();
  DBUG_EXECUTE("where",print_where((COND *)cond, m_tabname););
  if (m_cond_stack)
    ndb_cond->next= m_cond_stack;
  else
    ndb_cond->next= NULL;
  m_cond_stack= ndb_cond;
  
  if (serialize_cond(cond, ndb_cond))
  {
    DBUG_RETURN(NULL);
  }
  else
  {
    cond_pop();
  }
  DBUG_RETURN(cond); 
}

/*
  Pop the top condition from the condition stack of the handler instance.
*/
void 
ha_ndbcluster::cond_pop() 
{ 
  Ndb_cond_stack *ndb_cond_stack= m_cond_stack;  
  if (ndb_cond_stack)
  {
    m_cond_stack= ndb_cond_stack->next;
    delete ndb_cond_stack;
  }
}

/*
  Clear the condition stack
*/
void
ha_ndbcluster::cond_clear()
{
  DBUG_ENTER("cond_clear");
  while (m_cond_stack)
    cond_pop();

  DBUG_VOID_RETURN;
}

/*
  Serialize the item tree into a linked list represented by Ndb_cond
  for fast generation of NbdScanFilter. Adds information such as
  position of fields that is not directly available in the Item tree.
  Also checks if condition is supported.
*/
void ndb_serialize_cond(const Item *item, void *arg)
{
  Ndb_cond_traverse_context *context= (Ndb_cond_traverse_context *) arg;
  DBUG_ENTER("ndb_serialize_cond");  

  // Check if we are skipping arguments to a function to be evaluated
  if (context->skip)
  {
    DBUG_PRINT("info", ("Skiping argument %d", context->skip));
    context->skip--;
    switch (item->type()) {
    case Item::FUNC_ITEM:
    {
      Item_func *func_item= (Item_func *) item;
      context->skip+= func_item->argument_count();
      break;
    }
    case Item::INT_ITEM:
    case Item::REAL_ITEM:
    case Item::STRING_ITEM:
    case Item::VARBIN_ITEM:
    case Item::DECIMAL_ITEM:
      break;
    default:
      context->supported= FALSE;
      break;
    }
    
    DBUG_VOID_RETURN;
  }
  
  if (context->supported)
  {
    Ndb_rewrite_context *rewrite_context= context->rewrite_stack;
    const Item_func *func_item;
    // Check if we are rewriting some unsupported function call
    if (rewrite_context &&
        (func_item= rewrite_context->func_item) &&
        rewrite_context->count++ == 0)
    {
      switch (func_item->functype()) {
      case Item_func::BETWEEN:
        /*
          Rewrite 
          <field>|<const> BETWEEN <const1>|<field1> AND <const2>|<field2>
          to <field>|<const> > <const1>|<field1> AND 
          <field>|<const> < <const2>|<field2>
          or actually in prefix format
          BEGIN(AND) GT(<field>|<const>, <const1>|<field1>), 
          LT(<field>|<const>, <const2>|<field2>), END()
        */
      case Item_func::IN_FUNC:
      {
        /*
          Rewrite <field>|<const> IN(<const1>|<field1>, <const2>|<field2>,..)
          to <field>|<const> = <const1>|<field1> OR 
          <field> = <const2>|<field2> ...
          or actually in prefix format
          BEGIN(OR) EQ(<field>|<const>, <const1><field1>), 
          EQ(<field>|<const>, <const2>|<field2>), ... END()
          Each part of the disjunction is added for each call
          to ndb_serialize_cond and end of rewrite statement 
          is wrapped in end of ndb_serialize_cond
        */
        if (context->expecting(item->type()))
        {
          // This is the <field>|<const> item, save it in the rewrite context
          rewrite_context->left_hand_item= item;
          if (item->type() == Item::FUNC_ITEM)
          {
            Item_func *func_item= (Item_func *) item;
            if (func_item->functype() == Item_func::UNKNOWN_FUNC &&
                func_item->const_item())
            {
              // Skip any arguments since we will evaluate function instead
              DBUG_PRINT("info", ("Skip until end of arguments marker"));
              context->skip= func_item->argument_count();
            }
            else
            {
              DBUG_PRINT("info", ("Found unsupported functional expression in BETWEEN|IN"));
              context->supported= FALSE;
              DBUG_VOID_RETURN;
              
            }
          }
        }
        else
        {
          // Non-supported BETWEEN|IN expression
          DBUG_PRINT("info", ("Found unexpected item of type %u in BETWEEN|IN",
                              item->type()));
          context->supported= FALSE;
          DBUG_VOID_RETURN;
        }
        break;
      }
      default:
        context->supported= FALSE;
        break;
      }
      DBUG_VOID_RETURN;
    }
    else
    {
      Ndb_cond_stack *ndb_stack= context->stack_ptr;
      Ndb_cond *prev_cond= context->cond_ptr;
      Ndb_cond *curr_cond= context->cond_ptr= new Ndb_cond();
      if (!ndb_stack->ndb_cond)
        ndb_stack->ndb_cond= curr_cond;
      curr_cond->prev= prev_cond;
      if (prev_cond) prev_cond->next= curr_cond;
    // Check if we are rewriting some unsupported function call
      if (context->rewrite_stack)
      {
        Ndb_rewrite_context *rewrite_context= context->rewrite_stack;
        const Item_func *func_item= rewrite_context->func_item;
        switch (func_item->functype()) {
        case Item_func::BETWEEN:
        {
          /*
            Rewrite 
            <field>|<const> BETWEEN <const1>|<field1> AND <const2>|<field2>
            to <field>|<const> > <const1>|<field1> AND 
            <field>|<const> < <const2>|<field2>
            or actually in prefix format
            BEGIN(AND) GT(<field>|<const>, <const1>|<field1>), 
            LT(<field>|<const>, <const2>|<field2>), END()
          */
          if (rewrite_context->count == 2)
          {
            // Lower limit of BETWEEN
            DBUG_PRINT("info", ("GE_FUNC"));      
            curr_cond->ndb_item= new Ndb_item(Item_func::GE_FUNC, 2);
          }
          else if (rewrite_context->count == 3)
          {
            // Upper limit of BETWEEN
            DBUG_PRINT("info", ("LE_FUNC"));      
            curr_cond->ndb_item= new Ndb_item(Item_func::LE_FUNC, 2);
          }
          else
          {
            // Illegal BETWEEN expression
            DBUG_PRINT("info", ("Illegal BETWEEN expression"));
            context->supported= FALSE;
            DBUG_VOID_RETURN;
          }
          break;
        }
        case Item_func::IN_FUNC:
        {
          /*
            Rewrite <field>|<const> IN(<const1>|<field1>, <const2>|<field2>,..)
            to <field>|<const> = <const1>|<field1> OR 
            <field> = <const2>|<field2> ...
            or actually in prefix format
            BEGIN(OR) EQ(<field>|<const>, <const1><field1>), 
            EQ(<field>|<const>, <const2>|<field2>), ... END()
            Each part of the disjunction is added for each call
            to ndb_serialize_cond and end of rewrite statement 
            is wrapped in end of ndb_serialize_cond
          */
          DBUG_PRINT("info", ("EQ_FUNC"));      
          curr_cond->ndb_item= new Ndb_item(Item_func::EQ_FUNC, 2);
          break;
        }
        default:
          context->supported= FALSE;
        }
        // Handle left hand <field>|<const>
        context->rewrite_stack= NULL; // Disable rewrite mode
        context->expect_only(Item::FIELD_ITEM);
        context->expect_field_result(STRING_RESULT);
        context->expect_field_result(REAL_RESULT);
        context->expect_field_result(INT_RESULT);
        context->expect_field_result(DECIMAL_RESULT);
        context->expect(Item::INT_ITEM);
        context->expect(Item::STRING_ITEM);
        context->expect(Item::VARBIN_ITEM);
        context->expect(Item::FUNC_ITEM);
        ndb_serialize_cond(rewrite_context->left_hand_item, arg);
        context->skip= 0; // Any FUNC_ITEM expression has already been parsed
        context->rewrite_stack= rewrite_context; // Enable rewrite mode
        if (!context->supported)
          DBUG_VOID_RETURN;

        prev_cond= context->cond_ptr;
        curr_cond= context->cond_ptr= new Ndb_cond();
        prev_cond->next= curr_cond;
      }
      
      // Check for end of AND/OR expression
      if (!item)
      {
        // End marker for condition group
        DBUG_PRINT("info", ("End of condition group"));
        curr_cond->ndb_item= new Ndb_item(NDB_END_COND);
      }
      else
      {
        switch (item->type()) {
        case Item::FIELD_ITEM:
        {
          Item_field *field_item= (Item_field *) item;
          Field *field= field_item->field;
          enum_field_types type= field->type();
          /*
            Check that the field is part of the table of the handler
            instance and that we expect a field with of this result type.
          */
          if (context->table == field->table)
          {       
            const NDBTAB *tab= (const NDBTAB *) context->ndb_table;
            DBUG_PRINT("info", ("FIELD_ITEM"));
            DBUG_PRINT("info", ("table %s", tab->getName()));
            DBUG_PRINT("info", ("column %s", field->field_name));
            DBUG_PRINT("info", ("result type %d", field->result_type()));
            
            // Check that we are expecting a field and with the correct
            // result type
            if (context->expecting(Item::FIELD_ITEM) &&
                (context->expecting_field_result(field->result_type()) ||
                 // Date and year can be written as string or int
                 ((type == MYSQL_TYPE_TIME ||
                   type == MYSQL_TYPE_DATE || 
                   type == MYSQL_TYPE_YEAR ||
                   type == MYSQL_TYPE_DATETIME)
                  ? (context->expecting_field_result(STRING_RESULT) ||
                     context->expecting_field_result(INT_RESULT))
                  : true)) &&
                // Bit fields no yet supported in scan filter
                type != MYSQL_TYPE_BIT &&
                // No BLOB support in scan filter
                type != MYSQL_TYPE_TINY_BLOB &&
                type != MYSQL_TYPE_MEDIUM_BLOB &&
                type != MYSQL_TYPE_LONG_BLOB &&
                type != MYSQL_TYPE_BLOB)
            {
              const NDBCOL *col= tab->getColumn(field->field_name);
              DBUG_ASSERT(col);
              curr_cond->ndb_item= new Ndb_item(field, col->getColumnNo());
              context->dont_expect(Item::FIELD_ITEM);
              context->expect_no_field_result();
              if (context->expect_mask)
              {
                // We have not seen second argument yet
                if (type == MYSQL_TYPE_TIME ||
                    type == MYSQL_TYPE_DATE || 
                    type == MYSQL_TYPE_YEAR ||
                    type == MYSQL_TYPE_DATETIME)
                {
                  context->expect_only(Item::STRING_ITEM);
                  context->expect(Item::INT_ITEM);
                }
                else
                  switch (field->result_type()) {
                  case STRING_RESULT:
                    // Expect char string or binary string
                    context->expect_only(Item::STRING_ITEM);
                    context->expect(Item::VARBIN_ITEM);
                    context->expect_collation(field_item->collation.collation);
                    break;
                  case REAL_RESULT:
                    context->expect_only(Item::REAL_ITEM);
                    context->expect(Item::DECIMAL_ITEM);
                    context->expect(Item::INT_ITEM);
                    break;
                  case INT_RESULT:
                    context->expect_only(Item::INT_ITEM);
                    context->expect(Item::VARBIN_ITEM);
                    break;
                  case DECIMAL_RESULT:
                    context->expect_only(Item::DECIMAL_ITEM);
                    context->expect(Item::REAL_ITEM);
                    context->expect(Item::INT_ITEM);
                    break;
                  default:
                    break;
                  }    
              }
              else
              {
                // Expect another logical expression
                context->expect_only(Item::FUNC_ITEM);
                context->expect(Item::COND_ITEM);
                // Check that field and string constant collations are the same
                if ((field->result_type() == STRING_RESULT) &&
                    !context->expecting_collation(item->collation.collation)
                    && type != MYSQL_TYPE_TIME
                    && type != MYSQL_TYPE_DATE
                    && type != MYSQL_TYPE_YEAR
                    && type != MYSQL_TYPE_DATETIME)
                {
                  DBUG_PRINT("info", ("Found non-matching collation %s",  
                                      item->collation.collation->name)); 
                  context->supported= FALSE;                
                }
              }
              break;
            }
            else
            {
              DBUG_PRINT("info", ("Was not expecting field of type %u(%u)",
                                  field->result_type(), type));
              context->supported= FALSE;
            }
          }
          else
          {
            DBUG_PRINT("info", ("Was not expecting field from table %s (%s)",
                                context->table->s->table_name.str, 
                                field->table->s->table_name.str));
            context->supported= FALSE;
          }
          break;
        }
        case Item::FUNC_ITEM:
        {
          Item_func *func_item= (Item_func *) item;
          // Check that we expect a function or functional expression here
          if (context->expecting(Item::FUNC_ITEM) || 
              func_item->functype() == Item_func::UNKNOWN_FUNC)
            context->expect_nothing();
          else
          {
            // Did not expect function here
            context->supported= FALSE;
            break;
          }
          
          switch (func_item->functype()) {
          case Item_func::EQ_FUNC:
          {
            DBUG_PRINT("info", ("EQ_FUNC"));      
            curr_cond->ndb_item= new Ndb_item(func_item->functype(), 
                                              func_item);      
            context->expect(Item::STRING_ITEM);
            context->expect(Item::INT_ITEM);
            context->expect(Item::REAL_ITEM);
            context->expect(Item::DECIMAL_ITEM);
            context->expect(Item::VARBIN_ITEM);
            context->expect(Item::FIELD_ITEM);
            context->expect_field_result(STRING_RESULT);
            context->expect_field_result(REAL_RESULT);
            context->expect_field_result(INT_RESULT);
            context->expect_field_result(DECIMAL_RESULT);
            break;
          }
          case Item_func::NE_FUNC:
          {
            DBUG_PRINT("info", ("NE_FUNC"));      
            curr_cond->ndb_item= new Ndb_item(func_item->functype(),
                                              func_item);      
            context->expect(Item::STRING_ITEM);
            context->expect(Item::INT_ITEM);
            context->expect(Item::REAL_ITEM);
            context->expect(Item::DECIMAL_ITEM);
            context->expect(Item::VARBIN_ITEM);
            context->expect(Item::FIELD_ITEM);
            context->expect_field_result(STRING_RESULT);
            context->expect_field_result(REAL_RESULT);
            context->expect_field_result(INT_RESULT);
            context->expect_field_result(DECIMAL_RESULT);
            break;
          }
          case Item_func::LT_FUNC:
          {
            DBUG_PRINT("info", ("LT_FUNC"));      
            curr_cond->ndb_item= new Ndb_item(func_item->functype(),
                                              func_item);      
            context->expect(Item::STRING_ITEM);
            context->expect(Item::INT_ITEM);
            context->expect(Item::REAL_ITEM);
            context->expect(Item::DECIMAL_ITEM);
            context->expect(Item::VARBIN_ITEM);
            context->expect(Item::FIELD_ITEM);
            context->expect_field_result(STRING_RESULT);
            context->expect_field_result(REAL_RESULT);
            context->expect_field_result(INT_RESULT);
            context->expect_field_result(DECIMAL_RESULT);
            break;
          }
          case Item_func::LE_FUNC:
          {
            DBUG_PRINT("info", ("LE_FUNC"));      
            curr_cond->ndb_item= new Ndb_item(func_item->functype(),
                                              func_item);      
            context->expect(Item::STRING_ITEM);
            context->expect(Item::INT_ITEM);
            context->expect(Item::REAL_ITEM);
            context->expect(Item::DECIMAL_ITEM);
            context->expect(Item::VARBIN_ITEM);
            context->expect(Item::FIELD_ITEM);
            context->expect_field_result(STRING_RESULT);
            context->expect_field_result(REAL_RESULT);
            context->expect_field_result(INT_RESULT);
            context->expect_field_result(DECIMAL_RESULT);
            break;
          }
          case Item_func::GE_FUNC:
          {
            DBUG_PRINT("info", ("GE_FUNC"));      
            curr_cond->ndb_item= new Ndb_item(func_item->functype(),
                                              func_item);      
            context->expect(Item::STRING_ITEM);
            context->expect(Item::INT_ITEM);
            context->expect(Item::REAL_ITEM);
            context->expect(Item::DECIMAL_ITEM);
            context->expect(Item::VARBIN_ITEM);
            context->expect(Item::FIELD_ITEM);
            context->expect_field_result(STRING_RESULT);
            context->expect_field_result(REAL_RESULT);
            context->expect_field_result(INT_RESULT);
            context->expect_field_result(DECIMAL_RESULT);
            break;
          }
          case Item_func::GT_FUNC:
          {
            DBUG_PRINT("info", ("GT_FUNC"));      
            curr_cond->ndb_item= new Ndb_item(func_item->functype(),
                                              func_item);      
            context->expect(Item::STRING_ITEM);
            context->expect(Item::REAL_ITEM);
            context->expect(Item::DECIMAL_ITEM);
            context->expect(Item::INT_ITEM);
            context->expect(Item::VARBIN_ITEM);
            context->expect(Item::FIELD_ITEM);
            context->expect_field_result(STRING_RESULT);
            context->expect_field_result(REAL_RESULT);
            context->expect_field_result(INT_RESULT);
            context->expect_field_result(DECIMAL_RESULT);
            break;
          }
          case Item_func::LIKE_FUNC:
          {
            DBUG_PRINT("info", ("LIKE_FUNC"));      
            curr_cond->ndb_item= new Ndb_item(func_item->functype(),
                                              func_item);      
            context->expect(Item::STRING_ITEM);
            context->expect(Item::FIELD_ITEM);
            context->expect_field_result(STRING_RESULT);
            context->expect(Item::FUNC_ITEM);
            break;
          }
          case Item_func::ISNULL_FUNC:
          {
            DBUG_PRINT("info", ("ISNULL_FUNC"));      
            curr_cond->ndb_item= new Ndb_item(func_item->functype(),
                                              func_item);      
            context->expect(Item::FIELD_ITEM);
            context->expect_field_result(STRING_RESULT);
            context->expect_field_result(REAL_RESULT);
            context->expect_field_result(INT_RESULT);
            context->expect_field_result(DECIMAL_RESULT);
            break;
          }
          case Item_func::ISNOTNULL_FUNC:
          {
            DBUG_PRINT("info", ("ISNOTNULL_FUNC"));      
            curr_cond->ndb_item= new Ndb_item(func_item->functype(),
                                              func_item);     
            context->expect(Item::FIELD_ITEM);
            context->expect_field_result(STRING_RESULT);
            context->expect_field_result(REAL_RESULT);
            context->expect_field_result(INT_RESULT);
            context->expect_field_result(DECIMAL_RESULT);
            break;
          }
          case Item_func::NOT_FUNC:
          {
            DBUG_PRINT("info", ("NOT_FUNC"));      
            curr_cond->ndb_item= new Ndb_item(func_item->functype(),
                                              func_item);     
            context->expect(Item::FUNC_ITEM);
            context->expect(Item::COND_ITEM);
            break;
          }
          case Item_func::BETWEEN:
          {
            DBUG_PRINT("info", ("BETWEEN, rewriting using AND"));
            Item_func_between *between_func= (Item_func_between *) func_item;
            Ndb_rewrite_context *rewrite_context= 
              new Ndb_rewrite_context(func_item);
            rewrite_context->next= context->rewrite_stack;
            context->rewrite_stack= rewrite_context;
            if (between_func->negated)
            {
              DBUG_PRINT("info", ("NOT_FUNC"));
              curr_cond->ndb_item= new Ndb_item(Item_func::NOT_FUNC, 1);
              prev_cond= curr_cond;
              curr_cond= context->cond_ptr= new Ndb_cond();
              curr_cond->prev= prev_cond;
              prev_cond->next= curr_cond;
            }
            DBUG_PRINT("info", ("COND_AND_FUNC"));
            curr_cond->ndb_item= 
              new Ndb_item(Item_func::COND_AND_FUNC, 
                           func_item->argument_count() - 1);
            context->expect_only(Item::FIELD_ITEM);
            context->expect(Item::INT_ITEM);
            context->expect(Item::STRING_ITEM);
            context->expect(Item::VARBIN_ITEM);
            context->expect(Item::FUNC_ITEM);
            break;
          }
          case Item_func::IN_FUNC:
          {
            DBUG_PRINT("info", ("IN_FUNC, rewriting using OR"));
            Item_func_in *in_func= (Item_func_in *) func_item;
            Ndb_rewrite_context *rewrite_context= 
              new Ndb_rewrite_context(func_item);
            rewrite_context->next= context->rewrite_stack;
            context->rewrite_stack= rewrite_context;
            if (in_func->negated)
            {
              DBUG_PRINT("info", ("NOT_FUNC"));
              curr_cond->ndb_item= new Ndb_item(Item_func::NOT_FUNC, 1);
              prev_cond= curr_cond;
              curr_cond= context->cond_ptr= new Ndb_cond();
              curr_cond->prev= prev_cond;
              prev_cond->next= curr_cond;
            }
            DBUG_PRINT("info", ("COND_OR_FUNC"));
            curr_cond->ndb_item= new Ndb_item(Item_func::COND_OR_FUNC, 
                                              func_item->argument_count() - 1);
            context->expect_only(Item::FIELD_ITEM);
            context->expect(Item::INT_ITEM);
            context->expect(Item::STRING_ITEM);
            context->expect(Item::VARBIN_ITEM);
            context->expect(Item::FUNC_ITEM);
            break;
          }
          case Item_func::UNKNOWN_FUNC:
          {
            DBUG_PRINT("info", ("UNKNOWN_FUNC %s", 
                                func_item->const_item()?"const":""));  
            DBUG_PRINT("info", ("result type %d", func_item->result_type()));
            if (func_item->const_item())
            {
              switch (func_item->result_type()) {
              case STRING_RESULT:
              {
                NDB_ITEM_QUALIFICATION q;
                q.value_type= Item::STRING_ITEM;
                curr_cond->ndb_item= new Ndb_item(NDB_VALUE, q, item); 
                if (context->expect_field_result_mask)
                {
                  // We have not seen the field argument yet
                  context->expect_only(Item::FIELD_ITEM);
                  context->expect_only_field_result(STRING_RESULT);
                  context->expect_collation(func_item->collation.collation);
                }
                else
                {
                  // Expect another logical expression
                  context->expect_only(Item::FUNC_ITEM);
                  context->expect(Item::COND_ITEM);
                  // Check that string result have correct collation
                  if (!context->expecting_collation(item->collation.collation))
                  {
                    DBUG_PRINT("info", ("Found non-matching collation %s",  
                                        item->collation.collation->name));
                    context->supported= FALSE;
                  }
                }
                // Skip any arguments since we will evaluate function instead
                DBUG_PRINT("info", ("Skip until end of arguments marker"));
                context->skip= func_item->argument_count();
                break;
              }
              case REAL_RESULT:
              {
                NDB_ITEM_QUALIFICATION q;
                q.value_type= Item::REAL_ITEM;
                curr_cond->ndb_item= new Ndb_item(NDB_VALUE, q, item);
                if (context->expect_field_result_mask) 
                {
                  // We have not seen the field argument yet
                  context->expect_only(Item::FIELD_ITEM);
                  context->expect_only_field_result(REAL_RESULT);
                }
                else
                {
                  // Expect another logical expression
                  context->expect_only(Item::FUNC_ITEM);
                  context->expect(Item::COND_ITEM);
                }
                
                // Skip any arguments since we will evaluate function instead
                DBUG_PRINT("info", ("Skip until end of arguments marker"));
                context->skip= func_item->argument_count();
                break;
              }
              case INT_RESULT:
              {
                NDB_ITEM_QUALIFICATION q;
                q.value_type= Item::INT_ITEM;
                curr_cond->ndb_item= new Ndb_item(NDB_VALUE, q, item);
                if (context->expect_field_result_mask) 
                {
                  // We have not seen the field argument yet
                  context->expect_only(Item::FIELD_ITEM);
                  context->expect_only_field_result(INT_RESULT);
                }
                else
                {
                  // Expect another logical expression
                  context->expect_only(Item::FUNC_ITEM);
                  context->expect(Item::COND_ITEM);
                }
                
                // Skip any arguments since we will evaluate function instead
                DBUG_PRINT("info", ("Skip until end of arguments marker"));
                context->skip= func_item->argument_count();
                break;
              }
              case DECIMAL_RESULT:
              {
                NDB_ITEM_QUALIFICATION q;
                q.value_type= Item::DECIMAL_ITEM;
                curr_cond->ndb_item= new Ndb_item(NDB_VALUE, q, item);
                if (context->expect_field_result_mask) 
                {
                  // We have not seen the field argument yet
                  context->expect_only(Item::FIELD_ITEM);
                  context->expect_only_field_result(DECIMAL_RESULT);
                }
                else
                {
                  // Expect another logical expression
                  context->expect_only(Item::FUNC_ITEM);
                  context->expect(Item::COND_ITEM);
                }
                // Skip any arguments since we will evaluate function instead
                DBUG_PRINT("info", ("Skip until end of arguments marker"));
                context->skip= func_item->argument_count();
                break;
              }
              default:
                break;
              }
            }
            else
              // Function does not return constant expression
              context->supported= FALSE;
            break;
          }
          default:
          {
            DBUG_PRINT("info", ("Found func_item of type %d", 
                                func_item->functype()));
            context->supported= FALSE;
          }
          }
          break;
        }
        case Item::STRING_ITEM:
          DBUG_PRINT("info", ("STRING_ITEM")); 
          if (context->expecting(Item::STRING_ITEM)) 
          {
#ifndef DBUG_OFF
            char buff[256];
            String str(buff,(uint32) sizeof(buff), system_charset_info);
            str.length(0);
            Item_string *string_item= (Item_string *) item;
            DBUG_PRINT("info", ("value \"%s\"", 
                                string_item->val_str(&str)->ptr()));
#endif
            NDB_ITEM_QUALIFICATION q;
            q.value_type= Item::STRING_ITEM;
            curr_cond->ndb_item= new Ndb_item(NDB_VALUE, q, item);      
            if (context->expect_field_result_mask)
            {
              // We have not seen the field argument yet
              context->expect_only(Item::FIELD_ITEM);
              context->expect_only_field_result(STRING_RESULT);
              context->expect_collation(item->collation.collation);
            }
            else 
            {
              // Expect another logical expression
              context->expect_only(Item::FUNC_ITEM);
              context->expect(Item::COND_ITEM);
              // Check that we are comparing with a field with same collation
              if (!context->expecting_collation(item->collation.collation))
              {
                DBUG_PRINT("info", ("Found non-matching collation %s",  
                                    item->collation.collation->name));
                context->supported= FALSE;
              }
            }
          }
          else
            context->supported= FALSE;
          break;
        case Item::INT_ITEM:
          DBUG_PRINT("info", ("INT_ITEM"));
          if (context->expecting(Item::INT_ITEM)) 
          {
            Item_int *int_item= (Item_int *) item;      
            DBUG_PRINT("info", ("value %d", int_item->value));
            NDB_ITEM_QUALIFICATION q;
            q.value_type= Item::INT_ITEM;
            curr_cond->ndb_item= new Ndb_item(NDB_VALUE, q, item);
            if (context->expect_field_result_mask) 
            {
              // We have not seen the field argument yet
              context->expect_only(Item::FIELD_ITEM);
              context->expect_only_field_result(INT_RESULT);
              context->expect_field_result(REAL_RESULT);
              context->expect_field_result(DECIMAL_RESULT);
            }
            else
            {
              // Expect another logical expression
              context->expect_only(Item::FUNC_ITEM);
              context->expect(Item::COND_ITEM);
            }
          }
          else
            context->supported= FALSE;
          break;
        case Item::REAL_ITEM:
          DBUG_PRINT("info", ("REAL_ITEM %s"));
          if (context->expecting(Item::REAL_ITEM)) 
          {
            Item_float *float_item= (Item_float *) item;      
            DBUG_PRINT("info", ("value %f", float_item->value));
            NDB_ITEM_QUALIFICATION q;
            q.value_type= Item::REAL_ITEM;
            curr_cond->ndb_item= new Ndb_item(NDB_VALUE, q, item);
            if (context->expect_field_result_mask) 
            {
              // We have not seen the field argument yet
              context->expect_only(Item::FIELD_ITEM);
              context->expect_only_field_result(REAL_RESULT);
            }
            else
            {
              // Expect another logical expression
              context->expect_only(Item::FUNC_ITEM);
              context->expect(Item::COND_ITEM);
            }
          }
          else
            context->supported= FALSE;
          break;
        case Item::VARBIN_ITEM:
          DBUG_PRINT("info", ("VARBIN_ITEM"));
          if (context->expecting(Item::VARBIN_ITEM)) 
          {
            NDB_ITEM_QUALIFICATION q;
            q.value_type= Item::VARBIN_ITEM;
            curr_cond->ndb_item= new Ndb_item(NDB_VALUE, q, item);      
            if (context->expect_field_result_mask)
            {
              // We have not seen the field argument yet
              context->expect_only(Item::FIELD_ITEM);
              context->expect_only_field_result(STRING_RESULT);
            }
            else
            {
              // Expect another logical expression
              context->expect_only(Item::FUNC_ITEM);
              context->expect(Item::COND_ITEM);
            }
          }
          else
            context->supported= FALSE;
          break;
        case Item::DECIMAL_ITEM:
          DBUG_PRINT("info", ("DECIMAL_ITEM %s"));
          if (context->expecting(Item::DECIMAL_ITEM)) 
          {
            Item_decimal *decimal_item= (Item_decimal *) item;      
            DBUG_PRINT("info", ("value %f", decimal_item->val_real()));
            NDB_ITEM_QUALIFICATION q;
            q.value_type= Item::DECIMAL_ITEM;
            curr_cond->ndb_item= new Ndb_item(NDB_VALUE, q, item);
            if (context->expect_field_result_mask) 
            {
              // We have not seen the field argument yet
              context->expect_only(Item::FIELD_ITEM);
              context->expect_only_field_result(REAL_RESULT);
              context->expect_field_result(DECIMAL_RESULT);
            }
            else
            {
              // Expect another logical expression
              context->expect_only(Item::FUNC_ITEM);
              context->expect(Item::COND_ITEM);
            }
          }
          else
            context->supported= FALSE;
          break;
        case Item::COND_ITEM:
        {
          Item_cond *cond_item= (Item_cond *) item;
          
          if (context->expecting(Item::COND_ITEM))
          {
            switch (cond_item->functype()) {
            case Item_func::COND_AND_FUNC:
              DBUG_PRINT("info", ("COND_AND_FUNC"));
              curr_cond->ndb_item= new Ndb_item(cond_item->functype(),
                                                cond_item);      
              break;
            case Item_func::COND_OR_FUNC:
              DBUG_PRINT("info", ("COND_OR_FUNC"));
              curr_cond->ndb_item= new Ndb_item(cond_item->functype(),
                                                cond_item);      
              break;
            default:
              DBUG_PRINT("info", ("COND_ITEM %d", cond_item->functype()));
              context->supported= FALSE;
              break;
            }
          }
          else
          {
            /* Did not expect condition */
            context->supported= FALSE;          
          }
          break;
        }
        default:
        {
          DBUG_PRINT("info", ("Found item of type %d", item->type()));
          context->supported= FALSE;
        }
        }
      }
      if (context->supported && context->rewrite_stack)
      {
        Ndb_rewrite_context *rewrite_context= context->rewrite_stack;
        if (rewrite_context->count == 
            rewrite_context->func_item->argument_count())
        {
          // Rewrite is done, wrap an END() at the en
          DBUG_PRINT("info", ("End of condition group"));
          prev_cond= curr_cond;
          curr_cond= context->cond_ptr= new Ndb_cond();
          curr_cond->prev= prev_cond;
          prev_cond->next= curr_cond;
          curr_cond->ndb_item= new Ndb_item(NDB_END_COND);
          // Pop rewrite stack
          context->rewrite_stack=  rewrite_context->next;
          rewrite_context->next= NULL;
          delete(rewrite_context);
        }
      }
    }
  }
 
  DBUG_VOID_RETURN;
}

bool
ha_ndbcluster::serialize_cond(const COND *cond, Ndb_cond_stack *ndb_cond)
{
  DBUG_ENTER("serialize_cond");
  Item *item= (Item *) cond;
  Ndb_cond_traverse_context context(table, (void *)m_table, ndb_cond);
  // Expect a logical expression
  context.expect(Item::FUNC_ITEM);
  context.expect(Item::COND_ITEM);
  item->traverse_cond(&ndb_serialize_cond, (void *) &context, Item::PREFIX);
  DBUG_PRINT("info", ("The pushed condition is %ssupported", (context.supported)?"":"not "));

  DBUG_RETURN(context.supported);
}

int
ha_ndbcluster::build_scan_filter_predicate(Ndb_cond * &cond, 
                                           NdbScanFilter *filter,
                                           bool negated)
{
  DBUG_ENTER("build_scan_filter_predicate");  
  switch (cond->ndb_item->type) {
  case NDB_FUNCTION:
  {
    if (!cond->next)
      break;
    Ndb_item *a= cond->next->ndb_item;
    Ndb_item *b, *field, *value= NULL;
    LINT_INIT(field);

    switch (cond->ndb_item->argument_count()) {
    case 1:
      field= 
        (a->type == NDB_FIELD)? a : NULL;
      break;
    case 2:
      if (!cond->next->next)
        break;
      b= cond->next->next->ndb_item;
      value= 
        (a->type == NDB_VALUE)? a
        : (b->type == NDB_VALUE)? b
        : NULL;
      field= 
        (a->type == NDB_FIELD)? a
        : (b->type == NDB_FIELD)? b
        : NULL;
      break;
    default:
      field= NULL; //Keep compiler happy
      DBUG_ASSERT(0);
      break;
    }
    switch ((negated) ? 
            Ndb_item::negate(cond->ndb_item->qualification.function_type)
            : cond->ndb_item->qualification.function_type) {
    case NDB_EQ_FUNC:
    {
      if (!value || !field) break;
      // Save value in right format for the field type
      value->save_in_field(field);
      DBUG_PRINT("info", ("Generating EQ filter"));
      if (filter->cmp(NdbScanFilter::COND_EQ, 
                      field->get_field_no(),
                      field->get_val(),
                      field->pack_length()) == -1)
        DBUG_RETURN(1);
      cond= cond->next->next->next;
      DBUG_RETURN(0);
    }
    case NDB_NE_FUNC:
    {
      if (!value || !field) break;
      // Save value in right format for the field type
      value->save_in_field(field);
      DBUG_PRINT("info", ("Generating NE filter"));
      if (filter->cmp(NdbScanFilter::COND_NE, 
                      field->get_field_no(),
                      field->get_val(),
                      field->pack_length()) == -1)
        DBUG_RETURN(1);
      cond= cond->next->next->next;
      DBUG_RETURN(0);
    }
    case NDB_LT_FUNC:
    {
      if (!value || !field) break;
      // Save value in right format for the field type
      value->save_in_field(field);
      if (a == field)
      {
        DBUG_PRINT("info", ("Generating LT filter")); 
        if (filter->cmp(NdbScanFilter::COND_LT, 
                        field->get_field_no(),
                        field->get_val(),
                        field->pack_length()) == -1)
          DBUG_RETURN(1);
      }
      else
      {
        DBUG_PRINT("info", ("Generating GT filter")); 
        if (filter->cmp(NdbScanFilter::COND_GT, 
                        field->get_field_no(),
                        field->get_val(),
                        field->pack_length()) == -1)
          DBUG_RETURN(1);
      }
      cond= cond->next->next->next;
      DBUG_RETURN(0);
    }
    case NDB_LE_FUNC:
    {
      if (!value || !field) break;
      // Save value in right format for the field type
      value->save_in_field(field);
      if (a == field)
      {
        DBUG_PRINT("info", ("Generating LE filter")); 
        if (filter->cmp(NdbScanFilter::COND_LE, 
                        field->get_field_no(),
                        field->get_val(),
                        field->pack_length()) == -1)
          DBUG_RETURN(1);       
      }
      else
      {
        DBUG_PRINT("info", ("Generating GE filter")); 
        if (filter->cmp(NdbScanFilter::COND_GE, 
                        field->get_field_no(),
                        field->get_val(),
                        field->pack_length()) == -1)
          DBUG_RETURN(1);
      }
      cond= cond->next->next->next;
      DBUG_RETURN(0);
    }
    case NDB_GE_FUNC:
    {
      if (!value || !field) break;
      // Save value in right format for the field type
      value->save_in_field(field);
      if (a == field)
      {
        DBUG_PRINT("info", ("Generating GE filter")); 
        if (filter->cmp(NdbScanFilter::COND_GE, 
                        field->get_field_no(),
                        field->get_val(),
                        field->pack_length()) == -1)
          DBUG_RETURN(1);
      }
      else
      {
        DBUG_PRINT("info", ("Generating LE filter")); 
        if (filter->cmp(NdbScanFilter::COND_LE, 
                        field->get_field_no(),
                        field->get_val(),
                        field->pack_length()) == -1)
          DBUG_RETURN(1);
      }
      cond= cond->next->next->next;
      DBUG_RETURN(0);
    }
    case NDB_GT_FUNC:
    {
      if (!value || !field) break;
      // Save value in right format for the field type
      value->save_in_field(field);
      if (a == field)
      {
        DBUG_PRINT("info", ("Generating GT filter"));
        if (filter->cmp(NdbScanFilter::COND_GT, 
                        field->get_field_no(),
                        field->get_val(),
                        field->pack_length()) == -1)
          DBUG_RETURN(1);
      }
      else
      {
        DBUG_PRINT("info", ("Generating LT filter"));
        if (filter->cmp(NdbScanFilter::COND_LT, 
                        field->get_field_no(),
                        field->get_val(),
                        field->pack_length()) == -1)
          DBUG_RETURN(1);
      }
      cond= cond->next->next->next;
      DBUG_RETURN(0);
    }
    case NDB_LIKE_FUNC:
    {
      if (!value || !field) break;
      if ((value->qualification.value_type != Item::STRING_ITEM) &&
          (value->qualification.value_type != Item::VARBIN_ITEM))
          break;
      // Save value in right format for the field type
      value->save_in_field(field);
      DBUG_PRINT("info", ("Generating LIKE filter: like(%d,%s,%d)", 
                          field->get_field_no(), value->get_val(), 
                          value->pack_length()));
      if (filter->cmp(NdbScanFilter::COND_LIKE, 
                      field->get_field_no(),
                      value->get_val(),
                      value->pack_length()) == -1)
        DBUG_RETURN(1);
      cond= cond->next->next->next;
      DBUG_RETURN(0);
    }
    case NDB_NOTLIKE_FUNC:
    {
      if (!value || !field) break;
      if ((value->qualification.value_type != Item::STRING_ITEM) &&
          (value->qualification.value_type != Item::VARBIN_ITEM))
          break;
      // Save value in right format for the field type
      value->save_in_field(field);
      DBUG_PRINT("info", ("Generating NOTLIKE filter: notlike(%d,%s,%d)", 
                          field->get_field_no(), value->get_val(), 
                          value->pack_length()));
      if (filter->cmp(NdbScanFilter::COND_NOT_LIKE, 
                      field->get_field_no(),
                      value->get_val(),
                      value->pack_length()) == -1)
        DBUG_RETURN(1);
      cond= cond->next->next->next;
      DBUG_RETURN(0);
    }
    case NDB_ISNULL_FUNC:
      if (!field)
        break;
      DBUG_PRINT("info", ("Generating ISNULL filter"));
      if (filter->isnull(field->get_field_no()) == -1)
        DBUG_RETURN(1);
      cond= cond->next->next;
      DBUG_RETURN(0);
    case NDB_ISNOTNULL_FUNC:
    {
      if (!field)
        break;
      DBUG_PRINT("info", ("Generating ISNOTNULL filter"));
      if (filter->isnotnull(field->get_field_no()) == -1)
        DBUG_RETURN(1);         
      cond= cond->next->next;
      DBUG_RETURN(0);
    }
    default:
      break;
    }
    break;
  }
  default:
    break;
  }
  DBUG_PRINT("info", ("Found illegal condition"));
  DBUG_RETURN(1);
}

int
ha_ndbcluster::build_scan_filter_group(Ndb_cond* &cond, NdbScanFilter *filter)
{
  uint level=0;
  bool negated= FALSE;
  DBUG_ENTER("build_scan_filter_group");

  do
  {
    if (!cond)
      DBUG_RETURN(1);
    switch (cond->ndb_item->type) {
    case NDB_FUNCTION:
    {
      switch (cond->ndb_item->qualification.function_type) {
      case NDB_COND_AND_FUNC:
      {
        level++;
        DBUG_PRINT("info", ("Generating %s group %u", (negated)?"NAND":"AND",
                            level));
        if ((negated) ? filter->begin(NdbScanFilter::NAND)
            : filter->begin(NdbScanFilter::AND) == -1)
          DBUG_RETURN(1);
        negated= FALSE;
        cond= cond->next;
        break;
      }
      case NDB_COND_OR_FUNC:
      {
        level++;
        DBUG_PRINT("info", ("Generating %s group %u", (negated)?"NOR":"OR",
                            level));
        if ((negated) ? filter->begin(NdbScanFilter::NOR)
            : filter->begin(NdbScanFilter::OR) == -1)
          DBUG_RETURN(1);
        negated= FALSE;
        cond= cond->next;
        break;
      }
      case NDB_NOT_FUNC:
      {
        DBUG_PRINT("info", ("Generating negated query"));
        cond= cond->next;
        negated= TRUE;
        break;
      }
      default:
        if (build_scan_filter_predicate(cond, filter, negated))
          DBUG_RETURN(1);
        negated= FALSE;
        break;
      }
      break;
    }
    case NDB_END_COND:
      DBUG_PRINT("info", ("End of group %u", level));
      level--;
      if (cond) cond= cond->next;
      if (filter->end() == -1)
        DBUG_RETURN(1);
      if (!negated)
        break;
      // else fall through (NOT END is an illegal condition)
    default:
    {
      DBUG_PRINT("info", ("Illegal scan filter"));
    }
    }
  }  while (level > 0 || negated);
  
  DBUG_RETURN(0);
}

int
ha_ndbcluster::build_scan_filter(Ndb_cond * &cond, NdbScanFilter *filter)
{
  bool simple_cond= TRUE;
  DBUG_ENTER("build_scan_filter");  

    switch (cond->ndb_item->type) {
    case NDB_FUNCTION:
      switch (cond->ndb_item->qualification.function_type) {
      case NDB_COND_AND_FUNC:
      case NDB_COND_OR_FUNC:
        simple_cond= FALSE;
        break;
      default:
        break;
      }
      break;
    default:
      break;
    }
  if (simple_cond && filter->begin() == -1)
    DBUG_RETURN(1);
  if (build_scan_filter_group(cond, filter))
    DBUG_RETURN(1);
  if (simple_cond && filter->end() == -1)
    DBUG_RETURN(1);

  DBUG_RETURN(0);
}

int
ha_ndbcluster::generate_scan_filter(Ndb_cond_stack *ndb_cond_stack,
                                    NdbScanOperation *op)
{
  DBUG_ENTER("generate_scan_filter");
  if (ndb_cond_stack)
  {
    DBUG_PRINT("info", ("Generating scan filter"));
    NdbScanFilter filter(op);
    bool multiple_cond= FALSE;
    // Wrap an AND group around multiple conditions
    if (ndb_cond_stack->next) {
      multiple_cond= TRUE;
      if (filter.begin() == -1)
        DBUG_RETURN(1); 
    }
    for (Ndb_cond_stack *stack= ndb_cond_stack; 
         (stack); 
         stack= stack->next)
      {
        Ndb_cond *cond= stack->ndb_cond;

        if (build_scan_filter(cond, &filter))
        {
          DBUG_PRINT("info", ("build_scan_filter failed"));
          DBUG_RETURN(1);
        }
      }
    if (multiple_cond && filter.end() == -1)
      DBUG_RETURN(1);
  }
  else
  {  
    DBUG_PRINT("info", ("Empty stack"));
  }

  DBUG_RETURN(0);
}

/*
  get table space info for SHOW CREATE TABLE
*/
char* ha_ndbcluster::get_tablespace_name(THD *thd)
{
  Ndb *ndb= check_ndb_in_thd(thd);
  NDBDICT *ndbdict= ndb->getDictionary();
  NdbError ndberr;
  Uint32 id;
  ndb->setDatabaseName(m_dbname);
  const NDBTAB *ndbtab= m_table;
  DBUG_ASSERT(ndbtab != NULL);
  if (!ndbtab->getTablespace(&id))
  {
    return 0;
  }
  {
    NdbDictionary::Tablespace ts= ndbdict->getTablespace(id);
    ndberr= ndbdict->getNdbError();
    if(ndberr.classification != NdbError::NoError)
      goto err;
    return (my_strdup(ts.getName(), MYF(0)));
  }
err:
  if (ndberr.status == NdbError::TemporaryError)
    push_warning_printf(thd, MYSQL_ERROR::WARN_LEVEL_ERROR,
			ER_GET_TEMPORARY_ERRMSG, ER(ER_GET_TEMPORARY_ERRMSG),
			ndberr.code, ndberr.message, "NDB");
  else
    push_warning_printf(thd, MYSQL_ERROR::WARN_LEVEL_ERROR,
			ER_GET_ERRMSG, ER(ER_GET_ERRMSG),
			ndberr.code, ndberr.message, "NDB");
  return 0;
}

/*
  Implements the SHOW NDB STATUS command.
*/
bool
ndbcluster_show_status(THD* thd, stat_print_fn *stat_print,
                       enum ha_stat_type stat_type)
{
  char buf[IO_SIZE];
  uint buflen;
  DBUG_ENTER("ndbcluster_show_status");
  
  if (have_ndbcluster != SHOW_OPTION_YES) 
  {
    DBUG_RETURN(FALSE);
  }
  if (stat_type != HA_ENGINE_STATUS)
  {
    DBUG_RETURN(FALSE);
  }

  update_status_variables(g_ndb_cluster_connection);
  buflen=
    my_snprintf(buf, sizeof(buf),
                "cluster_node_id=%u, "
                "connected_host=%s, "
                "connected_port=%u, "
                "number_of_storage_nodes=%u",
                ndb_cluster_node_id,
                ndb_connected_host,
                ndb_connected_port,
                ndb_number_of_storage_nodes);
  if (stat_print(thd, ndbcluster_hton.name, strlen(ndbcluster_hton.name),
                 "connection", strlen("connection"),
                 buf, buflen))
    DBUG_RETURN(TRUE);

  if (get_thd_ndb(thd) && get_thd_ndb(thd)->ndb)
  {
    Ndb* ndb= (get_thd_ndb(thd))->ndb;
    Ndb::Free_list_usage tmp;
    tmp.m_name= 0;
    while (ndb->get_free_list_usage(&tmp))
    {
      buflen=
        my_snprintf(buf, sizeof(buf),
                  "created=%u, free=%u, sizeof=%u",
                  tmp.m_created, tmp.m_free, tmp.m_sizeof);
      if (stat_print(thd, ndbcluster_hton.name, strlen(ndbcluster_hton.name),
                     tmp.m_name, strlen(tmp.m_name), buf, buflen))
        DBUG_RETURN(TRUE);
    }
  }
#ifdef HAVE_NDB_BINLOG
  ndbcluster_show_status_binlog(thd, stat_print, stat_type);
#endif

  DBUG_RETURN(FALSE);
}


/*
  Create a table in NDB Cluster
 */
static uint get_no_fragments(ulonglong max_rows)
{
#if MYSQL_VERSION_ID >= 50000
  uint acc_row_size= 25 + /*safety margin*/ 2;
#else
  uint acc_row_size= pk_length*4;
  /* add acc overhead */
  if (pk_length <= 8)  /* main page will set the limit */
    acc_row_size+= 25 + /*safety margin*/ 2;
  else                /* overflow page will set the limit */
    acc_row_size+= 4 + /*safety margin*/ 4;
#endif
  ulonglong acc_fragment_size= 512*1024*1024;
#if MYSQL_VERSION_ID >= 50100
  return (max_rows*acc_row_size)/acc_fragment_size+1;
#else
  return ((max_rows*acc_row_size)/acc_fragment_size+1
	  +1/*correct rounding*/)/2;
#endif
}


/*
  Routine to adjust default number of partitions to always be a multiple
  of number of nodes and never more than 4 times the number of nodes.

*/
static bool adjusted_frag_count(uint no_fragments, uint no_nodes,
                                uint &reported_frags)
{
  uint i= 0;
  reported_frags= no_nodes;
  while (reported_frags < no_fragments && ++i < 4 &&
         (reported_frags + no_nodes) < MAX_PARTITIONS) 
    reported_frags+= no_nodes;
  return (reported_frags < no_fragments);
}

int ha_ndbcluster::get_default_no_partitions(ulonglong max_rows)
{
  uint reported_frags;
  uint no_fragments= get_no_fragments(max_rows);
  uint no_nodes= g_ndb_cluster_connection->no_db_nodes();
  if (adjusted_frag_count(no_fragments, no_nodes, reported_frags))
  {
    push_warning(current_thd,
                 MYSQL_ERROR::WARN_LEVEL_WARN, ER_UNKNOWN_ERROR,
    "Ndb might have problems storing the max amount of rows specified");
  }
  return (int)reported_frags;
}


/*
  Set-up auto-partitioning for NDB Cluster

  SYNOPSIS
    set_auto_partitions()
    part_info                  Partition info struct to set-up
 
  RETURN VALUE
    NONE

  DESCRIPTION
    Set-up auto partitioning scheme for tables that didn't define any
    partitioning. We'll use PARTITION BY KEY() in this case which
    translates into partition by primary key if a primary key exists
    and partition by hidden key otherwise.
*/

void ha_ndbcluster::set_auto_partitions(partition_info *part_info)
{
  DBUG_ENTER("ha_ndbcluster::set_auto_partitions");
  part_info->list_of_part_fields= TRUE;
  part_info->part_type= HASH_PARTITION;
  switch (opt_ndb_distribution_id)
  {
  case ND_KEYHASH:
    part_info->linear_hash_ind= FALSE;
    break;
  case ND_LINHASH:
    part_info->linear_hash_ind= TRUE;
    break;
  }
  DBUG_VOID_RETURN;
}


int ha_ndbcluster::set_range_data(void *tab_ref, partition_info *part_info)
{
  NDBTAB *tab= (NDBTAB*)tab_ref;
  int32 *range_data= (int32*)my_malloc(part_info->no_parts*sizeof(int32),
                                       MYF(0));
  uint i;
  int error= 0;
  DBUG_ENTER("set_range_data");

  if (!range_data)
  {
    mem_alloc_error(part_info->no_parts*sizeof(int32));
    DBUG_RETURN(1);
  }
  for (i= 0; i < part_info->no_parts; i++)
  {
    longlong range_val= part_info->range_int_array[i];
    if (range_val < INT_MIN32 || range_val >= INT_MAX32)
    {
      if ((i != part_info->no_parts - 1) ||
          (range_val != LONGLONG_MAX))
      {
        my_error(ER_LIMITED_PART_RANGE, MYF(0), "NDB");
        error= 1;
        goto error;
      }
      range_val= INT_MAX32;
    }
    range_data[i]= (int32)range_val;
  }
  tab->setRangeListData(range_data, sizeof(int32)*part_info->no_parts);
error:
  my_free((char*)range_data, MYF(0));
  DBUG_RETURN(error);
}

int ha_ndbcluster::set_list_data(void *tab_ref, partition_info *part_info)
{
  NDBTAB *tab= (NDBTAB*)tab_ref;
  int32 *list_data= (int32*)my_malloc(part_info->no_list_values * 2
                                      * sizeof(int32), MYF(0));
  uint32 *part_id, i;
  int error= 0;
  DBUG_ENTER("set_list_data");

  if (!list_data)
  {
    mem_alloc_error(part_info->no_list_values*2*sizeof(int32));
    DBUG_RETURN(1);
  }
  for (i= 0; i < part_info->no_list_values; i++)
  {
    LIST_PART_ENTRY *list_entry= &part_info->list_array[i];
    longlong list_val= list_entry->list_value;
    if (list_val < INT_MIN32 || list_val > INT_MAX32)
    {
      my_error(ER_LIMITED_PART_RANGE, MYF(0), "NDB");
      error= 1;
      goto error;
    }
    list_data[2*i]= (int32)list_val;
    part_id= (uint32*)&list_data[2*i+1];
    *part_id= list_entry->partition_id;
  }
  tab->setRangeListData(list_data, 2*sizeof(int32)*part_info->no_list_values);
error:
  my_free((char*)list_data, MYF(0));
  DBUG_RETURN(error);
}

/*
  User defined partitioning set-up. We need to check how many fragments the
  user wants defined and which node groups to put those into. Later we also
  want to attach those partitions to a tablespace.

  All the functionality of the partition function, partition limits and so
  forth are entirely handled by the MySQL Server. There is one exception to
  this rule for PARTITION BY KEY where NDB handles the hash function and
  this type can thus be handled transparently also by NDB API program.
  For RANGE, HASH and LIST and subpartitioning the NDB API programs must
  implement the function to map to a partition.
*/

uint ha_ndbcluster::set_up_partition_info(partition_info *part_info,
                                          TABLE *table,
                                          void *tab_par)
{
  uint16 frag_data[MAX_PARTITIONS];
  char *ts_names[MAX_PARTITIONS];
  ulong ts_index= 0, fd_index= 0, i, j;
  NDBTAB *tab= (NDBTAB*)tab_par;
  NDBTAB::FragmentType ftype= NDBTAB::UserDefined;
  partition_element *part_elem;
  bool first= TRUE;
  uint ts_id, ts_version, part_count= 0, tot_ts_name_len;
  List_iterator<partition_element> part_it(part_info->partitions);
  int error;
  char *name_ptr;
  DBUG_ENTER("ha_ndbcluster::set_up_partition_info");

  if (part_info->part_type == HASH_PARTITION &&
      part_info->list_of_part_fields == TRUE)
  {
    Field **fields= part_info->part_field_array;

    if (part_info->linear_hash_ind)
      ftype= NDBTAB::DistrKeyLin;
    else
      ftype= NDBTAB::DistrKeyHash;

    for (i= 0; i < part_info->part_field_list.elements; i++)
    {
      NDBCOL *col= tab->getColumn(fields[i]->fieldnr - 1);
      DBUG_PRINT("info",("setting dist key on %s", col->getName()));
      col->setPartitionKey(TRUE);
    }
  }
  else 
  {
    /*
      Create a shadow field for those tables that have user defined
      partitioning. This field stores the value of the partition
      function such that NDB can handle reorganisations of the data
      even when the MySQL Server isn't available to assist with
      calculation of the partition function value.
    */
    NDBCOL col;
    DBUG_PRINT("info", ("Generating partition func value field"));
    col.setName("$PART_FUNC_VALUE");
    col.setType(NdbDictionary::Column::Int);
    col.setLength(1);
    col.setNullable(FALSE);
    col.setPrimaryKey(FALSE);
    col.setAutoIncrement(FALSE);
    tab->addColumn(col);
    if (part_info->part_type == RANGE_PARTITION)
    {
      if ((error= set_range_data((void*)tab, part_info)))
      {
        DBUG_RETURN(error);
      }
    }
    else if (part_info->part_type == LIST_PARTITION)
    {
      if ((error= set_list_data((void*)tab, part_info)))
      {
        DBUG_RETURN(error);
      }
    }
  }
  tab->setFragmentType(ftype);
  i= 0;
  tot_ts_name_len= 0;
  do
  {
    uint ng;
    part_elem= part_it++;
    if (!part_info->is_sub_partitioned())
    {
      ng= part_elem->nodegroup_id;
      if (first && ng == UNDEF_NODEGROUP)
        ng= 0;
      ts_names[fd_index]= part_elem->tablespace_name;
      frag_data[fd_index++]= ng;
    }
    else
    {
      List_iterator<partition_element> sub_it(part_elem->subpartitions);
      j= 0;
      do
      {
        part_elem= sub_it++;
        ng= part_elem->nodegroup_id;
        if (first && ng == UNDEF_NODEGROUP)
          ng= 0;
        ts_names[fd_index]= part_elem->tablespace_name;
        frag_data[fd_index++]= ng;
      } while (++j < part_info->no_subparts);
    }
    first= FALSE;
  } while (++i < part_info->no_parts);
  tab->setDefaultNoPartitionsFlag(part_info->use_default_no_partitions);
  tab->setLinearFlag(part_info->linear_hash_ind);
  tab->setMaxRows(table->s->max_rows);
  tab->setTablespaceNames(ts_names, fd_index*sizeof(char*));
  tab->setFragmentCount(fd_index);
  tab->setFragmentData(&frag_data, fd_index*2);
  DBUG_RETURN(0);
}


bool ha_ndbcluster::check_if_incompatible_data(HA_CREATE_INFO *info,
					       uint table_changes)
{
  DBUG_ENTER("ha_ndbcluster::check_if_incompatible_data");
  uint i;
  const NDBTAB *tab= (const NDBTAB *) m_table;

  for (i= 0; i < table->s->fields; i++) 
  {
    Field *field= table->field[i];
    const NDBCOL *col= tab->getColumn(field->field_name);
    if (field->add_index &&
        col->getStorageType() == NdbDictionary::Column::StorageTypeDisk)
    {
      DBUG_PRINT("info", ("add/drop index not supported for disk stored column"));
      DBUG_RETURN(COMPATIBLE_DATA_NO);
    }
  }
  if (table_changes != IS_EQUAL_YES)
    DBUG_RETURN(COMPATIBLE_DATA_NO);
  
  /* Check that auto_increment value was not changed */
  if ((info->used_fields & HA_CREATE_USED_AUTO) &&
      info->auto_increment_value != 0)
    DBUG_RETURN(COMPATIBLE_DATA_NO);
  
  /* Check that row format didn't change */
  if ((info->used_fields & HA_CREATE_USED_AUTO) &&
      get_row_type() != info->row_type)
    DBUG_RETURN(COMPATIBLE_DATA_NO);

  DBUG_RETURN(COMPATIBLE_DATA_YES);
}

bool set_up_tablespace(st_alter_tablespace *info,
                       NdbDictionary::Tablespace *ndb_ts)
{
  ndb_ts->setName(info->tablespace_name);
  ndb_ts->setExtentSize(info->extent_size);
  ndb_ts->setDefaultLogfileGroup(info->logfile_group_name);
  return false;
}

bool set_up_datafile(st_alter_tablespace *info,
                     NdbDictionary::Datafile *ndb_df)
{
  if (info->max_size > 0)
  {
    my_error(ER_TABLESPACE_AUTO_EXTEND_ERROR, MYF(0));
    return true;
  }
  ndb_df->setPath(info->data_file_name);
  ndb_df->setSize(info->initial_size);
  ndb_df->setTablespace(info->tablespace_name);
  return false;
}

bool set_up_logfile_group(st_alter_tablespace *info,
                          NdbDictionary::LogfileGroup *ndb_lg)
{
  ndb_lg->setName(info->logfile_group_name);
  ndb_lg->setUndoBufferSize(info->undo_buffer_size);
  return false;
}

bool set_up_undofile(st_alter_tablespace *info,
                     NdbDictionary::Undofile *ndb_uf)
{
  ndb_uf->setPath(info->undo_file_name);
  ndb_uf->setSize(info->initial_size);
  ndb_uf->setLogfileGroup(info->logfile_group_name);
  return false;
}

int ndbcluster_alter_tablespace(THD* thd, st_alter_tablespace *info)
{
  DBUG_ENTER("ha_ndbcluster::alter_tablespace");

  int is_tablespace= 0;
  Ndb *ndb= check_ndb_in_thd(thd);
  if (ndb == NULL)
  {
    DBUG_RETURN(HA_ERR_NO_CONNECTION);
  }
  
  NDBDICT *dict = ndb->getDictionary();
  int error;
  const char * errmsg;
  LINT_INIT(errmsg);

  switch (info->ts_cmd_type){
  case (CREATE_TABLESPACE):
  {
    error= ER_CREATE_FILEGROUP_FAILED;
    
    NdbDictionary::Tablespace ndb_ts;
    NdbDictionary::Datafile ndb_df;
    if (set_up_tablespace(info, &ndb_ts))
    {
      DBUG_RETURN(1);
    }
    if (set_up_datafile(info, &ndb_df))
    {
      DBUG_RETURN(1);
    }
    errmsg= "TABLESPACE";
    if (dict->createTablespace(ndb_ts))
    {
      DBUG_PRINT("error", ("createTablespace returned %d", error));
      goto ndberror;
    }
    DBUG_PRINT("info", ("Successfully created Tablespace"));
    errmsg= "DATAFILE";
    if (dict->createDatafile(ndb_df))
    {
      DBUG_PRINT("error", ("createDatafile returned %d", error));
      goto ndberror;
    }
    is_tablespace= 1;
    break;
  }
  case (ALTER_TABLESPACE):
  {
    error= ER_ALTER_FILEGROUP_FAILED;
    if (info->ts_alter_tablespace_type == ALTER_TABLESPACE_ADD_FILE)
    {
      NdbDictionary::Datafile ndb_df;
      if (set_up_datafile(info, &ndb_df))
      {
	DBUG_RETURN(1);
      }
      errmsg= " CREATE DATAFILE";
      if (dict->createDatafile(ndb_df))
      {
	goto ndberror;
      }
    }
    else if(info->ts_alter_tablespace_type == ALTER_TABLESPACE_DROP_FILE)
    {
      NdbDictionary::Datafile df = dict->getDatafile(0, 
						     info->data_file_name);
      if (strcmp(df.getPath(), info->data_file_name) == 0)
      {
	errmsg= " DROP DATAFILE";
	if (dict->dropDatafile(df))
	{
	  goto ndberror;
	}
      }
      else
      {
	DBUG_PRINT("error", ("No such datafile"));
	my_error(ER_ALTER_FILEGROUP_FAILED, MYF(0), " NO SUCH FILE");
	DBUG_RETURN(1);
      }
    }
    else
    {
      DBUG_PRINT("error", ("Unsupported alter tablespace: %d", 
			   info->ts_alter_tablespace_type));
      DBUG_RETURN(HA_ADMIN_NOT_IMPLEMENTED);
    }
    is_tablespace= 1;
    break;
  }
  case (CREATE_LOGFILE_GROUP):
  {
    error= ER_CREATE_FILEGROUP_FAILED;
    NdbDictionary::LogfileGroup ndb_lg;
    NdbDictionary::Undofile ndb_uf;
    if (info->undo_file_name == NULL)
    {
      /*
	REDO files in LOGFILE GROUP not supported yet
      */
      DBUG_RETURN(HA_ADMIN_NOT_IMPLEMENTED);
    }
    if (set_up_logfile_group(info, &ndb_lg))
    {
      DBUG_RETURN(1);
    }
    errmsg= "LOGFILE GROUP";
    if (dict->createLogfileGroup(ndb_lg))
    {
      goto ndberror;
    }
    DBUG_PRINT("info", ("Successfully created Logfile Group"));
    if (set_up_undofile(info, &ndb_uf))
    {
      DBUG_RETURN(1);
    }
    errmsg= "UNDOFILE";
    if (dict->createUndofile(ndb_uf))
    {
      goto ndberror;
    }
    break;
  }
  case (ALTER_LOGFILE_GROUP):
  {
    error= ER_ALTER_FILEGROUP_FAILED;
    if (info->undo_file_name == NULL)
    {
      /*
	REDO files in LOGFILE GROUP not supported yet
      */
      DBUG_RETURN(HA_ADMIN_NOT_IMPLEMENTED);
    }
    NdbDictionary::Undofile ndb_uf;
    if (set_up_undofile(info, &ndb_uf))
    {
      DBUG_RETURN(1);
    }
    errmsg= "CREATE UNDOFILE";
    if (dict->createUndofile(ndb_uf))
    {
      goto ndberror;
    }
    break;
  }
  case (DROP_TABLESPACE):
  {
    error= ER_DROP_FILEGROUP_FAILED;
    errmsg= "TABLESPACE";
    if (dict->dropTablespace(dict->getTablespace(info->tablespace_name)))
    {
      goto ndberror;
    }
    is_tablespace= 1;
    break;
  }
  case (DROP_LOGFILE_GROUP):
  {
    error= ER_DROP_FILEGROUP_FAILED;
    errmsg= "LOGFILE GROUP";
    if (dict->dropLogfileGroup(dict->getLogfileGroup(info->logfile_group_name)))
    {
      goto ndberror;
    }
    break;
  }
  case (CHANGE_FILE_TABLESPACE):
  {
    DBUG_RETURN(HA_ADMIN_NOT_IMPLEMENTED);
  }
  case (ALTER_ACCESS_MODE_TABLESPACE):
  {
    DBUG_RETURN(HA_ADMIN_NOT_IMPLEMENTED);
  }
  default:
  {
    DBUG_RETURN(HA_ADMIN_NOT_IMPLEMENTED);
  }
  }
#ifdef HAVE_NDB_BINLOG
  if (is_tablespace)
    ndbcluster_log_schema_op(thd, 0,
                             thd->query, thd->query_length,
                             "", info->tablespace_name,
                             0, 0,
                             SOT_TABLESPACE);
  else
    ndbcluster_log_schema_op(thd, 0,
                             thd->query, thd->query_length,
                             "", info->logfile_group_name,
                             0, 0,
                             SOT_LOGFILE_GROUP);
#endif
  DBUG_RETURN(FALSE);

ndberror:
  const NdbError err= dict->getNdbError();
  ERR_PRINT(err);
  ndb_to_mysql_error(&err);
  
  my_error(error, MYF(0), errmsg);
  DBUG_RETURN(1);
}


bool ha_ndbcluster::get_no_parts(const char *name, uint *no_parts)
{
  Ndb *ndb;
  NDBDICT *dict;
  const NDBTAB *tab;
  int err;
  DBUG_ENTER("ha_ndbcluster::get_no_parts");

  set_dbname(name);
  set_tabname(name);
  do
  {
    if (check_ndb_connection())
    {
      err= HA_ERR_NO_CONNECTION;
      break;
    }
    ndb= get_ndb();
    ndb->setDatabaseName(m_dbname);
    Ndb_table_guard ndbtab_g(dict= ndb->getDictionary(), m_tabname);
    if (!ndbtab_g.get_table())
      ERR_BREAK(dict->getNdbError(), err);
    *no_parts= ndbtab_g.get_table()->getFragmentCount();
    DBUG_RETURN(FALSE);
  } while (1);

end:
  print_error(err, MYF(0));
  DBUG_RETURN(TRUE);
}

static int ndbcluster_fill_files_table(THD *thd, TABLE_LIST *tables, COND *cond)
{
  TABLE* table= tables->table;
  Ndb *ndb= check_ndb_in_thd(thd);
  NdbDictionary::Dictionary* dict= ndb->getDictionary();
  NdbDictionary::Dictionary::List dflist;
  NdbError ndberr;
  unsigned i;

  DBUG_ENTER("ndbcluster_fill_files_table");

  dict->listObjects(dflist, NdbDictionary::Object::Datafile);
  ndberr= dict->getNdbError();
  if (ndberr.classification != NdbError::NoError)
    ERR_RETURN(ndberr);

  for (i= 0; i < dflist.count; i++)
  {
    NdbDictionary::Dictionary::List::Element& elt = dflist.elements[i];
    Ndb_cluster_connection_node_iter iter;
    unsigned id;

    g_ndb_cluster_connection->init_get_next_node(iter);

    while ((id= g_ndb_cluster_connection->get_next_node(iter)))
    {
      NdbDictionary::Datafile df= dict->getDatafile(id, elt.name);
      ndberr= dict->getNdbError();
      if(ndberr.classification != NdbError::NoError)
      {
        if (ndberr.classification == NdbError::SchemaError)
          continue;
        ERR_RETURN(ndberr);
      }
      NdbDictionary::Tablespace ts= dict->getTablespace(df.getTablespace());
      ndberr= dict->getNdbError();
      if (ndberr.classification != NdbError::NoError)
      {
        if (ndberr.classification == NdbError::SchemaError)
          continue;
        ERR_RETURN(ndberr);
      }

      int c= 0;
      table->field[c++]->set_null(); // FILE_ID
      table->field[c++]->store(elt.name, strlen(elt.name),
                               system_charset_info);
      table->field[c++]->store("DATAFILE",8,system_charset_info);
      table->field[c++]->store(df.getTablespace(), strlen(df.getTablespace()),
                               system_charset_info);
      table->field[c++]->set_null(); // TABLE_CATALOG
      table->field[c++]->set_null(); // TABLE_SCHEMA
      table->field[c++]->set_null(); // TABLE_NAME

      // LOGFILE_GROUP_NAME
      table->field[c++]->store(ts.getDefaultLogfileGroup(),
                               strlen(ts.getDefaultLogfileGroup()),
                               system_charset_info);
      table->field[c++]->set_null(); // LOGFILE_GROUP_NUMBER
      table->field[c++]->store(ndbcluster_hton.name,
                               strlen(ndbcluster_hton.name),
                               system_charset_info); // ENGINE

      table->field[c++]->set_null(); // FULLTEXT_KEYS
      table->field[c++]->set_null(); // DELETED_ROWS
      table->field[c++]->set_null(); // UPDATE_COUNT
      table->field[c++]->store(df.getFree() / ts.getExtentSize()); // FREE_EXTENTS
      table->field[c++]->store(df.getSize() / ts.getExtentSize()); // TOTAL_EXTENTS
      table->field[c++]->store(ts.getExtentSize()); // EXTENT_SIZE

      table->field[c++]->store(df.getSize()); // INITIAL_SIZE
      table->field[c++]->store(df.getSize()); // MAXIMUM_SIZE
      table->field[c++]->set_null(); // AUTOEXTEND_SIZE

      table->field[c++]->set_null(); // CREATION_TIME
      table->field[c++]->set_null(); // LAST_UPDATE_TIME
      table->field[c++]->set_null(); // LAST_ACCESS_TIME
      table->field[c++]->set_null(); // RECOVER_TIME
      table->field[c++]->set_null(); // TRANSACTION_COUNTER

      table->field[c++]->store(df.getObjectVersion()); // VERSION

      table->field[c++]->store("FIXED", 5, system_charset_info); // ROW_FORMAT

      table->field[c++]->set_null(); // TABLE_ROWS
      table->field[c++]->set_null(); // AVG_ROW_LENGTH
      table->field[c++]->set_null(); // DATA_LENGTH
      table->field[c++]->set_null(); // MAX_DATA_LENGTH
      table->field[c++]->set_null(); // INDEX_LENGTH
      table->field[c++]->set_null(); // DATA_FREE
      table->field[c++]->set_null(); // CREATE_TIME
      table->field[c++]->set_null(); // UPDATE_TIME
      table->field[c++]->set_null(); // CHECK_TIME
      table->field[c++]->set_null(); // CHECKSUM

      table->field[c++]->store("NORMAL", 6, system_charset_info);

      char extra[30];
      int len= my_snprintf(extra, sizeof(extra), "CLUSTER_NODE=%u", id);
      table->field[c]->store(extra, len, system_charset_info);
      schema_table_store_record(thd, table);
    }
  }

  NdbDictionary::Dictionary::List uflist;
  dict->listObjects(uflist, NdbDictionary::Object::Undofile);
  ndberr= dict->getNdbError();
  if (ndberr.classification != NdbError::NoError)
    ERR_RETURN(ndberr);

  for (i= 0; i < uflist.count; i++)
  {
    NdbDictionary::Dictionary::List::Element& elt= uflist.elements[i];
    Ndb_cluster_connection_node_iter iter;
    unsigned id;

    g_ndb_cluster_connection->init_get_next_node(iter);

    while ((id= g_ndb_cluster_connection->get_next_node(iter)))
    {
      NdbDictionary::Undofile uf= dict->getUndofile(id, elt.name);
      ndberr= dict->getNdbError();
      if (ndberr.classification != NdbError::NoError)
      {
        if (ndberr.classification == NdbError::SchemaError)
          continue;
        ERR_RETURN(ndberr);
      }
      NdbDictionary::LogfileGroup lfg=
        dict->getLogfileGroup(uf.getLogfileGroup());
      ndberr= dict->getNdbError();
      if (ndberr.classification != NdbError::NoError)
      {
        if (ndberr.classification == NdbError::SchemaError)
          continue;
        ERR_RETURN(ndberr);
      }

      int c= 0;
      table->field[c++]->set_null(); // FILE_ID
      table->field[c++]->store(elt.name, strlen(elt.name),
                               system_charset_info);
      table->field[c++]->store("UNDO LOG", 8, system_charset_info);
      table->field[c++]->set_null(); // TABLESPACE NAME
      table->field[c++]->set_null(); // TABLE_CATALOG
      table->field[c++]->set_null(); // TABLE_SCHEMA
      table->field[c++]->set_null(); // TABLE_NAME

      // LOGFILE_GROUP_NAME
      table->field[c++]->store(uf.getLogfileGroup(),
                               strlen(uf.getLogfileGroup()),
                               system_charset_info);
      table->field[c++]->store(uf.getLogfileGroupId()); // LOGFILE_GROUP_NUMBER
      table->field[c++]->store(ndbcluster_hton.name,
                               strlen(ndbcluster_hton.name),
                               system_charset_info); // ENGINE

      table->field[c++]->set_null(); // FULLTEXT_KEYS
      table->field[c++]->set_null(); // DELETED_ROWS
      table->field[c++]->set_null(); // UPDATE_COUNT
      table->field[c++]->store(lfg.getUndoFreeWords()); // FREE_EXTENTS
      table->field[c++]->store(lfg.getUndoBufferSize()); // TOTAL_EXTENTS
      table->field[c++]->store(4); // EXTENT_SIZE

      table->field[c++]->store(uf.getSize()); // INITIAL_SIZE
      table->field[c++]->store(uf.getSize()); // MAXIMUM_SIZE
      table->field[c++]->set_null(); // AUTOEXTEND_SIZE

      table->field[c++]->set_null(); // CREATION_TIME
      table->field[c++]->set_null(); // LAST_UPDATE_TIME
      table->field[c++]->set_null(); // LAST_ACCESS_TIME
      table->field[c++]->set_null(); // RECOVER_TIME
      table->field[c++]->set_null(); // TRANSACTION_COUNTER

      table->field[c++]->store(uf.getObjectVersion()); // VERSION

      table->field[c++]->set_null(); // ROW FORMAT

      table->field[c++]->set_null(); // TABLE_ROWS
      table->field[c++]->set_null(); // AVG_ROW_LENGTH
      table->field[c++]->set_null(); // DATA_LENGTH
      table->field[c++]->set_null(); // MAX_DATA_LENGTH
      table->field[c++]->set_null(); // INDEX_LENGTH
      table->field[c++]->set_null(); // DATA_FREE
      table->field[c++]->set_null(); // CREATE_TIME
      table->field[c++]->set_null(); // UPDATE_TIME
      table->field[c++]->set_null(); // CHECK_TIME
      table->field[c++]->set_null(); // CHECKSUM

      table->field[c++]->store("NORMAL", 6, system_charset_info);

      char extra[30];
      int len= my_snprintf(extra,sizeof(extra),"CLUSTER_NODE=%u",id);
      table->field[c]->store(extra, len, system_charset_info);
      schema_table_store_record(thd, table);
    }
  }
  DBUG_RETURN(0);
}


mysql_declare_plugin(ndbcluster)
{
  MYSQL_STORAGE_ENGINE_PLUGIN,
  &ndbcluster_hton,
  ndbcluster_hton_name,
  "MySQL AB",
  ndbcluster_hton_comment,
  NULL, /* Plugin Init */
  NULL, /* Plugin Deinit */
  0x0100 /* 1.0 */,
  0
}
mysql_declare_plugin_end;

#endif<|MERGE_RESOLUTION|>--- conflicted
+++ resolved
@@ -84,7 +84,6 @@
   0,0,0,0,0,0,0,0,0,0,0,0,0,0,0,0,0,0,0,0,0,0,0,0,0,0,0,0
 };
 
-<<<<<<< HEAD
 static handler *ndbcluster_create_handler(TABLE_SHARE *table)
 {
   return new ha_ndbcluster(table);
@@ -107,9 +106,6 @@
 
 }
 
-#define NDB_FAILED_AUTO_INCREMENT ~(Uint64)0
-=======
->>>>>>> 4e6efa10
 #define NDB_AUTO_INCREMENT_RETRIES 10
 
 #define ERR_PRINT(err) \
@@ -2468,13 +2464,8 @@
     Uint64 auto_value;
     uint retries= NDB_AUTO_INCREMENT_RETRIES;
     do {
-<<<<<<< HEAD
-      auto_value= ndb->getAutoIncrementValue(m_table);
-    } while (auto_value == NDB_FAILED_AUTO_INCREMENT && 
-=======
-      ret= ndb->getAutoIncrementValue((const NDBTAB *) m_table, auto_value, 1);
+      ret= ndb->getAutoIncrementValue(m_table, auto_value, 1);
     } while (ret == -1 && 
->>>>>>> 4e6efa10
              --retries &&
              ndb->getNdbError().status == NdbError::TemporaryError);
     if (ret == -1)
@@ -2574,13 +2565,8 @@
     DBUG_PRINT("info", 
                ("Trying to set next auto increment value to %llu",
                 (ulonglong) next_val));
-<<<<<<< HEAD
     if (ndb->setAutoIncrementValue(m_table, next_val, TRUE)
-        == ~(Uint64)0)
-=======
-    if (ndb->setAutoIncrementValue((const NDBTAB *) m_table, next_val, TRUE)
         == -1)
->>>>>>> 4e6efa10
       ERR_RETURN(ndb->getNdbError());
   }
   m_skip_auto_increment= TRUE;
@@ -3543,11 +3529,7 @@
     {
       Ndb *ndb= get_ndb();
       
-<<<<<<< HEAD
-      auto_increment_value= 
-        ndb->readAutoIncrementValue(m_table);
-=======
-      if (ndb->readAutoIncrementValue((const NDBTAB *) m_table,
+      if (ndb->readAutoIncrementValue(m_table,
                                       auto_increment_value) == -1)
       {
         const NdbError err= ndb->getNdbError();
@@ -3555,7 +3537,6 @@
                         (ulong) err.code, err.message);
         auto_increment_value= ~(Uint64)0;
       }
->>>>>>> 4e6efa10
     }
   }
   DBUG_VOID_RETURN;
@@ -5250,19 +5231,11 @@
   int ret;
   uint retries= NDB_AUTO_INCREMENT_RETRIES;
   do {
-<<<<<<< HEAD
-    auto_value=
-      (m_skip_auto_increment) ? 
-      ndb->readAutoIncrementValue(m_table)
-      : ndb->getAutoIncrementValue(m_table, cache_size);
-  } while (auto_value == NDB_FAILED_AUTO_INCREMENT && 
-=======
     ret=
       m_skip_auto_increment ? 
-      ndb->readAutoIncrementValue((const NDBTAB *) m_table, auto_value) :
-      ndb->getAutoIncrementValue((const NDBTAB *) m_table, auto_value, cache_size);
+      ndb->readAutoIncrementValue(m_table, auto_value) :
+      ndb->getAutoIncrementValue(m_table, auto_value, cache_size);
   } while (ret == -1 && 
->>>>>>> 4e6efa10
            --retries &&
            ndb->getNdbError().status == NdbError::TemporaryError);
   if (ret == -1)
