#ifndef FIELD_INCLUDED
#define FIELD_INCLUDED
/* Copyright (c) 2000, 2015, Oracle and/or its affiliates.
   Copyright (c) 2008, 2020, MariaDB Corporation.

   This program is free software; you can redistribute it and/or modify
   it under the terms of the GNU General Public License as published by
   the Free Software Foundation; version 2 of the License.

   This program is distributed in the hope that it will be useful,
   but WITHOUT ANY WARRANTY; without even the implied warranty of
   MERCHANTABILITY or FITNESS FOR A PARTICULAR PURPOSE.  See the
   GNU General Public License for more details.

   You should have received a copy of the GNU General Public License
   along with this program; if not, write to the Free Software
   Foundation, Inc., 51 Franklin St, Fifth Floor, Boston, MA 02110-1335  USA */

/*
  Because of the function make_new_field() all field classes that have static
  variables must declare the size_of() member function.
*/

#ifdef USE_PRAGMA_INTERFACE
#pragma interface			/* gcc class implementation */
#endif

#include "mysqld.h"                             /* system_charset_info */
#include "table.h"                              /* TABLE */
#include "sql_string.h"                         /* String */
#include "my_decimal.h"                         /* my_decimal */
#include "sql_error.h"                          /* Sql_condition */
#include "compat56.h"
#include "sql_type.h"                           /* Type_std_attributes */
#include "field_comp.h"

class Send_field;
class Copy_field;
class Protocol;
class Create_field;
class Relay_log_info;
class Field;
class Column_statistics;
class Column_statistics_collected;
class Item_func;
class Item_bool_func;
class Item_equal;
class Virtual_tmp_table;
class Qualified_column_ident;
class Table_ident;

enum enum_check_fields
{
  CHECK_FIELD_IGNORE,
  CHECK_FIELD_EXPRESSION,
  CHECK_FIELD_WARN,
  CHECK_FIELD_ERROR_FOR_NULL,
};

/*
  Common declarations for Field and Item
*/
class Value_source
{
protected:

  // Parameters for warning and note generation
  class Warn_filter
  {
    bool m_want_warning_edom;
    bool m_want_note_truncated_spaces;
  public:
    Warn_filter(bool want_warning_edom, bool want_note_truncated_spaces) :
     m_want_warning_edom(want_warning_edom),
     m_want_note_truncated_spaces(want_note_truncated_spaces)
    { }
    Warn_filter(const THD *thd);
    bool want_warning_edom() const
    { return m_want_warning_edom; }
    bool want_note_truncated_spaces() const
    { return m_want_note_truncated_spaces; }
  };
  class Warn_filter_all: public Warn_filter
  {
  public:
    Warn_filter_all() :Warn_filter(true, true) { }
  };

  class Converter_double_to_longlong
  {
  protected:
    bool m_error;
    longlong m_result;
  public:
    Converter_double_to_longlong(double nr, bool unsigned_flag);
    longlong result() const { return m_result; }
    bool error() const { return m_error; }
    void push_warning(THD *thd, double nr, bool unsigned_flag);
  };
  class Converter_double_to_longlong_with_warn:
    public Converter_double_to_longlong
  {
  public:
    Converter_double_to_longlong_with_warn(THD *thd, double nr,
                                           bool unsigned_flag)
      :Converter_double_to_longlong(nr, unsigned_flag)
    {
      if (m_error)
        push_warning(thd, nr, unsigned_flag);
    }
    Converter_double_to_longlong_with_warn(double nr, bool unsigned_flag)
      :Converter_double_to_longlong(nr, unsigned_flag)
    {
      if (m_error)
        push_warning(current_thd, nr, unsigned_flag);
    }
  };

  // String-to-number converters
  class Converter_string_to_number
  {
  protected:
    char *m_end_of_num; // Where the low-level conversion routine stopped
    int m_error;        // The error code returned by the low-level routine
    bool m_edom;        // If EDOM-alike error happened during conversion
    /**
      Check string-to-number conversion and produce a warning if
      - could not convert any digits (EDOM-alike error)
      - found garbage at the end of the string
      - found extra spaces at the end (a note)
      See also Field_num::check_edom_and_truncation() for a similar function.

      @param thd         - the thread that will be used to generate warnings.
                           Can be NULL (which means current_thd will be used
                           if a warning is really necessary).
      @param type        - name of the data type
                           (e.g. "INTEGER", "DECIMAL", "DOUBLE")
      @param cs          - character set of the original string
      @param str         - the original string
      @param end         - the end of the string
      @param allow_notes - tells if trailing space notes should be displayed
                           or suppressed.

      Unlike Field_num::check_edom_and_truncation(), this function does not
      distinguish between EDOM and truncation and reports the same warning for
      both cases. Perhaps we should eventually print different warnings,
      to make the explicit CAST work closer to the implicit cast in
      Field_xxx::store().
    */
    void check_edom_and_truncation(THD *thd, Warn_filter filter,
                                   const char *type,
                                   CHARSET_INFO *cs,
                                   const char *str,
                                   size_t length) const;
  public:
    int error() const { return m_error; }
  };

  class Converter_strntod: public Converter_string_to_number
  {
    double m_result;
  public:
    Converter_strntod(CHARSET_INFO *cs, const char *str, size_t length)
    {
      m_result= my_strntod(cs, (char *) str, length, &m_end_of_num, &m_error);
      // strntod() does not set an error if the input string was empty
      m_edom= m_error !=0 || str == m_end_of_num;
    }
    double result() const { return m_result; }
  };

  class Converter_string_to_longlong: public Converter_string_to_number
  {
  protected:
    longlong m_result;
  public:
    longlong result() const { return m_result; }
  };

  class Converter_strntoll: public Converter_string_to_longlong
  {
  public:
    Converter_strntoll(CHARSET_INFO *cs, const char *str, size_t length)
    {
      m_result= my_strntoll(cs, str, length, 10, &m_end_of_num, &m_error);
      /*
         All non-zero errors means EDOM error.
         strntoll() does not set an error if the input string was empty.
         Check it here.
         Notice the different with the same condition in Converter_strntoll10.
      */
      m_edom= m_error != 0 || str == m_end_of_num;
    }
  };

  class Converter_strtoll10: public Converter_string_to_longlong
  {
  public:
    Converter_strtoll10(CHARSET_INFO *cs, const char *str, size_t length)
    {
      m_end_of_num= (char *) str + length;
      m_result= (*(cs->cset->strtoll10))(cs, str, &m_end_of_num, &m_error);
      /*
        Negative error means "good negative number".
        Only a positive m_error value means a real error.
        strtoll10() sets error to MY_ERRNO_EDOM in case of an empty string,
        so we don't have to additionally catch empty strings here.
      */
      m_edom= m_error > 0;
    }
  };

  class Converter_str2my_decimal: public Converter_string_to_number
  {
  public:
    Converter_str2my_decimal(uint mask,
                             CHARSET_INFO *cs, const char *str, size_t length,
                             my_decimal *buf)
    {
      DBUG_ASSERT(length < UINT_MAX32);
      m_error= str2my_decimal(mask, str, length, cs,
                              buf, (const char **) &m_end_of_num);
      // E_DEC_TRUNCATED means a very minor truncation: '1e-100' -> 0
      m_edom= m_error && m_error != E_DEC_TRUNCATED;
    }
  };


  // String-to-number converters with automatic warning generation
  class Converter_strntod_with_warn: public Converter_strntod
  {
  public:
    Converter_strntod_with_warn(THD *thd, Warn_filter filter,
                                CHARSET_INFO *cs,
                                const char *str, size_t length)
      :Converter_strntod(cs, str, length)
    {
      check_edom_and_truncation(thd, filter, "DOUBLE", cs, str, length);
    }
  };

  class Converter_strntoll_with_warn: public Converter_strntoll
  {
  public:
    Converter_strntoll_with_warn(THD *thd, Warn_filter filter,
                                 CHARSET_INFO *cs,
                                 const char *str, size_t length)
      :Converter_strntoll(cs, str, length)
    {
      check_edom_and_truncation(thd, filter, "INTEGER", cs, str, length);
    }
  };

  class Converter_strtoll10_with_warn: public Converter_strtoll10
  {
  public:
    Converter_strtoll10_with_warn(THD *thd, Warn_filter filter,
                                 CHARSET_INFO *cs,
                                 const char *str, size_t length)
      :Converter_strtoll10(cs, str, length)
    {
      check_edom_and_truncation(thd, filter, "INTEGER", cs, str, length);
    }
  };

  class Converter_str2my_decimal_with_warn: public Converter_str2my_decimal
  {
  public:
    Converter_str2my_decimal_with_warn(THD *thd, Warn_filter filter,
                                       uint mask, CHARSET_INFO *cs,
                                       const char *str, size_t length,
                                       my_decimal *buf)
     :Converter_str2my_decimal(mask, cs, str, length, buf)
    {
      check_edom_and_truncation(thd, filter, "DECIMAL", cs, str, length);
    }
  };


  // String-to-number conversion methods for the old code compatibility
  longlong longlong_from_string_with_check(CHARSET_INFO *cs, const char *cptr,
                                           const char *end) const
  {
    /*
      TODO: Give error if we wanted a signed integer and we got an unsigned
      one

      Notice, longlong_from_string_with_check() honors thd->no_error, because
      it's used to handle queries like this:
        SELECT COUNT(@@basedir);
      and is called when Item_func_get_system_var::update_null_value()
      suppresses warnings and then calls val_int().
      The other methods {double|decimal}_from_string_with_check() ignore
      thd->no_errors, because they are not used for update_null_value()
      and they always allow all kind of warnings.
    */
    THD *thd= current_thd;
    return Converter_strtoll10_with_warn(thd, Warn_filter(thd),
                                         cs, cptr, end - cptr).result();
  }

  double double_from_string_with_check(CHARSET_INFO *cs, const char *cptr,
                                       const char *end) const
  {
    return Converter_strntod_with_warn(NULL, Warn_filter_all(),
                                       cs, cptr, end - cptr).result();
  }
  my_decimal *decimal_from_string_with_check(my_decimal *decimal_value,
                                             CHARSET_INFO *cs,
                                             const char *cptr,
                                             const char *end)
  {
    Converter_str2my_decimal_with_warn(NULL, Warn_filter_all(),
                                       E_DEC_FATAL_ERROR & ~E_DEC_BAD_NUM,
                                       cs, cptr, end - cptr, decimal_value);
    return decimal_value;
  }

  longlong longlong_from_hex_hybrid(const char *str, size_t length)
  {
    const char *end= str + length;
    const char *ptr= end - MY_MIN(length, sizeof(longlong));
    ulonglong value= 0;
    for ( ; ptr != end ; ptr++)
      value= (value << 8) + (ulonglong) (uchar) *ptr;
    return (longlong) value;
  }

  longlong longlong_from_string_with_check(const String *str) const
  {
    return longlong_from_string_with_check(str->charset(),
                                           str->ptr(), str->end());
  }
  double double_from_string_with_check(const String *str) const
  {
    return double_from_string_with_check(str->charset(),
                                         str->ptr(), str->end());
  }
  my_decimal *decimal_from_string_with_check(my_decimal *decimal_value,
                                             const String *str)
  {
    return decimal_from_string_with_check(decimal_value, str->charset(),
                                          str->ptr(), str->end());
  }
  // End of String-to-number conversion methods

public:
  /*
    The enumeration Subst_constraint is currently used only in implementations
    of the virtual function subst_argument_checker.
  */
  enum Subst_constraint
  {
    ANY_SUBST,           /* Any substitution for a field is allowed  */
    IDENTITY_SUBST       /* Substitution for a field is allowed if any two
                            different values of the field type are not equal */
  };
  /*
    Item context attributes.
    Comparison functions pass their attributes to propagate_equal_fields().
    For example, for string comparison, the collation of the comparison
    operation is important inside propagate_equal_fields().
  */
  class Context
  {
    /*
      Which type of propagation is allowed:
      - ANY_SUBST (loose equality, according to the collation), or
      - IDENTITY_SUBST (strict binary equality).
    */
    Subst_constraint m_subst_constraint;
    /*
      Comparison type.
      Important only when ANY_SUBSTS.
    */
    const Type_handler *m_compare_handler;
    /*
      Collation of the comparison operation.
      Important only when ANY_SUBST.
    */
    CHARSET_INFO *m_compare_collation;
  public:
    Context(Subst_constraint subst, const Type_handler *h, CHARSET_INFO *cs)
      :m_subst_constraint(subst),
       m_compare_handler(h),
       m_compare_collation(cs)
    { DBUG_ASSERT(h == h->type_handler_for_comparison()); }
    Subst_constraint subst_constraint() const { return m_subst_constraint; }
    const Type_handler *compare_type_handler() const
    {
      DBUG_ASSERT(m_subst_constraint == ANY_SUBST);
      return m_compare_handler;
    }
    CHARSET_INFO *compare_collation() const
    {
      DBUG_ASSERT(m_subst_constraint == ANY_SUBST);
      return m_compare_collation;
    }
  };
  class Context_identity: public Context
  { // Use this to request only exact value, no invariants.
  public:
     Context_identity()
      :Context(IDENTITY_SUBST, &type_handler_long_blob, &my_charset_bin) { }
  };
  class Context_boolean: public Context
  { // Use this when an item is [a part of] a boolean expression
  public:
    Context_boolean()
      :Context(ANY_SUBST, &type_handler_longlong, &my_charset_bin) { }
  };
};


#define STORAGE_TYPE_MASK 7
#define COLUMN_FORMAT_MASK 7
#define COLUMN_FORMAT_SHIFT 3

/* The length of the header part for each virtual column in the .frm file */
#define FRM_VCOL_OLD_HEADER_SIZE(b) (3 + MY_TEST(b))
#define FRM_VCOL_NEW_BASE_SIZE 16
#define FRM_VCOL_NEW_HEADER_SIZE 6

class Count_distinct_field;

struct ha_field_option_struct;

struct st_cache_field;
int field_conv(Field *to,Field *from);
int truncate_double(double *nr, uint field_length, uint dec,
                    bool unsigned_flag, double max_value);

inline uint get_enum_pack_length(int elements)
{
  return elements < 256 ? 1 : 2;
}

inline uint get_set_pack_length(int elements)
{
  uint len= (elements + 7) / 8;
  return len > 4 ? 8 : len;
}


/**
  Tests if field type is temporal and has date part,
  i.e. represents DATE, DATETIME or TIMESTAMP types in SQL.

  @param type    Field type, as returned by field->type().
  @retval true   If field type is temporal type with date part.
  @retval false  If field type is not temporal type with date part.
*/
inline bool is_temporal_type_with_date(enum_field_types type)
{
  switch (type)
  {
  case MYSQL_TYPE_DATE:
  case MYSQL_TYPE_DATETIME:
  case MYSQL_TYPE_TIMESTAMP:
    return true;
  case MYSQL_TYPE_DATETIME2:
  case MYSQL_TYPE_TIMESTAMP2:
    DBUG_ASSERT(0); // field->real_type() should not get to here.
    /* fall through */
  default:
    return false;
  }
}


/**
  Convert temporal real types as returned by field->real_type()
  to field type as returned by field->type().
  
  @param real_type  Real type.
  @retval           Field type.
*/
inline enum_field_types real_type_to_type(enum_field_types real_type)
{
  switch (real_type)
  {
  case MYSQL_TYPE_TIME2:
    return MYSQL_TYPE_TIME;
  case MYSQL_TYPE_DATETIME2:
    return MYSQL_TYPE_DATETIME;
  case MYSQL_TYPE_TIMESTAMP2:
    return MYSQL_TYPE_TIMESTAMP;
  case MYSQL_TYPE_NEWDATE:
    return MYSQL_TYPE_DATE;
  /* Note: NEWDECIMAL is a type, not only a real_type */
  default: return real_type;
  }
}


enum enum_vcol_info_type
{
  VCOL_GENERATED_VIRTUAL, VCOL_GENERATED_STORED,
  VCOL_DEFAULT, VCOL_CHECK_FIELD, VCOL_CHECK_TABLE,
  /* Additional types should be added here */
  /* Following is the highest value last   */
  VCOL_TYPE_NONE = 127 // Since the 0 value is already in use
};

static inline const char *vcol_type_name(enum_vcol_info_type type)
{
  switch (type)
  {
  case VCOL_GENERATED_VIRTUAL:
  case VCOL_GENERATED_STORED:
    return "GENERATED ALWAYS AS";
  case VCOL_DEFAULT:
    return "DEFAULT";
  case VCOL_CHECK_FIELD:
  case VCOL_CHECK_TABLE:
    return "CHECK";
  case VCOL_TYPE_NONE:
    return "UNTYPED";
  }
  return 0;
}

/*
  Flags for Virtual_column_info. If none is set, the expression must be
  a constant with no side-effects, so it's calculated at CREATE TABLE time,
  stored in table->record[2], and not recalculated for every statement.
*/
#define VCOL_FIELD_REF         1
#define VCOL_NON_DETERMINISTIC 2
#define VCOL_SESSION_FUNC      4  /* uses session data, e.g. USER or DAYNAME */
#define VCOL_TIME_FUNC         8
#define VCOL_AUTO_INC         16
#define VCOL_IMPOSSIBLE       32
#define VCOL_NOT_VIRTUAL      64  /* Function can't be virtual */

#define VCOL_NOT_STRICTLY_DETERMINISTIC                       \
  (VCOL_NON_DETERMINISTIC | VCOL_TIME_FUNC | VCOL_SESSION_FUNC)

/*
  Virtual_column_info is the class to contain additional
  characteristics that is specific for a virtual/computed
  field such as:
   - the defining expression that is evaluated to compute the value
  of the field 
  - whether the field is to be stored in the database
  - whether the field is used in a partitioning expression
*/

class Virtual_column_info: public Sql_alloc
{
private:
  enum_vcol_info_type vcol_type; /* Virtual column expression type */
  /*
    The following data is only updated by the parser and read
    when a Create_field object is created/initialized.
  */
  enum_field_types field_type;   /* Real field type*/
  /* Flag indicating that the field used in a partitioning expression */
  bool in_partitioning_expr;

public:
  /* Flag indicating  that the field is physically stored in the database */
  bool stored_in_db;
  bool utf8;                                    /* Already in utf8 */
  bool automatic_name;
  Item *expr;
  LEX_CSTRING name;                             /* Name of constraint */
  /* see VCOL_* (VCOL_FIELD_REF, ...) */
  uint flags;

  Virtual_column_info()
  : vcol_type((enum_vcol_info_type)VCOL_TYPE_NONE),
    field_type((enum enum_field_types)MYSQL_TYPE_VIRTUAL),
    in_partitioning_expr(FALSE), stored_in_db(FALSE),
    utf8(TRUE), automatic_name(FALSE), expr(NULL), flags(0)
  {
    name.str= NULL;
    name.length= 0;
  };
  ~Virtual_column_info() {}
  enum_vcol_info_type get_vcol_type() const
  {
    return vcol_type;
  }
  void set_vcol_type(enum_vcol_info_type v_type)
  {
    vcol_type= v_type;
  }
  const char *get_vcol_type_name() const
  {
    DBUG_ASSERT(vcol_type != VCOL_TYPE_NONE);
    return vcol_type_name(vcol_type);
  }
  enum_field_types get_real_type() const
  {
    return field_type;
  }
  void set_field_type(enum_field_types fld_type)
  {
    /* Calling this function can only be done once. */
    field_type= fld_type;
  }
  bool is_stored() const
  {
    return stored_in_db;
  }
  void set_stored_in_db_flag(bool stored)
  {
    stored_in_db= stored;
  }
  bool is_in_partitioning_expr() const
  {
    return in_partitioning_expr;
  }
  void mark_as_in_partitioning_expr()
  {
    in_partitioning_expr= TRUE;
  }
  inline bool is_equal(const Virtual_column_info* vcol) const;
  inline void print(String*);
};

class Field: public Value_source
{
  Field(const Item &);				/* Prevent use of these */
  void operator=(Field &);
protected:
  int save_in_field_str(Field *to)
  {
    StringBuffer<MAX_FIELD_WIDTH> result(charset());
    val_str(&result);
    return to->store(result.ptr(), result.length(), charset());
  }
  void error_generated_column_function_is_not_allowed(THD *thd, bool error)
                                                      const;
  static void do_field_int(Copy_field *copy);
  static void do_field_real(Copy_field *copy);
  static void do_field_string(Copy_field *copy);
  static void do_field_temporal(Copy_field *copy);
  static void do_field_timestamp(Copy_field *copy);
  static void do_field_decimal(Copy_field *copy);
public:
  static void *operator new(size_t size, MEM_ROOT *mem_root) throw ()
  { return alloc_root(mem_root, size); }
  static void *operator new(size_t size) throw ()
  {
    DBUG_ASSERT(size < UINT_MAX32);
    return thd_alloc(current_thd, (uint) size);
  }
  static void operator delete(void *ptr_arg, size_t size) { TRASH_FREE(ptr_arg, size); }
  static void operator delete(void *ptr, MEM_ROOT *mem_root)
  { DBUG_ASSERT(0); }

  /**
     Used by System Versioning.
   */
  virtual void set_max()
  { DBUG_ASSERT(0); }
  virtual bool is_max()
  { DBUG_ASSERT(0); return false; }

  uchar		*ptr;			// Position to field in record

  field_visibility_t invisible;
  /**
     Byte where the @c NULL bit is stored inside a record. If this Field is a
     @c NOT @c NULL field, this member is @c NULL.
  */
  uchar		*null_ptr;
  /*
    Note that you can use table->in_use as replacement for current_thd member
    only inside of val_*() and store() members (e.g. you can't use it in cons)
  */
  TABLE *table;                                 // Pointer for table
  TABLE *orig_table;                            // Pointer to original table
  const char * const *table_name;               // Pointer to alias in TABLE
  LEX_CSTRING field_name;
  LEX_CSTRING comment;
  /** reference to the list of options or NULL */
  engine_option_value *option_list;
  ha_field_option_struct *option_struct;   /* structure with parsed options */
  /* Field is part of the following keys */
  key_map	key_start, part_of_key, part_of_key_not_clustered;

  /*
    Bitmap of indexes that have records ordered by col1, ... this_field, ...

    For example, INDEX (col(prefix_n)) is not present in col.part_of_sortkey.
  */
  key_map       part_of_sortkey;
  /*
    We use three additional unireg types for TIMESTAMP to overcome limitation
    of current binary format of .frm file. We'd like to be able to support
    NOW() as default and on update value for such fields but unable to hold
    this info anywhere except unireg_check field. This issue will be resolved
    in more clean way with transition to new text based .frm format.
    See also comment for Field_timestamp::Field_timestamp().
  */
  enum utype  {
    NONE=0,
    NEXT_NUMBER=15,             // AUTO_INCREMENT
    TIMESTAMP_OLD_FIELD=18,     // TIMESTAMP created before 4.1.3
    TIMESTAMP_DN_FIELD=21,      // TIMESTAMP DEFAULT NOW()
    TIMESTAMP_UN_FIELD=22,      // TIMESTAMP ON UPDATE NOW()
    TIMESTAMP_DNUN_FIELD=23,    // TIMESTAMP DEFAULT NOW() ON UPDATE NOW()
    TMYSQL_COMPRESSED= 24,      // Compatibility with TMySQL
    };
  enum geometry_type
  {
    GEOM_GEOMETRY = 0, GEOM_POINT = 1, GEOM_LINESTRING = 2, GEOM_POLYGON = 3,
    GEOM_MULTIPOINT = 4, GEOM_MULTILINESTRING = 5, GEOM_MULTIPOLYGON = 6,
    GEOM_GEOMETRYCOLLECTION = 7
  };
  enum imagetype { itRAW, itMBR};

  utype		unireg_check;
  uint32	field_length;		// Length of field
  uint32	flags;
  uint16        field_index;            // field number in fields array
  uchar		null_bit;		// Bit used to test null bit
  /**
     If true, this field was created in create_tmp_field_from_item from a NULL
     value. This means that the type of the field is just a guess, and the type
     may be freely coerced to another type.

     @see create_tmp_field_from_item
     @see Item_type_holder::get_real_type

   */
  bool is_created_from_null_item;

  /* 
    Selectivity of the range condition over this field.
    When calculating this selectivity a range predicate
    is taken into account only if:
    - it is extracted from the WHERE clause
    - it depends only on the table the field belongs to 
  */
  double cond_selectivity;

  /* 
    The next field in the class of equal fields at the top AND level
    of the WHERE clause
  */ 
  Field *next_equal_field;

  /*
    This structure is used for statistical data on the column
    that has been read from the statistical table column_stat
  */ 
  Column_statistics *read_stats;
  /*
    This structure is used for statistical data on the column that
    is collected by the function collect_statistics_for_table
  */
  Column_statistics_collected *collected_stats;

  /* 
    This is additional data provided for any computed(virtual) field,
    default function or check constraint.
    In particular it includes a pointer to the item by which this field
    can be computed from other fields.
  */
  Virtual_column_info *vcol_info, *check_constraint, *default_value;

  Field(uchar *ptr_arg,uint32 length_arg,uchar *null_ptr_arg,
        uchar null_bit_arg, utype unireg_check_arg,
        const LEX_CSTRING *field_name_arg);
  virtual ~Field() {}

  DTCollation dtcollation() const
  {
    return DTCollation(charset(), derivation(), repertoire());
  }
  virtual Type_std_attributes type_std_attributes() const
  {
    return Type_std_attributes(field_length, decimals(),
                               MY_TEST(flags & UNSIGNED_FLAG),
                               dtcollation());
  }

  bool is_unsigned() const { return flags & UNSIGNED_FLAG; }

  /**
    Convenience definition of a copy function returned by
    Field::get_copy_func()
  */
  typedef void Copy_func(Copy_field*);
  virtual Copy_func *get_copy_func(const Field *from) const= 0;
  /* Store functions returns 1 on overflow and -1 on fatal error */
  virtual int  store_field(Field *from) { return from->save_in_field(this); }
  virtual int  save_in_field(Field *to)= 0;
  /**
    Check if it is possible just copy the value
    of the field 'from' to the field 'this', e.g. for
      INSERT INTO t1 (field1) SELECT field2 FROM t2;
    @param from   - The field to copy from
    @retval true  - it is possible to just copy value of 'from' to 'this'
    @retval false - conversion is needed
  */
  virtual bool memcpy_field_possible(const Field *from) const= 0;
  virtual int  store(const char *to, size_t length,CHARSET_INFO *cs)=0;
  virtual int  store_hex_hybrid(const char *str, size_t length);
  virtual int  store(double nr)=0;
  virtual int  store(longlong nr, bool unsigned_val)=0;
  virtual int  store_decimal(const my_decimal *d)=0;
  virtual int  store_time_dec(const MYSQL_TIME *ltime, uint dec);
  virtual int  store_timestamp(my_time_t timestamp, ulong sec_part);
  int store_time(const MYSQL_TIME *ltime)
  { return store_time_dec(ltime, TIME_SECOND_PART_DIGITS); }
  int store(const char *to, size_t length, CHARSET_INFO *cs,
            enum_check_fields check_level);
  int store(const LEX_STRING *ls, CHARSET_INFO *cs)
  {
    DBUG_ASSERT(ls->length < UINT_MAX32);
    return store(ls->str, (uint) ls->length, cs);
  }
  int store(const LEX_CSTRING *ls, CHARSET_INFO *cs)
  {
    DBUG_ASSERT(ls->length < UINT_MAX32);
    return store(ls->str, (uint) ls->length, cs);
  }
  int store(const LEX_CSTRING &ls, CHARSET_INFO *cs)
  {
    DBUG_ASSERT(ls.length < UINT_MAX32);
    return store(ls.str, (uint) ls.length, cs);
  }

#ifdef HAVE_valgrind
  /**
    Mark unused memory in the field as defined. Mainly used to ensure
    that if we write full field to disk (for example in
    Count_distinct_field::add(), we don't write unitalized data to
    disk which would confuse valgrind or MSAN.
  */
  virtual void mark_unused_memory_as_defined() {}
#else
  void mark_unused_memory_as_defined() {}
#endif

  virtual double val_real(void)=0;
  virtual longlong val_int(void)=0;
  /*
    Get ulonglong representation.
    Negative values are truncated to 0.
  */
  virtual ulonglong val_uint(void)
  {
    longlong nr= val_int();
    return nr < 0 ? 0 : (ulonglong) nr;
  }
  virtual bool val_bool(void)= 0;
  virtual my_decimal *val_decimal(my_decimal *);
  inline String *val_str(String *str) { return val_str(str, str); }
  /*
     val_str(buf1, buf2) gets two buffers and should use them as follows:
     if it needs a temp buffer to convert result to string - use buf1
       example Field_tiny::val_str()
     if the value exists as a string already - use buf2
       example Field_string::val_str()
     consequently, buf2 may be created as 'String buf;' - no memory
     will be allocated for it. buf1 will be allocated to hold a
     value if it's too small. Using allocated buffer for buf2 may result in
     an unnecessary free (and later, may be an alloc).
     This trickery is used to decrease a number of malloc calls.
  */
  virtual String *val_str(String*,String *)=0;
  String *val_int_as_str(String *val_buffer, bool unsigned_flag);
  /*
    Return the field value as a LEX_CSTRING, without padding to full length
    (MODE_PAD_CHAR_TO_FULL_LENGTH is temporarily suppressed during the call).

    In case of an empty value, to[0] is assigned to empty_clex_string,
    memory is not allocated.
    In case of a non-empty value, the memory is allocated on mem_root.
    In case of a memory allocation failure, to[0] is assigned to {NULL,0}.

    @param  [IN] mem_root  store non-empty values here
    @param  [OUT to        return the string here
    @retval                false (success)
    @retval                true  (EOM)
  */
  bool val_str_nopad(MEM_ROOT *mem_root, LEX_CSTRING *to);
  fast_field_copier get_fast_field_copier(const Field *from);
  /*
   str_needs_quotes() returns TRUE if the value returned by val_str() needs
   to be quoted when used in constructing an SQL query.
  */
  virtual bool str_needs_quotes() { return FALSE; }
  Item_result result_type () const
  {
    return type_handler()->result_type();
  }
  Item_result cmp_type () const
  {
    return type_handler()->cmp_type();
  }
  static enum_field_types field_type_merge(enum_field_types, enum_field_types);
  virtual bool eq(Field *field)
  {
    return (ptr == field->ptr && null_ptr == field->null_ptr &&
            null_bit == field->null_bit && field->type() == type());
  }
  virtual bool eq_def(const Field *field) const;
  
  /*
    pack_length() returns size (in bytes) used to store field data in memory
    (i.e. it returns the maximum size of the field in a row of the table,
    which is located in RAM).
  */
  virtual uint32 pack_length() const { return (uint32) field_length; }

  /*
    pack_length_in_rec() returns size (in bytes) used to store field data on
    storage (i.e. it returns the maximal size of the field in a row of the
    table, which is located on disk).
  */
  virtual uint32 pack_length_in_rec() const { return pack_length(); }
  virtual bool compatible_field_size(uint metadata, Relay_log_info *rli,
                                     uint16 mflags, int *order);
  virtual uint pack_length_from_metadata(uint field_metadata)
  {
    DBUG_ENTER("Field::pack_length_from_metadata");
    DBUG_RETURN(field_metadata);
  }
  virtual uint row_pack_length() const { return 0; }


  /**
     Retrieve the field metadata for fields.

     This default implementation returns 0 and saves 0 in the first_byte value.

     @param   first_byte   First byte of field metadata

     @returns 0 no bytes written.
  */

  virtual int save_field_metadata(uchar *first_byte)
  { return 0; }


  /*
    data_length() return the "real size" of the data in memory.
  */
  virtual uint32 data_length() { return pack_length(); }
  virtual uint32 sort_length() const { return pack_length(); }

  /* 
    Get the number bytes occupied by the value in the field.
    CHAR values are stripped of trailing spaces.
    Flexible values are stripped of their length.
  */
  virtual uint32 value_length()
  {
    uint len;
    if (!zero_pack() &&
	(type() == MYSQL_TYPE_STRING &&
        (len= pack_length()) >= 4 && len < 256))
    {
      uchar *str, *end;
      for (str= ptr, end= str+len; end > str && end[-1] == ' '; end--) {}
      len=(uint) (end-str); 
      return len;
    } 
    return data_length();
  }

  /**
     Get the maximum size of the data in packed format.

     @return Maximum data length of the field when packed using the
     Field::pack() function.
   */
  virtual uint32 max_data_length() const {
    return pack_length();
  };

  virtual int reset(void) { bzero(ptr,pack_length()); return 0; }
  virtual void reset_fields() {}
  const uchar *ptr_in_record(const uchar *record) const
  {
    my_ptrdiff_t l_offset= (my_ptrdiff_t) (ptr -  table->record[0]);
    DBUG_ASSERT(l_offset >= 0 && table->s->rec_buff_length - l_offset > 0);
    return record + l_offset;
  }
  virtual int set_default();

  bool has_update_default_function() const
  {
    return flags & ON_UPDATE_NOW_FLAG;
  }
  bool has_default_now_unireg_check() const
  {
    return unireg_check == TIMESTAMP_DN_FIELD
        || unireg_check == TIMESTAMP_DNUN_FIELD;
  }

  /*
    Mark the field as having a value supplied by the client, thus it should
    not be auto-updated.
  */
  void set_has_explicit_value()
  {
    bitmap_set_bit(&table->has_value_set, field_index);
  }
  bool has_explicit_value()
  {
    return bitmap_is_set(&table->has_value_set, field_index);
  }
  void clear_has_explicit_value()
  {
    bitmap_clear_bit(&table->has_value_set, field_index);
  }

  virtual my_time_t get_timestamp(const uchar *pos, ulong *sec_part) const
  { DBUG_ASSERT(0); return 0; }
  my_time_t get_timestamp(ulong *sec_part) const
  {
    return get_timestamp(ptr, sec_part);
  }

  virtual bool binary() const { return 1; }
  virtual bool zero_pack() const { return 1; }
  virtual enum ha_base_keytype key_type() const { return HA_KEYTYPE_BINARY; }
  virtual uint32 key_length() const { return pack_length(); }
  virtual const Type_handler *type_handler() const= 0;
  virtual enum_field_types type() const
  {
    return type_handler()->field_type();
  }
  virtual enum_field_types real_type() const
  {
    return type_handler()->real_field_type();
  }
  virtual enum_field_types binlog_type() const
  {
    /*
      Binlog stores field->type() as type code by default. For example,
      it puts MYSQL_TYPE_STRING in case of CHAR, VARCHAR, SET and ENUM,
      with extra data type details put into metadata.

      Binlog behaviour slightly differs between various MySQL and MariaDB
      versions for the temporal data types TIME, DATETIME and TIMESTAMP.

      MySQL prior to 5.6 uses MYSQL_TYPE_TIME, MYSQL_TYPE_DATETIME 
      and MYSQL_TYPE_TIMESTAMP type codes in binlog and stores no 
      additional metadata.

      MariaDB-5.3 implements new versions for TIME, DATATIME, TIMESTAMP
      with fractional second precision, but uses the old format for the
      types TIME(0), DATETIME(0), TIMESTAMP(0), and it still stores
      MYSQL_TYPE_TIME, MYSQL_TYPE_DATETIME and MYSQL_TYPE_TIMESTAMP in binlog,
      with no additional metadata.
      So row-based replication between temporal data types of
      different precision is not possible in MariaDB.

      MySQL-5.6 also implements a new version of TIME, DATETIME, TIMESTAMP
      which support fractional second precision 0..6, and use the new
      format even for the types TIME(0), DATETIME(0), TIMESTAMP(0).
      For these new data types, MySQL-5.6 stores new type codes 
      MYSQL_TYPE_TIME2, MYSQL_TYPE_DATETIME2, MYSQL_TYPE_TIMESTAMP2 in binlog,
      with fractional precision 0..6 put into metadata.
      This makes it in theory possible to do row-based replication between
      columns of different fractional precision (e.g. from TIME(1) on master
      to TIME(6) on slave). However, it's not currently fully implemented yet.
      MySQL-5.6 can only do row-based replication from the old types
      TIME, DATETIME, TIMESTAMP (represented by MYSQL_TYPE_TIME,
      MYSQL_TYPE_DATETIME and MYSQL_TYPE_TIMESTAMP type codes in binlog)
      to the new corresponding types TIME(0), DATETIME(0), TIMESTAMP(0).

      Note: MariaDB starting from the version 10.0 understands the new
      MySQL-5.6 type codes MYSQL_TYPE_TIME2, MYSQL_TYPE_DATETIME2,
      MYSQL_TYPE_TIMESTAMP2. When started over MySQL-5.6 tables both on
      master and on slave, MariaDB-10.0 can also do row-based replication
      from the old types TIME, DATETIME, TIMESTAMP to the new MySQL-5.6
      types TIME(0), DATETIME(0), TIMESTAMP(0).

      Note: perhaps binlog should eventually be modified to store
      real_type() instead of type() for all column types.
    */
    return type();
  }
  inline  int cmp(const uchar *str) { return cmp(ptr,str); }
  virtual int cmp(const uchar *,const uchar *)=0;
  /*
    The following method is used for comparing prefix keys.
    Currently it's only used in partitioning.
  */
  virtual int cmp_prefix(const uchar *a, const uchar *b, size_t prefix_len)
  { return cmp(a, b); }
  virtual int cmp_binary(const uchar *a,const uchar *b, uint32 max_length=~0U)
  { return memcmp(a,b,pack_length()); }
  virtual int cmp_offset(uint row_offset)
  { return cmp(ptr,ptr+row_offset); }
  virtual int cmp_binary_offset(uint row_offset)
  { return cmp_binary(ptr, ptr+row_offset); };
  virtual int key_cmp(const uchar *a,const uchar *b)
  { return cmp(a, b); }
  virtual int key_cmp(const uchar *str, uint length)
  { return cmp(ptr,str); }
  /*
    Update the value m of the 'min_val' field with the current value v
    of this field if force_update is set to TRUE or if v < m.
    Return TRUE if the value has been updated.
  */  
  virtual bool update_min(Field *min_val, bool force_update)
  { 
    bool update_fl= force_update || cmp(ptr, min_val->ptr) < 0;
    if (update_fl)
    {
      min_val->set_notnull();
      memcpy(min_val->ptr, ptr, pack_length());
    }
    return update_fl;
  }
  /*
    Update the value m of the 'max_val' field with the current value v
    of this field if force_update is set to TRUE or if v > m.
    Return TRUE if the value has been updated.
  */  
  virtual bool update_max(Field *max_val, bool force_update)
  { 
    bool update_fl= force_update || cmp(ptr, max_val->ptr) > 0;
    if (update_fl)
    {
      max_val->set_notnull();
      memcpy(max_val->ptr, ptr, pack_length());
    }
    return update_fl;
  }
  virtual void store_field_value(uchar *val, uint len)
  {
     memcpy(ptr, val, len);
  }
  virtual uint decimals() const { return 0; }
  virtual Information_schema_numeric_attributes
            information_schema_numeric_attributes() const
  {
    return Information_schema_numeric_attributes();
  }
  virtual Information_schema_character_attributes
            information_schema_character_attributes() const
  {
    return Information_schema_character_attributes();
  }
  /*
    Caller beware: sql_type can change str.Ptr, so check
    ptr() to see if it changed if you are using your own buffer
    in str and restore it with set() if needed
  */
  virtual void sql_type(String &str) const =0;
  virtual void sql_rpl_type(String *str) const { sql_type(*str); }
  virtual uint size_of() const =0;		// For new field
  inline bool is_null(my_ptrdiff_t row_offset= 0) const
  {
    /*
      The table may have been marked as containing only NULL values
      for all fields if it is a NULL-complemented row of an OUTER JOIN
      or if the query is an implicitly grouped query (has aggregate
      functions but no GROUP BY clause) with no qualifying rows. If
      this is the case (in which TABLE::null_row is true), the field
      is considered to be NULL.

      Note that if a table->null_row is set then also all null_bits are
      set for the row.

      In the case of the 'result_field' for GROUP BY, table->null_row might
      refer to the *next* row in the table (when the algorithm is: read the
      next row, see if any of group column values have changed, send the
      result - grouped - row to the client if yes). So, table->null_row might
      be wrong, but such a result_field is always nullable (that's defined by
      original_field->maybe_null()) and we trust its null bit.
    */
    return null_ptr ? null_ptr[row_offset] & null_bit : table->null_row;
  }
  inline bool is_real_null(my_ptrdiff_t row_offset= 0) const
    { return null_ptr && (null_ptr[row_offset] & null_bit); }
  inline bool is_null_in_record(const uchar *record) const
  {
    if (maybe_null_in_table())
      return record[(uint) (null_ptr - table->record[0])] & null_bit;
    return 0;
  }
  inline void set_null(my_ptrdiff_t row_offset= 0)
    { if (null_ptr) null_ptr[row_offset]|= null_bit; }
  inline void set_notnull(my_ptrdiff_t row_offset= 0)
    { if (null_ptr) null_ptr[row_offset]&= (uchar) ~null_bit; }
  inline bool maybe_null(void) const
  { return null_ptr != 0 || table->maybe_null; }
  // Set to NULL on LOAD DATA or LOAD XML
  virtual bool load_data_set_null(THD *thd);
  // Reset when a LOAD DATA file ended unexpectedly
  virtual bool load_data_set_no_data(THD *thd, bool fixed_format);
  void load_data_set_value(const char *pos, uint length, CHARSET_INFO *cs);

  /* @return true if this field is NULL-able (even if temporarily) */
  inline bool real_maybe_null(void) const { return null_ptr != 0; }
  uint null_offset(const uchar *record) const
  { return (uint) (null_ptr - record); }
  /*
    For a NULL-able field (that can actually store a NULL value in a table)
    null_ptr points to the "null bitmap" in the table->record[0] header. For
    NOT NULL fields it is either 0 or points outside table->record[0] into the
    table->triggers->extra_null_bitmap (so that the field can store a NULL
    value temporarily, only in memory)
  */
  bool maybe_null_in_table() const
  { return null_ptr >= table->record[0] && null_ptr <= ptr; }

  uint null_offset() const
  { return null_offset(table->record[0]); }
  void set_null_ptr(uchar *p_null_ptr, uint p_null_bit)
  {
    null_ptr= p_null_ptr;
    null_bit= p_null_bit;
  }

  bool stored_in_db() const { return !vcol_info || vcol_info->stored_in_db; }
  bool check_vcol_sql_mode_dependency(THD *, vcol_init_mode mode) const;

  virtual sql_mode_t value_depends_on_sql_mode() const
  {
    return 0;
  }
  virtual sql_mode_t can_handle_sql_mode_dependency_on_store() const
  {
    return 0;
  }

  inline THD *get_thd() const
  { return likely(table) ? table->in_use : current_thd; }

  enum {
    LAST_NULL_BYTE_UNDEF= 0
  };

  /*
    Find the position of the last null byte for the field.

    SYNOPSIS
      last_null_byte()

    DESCRIPTION
      Return a pointer to the last byte of the null bytes where the
      field conceptually is placed.

    RETURN VALUE
      The position of the last null byte relative to the beginning of
      the record. If the field does not use any bits of the null
      bytes, the value 0 (LAST_NULL_BYTE_UNDEF) is returned.
   */
  size_t last_null_byte() const {
    size_t bytes= do_last_null_byte();
    DBUG_PRINT("debug", ("last_null_byte() ==> %ld", (long) bytes));
    DBUG_ASSERT(bytes <= table->s->null_bytes);
    return bytes;
  }

  void make_sort_key(uchar *buff, uint length);
  virtual void make_send_field(Send_field *);

  /*
    Some implementations actually may write up to 8 bytes regardless of what
    size was requested. This is due to the minimum value of the system variable
    max_sort_length.
  */

  virtual void sort_string(uchar *buff,uint length)=0;
  virtual bool optimize_range(uint idx, uint part) const;
  virtual void free() {}
  virtual Field *make_new_field(MEM_ROOT *root, TABLE *new_table,
                                bool keep_type);
  virtual Field *new_key_field(MEM_ROOT *root, TABLE *new_table,
                               uchar *new_ptr, uint32 length,
                               uchar *new_null_ptr, uint new_null_bit);
  Field *clone(MEM_ROOT *mem_root, TABLE *new_table);
  Field *clone(MEM_ROOT *mem_root, TABLE *new_table, my_ptrdiff_t diff);
  inline void move_field(uchar *ptr_arg,uchar *null_ptr_arg,uchar null_bit_arg)
  {
    ptr=ptr_arg; null_ptr=null_ptr_arg; null_bit=null_bit_arg;
  }
  inline void move_field(uchar *ptr_arg) { ptr=ptr_arg; }
  inline uchar *record_ptr() // record[0] or wherever the field was moved to
  {
    my_ptrdiff_t offset= table->s->field[field_index]->ptr - table->s->default_values;
    return ptr - offset;
  }
  virtual void move_field_offset(my_ptrdiff_t ptr_diff)
  {
    ptr=ADD_TO_PTR(ptr,ptr_diff, uchar*);
    if (null_ptr)
      null_ptr=ADD_TO_PTR(null_ptr,ptr_diff,uchar*);
  }
  virtual void get_image(uchar *buff, uint length, CHARSET_INFO *cs)
    { memcpy(buff,ptr,length); }
  virtual void set_image(const uchar *buff,uint length, CHARSET_INFO *cs)
    { memcpy(ptr,buff,length); }


  /*
    Copy a field part into an output buffer.

    SYNOPSIS
      Field::get_key_image()
      buff   [out] output buffer
      length       output buffer size
      type         itMBR for geometry blobs, otherwise itRAW

    DESCRIPTION
      This function makes a copy of field part of size equal to or
      less than "length" parameter value.
      For fields of string types (CHAR, VARCHAR, TEXT) the rest of buffer
      is padded by zero byte.

    NOTES
      For variable length character fields (i.e. UTF-8) the "length"
      parameter means a number of output buffer bytes as if all field
      characters have maximal possible size (mbmaxlen). In the other words,
      "length" parameter is a number of characters multiplied by
      field_charset->mbmaxlen.

    RETURN
      Number of copied bytes (excluding padded zero bytes -- see above).
  */

  virtual uint get_key_image(uchar *buff, uint length, imagetype type_arg)
  {
    get_image(buff, length, &my_charset_bin);
    return length;
  }
  virtual void set_key_image(const uchar *buff,uint length)
    { set_image(buff,length, &my_charset_bin); }
  inline longlong val_int_offset(uint row_offset)
    {
      ptr+=row_offset;
      longlong tmp=val_int();
      ptr-=row_offset;
      return tmp;
    }
  inline longlong val_int(const uchar *new_ptr)
  {
    uchar *old_ptr= ptr;
    longlong return_value;
    ptr= (uchar*) new_ptr;
    return_value= val_int();
    ptr= old_ptr;
    return return_value;
  }
  inline String *val_str(String *str, const uchar *new_ptr)
  {
    uchar *old_ptr= ptr;
    ptr= (uchar*) new_ptr;
    val_str(str);
    ptr= old_ptr;
    return str;
  }
  virtual bool send_binary(Protocol *protocol);

  virtual uchar *pack(uchar *to, const uchar *from, uint max_length);
  /**
     @overload Field::pack(uchar*, const uchar*, uint, bool)
  */
  uchar *pack(uchar *to, const uchar *from)
  {
    DBUG_ENTER("Field::pack");
    uchar *result= this->pack(to, from, UINT_MAX);
    DBUG_RETURN(result);
  }

  virtual const uchar *unpack(uchar* to, const uchar *from,
                              const uchar *from_end, uint param_data=0);

  virtual uint packed_col_length(const uchar *to, uint length)
  { return length;}
  virtual uint max_packed_col_length(uint max_length)
  { return max_length;}

  uint offset(uchar *record) const
  {
    return (uint) (ptr - record);
  }
  void copy_from_tmp(int offset);
  uint fill_cache_field(struct st_cache_field *copy);
  virtual bool get_date(MYSQL_TIME *ltime, ulonglong fuzzydate);
  bool get_time(MYSQL_TIME *ltime) { return get_date(ltime, TIME_TIME_ONLY); }
  virtual TYPELIB *get_typelib() const { return NULL; }
  virtual CHARSET_INFO *charset(void) const { return &my_charset_bin; }
  virtual CHARSET_INFO *charset_for_protocol(void) const
  { return binary() ? &my_charset_bin : charset(); }
  virtual CHARSET_INFO *sort_charset(void) const { return charset(); }
  virtual bool has_charset(void) const { return FALSE; }
  virtual enum Derivation derivation(void) const
  { return DERIVATION_IMPLICIT; }
  virtual uint repertoire(void) const { return MY_REPERTOIRE_UNICODE30; }
  virtual int set_time() { return 1; }
  bool set_warning(Sql_condition::enum_warning_level, unsigned int code,
                   int cuted_increment, ulong current_row=0) const;
protected:
  bool set_warning(unsigned int code, int cuted_increment) const
  {
    return set_warning(Sql_condition::WARN_LEVEL_WARN, code, cuted_increment);
  }
  bool set_note(unsigned int code, int cuted_increment) const
  {
    return set_warning(Sql_condition::WARN_LEVEL_NOTE, code, cuted_increment);
  }
  void set_datetime_warning(Sql_condition::enum_warning_level, uint code,
                            const ErrConv *str, timestamp_type ts_type,
                            int cuted_increment) const;
  void set_datetime_warning(uint code,
                            const ErrConv *str, timestamp_type ts_type,
                            int cuted_increment) const
  {
    set_datetime_warning(Sql_condition::WARN_LEVEL_WARN, code, str, ts_type,
                         cuted_increment);
  }
  void set_warning_truncated_wrong_value(const char *type, const char *value);
  inline bool check_overflow(int op_result)
  {
    return (op_result == E_DEC_OVERFLOW);
  }
  int warn_if_overflow(int op_result);
  Copy_func *get_identical_copy_func() const;
public:
  void set_table_name(String *alias)
  {
    table_name= &alias->Ptr;
  }
  void init(TABLE *table_arg)
  {
    orig_table= table= table_arg;
    set_table_name(&table_arg->alias);
  }
  void init_for_make_new_field(TABLE *new_table_arg, TABLE *orig_table_arg)
  {
    init(new_table_arg);
    /*
      Normally orig_table is different from table only if field was
      created via ::make_new_field.  Here we alter the type of field,
      so ::make_new_field is not applicable. But we still need to
      preserve the original field metadata for the client-server
      protocol.
    */
    orig_table= orig_table_arg;
  }

  /* maximum possible display length */
  virtual uint32 max_display_length() const= 0;
  /**
    Whether a field being created is compatible with a existing one.

    Used by the ALTER TABLE code to evaluate whether the new definition
    of a table is compatible with the old definition so that it can
    determine if data needs to be copied over (table data change).
  */
  virtual uint is_equal(Create_field *new_field);
  /* convert decimal to longlong with overflow check */
  longlong convert_decimal2longlong(const my_decimal *val, bool unsigned_flag,
                                    int *err);
  /* The max. number of characters */
  virtual uint32 char_length() const
  {
    return field_length / charset()->mbmaxlen;
  }

  virtual geometry_type get_geometry_type()
  {
    /* shouldn't get here. */
    DBUG_ASSERT(0);
    return GEOM_GEOMETRY;
  }

  ha_storage_media field_storage_type() const
  {
    return (ha_storage_media)
      ((flags >> FIELD_FLAGS_STORAGE_MEDIA) & 3);
  }

  void set_storage_type(ha_storage_media storage_type_arg)
  {
    DBUG_ASSERT(field_storage_type() == HA_SM_DEFAULT);
    flags |= static_cast<uint32>(storage_type_arg) <<
      FIELD_FLAGS_STORAGE_MEDIA;
  }

  column_format_type column_format() const
  {
    return (column_format_type)
      ((flags >> FIELD_FLAGS_COLUMN_FORMAT) & 3);
  }

  void set_column_format(column_format_type column_format_arg)
  {
    DBUG_ASSERT(column_format() == COLUMN_FORMAT_TYPE_DEFAULT);
    flags |= static_cast<uint32>(column_format_arg) <<
      FIELD_FLAGS_COLUMN_FORMAT;
  }

  bool vers_sys_field() const
  {
    return flags & (VERS_ROW_START | VERS_ROW_END);
  }

  bool vers_update_unversioned() const
  {
    return flags & VERS_UPDATE_UNVERSIONED_FLAG;
  }

  /*
    Validate a non-null field value stored in the given record
    according to the current thread settings, e.g. sql_mode.
    @param thd     - the thread
    @param record  - the record to check in
  */
  virtual bool validate_value_in_record(THD *thd, const uchar *record) const
  { return false; }
  bool validate_value_in_record_with_warn(THD *thd, const uchar *record);
  key_map get_possible_keys();

  /* Hash value */
  virtual void hash(ulong *nr, ulong *nr2);

  /**
    Get the upper limit of the MySQL integral and floating-point type.

    @return maximum allowed value for the field
  */
  virtual ulonglong get_max_int_value() const
  {
    DBUG_ASSERT(false);
    return 0ULL;
  }

/**
  Checks whether a string field is part of write_set.

  @return
    FALSE  - If field is not char/varchar/....
           - If field is char/varchar/.. and is not part of write set.
    TRUE   - If field is char/varchar/.. and is part of write set.
*/
  virtual bool is_varchar_and_in_write_set() const { return FALSE; }

  /* Check whether the field can be used as a join attribute in hash join */
  virtual bool hash_join_is_possible() { return TRUE; }
  virtual bool eq_cmp_as_binary() { return TRUE; }

  /* Position of the field value within the interval of [min, max] */
  virtual double pos_in_interval(Field *min, Field *max)
  {
    return (double) 0.5; 
  }

  /*
    Check if comparison between the field and an item unambiguously
    identifies a distinct field value.

    Example1: SELECT * FROM t1 WHERE int_column=10;
              This example returns distinct integer value of 10.

    Example2: SELECT * FROM t1 WHERE varchar_column=DATE'2001-01-01'
              This example returns non-distinct values.
              Comparison as DATE will return '2001-01-01' and '2001-01-01x',
              but these two values are not equal to each other as VARCHARs.
    See also the function with the same name in sql_select.cc.
  */
  virtual bool test_if_equality_guarantees_uniqueness(const Item *const_item)
                                                      const;
  virtual bool can_be_substituted_to_equal_item(const Context &ctx,
                                        const Item_equal *item);
  virtual Item *get_equal_const_item(THD *thd, const Context &ctx,
                                     Item *const_item)
  {
    return const_item;
  }
  virtual bool can_optimize_keypart_ref(const Item_bool_func *cond,
                                        const Item *item) const;
  virtual bool can_optimize_hash_join(const Item_bool_func *cond,
                                      const Item *item) const
  {
    return can_optimize_keypart_ref(cond, item);
  }
  virtual bool can_optimize_group_min_max(const Item_bool_func *cond,
                                          const Item *const_item) const;
  /**
    Test if Field can use range optimizer for a standard comparison operation:
      <=, <, =, <=>, >, >=
    Note, this method does not cover spatial operations.
  */
  virtual bool can_optimize_range(const Item_bool_func *cond,
                                  const Item *item,
                                  bool is_eq_func) const;

  bool can_optimize_outer_join_table_elimination(const Item_bool_func *cond,
                                                 const Item *item) const
  {
    // Exactly the same rules with REF access
    return can_optimize_keypart_ref(cond, item);
  }

  bool save_in_field_default_value(bool view_eror_processing);
  bool save_in_field_ignore_value(bool view_error_processing);

  /* Mark field in read map. Updates also virtual fields */
  void register_field_in_read_map();

  virtual Compression_method *compression_method() const { return 0; }

  virtual Virtual_tmp_table **virtual_tmp_table_addr()
  {
    return NULL;
  }
  virtual bool sp_prepare_and_store_item(THD *thd, Item **value);

  friend int cre_myisam(char * name, TABLE *form, uint options,
			ulonglong auto_increment_value);
  friend class Copy_field;
  friend class Item_avg_field;
  friend class Item_std_field;
  friend class Item_sum_num;
  friend class Item_sum_sum;
  friend class Item_sum_count;
  friend class Item_sum_avg;
  friend class Item_sum_std;
  friend class Item_sum_min;
  friend class Item_sum_max;
  friend class Item_func_group_concat;

private:
  /*
    Primitive for implementing last_null_byte().

    SYNOPSIS
      do_last_null_byte()

    DESCRIPTION
      Primitive for the implementation of the last_null_byte()
      function. This represents the inheritance interface and can be
      overridden by subclasses.
   */
  virtual size_t do_last_null_byte() const;

protected:
  uchar *pack_int(uchar *to, const uchar *from, size_t size)
  {
    memcpy(to, from, size);
    return to + size;
  }

  const uchar *unpack_int(uchar* to, const uchar *from,
                          const uchar *from_end, size_t size)
  {
    if (from + size > from_end)
      return 0;
    memcpy(to, from, size);
    return from + size;
  }

  uchar *pack_int16(uchar *to, const uchar *from)
  { return pack_int(to, from, 2); }
  const uchar *unpack_int16(uchar* to, const uchar *from, const uchar *from_end)
  { return unpack_int(to, from, from_end, 2); }
  uchar *pack_int24(uchar *to, const uchar *from)
  { return pack_int(to, from, 3); }
  const uchar *unpack_int24(uchar* to, const uchar *from, const uchar *from_end)
  { return unpack_int(to, from, from_end, 3); }
  uchar *pack_int32(uchar *to, const uchar *from)
  { return pack_int(to, from, 4); }
  const uchar *unpack_int32(uchar* to, const uchar *from, const uchar *from_end)
  { return unpack_int(to, from, from_end, 4); }
  uchar *pack_int64(uchar* to, const uchar *from)
  { return pack_int(to, from, 8); }
  const uchar *unpack_int64(uchar* to, const uchar *from,  const uchar *from_end)
  { return unpack_int(to, from, from_end, 8); }

  double pos_in_interval_val_real(Field *min, Field *max);
  double pos_in_interval_val_str(Field *min, Field *max, uint data_offset);
};


class Field_num :public Field {
protected:
  int check_edom_and_important_data_truncation(const char *type, bool edom,
                                               CHARSET_INFO *cs,
                                               const char *str, size_t length,
                                               const char *end_of_num);
  int check_edom_and_truncation(const char *type, bool edom,
                                CHARSET_INFO *cs,
                                const char *str, size_t length,
                                const char *end_of_num);
  int check_int(CHARSET_INFO *cs, const char *str, size_t length,
                const char *int_end, int error)
  {
    return check_edom_and_truncation("integer",
                                     error == MY_ERRNO_EDOM || str == int_end,
                                     cs, str, length, int_end);
  }
  bool get_int(CHARSET_INFO *cs, const char *from, size_t len,
               longlong *rnd, ulonglong unsigned_max,
               longlong signed_min, longlong signed_max);
  void prepend_zeros(String *value) const;
  Item *get_equal_zerofill_const_item(THD *thd, const Context &ctx,
                                      Item *const_item);
public:
  const uint8 dec;
  bool zerofill,unsigned_flag;	// Purify cannot handle bit fields
  Field_num(uchar *ptr_arg,uint32 len_arg, uchar *null_ptr_arg,
	    uchar null_bit_arg, utype unireg_check_arg,
	    const LEX_CSTRING *field_name_arg,
            uint8 dec_arg, bool zero_arg, bool unsigned_arg);
  enum Derivation derivation(void) const { return DERIVATION_NUMERIC; }
  uint repertoire(void) const { return MY_REPERTOIRE_NUMERIC; }
  CHARSET_INFO *charset(void) const { return &my_charset_numeric; }
  sql_mode_t can_handle_sql_mode_dependency_on_store() const;
  Item *get_equal_const_item(THD *thd, const Context &ctx, Item *const_item)
  {
    return (flags & ZEROFILL_FLAG) ?
           get_equal_zerofill_const_item(thd, ctx, const_item) :
           const_item;
  }
  void add_zerofill_and_unsigned(String &res) const;
  friend class Create_field;
  void make_send_field(Send_field *);
  uint decimals() const { return (uint) dec; }
  uint size_of() const { return sizeof(*this); }
  bool eq_def(const Field *field) const;
  Copy_func *get_copy_func(const Field *from) const
  {
    if (unsigned_flag && from->cmp_type() == DECIMAL_RESULT)
      return do_field_decimal;
    return do_field_int;
  }
  int save_in_field(Field *to)
  {
    return to->store(val_int(), MY_TEST(flags & UNSIGNED_FLAG));
  }
  uint is_equal(Create_field *new_field);
  uint row_pack_length() const { return pack_length(); }
  uint32 pack_length_from_metadata(uint field_metadata) {
    uint32 length= pack_length();
    DBUG_PRINT("result", ("pack_length_from_metadata(%d): %u",
                          field_metadata, length));
    return length;
  }
  double pos_in_interval(Field *min, Field *max)
  {
    return pos_in_interval_val_real(min, max);
  }
};


class Field_str :public Field {
protected:
  // TODO-10.2: Reuse DTCollation instead of these three members
  CHARSET_INFO *field_charset;
  enum Derivation field_derivation;
  uint field_repertoire;
public:
  bool can_be_substituted_to_equal_item(const Context &ctx,
                                        const Item_equal *item_equal);
  Field_str(uchar *ptr_arg,uint32 len_arg, uchar *null_ptr_arg,
	    uchar null_bit_arg, utype unireg_check_arg,
	    const LEX_CSTRING *field_name_arg,
	    const DTCollation &collation);
  uint decimals() const { return is_created_from_null_item ? 0 : NOT_FIXED_DEC; }
  int  save_in_field(Field *to) { return save_in_field_str(to); }
  bool memcpy_field_possible(const Field *from) const
  {
    return real_type() == from->real_type() &&
           pack_length() == from->pack_length() &&
           charset() == from->charset();
  }
  int  store(double nr);
  int  store(longlong nr, bool unsigned_val);
  int  store_decimal(const my_decimal *);
  int  store(const char *to,size_t length,CHARSET_INFO *cs)=0;
  int  store_hex_hybrid(const char *str, size_t length)
  {
    return store(str, length, &my_charset_bin);
  }
  uint repertoire(void) const { return field_repertoire; }
  CHARSET_INFO *charset(void) const { return field_charset; }
  enum Derivation derivation(void) const { return field_derivation; }
  bool binary() const { return field_charset == &my_charset_bin; }
  uint32 max_display_length() const { return field_length; }
  uint32 char_length() const { return field_length / field_charset->mbmaxlen; }
  Information_schema_character_attributes
    information_schema_character_attributes() const
  {
    return Information_schema_character_attributes(max_display_length(),
                                                   char_length());
  }
  friend class Create_field;
  my_decimal *val_decimal(my_decimal *);
  bool val_bool() { return val_real() != 0e0; }
  virtual bool str_needs_quotes() { return TRUE; }
  uint is_equal(Create_field *new_field);
  bool eq_cmp_as_binary() { return MY_TEST(flags & BINARY_FLAG); }
  virtual uint length_size() { return 0; }
  double pos_in_interval(Field *min, Field *max)
  {
    return pos_in_interval_val_str(min, max, length_size());
  }
  bool test_if_equality_guarantees_uniqueness(const Item *const_item) const;
};

/* base class for Field_string, Field_varstring and Field_blob */

class Field_longstr :public Field_str
{
protected:
  int report_if_important_data(const char *ptr, const char *end,
                               bool count_spaces);
  bool check_string_copy_error(const String_copier *copier,
                               const char *end, CHARSET_INFO *cs);
  int check_conversion_status(const String_copier *copier,
                              const char *end, CHARSET_INFO *cs,
                              bool count_spaces)
  {
    if (check_string_copy_error(copier, end, cs))
      return 2;
    return report_if_important_data(copier->source_end_pos(),
                                    end, count_spaces);
  }
  int well_formed_copy_with_check(char *to, size_t to_length,
                                  CHARSET_INFO *from_cs,
                                  const char *from, size_t from_length,
                                  size_t nchars, bool count_spaces,
                                  uint *copy_length)
  {
    String_copier copier;

    *copy_length= copier.well_formed_copy(field_charset, to, to_length,
                                          from_cs, from, from_length,
                                          nchars);

    return check_conversion_status(&copier, from + from_length, from_cs, count_spaces);
  }
  bool cmp_to_string_with_same_collation(const Item_bool_func *cond,
                                         const Item *item) const;
  bool cmp_to_string_with_stricter_collation(const Item_bool_func *cond,
                                             const Item *item) const;
  int compress(char *to, uint to_length,
               const char *from, uint length,
               uint max_length,
               uint *out_length,
               CHARSET_INFO *cs, size_t nchars);
  String *uncompress(String *val_buffer, String *val_ptr,
                     const uchar *from, uint from_length);
public:
  Field_longstr(uchar *ptr_arg, uint32 len_arg, uchar *null_ptr_arg,
                uchar null_bit_arg, utype unireg_check_arg,
                const LEX_CSTRING *field_name_arg,
                const DTCollation &collation)
    :Field_str(ptr_arg, len_arg, null_ptr_arg, null_bit_arg, unireg_check_arg,
               field_name_arg, collation)
    {}

  int store_decimal(const my_decimal *d);
  uint32 max_data_length() const;

  bool is_varchar_and_in_write_set() const
  {
    DBUG_ASSERT(table && table->write_set);
    return bitmap_is_set(table->write_set, field_index);
  }
  bool match_collation_to_optimize_range() const { return true; }

  bool can_optimize_keypart_ref(const Item_bool_func *cond,
                                const Item *item) const;
  bool can_optimize_hash_join(const Item_bool_func *cond,
                              const Item *item) const;
  bool can_optimize_group_min_max(const Item_bool_func *cond,
                                  const Item *const_item) const;
  bool can_optimize_range(const Item_bool_func *cond,
                          const Item *item,
                          bool is_eq_func) const;
};

/* base class for float and double and decimal (old one) */
class Field_real :public Field_num {
protected:
  double get_double(const char *str, size_t length, CHARSET_INFO *cs, int *err);
public:
  bool not_fixed;

  Field_real(uchar *ptr_arg, uint32 len_arg, uchar *null_ptr_arg,
             uchar null_bit_arg, utype unireg_check_arg,
             const LEX_CSTRING *field_name_arg,
             uint8 dec_arg, bool zero_arg, bool unsigned_arg)
    :Field_num(ptr_arg, len_arg, null_ptr_arg, null_bit_arg, unireg_check_arg,
               field_name_arg, dec_arg, zero_arg, unsigned_arg),
    not_fixed(dec_arg >= FLOATING_POINT_DECIMALS)
    {}
  Copy_func *get_copy_func(const Field *from) const
  {
    return do_field_real;
  }
  Information_schema_numeric_attributes
    information_schema_numeric_attributes() const
  {
    return dec == NOT_FIXED_DEC ?
                  Information_schema_numeric_attributes(field_length) :
                  Information_schema_numeric_attributes(field_length, dec);
  }
  int save_in_field(Field *to) { return to->store(val_real()); }
  bool memcpy_field_possible(const Field *from) const
  {
    /*
      Cannot do memcpy from a longer field to a shorter field,
      e.g. a DOUBLE(53,10) into a DOUBLE(10,10).
      But it should be OK the other way around.
    */
    return real_type() == from->real_type() &&
           pack_length() == from->pack_length() &&
           is_unsigned() <= from->is_unsigned() &&
           decimals() == from->decimals() &&
           field_length >= from->field_length;
  }
  int store_decimal(const my_decimal *);
  int  store_time_dec(const MYSQL_TIME *ltime, uint dec);
  bool get_date(MYSQL_TIME *ltime, ulonglong fuzzydate);
  my_decimal *val_decimal(my_decimal *);
  bool val_bool() { return val_real() != 0e0; }
  uint32 max_display_length() const { return field_length; }
  uint size_of() const { return sizeof(*this); }
  Item *get_equal_const_item(THD *thd, const Context &ctx, Item *const_item);
};


class Field_decimal :public Field_real {
public:
  Field_decimal(uchar *ptr_arg, uint32 len_arg, uchar *null_ptr_arg,
		uchar null_bit_arg,
		enum utype unireg_check_arg, const LEX_CSTRING *field_name_arg,
		uint8 dec_arg,bool zero_arg,bool unsigned_arg)
    :Field_real(ptr_arg, len_arg, null_ptr_arg, null_bit_arg,
                unireg_check_arg, field_name_arg,
                dec_arg, zero_arg, unsigned_arg)
    {}
  Field *make_new_field(MEM_ROOT *root, TABLE *new_table, bool keep_type);
  const Type_handler *type_handler() const { return &type_handler_olddecimal; }
  enum ha_base_keytype key_type() const
  { return zerofill ? HA_KEYTYPE_BINARY : HA_KEYTYPE_NUM; }
  Information_schema_numeric_attributes
    information_schema_numeric_attributes() const
  {
    uint tmp= dec ? 2 : 1; // The sign and the decimal point
    return Information_schema_numeric_attributes(field_length - tmp, dec);
  }
  Copy_func *get_copy_func(const Field *from) const
  {
    return eq_def(from) ? get_identical_copy_func() : do_field_string;
  }
  int reset(void);
  int store(const char *to,size_t length,CHARSET_INFO *charset);
  int store(double nr);
  int store(longlong nr, bool unsigned_val);
  double val_real(void);
  longlong val_int(void);
  String *val_str(String*,String *);
  int cmp(const uchar *,const uchar *);
  void sort_string(uchar *buff,uint length);
  void overflow(bool negative);
  bool zero_pack() const { return 0; }
  void sql_type(String &str) const;
  virtual uchar *pack(uchar* to, const uchar *from, uint max_length)
  {
    return Field::pack(to, from, max_length);
  }
};


/* New decimal/numeric field which use fixed point arithmetic */
class Field_new_decimal :public Field_num {
private:
  int save_field_metadata(uchar *first_byte);
public:
  /* The maximum number of decimal digits can be stored */
  uint precision;
  uint bin_size;
  /*
    Constructors take max_length of the field as a parameter - not the
    precision as the number of decimal digits allowed.
    So for example we need to count length from precision handling
    CREATE TABLE ( DECIMAL(x,y)) 
  */
  Field_new_decimal(uchar *ptr_arg, uint32 len_arg, uchar *null_ptr_arg,
                    uchar null_bit_arg,
                    enum utype unireg_check_arg,
                    const LEX_CSTRING *field_name_arg,
                    uint8 dec_arg, bool zero_arg, bool unsigned_arg);
  const Type_handler *type_handler() const { return &type_handler_newdecimal; }
  enum ha_base_keytype key_type() const { return HA_KEYTYPE_BINARY; }
  Copy_func *get_copy_func(const Field *from) const
  {
    //  if (from->real_type() == MYSQL_TYPE_BIT) // QQ: why?
    //    return do_field_int;
    return do_field_decimal;
  }
  int save_in_field(Field *to)
  {
    my_decimal buff;
    return to->store_decimal(val_decimal(&buff));
  }
  bool memcpy_field_possible(const Field *from) const
  {
    return real_type() == from->real_type() &&
           pack_length() == from->pack_length() &&
           is_unsigned() <= from->is_unsigned() &&
           decimals() == from->decimals() &&
           field_length == from->field_length;
  }
  int  reset(void);
  bool store_value(const my_decimal *decimal_value);
  bool store_value(const my_decimal *decimal_value, int *native_error);
  void set_value_on_overflow(my_decimal *decimal_value, bool sign);
  int  store(const char *to, size_t length, CHARSET_INFO *charset);
  int  store(double nr);
  int  store(longlong nr, bool unsigned_val);
  int  store_time_dec(const MYSQL_TIME *ltime, uint dec);
  int  store_decimal(const my_decimal *);
  double val_real(void);
  longlong val_int(void);
  ulonglong val_uint(void);
  my_decimal *val_decimal(my_decimal *);
  String *val_str(String*, String *);
  bool get_date(MYSQL_TIME *ltime, ulonglong fuzzydate);
  bool val_bool()
  {
    my_decimal decimal_value;
    my_decimal *val= val_decimal(&decimal_value);
    return val ? !my_decimal_is_zero(val) : 0;
  }
  int cmp(const uchar *, const uchar *);
  void sort_string(uchar *buff, uint length);
  bool zero_pack() const { return 0; }
  void sql_type(String &str) const;
  uint32 max_display_length() const { return field_length; }
  Information_schema_numeric_attributes
    information_schema_numeric_attributes() const
  {
    return Information_schema_numeric_attributes(precision, dec);
  }
  uint size_of() const { return sizeof(*this); } 
  uint32 pack_length() const { return (uint32) bin_size; }
  uint pack_length_from_metadata(uint field_metadata);
  uint row_pack_length() const { return pack_length(); }
  bool compatible_field_size(uint field_metadata, Relay_log_info *rli,
                             uint16 mflags, int *order_var);
  uint is_equal(Create_field *new_field);
  virtual const uchar *unpack(uchar* to, const uchar *from, const uchar *from_end, uint param_data);
  Item *get_equal_const_item(THD *thd, const Context &ctx, Item *const_item);
};


class Field_int :public Field_num
{
protected:
  String *val_str_from_long(String *val_buffer, uint max_char_length,
                            int radix, long nr);
public:
  Field_int(uchar *ptr_arg, uint32 len_arg, uchar *null_ptr_arg,
            uchar null_bit_arg, enum utype unireg_check_arg,
            const LEX_CSTRING *field_name_arg, bool zero_arg, bool unsigned_arg)
    :Field_num(ptr_arg, len_arg, null_ptr_arg, null_bit_arg,
               unireg_check_arg, field_name_arg, 0, zero_arg, unsigned_arg)
    {}
  bool memcpy_field_possible(const Field *from) const
  {
    return real_type() == from->real_type() &&
           pack_length() == from->pack_length() &&
           is_unsigned() == from->is_unsigned();
  }
  int store_decimal(const my_decimal *);
  my_decimal *val_decimal(my_decimal *);
  bool val_bool() { return val_int() != 0; }
  ulonglong val_uint()
  {
    longlong nr= val_int();
    return nr < 0 && !unsigned_flag ? 0 : (ulonglong) nr;
  }
  int  store_time_dec(const MYSQL_TIME *ltime, uint dec);
  bool get_date(MYSQL_TIME *ltime, ulonglong fuzzydate);
  virtual const Type_limits_int *type_limits_int() const= 0;
  uint32 max_display_length() const
  {
    return type_limits_int()->char_length();
  }
  Type_std_attributes type_std_attributes() const
  {
    /*
      For integer data types, the user-specified length does not constrain the
      supported range, so e.g. a column of the INT(1) data type supports the
      full integer range anyway.
      Choose the maximum from the user-specified length and the maximum
      possible length determined by the data type capacity:
        INT(1)  -> 11
        INT(10) -> 11
        INT(40) -> 40
    */
    uint32 length1= max_display_length();
    uint32 length2= field_length;
    return Type_std_attributes(MY_MAX(length1, length2), decimals(),
                               MY_TEST(flags & UNSIGNED_FLAG),
                               dtcollation());
  }
  Information_schema_numeric_attributes
    information_schema_numeric_attributes() const
  {
    uint32 prec= type_limits_int()->precision();
    return Information_schema_numeric_attributes(prec, 0);
  }
};


class Field_tiny :public Field_int
{
public:
  Field_tiny(uchar *ptr_arg, uint32 len_arg, uchar *null_ptr_arg,
	     uchar null_bit_arg,
	     enum utype unireg_check_arg, const LEX_CSTRING *field_name_arg,
	     bool zero_arg, bool unsigned_arg)
    :Field_int(ptr_arg, len_arg, null_ptr_arg, null_bit_arg,
               unireg_check_arg, field_name_arg, zero_arg, unsigned_arg)
    {}
  const Type_handler *type_handler() const { return &type_handler_tiny; }
  enum ha_base_keytype key_type() const
    { return unsigned_flag ? HA_KEYTYPE_BINARY : HA_KEYTYPE_INT8; }
  int store(const char *to,size_t length,CHARSET_INFO *charset);
  int store(double nr);
  int store(longlong nr, bool unsigned_val);
  int reset(void) { ptr[0]=0; return 0; }
  double val_real(void);
  longlong val_int(void);
  String *val_str(String*,String *);
  bool send_binary(Protocol *protocol);
  int cmp(const uchar *,const uchar *);
  void sort_string(uchar *buff,uint length);
  uint32 pack_length() const { return 1; }
  void sql_type(String &str) const;
  const Type_limits_int *type_limits_int() const
  {
    return type_handler_tiny.type_limits_int_by_unsigned_flag(is_unsigned());
  }

  virtual uchar *pack(uchar* to, const uchar *from, uint max_length)
  {
    *to= *from;
    return to + 1;
  }

  virtual const uchar *unpack(uchar* to, const uchar *from,
                              const uchar *from_end, uint param_data)
  {
    if (from == from_end)
      return 0;
    *to= *from;
    return from + 1;
  }
  virtual ulonglong get_max_int_value() const
  {
    return unsigned_flag ? 0xFFULL : 0x7FULL;
  }
};


class Field_short :public Field_int
{
public:
  Field_short(uchar *ptr_arg, uint32 len_arg, uchar *null_ptr_arg,
	      uchar null_bit_arg,
	      enum utype unireg_check_arg, const LEX_CSTRING *field_name_arg,
	      bool zero_arg, bool unsigned_arg)
    :Field_int(ptr_arg, len_arg, null_ptr_arg, null_bit_arg,
               unireg_check_arg, field_name_arg, zero_arg, unsigned_arg)
    {}
  Field_short(uint32 len_arg,bool maybe_null_arg,
              const LEX_CSTRING *field_name_arg,
	      bool unsigned_arg)
    :Field_int((uchar*) 0, len_arg, maybe_null_arg ? (uchar*) "": 0,0,
               NONE, field_name_arg, 0, unsigned_arg)
    {}
  const Type_handler *type_handler() const { return &type_handler_short; }
  enum ha_base_keytype key_type() const
    { return unsigned_flag ? HA_KEYTYPE_USHORT_INT : HA_KEYTYPE_SHORT_INT;}
  int store(const char *to,size_t length,CHARSET_INFO *charset);
  int store(double nr);
  int store(longlong nr, bool unsigned_val);
  int reset(void) { ptr[0]=ptr[1]=0; return 0; }
  double val_real(void);
  longlong val_int(void);
  String *val_str(String*,String *);
  bool send_binary(Protocol *protocol);
  int cmp(const uchar *,const uchar *);
  void sort_string(uchar *buff,uint length);
  uint32 pack_length() const { return 2; }
  void sql_type(String &str) const;
  const Type_limits_int *type_limits_int() const
  {
    return type_handler_short.type_limits_int_by_unsigned_flag(is_unsigned());
  }
  virtual uchar *pack(uchar* to, const uchar *from, uint max_length)
  { return pack_int16(to, from); }

  virtual const uchar *unpack(uchar* to, const uchar *from,
                              const uchar *from_end, uint param_data)
  { return unpack_int16(to, from, from_end); }
  virtual ulonglong get_max_int_value() const
  {
    return unsigned_flag ? 0xFFFFULL : 0x7FFFULL;
  }
};

class Field_medium :public Field_int
{
public:
  Field_medium(uchar *ptr_arg, uint32 len_arg, uchar *null_ptr_arg,
	      uchar null_bit_arg,
	      enum utype unireg_check_arg, const LEX_CSTRING *field_name_arg,
	      bool zero_arg, bool unsigned_arg)
    :Field_int(ptr_arg, len_arg, null_ptr_arg, null_bit_arg,
               unireg_check_arg, field_name_arg, zero_arg, unsigned_arg)
    {}
  const Type_handler *type_handler() const { return &type_handler_int24; }
  enum ha_base_keytype key_type() const
    { return unsigned_flag ? HA_KEYTYPE_UINT24 : HA_KEYTYPE_INT24; }
  int store(const char *to,size_t length,CHARSET_INFO *charset);
  int store(double nr);
  int store(longlong nr, bool unsigned_val);
  int reset(void) { ptr[0]=ptr[1]=ptr[2]=0; return 0; }
  double val_real(void);
  longlong val_int(void);
  String *val_str(String*,String *);
  bool send_binary(Protocol *protocol);
  int cmp(const uchar *,const uchar *);
  void sort_string(uchar *buff,uint length);
  uint32 pack_length() const { return 3; }
  void sql_type(String &str) const;
  const Type_limits_int *type_limits_int() const
  {
    return type_handler_int24.type_limits_int_by_unsigned_flag(is_unsigned());
  }
  virtual uchar *pack(uchar* to, const uchar *from, uint max_length)
  {
    return Field::pack(to, from, max_length);
  }
  virtual ulonglong get_max_int_value() const
  {
    return unsigned_flag ? 0xFFFFFFULL : 0x7FFFFFULL;
  }
};


class Field_long :public Field_int
{
public:
  Field_long(uchar *ptr_arg, uint32 len_arg, uchar *null_ptr_arg,
	     uchar null_bit_arg,
	     enum utype unireg_check_arg, const LEX_CSTRING *field_name_arg,
	     bool zero_arg, bool unsigned_arg)
    :Field_int(ptr_arg, len_arg, null_ptr_arg, null_bit_arg,
               unireg_check_arg, field_name_arg, zero_arg, unsigned_arg)
    {}
  Field_long(uint32 len_arg,bool maybe_null_arg,
             const LEX_CSTRING *field_name_arg,
	     bool unsigned_arg)
    :Field_int((uchar*) 0, len_arg, maybe_null_arg ? (uchar*) "": 0,0,
               NONE, field_name_arg, 0, unsigned_arg)
    {}
  const Type_handler *type_handler() const { return &type_handler_long; }
  enum ha_base_keytype key_type() const
    { return unsigned_flag ? HA_KEYTYPE_ULONG_INT : HA_KEYTYPE_LONG_INT; }
  int store(const char *to,size_t length,CHARSET_INFO *charset);
  int store(double nr);
  int store(longlong nr, bool unsigned_val);
  int reset(void) { ptr[0]=ptr[1]=ptr[2]=ptr[3]=0; return 0; }
  double val_real(void);
  longlong val_int(void);
  bool send_binary(Protocol *protocol);
  String *val_str(String*,String *);
  int cmp(const uchar *,const uchar *);
  void sort_string(uchar *buff,uint length);
  uint32 pack_length() const { return 4; }
  void sql_type(String &str) const;
  const Type_limits_int *type_limits_int() const
  {
    return type_handler_long.type_limits_int_by_unsigned_flag(is_unsigned());
  }
  virtual uchar *pack(uchar* to, const uchar *from,
                      uint max_length __attribute__((unused)))
  {
    return pack_int32(to, from);
  }
  virtual const uchar *unpack(uchar* to, const uchar *from,
                              const uchar *from_end,
                              uint param_data __attribute__((unused)))
  {
    return unpack_int32(to, from, from_end);
  }
  virtual ulonglong get_max_int_value() const
  {
    return unsigned_flag ? 0xFFFFFFFFULL : 0x7FFFFFFFULL;
  }
};


class Field_longlong :public Field_int
{
public:
  Field_longlong(uchar *ptr_arg, uint32 len_arg, uchar *null_ptr_arg,
	      uchar null_bit_arg,
	      enum utype unireg_check_arg, const LEX_CSTRING *field_name_arg,
	      bool zero_arg, bool unsigned_arg)
    :Field_int(ptr_arg, len_arg, null_ptr_arg, null_bit_arg,
               unireg_check_arg, field_name_arg, zero_arg, unsigned_arg)
    {}
  Field_longlong(uint32 len_arg,bool maybe_null_arg,
		 const LEX_CSTRING *field_name_arg,
                 bool unsigned_arg)
    :Field_int((uchar*) 0, len_arg, maybe_null_arg ? (uchar*) "": 0,0,
                NONE, field_name_arg, 0, unsigned_arg)
    {}
  const Type_handler *type_handler() const { return &type_handler_longlong; }
  enum ha_base_keytype key_type() const
    { return unsigned_flag ? HA_KEYTYPE_ULONGLONG : HA_KEYTYPE_LONGLONG; }
  int store(const char *to,size_t length,CHARSET_INFO *charset);
  int store(double nr);
  int store(longlong nr, bool unsigned_val);
  int reset(void)
  {
    ptr[0]=ptr[1]=ptr[2]=ptr[3]=ptr[4]=ptr[5]=ptr[6]=ptr[7]=0;
    return 0;
  }
  double val_real(void);
  longlong val_int(void);
  String *val_str(String*,String *);
  bool send_binary(Protocol *protocol);
  int cmp(const uchar *,const uchar *);
  void sort_string(uchar *buff,uint length);
  uint32 pack_length() const { return 8; }
  void sql_type(String &str) const;
  const Type_limits_int *type_limits_int() const
  {
    return type_handler_longlong.type_limits_int_by_unsigned_flag(is_unsigned());
  }
  virtual uchar *pack(uchar* to, const uchar *from,
                      uint max_length  __attribute__((unused)))
  {
    return pack_int64(to, from);
  }
  const uchar *unpack(uchar* to, const uchar *from, const uchar *from_end,
                      uint param_data __attribute__((unused)))
  {
    return unpack_int64(to, from, from_end);
  }
  void set_max();
  bool is_max();
  virtual ulonglong get_max_int_value() const
  {
    return unsigned_flag ? 0xFFFFFFFFFFFFFFFFULL : 0x7FFFFFFFFFFFFFFFULL;
  }
};


class Field_vers_trx_id :public Field_longlong {
  MYSQL_TIME cache;
  ulonglong cached;
public:
  Field_vers_trx_id(uchar *ptr_arg, uint32 len_arg, uchar *null_ptr_arg,
                    uchar null_bit_arg, enum utype unireg_check_arg,
                    const LEX_CSTRING *field_name_arg, bool zero_arg,
                    bool unsigned_arg)
      : Field_longlong(ptr_arg, len_arg, null_ptr_arg, null_bit_arg,
                       unireg_check_arg, field_name_arg, zero_arg,
                       unsigned_arg),
        cached(0)
  {}
  const Type_handler *type_handler() const { return &type_handler_vers_trx_id; }
  uint size_of() const { return sizeof(*this); }
  bool get_date(MYSQL_TIME *ltime, ulonglong fuzzydate, ulonglong trx_id);
  bool get_date(MYSQL_TIME *ltime, ulonglong fuzzydate)
  {
    return get_date(ltime, fuzzydate, (ulonglong) val_int());
  }
  bool test_if_equality_guarantees_uniqueness(const Item *item) const;
  bool can_optimize_keypart_ref(const Item_bool_func *cond,
                                      const Item *item) const
  {
    return true;
  }

  bool can_optimize_group_min_max(const Item_bool_func *cond,
                                        const Item *const_item) const
  {
    return true;
  }
  bool can_optimize_range(const Item_bool_func *cond,
                                  const Item *item,
                                  bool is_eq_func) const
  {
    return true;
  }
  /* cmp_type() cannot be TIME_RESULT, because we want to compare this field against
     integers. But in all other cases we treat it as TIME_RESULT! */
};


class Field_float :public Field_real {
public:
  Field_float(uchar *ptr_arg, uint32 len_arg, uchar *null_ptr_arg,
	      uchar null_bit_arg,
	      enum utype unireg_check_arg, const LEX_CSTRING *field_name_arg,
              uint8 dec_arg,bool zero_arg,bool unsigned_arg)
    :Field_real(ptr_arg, len_arg, null_ptr_arg, null_bit_arg,
                unireg_check_arg, field_name_arg,
                dec_arg, zero_arg, unsigned_arg)
    {
      if (dec_arg >= FLOATING_POINT_DECIMALS)
        dec_arg= NOT_FIXED_DEC;
    }
  Field_float(uint32 len_arg, bool maybe_null_arg,
              const LEX_CSTRING *field_name_arg, uint8 dec_arg)
    :Field_real((uchar*) 0, len_arg, maybe_null_arg ? (uchar*) "": 0, (uint) 0,
                NONE, field_name_arg, dec_arg, 0, 0)
    {
      if (dec_arg >= FLOATING_POINT_DECIMALS)
        dec_arg= NOT_FIXED_DEC;
    }
  const Type_handler *type_handler() const { return &type_handler_float; }
  enum ha_base_keytype key_type() const { return HA_KEYTYPE_FLOAT; }
  int store(const char *to,size_t length,CHARSET_INFO *charset);
  int store(double nr);
  int store(longlong nr, bool unsigned_val);
  int reset(void) { bzero(ptr,sizeof(float)); return 0; }
  double val_real(void);
  longlong val_int(void);
  String *val_str(String*,String *);
  bool send_binary(Protocol *protocol);
  int cmp(const uchar *,const uchar *);
  void sort_string(uchar *buff,uint length);
  uint32 pack_length() const { return sizeof(float); }
  uint row_pack_length() const { return pack_length(); }
  void sql_type(String &str) const;
  virtual ulonglong get_max_int_value() const
  {
    /*
      We use the maximum as per IEEE754-2008 standard, 2^24
    */
    return 0x1000000ULL;
  }
private:
  int save_field_metadata(uchar *first_byte);
};


class Field_double :public Field_real {
  longlong val_int_from_real(bool want_unsigned_result);
public:
  Field_double(uchar *ptr_arg, uint32 len_arg, uchar *null_ptr_arg,
	       uchar null_bit_arg,
	       enum utype unireg_check_arg, const LEX_CSTRING *field_name_arg,
	       uint8 dec_arg,bool zero_arg,bool unsigned_arg)
    :Field_real(ptr_arg, len_arg, null_ptr_arg, null_bit_arg,
                unireg_check_arg, field_name_arg,
                dec_arg, zero_arg, unsigned_arg)
    {
      if (dec_arg >= FLOATING_POINT_DECIMALS)
        dec_arg= NOT_FIXED_DEC;
    }
  Field_double(uint32 len_arg, bool maybe_null_arg,
               const LEX_CSTRING *field_name_arg, uint8 dec_arg)
    :Field_real((uchar*) 0, len_arg, maybe_null_arg ? (uchar*) "" : 0, (uint) 0,
                NONE, field_name_arg, dec_arg, 0, 0)
    {
      if (dec_arg >= FLOATING_POINT_DECIMALS)
        dec_arg= NOT_FIXED_DEC;
    }
  Field_double(uint32 len_arg, bool maybe_null_arg,
               const LEX_CSTRING *field_name_arg,
	       uint8 dec_arg, bool not_fixed_arg)
    :Field_real((uchar*) 0, len_arg, maybe_null_arg ? (uchar*) "" : 0, (uint) 0,
                NONE, field_name_arg, dec_arg, 0, 0)
    {
      not_fixed= not_fixed_arg;
      if (dec_arg >= FLOATING_POINT_DECIMALS)
        dec_arg= NOT_FIXED_DEC;
    }
  const Type_handler *type_handler() const { return &type_handler_double; }
  enum ha_base_keytype key_type() const { return HA_KEYTYPE_DOUBLE; }
  int  store(const char *to,size_t length,CHARSET_INFO *charset);
  int  store(double nr);
  int  store(longlong nr, bool unsigned_val);
  int reset(void) { bzero(ptr,sizeof(double)); return 0; }
  double val_real(void);
  longlong val_int(void) { return val_int_from_real(false); }
  ulonglong val_uint(void) { return (ulonglong) val_int_from_real(true); }
  String *val_str(String*,String *);
  bool send_binary(Protocol *protocol);
  int cmp(const uchar *,const uchar *);
  void sort_string(uchar *buff,uint length);
  uint32 pack_length() const { return sizeof(double); }
  uint row_pack_length() const { return pack_length(); }
  void sql_type(String &str) const;
  virtual ulonglong get_max_int_value() const
  {
    /*
      We use the maximum as per IEEE754-2008 standard, 2^53
    */
    return 0x20000000000000ULL;
  }
private:
  int save_field_metadata(uchar *first_byte);
};


/* Everything saved in this will disappear. It will always return NULL */

class Field_null :public Field_str {
  static uchar null[1];
public:
  Field_null(uchar *ptr_arg, uint32 len_arg,
	     enum utype unireg_check_arg, const LEX_CSTRING *field_name_arg,
	     const DTCollation &collation)
    :Field_str(ptr_arg, len_arg, null, 1,
	       unireg_check_arg, field_name_arg, collation)
    {}
  const Type_handler *type_handler() const { return &type_handler_null; }
  Information_schema_character_attributes
    information_schema_character_attributes() const
  {
    return Information_schema_character_attributes();
  }
  Copy_func *get_copy_func(const Field *from) const
  {
    return do_field_string;
  }
  int  store(const char *to, size_t length, CHARSET_INFO *cs)
  { null[0]=1; return 0; }
  int store(double nr)   { null[0]=1; return 0; }
  int store(longlong nr, bool unsigned_val) { null[0]=1; return 0; }
  int store_decimal(const my_decimal *d)  { null[0]=1; return 0; }
  int reset(void)	  { return 0; }
  double val_real(void)		{ return 0.0;}
  longlong val_int(void)	{ return 0;}
  bool val_bool(void) { return false; }
  my_decimal *val_decimal(my_decimal *) { return 0; }
  String *val_str(String *value,String *value2)
  { value2->length(0); return value2;}
  int cmp(const uchar *a, const uchar *b) { return 0;}
  void sort_string(uchar *buff, uint length)  {}
  uint32 pack_length() const { return 0; }
  void sql_type(String &str) const;
  uint size_of() const { return sizeof(*this); }
  uint32 max_display_length() const { return 4; }
  void move_field_offset(my_ptrdiff_t ptr_diff) {}
  bool can_optimize_keypart_ref(const Item_bool_func *cond,
                                const Item *item) const
  {
    return false;
  }
  bool can_optimize_group_min_max(const Item_bool_func *cond,
                                  const Item *const_item) const
  {
    return false;
  }
};


class Field_temporal: public Field {
protected:
  Item *get_equal_const_item_datetime(THD *thd, const Context &ctx,
                                      Item *const_item);
public:
  Field_temporal(uchar *ptr_arg,uint32 len_arg, uchar *null_ptr_arg,
                 uchar null_bit_arg, utype unireg_check_arg,
                 const LEX_CSTRING *field_name_arg)
    :Field(ptr_arg, len_arg, null_ptr_arg, null_bit_arg, unireg_check_arg,
               field_name_arg)
    { flags|= BINARY_FLAG; }
  int  store_hex_hybrid(const char *str, size_t length)
  {
    return store(str, length, &my_charset_bin);
  }
  sql_mode_t can_handle_sql_mode_dependency_on_store() const;
  Copy_func *get_copy_func(const Field *from) const;
  int save_in_field(Field *to)
  {
    MYSQL_TIME ltime;
    if (get_date(&ltime, 0))
      return to->reset();
    return to->store_time_dec(&ltime, decimals());
  }
  bool memcpy_field_possible(const Field *from) const;
  uint32 max_display_length() const { return field_length; }
  bool str_needs_quotes() { return TRUE; }
  enum Derivation derivation(void) const { return DERIVATION_NUMERIC; }
  uint repertoire(void) const { return MY_REPERTOIRE_NUMERIC; }
  CHARSET_INFO *charset(void) const { return &my_charset_numeric; }
  CHARSET_INFO *sort_charset(void) const { return &my_charset_bin; }
  bool binary() const { return true; }
  bool val_bool() { return val_real() != 0e0; }
  uint is_equal(Create_field *new_field);
  bool eq_def(const Field *field) const
  {
    return (Field::eq_def(field) && decimals() == field->decimals());
  }
  my_decimal *val_decimal(my_decimal*);
  void set_warnings(Sql_condition::enum_warning_level trunc_level,
                    const ErrConv *str, int was_cut, timestamp_type ts_type);
  double pos_in_interval(Field *min, Field *max)
  {
    return pos_in_interval_val_real(min, max);
  }
  bool can_optimize_keypart_ref(const Item_bool_func *cond,
                                const Item *item) const;
  bool can_optimize_group_min_max(const Item_bool_func *cond,
                                  const Item *const_item) const;
  bool can_optimize_range(const Item_bool_func *cond,
                                  const Item *item,
                                  bool is_eq_func) const
  {
    return true;
  }
};


/**
  Abstract class for:
  - DATE
  - DATETIME
  - DATETIME(1..6)
  - DATETIME(0..6) - MySQL56 version
*/
class Field_temporal_with_date: public Field_temporal {
protected:
  int store_TIME_with_warning(MYSQL_TIME *ltime, const ErrConv *str,
                              int was_cut, int have_smth_to_conv);
  virtual void store_TIME(MYSQL_TIME *ltime) = 0;
  virtual bool get_TIME(MYSQL_TIME *ltime, const uchar *pos,
                        ulonglong fuzzydate) const = 0;
  bool validate_MMDD(bool not_zero_date, uint month, uint day,
                     ulonglong fuzzydate) const
  {
    if (!not_zero_date)
      return fuzzydate & TIME_NO_ZERO_DATE;
    if (!month || !day)
      return fuzzydate & TIME_NO_ZERO_IN_DATE;
    return false;
  }
public:
  Field_temporal_with_date(uchar *ptr_arg, uint32 len_arg,
                           uchar *null_ptr_arg, uchar null_bit_arg,
                           utype unireg_check_arg,
                           const LEX_CSTRING *field_name_arg)
    :Field_temporal(ptr_arg, len_arg, null_ptr_arg, null_bit_arg,
                    unireg_check_arg, field_name_arg)
    {}
  int  store(const char *to, size_t length, CHARSET_INFO *charset);
  int  store(double nr);
  int  store(longlong nr, bool unsigned_val);
  int  store_time_dec(const MYSQL_TIME *ltime, uint dec);
  int  store_decimal(const my_decimal *);
  bool validate_value_in_record(THD *thd, const uchar *record) const;
};


class Field_timestamp :public Field_temporal {
protected:
  sql_mode_t sql_mode_for_timestamp(THD *thd) const;
  int store_TIME_with_warning(THD *, MYSQL_TIME *, const ErrConv *,
                              int warnings, bool have_smth_to_conv);
public:
  Field_timestamp(uchar *ptr_arg, uint32 len_arg,
                  uchar *null_ptr_arg, uchar null_bit_arg,
		  enum utype unireg_check_arg,
                  const LEX_CSTRING *field_name_arg,
		  TABLE_SHARE *share);
  const Type_handler *type_handler() const { return &type_handler_timestamp; }
  enum ha_base_keytype key_type() const { return HA_KEYTYPE_ULONG_INT; }
  Copy_func *get_copy_func(const Field *from) const;
  int  store(const char *to,size_t length,CHARSET_INFO *charset);
  int  store(double nr);
  int  store(longlong nr, bool unsigned_val);
  int  store_time_dec(const MYSQL_TIME *ltime, uint dec);
  int  store_decimal(const my_decimal *);
  int  store_timestamp(my_time_t timestamp, ulong sec_part);
  int  save_in_field(Field *to);
  double val_real(void);
  longlong val_int(void);
  String *val_str(String*,String *);
  bool send_binary(Protocol *protocol);
  int cmp(const uchar *,const uchar *);
  void sort_string(uchar *buff,uint length);
  uint32 pack_length() const { return 4; }
  void sql_type(String &str) const;
  bool zero_pack() const { return 0; }
  int set_time();
  /* Get TIMESTAMP field value as seconds since begging of Unix Epoch */
  my_time_t get_timestamp(const uchar *pos, ulong *sec_part) const;
  my_time_t get_timestamp(ulong *sec_part) const
  {
    return get_timestamp(ptr, sec_part);
  }
  virtual void store_TIME(my_time_t timestamp, ulong sec_part)
  {
    int4store(ptr,timestamp);
  }
  bool get_date(MYSQL_TIME *ltime, ulonglong fuzzydate);
  uchar *pack(uchar *to, const uchar *from,
              uint max_length __attribute__((unused)))
  {
    return pack_int32(to, from);
  }
  const uchar *unpack(uchar* to, const uchar *from, const uchar *from_end,
                      uint param_data __attribute__((unused)))
  {
    return unpack_int32(to, from, from_end);
  }
  bool validate_value_in_record(THD *thd, const uchar *record) const;
  Item *get_equal_const_item(THD *thd, const Context &ctx, Item *const_item)
  {
    return get_equal_const_item_datetime(thd, ctx, const_item);
  }
  bool load_data_set_null(THD *thd);
  bool load_data_set_no_data(THD *thd, bool fixed_format);
  uint size_of() const { return sizeof(*this); }
};


/**
  Abstract class for:
  - TIMESTAMP(1..6)
  - TIMESTAMP(0..6) - MySQL56 version
*/
class Field_timestamp_with_dec :public Field_timestamp {
protected:
  uint dec;
public:
  Field_timestamp_with_dec(uchar *ptr_arg,
                           uchar *null_ptr_arg, uchar null_bit_arg,
                           enum utype unireg_check_arg,
                           const LEX_CSTRING *field_name_arg,
                           TABLE_SHARE *share, uint dec_arg) :
  Field_timestamp(ptr_arg,
                  MAX_DATETIME_WIDTH + dec_arg + MY_TEST(dec_arg), null_ptr_arg,
                  null_bit_arg, unireg_check_arg, field_name_arg, share),
  dec(dec_arg)
  {
    DBUG_ASSERT(dec <= TIME_SECOND_PART_DIGITS);
  }
  uint decimals() const { return dec; }
  enum ha_base_keytype key_type() const { return HA_KEYTYPE_BINARY; }
  uchar *pack(uchar *to, const uchar *from, uint max_length)
  { return Field::pack(to, from, max_length); }
  const uchar *unpack(uchar* to, const uchar *from, const uchar *from_end,
                      uint param_data)
  { return Field::unpack(to, from, from_end, param_data); }
  void make_send_field(Send_field *field);
  void sort_string(uchar *to, uint length)
  {
    DBUG_ASSERT(length == pack_length());
    memcpy(to, ptr, length);
  }
  bool send_binary(Protocol *protocol);
  double val_real(void);
  my_decimal* val_decimal(my_decimal*);
  int set_time();
};


class Field_timestamp_hires :public Field_timestamp_with_dec {
  uint sec_part_bytes(uint dec) const
  {
    return Type_handler_timestamp::sec_part_bytes(dec);
  }
public:
  Field_timestamp_hires(uchar *ptr_arg,
                        uchar *null_ptr_arg, uchar null_bit_arg,
                        enum utype unireg_check_arg,
                        const LEX_CSTRING *field_name_arg,
                        TABLE_SHARE *share, uint dec_arg) :
  Field_timestamp_with_dec(ptr_arg, null_ptr_arg, null_bit_arg,
                           unireg_check_arg, field_name_arg, share, dec_arg)
  {
    DBUG_ASSERT(dec);
  }
  my_time_t get_timestamp(const uchar *pos, ulong *sec_part) const;
  void store_TIME(my_time_t timestamp, ulong sec_part);
  int cmp(const uchar *,const uchar *);
  uint32 pack_length() const { return 4 + sec_part_bytes(dec); }
  uint size_of() const { return sizeof(*this); }
};


/**
  TIMESTAMP(0..6) - MySQL56 version
*/
class Field_timestampf :public Field_timestamp_with_dec {
  int save_field_metadata(uchar *metadata_ptr)
  {
    *metadata_ptr= (uchar) decimals();
    return 1;
  }
public:
  Field_timestampf(uchar *ptr_arg,
                   uchar *null_ptr_arg, uchar null_bit_arg,
                   enum utype unireg_check_arg,
                   const LEX_CSTRING *field_name_arg,
                   TABLE_SHARE *share, uint dec_arg) :
    Field_timestamp_with_dec(ptr_arg, null_ptr_arg, null_bit_arg,
                             unireg_check_arg, field_name_arg, share, dec_arg)
    {}
  const Type_handler *type_handler() const { return &type_handler_timestamp2; }
  enum_field_types binlog_type() const { return MYSQL_TYPE_TIMESTAMP2; }
  uint32 pack_length() const
  {
    return my_timestamp_binary_length(dec);
  }
  uint row_pack_length() const { return pack_length(); }
  uint pack_length_from_metadata(uint field_metadata)
  {
    DBUG_ENTER("Field_timestampf::pack_length_from_metadata");
    uint tmp= my_timestamp_binary_length(field_metadata);
    DBUG_RETURN(tmp);
  }
  int cmp(const uchar *a_ptr,const uchar *b_ptr)
  {
    return memcmp(a_ptr, b_ptr, pack_length());
  }
  void set_max();
  bool is_max();
  void store_TIME(my_time_t timestamp, ulong sec_part);
  my_time_t get_timestamp(const uchar *pos, ulong *sec_part) const;
  my_time_t get_timestamp(ulong *sec_part) const
  {
    return get_timestamp(ptr, sec_part);
  }
  uint size_of() const { return sizeof(*this); }
};


class Field_year :public Field_tiny {
public:
  Field_year(uchar *ptr_arg, uint32 len_arg, uchar *null_ptr_arg,
	     uchar null_bit_arg,
	     enum utype unireg_check_arg, const LEX_CSTRING *field_name_arg)
    :Field_tiny(ptr_arg, len_arg, null_ptr_arg, null_bit_arg,
		unireg_check_arg, field_name_arg, 1, 1)
    {}
  const Type_handler *type_handler() const { return &type_handler_year; }
  Copy_func *get_copy_func(const Field *from) const
  {
    if (eq_def(from))
      return get_identical_copy_func();
    switch (from->cmp_type()) {
    case STRING_RESULT:
    {
      const Type_handler *handler= from->type_handler();
      if (handler == &type_handler_enum || handler == &type_handler_set)
        return do_field_int;
      return do_field_string;
    }
    case TIME_RESULT:
      return do_field_temporal;
    case DECIMAL_RESULT:
      return do_field_decimal;
    case REAL_RESULT:
      return do_field_real;
    case INT_RESULT:
      break;
    case ROW_RESULT:
    default:
      DBUG_ASSERT(0);
      break;
    }
    return do_field_int;
  }
  int  store(const char *to,size_t length,CHARSET_INFO *charset);
  int  store(double nr);
  int  store(longlong nr, bool unsigned_val);
  int  store_time_dec(const MYSQL_TIME *ltime, uint dec);
  double val_real(void);
  longlong val_int(void);
  String *val_str(String*,String *);
  bool get_date(MYSQL_TIME *ltime, ulonglong fuzzydate);
  bool send_binary(Protocol *protocol);
  Information_schema_numeric_attributes
    information_schema_numeric_attributes() const
  {
    return Information_schema_numeric_attributes();
  }
  uint32 max_display_length() const { return field_length; }
  void sql_type(String &str) const;
};


class Field_date :public Field_temporal_with_date {
  void store_TIME(MYSQL_TIME *ltime);
  bool get_TIME(MYSQL_TIME *ltime, const uchar *pos, ulonglong fuzzydate) const;
public:
  Field_date(uchar *ptr_arg, uchar *null_ptr_arg, uchar null_bit_arg,
	     enum utype unireg_check_arg, const LEX_CSTRING *field_name_arg)
    :Field_temporal_with_date(ptr_arg, MAX_DATE_WIDTH, null_ptr_arg, null_bit_arg,
                              unireg_check_arg, field_name_arg) {}
  const Type_handler *type_handler() const { return &type_handler_date; }
  enum ha_base_keytype key_type() const { return HA_KEYTYPE_ULONG_INT; }
  int reset(void) { ptr[0]=ptr[1]=ptr[2]=ptr[3]=0; return 0; }
  bool get_date(MYSQL_TIME *ltime, ulonglong fuzzydate)
  { return Field_date::get_TIME(ltime, ptr, fuzzydate); }
  double val_real(void);
  longlong val_int(void);
  String *val_str(String*,String *);
  bool send_binary(Protocol *protocol);
  int cmp(const uchar *,const uchar *);
  void sort_string(uchar *buff,uint length);
  uint32 pack_length() const { return 4; }
  void sql_type(String &str) const;
  uchar *pack(uchar* to, const uchar *from,
              uint max_length __attribute__((unused)))
  {
    return pack_int32(to, from);
  }
  const uchar *unpack(uchar* to, const uchar *from, const uchar *from_end,
                      uint param_data __attribute__((unused)))
  {
    return unpack_int32(to, from, from_end);
  }
  uint size_of() const { return sizeof(*this); }
};


class Field_newdate :public Field_temporal_with_date {
  void store_TIME(MYSQL_TIME *ltime);
  bool get_TIME(MYSQL_TIME *ltime, const uchar *pos, ulonglong fuzzydate) const;
public:
  Field_newdate(uchar *ptr_arg, uchar *null_ptr_arg, uchar null_bit_arg,
		enum utype unireg_check_arg, const LEX_CSTRING *field_name_arg)
    :Field_temporal_with_date(ptr_arg, MAX_DATE_WIDTH, null_ptr_arg, null_bit_arg,
                              unireg_check_arg, field_name_arg)
    {}
  const Type_handler *type_handler() const { return &type_handler_newdate; }
  enum ha_base_keytype key_type() const { return HA_KEYTYPE_UINT24; }
  int reset(void) { ptr[0]=ptr[1]=ptr[2]=0; return 0; }
  double val_real(void);
  longlong val_int(void);
  String *val_str(String*,String *);
  bool send_binary(Protocol *protocol);
  int cmp(const uchar *,const uchar *);
  void sort_string(uchar *buff,uint length);
  uint32 pack_length() const { return 3; }
  void sql_type(String &str) const;
  bool get_date(MYSQL_TIME *ltime, ulonglong fuzzydate)
  { return Field_newdate::get_TIME(ltime, ptr, fuzzydate); }
  uint size_of() const { return sizeof(*this); }
  Item *get_equal_const_item(THD *thd, const Context &ctx, Item *const_item);
};


class Field_time :public Field_temporal {
  /*
    when this Field_time instance is used for storing values for index lookups
    (see class store_key, Field::new_key_field(), etc), the following
    might be set to TO_DAYS(CURDATE()). See also Field_time::store_time_dec()
  */
  long curdays;
protected:
  virtual void store_TIME(const MYSQL_TIME *ltime);
  int store_TIME_with_warning(MYSQL_TIME *ltime, const ErrConv *str,
                              int was_cut, int have_smth_to_conv);
  void set_warnings(Sql_condition::enum_warning_level level,
                    const ErrConv *str, int was_cut)
  {
    Field_temporal::set_warnings(level, str, was_cut, MYSQL_TIMESTAMP_TIME);
  }
  bool check_zero_in_date_with_warn(ulonglong fuzzydate);
  static void do_field_time(Copy_field *copy);
public:
  Field_time(uchar *ptr_arg, uint length_arg, uchar *null_ptr_arg,
             uchar null_bit_arg, enum utype unireg_check_arg,
             const LEX_CSTRING *field_name_arg)
    :Field_temporal(ptr_arg, length_arg, null_ptr_arg, null_bit_arg,
                    unireg_check_arg, field_name_arg), curdays(0)
    {}
  bool can_be_substituted_to_equal_item(const Context &ctx,
                                        const Item_equal *item_equal);
  const Type_handler *type_handler() const { return &type_handler_time; }
  enum ha_base_keytype key_type() const { return HA_KEYTYPE_INT24; }
  Copy_func *get_copy_func(const Field *from) const
  {
    return from->cmp_type() == REAL_RESULT ? do_field_string : // MDEV-9344
           from->type() == MYSQL_TYPE_YEAR ? do_field_int :
           from->type() == MYSQL_TYPE_BIT  ? do_field_int :
           eq_def(from)                    ? get_identical_copy_func() :
                                             do_field_time;
  }
  bool memcpy_field_possible(const Field *from) const
  {
    return real_type() == from->real_type() &&
           decimals() == from->decimals();
  }
  int store_time_dec(const MYSQL_TIME *ltime, uint dec);
  int store(const char *to,size_t length,CHARSET_INFO *charset);
  int store(double nr);
  int store(longlong nr, bool unsigned_val);
  int  store_decimal(const my_decimal *);
  double val_real(void);
  longlong val_int(void);
  String *val_str(String*,String *);
  bool get_date(MYSQL_TIME *ltime, ulonglong fuzzydate);
  bool send_binary(Protocol *protocol);
  int cmp(const uchar *,const uchar *);
  void sort_string(uchar *buff,uint length);
  uint32 pack_length() const { return 3; }
  void sql_type(String &str) const;
  uint size_of() const { return sizeof(*this); }
  void set_curdays(THD *thd);
  Field *new_key_field(MEM_ROOT *root, TABLE *new_table,
                       uchar *new_ptr, uint32 length,
                       uchar *new_null_ptr, uint new_null_bit);
  Item *get_equal_const_item(THD *thd, const Context &ctx, Item *const_item);
};


/**
  Abstract class for:
  - TIME(1..6)
  - TIME(0..6) - MySQL56 version
*/
class Field_time_with_dec :public Field_time {
protected:
  uint dec;
public:
  Field_time_with_dec(uchar *ptr_arg, uchar *null_ptr_arg, uchar null_bit_arg,
                      enum utype unireg_check_arg,
                      const LEX_CSTRING *field_name_arg,
                      uint dec_arg)
    :Field_time(ptr_arg, MIN_TIME_WIDTH + dec_arg + MY_TEST(dec_arg),
                null_ptr_arg, null_bit_arg, unireg_check_arg, field_name_arg),
     dec(dec_arg)
  {
    DBUG_ASSERT(dec <= TIME_SECOND_PART_DIGITS);
  }
  uint decimals() const { return dec; }
  enum ha_base_keytype key_type() const { return HA_KEYTYPE_BINARY; }
  longlong val_int(void);
  double val_real(void);
  void make_send_field(Send_field *);
};


/**
  TIME(1..6)
*/
class Field_time_hires :public Field_time_with_dec {
  longlong zero_point;
  void store_TIME(const MYSQL_TIME *);
public:
  Field_time_hires(uchar *ptr_arg, uchar *null_ptr_arg, uchar null_bit_arg,
             enum utype unireg_check_arg, const LEX_CSTRING *field_name_arg,
             uint dec_arg)
    :Field_time_with_dec(ptr_arg, null_ptr_arg,
                         null_bit_arg, unireg_check_arg, field_name_arg,
                         dec_arg)
  {
    DBUG_ASSERT(dec);
    zero_point= sec_part_shift(
                   ((TIME_MAX_VALUE_SECONDS+1LL)*TIME_SECOND_PART_FACTOR), dec);
  }
  int reset(void);
  bool get_date(MYSQL_TIME *ltime, ulonglong fuzzydate);
  int cmp(const uchar *,const uchar *);
  void sort_string(uchar *buff,uint length);
  uint32 pack_length() const { return Type_handler_time::hires_bytes(dec); }
  uint size_of() const { return sizeof(*this); }
};


/**
  TIME(0..6) - MySQL56 version
*/
class Field_timef :public Field_time_with_dec {
  void store_TIME(const MYSQL_TIME *ltime);
  int save_field_metadata(uchar *metadata_ptr)
  {
    *metadata_ptr= (uchar) decimals();
    return 1;
  }
public:
  Field_timef(uchar *ptr_arg, uchar *null_ptr_arg, uchar null_bit_arg,
             enum utype unireg_check_arg, const LEX_CSTRING *field_name_arg,
             uint dec_arg)
    :Field_time_with_dec(ptr_arg, null_ptr_arg,
                         null_bit_arg, unireg_check_arg, field_name_arg,
                         dec_arg)
  {
    DBUG_ASSERT(dec <= TIME_SECOND_PART_DIGITS);
  }
  const Type_handler *type_handler() const { return &type_handler_time2; }
  enum_field_types binlog_type() const { return MYSQL_TYPE_TIME2; }
  uint32 pack_length() const
  {
    return my_time_binary_length(dec);
  }
  uint row_pack_length() const { return pack_length(); }
  uint pack_length_from_metadata(uint field_metadata)
  {
    DBUG_ENTER("Field_timef::pack_length_from_metadata");
    uint tmp= my_time_binary_length(field_metadata);
    DBUG_RETURN(tmp);
  }
  void sort_string(uchar *to, uint length)
  {
    DBUG_ASSERT(length == Field_timef::pack_length());
    memcpy(to, ptr, length);
  }
  int cmp(const uchar *a_ptr, const uchar *b_ptr)
  {
    return memcmp(a_ptr, b_ptr, pack_length());
  }
  int reset();
  bool get_date(MYSQL_TIME *ltime, ulonglong fuzzydate);
  uint size_of() const { return sizeof(*this); }
};


class Field_datetime :public Field_temporal_with_date {
  void store_TIME(MYSQL_TIME *ltime);
  bool get_TIME(MYSQL_TIME *ltime, const uchar *pos, ulonglong fuzzydate) const;
public:
  Field_datetime(uchar *ptr_arg, uint length_arg, uchar *null_ptr_arg,
                 uchar null_bit_arg, enum utype unireg_check_arg,
                 const LEX_CSTRING *field_name_arg)
    :Field_temporal_with_date(ptr_arg, length_arg, null_ptr_arg, null_bit_arg,
                              unireg_check_arg, field_name_arg)
    {
      if (unireg_check == TIMESTAMP_UN_FIELD ||
          unireg_check == TIMESTAMP_DNUN_FIELD)
        flags|= ON_UPDATE_NOW_FLAG;
    }
  const Type_handler *type_handler() const { return &type_handler_datetime; }
  enum ha_base_keytype key_type() const { return HA_KEYTYPE_ULONGLONG; }
  double val_real(void);
  longlong val_int(void);
  String *val_str(String*,String *);
  bool send_binary(Protocol *protocol);
  int cmp(const uchar *,const uchar *);
  void sort_string(uchar *buff,uint length);
  uint32 pack_length() const { return 8; }
  void sql_type(String &str) const;
  bool get_date(MYSQL_TIME *ltime, ulonglong fuzzydate)
  { return Field_datetime::get_TIME(ltime, ptr, fuzzydate); }
  int set_time();
  uchar *pack(uchar* to, const uchar *from,
              uint max_length __attribute__((unused)))
  {
    return pack_int64(to, from);
  }
  const uchar *unpack(uchar* to, const uchar *from, const uchar *from_end,
                      uint param_data __attribute__((unused)))
  {
    return unpack_int64(to, from, from_end);
  }
  Item *get_equal_const_item(THD *thd, const Context &ctx, Item *const_item)
  {
    return get_equal_const_item_datetime(thd, ctx, const_item);
  }
  uint size_of() const { return sizeof(*this); }
};


/**
  Abstract class for:
  - DATETIME(1..6)
  - DATETIME(0..6) - MySQL56 version
*/
class Field_datetime_with_dec :public Field_datetime {
protected:
  uint dec;
public:
  Field_datetime_with_dec(uchar *ptr_arg, uchar *null_ptr_arg,
                          uchar null_bit_arg, enum utype unireg_check_arg,
                          const LEX_CSTRING *field_name_arg, uint dec_arg)
    :Field_datetime(ptr_arg, MAX_DATETIME_WIDTH + dec_arg + MY_TEST(dec_arg),
                    null_ptr_arg, null_bit_arg, unireg_check_arg,
                    field_name_arg), dec(dec_arg)
  {
    DBUG_ASSERT(dec <= TIME_SECOND_PART_DIGITS);
  }
  uint decimals() const { return dec; }
  enum ha_base_keytype key_type() const { return HA_KEYTYPE_BINARY; }
  void make_send_field(Send_field *field);
  bool send_binary(Protocol *protocol);
  uchar *pack(uchar *to, const uchar *from, uint max_length)
  { return Field::pack(to, from, max_length); }
  const uchar *unpack(uchar* to, const uchar *from, const uchar *from_end,
                      uint param_data)
  { return Field::unpack(to, from, from_end, param_data); }
  void sort_string(uchar *to, uint length)
  {
    DBUG_ASSERT(length == pack_length());
    memcpy(to, ptr, length);
  }
  double val_real(void);
  longlong val_int(void);
  String *val_str(String*,String *);
};


/**
  DATETIME(1..6)
*/
class Field_datetime_hires :public Field_datetime_with_dec {
  void store_TIME(MYSQL_TIME *ltime);
  bool get_TIME(MYSQL_TIME *ltime, const uchar *pos, ulonglong fuzzydate) const;
public:
  Field_datetime_hires(uchar *ptr_arg, uchar *null_ptr_arg,
                       uchar null_bit_arg, enum utype unireg_check_arg,
                       const LEX_CSTRING *field_name_arg, uint dec_arg)
    :Field_datetime_with_dec(ptr_arg, null_ptr_arg, null_bit_arg,
                             unireg_check_arg, field_name_arg, dec_arg)
  {
    DBUG_ASSERT(dec);
  }
  int cmp(const uchar *,const uchar *);
  uint32 pack_length() const { return Type_handler_datetime::hires_bytes(dec); }
  bool get_date(MYSQL_TIME *ltime, ulonglong fuzzydate)
  { return Field_datetime_hires::get_TIME(ltime, ptr, fuzzydate); }
  uint size_of() const { return sizeof(*this); }
};


/**
  DATETIME(0..6) - MySQL56 version
*/
class Field_datetimef :public Field_datetime_with_dec {
  void store_TIME(MYSQL_TIME *ltime);
  bool get_TIME(MYSQL_TIME *ltime, const uchar *pos, ulonglong fuzzydate) const;
  int save_field_metadata(uchar *metadata_ptr)
  {
    *metadata_ptr= (uchar) decimals();
    return 1;
  }
public:
  Field_datetimef(uchar *ptr_arg, uchar *null_ptr_arg,
                  uchar null_bit_arg, enum utype unireg_check_arg,
                  const LEX_CSTRING *field_name_arg, uint dec_arg)
    :Field_datetime_with_dec(ptr_arg, null_ptr_arg, null_bit_arg,
                             unireg_check_arg, field_name_arg, dec_arg)
  {}
  const Type_handler *type_handler() const { return &type_handler_datetime2; }
  enum_field_types binlog_type() const { return MYSQL_TYPE_DATETIME2; }
  uint32 pack_length() const
  {
    return my_datetime_binary_length(dec);
  }
  uint row_pack_length() const { return pack_length(); }
  uint pack_length_from_metadata(uint field_metadata)
  {
    DBUG_ENTER("Field_datetimef::pack_length_from_metadata");
    uint tmp= my_datetime_binary_length(field_metadata);
    DBUG_RETURN(tmp);
  }
  int cmp(const uchar *a_ptr, const uchar *b_ptr)
  {
    return memcmp(a_ptr, b_ptr, pack_length());
  }
  int reset();
  bool get_date(MYSQL_TIME *ltime, ulonglong fuzzydate)
  { return Field_datetimef::get_TIME(ltime, ptr, fuzzydate); }
  uint size_of() const { return sizeof(*this); }
};


static inline Field_timestamp *
new_Field_timestamp(MEM_ROOT *root,uchar *ptr, uchar *null_ptr, uchar null_bit,
                    enum Field::utype unireg_check,
                    const LEX_CSTRING *field_name,
                    TABLE_SHARE *share, uint dec)
{
  if (dec==0)
    return new (root)
      Field_timestamp(ptr, MAX_DATETIME_WIDTH, null_ptr,
                      null_bit, unireg_check, field_name, share);
  if (dec >= FLOATING_POINT_DECIMALS)
    dec= MAX_DATETIME_PRECISION;
  return new (root)
    Field_timestamp_hires(ptr, null_ptr, null_bit, unireg_check,
                          field_name, share, dec);
}

static inline Field_time *
new_Field_time(MEM_ROOT *root, uchar *ptr, uchar *null_ptr, uchar null_bit,
               enum Field::utype unireg_check, const LEX_CSTRING *field_name,
               uint dec)
{
  if (dec == 0)
    return new (root)
      Field_time(ptr, MIN_TIME_WIDTH, null_ptr, null_bit, unireg_check,
                 field_name);
  if (dec >= FLOATING_POINT_DECIMALS)
    dec= MAX_DATETIME_PRECISION;
  return new (root)
    Field_time_hires(ptr, null_ptr, null_bit, unireg_check, field_name, dec);
}

static inline Field_datetime *
new_Field_datetime(MEM_ROOT *root, uchar *ptr, uchar *null_ptr, uchar null_bit,
                   enum Field::utype unireg_check,
                   const LEX_CSTRING *field_name, uint dec)
{
  if (dec == 0)
    return new (root)
      Field_datetime(ptr, MAX_DATETIME_WIDTH, null_ptr, null_bit,
                     unireg_check, field_name);
  if (dec >= FLOATING_POINT_DECIMALS)
    dec= MAX_DATETIME_PRECISION;
  return new (root)
    Field_datetime_hires(ptr, null_ptr, null_bit,
                         unireg_check, field_name, dec);
}

class Field_string :public Field_longstr {
  class Warn_filter_string: public Warn_filter
  {
  public:
    Warn_filter_string(const THD *thd, const Field_string *field);
  };
  bool is_var_string() const
  {
    return can_alter_field_type &&
           orig_table &&
           (orig_table->s->db_create_options & HA_OPTION_PACK_RECORD) &&
           field_length >= 4 &&
           orig_table->s->frm_version < FRM_VER_TRUE_VARCHAR;
  }
public:
  bool can_alter_field_type;
  Field_string(uchar *ptr_arg, uint32 len_arg,uchar *null_ptr_arg,
	       uchar null_bit_arg,
	       enum utype unireg_check_arg, const LEX_CSTRING *field_name_arg,
	       const DTCollation &collation)
    :Field_longstr(ptr_arg, len_arg, null_ptr_arg, null_bit_arg,
                   unireg_check_arg, field_name_arg, collation),
     can_alter_field_type(1) {};
  Field_string(uint32 len_arg,bool maybe_null_arg,
               const LEX_CSTRING *field_name_arg,
               const DTCollation &collation)
    :Field_longstr((uchar*) 0, len_arg, maybe_null_arg ? (uchar*) "": 0, 0,
                   NONE, field_name_arg, collation),
     can_alter_field_type(1) {};

  const Type_handler *type_handler() const
  {
    if (is_var_string())
      return &type_handler_var_string;
    return &type_handler_string;
  }
  enum ha_base_keytype key_type() const
    { return binary() ? HA_KEYTYPE_BINARY : HA_KEYTYPE_TEXT; }
  bool zero_pack() const { return 0; }
  Copy_func *get_copy_func(const Field *from) const;
  int reset(void)
  {
    charset()->cset->fill(charset(),(char*) ptr, field_length,
                          (has_charset() ? ' ' : 0));
    return 0;
  }
  int store(const char *to,size_t length,CHARSET_INFO *charset);
  using Field_str::store;
  double val_real(void);
  longlong val_int(void);
  String *val_str(String*,String *);
  my_decimal *val_decimal(my_decimal *);
  int cmp(const uchar *,const uchar *);
  void sort_string(uchar *buff,uint length);
  void sql_type(String &str) const;
  void sql_rpl_type(String*) const;
  virtual uchar *pack(uchar *to, const uchar *from,
                      uint max_length);
  virtual const uchar *unpack(uchar* to, const uchar *from,
                              const uchar *from_end,uint param_data);
  uint pack_length_from_metadata(uint field_metadata)
  {
    DBUG_PRINT("debug", ("field_metadata: 0x%04x", field_metadata));
    if (field_metadata == 0)
      return row_pack_length();
    return (((field_metadata >> 4) & 0x300) ^ 0x300) + (field_metadata & 0x00ff);
  }
  bool compatible_field_size(uint field_metadata, Relay_log_info *rli,
                             uint16 mflags, int *order_var);
  uint row_pack_length() const { return field_length; }
  int pack_cmp(const uchar *a,const uchar *b,uint key_length,
               bool insert_or_update);
  int pack_cmp(const uchar *b,uint key_length,bool insert_or_update);
  uint packed_col_length(const uchar *to, uint length);
  uint max_packed_col_length(uint max_length);
  uint size_of() const { return sizeof(*this); }
  bool has_charset(void) const
  { return charset() == &my_charset_bin ? FALSE : TRUE; }
  Field *make_new_field(MEM_ROOT *root, TABLE *new_table, bool keep_type);
  virtual uint get_key_image(uchar *buff,uint length, imagetype type);
  sql_mode_t value_depends_on_sql_mode() const;
  sql_mode_t can_handle_sql_mode_dependency_on_store() const;
private:
  int save_field_metadata(uchar *first_byte);
};


class Field_varstring :public Field_longstr {
public:
  uchar *get_data() const
  {
    return ptr + length_bytes;
  }
  uint get_length() const
  {
    return length_bytes == 1 ? (uint) *ptr : uint2korr(ptr);
  }
protected:
  void store_length(uint32 number)
  {
    if (length_bytes == 1)
      *ptr= (uchar) number;
    else
      int2store(ptr, number);
  }
public:
  /*
    The maximum space available in a Field_varstring, in bytes. See
    length_bytes.
  */
  static const uint MAX_SIZE;
  /* Store number of bytes used to store length (1 or 2) */
  uint32 length_bytes;
  Field_varstring(uchar *ptr_arg,
                  uint32 len_arg, uint length_bytes_arg,
                  uchar *null_ptr_arg, uchar null_bit_arg,
		  enum utype unireg_check_arg, const LEX_CSTRING *field_name_arg,
		  TABLE_SHARE *share, const DTCollation &collation)
    :Field_longstr(ptr_arg, len_arg, null_ptr_arg, null_bit_arg,
                   unireg_check_arg, field_name_arg, collation),
     length_bytes(length_bytes_arg)
  {
    share->varchar_fields++;
  }
  Field_varstring(uint32 len_arg,bool maybe_null_arg,
                  const LEX_CSTRING *field_name_arg,
                  TABLE_SHARE *share, const DTCollation &collation)
    :Field_longstr((uchar*) 0,len_arg, maybe_null_arg ? (uchar*) "": 0, 0,
                   NONE, field_name_arg, collation),
     length_bytes(len_arg < 256 ? 1 :2)
  {
    share->varchar_fields++;
  }

  const Type_handler *type_handler() const { return &type_handler_varchar; }
  enum ha_base_keytype key_type() const;
  uint row_pack_length() const { return field_length; }
  bool zero_pack() const { return 0; }
  int  reset(void) { bzero(ptr,field_length+length_bytes); return 0; }
  uint32 pack_length() const { return (uint32) field_length+length_bytes; }
  uint32 key_length() const { return (uint32) field_length; }
  uint32 sort_length() const
  {
    return (uint32) field_length + (field_charset == &my_charset_bin ?
                                    length_bytes : 0);
  }
  Copy_func *get_copy_func(const Field *from) const;
  bool memcpy_field_possible(const Field *from) const;
  int  store(const char *to,size_t length,CHARSET_INFO *charset);
  using Field_str::store;
#ifdef HAVE_valgrind
  void mark_unused_memory_as_defined();
#endif
  double val_real(void);
  longlong val_int(void);
  String *val_str(String*,String *);
  my_decimal *val_decimal(my_decimal *);
  int cmp(const uchar *a,const uchar *b);
  int cmp_prefix(const uchar *a, const uchar *b, size_t prefix_len);
  void sort_string(uchar *buff,uint length);
  uint get_key_image(uchar *buff,uint length, imagetype type);
  void set_key_image(const uchar *buff,uint length);
  void sql_type(String &str) const;
  void sql_rpl_type(String*) const;
  virtual uchar *pack(uchar *to, const uchar *from, uint max_length);
  virtual const uchar *unpack(uchar* to, const uchar *from,
                              const uchar *from_end, uint param_data);
  int cmp_binary(const uchar *a,const uchar *b, uint32 max_length=~0U);
  int key_cmp(const uchar *,const uchar*);
  int key_cmp(const uchar *str, uint length);
  uint packed_col_length(const uchar *to, uint length);
  uint max_packed_col_length(uint max_length);
  uint32 data_length();
  uint size_of() const { return sizeof(*this); }
  bool has_charset(void) const
  { return charset() == &my_charset_bin ? FALSE : TRUE; }
  Field *make_new_field(MEM_ROOT *root, TABLE *new_table, bool keep_type);
  Field *new_key_field(MEM_ROOT *root, TABLE *new_table,
                       uchar *new_ptr, uint32 length,
                       uchar *new_null_ptr, uint new_null_bit);
  uint is_equal(Create_field *new_field);
  void hash(ulong *nr, ulong *nr2);
  uint length_size() { return length_bytes; }
private:
  int save_field_metadata(uchar *first_byte);
};


class Field_varstring_compressed: public Field_varstring {
public:
  Field_varstring_compressed(uchar *ptr_arg,
                             uint32 len_arg, uint length_bytes_arg,
                             uchar *null_ptr_arg, uchar null_bit_arg,
                             enum utype unireg_check_arg,
                             const LEX_CSTRING *field_name_arg,
                             TABLE_SHARE *share, const DTCollation &collation,
                             Compression_method *compression_method_arg):
    Field_varstring(ptr_arg, len_arg, length_bytes_arg, null_ptr_arg,
                    null_bit_arg, unireg_check_arg, field_name_arg,
                    share, collation),
    compression_method_ptr(compression_method_arg) { DBUG_ASSERT(len_arg > 0); }
  Compression_method *compression_method() const
  { return compression_method_ptr; }
private:
  Compression_method *compression_method_ptr;
  int store(const char *to, size_t length, CHARSET_INFO *charset);
  using Field_str::store;
  String *val_str(String *, String *);
  double val_real(void);
  longlong val_int(void);
  uint size_of() const { return sizeof(*this); }
  enum_field_types binlog_type() const { return MYSQL_TYPE_VARCHAR_COMPRESSED; }
  void sql_type(String &str) const
  {
    Field_varstring::sql_type(str);
    str.append(STRING_WITH_LEN(" /*!100301 COMPRESSED*/"));
  }
  uint32 max_display_length() const { return field_length - 1; }
  uint32 char_length() const
  {
    return (field_length - 1) / field_charset->mbmaxlen;
  }
  int cmp(const uchar *a_ptr, const uchar *b_ptr);

  /*
    Compressed fields can't have keys as two rows may have different
    compression methods or compression levels.
  */

  int key_cmp(const uchar *str, uint length)
  { DBUG_ASSERT(0); return 0; }
  using Field_varstring::key_cmp;
};


static inline uint8 number_storage_requirement(uint32 n)
{
  return n < 256 ? 1 : n < 65536 ? 2 : n < 16777216 ? 3 : 4;
}


static inline void store_bigendian(ulonglong num, uchar *to, uint bytes)
{
  switch(bytes) {
  case 1: mi_int1store(to, num); break;
  case 2: mi_int2store(to, num); break;
  case 3: mi_int3store(to, num); break;
  case 4: mi_int4store(to, num); break;
  case 5: mi_int5store(to, num); break;
  case 6: mi_int6store(to, num); break;
  case 7: mi_int7store(to, num); break;
  case 8: mi_int8store(to, num); break;
  default: DBUG_ASSERT(0);
  }
}


static inline longlong read_bigendian(const uchar *from, uint bytes)
{
  switch(bytes) {
  case 1: return mi_uint1korr(from);
  case 2: return mi_uint2korr(from);
  case 3: return mi_uint3korr(from);
  case 4: return mi_uint4korr(from);
  case 5: return mi_uint5korr(from);
  case 6: return mi_uint6korr(from);
  case 7: return mi_uint7korr(from);
  case 8: return mi_sint8korr(from);
  default: DBUG_ASSERT(0); return 0;
  }
}


extern LEX_CSTRING temp_lex_str;

class Field_blob :public Field_longstr {
protected:
  /**
    The number of bytes used to represent the length of the blob.
  */
  uint packlength;
  
  /**
    The 'value'-object is a cache fronting the storage engine.
  */
  String value;
  /**
     Cache for blob values when reading a row with a virtual blob
     field. This is needed to not destroy the old cached value when
     updating the blob with a new value when creating the new row.
  */
  String read_value;

  static void do_copy_blob(Copy_field *copy);
  static void do_conv_blob(Copy_field *copy);
public:
  Field_blob(uchar *ptr_arg, uchar *null_ptr_arg, uchar null_bit_arg,
	     enum utype unireg_check_arg, const LEX_CSTRING *field_name_arg,
	     TABLE_SHARE *share, uint blob_pack_length,
	     const DTCollation &collation);
  Field_blob(uint32 len_arg,bool maybe_null_arg, const LEX_CSTRING *field_name_arg,
             const DTCollation &collation)
    :Field_longstr((uchar*) 0, len_arg, maybe_null_arg ? (uchar*) "": 0, 0,
                   NONE, field_name_arg, collation),
    packlength(4)
  {
    flags|= BLOB_FLAG;
  }
  Field_blob(uint32 len_arg,bool maybe_null_arg,
             const LEX_CSTRING *field_name_arg,
             const DTCollation &collation, bool set_packlength)
    :Field_longstr((uchar*) 0,len_arg, maybe_null_arg ? (uchar*) "": 0, 0,
                   NONE, field_name_arg, collation)
  {
    flags|= BLOB_FLAG;
    packlength= set_packlength ? number_storage_requirement(len_arg) : 4;
  }
  Field_blob(uint32 packlength_arg)
    :Field_longstr((uchar*) 0, 0, (uchar*) "", 0, NONE, &temp_lex_str,
                   system_charset_info),
    packlength(packlength_arg) {}
  const Type_handler *type_handler() const;
  /* Note that the default copy constructor is used, in clone() */
  enum_field_types type() const
  {
    /*
      We cannot return type_handler()->field_type() here.
      Some pieces of the code (e.g. in engines) rely on the fact
      that Field::type(), Field::real_type() and Item_field::field_type()
      return MYSQL_TYPE_BLOB for all blob variants.
      We should eventually fix all such code pieces to expect
      all BLOB type codes.
    */
    return MYSQL_TYPE_BLOB;
  }
  enum_field_types real_type() const
  {
    return MYSQL_TYPE_BLOB;
  }
  enum ha_base_keytype key_type() const
    { return binary() ? HA_KEYTYPE_VARBINARY2 : HA_KEYTYPE_VARTEXT2; }
  Type_std_attributes type_std_attributes() const
  {
    return Type_std_attributes(Field_blob::max_display_length(), decimals(),
                               MY_TEST(flags & UNSIGNED_FLAG),
                               dtcollation());
  }
  Information_schema_character_attributes
    information_schema_character_attributes() const
  {
    uint32 octets= Field_blob::octet_length();
    uint32 chars= octets / field_charset->mbminlen;
    return Information_schema_character_attributes(octets, chars);
  }
  Copy_func *get_copy_func(const Field *from) const
  {
    /*
    TODO: MDEV-9331
    if (from->type() == MYSQL_TYPE_BIT)
      return do_field_int;
    */
    if (!(from->flags & BLOB_FLAG) || from->charset() != charset() ||
        !from->compression_method() != !compression_method())
      return do_conv_blob;
    if (from->pack_length() != Field_blob::pack_length())
      return do_copy_blob;
    return get_identical_copy_func();
  }
  int  store_field(Field *from)
  {                                             // Be sure the value is stored
    from->val_str(&value);
    if (table->copy_blobs ||
        (!value.is_alloced() && from->is_varchar_and_in_write_set()))
      value.copy();
    return store(value.ptr(), value.length(), from->charset());
  }
  bool memcpy_field_possible(const Field *from) const
  {
    return Field_str::memcpy_field_possible(from) &&
           !compression_method() == !from->compression_method() &&
           !table->copy_blobs;
  }
  int store(const char *to, size_t length, CHARSET_INFO *charset);
  using Field_str::store;
  double val_real(void);
  longlong val_int(void);
  String *val_str(String*,String *);
  my_decimal *val_decimal(my_decimal *);
  int cmp(const uchar *a,const uchar *b);
  int cmp_prefix(const uchar *a, const uchar *b, size_t prefix_len);
  int cmp(const uchar *a, uint32 a_length, const uchar *b, uint32 b_length);
  int cmp_binary(const uchar *a,const uchar *b, uint32 max_length=~0U);
  int key_cmp(const uchar *,const uchar*);
  int key_cmp(const uchar *str, uint length);
  /* Never update the value of min_val for a blob field */
  bool update_min(Field *min_val, bool force_update) { return FALSE; }
  /* Never update the value of max_val for a blob field */
  bool update_max(Field *max_val, bool force_update) { return FALSE; }
  uint32 key_length() const { return 0; }
  void sort_string(uchar *buff,uint length);
  uint32 pack_length() const
  { return (uint32) (packlength + portable_sizeof_char_ptr); }

  /**
     Return the packed length without the pointer size added. 

     This is used to determine the size of the actual data in the row
     buffer.

     @returns The length of the raw data itself without the pointer.
  */
  uint32 pack_length_no_ptr() const
  { return (uint32) (packlength); }
  uint row_pack_length() const { return pack_length_no_ptr(); }
  uint32 sort_length() const;
  uint32 value_length() { return get_length(); }
  virtual uint32 max_data_length() const
  {
    return (uint32) (((ulonglong) 1 << (packlength*8)) -1);
  }
  int reset(void) { bzero(ptr, packlength+sizeof(uchar*)); return 0; }
  void reset_fields() { bzero((uchar*) &value,sizeof(value)); bzero((uchar*) &read_value,sizeof(read_value)); }
  uint32 get_field_buffer_size(void) { return value.alloced_length(); }
  void store_length(uchar *i_ptr, uint i_packlength, uint32 i_number);
  inline void store_length(size_t number)
  {
    DBUG_ASSERT(number < UINT_MAX32);
    store_length(ptr, packlength, (uint32)number);
  }
  inline uint32 get_length(my_ptrdiff_t row_offset= 0) const
  { return get_length(ptr+row_offset, this->packlength); }
  uint32 get_length(const uchar *ptr, uint packlength) const;
  uint32 get_length(const uchar *ptr_arg) const
  { return get_length(ptr_arg, this->packlength); }
  inline uchar *get_ptr() const { return get_ptr(0); }
  inline uchar *get_ptr(my_ptrdiff_t row_offset) const
  {
    uchar *s;
    memcpy(&s, ptr + packlength + row_offset, sizeof(uchar*));
    return s;
  }
  inline void set_ptr(uchar *length, uchar *data)
  {
    memcpy(ptr,length,packlength);
    memcpy(ptr+packlength, &data,sizeof(char*));
  }
  void set_ptr_offset(my_ptrdiff_t ptr_diff, uint32 length, const uchar *data)
  {
    uchar *ptr_ofs= ADD_TO_PTR(ptr,ptr_diff,uchar*);
    store_length(ptr_ofs, packlength, length);
    memcpy(ptr_ofs+packlength, &data, sizeof(char*));
  }
  inline void set_ptr(uint32 length, uchar *data)
  {
    set_ptr_offset(0, length, data);
  }
  int copy_value(Field_blob *from);
  uint get_key_image(uchar *buff,uint length, imagetype type);
  void set_key_image(const uchar *buff,uint length);
  Field *new_key_field(MEM_ROOT *root, TABLE *new_table,
                       uchar *new_ptr, uint32 length,
                       uchar *new_null_ptr, uint new_null_bit);
  void sql_type(String &str) const;
  /**
     Copy blob buffer into internal storage "value" and update record pointer.

     @retval true     Memory allocation error
     @retval false    Success
  */
  inline bool copy()
  {
    uchar *tmp= get_ptr();
    if (value.copy((char*) tmp, get_length(), charset()))
    {
      Field_blob::reset();
      return 1;
    }
    tmp=(uchar*) value.ptr();
    memcpy(ptr+packlength, &tmp, sizeof(char*));
    return 0;
  }
  void swap(String &inout, bool set_read_value)
  {
    if (set_read_value)
      read_value.swap(inout);
    else
      value.swap(inout);
  }
  /**
     Return pointer to blob cache or NULL if not cached.
  */
  String * cached(bool *set_read_value)
  {
    char *tmp= (char *) get_ptr();
    if (!value.is_empty() && tmp == value.ptr())
    {
      *set_read_value= false;
      return &value;
    }

    if (!read_value.is_empty() && tmp == read_value.ptr())
    {
      *set_read_value= true;
      return &read_value;
    }

    return NULL;
  }
  /* store value for the duration of the current read record */
  inline void swap_value_and_read_value()
  {
    read_value.swap(value);
  }
  inline void set_value(uchar *data)
  {
    /* Set value pointer. Lengths are not important */
    value.reset((char*) data, 1, 1, &my_charset_bin);
  }
  virtual uchar *pack(uchar *to, const uchar *from, uint max_length);
  virtual const uchar *unpack(uchar *to, const uchar *from,
                              const uchar *from_end, uint param_data);
  uint packed_col_length(const uchar *col_ptr, uint length);
  uint max_packed_col_length(uint max_length);
  void free()
  {
    value.free();
    read_value.free();
  }
  inline void clear_temporary()
  {
    uchar *tmp= get_ptr();
    if (likely(value.ptr() == (char*) tmp))
      bzero((uchar*) &value, sizeof(value));
    else
    {
      /*
        Currently read_value should never point to tmp, the following code
        is mainly here to make things future proof.
      */
      if (unlikely(read_value.ptr() == (char*) tmp))
        bzero((uchar*) &read_value, sizeof(read_value));
    }
  }
  uint size_of() const { return sizeof(*this); }
  bool has_charset(void) const
  { return charset() == &my_charset_bin ? FALSE : TRUE; }
  uint32 max_display_length() const;
  uint32 char_length() const;
  uint32 octet_length() const;
  uint is_equal(Create_field *new_field);

  friend void TABLE::remember_blob_values(String *blob_storage);
  friend void TABLE::restore_blob_values(String *blob_storage);

private:
  int save_field_metadata(uchar *first_byte);
};


class Field_blob_compressed: public Field_blob {
public:
  Field_blob_compressed(uchar *ptr_arg, uchar *null_ptr_arg,
                        uchar null_bit_arg, enum utype unireg_check_arg,
                        const LEX_CSTRING *field_name_arg, TABLE_SHARE *share,
                        uint blob_pack_length, const DTCollation &collation,
                        Compression_method *compression_method_arg):
    Field_blob(ptr_arg, null_ptr_arg, null_bit_arg, unireg_check_arg,
               field_name_arg, share, blob_pack_length, collation),
    compression_method_ptr(compression_method_arg) {}
  Compression_method *compression_method() const
  { return compression_method_ptr; }
private:
  Compression_method *compression_method_ptr;
  int store(const char *to, size_t length, CHARSET_INFO *charset);
  using Field_str::store;
  String *val_str(String *, String *);
  double val_real(void);
  longlong val_int(void);
  uint size_of() const { return sizeof(*this); }
  enum_field_types binlog_type() const { return MYSQL_TYPE_BLOB_COMPRESSED; }
  void sql_type(String &str) const
  {
    Field_blob::sql_type(str);
    str.append(STRING_WITH_LEN(" /*!100301 COMPRESSED*/"));
  }

  /*
    Compressed fields can't have keys as two rows may have different
    compression methods or compression levels.
  */

  uint get_key_image(uchar *buff, uint length, imagetype type_arg)
  { DBUG_ASSERT(0); return 0; }
  void set_key_image(const uchar *buff, uint length)
  { DBUG_ASSERT(0); }
  int key_cmp(const uchar *a, const uchar *b)
  { DBUG_ASSERT(0); return 0; }
  int key_cmp(const uchar *str, uint length)
  { DBUG_ASSERT(0); return 0; }
  Field *new_key_field(MEM_ROOT *root, TABLE *new_table,
                       uchar *new_ptr, uint32 length,
                       uchar *new_null_ptr, uint new_null_bit)
  { DBUG_ASSERT(0); return 0; }
};


#ifdef HAVE_SPATIAL
class Field_geom :public Field_blob {
public:
  enum geometry_type geom_type;
  uint srid;
  uint precision;
  enum storage_type { GEOM_STORAGE_WKB= 0, GEOM_STORAGE_BINARY= 1};
  enum storage_type storage;

  Field_geom(uchar *ptr_arg, uchar *null_ptr_arg, uchar null_bit_arg,
	     enum utype unireg_check_arg, const LEX_CSTRING *field_name_arg,
	     TABLE_SHARE *share, uint blob_pack_length,
	     enum geometry_type geom_type_arg, uint field_srid)
     :Field_blob(ptr_arg, null_ptr_arg, null_bit_arg, unireg_check_arg,
                 field_name_arg, share, blob_pack_length, &my_charset_bin)
  { geom_type= geom_type_arg; srid= field_srid; }
  enum ha_base_keytype key_type() const { return HA_KEYTYPE_VARBINARY2; }
  const Type_handler *type_handler() const
  {
    return &type_handler_geometry;
  }
  enum_field_types type() const
  {
    return MYSQL_TYPE_GEOMETRY;
  }
  enum_field_types real_type() const
  {
    return MYSQL_TYPE_GEOMETRY;
  }
  Information_schema_character_attributes
    information_schema_character_attributes() const
  {
    return Information_schema_character_attributes();
  }
  bool can_optimize_range(const Item_bool_func *cond,
                                  const Item *item,
                                  bool is_eq_func) const;
  void sql_type(String &str) const;
  uint is_equal(Create_field *new_field);
  int  store(const char *to, size_t length, CHARSET_INFO *charset);
  int  store(double nr);
  int  store(longlong nr, bool unsigned_val);
  int  store_decimal(const my_decimal *);
  uint size_of() const { return sizeof(*this); }
  /**
   Key length is provided only to support hash joins. (compared byte for byte)
   Ex: SELECT .. FROM t1,t2 WHERE t1.field_geom1=t2.field_geom2.

   The comparison is not very relevant, as identical geometry might be
   represented differently, but we need to support it either way.
  */
  uint32 key_length() const { return packlength; }

  /**
    Non-nullable GEOMETRY types cannot have defaults,
    but the underlying blob must still be reset.
   */
  int reset(void) { return Field_blob::reset() || !maybe_null(); }
  bool load_data_set_null(THD *thd);
  bool load_data_set_no_data(THD *thd, bool fixed_format);

  geometry_type get_geometry_type() { return geom_type; };
  static geometry_type geometry_type_merge(geometry_type, geometry_type);
  uint get_srid() { return srid; }
};

uint gis_field_options_image(uchar *buff, List<Create_field> &create_fields);
uint gis_field_options_read(const uchar *buf, size_t buf_len,
      Field_geom::storage_type *st_type,uint *precision, uint *scale, uint *srid);

#endif /*HAVE_SPATIAL*/


class Field_enum :public Field_str {
  static void do_field_enum(Copy_field *copy_field);
  bool can_optimize_range_or_keypart_ref(const Item_bool_func *cond,
                                         const Item *item) const;
protected:
  uint packlength;
public:
  TYPELIB *typelib;
  Field_enum(uchar *ptr_arg, uint32 len_arg, uchar *null_ptr_arg,
             uchar null_bit_arg,
             enum utype unireg_check_arg, const LEX_CSTRING *field_name_arg,
             uint packlength_arg,
             TYPELIB *typelib_arg,
             const DTCollation &collation)
    :Field_str(ptr_arg, len_arg, null_ptr_arg, null_bit_arg,
	       unireg_check_arg, field_name_arg, collation),
    packlength(packlength_arg),typelib(typelib_arg)
  {
      flags|=ENUM_FLAG;
  }
  Field *make_new_field(MEM_ROOT *root, TABLE *new_table, bool keep_type);
  const Type_handler *type_handler() const { return &type_handler_enum; }
  enum ha_base_keytype key_type() const;
  sql_mode_t can_handle_sql_mode_dependency_on_store() const;
  Copy_func *get_copy_func(const Field *from) const
  {
    if (eq_def(from))
      return get_identical_copy_func();
    if (real_type() == MYSQL_TYPE_ENUM &&
        from->real_type() == MYSQL_TYPE_ENUM)
      return do_field_enum;
    if (from->result_type() == STRING_RESULT)
      return do_field_string;
    return do_field_int;
  }
  int store_field(Field *from)
  {
    if (from->real_type() == MYSQL_TYPE_ENUM && from->val_int() == 0)
    {
      store_type(0);
      return 0;
    }
    return from->save_in_field(this);
  }
  int save_in_field(Field *to)
  {
    if (to->result_type() != STRING_RESULT)
      return to->store(val_int(), 0);
    return save_in_field_str(to);
  }
  bool memcpy_field_possible(const Field *from) const { return false; }
  int  store(const char *to,size_t length,CHARSET_INFO *charset);
  int  store(double nr);
  int  store(longlong nr, bool unsigned_val);
  double val_real(void);
  longlong val_int(void);
  String *val_str(String*,String *);
  int cmp(const uchar *,const uchar *);
  void sort_string(uchar *buff,uint length);
  uint32 pack_length() const { return (uint32) packlength; }
  void store_type(ulonglong value);
  void sql_type(String &str) const;
  uint size_of() const { return sizeof(*this); }
  uint pack_length_from_metadata(uint field_metadata)
  { return (field_metadata & 0x00ff); }
  uint row_pack_length() const { return pack_length(); }
  virtual bool zero_pack() const { return 0; }
  bool optimize_range(uint idx, uint part) const { return 0; }
  bool eq_def(const Field *field) const;
  bool has_charset(void) const { return TRUE; }
  /* enum and set are sorted as integers */
  CHARSET_INFO *sort_charset(void) const { return &my_charset_bin; }
  uint decimals() const { return 0; }
  TYPELIB *get_typelib() const { return typelib; }

  virtual uchar *pack(uchar *to, const uchar *from, uint max_length);
  virtual const uchar *unpack(uchar *to, const uchar *from,
                              const uchar *from_end, uint param_data);

  bool can_optimize_keypart_ref(const Item_bool_func *cond,
                                const Item *item) const
  {
    return can_optimize_range_or_keypart_ref(cond, item);
  }
  bool can_optimize_group_min_max(const Item_bool_func *cond,
                                  const Item *const_item) const
  {
    /*
      Can't use GROUP_MIN_MAX optimization for ENUM and SET,
      because the values are stored as numbers in index,
      while MIN() and MAX() work as strings.
      It would return the records with min and max enum numeric indexes.
     "Bug#45300 MAX() and ENUM type" should be fixed first.
    */
    return false;
  }
  bool can_optimize_range(const Item_bool_func *cond,
                          const Item *item,
<<<<<<< HEAD
                          bool is_eq_func) const;
=======
                          bool is_eq_func) const
  {
    return can_optimize_range_or_keypart_ref(cond, item);
  }
>>>>>>> e2b50213
private:
  int save_field_metadata(uchar *first_byte);
  uint is_equal(Create_field *new_field);
};


class Field_set :public Field_enum {
public:
  Field_set(uchar *ptr_arg, uint32 len_arg, uchar *null_ptr_arg,
	    uchar null_bit_arg,
	    enum utype unireg_check_arg, const LEX_CSTRING *field_name_arg,
	    uint32 packlength_arg,
	    TYPELIB *typelib_arg, const DTCollation &collation)
    :Field_enum(ptr_arg, len_arg, null_ptr_arg, null_bit_arg,
		    unireg_check_arg, field_name_arg,
                packlength_arg,
                typelib_arg, collation),
      empty_set_string("", 0, collation.collation)
    {
      flags=(flags & ~ENUM_FLAG) | SET_FLAG;
    }
  int  store_field(Field *from) { return from->save_in_field(this); }
  int  store(const char *to,size_t length,CHARSET_INFO *charset);
  int  store(double nr) { return Field_set::store((longlong) nr, FALSE); }
  int  store(longlong nr, bool unsigned_val);

  virtual bool zero_pack() const { return 1; }
  String *val_str(String*,String *);
  void sql_type(String &str) const;
  uint size_of() const { return sizeof(*this); }
  const Type_handler *type_handler() const { return &type_handler_set; }
  bool has_charset(void) const { return TRUE; }
private:
  const String empty_set_string;
};


/*
  Note:
    To use Field_bit::cmp_binary() you need to copy the bits stored in
    the beginning of the record (the NULL bytes) to each memory you
    want to compare (where the arguments point).

    This is the reason:
    - Field_bit::cmp_binary() is only implemented in the base class
      (Field::cmp_binary()).
    - Field::cmp_binary() currently uses pack_length() to calculate how
      long the data is.
    - pack_length() includes size of the bits stored in the NULL bytes
      of the record.
*/
class Field_bit :public Field {
public:
  uchar *bit_ptr;     // position in record where 'uneven' bits store
  uchar bit_ofs;      // offset to 'uneven' high bits
  uint bit_len;       // number of 'uneven' high bits
  uint bytes_in_rec;
  Field_bit(uchar *ptr_arg, uint32 len_arg, uchar *null_ptr_arg,
            uchar null_bit_arg, uchar *bit_ptr_arg, uchar bit_ofs_arg,
            enum utype unireg_check_arg, const LEX_CSTRING *field_name_arg);
  const Type_handler *type_handler() const { return &type_handler_bit; }
  enum ha_base_keytype key_type() const { return HA_KEYTYPE_BIT; }
  uint32 key_length() const { return (uint32) (field_length + 7) / 8; }
  uint32 max_data_length() const { return (field_length + 7) / 8; }
  uint32 max_display_length() const { return field_length; }
  Information_schema_numeric_attributes
    information_schema_numeric_attributes() const
  {
    return Information_schema_numeric_attributes(field_length);
  }
  uint size_of() const { return sizeof(*this); }
  int reset(void) { 
    bzero(ptr, bytes_in_rec); 
    if (bit_ptr && (bit_len > 0))  // reset odd bits among null bits
      clr_rec_bits(bit_ptr, bit_ofs, bit_len);
    return 0; 
  }
  Copy_func *get_copy_func(const Field *from) const
  {
    if (from->cmp_type() == DECIMAL_RESULT)
      return do_field_decimal;
    return do_field_int;
  }
  int save_in_field(Field *to) { return to->store(val_int(), true); }
  bool memcpy_field_possible(const Field *from) const { return false; }
  int store(const char *to, size_t length, CHARSET_INFO *charset);
  int store(double nr);
  int store(longlong nr, bool unsigned_val);
  int store_decimal(const my_decimal *);
  double val_real(void);
  longlong val_int(void);
  String *val_str(String*, String *);
  virtual bool str_needs_quotes() { return TRUE; }
  my_decimal *val_decimal(my_decimal *);
  bool val_bool() { return val_int() != 0; }
  int cmp(const uchar *a, const uchar *b)
  {
    DBUG_ASSERT(ptr == a || ptr == b);
    if (ptr == a)
      return Field_bit::key_cmp(b, bytes_in_rec + MY_TEST(bit_len));
    else
      return Field_bit::key_cmp(a, bytes_in_rec + MY_TEST(bit_len)) * -1;
  }
  int cmp_binary_offset(uint row_offset)
  { return cmp_offset(row_offset); }
  int cmp_prefix(const uchar *a, const uchar *b, size_t prefix_len);
  int key_cmp(const uchar *a, const uchar *b)
  { return cmp_binary((uchar *) a, (uchar *) b); }
  int key_cmp(const uchar *str, uint length);
  int cmp_offset(uint row_offset);
  bool update_min(Field *min_val, bool force_update)
  { 
    longlong val= val_int();
    bool update_fl= force_update || val < min_val->val_int();
    if (update_fl)
    {
      min_val->set_notnull();
      min_val->store(val, FALSE);
    }
    return update_fl;
  }
  bool update_max(Field *max_val, bool force_update)
  { 
    longlong val= val_int();
    bool update_fl= force_update || val > max_val->val_int();
    if (update_fl)
    {
      max_val->set_notnull();
      max_val->store(val, FALSE);
    }
    return update_fl;
  }
  void store_field_value(uchar *val, uint len)
  {
    store(*((longlong *)val), TRUE);
  }
  double pos_in_interval(Field *min, Field *max)
  {
    return pos_in_interval_val_real(min, max);
  }
  void get_image(uchar *buff, uint length, CHARSET_INFO *cs)
  { get_key_image(buff, length, itRAW); }   
  void set_image(const uchar *buff,uint length, CHARSET_INFO *cs)
  { Field_bit::store((char *) buff, length, cs); }
  uint get_key_image(uchar *buff, uint length, imagetype type);
  void set_key_image(const uchar *buff, uint length)
  { Field_bit::store((char*) buff, length, &my_charset_bin); }
  void sort_string(uchar *buff, uint length)
  { get_key_image(buff, length, itRAW); }
  uint32 pack_length() const { return (uint32) (field_length + 7) / 8; }
  uint32 pack_length_in_rec() const { return bytes_in_rec; }
  uint pack_length_from_metadata(uint field_metadata);
  uint row_pack_length() const
  { return (bytes_in_rec + ((bit_len > 0) ? 1 : 0)); }
  bool compatible_field_size(uint metadata, Relay_log_info *rli,
                             uint16 mflags, int *order_var);
  void sql_type(String &str) const;
  virtual uchar *pack(uchar *to, const uchar *from, uint max_length);
  virtual const uchar *unpack(uchar *to, const uchar *from,
                              const uchar *from_end, uint param_data);
  virtual int set_default();

  Field *new_key_field(MEM_ROOT *root, TABLE *new_table,
                       uchar *new_ptr, uint32 length,
                       uchar *new_null_ptr, uint new_null_bit);
  void set_bit_ptr(uchar *bit_ptr_arg, uchar bit_ofs_arg)
  {
    bit_ptr= bit_ptr_arg;
    bit_ofs= bit_ofs_arg;
  }
  bool eq(Field *field)
  {
    return (Field::eq(field) &&
            bit_ptr == ((Field_bit *)field)->bit_ptr &&
            bit_ofs == ((Field_bit *)field)->bit_ofs);
  }
  uint is_equal(Create_field *new_field);
  void move_field_offset(my_ptrdiff_t ptr_diff)
  {
    Field::move_field_offset(ptr_diff);
    bit_ptr= ADD_TO_PTR(bit_ptr, ptr_diff, uchar*);
  }
  void hash(ulong *nr, ulong *nr2);

private:
  virtual size_t do_last_null_byte() const;
  int save_field_metadata(uchar *first_byte);
};


/**
  BIT field represented as chars for non-MyISAM tables.

  @todo The inheritance relationship is backwards since Field_bit is
  an extended version of Field_bit_as_char and not the other way
  around. Hence, we should refactor it to fix the hierarchy order.
 */
class Field_bit_as_char: public Field_bit {
public:
  Field_bit_as_char(uchar *ptr_arg, uint32 len_arg, uchar *null_ptr_arg,
                    uchar null_bit_arg,
                    enum utype unireg_check_arg, const LEX_CSTRING *field_name_arg);
  enum ha_base_keytype key_type() const { return HA_KEYTYPE_BINARY; }
  uint size_of() const { return sizeof(*this); }
  int store(const char *to, size_t length, CHARSET_INFO *charset);
  int store(double nr) { return Field_bit::store(nr); }
  int store(longlong nr, bool unsigned_val)
  { return Field_bit::store(nr, unsigned_val); }
  void sql_type(String &str) const;
};


class Field_row: public Field_null
{
  class Virtual_tmp_table *m_table;
public:
  Field_row(uchar *ptr_arg, const LEX_CSTRING *field_name_arg)
    :Field_null(ptr_arg, 0, Field::NONE, field_name_arg, &my_charset_bin),
     m_table(NULL)
    {}
  ~Field_row();
  Virtual_tmp_table **virtual_tmp_table_addr() { return &m_table; }
  bool sp_prepare_and_store_item(THD *thd, Item **value);
};


extern const LEX_CSTRING null_clex_str;

Field *make_field(TABLE_SHARE *share, MEM_ROOT *mem_root,
                  uchar *ptr, uint32 field_length,
                  uchar *null_pos, uchar null_bit,
                  uint pack_flag, const Type_handler *handler,
                  CHARSET_INFO *cs,
                  Field::geometry_type geom_type, uint srid,
                  Field::utype unireg_check,
                  TYPELIB *interval, const LEX_CSTRING *field_name,
                  uint32 flags);

/*
  Create field class for CREATE TABLE
*/
class Column_definition: public Sql_alloc,
                         public Type_handler_hybrid_field_type
{
  /**
    Create "interval" from "interval_list".
    @param mem_root                   - memory root to create the TYPELIB
                                        instance and its values on
    @param reuse_interval_list_values - determines if TYPELIB can reuse strings
                                        from interval_list, or should always
                                        allocate a copy on mem_root, even if
                                        character set conversion is not needed
    @retval false on success
    @retval true  on error (bad values, or EOM)
  */
  bool create_interval_from_interval_list(MEM_ROOT *mem_root,
                                          bool reuse_interval_list_values);

  /*
    Calculate TYPELIB (set or enum) max and total lengths

    @param  cs            charset+collation pair of the interval
    @param  max_length    length of the longest item
    @param  tot_length    sum of the item lengths

    After this method call:
    - ENUM uses max_length
    - SET uses tot_length.
  */
  void calculate_interval_lengths(uint32 *max_length, uint32 *tot_length)
  {
    const char **pos;
    uint *len;
    *max_length= *tot_length= 0;
    for (pos= interval->type_names, len= interval->type_lengths;
         *pos ; pos++, len++)
    {
      size_t length= charset->cset->numchars(charset, *pos, *pos + *len);
      DBUG_ASSERT(length < UINT_MAX32);
      *tot_length+= (uint) length;
      set_if_bigger(*max_length, (uint32)length);
    }
  }
  bool prepare_stage1_check_typelib_default();
  bool prepare_stage1_convert_default(THD *, MEM_ROOT *, CHARSET_INFO *to);
  const Type_handler *field_type() const; // Prevent using this
  Compression_method *compression_method_ptr;
public:
  LEX_CSTRING field_name;
  LEX_CSTRING comment;			// Comment for field
  enum enum_column_versioning
  {
    VERSIONING_NOT_SET,
    WITH_VERSIONING,
    WITHOUT_VERSIONING
  };
  Item *on_update;		        // ON UPDATE NOW()
  /*
    At various stages in execution this can be length of field in bytes or
    max number of characters. 
  */
  ulonglong length;
  field_visibility_t invisible;
  /*
    The value of `length' as set by parser: is the number of characters
    for most of the types, or of bytes for BLOBs or numeric types.
  */
  uint32 char_length;
  uint  decimals, flags, pack_length, key_length;
  Field::utype unireg_check;
  TYPELIB *interval;			// Which interval to use
  List<String> interval_list;
  CHARSET_INFO *charset;
  uint32 srid;
  Field::geometry_type geom_type;
  engine_option_value *option_list;

  uint pack_flag;

  /*
    This is additinal data provided for any computed(virtual) field.
    In particular it includes a pointer to the item by  which this field
    can be computed from other fields.
  */
  Virtual_column_info
    *vcol_info,                      // Virtual field
    *default_value,                  // Default value
    *check_constraint;               // Check constraint

  enum_column_versioning versioning;

  Column_definition()
   :Type_handler_hybrid_field_type(&type_handler_null),
    compression_method_ptr(0),
    comment(null_clex_str),
    on_update(NULL), length(0), invisible(VISIBLE), char_length(0),
    decimals(0),
    flags(0), pack_length(0), key_length(0), unireg_check(Field::NONE),
    interval(0), charset(&my_charset_bin),
    srid(0), geom_type(Field::GEOM_GEOMETRY),
    option_list(NULL), pack_flag(0),
    vcol_info(0), default_value(0), check_constraint(0),
    versioning(VERSIONING_NOT_SET)
  {
    interval_list.empty();
  }

  Column_definition(THD *thd, Field *field, Field *orig_field);
  void set_attributes(const Lex_field_type_st &type, CHARSET_INFO *cs);
  void create_length_to_internal_length_null()
  {
    DBUG_ASSERT(length == 0);
    key_length= pack_length= 0;
  }
  void create_length_to_internal_length_simple()
  {
    key_length= pack_length= type_handler()->calc_pack_length((uint32) length);
  }
  void create_length_to_internal_length_string()
  {
    length*= charset->mbmaxlen;
    if (real_field_type() == MYSQL_TYPE_VARCHAR && compression_method())
      length++;
    set_if_smaller(length, UINT_MAX32);
    key_length= (uint) length;
    pack_length= type_handler()->calc_pack_length((uint32) length);
  }
  void create_length_to_internal_length_typelib()
  {
    /* Pack_length already calculated in sql_parse.cc */
    length*= charset->mbmaxlen;
    key_length= pack_length;
  }
  bool vers_sys_field() const
  {
    return flags & (VERS_ROW_START | VERS_ROW_END);
  }
  void create_length_to_internal_length_bit();
  void create_length_to_internal_length_newdecimal();

  /**
    Prepare a SET/ENUM field.
    Create "interval" from "interval_list" if needed, and adjust "length".
    @param mem_root                   - Memory root to allocate TYPELIB and
                                        its values on
    @param reuse_interval_list_values - determines if TYPELIB can reuse value
                                        buffers from interval_list, or should
                                        always allocate a copy on mem_root,
                                        even if character set conversion
                                        is not needed
  */
  bool prepare_interval_field(MEM_ROOT *mem_root,
                              bool reuse_interval_list_values);

  void prepare_interval_field_calc_length()
  {
    uint32 field_length, dummy;
    if (real_field_type() == MYSQL_TYPE_SET)
    {
      calculate_interval_lengths(&dummy, &field_length);
      length= field_length + (interval->count - 1);
    }
    else /* MYSQL_TYPE_ENUM */
    {
      calculate_interval_lengths(&field_length, &dummy);
      length= field_length;
    }
    set_if_smaller(length, MAX_FIELD_WIDTH - 1);
  }

  bool prepare_blob_field(THD *thd);

  bool sp_prepare_create_field(THD *thd, MEM_ROOT *mem_root);

  bool prepare_stage1(THD *thd, MEM_ROOT *mem_root,
                      handler *file, ulonglong table_flags);
  bool prepare_stage1_typelib(THD *thd, MEM_ROOT *mem_root,
                              handler *file, ulonglong table_flags);
  bool prepare_stage1_string(THD *thd, MEM_ROOT *mem_root,
                             handler *file, ulonglong table_flags);
  bool prepare_stage1_bit(THD *thd, MEM_ROOT *mem_root,
                          handler *file, ulonglong table_flags);

  void redefine_stage1_common(const Column_definition *dup_field,
                              const handler *file,
                              const Schema_specification_st *schema);
  bool redefine_stage1(const Column_definition *dup_field, const handler *file,
                       const Schema_specification_st *schema)
  {
    const Type_handler *handler= dup_field->type_handler();
    return handler->Column_definition_redefine_stage1(this, dup_field,
                                                      file, schema);
  }
  bool prepare_stage2(handler *handler, ulonglong table_flags);
  bool prepare_stage2_blob(handler *handler,
                           ulonglong table_flags, uint field_flags);
  bool prepare_stage2_varchar(ulonglong table_flags);
  bool prepare_stage2_typelib(const char *type_name, uint field_flags,
                              uint *dup_val_count);
  uint pack_flag_numeric(uint dec) const;
  uint sign_length() const { return flags & UNSIGNED_FLAG ? 0 : 1; }
  bool check_length(uint mysql_errno, uint max_allowed_length) const;
  bool fix_attributes_real(uint default_length);
  bool fix_attributes_int(uint default_length);
  bool fix_attributes_decimal();
  bool fix_attributes_temporal_with_time(uint int_part_length);
  bool fix_attributes_bit();

  bool check(THD *thd);

  bool stored_in_db() const { return !vcol_info || vcol_info->stored_in_db; }

  ha_storage_media field_storage_type() const
  {
    return (ha_storage_media)
      ((flags >> FIELD_FLAGS_STORAGE_MEDIA) & 3);
  }

  column_format_type column_format() const
  {
    return (column_format_type)
      ((flags >> FIELD_FLAGS_COLUMN_FORMAT) & 3);
  }

  bool has_default_function() const
  {
    return unireg_check != Field::NONE;
  }

  Field *make_field(TABLE_SHARE *share, MEM_ROOT *mem_root,
                    uchar *ptr, uchar *null_pos, uchar null_bit,
                    const LEX_CSTRING *field_name_arg) const
  {
    return ::make_field(share, mem_root, ptr,
                        (uint32)length, null_pos, null_bit,
                        pack_flag, type_handler(), charset,
                        geom_type, srid, unireg_check, interval,
                        field_name_arg, flags);
  }
  Field *make_field(TABLE_SHARE *share, MEM_ROOT *mem_root,
                    const LEX_CSTRING *field_name_arg) const
  {
    return make_field(share, mem_root, (uchar *) 0, (uchar *) "", 0,
                      field_name_arg);
  }
  /* Return true if default is an expression that must be saved explicitely */
  bool has_default_expression();

  bool has_default_now_unireg_check() const
  {
    return unireg_check == Field::TIMESTAMP_DN_FIELD
        || unireg_check == Field::TIMESTAMP_DNUN_FIELD;
  }

  void set_type(const Column_definition &other)
  {
    set_handler(other.type_handler());
    length= other.length;
    char_length= other.char_length;
    decimals= other.decimals;
    flags= other.flags;
    pack_length= other.pack_length;
    key_length= other.key_length;
    unireg_check= other.unireg_check;
    interval= other.interval;
    charset= other.charset;
    srid= other.srid;
    geom_type= other.geom_type;
    pack_flag= other.pack_flag;
  }

  // Replace the entire value by another definition
  void set_column_definition(const Column_definition *def)
  {
    *this= *def;
  }
  bool set_compressed(const char *method);
  bool set_compressed_deprecated(THD *thd, const char *method);
  bool set_compressed_deprecated_column_attribute(THD *thd,
                                                  const char *pos,
                                                  const char *method);
  void set_compression_method(Compression_method *compression_method_arg)
  { compression_method_ptr= compression_method_arg; }
  Compression_method *compression_method() const
  { return compression_method_ptr; }
};


/**
  List of ROW element definitions, e.g.:
    DECLARE a ROW(a INT,b VARCHAR(10))
*/
class Row_definition_list: public List<class Spvar_definition>
{
public:
  inline bool eq_name(const Spvar_definition *def, const LEX_CSTRING *name) const;
  /**
    Find a ROW field by name.
    @param [IN]  name   - the name
    @param [OUT] offset - if the ROW field found, its offset it returned here
    @retval NULL        - the ROW field was not found
    @retval !NULL       - the pointer to the found ROW field
  */
  Spvar_definition *find_row_field_by_name(const LEX_CSTRING *name, uint *offset) const
  {
    // Cast-off the "const" qualifier
    List_iterator<Spvar_definition> it(*((List<Spvar_definition>*)this));
    Spvar_definition *def;
    for (*offset= 0; (def= it++); (*offset)++)
    {
      if (eq_name(def, name))
        return def;
    }
    return 0;
  }
  bool adjust_formal_params_to_actual_params(THD *thd, List<Item> *args);
  bool adjust_formal_params_to_actual_params(THD *thd,
                                             Item **args, uint arg_count);
  bool resolve_type_refs(THD *);
};

/**
  This class is used during a stored routine or a trigger execution,
  at sp_rcontext::create() time.
  Currently it can represent:
  - variables with explicit data types:   DECLARE a INT;
  - variables with data type references:  DECLARE a t1.a%TYPE;
  - ROW type variables

  Notes:
  - Scalar variables have m_field_definitions==NULL.
  - ROW variables are defined as having MYSQL_TYPE_NULL,
    with a non-empty m_field_definitions.

  Data type references to other object types will be added soon, e.g.:
  - DECLARE a table_name%ROWTYPE;
  - DECLARE a cursor_name%ROWTYPE;
  - DECLARE a record_name%TYPE;
  - DECLARE a variable_name%TYPE;
*/
class Spvar_definition: public Column_definition
{
  Qualified_column_ident *m_column_type_ref; // for %TYPE
  Table_ident *m_table_rowtype_ref;          // for table%ROWTYPE
  bool m_cursor_rowtype_ref;                       // for cursor%ROWTYPE
  uint m_cursor_rowtype_offset;                    // for cursor%ROWTYPE
  Row_definition_list *m_row_field_definitions;    // for ROW
public:
  Spvar_definition()
   :m_column_type_ref(NULL),
    m_table_rowtype_ref(NULL),
    m_cursor_rowtype_ref(false),
    m_cursor_rowtype_offset(0),
    m_row_field_definitions(NULL)
  { }
  Spvar_definition(THD *thd, Field *field)
   :Column_definition(thd, field, NULL),
    m_column_type_ref(NULL),
    m_table_rowtype_ref(NULL),
    m_cursor_rowtype_ref(false),
    m_cursor_rowtype_offset(0),
    m_row_field_definitions(NULL)
  { }
  const Type_handler *type_handler() const
  {
    return Type_handler_hybrid_field_type::type_handler();
  }
  bool is_column_type_ref() const { return m_column_type_ref != 0; }
  bool is_table_rowtype_ref() const { return m_table_rowtype_ref != 0; }
  bool is_cursor_rowtype_ref() const { return m_cursor_rowtype_ref; }
  bool is_explicit_data_type() const
  {
    return !is_column_type_ref() &&
           !is_table_rowtype_ref() &&
           !is_cursor_rowtype_ref();
  }
  Qualified_column_ident *column_type_ref() const
  {
    return m_column_type_ref;
  }
  void set_column_type_ref(Qualified_column_ident *ref)
  {
    m_column_type_ref= ref;
  }

  Table_ident *table_rowtype_ref() const
  {
    return m_table_rowtype_ref;
  }
  void set_table_rowtype_ref(Table_ident *ref)
  {
    DBUG_ASSERT(ref);
    set_handler(&type_handler_row);
    m_table_rowtype_ref= ref;
  }

  uint cursor_rowtype_offset() const
  {
    return m_cursor_rowtype_offset;
  }
  void set_cursor_rowtype_ref(uint offset)
  {
    set_handler(&type_handler_row);
    m_cursor_rowtype_ref= true;
    m_cursor_rowtype_offset= offset;
  }

  /*
    Find a ROW field by name.
    See Row_field_list::find_row_field_by_name() for details.
  */
  Spvar_definition *find_row_field_by_name(const LEX_CSTRING *name, uint *offset) const
  {
    DBUG_ASSERT(m_row_field_definitions);
    return m_row_field_definitions->find_row_field_by_name(name, offset);
  }
  uint is_row() const
  {
    return m_row_field_definitions != NULL;
  }
  // Check if "this" defines a ROW variable with n elements
  uint is_row(uint n) const
  {
    return m_row_field_definitions != NULL &&
           m_row_field_definitions->elements == n;
  }
  Row_definition_list *row_field_definitions() const
  {
    return m_row_field_definitions;
  }
  void set_row_field_definitions(Row_definition_list *list)
  {
    DBUG_ASSERT(list);
    set_handler(&type_handler_row);
    m_row_field_definitions= list;
  }

};


inline bool Row_definition_list::eq_name(const Spvar_definition *def,
                                         const LEX_CSTRING *name) const
{
  return def->field_name.length == name->length && my_strcasecmp(system_charset_info, def->field_name.str, name->str) == 0;
}


class Create_field :public Column_definition
{
public:
  LEX_CSTRING change;			// If done with alter table
  LEX_CSTRING after;			// Put column after this one
  Field *field;				// For alter table
  TYPELIB *save_interval;               // Temporary copy for the above
                                        // Used only for UCS2 intervals

  /** structure with parsed options (for comparing fields in ALTER TABLE) */
  ha_field_option_struct *option_struct;
  uint	offset;
  uint8 interval_id;                    // For rea_create_table
  bool create_if_not_exists;            // Used in ALTER TABLE IF NOT EXISTS

  Create_field():
    Column_definition(),
    field(0), option_struct(NULL),
    create_if_not_exists(false)
  {
    change= after= null_clex_str;
  }
  Create_field(THD *thd, Field *old_field, Field *orig_field):
    Column_definition(thd, old_field, orig_field),
    change(old_field->field_name),
    field(old_field), option_struct(old_field->option_struct),
    create_if_not_exists(false)
  {
    after= null_clex_str;
  }
  /* Used to make a clone of this object for ALTER/CREATE TABLE */
  Create_field *clone(MEM_ROOT *mem_root) const;

  bool is_some_bigint() const
  {
    return type_handler() == &type_handler_longlong ||
           type_handler() == &type_handler_vers_trx_id;
  }

  bool vers_check_timestamp(const Lex_table_name &table_name) const;
  bool vers_check_bigint(const Lex_table_name &table_name) const;
};


/*
  A class for sending info to the client
*/

class Send_field :public Sql_alloc {
 public:
  const char *db_name;
  const char *table_name,*org_table_name;
  LEX_CSTRING col_name, org_col_name;
  ulong length;
  uint flags, decimals;
  enum_field_types type;
  Send_field() {}
};


/*
  A class for quick copying data to fields
*/

class Copy_field :public Sql_alloc {
public:
  uchar *from_ptr,*to_ptr;
  uchar *from_null_ptr,*to_null_ptr;
  bool *null_row;
  uint	from_bit,to_bit;
  /**
    Number of bytes in the fields pointed to by 'from_ptr' and
    'to_ptr'. Usually this is the number of bytes that are copied from
    'from_ptr' to 'to_ptr'.

    For variable-length fields (VARCHAR), the first byte(s) describe
    the actual length of the text. For VARCHARs with length 
       < 256 there is 1 length byte 
       >= 256 there is 2 length bytes
    Thus, if from_field is VARCHAR(10), from_length (and in most cases
    to_length) is 11. For VARCHAR(1024), the length is 1026. @see
    Field_varstring::length_bytes

    Note that for VARCHARs, do_copy() will be do_varstring*() which
    only copies the length-bytes (1 or 2) + the actual length of the
    text instead of from/to_length bytes.
  */
  uint from_length,to_length;
  Field *from_field,*to_field;
  String tmp;					// For items

  Copy_field() {}
  ~Copy_field() {}
  void set(Field *to,Field *from,bool save);	// Field to field 
  void set(uchar *to,Field *from);		// Field to string
  void (*do_copy)(Copy_field *);
  void (*do_copy2)(Copy_field *);		// Used to handle null values
};


uint pack_length_to_packflag(uint type);
enum_field_types get_blob_type_from_length(ulong length);
int set_field_to_null(Field *field);
int set_field_to_null_with_conversions(Field *field, bool no_conversions);
int convert_null_to_field_value_or_error(Field *field);
bool check_expression(Virtual_column_info *vcol, LEX_CSTRING *name,
                      enum_vcol_info_type type);

/*
  The following are for the interface with the .frm file
*/

#define FIELDFLAG_DECIMAL		1U
#define FIELDFLAG_BINARY		1U	// Shares same flag
#define FIELDFLAG_NUMBER		2U
#define FIELDFLAG_ZEROFILL		4U
#define FIELDFLAG_PACK			120U	// Bits used for packing
#define FIELDFLAG_INTERVAL		256U    // mangled with decimals!
#define FIELDFLAG_BITFIELD		512U	// mangled with decimals!
#define FIELDFLAG_BLOB			1024U	// mangled with decimals!
#define FIELDFLAG_GEOM			2048U   // mangled with decimals!

#define FIELDFLAG_TREAT_BIT_AS_CHAR     4096U   /* use Field_bit_as_char */
#define FIELDFLAG_LONG_DECIMAL          8192U
#define FIELDFLAG_NO_DEFAULT		16384U  /* sql */
#define FIELDFLAG_MAYBE_NULL		32768U	// sql
#define FIELDFLAG_HEX_ESCAPE		0x10000U
#define FIELDFLAG_PACK_SHIFT		3
#define FIELDFLAG_DEC_SHIFT		8
#define FIELDFLAG_MAX_DEC               63U

#define MTYP_TYPENR(type) (type & 127U)	/* Remove bits from type */

#define f_is_dec(x)		((x) & FIELDFLAG_DECIMAL)
#define f_is_num(x)		((x) & FIELDFLAG_NUMBER)
#define f_is_zerofill(x)	((x) & FIELDFLAG_ZEROFILL)
#define f_is_packed(x)		((x) & FIELDFLAG_PACK)
#define f_packtype(x)		(((x) >> FIELDFLAG_PACK_SHIFT) & 15)
#define f_decimals(x)		((uint8) (((x) >> FIELDFLAG_DEC_SHIFT) & FIELDFLAG_MAX_DEC))
#define f_is_alpha(x)		(!f_is_num(x))
#define f_is_binary(x)          ((x) & FIELDFLAG_BINARY) // 4.0- compatibility
#define f_is_enum(x)            (((x) & (FIELDFLAG_INTERVAL | FIELDFLAG_NUMBER)) == FIELDFLAG_INTERVAL)
#define f_is_bitfield(x)        (((x) & (FIELDFLAG_BITFIELD | FIELDFLAG_NUMBER)) == FIELDFLAG_BITFIELD)
#define f_is_blob(x)		(((x) & (FIELDFLAG_BLOB | FIELDFLAG_NUMBER)) == FIELDFLAG_BLOB)
#define f_is_geom(x)		(((x) & (FIELDFLAG_GEOM | FIELDFLAG_NUMBER)) == FIELDFLAG_GEOM)
#define f_settype(x)		(((uint) (x)) << FIELDFLAG_PACK_SHIFT)
#define f_maybe_null(x)		((x) & FIELDFLAG_MAYBE_NULL)
#define f_no_default(x)		((x) & FIELDFLAG_NO_DEFAULT)
#define f_bit_as_char(x)        ((x) & FIELDFLAG_TREAT_BIT_AS_CHAR)
#define f_is_hex_escape(x)      ((x) & FIELDFLAG_HEX_ESCAPE)
#define f_visibility(x)         (static_cast<field_visibility_t> ((x) & INVISIBLE_MAX_BITS))

inline
ulonglong TABLE::vers_end_id() const
{
  DBUG_ASSERT(versioned(VERS_TRX_ID));
  return static_cast<ulonglong>(vers_end_field()->val_int());
}

inline
ulonglong TABLE::vers_start_id() const
{
  DBUG_ASSERT(versioned(VERS_TRX_ID));
  return static_cast<ulonglong>(vers_start_field()->val_int());
}


#endif /* FIELD_INCLUDED */<|MERGE_RESOLUTION|>--- conflicted
+++ resolved
@@ -4098,14 +4098,10 @@
   }
   bool can_optimize_range(const Item_bool_func *cond,
                           const Item *item,
-<<<<<<< HEAD
-                          bool is_eq_func) const;
-=======
                           bool is_eq_func) const
   {
     return can_optimize_range_or_keypart_ref(cond, item);
   }
->>>>>>> e2b50213
 private:
   int save_field_metadata(uchar *first_byte);
   uint is_equal(Create_field *new_field);
