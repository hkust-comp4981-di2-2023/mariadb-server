/* Copyright (C) 2000-2003 MySQL AB

   This program is free software; you can redistribute it and/or modify
   it under the terms of the GNU General Public License as published by
   the Free Software Foundation; either version 2 of the License, or
   (at your option) any later version.

   This program is distributed in the hope that it will be useful,
   but WITHOUT ANY WARRANTY; without even the implied warranty of
   MERCHANTABILITY or FITNESS FOR A PARTICULAR PURPOSE.  See the
   GNU General Public License for more details.

   You should have received a copy of the GNU General Public License
   along with this program; if not, write to the Free Software
   Foundation, Inc., 59 Temple Place, Suite 330, Boston, MA  02111-1307  USA */


/* drop and alter of tables */

#include "mysql_priv.h"
#ifdef HAVE_BERKELEY_DB
#include "ha_berkeley.h"
#endif
#include <hash.h>
#include <myisam.h>
#include <my_dir.h>

#ifdef __WIN__
#include <io.h>
#endif

static const char *primary_key_name="PRIMARY";

static bool check_if_keyname_exists(const char *name,KEY *start, KEY *end);
static char *make_unique_key_name(const char *field_name,KEY *start,KEY *end);
static int copy_data_between_tables(TABLE *from,TABLE *to,
				    List<create_field> &create,
				    enum enum_duplicates handle_duplicates,
                                    uint order_num, ORDER *order,
				    ha_rows *copied,ha_rows *deleted);

/*
 delete (drop) tables.

  SYNOPSIS
   mysql_rm_table()
   thd			Thread handle
   tables		List of tables to delete
   if_exists		If 1, don't give error if one table doesn't exists

  NOTES
    Will delete all tables that can be deleted and give a compact error
    messages for tables that could not be deleted.
    If a table is in use, we will wait for all users to free the table
    before dropping it

    Wait if global_read_lock (FLUSH TABLES WITH READ LOCK) is set.

  RETURN
    0		ok.  In this case ok packet is sent to user
    -1		Error  (Error message given but not sent to user)

*/

int mysql_rm_table(THD *thd,TABLE_LIST *tables, my_bool if_exists,
		   my_bool drop_temporary)
{
  int error= 0;
  DBUG_ENTER("mysql_rm_table");

  /* mark for close and remove all cached entries */

  thd->mysys_var->current_mutex= &LOCK_open;
  thd->mysys_var->current_cond= &COND_refresh;
  VOID(pthread_mutex_lock(&LOCK_open));

  if (!drop_temporary && global_read_lock)
  {
    if (thd->global_read_lock)
    {
      my_error(ER_TABLE_NOT_LOCKED_FOR_WRITE,MYF(0),
	       tables->real_name);
      error= 1;
      goto err;
    }
    while (global_read_lock && ! thd->killed)
    {
      (void) pthread_cond_wait(&COND_refresh,&LOCK_open);
    }

  }
  error=mysql_rm_table_part2(thd,tables, if_exists, drop_temporary, 0);

 err:
  pthread_mutex_unlock(&LOCK_open);

  pthread_mutex_lock(&thd->mysys_var->mutex);
  thd->mysys_var->current_mutex= 0;
  thd->mysys_var->current_cond= 0;
  pthread_mutex_unlock(&thd->mysys_var->mutex);

  if (error)
    DBUG_RETURN(-1);
  send_ok(thd);
  DBUG_RETURN(0);
}


/*
 delete (drop) tables.

  SYNOPSIS
   mysql_rm_table_part2_with_lock()
   thd			Thread handle
   tables		List of tables to delete
   if_exists		If 1, don't give error if one table doesn't exists
   dont_log_query	Don't write query to log files

 NOTES
   Works like documented in mysql_rm_table(), but don't check
   global_read_lock and don't send_ok packet to server.

 RETURN
  0	ok
  1	error
*/

int mysql_rm_table_part2_with_lock(THD *thd,
				   TABLE_LIST *tables, bool if_exists,
				   bool drop_temporary, bool dont_log_query)
{
  int error;
  thd->mysys_var->current_mutex= &LOCK_open;
  thd->mysys_var->current_cond= &COND_refresh;
  VOID(pthread_mutex_lock(&LOCK_open));

  error=mysql_rm_table_part2(thd,tables, if_exists, drop_temporary,
			     dont_log_query);

  pthread_mutex_unlock(&LOCK_open);

  pthread_mutex_lock(&thd->mysys_var->mutex);
  thd->mysys_var->current_mutex= 0;
  thd->mysys_var->current_cond= 0;
  pthread_mutex_unlock(&thd->mysys_var->mutex);
  return error;
}


/*
  Execute the drop of a normal or temporary table

  SYNOPSIS
    mysql_rm_table_part2()
    thd			Thread handler
    tables		Tables to drop
    if_exists		If set, don't give an error if table doesn't exists.
			In this case we give an warning of level 'NOTE'
    drop_temporary	Only drop temporary tables
    dont_log_query	Don't log the query

  TODO:
    When logging to the binary log, we should log
    tmp_tables and transactional tables as separate statements if we
    are in a transaction;  This is needed to get these tables into the
    cached binary log that is only written on COMMIT.

   The current code only writes DROP statements that only uses temporary
   tables to the cache binary log.  This should be ok on most cases, but
   not all.

 RETURN
   0	ok
   1	Error
   -1	Thread was killed
*/

int mysql_rm_table_part2(THD *thd, TABLE_LIST *tables, bool if_exists,
			 bool drop_temporary, bool dont_log_query)
{
  TABLE_LIST *table;
  char	path[FN_REFLEN];
  String wrong_tables;
  db_type table_type;
  int error;
  bool some_tables_deleted=0, tmp_table_deleted=0;
  DBUG_ENTER("mysql_rm_table_part2");

  if (lock_table_names(thd, tables))
    DBUG_RETURN(1);

  for (table=tables ; table ; table=table->next)
  {
    char *db=table->db;
    mysql_ha_closeall(thd, table);
    if (!close_temporary_table(thd, db, table->real_name))
    {
      tmp_table_deleted=1;
      continue;					// removed temporary table
    }

    error=0;
    if (!drop_temporary)
    {
      abort_locked_tables(thd,db,table->real_name);
      while (remove_table_from_cache(thd,db,table->real_name) && !thd->killed)
      {
	dropping_tables++;
	(void) pthread_cond_wait(&COND_refresh,&LOCK_open);
	dropping_tables--;
      }
      drop_locked_tables(thd,db,table->real_name);
      if (thd->killed)
	DBUG_RETURN(-1);

      /* remove form file and isam files */
      strxmov(path, mysql_data_home, "/", db, "/", table->real_name, reg_ext,
	      NullS);
      (void) unpack_filename(path,path);

      table_type=get_table_type(path);
    }
    if (drop_temporary || access(path,F_OK))
    {
      if (if_exists)
	push_warning_printf(thd, MYSQL_ERROR::WARN_LEVEL_NOTE,
			    ER_BAD_TABLE_ERROR, ER(ER_BAD_TABLE_ERROR),
			    table->real_name);
      else
        error= 1;
    }
    else
    {
      char *end;
      *(end=fn_ext(path))=0;			// Remove extension
      error=ha_delete_table(table_type, path);
      if (error == ENOENT && if_exists)
	error = 0;
      if (!error || error == ENOENT)
      {
	/* Delete the table definition file */
	strmov(end,reg_ext);
	if (!(error=my_delete(path,MYF(MY_WME))))
	  some_tables_deleted=1;
      }
    }
    if (error)
    {
      if (wrong_tables.length())
	wrong_tables.append(',');
      wrong_tables.append(String(table->real_name,system_charset_info));
    }
  }
  thd->tmp_table_used= tmp_table_deleted;
  if (some_tables_deleted || tmp_table_deleted)
  {
    query_cache_invalidate3(thd, tables, 0);
    if (!dont_log_query)
    {
      mysql_update_log.write(thd, thd->query,thd->query_length);
      if (mysql_bin_log.is_open())
      {
	Query_log_event qinfo(thd, thd->query, thd->query_length,
			      tmp_table_deleted && !some_tables_deleted);
	mysql_bin_log.write(&qinfo);
      }
    }
  }

  unlock_table_names(thd, tables);
  error= 0;
  if (wrong_tables.length())
  {
    my_error(ER_BAD_TABLE_ERROR,MYF(0),wrong_tables.c_ptr());
    error= 1;
  }
  DBUG_RETURN(error);
}


int quick_rm_table(enum db_type base,const char *db,
		   const char *table_name)
{
  char path[FN_REFLEN];
  int error=0;
  (void) sprintf(path,"%s/%s/%s%s",mysql_data_home,db,table_name,reg_ext);
  unpack_filename(path,path);
  if (my_delete(path,MYF(0)))
    error=1; /* purecov: inspected */
  sprintf(path,"%s/%s/%s",mysql_data_home,db,table_name);
  unpack_filename(path,path);
  return ha_delete_table(base,path) || error;
}

/*
  Sort keys in the following order:
  - PRIMARY KEY
  - UNIQUE keyws where all column are NOT NULL
  - Other UNIQUE keys
  - Normal keys
  - Fulltext keys

  This will make checking for duplicated keys faster and ensure that
  PRIMARY keys are prioritized.
*/

static int sort_keys(KEY *a, KEY *b)
{
  if (a->flags & HA_NOSAME)
  {
    if (!(b->flags & HA_NOSAME))
      return -1;
    if ((a->flags ^ b->flags) & HA_NULL_PART_KEY)
    {
      /* Sort NOT NULL keys before other keys */
      return (a->flags & HA_NULL_PART_KEY) ? 1 : -1;
    }
    if (a->name == primary_key_name)
      return -1;
    if (b->name == primary_key_name)
      return 1;
  }
  else if (b->flags & HA_NOSAME)
    return 1;					// Prefer b

  if ((a->flags ^ b->flags) & HA_FULLTEXT)
  {
    return (a->flags & HA_FULLTEXT) ? 1 : -1;
  }
  /*
    Prefer original key order.  usable_key_parts contains here
    the original key position.
  */
  return ((a->usable_key_parts < b->usable_key_parts) ? -1 :
	  (a->usable_key_parts > b->usable_key_parts) ? 1 :
	  0);
}


/*
  Create a table

  SYNOPSIS
    mysql_create_table()
    thd			Thread object
    db			Database
    table_name		Table name
    create_info		Create information (like MAX_ROWS)
    fields		List of fields to create
    keys		List of keys to create
    tmp_table		Set to 1 if this is an internal temporary table
			(From ALTER TABLE)
    no_log		Don't log the query to binary log.

  DESCRIPTION
    If one creates a temporary table, this is automaticly opened

    no_log is needed for the case of CREATE ... SELECT,
    as the logging will be done later in sql_insert.cc
    select_field_count is also used for CREATE ... SELECT,
    and must be zero for standard create of table.

  RETURN VALUES
    0	ok
    -1	error
*/

int mysql_create_table(THD *thd,const char *db, const char *table_name,
		       HA_CREATE_INFO *create_info,
		       List<create_field> &fields,
		       List<Key> &keys,bool tmp_table,bool no_log,
                       uint select_field_count)
{
  char		path[FN_REFLEN];
  const char	*key_name;
  create_field	*sql_field,*dup_field;
  int		error= -1;
  uint		db_options,field,null_fields,blob_columns;
  ulong		pos;
  KEY	        *key_info,*key_info_buffer;
  KEY_PART_INFO *key_part_info;
  int		auto_increment=0;
  handler	*file;
  int           field_no,dup_no;
  enum db_type	new_db_type;
  DBUG_ENTER("mysql_create_table");

  /*
    Check for duplicate fields and check type of table to create
  */

  if (!fields.elements)
  {
    my_error(ER_TABLE_MUST_HAVE_COLUMNS,MYF(0));
    DBUG_RETURN(-1);
  }
  List_iterator<create_field> it(fields),it2(fields);
  int select_field_pos=fields.elements - select_field_count;
  null_fields=blob_columns=0;
  if ((new_db_type= ha_checktype(create_info->db_type)) !=
      create_info->db_type)
  {
    create_info->db_type= new_db_type;
    push_warning_printf(thd, MYSQL_ERROR::WARN_LEVEL_WARN,
			ER_WARN_USING_OTHER_HANDLER,
			ER(ER_WARN_USING_OTHER_HANDLER),
			ha_table_typelib.type_names[new_db_type],
			table_name);
  }
  db_options=create_info->table_options;
  if (create_info->row_type == ROW_TYPE_DYNAMIC)
    db_options|=HA_OPTION_PACK_RECORD;
  file=get_new_handler((TABLE*) 0, create_info->db_type);

  if ((create_info->options & HA_LEX_CREATE_TMP_TABLE) &&
      (file->table_flags() & HA_NO_TEMP_TABLES))
  {
    my_error(ER_ILLEGAL_HA,MYF(0),table_name);
    DBUG_RETURN(-1);
  }

  for (field_no=0; (sql_field=it++) ; field_no++)
  {
    if (!sql_field->charset)
      sql_field->charset= create_info->table_charset;
    sql_field->create_length_to_internal_length();
    
    /* Don't pack keys in old tables if the user has requested this */
    if ((sql_field->flags & BLOB_FLAG) ||
	sql_field->sql_type == FIELD_TYPE_VAR_STRING &&
	create_info->row_type != ROW_TYPE_FIXED)
    {
      db_options|=HA_OPTION_PACK_RECORD;
    }
    if (!(sql_field->flags & NOT_NULL_FLAG))
      null_fields++;

    if (check_column_name(sql_field->field_name))
    {
      my_error(ER_WRONG_COLUMN_NAME, MYF(0), sql_field->field_name);
      DBUG_RETURN(-1);
    }

    /* Check if we have used the same field name before */
    for (dup_no=0; (dup_field=it2++) != sql_field; dup_no++)
    {
      if (my_strcasecmp(system_charset_info,
                        sql_field->field_name,
                        dup_field->field_name) == 0)
      {
	/*
	  If this was a CREATE ... SELECT statement, accept a field
	  redefinition if we are changing a field in the SELECT part
	*/
        if (field_no < select_field_pos || dup_no >= select_field_pos)
        {
          my_error(ER_DUP_FIELDNAME,MYF(0),sql_field->field_name);
          DBUG_RETURN(-1);
        }
        else
        {
	  /* Field redefined */
	  sql_field->sql_type=		dup_field->sql_type;
	  sql_field->charset=		dup_field->charset ? dup_field->charset : create_info->table_charset;
	  sql_field->length=		dup_field->length;
	  sql_field->pack_length=	dup_field->pack_length;
	  sql_field->create_length_to_internal_length();
	  sql_field->decimals=		dup_field->decimals;
	  sql_field->flags=		dup_field->flags;
	  sql_field->unireg_check=	dup_field->unireg_check;
	  it2.remove();			// Remove first (create) definition
	  select_field_pos--;
	  break;
        }
      }
    }
    it2.rewind();
  }
  /* If fixed row records, we need one bit to check for deleted rows */
  if (!(db_options & HA_OPTION_PACK_RECORD))
    null_fields++;
  pos=(null_fields+7)/8;

  it.rewind();
  while ((sql_field=it++))
  {
    if (!sql_field->charset)
      sql_field->charset = create_info->table_charset;
    switch (sql_field->sql_type) {
    case FIELD_TYPE_BLOB:
    case FIELD_TYPE_MEDIUM_BLOB:
    case FIELD_TYPE_TINY_BLOB:
    case FIELD_TYPE_LONG_BLOB:
      sql_field->pack_flag=FIELDFLAG_BLOB |
	pack_length_to_packflag(sql_field->pack_length -
				portable_sizeof_char_ptr);
      if (sql_field->charset->state & MY_CS_BINSORT)
	sql_field->pack_flag|=FIELDFLAG_BINARY;
      sql_field->length=8;			// Unireg field length
      sql_field->unireg_check=Field::BLOB_FIELD;
      blob_columns++;
      break;
    case FIELD_TYPE_GEOMETRY:
      if (!(file->table_flags() & HA_HAS_GEOMETRY))
      {
	my_printf_error(ER_CHECK_NOT_IMPLEMENTED, ER(ER_CHECK_NOT_IMPLEMENTED),
			MYF(0), "GEOMETRY");
	DBUG_RETURN(-1);
      }
      sql_field->pack_flag=FIELDFLAG_GEOM |
	pack_length_to_packflag(sql_field->pack_length -
				portable_sizeof_char_ptr);
      if (sql_field->charset->state & MY_CS_BINSORT)
	sql_field->pack_flag|=FIELDFLAG_BINARY;
      sql_field->length=8;			// Unireg field length
      sql_field->unireg_check=Field::BLOB_FIELD;
      blob_columns++;
      break;
    case FIELD_TYPE_VAR_STRING:
    case FIELD_TYPE_STRING:
      sql_field->pack_flag=0;
      if (sql_field->charset->state & MY_CS_BINSORT)
	sql_field->pack_flag|=FIELDFLAG_BINARY;
      break;
    case FIELD_TYPE_ENUM:
      sql_field->pack_flag=pack_length_to_packflag(sql_field->pack_length) |
	FIELDFLAG_INTERVAL;
      if (sql_field->charset->state & MY_CS_BINSORT)
	sql_field->pack_flag|=FIELDFLAG_BINARY;
      sql_field->unireg_check=Field::INTERVAL_FIELD;
      break;
    case FIELD_TYPE_SET:
      sql_field->pack_flag=pack_length_to_packflag(sql_field->pack_length) |
	FIELDFLAG_BITFIELD;
      if (sql_field->charset->state & MY_CS_BINSORT)
	sql_field->pack_flag|=FIELDFLAG_BINARY;
      sql_field->unireg_check=Field::BIT_FIELD;
      break;
    case FIELD_TYPE_DATE:			// Rest of string types
    case FIELD_TYPE_NEWDATE:
    case FIELD_TYPE_TIME:
    case FIELD_TYPE_DATETIME:
    case FIELD_TYPE_NULL:
      sql_field->pack_flag=f_settype((uint) sql_field->sql_type);
      break;
    case FIELD_TYPE_TIMESTAMP:
      sql_field->unireg_check=Field::TIMESTAMP_FIELD;
      /* fall through */
    default:
      sql_field->pack_flag=(FIELDFLAG_NUMBER |
			    (sql_field->flags & UNSIGNED_FLAG ? 0 :
			     FIELDFLAG_DECIMAL) |
			    (sql_field->flags & ZEROFILL_FLAG ?
			     FIELDFLAG_ZEROFILL : 0) |
			    f_settype((uint) sql_field->sql_type) |
			    (sql_field->decimals << FIELDFLAG_DEC_SHIFT));
      break;
    }
    if (!(sql_field->flags & NOT_NULL_FLAG))
      sql_field->pack_flag|=FIELDFLAG_MAYBE_NULL;
    sql_field->offset= pos;
    if (MTYP_TYPENR(sql_field->unireg_check) == Field::NEXT_NUMBER)
      auto_increment++;
    pos+=sql_field->pack_length;
  }
  if (auto_increment > 1)
  {
    my_error(ER_WRONG_AUTO_KEY,MYF(0));
    DBUG_RETURN(-1);
  }
  if (auto_increment &&
      (file->table_flags() & HA_NO_AUTO_INCREMENT))
  {
    my_error(ER_TABLE_CANT_HANDLE_AUTO_INCREMENT,MYF(0));
    DBUG_RETURN(-1);
  }

  if (blob_columns && (file->table_flags() & HA_NO_BLOBS))
  {
    my_error(ER_TABLE_CANT_HANDLE_BLOB,MYF(0));
    DBUG_RETURN(-1);
  }

  /* Create keys */

  List_iterator<Key> key_iterator(keys);
  uint key_parts=0, key_count=0, fk_key_count=0;
  List<Key> keys_in_order;			// Add new keys here
  bool primary_key=0,unique_key=0;
  Key *key;
  uint tmp, key_number;

  /* Calculate number of key segements */

  while ((key=key_iterator++))
  {
    if (key->type == Key::FOREIGN_KEY)
    {
      fk_key_count++;
      foreign_key *fk_key= (foreign_key*) key;
      if (fk_key->ref_columns.elements &&
	  fk_key->ref_columns.elements != fk_key->columns.elements)
      {
	my_error(ER_WRONG_FK_DEF, MYF(0), fk_key->name ? fk_key->name :
		 "foreign key without name",
		 ER(ER_KEY_REF_DO_NOT_MATCH_TABLE_REF));
	DBUG_RETURN(-1);
      }
      continue;
    }
    key_count++;
    tmp=max(file->max_key_parts(),MAX_REF_PARTS);
    if (key->columns.elements > tmp)
    {
      my_error(ER_TOO_MANY_KEY_PARTS,MYF(0),tmp);
      DBUG_RETURN(-1);
    }
    if (key->name && strlen(key->name) > NAME_LEN)
    {
      my_error(ER_TOO_LONG_IDENT, MYF(0), key->name);
      DBUG_RETURN(-1);
    }
    key_parts+=key->columns.elements;
  }
  tmp=min(file->max_keys(), MAX_KEY);
  if (key_count > tmp)
  {
    my_error(ER_TOO_MANY_KEYS,MYF(0),tmp);
    DBUG_RETURN(-1);
  }

  key_info_buffer=key_info=(KEY*) sql_calloc(sizeof(KEY)*key_count);
  key_part_info=(KEY_PART_INFO*) sql_calloc(sizeof(KEY_PART_INFO)*key_parts);
  if (!key_info_buffer || ! key_part_info)
    DBUG_RETURN(-1);				// Out of memory

  key_iterator.rewind();
  key_number=0;
  for (; (key=key_iterator++) ; key_number++)
  {
    uint key_length=0;
    key_part_spec *column;

    switch(key->type){
    case Key::MULTIPLE:
        key_info->flags = 0;
        break;
    case Key::FULLTEXT:
        key_info->flags = HA_FULLTEXT;
        break;
    case Key::SPATIAL:
        key_info->flags = HA_SPATIAL;
        break;
    case Key::FOREIGN_KEY:
      key_number--;				// Skip this key
      continue;
    default:
        key_info->flags = HA_NOSAME;
    }

    key_info->key_parts=(uint8) key->columns.elements;
    key_info->key_part=key_part_info;
    key_info->usable_key_parts= key_number;
    key_info->algorithm=key->algorithm;

    /* TODO: Add proper checks if handler supports key_type and algorithm */
    if (key->type == Key::FULLTEXT)
    {
      if (!(file->table_flags() & HA_CAN_FULLTEXT))
      {
        my_error(ER_TABLE_CANT_HANDLE_FULLTEXT, MYF(0));
        DBUG_RETURN(-1);
      }
    }
    /*
       Make SPATIAL to be RTREE by default
       SPATIAL only on BLOB or at least BINARY, this
       actually should be replaced by special GEOM type
       in near future when new frm file is ready
       checking for proper key parts number:
    */

    if (key_info->flags == HA_SPATIAL)
    {
      if (key_info->key_parts != 1)
      {
        my_printf_error(ER_WRONG_ARGUMENTS,
                        ER(ER_WRONG_ARGUMENTS),MYF(0),"SPATIAL INDEX");
        DBUG_RETURN(-1);
      }
    }
    else if (key_info->algorithm == HA_KEY_ALG_RTREE)
    {
      if ((key_info->key_parts & 1) == 1)
      {
	my_printf_error(ER_WRONG_ARGUMENTS,
			ER(ER_WRONG_ARGUMENTS),MYF(0),"RTREE INDEX");
	DBUG_RETURN(-1);
      }
      /* TODO: To be deleted */
      my_printf_error(ER_NOT_SUPPORTED_YET, ER(ER_NOT_SUPPORTED_YET),
		      MYF(0), "RTREE INDEX");
      DBUG_RETURN(-1);
    }

    List_iterator<key_part_spec> cols(key->columns);
    for (uint column_nr=0 ; (column=cols++) ; column_nr++)
    {
      it.rewind();
      field=0;
      while ((sql_field=it++) &&
	     my_strcasecmp(system_charset_info,
                           column->field_name,
                           sql_field->field_name))
	field++;
      if (!sql_field)
      {
	my_printf_error(ER_KEY_COLUMN_DOES_NOT_EXITS,
			ER(ER_KEY_COLUMN_DOES_NOT_EXITS),MYF(0),
			column->field_name);
	DBUG_RETURN(-1);
      }
      /* for fulltext keys keyseg length is 1 for blobs (it's ignored in
         ft code anyway, and 0 (set to column width later) for char's.
         it has to be correct col width for char's, as char data are not
         prefixed with length (unlike blobs, where ft code takes data length
         from a data prefix, ignoring column->length).
      */
      if (key->type == Key::FULLTEXT)
        column->length=test(f_is_blob(sql_field->pack_flag));
      else
        column->length*= sql_field->charset->mbmaxlen;

      if (f_is_blob(sql_field->pack_flag))
      {
	if (!(file->table_flags() & HA_BLOB_KEY))
	{
	  my_printf_error(ER_BLOB_USED_AS_KEY,ER(ER_BLOB_USED_AS_KEY),MYF(0),
			  column->field_name);
	  DBUG_RETURN(-1);
	}
	if (!column->length)
	{
          my_printf_error(ER_BLOB_KEY_WITHOUT_LENGTH,
                          ER(ER_BLOB_KEY_WITHOUT_LENGTH),MYF(0),
                          column->field_name);
          DBUG_RETURN(-1);
	}
      }
      if (key->type  == Key::SPATIAL)
      {
	if (!column->length )
	{
	  /*
          BAR: 4 is: (Xmin,Xmax,Ymin,Ymax), this is for 2D case
               Lately we'll extend this code to support more dimensions
          */
          column->length=4*sizeof(double);
	}
      }
      if (!(sql_field->flags & NOT_NULL_FLAG))
      {
	if (key->type == Key::PRIMARY)
	{
	  /* Implicitly set primary key fields to NOT NULL for ISO conf. */
	  sql_field->flags|= NOT_NULL_FLAG;
	  sql_field->pack_flag&= ~FIELDFLAG_MAYBE_NULL;
	}
	else
	   key_info->flags|= HA_NULL_PART_KEY;
	if (!(file->table_flags() & HA_NULL_KEY))
	{
	  my_printf_error(ER_NULL_COLUMN_IN_INDEX,ER(ER_NULL_COLUMN_IN_INDEX),
			  MYF(0),column->field_name);
	  DBUG_RETURN(-1);
	}
	if (key->type == Key::SPATIAL)
	{
	  my_error(ER_SPATIAL_CANT_HAVE_NULL, MYF(0));
	  DBUG_RETURN(-1);
	}
      }
      if (MTYP_TYPENR(sql_field->unireg_check) == Field::NEXT_NUMBER)
      {
	if (column_nr == 0 || (file->table_flags() & HA_AUTO_PART_KEY))
	  auto_increment--;			// Field is used
      }
      key_part_info->fieldnr= field;
      key_part_info->offset=  (uint16) sql_field->offset;
      key_part_info->key_type=sql_field->pack_flag;
      uint length=sql_field->pack_length;
      if (column->length)
      {
	if (f_is_blob(sql_field->pack_flag))
	{
	  if ((length=column->length) > file->max_key_length() ||
	      length > file->max_key_part_length())
	  {
	    my_error(ER_WRONG_SUB_KEY,MYF(0));
	    DBUG_RETURN(-1);
	  }
	}
	else if (f_is_geom(sql_field->pack_flag))
	{
	}
	else if (column->length > length ||
		 ((f_is_packed(sql_field->pack_flag) ||
		   ((file->table_flags() & HA_NO_PREFIX_CHAR_KEYS) &&
		    (key_info->flags & HA_NOSAME))) &&
		  column->length != length))
	{
	  my_error(ER_WRONG_SUB_KEY,MYF(0));
	  DBUG_RETURN(-1);
	}
	if (!(file->table_flags() & HA_NO_PREFIX_CHAR_KEYS))
	  length=column->length;
      }
      else if (length == 0)
      {
	my_printf_error(ER_WRONG_KEY_COLUMN, ER(ER_WRONG_KEY_COLUMN), MYF(0),
			column->field_name);
	  DBUG_RETURN(-1);
      }
      key_part_info->length=(uint8) length;
      /* Use packed keys for long strings on the first column */
      if (!(db_options & HA_OPTION_NO_PACK_KEYS) &&
	  (length >= KEY_DEFAULT_PACK_LENGTH &&
	   (sql_field->sql_type == FIELD_TYPE_STRING ||
	    sql_field->sql_type == FIELD_TYPE_VAR_STRING ||
	    sql_field->pack_flag & FIELDFLAG_BLOB)))
      {
	if (column_nr == 0 && (sql_field->pack_flag & FIELDFLAG_BLOB))
	  key_info->flags|= HA_BINARY_PACK_KEY;
	else
	  key_info->flags|= HA_PACK_KEY;
      }
      key_length+=length;
      key_part_info++;

      /* Create the key name based on the first column (if not given) */
      if (column_nr == 0)
      {
	if (key->type == Key::PRIMARY)
	{
	  if (primary_key)
	  {
	    my_error(ER_MULTIPLE_PRI_KEY,MYF(0));
	    DBUG_RETURN(-1);
	  }
	  key_name=primary_key_name;
	  primary_key=1;
	}
	else if (!(key_name = key->name))
	  key_name=make_unique_key_name(sql_field->field_name,
					key_info_buffer,key_info);
	if (check_if_keyname_exists(key_name,key_info_buffer,key_info))
	{
	  my_error(ER_DUP_KEYNAME,MYF(0),key_name);
	  DBUG_RETURN(-1);
	}
	key_info->name=(char*) key_name;
      }
    }
    if (!(key_info->flags & HA_NULL_PART_KEY))
      unique_key=1;
    key_info->key_length=(uint16) key_length;
    uint max_key_length= min(file->max_key_length(), MAX_KEY_LENGTH);
    if (key_length > max_key_length && key->type != Key::FULLTEXT)
    {
      my_error(ER_TOO_LONG_KEY,MYF(0),max_key_length);
      DBUG_RETURN(-1);
    }
    key_info++;
  }
  if (!unique_key && !primary_key &&
      (file->table_flags() & HA_REQUIRE_PRIMARY_KEY))
  {
    my_error(ER_REQUIRES_PRIMARY_KEY,MYF(0));
    DBUG_RETURN(-1);
  }
  if (auto_increment > 0)
  {
    my_error(ER_WRONG_AUTO_KEY,MYF(0));
    DBUG_RETURN(-1);
  }
  /* Sort keys in optimized order */
  qsort((gptr) key_info_buffer, key_count, sizeof(KEY), (qsort_cmp) sort_keys);

      /* Check if table exists */
  if (create_info->options & HA_LEX_CREATE_TMP_TABLE)
  {
    sprintf(path,"%s%s%lx_%lx_%x%s",mysql_tmpdir,tmp_file_prefix,
	    current_pid, thd->thread_id, thd->tmp_table++,reg_ext);
    create_info->table_options|=HA_CREATE_DELAY_KEY_WRITE;
  }
  else
    (void) sprintf(path,"%s/%s/%s%s",mysql_data_home,db,table_name,reg_ext);
  unpack_filename(path,path);
  /* Check if table already exists */
  if ((create_info->options & HA_LEX_CREATE_TMP_TABLE)
      && find_temporary_table(thd,db,table_name))
  {
    if (create_info->options & HA_LEX_CREATE_IF_NOT_EXISTS)
    {
      create_info->table_existed= 1;		// Mark that table existed
      DBUG_RETURN(0);
    }
    my_error(ER_TABLE_EXISTS_ERROR,MYF(0),table_name);
    DBUG_RETURN(-1);
  }
  if (wait_if_global_read_lock(thd, 0))
    DBUG_RETURN(error);
  VOID(pthread_mutex_lock(&LOCK_open));
  if (!tmp_table && !(create_info->options & HA_LEX_CREATE_TMP_TABLE))
  {
    if (!access(path,F_OK))
    {
      if (create_info->options & HA_LEX_CREATE_IF_NOT_EXISTS)
<<<<<<< HEAD
	error= 0;
      else
	my_error(ER_TABLE_EXISTS_ERROR,MYF(0),table_name);
      goto end;
=======
      {
	create_info->table_existed= 1;		// Mark that table existed
	DBUG_RETURN(0);
      }
      my_error(ER_TABLE_EXISTS_ERROR,MYF(0),table_name);
      DBUG_RETURN(-1);
>>>>>>> 74b13743
    }
  }

  thd->proc_info="creating table";
  create_info->table_existed= 0;		// Mark that table is created

  if (thd->variables.sql_mode & MODE_NO_DIR_IN_CREATE)
    create_info->data_file_name= create_info->index_file_name= 0;
  create_info->table_options=db_options;

  if (rea_create_table(thd, path, create_info, fields, key_count,
		       key_info_buffer))
  {
    /* my_error(ER_CANT_CREATE_TABLE,MYF(0),table_name,my_errno); */
    goto end;
  }
  if (create_info->options & HA_LEX_CREATE_TMP_TABLE)
  {
    /* Open table and put in temporary table list */
    if (!(open_temporary_table(thd, path, db, table_name, 1)))
    {
      (void) rm_temporary_table(create_info->db_type, path);
      goto end;
    }
    thd->tmp_table_used= 1;
  }
  if (!tmp_table && !no_log)
  {
    // Must be written before unlock
    mysql_update_log.write(thd,thd->query, thd->query_length);
    if (mysql_bin_log.is_open())
    {
      Query_log_event qinfo(thd, thd->query, thd->query_length,
			    test(create_info->options &
				 HA_LEX_CREATE_TMP_TABLE));
      mysql_bin_log.write(&qinfo);
    }
  }
  error=0;
end:
  VOID(pthread_mutex_unlock(&LOCK_open));
  start_waiting_global_read_lock(thd);
  thd->proc_info="After create";
  DBUG_RETURN(error);
}

/*
** Give the key name after the first field with an optional '_#' after
**/

static bool
check_if_keyname_exists(const char *name, KEY *start, KEY *end)
{
  for (KEY *key=start ; key != end ; key++)
    if (!my_strcasecmp(system_charset_info,name,key->name))
      return 1;
  return 0;
}


static char *
make_unique_key_name(const char *field_name,KEY *start,KEY *end)
{
  char buff[MAX_FIELD_NAME],*buff_end;

  if (!check_if_keyname_exists(field_name,start,end))
    return (char*) field_name;			// Use fieldname
  buff_end=strmake(buff,field_name,MAX_FIELD_NAME-4);
  for (uint i=2 ; ; i++)
  {
    sprintf(buff_end,"_%d",i);
    if (!check_if_keyname_exists(buff,start,end))
      return sql_strdup(buff);
  }
}

/****************************************************************************
** Create table from a list of fields and items
****************************************************************************/

TABLE *create_table_from_items(THD *thd, HA_CREATE_INFO *create_info,
			       const char *db, const char *name,
			       List<create_field> *extra_fields,
			       List<Key> *keys,
			       List<Item> *items,
			       MYSQL_LOCK **lock)
{
  TABLE tmp_table;		// Used during 'create_field()'
  TABLE *table;
  tmp_table.table_name=0;
  uint select_field_count= items->elements;
  DBUG_ENTER("create_table_from_items");

  /* Add selected items to field list */
  List_iterator_fast<Item> it(*items);
  Item *item;
  Field *tmp_field;
  tmp_table.db_create_options=0;
  tmp_table.null_row=tmp_table.maybe_null=0;
  tmp_table.blob_ptr_size=portable_sizeof_char_ptr;
  tmp_table.db_low_byte_first= test(create_info->db_type == DB_TYPE_MYISAM ||
				    create_info->db_type == DB_TYPE_HEAP);

  while ((item=it++))
  {
    create_field *cr_field;
    Field *field;
    if (item->type() == Item::FUNC_ITEM)
      field=item->tmp_table_field(&tmp_table);
    else
      field=create_tmp_field(thd, &tmp_table, item, item->type(),
				  (Item ***) 0, &tmp_field,0,0);
    if (!field ||
	!(cr_field=new create_field(field,(item->type() == Item::FIELD_ITEM ?
					   ((Item_field *)item)->field :
					   (Field*) 0))))
      DBUG_RETURN(0);
    extra_fields->push_back(cr_field);
  }
  /* create and lock table */
  /* QQ: This should be done atomic ! */
  if (mysql_create_table(thd,db,name,create_info,*extra_fields,
			 *keys,0,1,select_field_count)) // no logging
    DBUG_RETURN(0);
  if (!(table=open_table(thd,db,name,name,(bool*) 0)))
  {
    quick_rm_table(create_info->db_type,db,name);
    DBUG_RETURN(0);
  }
  table->reginfo.lock_type=TL_WRITE;
  if (!((*lock)=mysql_lock_tables(thd,&table,1)))
  {
    VOID(pthread_mutex_lock(&LOCK_open));
    hash_delete(&open_cache,(byte*) table);
    VOID(pthread_mutex_unlock(&LOCK_open));
    quick_rm_table(create_info->db_type,db,name);
    DBUG_RETURN(0);
  }
  table->file->extra(HA_EXTRA_WRITE_CACHE);
  DBUG_RETURN(table);
}


/****************************************************************************
** Alter a table definition
****************************************************************************/

bool
mysql_rename_table(enum db_type base,
		   const char *old_db,
		   const char * old_name,
		   const char *new_db,
		   const char * new_name)
{
  char from[FN_REFLEN],to[FN_REFLEN];
  handler *file=get_new_handler((TABLE*) 0, base);
  int error=0;
  DBUG_ENTER("mysql_rename_table");
  (void) sprintf(from,"%s/%s/%s",mysql_data_home,old_db,old_name);
  (void) sprintf(to,"%s/%s/%s",mysql_data_home,new_db,new_name);
  fn_format(from,from,"","",4);
  fn_format(to,to,    "","",4);
  if (!(error=file->rename_table((const char*) from,(const char *) to)))
  {
    if (rename_file_ext(from,to,reg_ext))
    {
      error=my_errno;
      /* Restore old file name */
      file->rename_table((const char*) to,(const char *) from);
    }
  }
  delete file;
  if (error)
    my_error(ER_ERROR_ON_RENAME, MYF(0), from, to, error);
  DBUG_RETURN(error != 0);
}

/*
  Force all other threads to stop using the table

  SYNOPSIS
    wait_while_table_is_used()
    thd			Thread handler
    table		Table to remove from cache
    function		HA_EXTRA_PREPARE_FOR_DELETE if table is to be deleted
			HA_EXTRA_FORCE_REOPEN if table is not be used    
  NOTES
   When returning, the table will be unusable for other threads until
   the table is closed.

  PREREQUISITES
    Lock on LOCK_open
    Win32 clients must also have a WRITE LOCK on the table !
*/

static void wait_while_table_is_used(THD *thd,TABLE *table,
				     enum ha_extra_function function)
{
  DBUG_PRINT("enter",("table: %s", table->real_name));
  DBUG_ENTER("wait_while_table_is_used");
  safe_mutex_assert_owner(&LOCK_open);

  VOID(table->file->extra(function));
  /* Mark all tables that are in use as 'old' */
  mysql_lock_abort(thd, table);			// end threads waiting on lock

  /* Wait until all there are no other threads that has this table open */
  while (remove_table_from_cache(thd,table->table_cache_key,
				 table->real_name))
  {
    dropping_tables++;
    (void) pthread_cond_wait(&COND_refresh,&LOCK_open);
    dropping_tables--;
  }
  DBUG_VOID_RETURN;
}

/*
  Close a cached table

  SYNOPSIS
    clsoe_cached_table()
    thd			Thread handler
    table		Table to remove from cache

  NOTES
    Function ends by signaling threads waiting for the table to try to
    reopen the table.

  PREREQUISITES
    Lock on LOCK_open
    Win32 clients must also have a WRITE LOCK on the table !
*/
  
static bool close_cached_table(THD *thd, TABLE *table)
{
  DBUG_ENTER("close_cached_table");
  
  wait_while_table_is_used(thd, table, HA_EXTRA_PREPARE_FOR_DELETE);
  /* Close lock if this is not got with LOCK TABLES */
  if (thd->lock)
  {
    mysql_unlock_tables(thd, thd->lock);
    thd->lock=0;			// Start locked threads
  }
  /* Close all copies of 'table'.  This also frees all LOCK TABLES lock */
  thd->open_tables=unlink_open_table(thd,thd->open_tables,table);

  /* When lock on LOCK_open is freed other threads can continue */
  pthread_cond_broadcast(&COND_refresh);
  DBUG_RETURN(0);
}

static int send_check_errmsg(THD *thd, TABLE_LIST* table,
			     const char* operator_name, const char* errmsg)

{
  Protocol *protocol= thd->protocol;
  protocol->prepare_for_resend();
  protocol->store(table->alias, system_charset_info);
  protocol->store((char*) operator_name, system_charset_info);
  protocol->store("error", 5, system_charset_info);
  protocol->store(errmsg, system_charset_info);
  thd->net.last_error[0]=0;
  if (protocol->write())
    return -1;
  return 1;
}


static int prepare_for_restore(THD* thd, TABLE_LIST* table,
			       HA_CHECK_OPT *check_opt)
{
  DBUG_ENTER("prepare_for_restore");

  if (table->table) // do not overwrite existing tables on restore
  {
    DBUG_RETURN(send_check_errmsg(thd, table, "restore",
				  "table exists, will not overwrite on restore"
				  ));
  }
  else
  {
    char* backup_dir = thd->lex.backup_dir;
    char src_path[FN_REFLEN], dst_path[FN_REFLEN];
    char* table_name = table->real_name;
    char* db = thd->db ? thd->db : table->db;

    if (fn_format_relative_to_data_home(src_path, table_name, backup_dir,
					reg_ext))
      DBUG_RETURN(-1); // protect buffer overflow

    sprintf(dst_path, "%s/%s/%s", mysql_real_data_home, db, table_name);

    if (lock_and_wait_for_table_name(thd,table))
      DBUG_RETURN(-1);

    if (my_copy(src_path,
		fn_format(dst_path, dst_path,"", reg_ext, 4),
		MYF(MY_WME)))
    {
      pthread_mutex_lock(&LOCK_open);
      unlock_table_name(thd, table);
      pthread_mutex_unlock(&LOCK_open);
      DBUG_RETURN(send_check_errmsg(thd, table, "restore",
				    "Failed copying .frm file"));
    }
    if (mysql_truncate(thd, table, 1))
    {
      pthread_mutex_lock(&LOCK_open);
      unlock_table_name(thd, table);
      pthread_mutex_unlock(&LOCK_open);
      DBUG_RETURN(send_check_errmsg(thd, table, "restore",
				    "Failed generating table from .frm file"));
    }
  }

  /*
    Now we should be able to open the partially restored table
    to finish the restore in the handler later on
  */
  if (!(table->table = reopen_name_locked_table(thd, table)))
  {
    pthread_mutex_lock(&LOCK_open);
    unlock_table_name(thd, table);
    pthread_mutex_unlock(&LOCK_open);
  }
  DBUG_RETURN(0);
}


static int prepare_for_repair(THD* thd, TABLE_LIST *table_list,
			      HA_CHECK_OPT *check_opt)
{
  int error= 0;
  TABLE tmp_table, *table;
  DBUG_ENTER("prepare_for_repair");

  if (!(check_opt->sql_flags & TT_USEFRM))
    DBUG_RETURN(0);

  if (!(table= table_list->table))		/* if open_ltable failed */
  {
    char name[FN_REFLEN];
    strxmov(name, mysql_data_home, "/", table_list->db, "/",
	    table_list->real_name, NullS);
    if (openfrm(name, "", 0, 0, 0, &tmp_table))
      DBUG_RETURN(0);				// Can't open frm file
    table= &tmp_table;
  }

  /*
    User gave us USE_FRM which means that the header in the index file is
    trashed.
    In this case we will try to fix the table the following way:
    - Rename the data file to a temporary name
    - Truncate the table
    - Replace the new data file with the old one
    - Run a normal repair using the new index file and the old data file
  */

  char from[FN_REFLEN],tmp[FN_REFLEN+32];
  const char **ext= table->file->bas_ext();
  MY_STAT stat_info;

  /*
    Check if this is a table type that stores index and data separately,
    like ISAM or MyISAM
  */
  if (!ext[0] || !ext[1])
    goto end;					// No data file

  strxmov(from, table->path, ext[1], NullS);	// Name of data file
  if (!my_stat(from, &stat_info, MYF(0)))
    goto end;				// Can't use USE_FRM flag

  sprintf(tmp,"%s-%lx_%lx", from, current_pid, thd->thread_id);

  /* If we could open the table, close it */
  if (table_list->table)
  {
    pthread_mutex_lock(&LOCK_open);
    close_cached_table(thd, table);
    pthread_mutex_unlock(&LOCK_open);
  }
  if (lock_and_wait_for_table_name(thd,table_list))
  {
    error= -1;
    goto end;
  }
  if (my_rename(from, tmp, MYF(MY_WME)))
  {
    pthread_mutex_lock(&LOCK_open);
    unlock_table_name(thd, table_list);
    pthread_mutex_unlock(&LOCK_open);
    error= send_check_errmsg(thd, table_list, "repair",
			     "Failed renaming data file");
    goto end;
  }
  if (mysql_truncate(thd, table_list, 1))
  {
    pthread_mutex_lock(&LOCK_open);
    unlock_table_name(thd, table_list);
    pthread_mutex_unlock(&LOCK_open);
    error= send_check_errmsg(thd, table_list, "repair",
			     "Failed generating table from .frm file");
    goto end;
  }
  if (my_rename(tmp, from, MYF(MY_WME)))
  {
    pthread_mutex_lock(&LOCK_open);
    unlock_table_name(thd, table_list);
    pthread_mutex_unlock(&LOCK_open);
    error= send_check_errmsg(thd, table_list, "repair",
			     "Failed restoring .MYD file");
    goto end;
  }

  /*
    Now we should be able to open the partially repaired table
    to finish the repair in the handler later on.
  */
  if (!(table_list->table = reopen_name_locked_table(thd, table_list)))
  {
    pthread_mutex_lock(&LOCK_open);
    unlock_table_name(thd, table_list);
    pthread_mutex_unlock(&LOCK_open);
  }

end:
  if (table == &tmp_table)
    closefrm(table);				// Free allocated memory
  DBUG_RETURN(error);
}


static int mysql_admin_table(THD* thd, TABLE_LIST* tables,
			     HA_CHECK_OPT* check_opt,
			     const char *operator_name,
			     thr_lock_type lock_type,
			     bool open_for_modify,
			     uint extra_open_options,
			     int (*prepare_func)(THD *, TABLE_LIST *,
						 HA_CHECK_OPT *),
			     int (handler::*operator_func)
			     (THD *, HA_CHECK_OPT *))
{
  TABLE_LIST *table;
  List<Item> field_list;
  Item *item;
  Protocol *protocol= thd->protocol;
  DBUG_ENTER("mysql_admin_table");

  field_list.push_back(item = new Item_empty_string("Table", NAME_LEN*2));
  item->maybe_null = 1;
  field_list.push_back(item = new Item_empty_string("Op", 10));
  item->maybe_null = 1;
  field_list.push_back(item = new Item_empty_string("Msg_type", 10));
  item->maybe_null = 1;
  field_list.push_back(item = new Item_empty_string("Msg_text", 255));
  item->maybe_null = 1;
  if (protocol->send_fields(&field_list, 1))
    DBUG_RETURN(-1);

  mysql_ha_closeall(thd, tables);
  for (table = tables; table; table = table->next)
  {
    char table_name[NAME_LEN*2+2];
    char* db = (table->db) ? table->db : thd->db;
    bool fatal_error=0;
    strxmov(table_name,db ? db : "",".",table->real_name,NullS);

    thd->open_options|= extra_open_options;
    table->table = open_ltable(thd, table, lock_type);
#ifdef EMBEDDED_LIBRARY
    thd->net.last_errno= 0;  // these errors shouldn't get client
#endif
    thd->open_options&= ~extra_open_options;

    if (prepare_func)
    {
      switch ((*prepare_func)(thd, table, check_opt)) {
        case  1: continue; // error, message written to net
        case -1: goto err; // error, message could be written to net
        default:         ; // should be 0 otherwise
      }
    }

    if (!table->table)
    {
      const char *err_msg;
      protocol->prepare_for_resend();
      protocol->store(table_name, system_charset_info);
      protocol->store(operator_name, system_charset_info);
      protocol->store("error",5, system_charset_info);
      if (!(err_msg=thd->net.last_error))
	err_msg=ER(ER_CHECK_NO_SUCH_TABLE);
      protocol->store(err_msg, system_charset_info);
      thd->net.last_error[0]=0;
      if (protocol->write())
	goto err;
      continue;
    }
    table->table->pos_in_table_list= table;
    if ((table->table->db_stat & HA_READ_ONLY) && open_for_modify)
    {
      char buff[FN_REFLEN + MYSQL_ERRMSG_SIZE];
      protocol->prepare_for_resend();
      protocol->store(table_name, system_charset_info);
      protocol->store(operator_name, system_charset_info);
      protocol->store("error", 5, system_charset_info);
      sprintf(buff, ER(ER_OPEN_AS_READONLY), table_name);
      protocol->store(buff, system_charset_info);
      close_thread_tables(thd);
      table->table=0;				// For query cache
      if (protocol->write())
	goto err;
      continue;
    }

    /* Close all instances of the table to allow repair to rename files */
    if (lock_type == TL_WRITE && table->table->version)
    {
      pthread_mutex_lock(&LOCK_open);
      const char *old_message=thd->enter_cond(&COND_refresh, &LOCK_open,
					      "Waiting to get writelock");
      mysql_lock_abort(thd,table->table);
      while (remove_table_from_cache(thd, table->table->table_cache_key,
				     table->table->real_name) &&
	     ! thd->killed)
      {
	dropping_tables++;
	(void) pthread_cond_wait(&COND_refresh,&LOCK_open);
	dropping_tables--;
      }
      thd->exit_cond(old_message);
      pthread_mutex_unlock(&LOCK_open);
      if (thd->killed)
	goto err;
      open_for_modify=0;
    }

    int result_code = (table->table->file->*operator_func)(thd, check_opt);
#ifdef EMBEDDED_LIBRARY
    thd->net.last_errno= 0;  // these errors shouldn't get client
#endif
    protocol->prepare_for_resend();
    protocol->store(table_name, system_charset_info);
    protocol->store(operator_name, system_charset_info);

    switch (result_code) {
    case HA_ADMIN_NOT_IMPLEMENTED:
      {
        char buf[ERRMSGSIZE+20];
        uint length=my_snprintf(buf, ERRMSGSIZE,
				ER(ER_CHECK_NOT_IMPLEMENTED), operator_name);
        protocol->store("error", 5, system_charset_info);
        protocol->store(buf, length, system_charset_info);
      }
      break;

    case HA_ADMIN_OK:
      protocol->store("status", 6, system_charset_info);
      protocol->store("OK",2, system_charset_info);
      break;

    case HA_ADMIN_FAILED:
      protocol->store("status", 6, system_charset_info);
      protocol->store("Operation failed",16, system_charset_info);
      break;

    case HA_ADMIN_ALREADY_DONE:
      protocol->store("status", 6, system_charset_info);
      protocol->store("Table is already up to date", 27, system_charset_info);
      break;

    case HA_ADMIN_CORRUPT:
      protocol->store("error", 5, system_charset_info);
      protocol->store("Corrupt", 8, system_charset_info);
      fatal_error=1;
      break;

    case HA_ADMIN_INVALID:
      protocol->store("error", 5, system_charset_info);
      protocol->store("Invalid argument",16, system_charset_info);
      break;

    default:				// Probably HA_ADMIN_INTERNAL_ERROR
      protocol->store("error", 5, system_charset_info);
      protocol->store("Unknown - internal error during operation", 41
		      , system_charset_info);
      fatal_error=1;
      break;
    }
    if (fatal_error)
      table->table->version=0;			// Force close of table
    else if (open_for_modify)
    {
      pthread_mutex_lock(&LOCK_open);
      remove_table_from_cache(thd, table->table->table_cache_key,
			      table->table->real_name);
      pthread_mutex_unlock(&LOCK_open);
      /* May be something modified consequently we have to invalidate cache */
      query_cache_invalidate3(thd, table->table, 0);
    }
    close_thread_tables(thd);
    table->table=0;				// For query cache
    if (protocol->write())
      goto err;
  }

  send_eof(thd);
  DBUG_RETURN(0);
 err:
  close_thread_tables(thd);			// Shouldn't be needed
  if (table)
    table->table=0;
  DBUG_RETURN(-1);
}


int mysql_backup_table(THD* thd, TABLE_LIST* table_list)
{
  DBUG_ENTER("mysql_backup_table");
  DBUG_RETURN(mysql_admin_table(thd, table_list, 0,
				"backup", TL_READ, 0, 0, 0,
				&handler::backup));
}


int mysql_restore_table(THD* thd, TABLE_LIST* table_list)
{
  DBUG_ENTER("mysql_restore_table");
  DBUG_RETURN(mysql_admin_table(thd, table_list, 0,
				"restore", TL_WRITE, 1, 0,
                                &prepare_for_restore,
				&handler::restore));
}


int mysql_repair_table(THD* thd, TABLE_LIST* tables, HA_CHECK_OPT* check_opt)
{
  DBUG_ENTER("mysql_repair_table");
  DBUG_RETURN(mysql_admin_table(thd, tables, check_opt,
				"repair", TL_WRITE, 1, HA_OPEN_FOR_REPAIR,
                                &prepare_for_repair,
				&handler::repair));
}


int mysql_optimize_table(THD* thd, TABLE_LIST* tables, HA_CHECK_OPT* check_opt)
{
  DBUG_ENTER("mysql_optimize_table");
  DBUG_RETURN(mysql_admin_table(thd, tables, check_opt,
				"optimize", TL_WRITE, 1,0,0,
				&handler::optimize));
}


/*
  Preload specified indexes for a table into key cache

  SYNOPSIS
    mysql_preload_keys()
    thd	        Thread object
    tables      Table list (one table only)

  RETURN VALUES
    0	  ok
   -1	  error
*/

int mysql_preload_keys(THD* thd, TABLE_LIST* tables)
{
  DBUG_ENTER("mysql_preload_keys");
  DBUG_RETURN(mysql_admin_table(thd, tables, 0,
				"preload_keys", TL_READ, 0, 0, 0,
				&handler::preload_keys));
}


/*
  Create a table identical to the specified table

  SYNOPSIS
    mysql_create_like_table()
    thd	        Thread object
    table       Table list (one table only)
    create_info Create info
    table_ident Src table_ident

  RETURN VALUES
    0	  ok
    -1	error
*/

int mysql_create_like_table(THD* thd, TABLE_LIST* table, 
                            HA_CREATE_INFO *create_info,
                            Table_ident *table_ident)
{
  TABLE **tmp_table;
  char src_path[FN_REFLEN], dst_path[FN_REFLEN];
  char *db= table->db;
  char *table_name= table->real_name;
  char *src_db= thd->db;
  char *src_table= table_ident->table.str;
  int  err;
 
  DBUG_ENTER("mysql_create_like_table");

  /*
    Validate the source table
  */
  if (table_ident->table.length > NAME_LEN ||
      (table_ident->table.length &&
       check_table_name(src_table,table_ident->table.length)) ||
      table_ident->db.str && check_db_name((src_db= table_ident->db.str)))
  {
    my_error(ER_WRONG_TABLE_NAME, MYF(0), src_table);
    DBUG_RETURN(-1);
  }

  if ((tmp_table= find_temporary_table(thd, src_db, src_table)))
    strxmov(src_path, (*tmp_table)->path, reg_ext, NullS);
  else
  {
    strxmov(src_path, mysql_data_home, "/", src_db, "/", src_table, 
            reg_ext, NullS); 
    if (access(src_path, F_OK))
    {
      my_error(ER_BAD_TABLE_ERROR, MYF(0), src_table);
      DBUG_RETURN(-1);
    }
  }

  /*
    Validate the destination table

    skip the destination table name checking as this is already 
    validated.
  */
  if (create_info->options & HA_LEX_CREATE_TMP_TABLE)
  {
    if (find_temporary_table(thd, db, table_name))
      goto table_exists;
    sprintf(dst_path,"%s%s%lx_%lx_%x%s",mysql_tmpdir,tmp_file_prefix,
	    current_pid, thd->thread_id, thd->tmp_table++,reg_ext);
    create_info->table_options|= HA_CREATE_DELAY_KEY_WRITE;
  }
  else
  {
    strxmov(dst_path, mysql_data_home, "/", db, "/", table_name, 
            reg_ext, NullS); 
    if (!access(dst_path, F_OK))
      goto table_exists;
  }

  /* 
    Create a new table by copying from source table
  */
  if (my_copy(src_path, dst_path, MYF(MY_WME)))
    DBUG_RETURN(-1);

  /*
    As mysql_truncate don't work on a new table at this stage of 
    creation, instead create the table directly (for both normal 
    and temporary tables).
  */
  *fn_ext(dst_path)= 0; 
  err= ha_create_table(dst_path, create_info, 1);
  
  if (create_info->options & HA_LEX_CREATE_TMP_TABLE)
  {
    if (err || !open_temporary_table(thd, dst_path, db, table_name, 1))
    {
      (void) rm_temporary_table(create_info->db_type, 
                                dst_path); /* purecov: inspected */
      DBUG_RETURN(-1);     /* purecov: inspected */
    }
  }
  else if (err)
  {
    (void) quick_rm_table(create_info->db_type, db, 
                          table_name); /* purecov: inspected */
    DBUG_RETURN(-1);       /* purecov: inspected */
  }
  DBUG_RETURN(0);
  
table_exists:
  if (create_info->options & HA_LEX_CREATE_IF_NOT_EXISTS)
  {
    char warn_buff[MYSQL_ERRMSG_SIZE];
    sprintf(warn_buff,ER(ER_TABLE_EXISTS_ERROR),table_name);
    push_warning(thd, MYSQL_ERROR::WARN_LEVEL_WARN, 
                 ER_TABLE_EXISTS_ERROR,warn_buff);
    DBUG_RETURN(0);
  }
  my_error(ER_TABLE_EXISTS_ERROR, MYF(0), table_name);
  DBUG_RETURN(-1);
}


int mysql_analyze_table(THD* thd, TABLE_LIST* tables, HA_CHECK_OPT* check_opt)
{
#ifdef OS2
  thr_lock_type lock_type = TL_WRITE;
#else
  thr_lock_type lock_type = TL_READ_NO_INSERT;
#endif

  DBUG_ENTER("mysql_analyze_table");
  DBUG_RETURN(mysql_admin_table(thd, tables, check_opt,
				"analyze", lock_type, 1,0,0,
				&handler::analyze));
}


int mysql_check_table(THD* thd, TABLE_LIST* tables,HA_CHECK_OPT* check_opt)
{
#ifdef OS2
  thr_lock_type lock_type = TL_WRITE;
#else
  thr_lock_type lock_type = TL_READ_NO_INSERT;
#endif

  DBUG_ENTER("mysql_check_table");
  DBUG_RETURN(mysql_admin_table(thd, tables, check_opt,
				"check", lock_type,
				0, HA_OPEN_FOR_REPAIR, 0,
				&handler::check));
}

/* table_list should contain just one table */
int mysql_discard_or_import_tablespace(THD *thd,
		      TABLE_LIST *table_list,
		      enum tablespace_op_type tablespace_op)
{
  TABLE *table;
  my_bool discard;
  int error;
  DBUG_ENTER("mysql_discard_or_import_tablespace");

  /* Note that DISCARD/IMPORT TABLESPACE always is the only operation in an
  ALTER TABLE */

  thd->proc_info="discard_or_import_tablespace";

  if (tablespace_op == DISCARD_TABLESPACE)
    discard = TRUE;
  else
    discard = FALSE;

  thd->tablespace_op=TRUE; /* we set this flag so that ha_innobase::open
			   and ::external_lock() do not complain when we
			   lock the table */
  mysql_ha_closeall(thd, table_list);

  if (!(table=open_ltable(thd,table_list,TL_WRITE)))
  {
    thd->tablespace_op=FALSE;
    DBUG_RETURN(-1);
  }
  
  error=table->file->discard_or_import_tablespace(discard);

  thd->proc_info="end";

  if (error)
    goto err;

  /* The 0 in the call below means 'not in a transaction', which means
  immediate invalidation; that is probably what we wish here */
  query_cache_invalidate3(thd, table_list, 0);

  /* The ALTER TABLE is always in its own transaction */
  error = ha_commit_stmt(thd);
  if (ha_commit(thd))
    error=1;
  if (error)
    goto err;
  mysql_update_log.write(thd, thd->query,thd->query_length);
  if (mysql_bin_log.is_open())
  {
    Query_log_event qinfo(thd, thd->query, thd->query_length, 0);
    mysql_bin_log.write(&qinfo);
  }
err:
  close_thread_tables(thd);
  thd->tablespace_op=FALSE;
  if (error == 0) {
    send_ok(thd);
   DBUG_RETURN(0);
  }
  DBUG_RETURN(error);
}

int mysql_alter_table(THD *thd,char *new_db, char *new_name,
		      HA_CREATE_INFO *create_info,
		      TABLE_LIST *table_list,
		      List<create_field> &fields,
		      List<Key> &keys,List<Alter_drop> &drop_list,
		      List<Alter_column> &alter_list,
                      uint order_num, ORDER *order,
		      bool drop_primary,
		      enum enum_duplicates handle_duplicates,
	              enum enum_enable_or_disable keys_onoff,
		      enum tablespace_op_type tablespace_op,
                      bool simple_alter)
{
  TABLE *table,*new_table;
  int error;
  char tmp_name[80],old_name[32],new_name_buff[FN_REFLEN],
       *table_name,*db;
  char index_file[FN_REFLEN], data_file[FN_REFLEN];
  bool use_timestamp=0;
  ha_rows copied,deleted;
  ulonglong next_insert_id;
  uint save_time_stamp,db_create_options, used_fields;
  enum db_type old_db_type,new_db_type;
  thr_lock_type lock_type;
  DBUG_ENTER("mysql_alter_table");

  thd->proc_info="init";
  table_name=table_list->real_name;
  db=table_list->db;
  if (!new_db || !strcmp(new_db,db))
    new_db=db;
  used_fields=create_info->used_fields;

  mysql_ha_closeall(thd, table_list);

  /* DISCARD/IMPORT TABLESPACE is always alone in an ALTER TABLE */
  if (tablespace_op != NO_TABLESPACE_OP)
    DBUG_RETURN(mysql_discard_or_import_tablespace(thd,table_list,
							tablespace_op));
  if (!(table=open_ltable(thd,table_list,TL_WRITE_ALLOW_READ)))
    DBUG_RETURN(-1);

  /* Check that we are not trying to rename to an existing table */
  if (new_name)
  {
    strmov(new_name_buff,new_name);
    fn_same(new_name_buff,table_name,3);
    if (lower_case_table_names)
      my_casedn_str(system_charset_info,new_name);
    if (!my_strcasecmp(table_alias_charset, new_name_buff, table_name))
      new_name=table_name;			// No. Make later check easier
    else
    {
      if (table->tmp_table)
      {
	if (find_temporary_table(thd,new_db,new_name_buff))
	{
	  my_error(ER_TABLE_EXISTS_ERROR,MYF(0),new_name);
	  DBUG_RETURN(-1);
	}
      }
      else
      {
	if (!access(fn_format(new_name_buff,new_name_buff,new_db,reg_ext,0),
		    F_OK))
	{
	  /* Table will be closed in do_command() */
	  my_error(ER_TABLE_EXISTS_ERROR,MYF(0),new_name);
	  DBUG_RETURN(-1);
	}
      }
    }
  }
  else
    new_name=table_name;

  old_db_type=table->db_type;
  if (create_info->db_type == DB_TYPE_DEFAULT)
    create_info->db_type=old_db_type;
  if ((new_db_type= ha_checktype(create_info->db_type)) !=
      create_info->db_type)
  {
    create_info->db_type= new_db_type;
    push_warning_printf(thd, MYSQL_ERROR::WARN_LEVEL_WARN,
			ER_WARN_USING_OTHER_HANDLER,
			ER(ER_WARN_USING_OTHER_HANDLER),
			ha_table_typelib.type_names[new_db_type],
			new_name);
  }
  if (create_info->row_type == ROW_TYPE_NOT_USED)
    create_info->row_type=table->row_type;

  thd->proc_info="setup";
  if (simple_alter && !table->tmp_table)
  {
    error=0;
    if (new_name != table_name || new_db != db)
    {
      thd->proc_info="rename";
      VOID(pthread_mutex_lock(&LOCK_open));
      /* Then do a 'simple' rename of the table */
      error=0;
      if (!access(new_name_buff,F_OK))
      {
        my_error(ER_TABLE_EXISTS_ERROR,MYF(0),new_name);
        error= -1;
      }
      else
      {
        *fn_ext(new_name)=0;
        close_cached_table(thd, table);
        if (mysql_rename_table(old_db_type,db,table_name,new_db,new_name))
	  error= -1;
      }
      VOID(pthread_mutex_unlock(&LOCK_open));
    }

    if (!error)
    {
      switch (keys_onoff) {
      case LEAVE_AS_IS:
	break;
      case ENABLE:
	VOID(pthread_mutex_lock(&LOCK_open));
	wait_while_table_is_used(thd, table, HA_EXTRA_FORCE_REOPEN);
	VOID(pthread_mutex_unlock(&LOCK_open));
	error= table->file->activate_all_index(thd);
	/* COND_refresh will be signaled in close_thread_tables() */
	break;
      case DISABLE:
 	if (table->db_type == DB_TYPE_MYISAM)
 	{
	  VOID(pthread_mutex_lock(&LOCK_open));
	  wait_while_table_is_used(thd, table, HA_EXTRA_FORCE_REOPEN);
	  VOID(pthread_mutex_unlock(&LOCK_open));
 	  table->file->deactivate_non_unique_index(HA_POS_ERROR);
 	}
 	else
 	  push_warning_printf(current_thd, MYSQL_ERROR::WARN_LEVEL_WARN, 
 			      ER_ILLEGAL_HA,
 			      ER(ER_ILLEGAL_HA), table->table_name);
  	break;

	/* COND_refresh will be signaled in close_thread_tables() */
	break;
      }
    }
    if (!error)
    {
      mysql_update_log.write(thd, thd->query, thd->query_length);
      if (mysql_bin_log.is_open())
      {
	Query_log_event qinfo(thd, thd->query, thd->query_length, 0);
	mysql_bin_log.write(&qinfo);
      }
      send_ok(thd);
    }
    table_list->table=0;				// For query cache
    query_cache_invalidate3(thd, table_list, 0);
    DBUG_RETURN(error);
  }

  /* Full alter table */

  /* let new create options override the old ones */
  if (!(used_fields & HA_CREATE_USED_MIN_ROWS))
    create_info->min_rows=table->min_rows;
  if (!(used_fields & HA_CREATE_USED_MAX_ROWS))
    create_info->max_rows=table->max_rows;
  if (!(used_fields & HA_CREATE_USED_AVG_ROW_LENGTH))
    create_info->avg_row_length=table->avg_row_length;
  if (!(used_fields & HA_CREATE_USED_CHARSET))
    create_info->table_charset=table->table_charset;

  restore_record(table,default_values);			// Empty record for DEFAULT
  List_iterator<Alter_drop> drop_it(drop_list);
  List_iterator<create_field> def_it(fields);
  List_iterator<Alter_column> alter_it(alter_list);
  List<create_field> create_list;		// Add new fields here
  List<Key> key_list;				// Add new keys here
  create_field *def;

  /*
    First collect all fields from table which isn't in drop_list
  */

  Field **f_ptr,*field;
  for (f_ptr=table->field ; (field= *f_ptr) ; f_ptr++)
  {
    /* Check if field should be droped */
    Alter_drop *drop;
    drop_it.rewind();
    while ((drop=drop_it++))
    {
      if (drop->type == Alter_drop::COLUMN &&
	  !my_strcasecmp(system_charset_info,field->field_name, drop->name))
      {
	/* Reset auto_increment value if it was dropped */
	if (MTYP_TYPENR(field->unireg_check) == Field::NEXT_NUMBER &&
	    !(used_fields & HA_CREATE_USED_AUTO))
	{
	  create_info->auto_increment_value=0;
	  create_info->used_fields|=HA_CREATE_USED_AUTO;
	}
	break;
      }
    }
    if (drop)
    {
      drop_it.remove();
      continue;
    }
    /* Check if field is changed */
    def_it.rewind();
    while ((def=def_it++))
    {
      if (def->change && 
          !my_strcasecmp(system_charset_info,field->field_name, def->change))
	break;
    }
    if (def)
    {						// Field is changed
      def->field=field;
      if (def->sql_type == FIELD_TYPE_TIMESTAMP)
	use_timestamp=1;
      if (!def->after)
      {
	create_list.push_back(def);
	def_it.remove();
      }
    }
    else
    {						// Use old field value
      create_list.push_back(def=new create_field(field,field));
      if (def->sql_type == FIELD_TYPE_TIMESTAMP)
	use_timestamp=1;

      alter_it.rewind();			// Change default if ALTER
      Alter_column *alter;
      while ((alter=alter_it++))
      {
	if (!my_strcasecmp(system_charset_info,field->field_name, alter->name))
	  break;
      }
      if (alter)
      {
        if (def->sql_type == FIELD_TYPE_BLOB)
        {
          my_error(ER_BLOB_CANT_HAVE_DEFAULT,MYF(0),def->change);
          DBUG_RETURN(-1);
        }
	def->def=alter->def;			// Use new default
	alter_it.remove();
      }
    }
  }
  def_it.rewind();
  List_iterator<create_field> find_it(create_list);
  while ((def=def_it++))			// Add new columns
  {
    if (def->change && ! def->field)
    {
      my_error(ER_BAD_FIELD_ERROR,MYF(0),def->change,table_name);
      DBUG_RETURN(-1);
    }
    if (!def->after)
      create_list.push_back(def);
    else if (def->after == first_keyword)
      create_list.push_front(def);
    else
    {
      create_field *find;
      find_it.rewind();
      while ((find=find_it++))			// Add new columns
      {
	if (!my_strcasecmp(system_charset_info,def->after, find->field_name))
	  break;
      }
      if (!find)
      {
	my_error(ER_BAD_FIELD_ERROR,MYF(0),def->after,table_name);
	DBUG_RETURN(-1);
      }
      find_it.after(def);			// Put element after this
    }
  }
  if (alter_list.elements)
  {
    my_error(ER_BAD_FIELD_ERROR,MYF(0),alter_list.head()->name,table_name);
    DBUG_RETURN(-1);
  }
  if (!create_list.elements)
  {
    my_error(ER_CANT_REMOVE_ALL_FIELDS,MYF(0));
    DBUG_RETURN(-1);
  }

  /*
    Collect all keys which isn't in drop list. Add only those
    for which some fields exists.
  */

  List_iterator<Key> key_it(keys);
  List_iterator<create_field> field_it(create_list);
  List<key_part_spec> key_parts;

  KEY *key_info=table->key_info;
  for (uint i=0 ; i < table->keys ; i++,key_info++)
  {
    if (drop_primary && (key_info->flags & HA_NOSAME))
    {
      drop_primary=0;
      continue;
    }

    char *key_name=key_info->name;
    Alter_drop *drop;
    drop_it.rewind();
    while ((drop=drop_it++))
    {
      if (drop->type == Alter_drop::KEY &&
	  !my_strcasecmp(system_charset_info,key_name, drop->name))
	break;
    }
    if (drop)
    {
      drop_it.remove();
      continue;
    }

    KEY_PART_INFO *key_part= key_info->key_part;
    key_parts.empty();
    for (uint j=0 ; j < key_info->key_parts ; j++,key_part++)
    {
      if (!key_part->field)
	continue;				// Wrong field (from UNIREG)
      const char *key_part_name=key_part->field->field_name;
      create_field *cfield;
      field_it.rewind();
      while ((cfield=field_it++))
      {
	if (cfield->change)
	{
	  if (!my_strcasecmp(system_charset_info, key_part_name,
			     cfield->change))
	    break;
	}
	else if (!my_strcasecmp(system_charset_info,
                                key_part_name, cfield->field_name))
	  break;
      }
      if (!cfield)
	continue;				// Field is removed
      uint key_part_length=key_part->length;
      if (cfield->field)			// Not new field
      {						// Check if sub key
	if (cfield->field->type() != FIELD_TYPE_BLOB &&
	    (cfield->field->pack_length() == key_part_length ||
	     cfield->length <= key_part_length / 
			       key_part->field->charset()->mbmaxlen))
	  key_part_length=0;			// Use whole field
      }
      key_part_length /= key_part->field->charset()->mbmaxlen;
      key_parts.push_back(new key_part_spec(cfield->field_name,
					    key_part_length));
    }
    if (key_parts.elements)
      key_list.push_back(new Key(key_info->flags & HA_SPATIAL ? Key::SPATIAL :
                                 (key_info->flags & HA_NOSAME ?
				 (!my_strcasecmp(system_charset_info,
                                                 key_name, "PRIMARY") ?
				  Key::PRIMARY  : Key::UNIQUE) :
				  (key_info->flags & HA_FULLTEXT ?
				   Key::FULLTEXT : Key::MULTIPLE)),
				 key_name,
                                 key_info->algorithm,
				 key_parts));
  }
  {
    Key *key;
    while ((key=key_it++))			// Add new keys
    {
      if (key->type != Key::FOREIGN_KEY)
	key_list.push_back(key);
    }
  }

  if (drop_list.elements)
  {
    my_error(ER_CANT_DROP_FIELD_OR_KEY,MYF(0),drop_list.head()->name);
    goto err;
  }
  if (alter_list.elements)
  {
    my_error(ER_CANT_DROP_FIELD_OR_KEY,MYF(0),alter_list.head()->name);
    goto err;
  }

  db_create_options=table->db_create_options & ~(HA_OPTION_PACK_RECORD);
  (void) sprintf(tmp_name,"%s-%lx_%lx", tmp_file_prefix, current_pid,
		 thd->thread_id);
  create_info->db_type=new_db_type;
  if (!create_info->comment)
    create_info->comment=table->comment;

  table->file->update_create_info(create_info);
  if ((create_info->table_options &
       (HA_OPTION_PACK_KEYS | HA_OPTION_NO_PACK_KEYS)) ||
      (used_fields & HA_CREATE_USED_PACK_KEYS))
    db_create_options&= ~(HA_OPTION_PACK_KEYS | HA_OPTION_NO_PACK_KEYS);
  if (create_info->table_options &
      (HA_OPTION_CHECKSUM | HA_OPTION_NO_CHECKSUM))
    db_create_options&= ~(HA_OPTION_CHECKSUM | HA_OPTION_NO_CHECKSUM);
  if (create_info->table_options &
      (HA_OPTION_DELAY_KEY_WRITE | HA_OPTION_NO_DELAY_KEY_WRITE))
    db_create_options&= ~(HA_OPTION_DELAY_KEY_WRITE |
			  HA_OPTION_NO_DELAY_KEY_WRITE);
  create_info->table_options|= db_create_options;

  if (table->tmp_table)
    create_info->options|=HA_LEX_CREATE_TMP_TABLE;

  /*
    Handling of symlinked tables:
    If no rename:
      Create new data file and index file on the same disk as the
      old data and index files.
      Copy data.
      Rename new data file over old data file and new index file over
      old index file.
      Symlinks are not changed.

   If rename:
      Create new data file and index file on the same disk as the
      old data and index files.  Create also symlinks to point at
      the new tables.
      Copy data.
      At end, rename temporary tables and symlinks to temporary table
      to final table name.
      Remove old table and old symlinks

    If rename is made to another database:
      Create new tables in new database.
      Copy data.
      Remove old table and symlinks.
  */

  if (!strcmp(db, new_db))		// Ignore symlink if db changed
  {
    if (create_info->index_file_name)
    {
      /* Fix index_file_name to have 'tmp_name' as basename */
      strmov(index_file, tmp_name);
      create_info->index_file_name=fn_same(index_file,
					   create_info->index_file_name,
					   1);
    }
    if (create_info->data_file_name)
    {
      /* Fix data_file_name to have 'tmp_name' as basename */
      strmov(data_file, tmp_name);
      create_info->data_file_name=fn_same(data_file,
					  create_info->data_file_name,
					  1);
    }
  }
  else
    create_info->data_file_name=create_info->index_file_name=0;

  if ((error=mysql_create_table(thd, new_db, tmp_name,
				create_info,
				create_list,key_list,1,1,0))) // no logging
    DBUG_RETURN(error);

  if (table->tmp_table)
    new_table=open_table(thd,new_db,tmp_name,tmp_name,0);
  else
  {
    char path[FN_REFLEN];
    (void) sprintf(path,"%s/%s/%s",mysql_data_home,new_db,tmp_name);
    fn_format(path,path,"","",4);
    new_table=open_temporary_table(thd, path, new_db, tmp_name,0);
  }
  if (!new_table)
  {
    VOID(quick_rm_table(new_db_type,new_db,tmp_name));
    goto err;
  }

  save_time_stamp=new_table->time_stamp;
  if (use_timestamp)
    new_table->time_stamp=0;
  new_table->next_number_field=new_table->found_next_number_field;
  thd->count_cuted_fields= CHECK_FIELD_WARN;	// calc cuted fields
  thd->cuted_fields=0L;
  thd->proc_info="copy to tmp table";
  next_insert_id=thd->next_insert_id;		// Remember for loggin
  copied=deleted=0;
  if (!new_table->is_view)
    error=copy_data_between_tables(table,new_table,create_list,
				   handle_duplicates,
				   order_num, order, &copied, &deleted);
  thd->last_insert_id=next_insert_id;		// Needed for correct log
  thd->count_cuted_fields= CHECK_FIELD_IGNORE;
  new_table->time_stamp=save_time_stamp;

  if (table->tmp_table)
  {
    /* We changed a temporary table */
    if (error)
    {
      /*
	The following function call will free the new_table pointer,
	in close_temporary_table(), so we can safely directly jump to err
      */
      close_temporary_table(thd,new_db,tmp_name);
      goto err;
    }
    /* Close lock if this is a transactional table */
    if (thd->lock)
    {
      mysql_unlock_tables(thd, thd->lock);
      thd->lock=0;
    }
    /* Remove link to old table and rename the new one */
    close_temporary_table(thd,table->table_cache_key,table_name);
    if (rename_temporary_table(thd, new_table, new_db, new_name))
    {						// Fatal error
      close_temporary_table(thd,new_db,tmp_name);
      my_free((gptr) new_table,MYF(0));
      goto err;
    }
    mysql_update_log.write(thd, thd->query,thd->query_length);
    if (mysql_bin_log.is_open())
    {
      Query_log_event qinfo(thd, thd->query, thd->query_length, 0);
      mysql_bin_log.write(&qinfo);
    }
    goto end_temporary;
  }

  intern_close_table(new_table);		/* close temporary table */
  my_free((gptr) new_table,MYF(0));
  VOID(pthread_mutex_lock(&LOCK_open));
  if (error)
  {
    VOID(quick_rm_table(new_db_type,new_db,tmp_name));
    VOID(pthread_mutex_unlock(&LOCK_open));
    goto err;
  }
  /*
    Data is copied.  Now we rename the old table to a temp name,
    rename the new one to the old name, remove all entries from the old table
    from the cash, free all locks, close the old table and remove it.
  */

  thd->proc_info="rename result table";
  sprintf(old_name,"%s2-%lx-%lx", tmp_file_prefix, current_pid,
	  thd->thread_id);
  if (new_name != table_name || new_db != db)
  {
    if (!access(new_name_buff,F_OK))
    {
      error=1;
      my_error(ER_TABLE_EXISTS_ERROR,MYF(0),new_name_buff);
      VOID(quick_rm_table(new_db_type,new_db,tmp_name));
      VOID(pthread_mutex_unlock(&LOCK_open));
      goto err;
    }
  }

#if (!defined( __WIN__) && !defined( __EMX__) && !defined( OS2))
  if (table->file->has_transactions())
#endif
  {
    /*
      Win32 and InnoDB can't drop a table that is in use, so we must
      close the original table at before doing the rename
    */
    table_name=thd->strdup(table_name);		// must be saved
    if (close_cached_table(thd, table))
    {						// Aborted
      VOID(quick_rm_table(new_db_type,new_db,tmp_name));
      VOID(pthread_mutex_unlock(&LOCK_open));
      goto err;
    }
    table=0;					// Marker that table is closed
  }
#if (!defined( __WIN__) && !defined( __EMX__) && !defined( OS2))
  else
    table->file->extra(HA_EXTRA_FORCE_REOPEN);	// Don't use this file anymore
#endif


  error=0;
  if (mysql_rename_table(old_db_type,db,table_name,db,old_name))
  {
    error=1;
    VOID(quick_rm_table(new_db_type,new_db,tmp_name));
  }
  else if (mysql_rename_table(new_db_type,new_db,tmp_name,new_db,
			      new_name))
  {						// Try to get everything back
    error=1;
    VOID(quick_rm_table(new_db_type,new_db,new_name));
    VOID(quick_rm_table(new_db_type,new_db,tmp_name));
    VOID(mysql_rename_table(old_db_type,db,old_name,db,table_name));
  }
  if (error)
  {
    /*
      This shouldn't happen.  We solve this the safe way by
      closing the locked table.
    */
    if (table)
      close_cached_table(thd,table);
    VOID(pthread_mutex_unlock(&LOCK_open));
    goto err;
  }
  if (thd->lock || new_name != table_name)	// True if WIN32
  {
    /*
      Not table locking or alter table with rename
      free locks and remove old table
    */
    if (table)
      close_cached_table(thd,table);
    VOID(quick_rm_table(old_db_type,db,old_name));
  }
  else
  {
    /*
      Using LOCK TABLES without rename.
      This code is never executed on WIN32!
      Remove old renamed table, reopen table and get new locks
    */
    if (table)
    {
      VOID(table->file->extra(HA_EXTRA_FORCE_REOPEN)); // Use new file
      remove_table_from_cache(thd,db,table_name); // Mark all in-use copies old
      mysql_lock_abort(thd,table);		 // end threads waiting on lock
    }
    VOID(quick_rm_table(old_db_type,db,old_name));
    if (close_data_tables(thd,db,table_name) ||
	reopen_tables(thd,1,0))
    {						// This shouldn't happen
      if (table)
	close_cached_table(thd,table);		// Remove lock for table
      VOID(pthread_mutex_unlock(&LOCK_open));
      goto err;
    }
  }
  /* The ALTER TABLE is always in its own transaction */
  error = ha_commit_stmt(thd);
  if (ha_commit(thd))
    error=1;
  if (error)
  {
    VOID(pthread_mutex_unlock(&LOCK_open));
    VOID(pthread_cond_broadcast(&COND_refresh));
    goto err;
  }
  thd->proc_info="end";
  mysql_update_log.write(thd, thd->query,thd->query_length);
  if (mysql_bin_log.is_open())
  {
    Query_log_event qinfo(thd, thd->query, thd->query_length, 0);
    mysql_bin_log.write(&qinfo);
  }
  VOID(pthread_cond_broadcast(&COND_refresh));
  VOID(pthread_mutex_unlock(&LOCK_open));
#ifdef HAVE_BERKELEY_DB
  if (old_db_type == DB_TYPE_BERKELEY_DB)
  {
    /*
      For the alter table to be properly flushed to the logs, we
      have to open the new table.  If not, we get a problem on server
      shutdown.
    */
    char path[FN_REFLEN];
    (void) sprintf(path,"%s/%s/%s",mysql_data_home,new_db,table_name);
    fn_format(path,path,"","",4);
    table=open_temporary_table(thd, path, new_db, tmp_name,0);
    if (table)
    {
      intern_close_table(table);
      my_free((char*) table, MYF(0));
    }
    else
      sql_print_error("Warning: Could not open BDB table %s.%s after rename\n",
		      new_db,table_name);
    (void) berkeley_flush_logs();
  }
#endif
  table_list->table=0;				// For query cache
  query_cache_invalidate3(thd, table_list, 0);

end_temporary:
  sprintf(tmp_name, ER(ER_INSERT_INFO), (ulong) (copied + deleted),
	  (ulong) deleted, (ulong) thd->cuted_fields);
  send_ok(thd,copied+deleted,0L,tmp_name);
  thd->some_tables_deleted=0;
  DBUG_RETURN(0);

 err:
  DBUG_RETURN(-1);
}


static int
copy_data_between_tables(TABLE *from,TABLE *to,
                         List<create_field> &create,
			 enum enum_duplicates handle_duplicates,
                         uint order_num, ORDER *order,
			 ha_rows *copied,
                         ha_rows *deleted)
{
  int error;
  Copy_field *copy,*copy_end;
  ulong found_count,delete_count;
  THD *thd= current_thd;
  uint length;
  SORT_FIELD *sortorder;
  READ_RECORD info;
  Field *next_field;
  TABLE_LIST   tables;
  List<Item>   fields;
  List<Item>   all_fields;
  ha_rows examined_rows;
  DBUG_ENTER("copy_data_between_tables");

  if (!(copy= new Copy_field[to->fields]))
    DBUG_RETURN(-1);				/* purecov: inspected */

  to->file->external_lock(thd,F_WRLCK);
  to->file->extra(HA_EXTRA_WRITE_CACHE);
  from->file->info(HA_STATUS_VARIABLE);
  to->file->deactivate_non_unique_index(from->file->records);

  List_iterator<create_field> it(create);
  create_field *def;
  copy_end=copy;
  for (Field **ptr=to->field ; *ptr ; ptr++)
  {
    def=it++;
    if (def->field)
      (copy_end++)->set(*ptr,def->field,0);
  }

  found_count=delete_count=0;

  if (order)
  {
    from->sort.io_cache=(IO_CACHE*) my_malloc(sizeof(IO_CACHE),
                                              MYF(MY_FAE | MY_ZEROFILL));
    bzero((char*) &tables,sizeof(tables));
    tables.table = from;
    tables.alias = tables.real_name= from->real_name;
    tables.db	 = from->table_cache_key;
    error=1;

    if (thd->lex.select_lex.setup_ref_array(thd, order_num) ||
	setup_order(thd, thd->lex.select_lex.ref_pointer_array,
		    &tables, fields, all_fields, order) ||
        !(sortorder=make_unireg_sortorder(order, &length)) ||
        (from->sort.found_records = filesort(thd, from, sortorder, length, 
                                             (SQL_SELECT *) 0, HA_POS_ERROR,
                                             &examined_rows))
        == HA_POS_ERROR)
      goto err;
  };

  /* Turn off recovery logging since rollback of an
     alter table is to delete the new table so there
     is no need to log the changes to it.              */
  error = ha_recovery_logging(thd,FALSE);
  if (error)
  {
    error = 1;
    goto err;
  }

  init_read_record(&info, thd, from, (SQL_SELECT *) 0, 1,1);
  if (handle_duplicates == DUP_IGNORE ||
      handle_duplicates == DUP_REPLACE)
    to->file->extra(HA_EXTRA_IGNORE_DUP_KEY);
  next_field=to->next_number_field;
  thd->row_count= 0;
  while (!(error=info.read_record(&info)))
  {
    if (thd->killed)
    {
      my_error(ER_SERVER_SHUTDOWN,MYF(0));
      error= 1;
      break;
    }
    thd->row_count++;
    if (next_field)
      next_field->reset();
    for (Copy_field *copy_ptr=copy ; copy_ptr != copy_end ; copy_ptr++)
      copy_ptr->do_copy(copy_ptr);
    if ((error=to->file->write_row((byte*) to->record[0])))
    {
      if ((handle_duplicates != DUP_IGNORE &&
	   handle_duplicates != DUP_REPLACE) ||
	  (error != HA_ERR_FOUND_DUPP_KEY &&
	   error != HA_ERR_FOUND_DUPP_UNIQUE))
      {
	to->file->print_error(error,MYF(0));
	break;
      }
      delete_count++;
    }
    else
      found_count++;
  }
  end_read_record(&info);
  free_io_cache(from);
  delete [] copy;				// This is never 0
  uint tmp_error;
  if ((tmp_error=to->file->extra(HA_EXTRA_NO_CACHE)))
  {
    to->file->print_error(tmp_error,MYF(0));
    error=1;
  }
  to->file->extra(HA_EXTRA_NO_IGNORE_DUP_KEY);
  if (to->file->activate_all_index(thd))
    error=1;

  tmp_error = ha_recovery_logging(thd,TRUE);
  /*
    Ensure that the new table is saved properly to disk so that we
    can do a rename
  */
  if (ha_commit_stmt(thd))
    error=1;
  if (ha_commit(thd))
    error=1;
  if (to->file->external_lock(thd,F_UNLCK))
    error=1;
 err:
  free_io_cache(from);
  *copied= found_count;
  *deleted=delete_count;
  DBUG_RETURN(error > 0 ? -1 : 0);
}


int mysql_checksum_table(THD *thd, TABLE_LIST *tables, HA_CHECK_OPT *check_opt)
{
  TABLE_LIST *table;
  List<Item> field_list;
  Item *item;
  Protocol *protocol= thd->protocol;
  DBUG_ENTER("mysql_admin_table");

  field_list.push_back(item = new Item_empty_string("Table", NAME_LEN*2));
  item->maybe_null= 1;
  field_list.push_back(item=new Item_int("Checksum",(longlong) 1,21));
  item->maybe_null= 1;
  if (protocol->send_fields(&field_list, 1))
    DBUG_RETURN(-1);

  for (table= tables; table; table= table->next)
  {
    char table_name[NAME_LEN*2+2];
    bool fatal_error= 0;
    TABLE *t;

    strxmov(table_name, table->db ,".", table->real_name, NullS);

    t= table->table= open_ltable(thd, table, TL_READ_NO_INSERT);
    thd->clear_error();			// these errors shouldn't get client

    protocol->prepare_for_resend();
    protocol->store(table_name, system_charset_info);

    if (!t)
    {
      /* Table didn't exist */
      protocol->store_null();
      thd->net.last_error[0]=0;
    }
    else
    {
      t->pos_in_table_list= table;

      if (t->file->table_flags() & HA_HAS_CHECKSUM &&
          !(check_opt->flags & T_EXTEND))
        protocol->store((ulonglong)t->file->checksum());
      else if (!(t->file->table_flags() & HA_HAS_CHECKSUM) &&
	       (check_opt->flags & T_QUICK))
        protocol->store_null();
      else
      {
        /* calculating table's checksum */
        ha_checksum crc= 0;

	if (t->db_type == DB_TYPE_INNODB) {
	  /* InnoDB must be told explicitly to retrieve all columns, because
	  this function does not set field->query_id in the columns to the
	  current query id */
	  t->file->extra(HA_EXTRA_RETRIEVE_ALL_COLS);
	}

        if (t->file->rnd_init(1))
          protocol->store_null();
        else
        {
          while (!t->file->rnd_next(t->record[0]))
          {
            ha_checksum row_crc= 0;
            if (t->record[0] != (byte*) t->field[0]->ptr)
              row_crc= my_checksum(row_crc, t->record[0],
				   ((byte*) t->field[0]->ptr) - t->record[0]);

            for (uint i= 0; i < t->fields; i++ )
            {
              Field *f= t->field[i];
              if (f->type() == FIELD_TYPE_BLOB)
              {
                String tmp;
                f->val_str(&tmp,&tmp);
                row_crc= my_checksum(row_crc, (byte*) tmp.ptr(), tmp.length());
              }
              else
                row_crc= my_checksum(row_crc, (byte*) f->ptr,
				     f->pack_length());
            }

            crc+= row_crc;
          }
          protocol->store((ulonglong)crc);
        }
      }
      thd->clear_error();
      close_thread_tables(thd);
      table->table=0;				// For query cache
    }
    if (protocol->write())
      goto err;
  }

  send_eof(thd);
  DBUG_RETURN(0);

 err:
  close_thread_tables(thd);			// Shouldn't be needed
  if (table)
    table->table=0;
  DBUG_RETURN(-1);
}<|MERGE_RESOLUTION|>--- conflicted
+++ resolved
@@ -916,19 +916,13 @@
     if (!access(path,F_OK))
     {
       if (create_info->options & HA_LEX_CREATE_IF_NOT_EXISTS)
-<<<<<<< HEAD
+      {
+	create_info->table_existed= 1;		// Mark that table existed
 	error= 0;
+      }  
       else
-	my_error(ER_TABLE_EXISTS_ERROR,MYF(0),table_name);
+        my_error(ER_TABLE_EXISTS_ERROR,MYF(0),table_name);
       goto end;
-=======
-      {
-	create_info->table_existed= 1;		// Mark that table existed
-	DBUG_RETURN(0);
-      }
-      my_error(ER_TABLE_EXISTS_ERROR,MYF(0),table_name);
-      DBUG_RETURN(-1);
->>>>>>> 74b13743
     }
   }
 
