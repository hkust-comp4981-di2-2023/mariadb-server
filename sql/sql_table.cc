--- conflicted
+++ resolved
@@ -1,11 +1,6 @@
 /*
-<<<<<<< HEAD
-   Copyright (c) 2000, 2014, Oracle and/or its affiliates.
-   Copyright (c) 2010, 2014, SkySQL Ab.
-=======
    Copyright (c) 2000, 2015, Oracle and/or its affiliates.
    Copyright (c) 2010, 2015, MariaDB
->>>>>>> 4c87f727
 
    This program is free software; you can redistribute it and/or modify
    it under the terms of the GNU General Public License as published by
@@ -7300,10 +7295,6 @@
   if (!(used_fields & HA_CREATE_USED_TRANSACTIONAL))
     create_info->transactional= table->s->transactional;
 
-<<<<<<< HEAD
-=======
-  /* Creation of federated table with LIKE clause needs connection string */
->>>>>>> 4c87f727
   if (!(used_fields & HA_CREATE_USED_CONNECTION))
     create_info->connect_string= table->s->connect_string;
 
