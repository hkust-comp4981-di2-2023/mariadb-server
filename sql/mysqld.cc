/* Copyright (C) 2000-2003 MySQL AB

   This program is free software; you can redistribute it and/or modify
   it under the terms of the GNU General Public License as published by
   the Free Software Foundation; version 2 of the License.

   This program is distributed in the hope that it will be useful,
   but WITHOUT ANY WARRANTY; without even the implied warranty of
   MERCHANTABILITY or FITNESS FOR A PARTICULAR PURPOSE.  See the
   GNU General Public License for more details.

   You should have received a copy of the GNU General Public License
   along with this program; if not, write to the Free Software
   Foundation, Inc., 59 Temple Place, Suite 330, Boston, MA  02111-1307  USA */

#include "mysql_priv.h"
#include <m_ctype.h>
#include <my_dir.h>
#include "slave.h"
#include "sql_repl.h"
#include "rpl_filter.h"
#include "repl_failsafe.h"
#include "stacktrace.h"
#include "mysqld_suffix.h"
#include "mysys_err.h"
#include "events.h"

#include "../storage/myisam/ha_myisam.h"

#include "rpl_injector.h"

#ifdef WITH_INNOBASE_STORAGE_ENGINE
#define OPT_INNODB_DEFAULT 1
#else
#define OPT_INNODB_DEFAULT 0
#endif
#define OPT_BDB_DEFAULT 0
#ifdef WITH_NDBCLUSTER_STORAGE_ENGINE
#define OPT_NDBCLUSTER_DEFAULT 0
#if defined(NOT_ENOUGH_TESTED) \
  && defined(NDB_SHM_TRANSPORTER) && MYSQL_VERSION_ID >= 50000
#define OPT_NDB_SHM_DEFAULT 1
#else
#define OPT_NDB_SHM_DEFAULT 0
#endif
#else
#define OPT_NDBCLUSTER_DEFAULT 0
#endif

#ifndef DEFAULT_SKIP_THREAD_PRIORITY
#define DEFAULT_SKIP_THREAD_PRIORITY 0
#endif

#include <thr_alarm.h>
#include <ft_global.h>
#include <errmsg.h>
#include "sp_rcontext.h"
#include "sp_cache.h"

#define mysqld_charset &my_charset_latin1

#ifdef HAVE_purify
#define IF_PURIFY(A,B) (A)
#else
#define IF_PURIFY(A,B) (B)
#endif

#if SIZEOF_CHARP == 4
#define MAX_MEM_TABLE_SIZE ~(ulong) 0
#else
#define MAX_MEM_TABLE_SIZE ~(ulonglong) 0
#endif

/* stack traces are only supported on linux intel */
#if defined(__linux__)  && defined(__i386__) && defined(USE_PSTACK)
#define	HAVE_STACK_TRACE_ON_SEGV
#include "../pstack/pstack.h"
char pstack_file_name[80];
#endif /* __linux__ */

/* We have HAVE_purify below as this speeds up the shutdown of MySQL */

#if defined(HAVE_DEC_3_2_THREADS) || defined(SIGNALS_DONT_BREAK_READ) || defined(HAVE_purify) && defined(__linux__)
#define HAVE_CLOSE_SERVER_SOCK 1
#endif

extern "C" {					// Because of SCO 3.2V4.2
#include <errno.h>
#include <sys/stat.h>
#ifndef __GNU_LIBRARY__
#define __GNU_LIBRARY__				// Skip warnings in getopt.h
#endif
#include <my_getopt.h>
#ifdef HAVE_SYSENT_H
#include <sysent.h>
#endif
#ifdef HAVE_PWD_H
#include <pwd.h>				// For getpwent
#endif
#ifdef HAVE_GRP_H
#include <grp.h>
#endif
#include <my_net.h>

#if !defined(__WIN__)
#  ifndef __NETWARE__
#include <sys/resource.h>
#  endif /* __NETWARE__ */
#ifdef HAVE_SYS_UN_H
#  include <sys/un.h>
#endif
#include <netdb.h>
#ifdef HAVE_SELECT_H
#  include <select.h>
#endif
#ifdef HAVE_SYS_SELECT_H
#include <sys/select.h>
#endif
#include <sys/utsname.h>
#endif /* __WIN__ */

#include <my_libwrap.h>

#ifdef HAVE_SYS_MMAN_H
#include <sys/mman.h>
#endif

#ifdef __NETWARE__
#define zVOLSTATE_ACTIVE 6
#define zVOLSTATE_DEACTIVE 2
#define zVOLSTATE_MAINTENANCE 3

#undef __event_h__
#include <../include/event.h>
/*
  This #undef exists here because both libc of NetWare and MySQL have
  files named event.h which causes compilation errors.
*/

#include <nks/netware.h>
#include <nks/vm.h>
#include <library.h>
#include <monitor.h>
#include <zOmni.h>                              //For NEB
#include <neb.h>                                //For NEB
#include <nebpub.h>                             //For NEB
#include <zEvent.h>                             //For NSS event structures
#include <zPublics.h>

static void *neb_consumer_id= NULL;             //For storing NEB consumer id
static char datavolname[256]= {0};
static VolumeID_t datavolid;
static event_handle_t eh;
static Report_t ref;
static void *refneb= NULL;
my_bool event_flag= FALSE;
static int volumeid= -1;

  /* NEB event callback */
unsigned long neb_event_callback(struct EventBlock *eblock);
static void registerwithneb();
static void getvolumename();
static void getvolumeID(BYTE *volumeName);
#endif /* __NETWARE__ */
  

#ifdef _AIX41
int initgroups(const char *,unsigned int);
#endif

#if defined(__FreeBSD__) && defined(HAVE_IEEEFP_H)
#include <ieeefp.h>
#ifdef HAVE_FP_EXCEPT				// Fix type conflict
typedef fp_except fp_except_t;
#endif

  /* We can't handle floating point exceptions with threads, so disable
     this on freebsd
  */

inline void reset_floating_point_exceptions()
{
  /* Don't fall for overflow, underflow,divide-by-zero or loss of precision */
#if defined(__i386__)
  fpsetmask(~(FP_X_INV | FP_X_DNML | FP_X_OFL | FP_X_UFL | FP_X_DZ |
	      FP_X_IMP));
#else
 fpsetmask(~(FP_X_INV |             FP_X_OFL | FP_X_UFL | FP_X_DZ |
	     FP_X_IMP));
#endif
}
#else
#define reset_floating_point_exceptions()
#endif /* __FreeBSD__ && HAVE_IEEEFP_H */

} /* cplusplus */


#if defined(HAVE_LINUXTHREADS)
#define THR_KILL_SIGNAL SIGINT
#else
#define THR_KILL_SIGNAL SIGUSR2		// Can't use this with LinuxThreads
#endif
#define MYSQL_KILL_SIGNAL SIGTERM

#ifdef HAVE_GLIBC2_STYLE_GETHOSTBYNAME_R
#include <sys/types.h>
#else
#include <my_pthread.h>			// For thr_setconcurency()
#endif

#ifdef SOLARIS
extern "C" int gethostname(char *name, int namelen);
#endif


/* Constants */

const char *show_comp_option_name[]= {"YES", "NO", "DISABLED"};
static const char *sql_mode_names[]=
{
  "REAL_AS_FLOAT", "PIPES_AS_CONCAT", "ANSI_QUOTES", "IGNORE_SPACE",
  "?", "ONLY_FULL_GROUP_BY", "NO_UNSIGNED_SUBTRACTION",
  "NO_DIR_IN_CREATE",
  "POSTGRESQL", "ORACLE", "MSSQL", "DB2", "MAXDB", "NO_KEY_OPTIONS",
  "NO_TABLE_OPTIONS", "NO_FIELD_OPTIONS", "MYSQL323", "MYSQL40", "ANSI",
  "NO_AUTO_VALUE_ON_ZERO", "NO_BACKSLASH_ESCAPES", "STRICT_TRANS_TABLES",
  "STRICT_ALL_TABLES",
  "NO_ZERO_IN_DATE", "NO_ZERO_DATE", "ALLOW_INVALID_DATES",
  "ERROR_FOR_DIVISION_BY_ZERO",
  "TRADITIONAL", "NO_AUTO_CREATE_USER", "HIGH_NOT_PRECEDENCE",
  "NO_ENGINE_SUBSTITUTION",
  NullS
};
static const unsigned int sql_mode_names_len[]=
{
  /*REAL_AS_FLOAT*/               13,
  /*PIPES_AS_CONCAT*/             15,
  /*ANSI_QUOTES*/                 11,
  /*IGNORE_SPACE*/                12,
  /*?*/                           1,
  /*ONLY_FULL_GROUP_BY*/          18,
  /*NO_UNSIGNED_SUBTRACTION*/     23,
  /*NO_DIR_IN_CREATE*/            16,
  /*POSTGRESQL*/                  10,
  /*ORACLE*/                      6,
  /*MSSQL*/                       5,
  /*DB2*/                         3,
  /*MAXDB*/                       5,
  /*NO_KEY_OPTIONS*/              14,
  /*NO_TABLE_OPTIONS*/            16,
  /*NO_FIELD_OPTIONS*/            16,
  /*MYSQL323*/                    8,
  /*MYSQL40*/                     7,
  /*ANSI*/                        4,
  /*NO_AUTO_VALUE_ON_ZERO*/       21,
  /*NO_BACKSLASH_ESCAPES*/        20,
  /*STRICT_TRANS_TABLES*/         19,
  /*STRICT_ALL_TABLES*/           17,
  /*NO_ZERO_IN_DATE*/             15,
  /*NO_ZERO_DATE*/                12,
  /*ALLOW_INVALID_DATES*/         19,
  /*ERROR_FOR_DIVISION_BY_ZERO*/  26,
  /*TRADITIONAL*/                 11,
  /*NO_AUTO_CREATE_USER*/         19,
  /*HIGH_NOT_PRECEDENCE*/         19,
  /*NO_ENGINE_SUBSTITUTION*/      22
};
TYPELIB sql_mode_typelib= { array_elements(sql_mode_names)-1,"",
			    sql_mode_names,
                            (unsigned int *)sql_mode_names_len };
static const char *tc_heuristic_recover_names[]=
{
  "COMMIT", "ROLLBACK", NullS
};
static TYPELIB tc_heuristic_recover_typelib=
{
  array_elements(tc_heuristic_recover_names)-1,"",
  tc_heuristic_recover_names, NULL
};

static const char *thread_handling_names[]=
{ "one-thread-per-connection", "no-threads", "pool-of-threads", NullS};

TYPELIB thread_handling_typelib=
{
  array_elements(thread_handling_names) - 1, "",
  thread_handling_names, NULL
};

const char *first_keyword= "first", *binary_keyword= "BINARY";
const char *my_localhost= "localhost", *delayed_user= "DELAYED";
#if SIZEOF_OFF_T > 4 && defined(BIG_TABLES)
#define GET_HA_ROWS GET_ULL
#else
#define GET_HA_ROWS GET_ULONG
#endif

bool opt_large_files= sizeof(my_off_t) > 4;

/*
  Used with --help for detailed option
*/
static my_bool opt_help= 0, opt_verbose= 0;

arg_cmp_func Arg_comparator::comparator_matrix[5][2] =
{{&Arg_comparator::compare_string,     &Arg_comparator::compare_e_string},
 {&Arg_comparator::compare_real,       &Arg_comparator::compare_e_real},
 {&Arg_comparator::compare_int_signed, &Arg_comparator::compare_e_int},
 {&Arg_comparator::compare_row,        &Arg_comparator::compare_e_row},
 {&Arg_comparator::compare_decimal,    &Arg_comparator::compare_e_decimal}};

const char *log_output_names[] = { "NONE", "FILE", "TABLE", NullS};
static const unsigned int log_output_names_len[]= { 4, 4, 5, 0 };
TYPELIB log_output_typelib= {array_elements(log_output_names)-1,"",
                             log_output_names, 
                             (unsigned int *) log_output_names_len};

/* static variables */

/* the default log output is log tables */
static bool lower_case_table_names_used= 0;
static bool volatile select_thread_in_use, signal_thread_in_use;
static bool volatile ready_to_exit;
static my_bool opt_debugging= 0, opt_external_locking= 0, opt_console= 0;
static my_bool opt_ndbcluster;
static my_bool opt_short_log_format= 0;
static uint kill_cached_threads, wake_thread;
static ulong killed_threads, thread_created;
static ulong max_used_connections;
static ulong my_bind_addr;			/* the address we bind to */
static volatile ulong cached_thread_count= 0;
static const char *sql_mode_str= "OFF";
static char *mysqld_user, *mysqld_chroot, *log_error_file_ptr;
static char *opt_init_slave, *language_ptr, *opt_init_connect;
static char *default_character_set_name;
static char *character_set_filesystem_name;
static char *my_bind_addr_str;
static char *default_collation_name; 
static char *default_storage_engine_str;
static char compiled_default_collation_name[]= MYSQL_DEFAULT_COLLATION_NAME;
static I_List<THD> thread_cache;

static pthread_cond_t COND_thread_cache, COND_flush_thread_cache;

/* Global variables */

bool opt_update_log, opt_bin_log;
my_bool opt_log, opt_slow_log;
ulong log_output_options;
my_bool opt_log_queries_not_using_indexes= 0;
bool opt_error_log= IF_WIN(1,0);
bool opt_disable_networking=0, opt_skip_show_db=0;
my_bool opt_character_set_client_handshake= 1;
bool server_id_supplied = 0;
bool opt_endinfo, using_udf_functions;
my_bool locked_in_memory;
bool opt_using_transactions, using_update_log;
bool volatile abort_loop;
bool volatile shutdown_in_progress, grant_option;

my_bool opt_skip_slave_start = 0; // If set, slave is not autostarted
my_bool opt_reckless_slave = 0;
my_bool opt_enable_named_pipe= 0;
my_bool opt_local_infile, opt_slave_compressed_protocol;
my_bool opt_safe_user_create = 0, opt_no_mix_types = 0;
my_bool opt_show_slave_auth_info, opt_sql_bin_update = 0;
my_bool opt_log_slave_updates= 0;
my_bool	opt_innodb;
bool slave_warning_issued = false; 

/*
  Legacy global handlerton. These will be removed (please do not add more).
*/
handlerton *heap_hton;
handlerton *myisam_hton;
handlerton *partition_hton;

#ifdef WITH_INNOBASE_STORAGE_ENGINE
extern ulong innobase_fast_shutdown;
extern ulong innobase_large_page_size;
extern char *innobase_home, *innobase_tmpdir, *innobase_logdir;
extern long innobase_lock_scan_time;
extern long innobase_mirrored_log_groups, innobase_log_files_in_group;
extern longlong innobase_log_file_size;
extern long innobase_log_buffer_size;
extern longlong innobase_buffer_pool_size;
extern long innobase_additional_mem_pool_size;
extern long innobase_file_io_threads, innobase_lock_wait_timeout;
extern long innobase_force_recovery;
extern long innobase_open_files;
extern char *innobase_data_home_dir, *innobase_data_file_path;
extern char *innobase_log_group_home_dir, *innobase_log_arch_dir;
extern char *innobase_unix_file_flush_method;
/* The following variables have to be my_bool for SHOW VARIABLES to work */
extern my_bool innobase_log_archive,
               innobase_use_doublewrite,
               innobase_use_checksums,
               innobase_use_large_pages,
               innobase_use_native_aio,
               innobase_file_per_table, innobase_locks_unsafe_for_binlog,
               innobase_rollback_on_timeout,
               innobase_stats_on_metadata,
               innobase_create_status_file;
extern "C" {
extern ulong srv_max_buf_pool_modified_pct;
extern ulong srv_max_purge_lag;
extern ulong srv_auto_extend_increment;
extern ulong srv_n_spin_wait_rounds;
extern ulong srv_n_free_tickets_to_enter;
extern ulong srv_thread_sleep_delay;
extern ulong srv_thread_concurrency;
extern ulong srv_commit_concurrency;
extern ulong srv_flush_log_at_trx_commit;
}
#endif

#ifdef WITH_NDBCLUSTER_STORAGE_ENGINE
const char *opt_ndbcluster_connectstring= 0;
const char *opt_ndb_connectstring= 0;
char opt_ndb_constrbuf[1024];
unsigned opt_ndb_constrbuf_len= 0;
my_bool	opt_ndb_shm, opt_ndb_optimized_node_selection;
ulong opt_ndb_cache_check_time;
const char *opt_ndb_mgmd;
ulong opt_ndb_nodeid;
ulong ndb_extra_logging;
#ifdef HAVE_NDB_BINLOG
ulong ndb_report_thresh_binlog_epoch_slip;
ulong ndb_report_thresh_binlog_mem_usage;
#endif

extern const char *ndb_distribution_names[];
extern TYPELIB ndb_distribution_typelib;
extern const char *opt_ndb_distribution;
extern enum ndb_distribution opt_ndb_distribution_id;
#endif
my_bool opt_readonly, use_temp_pool, relay_log_purge;
my_bool opt_sync_frm, opt_allow_suspicious_udfs;
my_bool opt_secure_auth= 0;
char* opt_secure_file_priv= 0;
my_bool opt_log_slow_admin_statements= 0;
my_bool lower_case_file_system= 0;
my_bool opt_large_pages= 0;
my_bool opt_myisam_use_mmap= 0;
uint    opt_large_page_size= 0;
my_bool opt_old_style_user_limits= 0, trust_function_creators= 0;
/*
  True if there is at least one per-hour limit for some user, so we should
  check them before each query (and possibly reset counters when hour is
  changed). False otherwise.
*/
volatile bool mqh_used = 0;
my_bool opt_noacl;
my_bool sp_automatic_privileges= 1;

ulong opt_binlog_rows_event_max_size;
const char *binlog_format_names[]= {"STATEMENT", "ROW", "MIXED", NullS};
TYPELIB binlog_format_typelib=
  { array_elements(binlog_format_names) - 1, "",
    binlog_format_names, NULL };
ulong opt_binlog_format_id= (ulong) BINLOG_FORMAT_UNSPEC;
const char *opt_binlog_format= binlog_format_names[opt_binlog_format_id];
#ifdef HAVE_INITGROUPS
static bool calling_initgroups= FALSE; /* Used in SIGSEGV handler. */
#endif
uint mysqld_port, test_flags, select_errors, dropping_tables, ha_open_options;
uint mysqld_port_timeout;
uint delay_key_write_options, protocol_version;
uint lower_case_table_names;
uint tc_heuristic_recover= 0;
uint volatile thread_count, thread_running;
ulonglong thd_startup_options;
ulong back_log, connect_timeout, concurrency, server_id;
ulong table_cache_size, table_def_size;
ulong thread_stack, what_to_log;
ulong query_buff_size, slow_launch_time, slave_open_temp_tables;
ulong open_files_limit, max_binlog_size, max_relay_log_size;
ulong slave_net_timeout, slave_trans_retries;
ulong thread_cache_size=0, thread_pool_size= 0;
ulong binlog_cache_size=0, max_binlog_cache_size=0;
ulong query_cache_size=0;
ulong refresh_version;  /* Increments on each reload */
query_id_t global_query_id;
ulong aborted_threads, aborted_connects;
ulong delayed_insert_timeout, delayed_insert_limit, delayed_queue_size;
ulong delayed_insert_threads, delayed_insert_writes, delayed_rows_in_use;
ulong delayed_insert_errors,flush_time;
ulong specialflag=0;
ulong binlog_cache_use= 0, binlog_cache_disk_use= 0;
ulong max_connections, max_connect_errors;
uint  max_user_connections= 0;
/*
  Limit of the total number of prepared statements in the server.
  Is necessary to protect the server against out-of-memory attacks.
*/
ulong max_prepared_stmt_count;
/*
  Current total number of prepared statements in the server. This number
  is exact, and therefore may not be equal to the difference between
  `com_stmt_prepare' and `com_stmt_close' (global status variables), as
  the latter ones account for all registered attempts to prepare
  a statement (including unsuccessful ones).  Prepared statements are
  currently connection-local: if the same SQL query text is prepared in
  two different connections, this counts as two distinct prepared
  statements.
*/
ulong prepared_stmt_count=0;
ulong thread_id=1L,current_pid;
ulong slow_launch_threads = 0, sync_binlog_period;
ulong expire_logs_days = 0;
ulong rpl_recovery_rank=0;
const char *log_output_str= "TABLE";

double log_10[32];			/* 10 potences */
double log_01[32];
time_t server_start_time;

char mysql_home[FN_REFLEN], pidfile_name[FN_REFLEN], system_time_zone[30];
char *default_tz_name;
char log_error_file[FN_REFLEN], glob_hostname[FN_REFLEN];
char mysql_real_data_home[FN_REFLEN],
     language[FN_REFLEN], reg_ext[FN_EXTLEN], mysql_charsets_dir[FN_REFLEN],
     *opt_init_file, *opt_tc_log_file,
     def_ft_boolean_syntax[sizeof(ft_boolean_syntax)];
uint reg_ext_length;
const key_map key_map_empty(0);
key_map key_map_full(0);                        // Will be initialized later

const char *opt_date_time_formats[3];

char mysql_data_home_buff[2], *mysql_data_home=mysql_real_data_home;
char server_version[SERVER_VERSION_LENGTH];
char *mysqld_unix_port, *opt_mysql_tmpdir;
const char **errmesg;			/* Error messages */
const char *myisam_recover_options_str="OFF";
const char *myisam_stats_method_str="nulls_unequal";

/* name of reference on left espression in rewritten IN subquery */
const char *in_left_expr_name= "<left expr>";
/* name of additional condition */
const char *in_additional_cond= "<IN COND>";
const char *in_having_cond= "<IN HAVING>";

my_decimal decimal_zero;
/* classes for comparation parsing/processing */
Eq_creator eq_creator;
Ne_creator ne_creator;
Gt_creator gt_creator;
Lt_creator lt_creator;
Ge_creator ge_creator;
Le_creator le_creator;

FILE *bootstrap_file;
int bootstrap_error;
FILE *stderror_file=0;

I_List<THD> threads;
I_List<NAMED_LIST> key_caches;
Rpl_filter* rpl_filter;
Rpl_filter* binlog_filter;

struct system_variables global_system_variables;
struct system_variables max_system_variables;
struct system_status_var global_status_var;

MY_TMPDIR mysql_tmpdir_list;
MY_BITMAP temp_pool;

CHARSET_INFO *system_charset_info, *files_charset_info ;
CHARSET_INFO *national_charset_info, *table_alias_charset;
CHARSET_INFO *character_set_filesystem;

SHOW_COMP_OPTION have_ssl, have_symlink, have_dlopen, have_query_cache;
SHOW_COMP_OPTION have_geometry, have_rtree_keys;
SHOW_COMP_OPTION have_crypt, have_compress;

/* Thread specific variables */

pthread_key(MEM_ROOT**,THR_MALLOC);
pthread_key(THD*, THR_THD);
pthread_mutex_t LOCK_mysql_create_db, LOCK_Acl, LOCK_open, LOCK_thread_count,
		LOCK_mapped_file, LOCK_status, LOCK_global_read_lock,
		LOCK_error_log, LOCK_uuid_generator,
		LOCK_delayed_insert, LOCK_delayed_status, LOCK_delayed_create,
		LOCK_crypt, LOCK_bytes_sent, LOCK_bytes_received,
	        LOCK_global_system_variables,
		LOCK_user_conn, LOCK_slave_list, LOCK_active_mi;
/*
  The below lock protects access to two global server variables:
  max_prepared_stmt_count and prepared_stmt_count. These variables
  set the limit and hold the current total number of prepared statements
  in the server, respectively. As PREPARE/DEALLOCATE rate in a loaded
  server may be fairly high, we need a dedicated lock.
*/
pthread_mutex_t LOCK_prepared_stmt_count;
#ifdef HAVE_OPENSSL
pthread_mutex_t LOCK_des_key_file;
#endif
rw_lock_t	LOCK_grant, LOCK_sys_init_connect, LOCK_sys_init_slave;
pthread_cond_t COND_refresh, COND_thread_count, COND_global_read_lock;
pthread_t signal_thread;
pthread_attr_t connection_attrib;
pthread_mutex_t  LOCK_server_started;
pthread_cond_t  COND_server_started;

int mysqld_server_started= 0;

File_parser_dummy_hook file_parser_dummy_hook;

/* replication parameters, if master_host is not NULL, we are a slave */
uint master_port= MYSQL_PORT, master_connect_retry = 60;
uint report_port= MYSQL_PORT;
ulong master_retry_count=0;
char *master_user, *master_password, *master_host, *master_info_file;
char *relay_log_info_file, *report_user, *report_password, *report_host;
char *opt_relay_logname = 0, *opt_relaylog_index_name=0;
my_bool master_ssl;
char *master_ssl_key, *master_ssl_cert;
char *master_ssl_ca, *master_ssl_capath, *master_ssl_cipher;
char *opt_logname, *opt_slow_logname;

/* Static variables */

static bool kill_in_progress, segfaulted;
static my_bool opt_do_pstack, opt_bootstrap, opt_myisam_log;
static int cleanup_done;
static ulong opt_specialflag, opt_myisam_block_size;
static char *opt_update_logname, *opt_binlog_index_name;
static char *opt_tc_heuristic_recover;
static char *mysql_home_ptr, *pidfile_name_ptr;
static char **defaults_argv;
static char *opt_bin_logname;

static my_socket unix_sock,ip_sock;
struct rand_struct sql_rand; // used by sql_class.cc:THD::THD()

#ifndef EMBEDDED_LIBRARY
struct passwd *user_info;
static pthread_t select_thread;
#endif

/* OS specific variables */

#ifdef __WIN__
#undef	 getpid
#include <process.h>

static pthread_cond_t COND_handler_count;
static uint handler_count;
static bool start_mode=0, use_opt_args;
static int opt_argc;
static char **opt_argv;

#if !defined(EMBEDDED_LIBRARY)
static HANDLE hEventShutdown;
static char shutdown_event_name[40];
#include "nt_servc.h"
static	 NTService  Service;	      // Service object for WinNT
#endif /* EMBEDDED_LIBRARY */
#endif /* __WIN__ */

#ifdef __NT__
static char pipe_name[512];
static SECURITY_ATTRIBUTES saPipeSecurity;
static SECURITY_DESCRIPTOR sdPipeDescriptor;
static HANDLE hPipe = INVALID_HANDLE_VALUE;
#endif

#ifndef EMBEDDED_LIBRARY
bool mysqld_embedded=0;
#else
bool mysqld_embedded=1;
#endif

#ifndef DBUG_OFF
static const char* default_dbug_option;
#endif
#ifdef HAVE_LIBWRAP
const char *libwrapName= NULL;
int allow_severity = LOG_INFO;
int deny_severity = LOG_WARNING;
#endif
#ifdef HAVE_QUERY_CACHE
static ulong query_cache_limit= 0;
ulong query_cache_min_res_unit= QUERY_CACHE_MIN_RESULT_DATA_SIZE;
Query_cache query_cache;
#endif
#ifdef HAVE_SMEM
char *shared_memory_base_name= default_shared_memory_base_name;
my_bool opt_enable_shared_memory;
HANDLE smem_event_connect_request= 0;
#endif

scheduler_functions thread_scheduler;

#define SSL_VARS_NOT_STATIC
#include "sslopt-vars.h"
#ifdef HAVE_OPENSSL
#include <openssl/crypto.h>
#ifndef HAVE_YASSL
typedef struct CRYPTO_dynlock_value
{
  rw_lock_t lock;
} openssl_lock_t;

static openssl_lock_t *openssl_stdlocks;
static openssl_lock_t *openssl_dynlock_create(const char *, int);
static void openssl_dynlock_destroy(openssl_lock_t *, const char *, int);
static void openssl_lock_function(int, int, const char *, int);
static void openssl_lock(int, openssl_lock_t *, const char *, int);
static unsigned long openssl_id_function();
#endif
char *des_key_file;
struct st_VioSSLFd *ssl_acceptor_fd;
#endif /* HAVE_OPENSSL */


/* Function declarations */

pthread_handler_t signal_hand(void *arg);
static void mysql_init_variables(void);
static void get_options(int argc,char **argv);
static void set_server_version(void);
static int init_thread_environment();
static char *get_relative_path(const char *path);
static void fix_paths(void);
pthread_handler_t handle_connections_sockets(void *arg);
pthread_handler_t kill_server_thread(void *arg);
static void bootstrap(FILE *file);
static bool read_init_file(char *file_name);
#ifdef __NT__
pthread_handler_t handle_connections_namedpipes(void *arg);
#endif
#ifdef HAVE_SMEM
pthread_handler_t handle_connections_shared_memory(void *arg);
#endif
pthread_handler_t handle_slave(void *arg);
static ulong find_bit_type(const char *x, TYPELIB *bit_lib);
static void clean_up(bool print_message);
static int test_if_case_insensitive(const char *dir_name);

#ifndef EMBEDDED_LIBRARY
static void start_signal_handler(void);
static void close_server_sock();
static void clean_up_mutexes(void);
static void wait_for_signal_thread_to_end(void);
static void create_pid_file();
static void end_ssl();
#endif


#ifndef EMBEDDED_LIBRARY
/****************************************************************************
** Code to end mysqld
****************************************************************************/

static void close_connections(void)
{
#ifdef EXTRA_DEBUG
  int count=0;
#endif
  DBUG_ENTER("close_connections");

  /* Clear thread cache */
  kill_cached_threads++;
  flush_thread_cache();

  /* kill flush thread */
  (void) pthread_mutex_lock(&LOCK_manager);
  if (manager_thread_in_use)
  {
    DBUG_PRINT("quit",("killing manager thread: 0x%lx",manager_thread));
   (void) pthread_cond_signal(&COND_manager);
  }
  (void) pthread_mutex_unlock(&LOCK_manager);

  /* kill connection thread */
#if !defined(__WIN__) && !defined(__NETWARE__)
  DBUG_PRINT("quit",("waiting for select thread: 0x%lx",select_thread));
  (void) pthread_mutex_lock(&LOCK_thread_count);

  while (select_thread_in_use)
  {
    struct timespec abstime;
    int error;
    LINT_INIT(error);
    DBUG_PRINT("info",("Waiting for select thread"));

#ifndef DONT_USE_THR_ALARM
    if (pthread_kill(select_thread,THR_CLIENT_ALARM))
      break;					// allready dead
#endif
    set_timespec(abstime, 2);
    for (uint tmp=0 ; tmp < 10 && select_thread_in_use; tmp++)
    {
      error=pthread_cond_timedwait(&COND_thread_count,&LOCK_thread_count,
				   &abstime);
      if (error != EINTR)
	break;
    }
#ifdef EXTRA_DEBUG
    if (error != 0 && !count++)
      sql_print_error("Got error %d from pthread_cond_timedwait",error);
#endif
    close_server_sock();
  }
  (void) pthread_mutex_unlock(&LOCK_thread_count);
#endif /* __WIN__ */


  /* Abort listening to new connections */
  DBUG_PRINT("quit",("Closing sockets"));
  if (!opt_disable_networking )
  {
    if (ip_sock != INVALID_SOCKET)
    {
      (void) shutdown(ip_sock, SHUT_RDWR);
      (void) closesocket(ip_sock);
      ip_sock= INVALID_SOCKET;
    }
  }
#ifdef __NT__
  if (hPipe != INVALID_HANDLE_VALUE && opt_enable_named_pipe)
  {
    HANDLE temp;
    DBUG_PRINT("quit", ("Closing named pipes") );

    /* Create connection to the handle named pipe handler to break the loop */
    if ((temp = CreateFile(pipe_name,
			   GENERIC_READ | GENERIC_WRITE,
			   0,
			   NULL,
			   OPEN_EXISTING,
			   0,
			   NULL )) != INVALID_HANDLE_VALUE)
    {
      WaitNamedPipe(pipe_name, 1000);
      DWORD dwMode = PIPE_READMODE_BYTE | PIPE_WAIT;
      SetNamedPipeHandleState(temp, &dwMode, NULL, NULL);
      CancelIo(temp);
      DisconnectNamedPipe(temp);
      CloseHandle(temp);
    }
  }
#endif
#ifdef HAVE_SYS_UN_H
  if (unix_sock != INVALID_SOCKET)
  {
    (void) shutdown(unix_sock, SHUT_RDWR);
    (void) closesocket(unix_sock);
    (void) unlink(mysqld_unix_port);
    unix_sock= INVALID_SOCKET;
  }
#endif
  end_thr_alarm(0);			 // Abort old alarms.

  /*
    First signal all threads that it's time to die
    This will give the threads some time to gracefully abort their
    statements and inform their clients that the server is about to die.
  */

  THD *tmp;
  (void) pthread_mutex_lock(&LOCK_thread_count); // For unlink from list

  I_List_iterator<THD> it(threads);
  while ((tmp=it++))
  {
    DBUG_PRINT("quit",("Informing thread %ld that it's time to die",
		       tmp->thread_id));
    /* We skip slave threads & scheduler on this first loop through. */
    if (tmp->slave_thread)
      continue;

    tmp->killed= THD::KILL_CONNECTION;
    thread_scheduler.post_kill_notification(tmp);
    if (tmp->mysys_var)
    {
      tmp->mysys_var->abort=1;
      pthread_mutex_lock(&tmp->mysys_var->mutex);
      if (tmp->mysys_var->current_cond)
      {
	pthread_mutex_lock(tmp->mysys_var->current_mutex);
	pthread_cond_broadcast(tmp->mysys_var->current_cond);
	pthread_mutex_unlock(tmp->mysys_var->current_mutex);
      }
      pthread_mutex_unlock(&tmp->mysys_var->mutex);
    }
  }
  (void) pthread_mutex_unlock(&LOCK_thread_count); // For unlink from list

  Events::get_instance()->deinit();
  end_slave();

  if (thread_count)
    sleep(2);					// Give threads time to die

  /*
    Force remaining threads to die by closing the connection to the client
    This will ensure that threads that are waiting for a command from the
    client on a blocking read call are aborted.
  */

  for (;;)
  {
    DBUG_PRINT("quit",("Locking LOCK_thread_count"));
    (void) pthread_mutex_lock(&LOCK_thread_count); // For unlink from list
    if (!(tmp=threads.get()))
    {
      DBUG_PRINT("quit",("Unlocking LOCK_thread_count"));
      (void) pthread_mutex_unlock(&LOCK_thread_count);
      break;
    }
#ifndef __bsdi__				// Bug in BSDI kernel
    if (tmp->vio_ok())
    {
      if (global_system_variables.log_warnings)
        sql_print_warning(ER(ER_FORCING_CLOSE),my_progname,
                          tmp->thread_id,
                          (tmp->main_security_ctx.user ?
                           tmp->main_security_ctx.user : ""));
      close_connection(tmp,0,0);
    }
#endif
    DBUG_PRINT("quit",("Unlocking LOCK_thread_count"));
    (void) pthread_mutex_unlock(&LOCK_thread_count);
  }
  /* All threads has now been aborted */
  DBUG_PRINT("quit",("Waiting for threads to die (count=%u)",thread_count));
  (void) pthread_mutex_lock(&LOCK_thread_count);
  while (thread_count)
  {
    (void) pthread_cond_wait(&COND_thread_count,&LOCK_thread_count);
    DBUG_PRINT("quit",("One thread died (count=%u)",thread_count));
  }
  (void) pthread_mutex_unlock(&LOCK_thread_count);

  DBUG_PRINT("quit",("close_connections thread"));
  DBUG_VOID_RETURN;
}


static void close_server_sock()
{
#ifdef HAVE_CLOSE_SERVER_SOCK
  DBUG_ENTER("close_server_sock");
  my_socket tmp_sock;
  tmp_sock=ip_sock;
  if (tmp_sock != INVALID_SOCKET)
  {
    ip_sock=INVALID_SOCKET;
    DBUG_PRINT("info",("calling shutdown on TCP/IP socket"));
    VOID(shutdown(tmp_sock, SHUT_RDWR));
#if defined(__NETWARE__)
    /*
      The following code is disabled for normal systems as it causes MySQL
      to hang on AIX 4.3 during shutdown
    */
    DBUG_PRINT("info",("calling closesocket on TCP/IP socket"));
    VOID(closesocket(tmp_sock));
#endif
  }
  tmp_sock=unix_sock;
  if (tmp_sock != INVALID_SOCKET)
  {
    unix_sock=INVALID_SOCKET;
    DBUG_PRINT("info",("calling shutdown on unix socket"));
    VOID(shutdown(tmp_sock, SHUT_RDWR));
#if defined(__NETWARE__)
    /*
      The following code is disabled for normal systems as it may cause MySQL
      to hang on AIX 4.3 during shutdown
    */
    DBUG_PRINT("info",("calling closesocket on unix/IP socket"));
    VOID(closesocket(tmp_sock));
#endif
    VOID(unlink(mysqld_unix_port));
  }
  DBUG_VOID_RETURN;
#endif
}

#endif /*EMBEDDED_LIBRARY*/


void kill_mysql(void)
{
  DBUG_ENTER("kill_mysql");

#if defined(SIGNALS_DONT_BREAK_READ) && !defined(EMBEDDED_LIBRARY)
  abort_loop=1;					// Break connection loops
  close_server_sock();				// Force accept to wake up
#endif

#if defined(__WIN__)
#if !defined(EMBEDDED_LIBRARY)
  {
    if (!SetEvent(hEventShutdown))
    {
      DBUG_PRINT("error",("Got error: %ld from SetEvent",GetLastError()));
    }
    /*
      or:
      HANDLE hEvent=OpenEvent(0, FALSE, "MySqlShutdown");
      SetEvent(hEventShutdown);
      CloseHandle(hEvent);
    */
  }
#endif
#elif defined(HAVE_PTHREAD_KILL)
  if (pthread_kill(signal_thread, MYSQL_KILL_SIGNAL))
  {
    DBUG_PRINT("error",("Got error %d from pthread_kill",errno)); /* purecov: inspected */
  }
#elif !defined(SIGNALS_DONT_BREAK_READ)
  kill(current_pid, MYSQL_KILL_SIGNAL);
#endif
  DBUG_PRINT("quit",("After pthread_kill"));
  shutdown_in_progress=1;			// Safety if kill didn't work
#ifdef SIGNALS_DONT_BREAK_READ
  if (!kill_in_progress)
  {
    pthread_t tmp;
    abort_loop=1;
    if (pthread_create(&tmp,&connection_attrib, kill_server_thread,
			   (void*) 0))
      sql_print_error("Can't create thread to kill server");
  }
#endif
  DBUG_VOID_RETURN;
}

/*
  Force server down. Kill all connections and threads and exit

  SYNOPSIS
  kill_server

  sig_ptr       Signal number that caused kill_server to be called.

  NOTE!
    A signal number of 0 mean that the function was not called
    from a signal handler and there is thus no signal to block
    or stop, we just want to kill the server.

*/

#if defined(__NETWARE__)
extern "C" void kill_server(int sig_ptr)
#define RETURN_FROM_KILL_SERVER DBUG_VOID_RETURN
#elif !defined(__WIN__)
static void *kill_server(void *sig_ptr)
#define RETURN_FROM_KILL_SERVER DBUG_RETURN(0)
#else
static void __cdecl kill_server(int sig_ptr)
#define RETURN_FROM_KILL_SERVER DBUG_VOID_RETURN
#endif
{
  DBUG_ENTER("kill_server");
#ifndef EMBEDDED_LIBRARY
  int sig=(int) (long) sig_ptr;			// This is passed a int
  // if there is a signal during the kill in progress, ignore the other
  if (kill_in_progress)				// Safety
    RETURN_FROM_KILL_SERVER;
  kill_in_progress=TRUE;
  abort_loop=1;					// This should be set
  if (sig != 0) // 0 is not a valid signal number
    my_sigset(sig, SIG_IGN);                    /* purify inspected */
  if (sig == MYSQL_KILL_SIGNAL || sig == 0)
    sql_print_information(ER(ER_NORMAL_SHUTDOWN),my_progname);
  else
    sql_print_error(ER(ER_GOT_SIGNAL),my_progname,sig); /* purecov: inspected */

#if defined(HAVE_SMEM) && defined(__WIN__)    
  /*    
   Send event to smem_event_connect_request for aborting    
   */    
  if (!SetEvent(smem_event_connect_request))    
  {      
	  DBUG_PRINT("error",
		("Got error: %ld from SetEvent of smem_event_connect_request",
		 GetLastError()));    
  }
#endif  
  
  close_connections();
  if (sig != MYSQL_KILL_SIGNAL &&
#ifdef __WIN__
      sig != SIGINT &&				/* Bug#18235 */
#endif
      sig != 0)
    unireg_abort(1);				/* purecov: inspected */
  else
    unireg_end();

  /* purecov: begin deadcode */
#ifdef __NETWARE__
  if (!event_flag)
    pthread_join(select_thread, NULL);		// wait for main thread
#endif /* __NETWARE__ */

  my_thread_end();
  pthread_exit(0);
  /* purecov: end */

#endif /* EMBEDDED_LIBRARY */
  RETURN_FROM_KILL_SERVER;
}


#if defined(USE_ONE_SIGNAL_HAND) || (defined(__NETWARE__) && defined(SIGNALS_DONT_BREAK_READ))
pthread_handler_t kill_server_thread(void *arg __attribute__((unused)))
{
  my_thread_init();				// Initialize new thread
  kill_server(0);
  /* purecov: begin deadcode */
  my_thread_end();
  pthread_exit(0);
  return 0;
  /* purecov: end */
}
#endif


extern "C" sig_handler print_signal_warning(int sig)
{
  if (global_system_variables.log_warnings)
    sql_print_warning("Got signal %d from thread %ld", sig,my_thread_id());
#ifdef DONT_REMEMBER_SIGNAL
  my_sigset(sig,print_signal_warning);		/* int. thread system calls */
#endif
#if !defined(__WIN__) && !defined(__NETWARE__)
  if (sig == SIGALRM)
    alarm(2);					/* reschedule alarm */
#endif
}

/*
  cleanup all memory and end program nicely

  SYNOPSIS
    unireg_end()

  NOTES
    This function never returns.

    If SIGNALS_DONT_BREAK_READ is defined, this function is called
    by the main thread. To get MySQL to shut down nicely in this case
    (Mac OS X) we have to call exit() instead if pthread_exit().
*/

#ifndef EMBEDDED_LIBRARY
void unireg_end(void)
{
  clean_up(1);
  my_thread_end();
#if defined(SIGNALS_DONT_BREAK_READ) && !defined(__NETWARE__)
  exit(0);
#else
  pthread_exit(0);				// Exit is in main thread
#endif
}

extern "C" void unireg_abort(int exit_code)
{
  DBUG_ENTER("unireg_abort");
  if (exit_code)
    sql_print_error("Aborting\n");
  clean_up(exit_code || !opt_bootstrap); /* purecov: inspected */
  DBUG_PRINT("quit",("done with cleanup in unireg_abort"));
  wait_for_signal_thread_to_end();
  clean_up_mutexes();
  my_end(opt_endinfo ? MY_CHECK_ERROR | MY_GIVE_INFO : 0);
  exit(exit_code); /* purecov: inspected */
}
#endif


void clean_up(bool print_message)
{
  DBUG_PRINT("exit",("clean_up"));
  if (cleanup_done++)
    return; /* purecov: inspected */

  logger.cleanup_base();

  /*
    make sure that handlers finish up
    what they have that is dependent on the binlog
  */
  ha_binlog_end(current_thd);
  injector::free_instance();
  mysql_bin_log.cleanup();

#ifdef HAVE_REPLICATION
  if (use_slave_mask)
    bitmap_free(&slave_error_mask);
#endif
  my_tz_free();
  my_database_names_free();
#ifndef NO_EMBEDDED_ACCESS_CHECKS
  servers_free(1);
  acl_free(1);
  grant_free();
#endif
  query_cache_destroy();
  table_cache_free();
  table_def_free();
  hostname_cache_free();
  item_user_lock_free();
  lex_free();				/* Free some memory */
  item_create_cleanup();
  set_var_free();
  free_charsets();
  if (!opt_noacl)
  {
#ifdef HAVE_DLOPEN
    udf_free();
#endif
  }
  plugin_shutdown();
  ha_end();
  if (tc_log)
    tc_log->close();
  xid_cache_free();
  delete_elements(&key_caches, (void (*)(const char*, gptr)) free_key_cache);
  multi_keycache_free();
  free_status_vars();
  end_thr_alarm(1);			/* Free allocated memory */
  my_free_open_file_info();
  my_free((char*) global_system_variables.date_format,
	  MYF(MY_ALLOW_ZERO_PTR));
  my_free((char*) global_system_variables.time_format,
	  MYF(MY_ALLOW_ZERO_PTR));
  my_free((char*) global_system_variables.datetime_format,
	  MYF(MY_ALLOW_ZERO_PTR));
  if (defaults_argv)
    free_defaults(defaults_argv);
  my_free(sys_init_connect.value, MYF(MY_ALLOW_ZERO_PTR));
  my_free(sys_init_slave.value, MYF(MY_ALLOW_ZERO_PTR));
  my_free(sys_var_general_log_path.value, MYF(MY_ALLOW_ZERO_PTR));
  my_free(sys_var_slow_log_path.value, MYF(MY_ALLOW_ZERO_PTR));
  free_tmpdir(&mysql_tmpdir_list);
#ifdef HAVE_REPLICATION
  my_free(slave_load_tmpdir,MYF(MY_ALLOW_ZERO_PTR));
#endif
  x_free(opt_bin_logname);
  x_free(opt_relay_logname);
  x_free(opt_secure_file_priv);
  bitmap_free(&temp_pool);
  free_max_user_conn();
#ifdef HAVE_REPLICATION
  end_slave_list();
#endif
  delete binlog_filter;
  delete rpl_filter;
#ifndef EMBEDDED_LIBRARY
  end_ssl();
#endif
  vio_end();
#ifdef USE_REGEX
  my_regex_end();
#endif

  if (print_message && errmesg)
    sql_print_information(ER(ER_SHUTDOWN_COMPLETE),my_progname);
#if !defined(EMBEDDED_LIBRARY)
  if (!opt_bootstrap)
    (void) my_delete(pidfile_name,MYF(0));	// This may not always exist
#endif
  thread_scheduler.end();
  finish_client_errs();
  my_free((gptr) my_error_unregister(ER_ERROR_FIRST, ER_ERROR_LAST),
          MYF(MY_WME | MY_FAE | MY_ALLOW_ZERO_PTR));
  DBUG_PRINT("quit", ("Error messages freed"));
  /* Tell main we are ready */
  logger.cleanup_end();
  (void) pthread_mutex_lock(&LOCK_thread_count);
  DBUG_PRINT("quit", ("got thread count lock"));
  ready_to_exit=1;
  /* do the broadcast inside the lock to ensure that my_end() is not called */
  (void) pthread_cond_broadcast(&COND_thread_count);
  (void) pthread_mutex_unlock(&LOCK_thread_count);

  /*
    The following lines may never be executed as the main thread may have
    killed us
  */
  DBUG_PRINT("quit", ("done with cleanup"));
} /* clean_up */


#ifndef EMBEDDED_LIBRARY

/*
  This is mainly needed when running with purify, but it's still nice to
  know that all child threads have died when mysqld exits
*/

static void wait_for_signal_thread_to_end()
{
#ifndef __NETWARE__
  uint i;
  /*
    Wait up to 10 seconds for signal thread to die. We use this mainly to
    avoid getting warnings that my_thread_end has not been called
  */
  for (i= 0 ; i < 100 && signal_thread_in_use; i++)
  {
    if (pthread_kill(signal_thread, MYSQL_KILL_SIGNAL))
      break;
    my_sleep(100);				// Give it time to die
  }
#endif
}


static void clean_up_mutexes()
{
  (void) pthread_mutex_destroy(&LOCK_mysql_create_db);
  (void) pthread_mutex_destroy(&LOCK_lock_db);
  (void) pthread_mutex_destroy(&LOCK_Acl);
  (void) rwlock_destroy(&LOCK_grant);
  (void) pthread_mutex_destroy(&LOCK_open);
  (void) pthread_mutex_destroy(&LOCK_thread_count);
  (void) pthread_mutex_destroy(&LOCK_mapped_file);
  (void) pthread_mutex_destroy(&LOCK_status);
  (void) pthread_mutex_destroy(&LOCK_error_log);
  (void) pthread_mutex_destroy(&LOCK_delayed_insert);
  (void) pthread_mutex_destroy(&LOCK_delayed_status);
  (void) pthread_mutex_destroy(&LOCK_delayed_create);
  (void) pthread_mutex_destroy(&LOCK_manager);
  (void) pthread_mutex_destroy(&LOCK_crypt);
  (void) pthread_mutex_destroy(&LOCK_bytes_sent);
  (void) pthread_mutex_destroy(&LOCK_bytes_received);
  (void) pthread_mutex_destroy(&LOCK_user_conn);
  Events::get_instance()->destroy_mutexes();
#ifdef HAVE_OPENSSL
  (void) pthread_mutex_destroy(&LOCK_des_key_file);
#ifndef HAVE_YASSL
  for (int i= 0; i < CRYPTO_num_locks(); ++i)
    (void) rwlock_destroy(&openssl_stdlocks[i].lock);
  OPENSSL_free(openssl_stdlocks);
#endif
#endif
#ifdef HAVE_REPLICATION
  (void) pthread_mutex_destroy(&LOCK_rpl_status);
  (void) pthread_cond_destroy(&COND_rpl_status);
#endif
  (void) pthread_mutex_destroy(&LOCK_active_mi);
  (void) rwlock_destroy(&LOCK_sys_init_connect);
  (void) rwlock_destroy(&LOCK_sys_init_slave);
  (void) pthread_mutex_destroy(&LOCK_global_system_variables);
  (void) pthread_mutex_destroy(&LOCK_global_read_lock);
  (void) pthread_mutex_destroy(&LOCK_uuid_generator);
  (void) pthread_mutex_destroy(&LOCK_prepared_stmt_count);
  (void) pthread_cond_destroy(&COND_thread_count);
  (void) pthread_cond_destroy(&COND_refresh);
  (void) pthread_cond_destroy(&COND_global_read_lock);
  (void) pthread_cond_destroy(&COND_thread_cache);
  (void) pthread_cond_destroy(&COND_flush_thread_cache);
  (void) pthread_cond_destroy(&COND_manager);
}

#endif /*EMBEDDED_LIBRARY*/


/****************************************************************************
** Init IP and UNIX socket
****************************************************************************/

static void set_ports()
{
  char	*env;
  if (!mysqld_port && !opt_disable_networking)
  {					// Get port if not from commandline
    struct  servent *serv_ptr;
    mysqld_port= MYSQL_PORT;
    if ((serv_ptr= getservbyname("mysql", "tcp")))
      mysqld_port= ntohs((u_short) serv_ptr->s_port); /* purecov: inspected */
    if ((env = getenv("MYSQL_TCP_PORT")))
      mysqld_port= (uint) atoi(env);		/* purecov: inspected */
  }
  if (!mysqld_unix_port)
  {
#ifdef __WIN__
    mysqld_unix_port= (char*) MYSQL_NAMEDPIPE;
#else
    mysqld_unix_port= (char*) MYSQL_UNIX_ADDR;
#endif
    if ((env = getenv("MYSQL_UNIX_PORT")))
      mysqld_unix_port= env;			/* purecov: inspected */
  }
}

#ifndef EMBEDDED_LIBRARY
/* Change to run as another user if started with --user */

static struct passwd *check_user(const char *user)
{
#if !defined(__WIN__) && !defined(__NETWARE__)
  struct passwd *tmp_user_info;
  uid_t user_id= geteuid();

  // Don't bother if we aren't superuser
  if (user_id)
  {
    if (user)
    {
      /* Don't give a warning, if real user is same as given with --user */
      /* purecov: begin tested */
      tmp_user_info= getpwnam(user);
      if ((!tmp_user_info || user_id != tmp_user_info->pw_uid) &&
	  global_system_variables.log_warnings)
        sql_print_warning(
                    "One can only use the --user switch if running as root\n");
      /* purecov: end */
    }
    return NULL;
  }
  if (!user)
  {
    if (!opt_bootstrap)
    {
      sql_print_error("Fatal error: Please read \"Security\" section of the manual to find out how to run mysqld as root!\n");
      unireg_abort(1);
    }
    return NULL;
  }
  /* purecov: begin tested */
  if (!strcmp(user,"root"))
    return NULL;                        // Avoid problem with dynamic libraries

  if (!(tmp_user_info= getpwnam(user)))
  {
    // Allow a numeric uid to be used
    const char *pos;
    for (pos= user; my_isdigit(mysqld_charset,*pos); pos++) ;
    if (*pos)                                   // Not numeric id
      goto err;
    if (!(tmp_user_info= getpwuid(atoi(user))))
      goto err;
  }
  return tmp_user_info;
  /* purecov: end */

err:
  sql_print_error("Fatal error: Can't change to run as user '%s' ;  Please check that the user exists!\n",user);
  unireg_abort(1);
#endif
  return NULL;
}

static void set_user(const char *user, struct passwd *user_info_arg)
{
  /* purecov: begin tested */
#if !defined(__WIN__) && !defined(__NETWARE__)
  DBUG_ASSERT(user_info_arg != 0);
#ifdef HAVE_INITGROUPS
  /*
    We can get a SIGSEGV when calling initgroups() on some systems when NSS
    is configured to use LDAP and the server is statically linked.  We set
    calling_initgroups as a flag to the SIGSEGV handler that is then used to
    output a specific message to help the user resolve this problem.
  */
  calling_initgroups= TRUE;
  initgroups((char*) user, user_info_arg->pw_gid);
  calling_initgroups= FALSE;
#endif
  if (setgid(user_info_arg->pw_gid) == -1)
  {
    sql_perror("setgid");
    unireg_abort(1);
  }
  if (setuid(user_info_arg->pw_uid) == -1)
  {
    sql_perror("setuid");
    unireg_abort(1);
  }
#endif
  /* purecov: end */
}


static void set_effective_user(struct passwd *user_info_arg)
{
#if !defined(__WIN__) && !defined(__NETWARE__)
  DBUG_ASSERT(user_info_arg != 0);
  if (setregid((gid_t)-1, user_info_arg->pw_gid) == -1)
  {
    sql_perror("setregid");
    unireg_abort(1);
  }
  if (setreuid((uid_t)-1, user_info_arg->pw_uid) == -1)
  {
    sql_perror("setreuid");
    unireg_abort(1);
  }
#endif
}


/* Change root user if started with  --chroot */

static void set_root(const char *path)
{
#if !defined(__WIN__) && !defined(__NETWARE__)
  if (chroot(path) == -1)
  {
    sql_perror("chroot");
    unireg_abort(1);
  }
  my_setwd("/", MYF(0));
#endif
}

static void network_init(void)
{
  struct sockaddr_in	IPaddr;
#ifdef HAVE_SYS_UN_H
  struct sockaddr_un	UNIXaddr;
#endif
  int	arg=1;
  int   ret;
  uint  waited;
  uint  this_wait;
  uint  retry;
  DBUG_ENTER("network_init");
  LINT_INIT(ret);

  if (thread_scheduler.init())
    unireg_abort(1);			/* purecov: inspected */

  set_ports();

  if (mysqld_port != 0 && !opt_disable_networking && !opt_bootstrap)
  {
    DBUG_PRINT("general",("IP Socket is %d",mysqld_port));
    ip_sock = socket(AF_INET, SOCK_STREAM, 0);
    if (ip_sock == INVALID_SOCKET)
    {
      DBUG_PRINT("error",("Got error: %d from socket()",socket_errno));
      sql_perror(ER(ER_IPSOCK_ERROR));		/* purecov: tested */
      unireg_abort(1);				/* purecov: tested */
    }
    bzero((char*) &IPaddr, sizeof(IPaddr));
    IPaddr.sin_family = AF_INET;
    IPaddr.sin_addr.s_addr = my_bind_addr;
    IPaddr.sin_port = (unsigned short) htons((unsigned short) mysqld_port);

#ifndef __WIN__
    /*
      We should not use SO_REUSEADDR on windows as this would enable a
      user to open two mysqld servers with the same TCP/IP port.
    */
    (void) setsockopt(ip_sock,SOL_SOCKET,SO_REUSEADDR,(char*)&arg,sizeof(arg));
#endif /* __WIN__ */
    /*
      Sometimes the port is not released fast enough when stopping and
      restarting the server. This happens quite often with the test suite
      on busy Linux systems. Retry to bind the address at these intervals:
      Sleep intervals: 1, 2, 4,  6,  9, 13, 17, 22, ...
      Retry at second: 1, 3, 7, 13, 22, 35, 52, 74, ...
      Limit the sequence by mysqld_port_timeout (set --port-open-timeout=#).
    */
    for (waited= 0, retry= 1; ; retry++, waited+= this_wait)
    {
      if (((ret= bind(ip_sock, my_reinterpret_cast(struct sockaddr *) (&IPaddr),
                      sizeof(IPaddr))) >= 0) ||
          (socket_errno != SOCKET_EADDRINUSE) ||
          (waited >= mysqld_port_timeout))
        break;
      sql_print_information("Retrying bind on TCP/IP port %u", mysqld_port);
      this_wait= retry * retry / 3 + 1;
      sleep(this_wait);
    }
    if (ret < 0)
    {
      DBUG_PRINT("error",("Got error: %d from bind",socket_errno));
      sql_perror("Can't start server: Bind on TCP/IP port");
      sql_print_error("Do you already have another mysqld server running on port: %d ?",mysqld_port);
      unireg_abort(1);
    }
    if (listen(ip_sock,(int) back_log) < 0)
    {
      sql_perror("Can't start server: listen() on TCP/IP port");
      sql_print_error("listen() on TCP/IP failed with error %d",
		      socket_errno);
      unireg_abort(1);
    }
  }

#ifdef __NT__
  /* create named pipe */
  if (Service.IsNT() && mysqld_unix_port[0] && !opt_bootstrap &&
      opt_enable_named_pipe)
  {
    
    pipe_name[sizeof(pipe_name)-1]= 0;		/* Safety if too long string */
    strxnmov(pipe_name, sizeof(pipe_name)-1, "\\\\.\\pipe\\",
	     mysqld_unix_port, NullS);
    bzero((char*) &saPipeSecurity, sizeof(saPipeSecurity));
    bzero((char*) &sdPipeDescriptor, sizeof(sdPipeDescriptor));
    if (!InitializeSecurityDescriptor(&sdPipeDescriptor,
				      SECURITY_DESCRIPTOR_REVISION))
    {
      sql_perror("Can't start server : Initialize security descriptor");
      unireg_abort(1);
    }
    if (!SetSecurityDescriptorDacl(&sdPipeDescriptor, TRUE, NULL, FALSE))
    {
      sql_perror("Can't start server : Set security descriptor");
      unireg_abort(1);
    }
    saPipeSecurity.nLength = sizeof(SECURITY_ATTRIBUTES);
    saPipeSecurity.lpSecurityDescriptor = &sdPipeDescriptor;
    saPipeSecurity.bInheritHandle = FALSE;
    if ((hPipe= CreateNamedPipe(pipe_name,
				PIPE_ACCESS_DUPLEX,
				PIPE_TYPE_BYTE |
				PIPE_READMODE_BYTE |
				PIPE_WAIT,
				PIPE_UNLIMITED_INSTANCES,
				(int) global_system_variables.net_buffer_length,
				(int) global_system_variables.net_buffer_length,
				NMPWAIT_USE_DEFAULT_WAIT,
				&saPipeSecurity)) == INVALID_HANDLE_VALUE)
      {
	LPVOID lpMsgBuf;
	int error=GetLastError();
	FormatMessage(FORMAT_MESSAGE_ALLOCATE_BUFFER |
		      FORMAT_MESSAGE_FROM_SYSTEM,
		      NULL, error, MAKELANGID(LANG_NEUTRAL, SUBLANG_DEFAULT),
		      (LPTSTR) &lpMsgBuf, 0, NULL );
	MessageBox(NULL, (LPTSTR) lpMsgBuf, "Error from CreateNamedPipe",
		    MB_OK|MB_ICONINFORMATION);
	LocalFree(lpMsgBuf);
	unireg_abort(1);
      }
  }
#endif

#if defined(HAVE_SYS_UN_H)
  /*
  ** Create the UNIX socket
  */
  if (mysqld_unix_port[0] && !opt_bootstrap)
  {
    DBUG_PRINT("general",("UNIX Socket is %s",mysqld_unix_port));

    if (strlen(mysqld_unix_port) > (sizeof(UNIXaddr.sun_path) - 1))
    {
      sql_print_error("The socket file path is too long (> %u): %s",
                      (uint) sizeof(UNIXaddr.sun_path) - 1, mysqld_unix_port);
      unireg_abort(1);
    }
    if ((unix_sock= socket(AF_UNIX, SOCK_STREAM, 0)) < 0)
    {
      sql_perror("Can't start server : UNIX Socket "); /* purecov: inspected */
      unireg_abort(1);				/* purecov: inspected */
    }
    bzero((char*) &UNIXaddr, sizeof(UNIXaddr));
    UNIXaddr.sun_family = AF_UNIX;
    strmov(UNIXaddr.sun_path, mysqld_unix_port);
    (void) unlink(mysqld_unix_port);
    (void) setsockopt(unix_sock,SOL_SOCKET,SO_REUSEADDR,(char*)&arg,
		      sizeof(arg));
    umask(0);
    if (bind(unix_sock, my_reinterpret_cast(struct sockaddr *) (&UNIXaddr),
	     sizeof(UNIXaddr)) < 0)
    {
      sql_perror("Can't start server : Bind on unix socket"); /* purecov: tested */
      sql_print_error("Do you already have another mysqld server running on socket: %s ?",mysqld_unix_port);
      unireg_abort(1);					/* purecov: tested */
    }
    umask(((~my_umask) & 0666));
#if defined(S_IFSOCK) && defined(SECURE_SOCKETS)
    (void) chmod(mysqld_unix_port,S_IFSOCK);	/* Fix solaris 2.6 bug */
#endif
    if (listen(unix_sock,(int) back_log) < 0)
      sql_print_warning("listen() on Unix socket failed with error %d",
		      socket_errno);
  }
#endif
  DBUG_PRINT("info",("server started"));
  DBUG_VOID_RETURN;
}

#endif /*!EMBEDDED_LIBRARY*/


#ifndef EMBEDDED_LIBRARY
/*
  Close a connection

  SYNOPSIS
    close_connection()
    thd		Thread handle
    errcode	Error code to print to console
    lock	1 if we have have to lock LOCK_thread_count

  NOTES
    For the connection that is doing shutdown, this is called twice
*/

void close_connection(THD *thd, uint errcode, bool lock)
{
  st_vio *vio;
  DBUG_ENTER("close_connection");
  DBUG_PRINT("enter",("fd: %s  error: '%s'",
		      thd->net.vio ? vio_description(thd->net.vio) :
		      "(not connected)",
		      errcode ? ER(errcode) : ""));
  if (lock)
    (void) pthread_mutex_lock(&LOCK_thread_count);
  thd->killed= THD::KILL_CONNECTION;
  if ((vio= thd->net.vio) != 0)
  {
    if (errcode)
      net_send_error(thd, errcode, ER(errcode)); /* purecov: inspected */
    vio_close(vio);			/* vio is freed in delete thd */
  }
  if (lock)
    (void) pthread_mutex_unlock(&LOCK_thread_count);
  DBUG_VOID_RETURN;
}
#endif /* EMBEDDED_LIBRARY */


	/* Called when a thread is aborted */
	/* ARGSUSED */

extern "C" sig_handler end_thread_signal(int sig __attribute__((unused)))
{
  THD *thd=current_thd;
  DBUG_ENTER("end_thread_signal");
  if (thd && ! thd->bootstrap)
  {
    statistic_increment(killed_threads, &LOCK_status);
    thread_scheduler.end_thread(thd,0);		/* purecov: inspected */
  }
  DBUG_VOID_RETURN;				/* purecov: deadcode */
}


/*
  Unlink thd from global list of available connections and free thd

  SYNOPSIS
    unlink_thd()
    thd		 Thread handler

  NOTES
    LOCK_thread_count is locked and left locked
*/

void unlink_thd(THD *thd)
{
  DBUG_ENTER("unlink_thd");
  DBUG_PRINT("enter", ("thd: 0x%lx", (long) thd));
  thd->cleanup();
  (void) pthread_mutex_lock(&LOCK_thread_count);
  thread_count--;
  delete thd;
  DBUG_VOID_RETURN;
}


/*
  Store thread in cache for reuse by new connections

  SYNOPSIS
    cache_thread()

  NOTES
    LOCK_thread_count has to be locked

  RETURN
    0  Thread was not put in cache
    1  Thread is to be reused by new connection.
       (ie, caller should return, not abort with pthread_exit())
*/


static bool cache_thread()
{
  safe_mutex_assert_owner(&LOCK_thread_count);
  if (cached_thread_count < thread_cache_size &&
      ! abort_loop && !kill_cached_threads)
  {
    /* Don't kill the thread, just put it in cache for reuse */
    DBUG_PRINT("info", ("Adding thread to cache"));
    cached_thread_count++;
    while (!abort_loop && ! wake_thread && ! kill_cached_threads)
      (void) pthread_cond_wait(&COND_thread_cache, &LOCK_thread_count);
    cached_thread_count--;
    if (kill_cached_threads)
      pthread_cond_signal(&COND_flush_thread_cache);
    if (wake_thread)
    {
      THD *thd;
      wake_thread--;
      thd= thread_cache.get();
      thd->thread_stack= (char*) &thd;          // For store_globals
      (void) thd->store_globals();
      thd->thr_create_time= time(NULL);
      threads.append(thd);
      return(1);
    }
  }
  return(0);
}


/*
  End thread for the current connection

  SYNOPSIS
    one_thread_per_connection_end()
    thd		  Thread handler
    put_in_cache  Store thread in cache, if there is room in it
                  Normally this is true in all cases except when we got
                  out of resources initializing the current thread

  NOTES
    If thread is cached, we will wait until thread is scheduled to be
    reused and then we will return.
    If thread is not cached, we end the thread.

  RETURN
    0    Signal to handle_one_connection to reuse connection
*/

bool one_thread_per_connection_end(THD *thd, bool put_in_cache)
{
  DBUG_ENTER("one_thread_per_connection_end");
  unlink_thd(thd);
  if (put_in_cache)
    put_in_cache= cache_thread();
  pthread_mutex_unlock(&LOCK_thread_count);
  if (put_in_cache)
    DBUG_RETURN(0);                             // Thread is reused

  /* It's safe to broadcast outside a lock (COND... is not deleted here) */
  DBUG_PRINT("signal", ("Broadcasting COND_thread_count"));
  (void) pthread_cond_broadcast(&COND_thread_count);

  my_thread_end();
  pthread_exit(0);
  DBUG_RETURN(0);                               // Impossible
}


void flush_thread_cache()
{
  (void) pthread_mutex_lock(&LOCK_thread_count);
  kill_cached_threads++;
  while (cached_thread_count)
  {
    pthread_cond_broadcast(&COND_thread_cache);
    pthread_cond_wait(&COND_flush_thread_cache,&LOCK_thread_count);
  }
  kill_cached_threads--;
  (void) pthread_mutex_unlock(&LOCK_thread_count);
}


/*
  Aborts a thread nicely. Commes here on SIGPIPE
  TODO: One should have to fix that thr_alarm know about this
  thread too.
*/

#ifdef THREAD_SPECIFIC_SIGPIPE
extern "C" sig_handler abort_thread(int sig __attribute__((unused)))
{
  THD *thd=current_thd;
  DBUG_ENTER("abort_thread");
  if (thd)
    thd->killed= THD::KILL_CONNECTION;
  DBUG_VOID_RETURN;
}
#endif


/******************************************************************************
  Setup a signal thread with handles all signals.
  Because Linux doesn't support schemas use a mutex to check that
  the signal thread is ready before continuing
******************************************************************************/

#if defined(__WIN__)
static void init_signals(void)
{
  int signals[] = {SIGINT,SIGILL,SIGFPE,SIGSEGV,SIGTERM,SIGABRT } ;
  for (uint i=0 ; i < sizeof(signals)/sizeof(int) ; i++)
    signal(signals[i], kill_server) ;
#if defined(__WIN__)
  signal(SIGBREAK,SIG_IGN);	//ignore SIGBREAK for NT
#else
  signal(SIGBREAK, kill_server);
#endif
}


static void start_signal_handler(void)
{
  // Save vm id of this process
  if (!opt_bootstrap)
    create_pid_file();
}


static void check_data_home(const char *path)
{}


#elif defined(__NETWARE__)

// down server event callback
void mysql_down_server_cb(void *, void *)
{
  event_flag= TRUE;
  kill_server(0);
}


// destroy callback resources
void mysql_cb_destroy(void *)
{
  UnRegisterEventNotification(eh);  // cleanup down event notification
  NX_UNWRAP_INTERFACE(ref);
  /* Deregister NSS volume deactivation event */
  NX_UNWRAP_INTERFACE(refneb);
  if (neb_consumer_id)
    UnRegisterConsumer(neb_consumer_id, NULL);
}


// initialize callbacks
void mysql_cb_init()
{
  // register for down server event
  void *handle = getnlmhandle();
  rtag_t rt= AllocateResourceTag(handle, "MySQL Down Server Callback",
                                 EventSignature);
  NX_WRAP_INTERFACE((void *)mysql_down_server_cb, 2, (void **)&ref);
  eh= RegisterForEventNotification(rt, EVENT_PRE_DOWN_SERVER,
                                   EVENT_PRIORITY_APPLICATION,
                                   NULL, ref, NULL);

  /*
    Register for volume deactivation event
    Wrap the callback function, as it is called by non-LibC thread
  */
  (void *) NX_WRAP_INTERFACE(neb_event_callback, 1, &refneb);
  registerwithneb();

  NXVmRegisterExitHandler(mysql_cb_destroy, NULL);  // clean-up
}


/* To get the name of the NetWare volume having MySQL data folder */

static void getvolumename()
{
  char *p;
  /*
    We assume that data path is already set.
    If not it won't come here. Terminate after volume name
  */
  if ((p= strchr(mysql_real_data_home, ':')))
    strmake(datavolname, mysql_real_data_home,
            (uint) (p - mysql_real_data_home));
}


/*
  Registering with NEB for NSS Volume Deactivation event
*/

static void registerwithneb()
{

  ConsumerRegistrationInfo reg_info;
    
  /* Clear NEB registration structure */
  bzero((char*) &reg_info, sizeof(struct ConsumerRegistrationInfo));

  /* Fill the NEB consumer information structure */
  reg_info.CRIVersion= 1;  	            // NEB version
  /* NEB Consumer name */
  reg_info.CRIConsumerName= (BYTE *) "MySQL Database Server";
  /* Event of interest */
  reg_info.CRIEventName= (BYTE *) "NSS.ChangeVolState.Enter";
  reg_info.CRIUserParameter= NULL;	    // Consumer Info
  reg_info.CRIEventFlags= 0;	            // Event flags
  /* Consumer NLM handle */
  reg_info.CRIOwnerID= (LoadDefinitionStructure *)getnlmhandle();
  reg_info.CRIConsumerESR= NULL;	    // No consumer ESR required
  reg_info.CRISecurityToken= 0;	            // No security token for the event
  reg_info.CRIConsumerFlags= 0;             // SMP_ENABLED_BIT;	
  reg_info.CRIFilterName= 0;	            // No event filtering
  reg_info.CRIFilterDataLength= 0;          // No filtering data
  reg_info.CRIFilterData= 0;	            // No filtering data
  /* Callback function for the event */
  (void *)reg_info.CRIConsumerCallback= (void *) refneb;
  reg_info.CRIOrder= 0;	                    // Event callback order
  reg_info.CRIConsumerType= CHECK_CONSUMER; // Consumer type

  /* Register for the event with NEB */
  if (RegisterConsumer(&reg_info))
  {
    consoleprintf("Failed to register for NSS Volume Deactivation event \n");
    return;
  }
  /* This ID is required for deregistration */
  neb_consumer_id= reg_info.CRIConsumerID;

  /* Get MySQL data volume name, stored in global variable datavolname */
  getvolumename();

  /*
    Get the NSS volume ID of the MySQL Data volume.
    Volume ID is stored in a global variable
  */
  getvolumeID((BYTE*) datavolname);	
}


/*
  Callback for NSS Volume Deactivation event
*/

ulong neb_event_callback(struct EventBlock *eblock)
{
  EventChangeVolStateEnter_s *voldata;
  extern bool nw_panic;

  voldata= (EventChangeVolStateEnter_s *)eblock->EBEventData;

  /* Deactivation of a volume */
  if ((voldata->oldState == zVOLSTATE_ACTIVE &&
       voldata->newState == zVOLSTATE_DEACTIVE ||
       voldata->newState == zVOLSTATE_MAINTENANCE))
  {
    /*
      Ensure that we bring down MySQL server only for MySQL data
      volume deactivation
    */
    if (!memcmp(&voldata->volID, &datavolid, sizeof(VolumeID_t)))
    {
      consoleprintf("MySQL data volume is deactivated, shutting down MySQL Server \n");
      event_flag= TRUE;
      nw_panic = TRUE;
      event_flag= TRUE;
      kill_server(0);
    }
  }
  return 0;
}


/*
  Function to get NSS volume ID of the MySQL data
*/

#define ADMIN_VOL_PATH					"_ADMIN:/Volumes/"

static void getvolumeID(BYTE *volumeName)
{
  char path[zMAX_FULL_NAME];
  Key_t rootKey= 0, fileKey= 0;
  QUAD getInfoMask;
  zInfo_s info;
  STATUS status;

  /* Get the root key */
  if ((status= zRootKey(0, &rootKey)) != zOK)
  {
    consoleprintf("\nGetNSSVolumeProperties - Failed to get root key, status: %d\n.", (int) status);
    goto exit;
  }

  /*
    Get the file key. This is the key to the volume object in the
    NSS admin volumes directory.
  */

  strxmov(path, (const char *) ADMIN_VOL_PATH, (const char *) volumeName,
          NullS);
  if ((status= zOpen(rootKey, zNSS_TASK, zNSPACE_LONG|zMODE_UTF8, 
                     (BYTE *) path, zRR_READ_ACCESS, &fileKey)) != zOK)
  {
    consoleprintf("\nGetNSSVolumeProperties - Failed to get file, status: %d\n.", (int) status);
    goto exit;
  }

  getInfoMask= zGET_IDS | zGET_VOLUME_INFO ;
  if ((status= zGetInfo(fileKey, getInfoMask, sizeof(info), 
                        zINFO_VERSION_A, &info)) != zOK)
  {
    consoleprintf("\nGetNSSVolumeProperties - Failed in zGetInfo, status: %d\n.", (int) status);
    goto exit;
  }

  /* Copy the data to global variable */
  datavolid.timeLow= info.vol.volumeID.timeLow;
  datavolid.timeMid= info.vol.volumeID.timeMid;
  datavolid.timeHighAndVersion= info.vol.volumeID.timeHighAndVersion;
  datavolid.clockSeqHighAndReserved= info.vol.volumeID.clockSeqHighAndReserved;
  datavolid.clockSeqLow= info.vol.volumeID.clockSeqLow;
  /* This is guranteed to be 6-byte length (but sizeof() would be better) */
  memcpy(datavolid.node, info.vol.volumeID.node, (unsigned int) 6);

exit:
  if (rootKey)
    zClose(rootKey);
  if (fileKey)
    zClose(fileKey);
}


static void init_signals(void)
{
  int signals[] = {SIGINT,SIGILL,SIGFPE,SIGSEGV,SIGTERM,SIGABRT};

  for (uint i=0 ; i < sizeof(signals)/sizeof(int) ; i++)
    signal(signals[i], kill_server);
  mysql_cb_init();  // initialize callbacks

}


static void start_signal_handler(void)
{
  // Save vm id of this process
  if (!opt_bootstrap)
    create_pid_file();
  // no signal handler
}


/*
  Warn if the data is on a Traditional volume

  NOTE
    Already done by mysqld_safe
*/

static void check_data_home(const char *path)
{
}

#else /* if ! __WIN__  */

#ifdef HAVE_LINUXTHREADS
#define UNSAFE_DEFAULT_LINUX_THREADS 200
#endif

extern "C" sig_handler handle_segfault(int sig)
{
  time_t curr_time;
  struct tm tm;
  THD *thd=current_thd;

  /*
    Strictly speaking, one needs a mutex here
    but since we have got SIGSEGV already, things are a mess
    so not having the mutex is not as bad as possibly using a buggy
    mutex - so we keep things simple
  */
  if (segfaulted)
  {
    fprintf(stderr, "Fatal signal %d while backtracing\n", sig);
    exit(1);
  }

  segfaulted = 1;

  curr_time= time(NULL);
  localtime_r(&curr_time, &tm);

  fprintf(stderr,"\
%02d%02d%02d %2d:%02d:%02d - mysqld got signal %d;\n\
This could be because you hit a bug. It is also possible that this binary\n\
or one of the libraries it was linked against is corrupt, improperly built,\n\
or misconfigured. This error can also be caused by malfunctioning hardware.\n",
          tm.tm_year % 100, tm.tm_mon+1, tm.tm_mday,
          tm.tm_hour, tm.tm_min, tm.tm_sec,
	  sig);
  fprintf(stderr, "\
We will try our best to scrape up some info that will hopefully help diagnose\n\
the problem, but since we have already crashed, something is definitely wrong\n\
and this may fail.\n\n");
  fprintf(stderr, "key_buffer_size=%lu\n", 
          (ulong) dflt_key_cache->key_cache_mem_size);
  fprintf(stderr, "read_buffer_size=%ld\n", (long) global_system_variables.read_buff_size);
  fprintf(stderr, "max_used_connections=%lu\n", max_used_connections);
  fprintf(stderr, "max_threads=%u\n", thread_scheduler.max_threads);
  fprintf(stderr, "threads_connected=%u\n", thread_count);
  fprintf(stderr, "It is possible that mysqld could use up to \n\
key_buffer_size + (read_buffer_size + sort_buffer_size)*max_threads = %lu K\n\
bytes of memory\n", ((ulong) dflt_key_cache->key_cache_mem_size +
		     (global_system_variables.read_buff_size +
		      global_system_variables.sortbuff_size) *
		     thread_scheduler.max_threads +
                     max_connections * sizeof(THD)) / 1024);
  fprintf(stderr, "Hope that's ok; if not, decrease some variables in the equation.\n\n");

#if defined(HAVE_LINUXTHREADS)
  if (sizeof(char*) == 4 && thread_count > UNSAFE_DEFAULT_LINUX_THREADS)
  {
    fprintf(stderr, "\
You seem to be running 32-bit Linux and have %d concurrent connections.\n\
If you have not changed STACK_SIZE in LinuxThreads and built the binary \n\
yourself, LinuxThreads is quite likely to steal a part of the global heap for\n\
the thread stack. Please read http://www.mysql.com/doc/en/Linux.html\n\n",
	    thread_count);
  }
#endif /* HAVE_LINUXTHREADS */

#ifdef HAVE_STACKTRACE
  if (!(test_flags & TEST_NO_STACKTRACE))
  {
    fprintf(stderr,"thd: 0x%lx\n",(long) thd);
    print_stacktrace(thd ? (gptr) thd->thread_stack : (gptr) 0,
		     thread_stack);
  }
  if (thd)
  {
    fprintf(stderr, "Trying to get some variables.\n\
Some pointers may be invalid and cause the dump to abort...\n");
    safe_print_str("thd->query", thd->query, 1024);
    fprintf(stderr, "thd->thread_id=%lu\n", (ulong) thd->thread_id);
  }
  fprintf(stderr, "\
The manual page at http://www.mysql.com/doc/en/Crashing.html contains\n\
information that should help you find out what is causing the crash.\n");
  fflush(stderr);
#endif /* HAVE_STACKTRACE */

#ifdef HAVE_INITGROUPS
  if (calling_initgroups)
    fprintf(stderr, "\n\
This crash occured while the server was calling initgroups(). This is\n\
often due to the use of a mysqld that is statically linked against glibc\n\
and configured to use LDAP in /etc/nsswitch.conf. You will need to either\n\
upgrade to a version of glibc that does not have this problem (2.3.4 or\n\
later when used with nscd), disable LDAP in your nsswitch.conf, or use a\n\
mysqld that is not statically linked.\n");
#endif

  if (locked_in_memory)
  {
    fprintf(stderr, "\n\
The \"--memlock\" argument, which was enabled, uses system calls that are\n\
unreliable and unstable on some operating systems and operating-system\n\
versions (notably, some versions of Linux).  This crash could be due to use\n\
of those buggy OS calls.  You should consider whether you really need the\n\
\"--memlock\" parameter and/or consult the OS distributer about \"mlockall\"\n\
bugs.\n");
  }

  if (test_flags & TEST_CORE_ON_SIGNAL)
  {
    fprintf(stderr, "Writing a core file\n");
    fflush(stderr);
    write_core(sig);
  }
  exit(1);
}

#ifndef SA_RESETHAND
#define SA_RESETHAND 0
#endif
#ifndef SA_NODEFER
#define SA_NODEFER 0
#endif

#ifndef EMBEDDED_LIBRARY

static void init_signals(void)
{
  sigset_t set;
  struct sigaction sa;
  DBUG_ENTER("init_signals");

  if (test_flags & TEST_SIGINT)
    my_sigset(THR_KILL_SIGNAL,end_thread_signal);
  my_sigset(THR_SERVER_ALARM,print_signal_warning); // Should never be called!

  if (!(test_flags & TEST_NO_STACKTRACE) || (test_flags & TEST_CORE_ON_SIGNAL))
  {
    sa.sa_flags = SA_RESETHAND | SA_NODEFER;
    sigemptyset(&sa.sa_mask);
    sigprocmask(SIG_SETMASK,&sa.sa_mask,NULL);

    init_stacktrace();
#if defined(__amiga__)
    sa.sa_handler=(void(*)())handle_segfault;
#else
    sa.sa_handler=handle_segfault;
#endif
    sigaction(SIGSEGV, &sa, NULL);
    sigaction(SIGABRT, &sa, NULL);
#ifdef SIGBUS
    sigaction(SIGBUS, &sa, NULL);
#endif
    sigaction(SIGILL, &sa, NULL);
    sigaction(SIGFPE, &sa, NULL);
  }

#ifdef HAVE_GETRLIMIT
  if (test_flags & TEST_CORE_ON_SIGNAL)
  {
    /* Change limits so that we will get a core file */
    STRUCT_RLIMIT rl;
    rl.rlim_cur = rl.rlim_max = RLIM_INFINITY;
    if (setrlimit(RLIMIT_CORE, &rl) && global_system_variables.log_warnings)
      sql_print_warning("setrlimit could not change the size of core files to 'infinity';  We may not be able to generate a core file on signals");
  }
#endif
  (void) sigemptyset(&set);
  my_sigset(SIGPIPE,SIG_IGN);
  sigaddset(&set,SIGPIPE);
  sigaddset(&set,SIGINT);
#ifndef IGNORE_SIGHUP_SIGQUIT
  sigaddset(&set,SIGQUIT);
  sigaddset(&set,SIGHUP);
#endif
  sigaddset(&set,SIGTERM);

  /* Fix signals if blocked by parents (can happen on Mac OS X) */
  sigemptyset(&sa.sa_mask);
  sa.sa_flags = 0;
  sa.sa_handler = print_signal_warning;
  sigaction(SIGTERM, &sa, (struct sigaction*) 0);
  sa.sa_flags = 0;
  sa.sa_handler = print_signal_warning;
  sigaction(SIGHUP, &sa, (struct sigaction*) 0);
#ifdef SIGTSTP
  sigaddset(&set,SIGTSTP);
#endif
  sigaddset(&set,THR_SERVER_ALARM);
  if (test_flags & TEST_SIGINT)
    sigdelset(&set,THR_KILL_SIGNAL);		// May be SIGINT
  sigdelset(&set,THR_CLIENT_ALARM);		// For alarms
  sigprocmask(SIG_SETMASK,&set,NULL);
  pthread_sigmask(SIG_SETMASK,&set,NULL);
  DBUG_VOID_RETURN;
}


static void start_signal_handler(void)
{
  int error;
  pthread_attr_t thr_attr;
  DBUG_ENTER("start_signal_handler");

  (void) pthread_attr_init(&thr_attr);
#if !defined(HAVE_DEC_3_2_THREADS)
  pthread_attr_setscope(&thr_attr,PTHREAD_SCOPE_SYSTEM);
  (void) pthread_attr_setdetachstate(&thr_attr,PTHREAD_CREATE_DETACHED);
  if (!(opt_specialflag & SPECIAL_NO_PRIOR))
    my_pthread_attr_setprio(&thr_attr,INTERRUPT_PRIOR);
#if defined(__ia64__) || defined(__ia64)
  /*
    Peculiar things with ia64 platforms - it seems we only have half the
    stack size in reality, so we have to double it here
  */
  pthread_attr_setstacksize(&thr_attr,thread_stack*2);
#else
  pthread_attr_setstacksize(&thr_attr,thread_stack);
#endif
#endif

  (void) pthread_mutex_lock(&LOCK_thread_count);
  if ((error=pthread_create(&signal_thread,&thr_attr,signal_hand,0)))
  {
    sql_print_error("Can't create interrupt-thread (error %d, errno: %d)",
		    error,errno);
    exit(1);
  }
  (void) pthread_cond_wait(&COND_thread_count,&LOCK_thread_count);
  pthread_mutex_unlock(&LOCK_thread_count);

  (void) pthread_attr_destroy(&thr_attr);
  DBUG_VOID_RETURN;
}


/* This threads handles all signals and alarms */

/* ARGSUSED */
pthread_handler_t signal_hand(void *arg __attribute__((unused)))
{
  sigset_t set;
  int sig;
  my_thread_init();				// Init new thread
  DBUG_ENTER("signal_hand");
  signal_thread_in_use= 1;

  /*
    Setup alarm handler
    This should actually be '+ max_number_of_slaves' instead of +10,
    but the +10 should be quite safe.
  */
  init_thr_alarm(thread_scheduler.max_threads +
		 global_system_variables.max_insert_delayed_threads + 10);
#if SIGINT != THR_KILL_SIGNAL
  if (test_flags & TEST_SIGINT)
  {
    (void) sigemptyset(&set);			// Setup up SIGINT for debug
    (void) sigaddset(&set,SIGINT);		// For debugging
    (void) pthread_sigmask(SIG_UNBLOCK,&set,NULL);
  }
#endif
  (void) sigemptyset(&set);			// Setup up SIGINT for debug
#ifdef USE_ONE_SIGNAL_HAND
  (void) sigaddset(&set,THR_SERVER_ALARM);	// For alarms
#endif
#ifndef IGNORE_SIGHUP_SIGQUIT
  (void) sigaddset(&set,SIGQUIT);
#if THR_CLIENT_ALARM != SIGHUP
  (void) sigaddset(&set,SIGHUP);
#endif
#endif
  (void) sigaddset(&set,SIGTERM);
  (void) sigaddset(&set,SIGTSTP);

  /* Save pid to this process (or thread on Linux) */
  if (!opt_bootstrap)
    create_pid_file();

#ifdef HAVE_STACK_TRACE_ON_SEGV
  if (opt_do_pstack)
  {
    sprintf(pstack_file_name,"mysqld-%lu-%%d-%%d.backtrace", (ulong)getpid());
    pstack_install_segv_action(pstack_file_name);
  }
#endif /* HAVE_STACK_TRACE_ON_SEGV */

  /*
    signal to start_signal_handler that we are ready
    This works by waiting for start_signal_handler to free mutex,
    after which we signal it that we are ready.
    At this pointer there is no other threads running, so there
    should not be any other pthread_cond_signal() calls.
  */
  (void) pthread_mutex_lock(&LOCK_thread_count);
  (void) pthread_mutex_unlock(&LOCK_thread_count);
  (void) pthread_cond_broadcast(&COND_thread_count);

  (void) pthread_sigmask(SIG_BLOCK,&set,NULL);
  for (;;)
  {
    int error;					// Used when debugging
    if (shutdown_in_progress && !abort_loop)
    {
      sig= SIGTERM;
      error=0;
    }
    else
      while ((error=my_sigwait(&set,&sig)) == EINTR) ;
    if (cleanup_done)
    {
      DBUG_PRINT("quit",("signal_handler: calling my_thread_end()"));
      my_thread_end();
      signal_thread_in_use= 0;
      pthread_exit(0);				// Safety
    }
    switch (sig) {
    case SIGTERM:
    case SIGQUIT:
    case SIGKILL:
#ifdef EXTRA_DEBUG
      sql_print_information("Got signal %d to shutdown mysqld",sig);
#endif
      /* switch to the old log message processing */
      logger.set_handlers(LOG_FILE, opt_slow_log ? LOG_FILE:LOG_NONE,
                          opt_log ? LOG_FILE:LOG_NONE);
      DBUG_PRINT("info",("Got signal: %d  abort_loop: %d",sig,abort_loop));
      if (!abort_loop)
      {
	abort_loop=1;				// mark abort for threads
#ifdef USE_ONE_SIGNAL_HAND
	pthread_t tmp;
	if (!(opt_specialflag & SPECIAL_NO_PRIOR))
	  my_pthread_attr_setprio(&connection_attrib,INTERRUPT_PRIOR);
	if (pthread_create(&tmp,&connection_attrib, kill_server_thread,
			   (void*) &sig))
	  sql_print_error("Can't create thread to kill server");
#else
	kill_server((void*) sig);	// MIT THREAD has a alarm thread
#endif
      }
      break;
    case SIGHUP:
      if (!abort_loop)
      {
        bool not_used;
	mysql_print_status();		// Print some debug info
	reload_acl_and_cache((THD*) 0,
			     (REFRESH_LOG | REFRESH_TABLES | REFRESH_FAST |
			      REFRESH_GRANT |
			      REFRESH_THREADS | REFRESH_HOSTS),
			     (TABLE_LIST*) 0, &not_used); // Flush logs
      }
      /* reenable logs after the options were reloaded */
      logger.set_handlers(LOG_FILE, opt_slow_log ? LOG_TABLE:LOG_NONE,
                          opt_log ? LOG_TABLE:LOG_NONE);
      break;
#ifdef USE_ONE_SIGNAL_HAND
    case THR_SERVER_ALARM:
      process_alarm(sig);			// Trigger alarms.
      break;
#endif
    default:
#ifdef EXTRA_DEBUG
      sql_print_warning("Got signal: %d  error: %d",sig,error); /* purecov: tested */
#endif
      break;					/* purecov: tested */
    }
  }
  return(0);					/* purecov: deadcode */
}

static void check_data_home(const char *path)
{}

#endif /*!EMBEDDED_LIBRARY*/
#endif	/* __WIN__*/


/*
  All global error messages are sent here where the first one is stored
  for the client
*/


/* ARGSUSED */
static int my_message_sql(uint error, const char *str, myf MyFlags)
{
  THD *thd;
  DBUG_ENTER("my_message_sql");
  DBUG_PRINT("error", ("error: %u  message: '%s'", error, str));
  /*
    Put here following assertion when situation with EE_* error codes
    will be fixed
    DBUG_ASSERT(error != 0);
  */
  if ((thd= current_thd))
  {
    /*
      TODO: There are two exceptions mechanism (THD and sp_rcontext),
      this could be improved by having a common stack of handlers.
    */
    if (thd->handle_error(error,
                          MYSQL_ERROR::WARN_LEVEL_ERROR))
      DBUG_RETURN(0);

    if (thd->spcont &&
        thd->spcont->handle_error(error, MYSQL_ERROR::WARN_LEVEL_ERROR, thd))
    {
      DBUG_RETURN(0);
    }

    thd->query_error=  1; // needed to catch query errors during replication

    if (!thd->no_warnings_for_error)
      push_warning(thd, MYSQL_ERROR::WARN_LEVEL_ERROR, error, str);
    /*
      thd->lex->current_select == 0 if lex structure is not inited
      (not query command (COM_QUERY))
    */
    if (thd->lex->current_select &&
	thd->lex->current_select->no_error && !thd->is_fatal_error)
    {
      DBUG_PRINT("error",
                 ("Error converted to warning: current_select: no_error %d  "
                  "fatal_error: %d",
                  (thd->lex->current_select ?
                   thd->lex->current_select->no_error : 0),
                  (int) thd->is_fatal_error));
    }
    else
    {
      NET *net= &thd->net;
      net->report_error= 1;
      query_cache_abort(net);
      if (!net->last_error[0])			// Return only first message
      {
	strmake(net->last_error, str, sizeof(net->last_error)-1);
	net->last_errno= error ? error : ER_UNKNOWN_ERROR;
      }
    }
  }
  if (!thd || MyFlags & ME_NOREFRESH)
    sql_print_error("%s: %s",my_progname,str); /* purecov: inspected */
  DBUG_RETURN(0);
}


#ifndef EMBEDDED_LIBRARY
static void *my_str_malloc_mysqld(size_t size)
{
  return my_malloc(size, MYF(MY_FAE));
}


static void my_str_free_mysqld(void *ptr)
{
  my_free((gptr)ptr, MYF(MY_FAE));
}
#endif /* EMBEDDED_LIBRARY */


#ifdef __WIN__

pthread_handler_t handle_shutdown(void *arg)
{
  MSG msg;
  my_thread_init();

  /* this call should create the message queue for this thread */
  PeekMessage(&msg, NULL, 1, 65534,PM_NOREMOVE);
#if !defined(EMBEDDED_LIBRARY)
  if (WaitForSingleObject(hEventShutdown,INFINITE)==WAIT_OBJECT_0)
#endif /* EMBEDDED_LIBRARY */
     kill_server(MYSQL_KILL_SIGNAL);
  return 0;
}


int STDCALL handle_kill(ulong ctrl_type)
{
  if (ctrl_type == CTRL_CLOSE_EVENT ||
      ctrl_type == CTRL_SHUTDOWN_EVENT)
  {
    kill_server(MYSQL_KILL_SIGNAL);
    return TRUE;
  }
  return FALSE;
}
#endif

static const char *load_default_groups[]= {
#ifdef WITH_NDBCLUSTER_STORAGE_ENGINE
"mysql_cluster",
#endif
"mysqld","server", MYSQL_BASE_VERSION, 0, 0};

#if defined(__WIN__) && !defined(EMBEDDED_LIBRARY)
static const int load_default_groups_sz=
sizeof(load_default_groups)/sizeof(load_default_groups[0]);
#endif


/*
  Initialize one of the global date/time format variables

  SYNOPSIS
    init_global_datetime_format()
    format_type		What kind of format should be supported
    var_ptr		Pointer to variable that should be updated

  NOTES
    The default value is taken from either opt_date_time_formats[] or
    the ISO format (ANSI SQL)

  RETURN
    0 ok
    1 error
*/

static bool init_global_datetime_format(timestamp_type format_type,
                                        DATE_TIME_FORMAT **var_ptr)
{
  /* Get command line option */
  const char *str= opt_date_time_formats[format_type];

  if (!str)					// No specified format
  {
    str= get_date_time_format_str(&known_date_time_formats[ISO_FORMAT],
				  format_type);
    /*
      Set the "command line" option to point to the generated string so
      that we can set global formats back to default
    */
    opt_date_time_formats[format_type]= str;
  }
  if (!(*var_ptr= date_time_format_make(format_type, str, strlen(str))))
  {
    fprintf(stderr, "Wrong date/time format specifier: %s\n", str);
    return 1;
  }
  return 0;
}


static int init_common_variables(const char *conf_file_name, int argc,
				 char **argv, const char **groups)
{
  char buff[FN_REFLEN];
  umask(((~my_umask) & 0666));
  my_decimal_set_zero(&decimal_zero); // set decimal_zero constant;
  tzset();			// Set tzname

  max_system_variables.pseudo_thread_id= (ulong)~0;
  server_start_time= time((time_t*) 0);
  rpl_filter= new Rpl_filter;
  binlog_filter= new Rpl_filter;
  if (!rpl_filter || !binlog_filter) 
  {
    sql_perror("Could not allocate replication and binlog filters");
    exit(1);
  }

  if (init_thread_environment())
    return 1;
  mysql_init_variables();

#ifdef HAVE_TZNAME
  {
    struct tm tm_tmp;
    localtime_r(&server_start_time,&tm_tmp);
    strmake(system_time_zone, tzname[tm_tmp.tm_isdst != 0 ? 1 : 0],
            sizeof(system_time_zone)-1);

 }
#endif
  /*
    We set SYSTEM time zone as reasonable default and 
    also for failure of my_tz_init() and bootstrap mode.
    If user explicitly set time zone with --default-time-zone
    option we will change this value in my_tz_init().
  */
  global_system_variables.time_zone= my_tz_SYSTEM;
  
  /*
    Init mutexes for the global MYSQL_BIN_LOG objects.
    As safe_mutex depends on what MY_INIT() does, we can't init the mutexes of
    global MYSQL_BIN_LOGs in their constructors, because then they would be
    inited before MY_INIT(). So we do it here.
  */
  mysql_bin_log.init_pthread_objects();

  if (gethostname(glob_hostname,sizeof(glob_hostname)) < 0)
  {
    strmake(glob_hostname, STRING_WITH_LEN("localhost"));
    sql_print_warning("gethostname failed, using '%s' as hostname",
                      glob_hostname);
    strmake(pidfile_name, STRING_WITH_LEN("mysql"));
  }
  else
    strmake(pidfile_name, glob_hostname, sizeof(pidfile_name)-5);
  strmov(fn_ext(pidfile_name),".pid");		// Add proper extension

  /*
    Add server status variables to the dynamic list of
    status variables that is shown by SHOW STATUS.
    Later, in plugin_init, and mysql_install_plugin
    new entries could be added to that list.
  */
  if (add_status_vars(status_vars))
    return 1; // an error was already reported

  load_defaults(conf_file_name, groups, &argc, &argv);
  defaults_argv=argv;
  get_options(argc,argv);
  set_server_version();

  DBUG_PRINT("info",("%s  Ver %s for %s on %s\n",my_progname,
		     server_version, SYSTEM_TYPE,MACHINE_TYPE));

#ifdef HAVE_LARGE_PAGES
  /* Initialize large page size */
  if (opt_large_pages && (opt_large_page_size= my_get_large_page_size()))
  {
      my_use_large_pages= 1;
      my_large_page_size= opt_large_page_size;
#ifdef WITH_INNOBASE_STORAGE_ENGINE
      innobase_use_large_pages= 1;
      innobase_large_page_size= opt_large_page_size;
#endif
  }
#endif /* HAVE_LARGE_PAGES */

  /* connections and databases needs lots of files */
  {
    uint files, wanted_files, max_open_files;

    /* MyISAM requires two file handles per table. */
    wanted_files= 10+max_connections+table_cache_size*2;
    /*
      We are trying to allocate no less than max_connections*5 file
      handles (i.e. we are trying to set the limit so that they will
      be available).  In addition, we allocate no less than how much
      was already allocated.  However below we report a warning and
      recompute values only if we got less file handles than were
      explicitly requested.  No warning and re-computation occur if we
      can't get max_connections*5 but still got no less than was
      requested (value of wanted_files).
    */
    max_open_files= max(max(wanted_files, max_connections*5),
                        open_files_limit);
    files= my_set_max_open_files(max_open_files);

    if (files < wanted_files)
    {
      if (!open_files_limit)
      {
        /*
          If we have requested too much file handles than we bring
          max_connections in supported bounds.
        */
        max_connections= (ulong) min(files-10-TABLE_OPEN_CACHE_MIN*2,
                                     max_connections);
        /*
          Decrease table_cache_size according to max_connections, but
          not below TABLE_OPEN_CACHE_MIN.  Outer min() ensures that we
          never increase table_cache_size automatically (that could
          happen if max_connections is decreased above).
        */
        table_cache_size= (ulong) min(max((files-10-max_connections)/2,
                                          TABLE_OPEN_CACHE_MIN),
                                      table_cache_size);    
	DBUG_PRINT("warning",
		   ("Changed limits: max_open_files: %u  max_connections: %ld  table_cache: %ld",
		    files, max_connections, table_cache_size));
	if (global_system_variables.log_warnings)
	  sql_print_warning("Changed limits: max_open_files: %u  max_connections: %ld  table_cache: %ld",
			files, max_connections, table_cache_size);
      }
      else if (global_system_variables.log_warnings)
	sql_print_warning("Could not increase number of max_open_files to more than %u (request: %u)", files, wanted_files);
    }
    open_files_limit= files;
  }
  unireg_init(opt_specialflag); /* Set up extern variabels */
  if (init_errmessage())	/* Read error messages from file */
    return 1;
  init_client_errs();
  lex_init();
  if (item_create_init())
    return 1;
  item_init();
  set_var_init();
  mysys_uses_curses=0;
#ifdef USE_REGEX
  my_regex_init(&my_charset_latin1);
#endif
  /*
    Process a comma-separated character set list and choose
    the first available character set. This is mostly for
    test purposes, to be able to start "mysqld" even if
    the requested character set is not available (see bug#18743).
  */
  for (;;)
  {
    char *next_character_set_name= strchr(default_character_set_name, ',');
    if (next_character_set_name)
      *next_character_set_name++= '\0';
    if (!(default_charset_info=
          get_charset_by_csname(default_character_set_name,
                                MY_CS_PRIMARY, MYF(MY_WME))))
    {
      if (next_character_set_name)
      {
        default_character_set_name= next_character_set_name;
        default_collation_name= 0;          // Ignore collation
      }
      else
        return 1;                           // Eof of the list
    }
    else
      break;
  }

  if (default_collation_name)
  {
    CHARSET_INFO *default_collation;
    default_collation= get_charset_by_name(default_collation_name, MYF(0));
    if (!default_collation)
    {
      sql_print_error(ER(ER_UNKNOWN_COLLATION), default_collation_name);
      return 1;
    }
    if (!my_charset_same(default_charset_info, default_collation))
    {
      sql_print_error(ER(ER_COLLATION_CHARSET_MISMATCH),
		      default_collation_name,
		      default_charset_info->csname);
      return 1;
    }
    default_charset_info= default_collation;
  }
  /* Set collactions that depends on the default collation */
  global_system_variables.collation_server=	 default_charset_info;
  global_system_variables.collation_database=	 default_charset_info;
  global_system_variables.collation_connection=  default_charset_info;
  global_system_variables.character_set_results= default_charset_info;
  global_system_variables.character_set_client= default_charset_info;
  global_system_variables.collation_connection= default_charset_info;

  if (!(character_set_filesystem= 
        get_charset_by_csname(character_set_filesystem_name,
                              MY_CS_PRIMARY, MYF(MY_WME))))
    return 1;
  global_system_variables.character_set_filesystem= character_set_filesystem;

  sys_init_connect.value_length= 0;
  if ((sys_init_connect.value= opt_init_connect))
    sys_init_connect.value_length= strlen(opt_init_connect);
  else
    sys_init_connect.value=my_strdup("",MYF(0));

  sys_init_slave.value_length= 0;
  if ((sys_init_slave.value= opt_init_slave))
    sys_init_slave.value_length= strlen(opt_init_slave);
  else
    sys_init_slave.value=my_strdup("",MYF(0));

  /* check log options and issue warnings if needed */
  if (opt_log && opt_logname && !(log_output_options & LOG_FILE) &&
      !(log_output_options & LOG_NONE))
    sql_print_warning("Although a path was specified for the "
                      "--log option, log tables are used. "
                      "To enable logging to files use the --log-output option.");

  if (opt_slow_log && opt_slow_logname && !(log_output_options & LOG_FILE)
      && !(log_output_options & LOG_NONE))
    sql_print_warning("Although a path was specified for the "
                      "--log-slow-queries option, log tables are used. "
                      "To enable logging to files use the --log-output option.");

  if (!opt_logname)
    opt_logname= make_default_log_name(buff, ".log");
  sys_var_general_log_path.value= my_strdup(opt_logname, MYF(0));
  sys_var_general_log_path.value_length= strlen(opt_logname);

  if (!opt_slow_logname)
    opt_slow_logname= make_default_log_name(buff, "-slow.log");
  sys_var_slow_log_path.value= my_strdup(opt_slow_logname, MYF(0));
  sys_var_slow_log_path.value_length= strlen(opt_slow_logname);

  if (use_temp_pool && bitmap_init(&temp_pool,0,1024,1))
    return 1;
  if (my_database_names_init())
    return 1;

  /*
    Ensure that lower_case_table_names is set on system where we have case
    insensitive names.  If this is not done the users MyISAM tables will
    get corrupted if accesses with names of different case.
  */
  DBUG_PRINT("info", ("lower_case_table_names: %d", lower_case_table_names));
  lower_case_file_system= test_if_case_insensitive(mysql_real_data_home);
  if (!lower_case_table_names && lower_case_file_system == 1)
  {
    if (lower_case_table_names_used)
    {
      if (global_system_variables.log_warnings)
	sql_print_warning("\
You have forced lower_case_table_names to 0 through a command-line \
option, even though your file system '%s' is case insensitive.  This means \
that you can corrupt a MyISAM table by accessing it with different cases. \
You should consider changing lower_case_table_names to 1 or 2",
			mysql_real_data_home);
    }
    else
    {
      if (global_system_variables.log_warnings)
	sql_print_warning("Setting lower_case_table_names=2 because file system for %s is case insensitive", mysql_real_data_home);
      lower_case_table_names= 2;
    }
  }
  else if (lower_case_table_names == 2 &&
           !(lower_case_file_system=
             (test_if_case_insensitive(mysql_real_data_home) == 1)))
  {
    if (global_system_variables.log_warnings)
      sql_print_warning("lower_case_table_names was set to 2, even though your "
                        "the file system '%s' is case sensitive.  Now setting "
                        "lower_case_table_names to 0 to avoid future problems.",
			mysql_real_data_home);
    lower_case_table_names= 0;
  }
  else
  {
    lower_case_file_system=
      (test_if_case_insensitive(mysql_real_data_home) == 1);
  }

  /* Reset table_alias_charset, now that lower_case_table_names is set. */
  table_alias_charset= (lower_case_table_names ?
			files_charset_info :
			&my_charset_bin);

  return 0;
}


static int init_thread_environment()
{
  (void) pthread_mutex_init(&LOCK_mysql_create_db,MY_MUTEX_INIT_SLOW);
  (void) pthread_mutex_init(&LOCK_lock_db,MY_MUTEX_INIT_SLOW);
  (void) pthread_mutex_init(&LOCK_Acl,MY_MUTEX_INIT_SLOW);
  (void) pthread_mutex_init(&LOCK_open, NULL);
  (void) pthread_mutex_init(&LOCK_thread_count,MY_MUTEX_INIT_FAST);
  (void) pthread_mutex_init(&LOCK_mapped_file,MY_MUTEX_INIT_SLOW);
  (void) pthread_mutex_init(&LOCK_status,MY_MUTEX_INIT_FAST);
  (void) pthread_mutex_init(&LOCK_error_log,MY_MUTEX_INIT_FAST);
  (void) pthread_mutex_init(&LOCK_delayed_insert,MY_MUTEX_INIT_FAST);
  (void) pthread_mutex_init(&LOCK_delayed_status,MY_MUTEX_INIT_FAST);
  (void) pthread_mutex_init(&LOCK_delayed_create,MY_MUTEX_INIT_SLOW);
  (void) pthread_mutex_init(&LOCK_manager,MY_MUTEX_INIT_FAST);
  (void) pthread_mutex_init(&LOCK_crypt,MY_MUTEX_INIT_FAST);
  (void) pthread_mutex_init(&LOCK_bytes_sent,MY_MUTEX_INIT_FAST);
  (void) pthread_mutex_init(&LOCK_bytes_received,MY_MUTEX_INIT_FAST);
  (void) pthread_mutex_init(&LOCK_user_conn, MY_MUTEX_INIT_FAST);
  (void) pthread_mutex_init(&LOCK_active_mi, MY_MUTEX_INIT_FAST);
  (void) pthread_mutex_init(&LOCK_global_system_variables, MY_MUTEX_INIT_FAST);
  (void) pthread_mutex_init(&LOCK_global_read_lock, MY_MUTEX_INIT_FAST);
  (void) pthread_mutex_init(&LOCK_prepared_stmt_count, MY_MUTEX_INIT_FAST);
  (void) pthread_mutex_init(&LOCK_uuid_generator, MY_MUTEX_INIT_FAST);
#ifdef HAVE_OPENSSL
  (void) pthread_mutex_init(&LOCK_des_key_file,MY_MUTEX_INIT_FAST);
#ifndef HAVE_YASSL
  openssl_stdlocks= (openssl_lock_t*) OPENSSL_malloc(CRYPTO_num_locks() *
                                                     sizeof(openssl_lock_t));
  for (int i= 0; i < CRYPTO_num_locks(); ++i)
    (void) my_rwlock_init(&openssl_stdlocks[i].lock, NULL); 
  CRYPTO_set_dynlock_create_callback(openssl_dynlock_create);
  CRYPTO_set_dynlock_destroy_callback(openssl_dynlock_destroy);
  CRYPTO_set_dynlock_lock_callback(openssl_lock);
  CRYPTO_set_locking_callback(openssl_lock_function);
  CRYPTO_set_id_callback(openssl_id_function);
#endif
#endif
  (void) my_rwlock_init(&LOCK_sys_init_connect, NULL);
  (void) my_rwlock_init(&LOCK_sys_init_slave, NULL);
  (void) my_rwlock_init(&LOCK_grant, NULL);
  (void) pthread_cond_init(&COND_thread_count,NULL);
  (void) pthread_cond_init(&COND_refresh,NULL);
  (void) pthread_cond_init(&COND_global_read_lock,NULL);
  (void) pthread_cond_init(&COND_thread_cache,NULL);
  (void) pthread_cond_init(&COND_flush_thread_cache,NULL);
  (void) pthread_cond_init(&COND_manager,NULL);
#ifdef HAVE_REPLICATION
  (void) pthread_mutex_init(&LOCK_rpl_status, MY_MUTEX_INIT_FAST);
  (void) pthread_cond_init(&COND_rpl_status, NULL);
#endif
  (void) pthread_mutex_init(&LOCK_server_started, MY_MUTEX_INIT_FAST);
  (void) pthread_cond_init(&COND_server_started,NULL);
  sp_cache_init();
  Events::get_instance()->init_mutexes();
  /* Parameter for threads created for connections */
  (void) pthread_attr_init(&connection_attrib);
  (void) pthread_attr_setdetachstate(&connection_attrib,
				     PTHREAD_CREATE_DETACHED);
  pthread_attr_setscope(&connection_attrib, PTHREAD_SCOPE_SYSTEM);
  if (!(opt_specialflag & SPECIAL_NO_PRIOR))
    my_pthread_attr_setprio(&connection_attrib,WAIT_PRIOR);

  if (pthread_key_create(&THR_THD,NULL) ||
      pthread_key_create(&THR_MALLOC,NULL))
  {
    sql_print_error("Can't create thread-keys");
    return 1;
  }
  return 0;
}


#if defined(HAVE_OPENSSL) && !defined(HAVE_YASSL)
static unsigned long openssl_id_function()
{ 
  return (unsigned long) pthread_self();
} 


static openssl_lock_t *openssl_dynlock_create(const char *file, int line)
{ 
  openssl_lock_t *lock= new openssl_lock_t;
  my_rwlock_init(&lock->lock, NULL);
  return lock;
}


static void openssl_dynlock_destroy(openssl_lock_t *lock, const char *file, 
				    int line)
{
  rwlock_destroy(&lock->lock);
  delete lock;
}


static void openssl_lock_function(int mode, int n, const char *file, int line)
{
  if (n < 0 || n > CRYPTO_num_locks())
  {
    /* Lock number out of bounds. */
    sql_print_error("Fatal: OpenSSL interface problem (n = %d)", n);
    abort();
  }
  openssl_lock(mode, &openssl_stdlocks[n], file, line);
}


static void openssl_lock(int mode, openssl_lock_t *lock, const char *file, 
			 int line)
{
  int err;
  char const *what;

  switch (mode) {
  case CRYPTO_LOCK|CRYPTO_READ:
    what = "read lock";
    err = rw_rdlock(&lock->lock);
    break;
  case CRYPTO_LOCK|CRYPTO_WRITE:
    what = "write lock";
    err = rw_wrlock(&lock->lock);
    break;
  case CRYPTO_UNLOCK|CRYPTO_READ:
  case CRYPTO_UNLOCK|CRYPTO_WRITE:
    what = "unlock";
    err = rw_unlock(&lock->lock);
    break;
  default:
    /* Unknown locking mode. */
    sql_print_error("Fatal: OpenSSL interface problem (mode=0x%x)", mode);
    abort();
  }
  if (err) 
  {
    sql_print_error("Fatal: can't %s OpenSSL lock", what);
    abort();
  }
}
#endif /* HAVE_OPENSSL */


#ifndef EMBEDDED_LIBRARY

static void init_ssl()
{
#ifdef HAVE_OPENSSL
  if (opt_use_ssl)
  {
    /* having ssl_acceptor_fd != 0 signals the use of SSL */
    ssl_acceptor_fd= new_VioSSLAcceptorFd(opt_ssl_key, opt_ssl_cert,
					  opt_ssl_ca, opt_ssl_capath,
					  opt_ssl_cipher);
    DBUG_PRINT("info",("ssl_acceptor_fd: 0x%lx", (long) ssl_acceptor_fd));
    if (!ssl_acceptor_fd)
    {
      opt_use_ssl = 0;
      have_ssl= SHOW_OPTION_DISABLED;
    }
  }
  else
  {
    have_ssl= SHOW_OPTION_DISABLED;
  }
  if (des_key_file)
    load_des_key_file(des_key_file);
#endif /* HAVE_OPENSSL */
}


static void end_ssl()
{
#ifdef HAVE_OPENSSL
  if (ssl_acceptor_fd)
  {
    free_vio_ssl_acceptor_fd(ssl_acceptor_fd);
    ssl_acceptor_fd= 0;
  }
#endif /* HAVE_OPENSSL */
}

#endif /* EMBEDDED_LIBRARY */


static int init_server_components()
{
  DBUG_ENTER("init_server_components");
  /*
    We need to call each of these following functions to ensure that
    all things are initialized so that unireg_abort() doesn't fail
  */
  if (table_cache_init() | table_def_init() | hostname_cache_init())
    unireg_abort(1);

  query_cache_result_size_limit(query_cache_limit);
  query_cache_set_min_res_unit(query_cache_min_res_unit);
  query_cache_init();
  query_cache_resize(query_cache_size);
  randominit(&sql_rand,(ulong) server_start_time,(ulong) server_start_time/2);
  reset_floating_point_exceptions();
  init_thr_lock();
#ifdef HAVE_REPLICATION
  init_slave_list();
#endif

  /* Setup logs */

  /* enable old-fashioned error log */
  if (opt_error_log)
  {
    if (!log_error_file_ptr[0])
      fn_format(log_error_file, pidfile_name, mysql_data_home, ".err",
                MY_REPLACE_EXT); /* replace '.<domain>' by '.err', bug#4997 */
    else
      fn_format(log_error_file, log_error_file_ptr, mysql_data_home, ".err",
                MY_UNPACK_FILENAME | MY_SAFE_PATH);
    if (!log_error_file[0])
      opt_error_log= 1;				// Too long file name
    else
    {
#ifndef EMBEDDED_LIBRARY
      if (freopen(log_error_file, "a+", stdout))
#endif
        freopen(log_error_file, "a+", stderr);
    }
  }

  if (xid_cache_init())
  {
    sql_print_error("Out of memory");
    unireg_abort(1);
  }

  /* need to configure logging before initializing storage engines */
  if (opt_update_log)
  {
    /*
      Update log is removed since 5.0. But we still accept the option.
      The idea is if the user already uses the binlog and the update log,
      we completely ignore any option/variable related to the update log, like
      if the update log did not exist. But if the user uses only the update
      log, then we translate everything into binlog for him (with warnings).
      Implementation of the above :
      - If mysqld is started with --log-update and --log-bin,
      ignore --log-update (print a warning), push a warning when SQL_LOG_UPDATE
      is used, and turn off --sql-bin-update-same.
      This will completely ignore SQL_LOG_UPDATE
      - If mysqld is started with --log-update only,
      change it to --log-bin (with the filename passed to log-update,
      plus '-bin') (print a warning), push a warning when SQL_LOG_UPDATE is
      used, and turn on --sql-bin-update-same.
      This will translate SQL_LOG_UPDATE to SQL_LOG_BIN.

      Note that we tell the user that --sql-bin-update-same is deprecated and
      does nothing, and we don't take into account if he used this option or
      not; but internally we give this variable a value to have the behaviour
      we want (i.e. have SQL_LOG_UPDATE influence SQL_LOG_BIN or not).
      As sql-bin-update-same, log-update and log-bin cannot be changed by the
      user after starting the server (they are not variables), the user will
      not later interfere with the settings we do here.
    */
    if (opt_bin_log)
    {
      opt_sql_bin_update= 0;
      sql_print_error("The update log is no longer supported by MySQL in \
version 5.0 and above. It is replaced by the binary log.");
    }
    else
    {
      opt_sql_bin_update= 1;
      opt_bin_log= 1;
      if (opt_update_logname)
      {
        /* as opt_bin_log==0, no need to free opt_bin_logname */
        if (!(opt_bin_logname= my_strdup(opt_update_logname, MYF(MY_WME))))
          exit(EXIT_OUT_OF_MEMORY);
        sql_print_error("The update log is no longer supported by MySQL in \
version 5.0 and above. It is replaced by the binary log. Now starting MySQL \
with --log-bin='%s' instead.",opt_bin_logname);
      }
      else
        sql_print_error("The update log is no longer supported by MySQL in \
version 5.0 and above. It is replaced by the binary log. Now starting MySQL \
with --log-bin instead.");
    }
  }
  if (opt_log_slave_updates && !opt_bin_log)
  {
    sql_print_error("You need to use --log-bin to make "
                    "--log-slave-updates work.");
    unireg_abort(1);
  }
  if (!opt_bin_log)
    if (opt_binlog_format_id != BINLOG_FORMAT_UNSPEC)
    {
      sql_print_error("You need to use --log-bin to make "
		      "--binlog-format work.");
      unireg_abort(1);
    }
    else
    {
      global_system_variables.binlog_format= BINLOG_FORMAT_UNSPEC;
    }
  else
    if (opt_binlog_format_id == BINLOG_FORMAT_UNSPEC)
      global_system_variables.binlog_format= BINLOG_FORMAT_MIXED;
    else
    { 
      DBUG_ASSERT(global_system_variables.binlog_format != BINLOG_FORMAT_UNSPEC);
    }

  /* Check that we have not let the format to unspecified at this point */
  DBUG_ASSERT((uint)global_system_variables.binlog_format <=
              array_elements(binlog_format_names)-1);

#ifdef HAVE_REPLICATION
  if (opt_log_slave_updates && replicate_same_server_id)
  {
    sql_print_error("\
using --replicate-same-server-id in conjunction with \
--log-slave-updates is impossible, it would lead to infinite loops in this \
server.");
    unireg_abort(1);
  }
#endif

  if (opt_bin_log)
  {
    char buf[FN_REFLEN];
    const char *ln;
    ln= mysql_bin_log.generate_name(opt_bin_logname, "-bin", 1, buf);
    if (!opt_bin_logname && !opt_binlog_index_name)
    {
      /*
        User didn't give us info to name the binlog index file.
        Picking `hostname`-bin.index like did in 4.x, causes replication to
        fail if the hostname is changed later. So, we would like to instead
        require a name. But as we don't want to break many existing setups, we
        only give warning, not error.
      */
      sql_print_warning("No argument was provided to --log-bin, and "
                        "--log-bin-index was not used; so replication "
                        "may break when this MySQL server acts as a "
                        "master and has his hostname changed!! Please "
                        "use '--log-bin=%s' to avoid this problem.", ln);
    }
    if (ln == buf)
    {
      my_free(opt_bin_logname, MYF(MY_ALLOW_ZERO_PTR));
      opt_bin_logname=my_strdup(buf, MYF(0));
    }
    if (mysql_bin_log.open_index_file(opt_binlog_index_name, ln))
    {
      unireg_abort(1);
    }

    /*
      Used to specify which type of lock we need to use for queries of type
      INSERT ... SELECT. This will change when we have row level logging.
    */
    using_update_log=1;
  }

  if (plugin_init(opt_bootstrap))
  {
    sql_print_error("Failed to init plugins.");
    return 1;
  }

  /* We have to initialize the storage engines before CSV logging */
  if (ha_init())
  {
    sql_print_error("Can't init databases");
    unireg_abort(1);
  }

#ifdef WITH_CSV_STORAGE_ENGINE
  if (opt_bootstrap)
    log_output_options= LOG_FILE;
  else
    logger.init_log_tables();

  if (log_output_options & LOG_NONE)
  {
    /*
      Issue a warining if there were specified additional options to the
      log-output along with NONE. Probably this wasn't what user wanted.
    */
    if ((log_output_options & LOG_NONE) && (log_output_options & ~LOG_NONE))
      sql_print_warning("There were other values specified to "
                        "log-output besides NONE. Disabling slow "
                        "and general logs anyway.");
    logger.set_handlers(LOG_FILE, LOG_NONE, LOG_NONE);
  }
  else
  {
    /* fall back to the log files if tables are not present */
    if (have_csv_db == SHOW_OPTION_NO)
    {
      /* purecov: begin inspected */
      sql_print_error("CSV engine is not present, falling back to the "
                      "log files");
      log_output_options= (log_output_options & ~LOG_TABLE) | LOG_FILE;
      /* purecov: end */
    }

    logger.set_handlers(LOG_FILE, opt_slow_log ? log_output_options:LOG_NONE,
                        opt_log ? log_output_options:LOG_NONE);
  }
#else
  logger.set_handlers(LOG_FILE, opt_slow_log ? LOG_FILE:LOG_NONE,
                      opt_log ? LOG_FILE:LOG_NONE);
#endif

  /*
    Check that the default storage engine is actually available.
  */
  {
    LEX_STRING name= { default_storage_engine_str,
                       strlen(default_storage_engine_str) };
    handlerton *hton= ha_resolve_by_name(0, &name);
    if (hton == NULL)
    {
      sql_print_error("Unknown/unsupported table type: %s",
                      default_storage_engine_str);
      unireg_abort(1);
    }
    if (!ha_storage_engine_is_enabled(hton))
    {
      if (!opt_bootstrap)
      {
        sql_print_error("Default storage engine (%s) is not available",
                        default_storage_engine_str);
        unireg_abort(1);
      }
      hton= myisam_hton;
    }
    global_system_variables.table_type= hton;
  }

  tc_log= (total_ha_2pc > 1 ? (opt_bin_log  ?
                               (TC_LOG *) &mysql_bin_log :
                               (TC_LOG *) &tc_log_mmap) :
           (TC_LOG *) &tc_log_dummy);

  if (tc_log->open(opt_bin_log ? opt_bin_logname : opt_tc_log_file))
  {
    sql_print_error("Can't init tc log");
    unireg_abort(1);
  }

  if (ha_recover(0))
  {
    unireg_abort(1);
  }

  if (opt_bin_log && mysql_bin_log.open(opt_bin_logname, LOG_BIN, 0,
                                        WRITE_CACHE, 0, max_binlog_size, 0))
    unireg_abort(1);

#ifdef HAVE_REPLICATION
  if (opt_bin_log && expire_logs_days)
  {
    long purge_time= (long) (time(0) - expire_logs_days*24*60*60);
    if (purge_time >= 0)
      mysql_bin_log.purge_logs_before_date(purge_time);
  }
#endif
#ifdef __NETWARE__
  /* Increasing stacksize of threads on NetWare */
  pthread_attr_setstacksize(&connection_attrib, NW_THD_STACKSIZE);
#endif

  if (opt_myisam_log)
    (void) mi_log(1);

  /* call ha_init_key_cache() on all key caches to init them */
  process_key_caches(&ha_init_key_cache);

#if defined(HAVE_MLOCKALL) && defined(MCL_CURRENT) && !defined(EMBEDDED_LIBRARY)
  if (locked_in_memory && !getuid())
  {
    if (setreuid((uid_t)-1, 0) == -1)
    {                        // this should never happen
      sql_perror("setreuid");
      unireg_abort(1);
    }
    if (mlockall(MCL_CURRENT))
    {
      if (global_system_variables.log_warnings)
	sql_print_warning("Failed to lock memory. Errno: %d\n",errno);
      locked_in_memory= 0;
    }
    if (user_info)
      set_user(mysqld_user, user_info);
  }
  else
#endif
    locked_in_memory=0;

  ft_init_stopwords();

  init_max_user_conn();
  init_update_queries();
  DBUG_RETURN(0);
}


#ifndef EMBEDDED_LIBRARY

static void create_maintenance_thread()
{
  if (flush_time && flush_time != ~(ulong) 0L)
  {
    pthread_t hThread;
    if (pthread_create(&hThread,&connection_attrib,handle_manager,0))
      sql_print_warning("Can't create thread to manage maintenance");
  }
}


static void create_shutdown_thread()
{
#ifdef __WIN__
  hEventShutdown=CreateEvent(0, FALSE, FALSE, shutdown_event_name);
  pthread_t hThread;
  if (pthread_create(&hThread,&connection_attrib,handle_shutdown,0))
    sql_print_warning("Can't create thread to handle shutdown requests");

  // On "Stop Service" we have to do regular shutdown
  Service.SetShutdownEvent(hEventShutdown);
#endif /* __WIN__ */
}

#endif /* EMBEDDED_LIBRARY */


#if (defined(__NT__) || defined(HAVE_SMEM)) && !defined(EMBEDDED_LIBRARY)
static void handle_connections_methods()
{
  pthread_t hThread;
  DBUG_ENTER("handle_connections_methods");
#ifdef __NT__
  if (hPipe == INVALID_HANDLE_VALUE &&
      (!have_tcpip || opt_disable_networking) &&
      !opt_enable_shared_memory)
  {
    sql_print_error("TCP/IP, --shared-memory, or --named-pipe should be configured on NT OS");
    unireg_abort(1);				// Will not return
  }
#endif

  pthread_mutex_lock(&LOCK_thread_count);
  (void) pthread_cond_init(&COND_handler_count,NULL);
  handler_count=0;
#ifdef __NT__
  if (hPipe != INVALID_HANDLE_VALUE)
  {
    handler_count++;
    if (pthread_create(&hThread,&connection_attrib,
		       handle_connections_namedpipes, 0))
    {
      sql_print_warning("Can't create thread to handle named pipes");
      handler_count--;
    }
  }
#endif /* __NT__ */
  if (have_tcpip && !opt_disable_networking)
  {
    handler_count++;
    if (pthread_create(&hThread,&connection_attrib,
		       handle_connections_sockets, 0))
    {
      sql_print_warning("Can't create thread to handle TCP/IP");
      handler_count--;
    }
  }
#ifdef HAVE_SMEM
  if (opt_enable_shared_memory)
  {
    handler_count++;
    if (pthread_create(&hThread,&connection_attrib,
		       handle_connections_shared_memory, 0))
    {
      sql_print_warning("Can't create thread to handle shared memory");
      handler_count--;
    }
  }
#endif 

  while (handler_count > 0)
    pthread_cond_wait(&COND_handler_count,&LOCK_thread_count);
  pthread_mutex_unlock(&LOCK_thread_count);
  DBUG_VOID_RETURN;
}

void decrement_handler_count()
{
  pthread_mutex_lock(&LOCK_thread_count);
  handler_count--;
  pthread_mutex_unlock(&LOCK_thread_count);
  pthread_cond_signal(&COND_handler_count);
}
#else
#define decrement_handler_count()
#endif /* defined(__NT__) || defined(HAVE_SMEM) */


#ifndef EMBEDDED_LIBRARY
#ifdef __WIN__
int win_main(int argc, char **argv)
#else
int main(int argc, char **argv)
#endif
{
  MY_INIT(argv[0]);		// init my_sys library & pthreads
  /* nothing should come before this line ^^^ */

  /*
    Perform basic logger initialization logger. Should be called after
    MY_INIT, as it initializes mutexes. Log tables are inited later.
  */
  logger.init_base();

#ifdef _CUSTOMSTARTUPCONFIG_
  if (_cust_check_startup())
  {
    / * _cust_check_startup will report startup failure error * /
    exit(1);
  }
#endif

#ifdef	__WIN__
  /*
    Before performing any socket operation (like retrieving hostname
    in init_common_variables we have to call WSAStartup
  */
  {
    WSADATA WsaData;
    if (SOCKET_ERROR == WSAStartup (0x0101, &WsaData))
    {
      /* errors are not read yet, so we use english text here */
      my_message(ER_WSAS_FAILED, "WSAStartup Failed", MYF(0));
      unireg_abort(1);
    }
  }
#endif /* __WIN__ */

  if (init_common_variables(MYSQL_CONFIG_NAME,
			    argc, argv, load_default_groups))
    unireg_abort(1);				// Will do exit

  init_signals();
  if (!(opt_specialflag & SPECIAL_NO_PRIOR))
    my_pthread_setprio(pthread_self(),CONNECT_PRIOR);
#if defined(__ia64__) || defined(__ia64)
  /*
    Peculiar things with ia64 platforms - it seems we only have half the
    stack size in reality, so we have to double it here
  */
  pthread_attr_setstacksize(&connection_attrib,thread_stack*2);
#else
  pthread_attr_setstacksize(&connection_attrib,thread_stack);
#endif
#ifdef HAVE_PTHREAD_ATTR_GETSTACKSIZE
  {
    /* Retrieve used stack size;  Needed for checking stack overflows */
    size_t stack_size= 0;
    pthread_attr_getstacksize(&connection_attrib, &stack_size);
#if defined(__ia64__) || defined(__ia64)
    stack_size/= 2;
#endif
    /* We must check if stack_size = 0 as Solaris 2.9 can return 0 here */
    if (stack_size && stack_size < thread_stack)
    {
      if (global_system_variables.log_warnings)
	sql_print_warning("Asked for %lu thread stack, but got %ld",
			  thread_stack, (long) stack_size);
#if defined(__ia64__) || defined(__ia64)
      thread_stack= stack_size*2;
#else
      thread_stack= stack_size;
#endif
    }
  }
#endif
#ifdef __NETWARE__
  /* Increasing stacksize of threads on NetWare */
  pthread_attr_setstacksize(&connection_attrib, NW_THD_STACKSIZE);
#endif

  (void) thr_setconcurrency(concurrency);	// 10 by default

  select_thread=pthread_self();
  select_thread_in_use=1;
  init_ssl();

#ifdef HAVE_LIBWRAP
  libwrapName= my_progname+dirname_length(my_progname);
  openlog(libwrapName, LOG_PID, LOG_AUTH);
#endif

  /*
    We have enough space for fiddling with the argv, continue
  */
  check_data_home(mysql_real_data_home);
  if (my_setwd(mysql_real_data_home,MYF(MY_WME)))
    unireg_abort(1);				/* purecov: inspected */
  mysql_data_home= mysql_data_home_buff;
  mysql_data_home[0]=FN_CURLIB;		// all paths are relative from here
  mysql_data_home[1]=0;

  if ((user_info= check_user(mysqld_user)))
  {
#if defined(HAVE_MLOCKALL) && defined(MCL_CURRENT)
    if (locked_in_memory) // getuid() == 0 here
      set_effective_user(user_info);
    else
#endif
      set_user(mysqld_user, user_info);
  }

  if (opt_bin_log && !server_id)
  {
    server_id= !master_host ? 1 : 2;
#ifdef EXTRA_DEBUG
    switch (server_id) {
    case 1:
      sql_print_warning("\
You have enabled the binary log, but you haven't set server-id to \
a non-zero value: we force server id to 1; updates will be logged to the \
binary log, but connections from slaves will not be accepted.");
      break;
    case 2:
      sql_print_warning("\
You should set server-id to a non-0 value if master_host is set; \
we force server id to 2, but this MySQL server will not act as a slave.");
      break;
    }
#endif
  }

  if (init_server_components())
    unireg_abort(1);

  network_init();

#ifdef __WIN__
  if (!opt_console)
  {
    freopen(log_error_file,"a+",stdout);
    freopen(log_error_file,"a+",stderr);
    FreeConsole();				// Remove window
  }
#endif

  /*
   Initialize my_str_malloc() and my_str_free()
  */
  my_str_malloc= &my_str_malloc_mysqld;
  my_str_free= &my_str_free_mysqld;

  /*
    init signals & alarm
    After this we can't quit by a simple unireg_abort
  */
  error_handler_hook= my_message_sql;
  start_signal_handler();				// Creates pidfile

  if (mysql_rm_tmp_tables() || acl_init(opt_noacl) ||
      my_tz_init((THD *)0, default_tz_name, opt_bootstrap))
  {
    abort_loop=1;
    select_thread_in_use=0;
#ifndef __NETWARE__
    (void) pthread_kill(signal_thread, MYSQL_KILL_SIGNAL);
#endif /* __NETWARE__ */

    if (!opt_bootstrap)
      (void) my_delete(pidfile_name,MYF(MY_WME));	// Not needed anymore

    if (unix_sock != INVALID_SOCKET)
      unlink(mysqld_unix_port);
    exit(1);
  }
  if (!opt_noacl)
    (void) grant_init();

  if (!opt_bootstrap)
    servers_init(0);

  if (!opt_noacl)
  {
#ifdef HAVE_DLOPEN
    udf_init();
#endif
  }
  init_status_vars();
  if (opt_bootstrap) /* If running with bootstrap, do not start replication. */
    opt_skip_slave_start= 1;
  /*
    init_slave() must be called after the thread keys are created.
    Some parts of the code (e.g. SHOW STATUS LIKE 'slave_running' and other
    places) assume that active_mi != 0, so let's fail if it's 0 (out of
    memory); a message has already been printed.
  */
  if (init_slave() && !active_mi)
  {
    end_thr_alarm(1);				// Don't allow alarms
    unireg_abort(1);
  }

  if (opt_bootstrap)
  {
    select_thread_in_use= 0;                    // Allow 'kill' to work
    bootstrap(stdin);
    end_thr_alarm(1);				// Don't allow alarms
    unireg_abort(bootstrap_error ? 1 : 0);
  }
  if (opt_init_file)
  {
    if (read_init_file(opt_init_file))
    {
      end_thr_alarm(1);				// Don't allow alarms
      unireg_abort(1);
    }
  }
  execute_ddl_log_recovery();

  create_shutdown_thread();
  create_maintenance_thread();

  sql_print_information(ER(ER_STARTUP),my_progname,server_version,
                        ((unix_sock == INVALID_SOCKET) ? (char*) ""
                                                       : mysqld_unix_port),
                         mysqld_port,
                         MYSQL_COMPILATION_COMMENT);

  if (!opt_noacl)
  {
    if (Events::get_instance()->init())
      unireg_abort(1);
  }

  /* Signal threads waiting for server to be started */
  pthread_mutex_lock(&LOCK_server_started);
  mysqld_server_started= 1;
  pthread_cond_signal(&COND_server_started);
  pthread_mutex_unlock(&LOCK_server_started);

#if defined(__NT__) || defined(HAVE_SMEM)
  handle_connections_methods();
#else
#ifdef __WIN__
  if (!have_tcpip || opt_disable_networking)
  {
    sql_print_error("TCP/IP unavailable or disabled with --skip-networking; no available interfaces");
    unireg_abort(1);
  }
#endif
  handle_connections_sockets(0);
#endif /* __NT__ */

  /* (void) pthread_attr_destroy(&connection_attrib); */
  
  DBUG_PRINT("quit",("Exiting main thread"));

#ifndef __WIN__
#ifdef EXTRA_DEBUG2
  sql_print_error("Before Lock_thread_count");
#endif
  (void) pthread_mutex_lock(&LOCK_thread_count);
  DBUG_PRINT("quit", ("Got thread_count mutex"));
  select_thread_in_use=0;			// For close_connections
  (void) pthread_mutex_unlock(&LOCK_thread_count);
  (void) pthread_cond_broadcast(&COND_thread_count);
#ifdef EXTRA_DEBUG2
  sql_print_error("After lock_thread_count");
#endif
#endif /* __WIN__ */

  /* Wait until cleanup is done */
  (void) pthread_mutex_lock(&LOCK_thread_count);
  while (!ready_to_exit)
    pthread_cond_wait(&COND_thread_count,&LOCK_thread_count);
  (void) pthread_mutex_unlock(&LOCK_thread_count);

  release_ddl_log();
#if defined(__WIN__) && !defined(EMBEDDED_LIBRARY)
  if (Service.IsNT() && start_mode)
    Service.Stop();
  else
  {
    Service.SetShutdownEvent(0);
    if (hEventShutdown)
      CloseHandle(hEventShutdown);
  }
#endif
  clean_up(1);
  wait_for_signal_thread_to_end();
  clean_up_mutexes();
  my_end(opt_endinfo ? MY_CHECK_ERROR | MY_GIVE_INFO : 0);

  exit(0);
  return(0);					/* purecov: deadcode */
}

#endif /* EMBEDDED_LIBRARY */


/****************************************************************************
  Main and thread entry function for Win32
  (all this is needed only to run mysqld as a service on WinNT)
****************************************************************************/

#if defined(__WIN__) && !defined(EMBEDDED_LIBRARY)
int mysql_service(void *p)
{
  if (use_opt_args)
    win_main(opt_argc, opt_argv);
  else
    win_main(Service.my_argc, Service.my_argv);
  return 0;
}


/* Quote string if it contains space, else copy */

static char *add_quoted_string(char *to, const char *from, char *to_end)
{
  uint length= (uint) (to_end-to);

  if (!strchr(from, ' '))
    return strmake(to, from, length-1);
  return strxnmov(to, length-1, "\"", from, "\"", NullS);
}


/*
  Handle basic handling of services, like installation and removal

  SYNOPSIS
    default_service_handling()
    argv		Pointer to argument list
    servicename		Internal name of service
    displayname		Display name of service (in taskbar ?)
    file_path		Path to this program
    startup_option	Startup option to mysqld

  RETURN VALUES
    0		option handled
    1		Could not handle option
 */

static bool
default_service_handling(char **argv,
			 const char *servicename,
			 const char *displayname,
			 const char *file_path,
			 const char *extra_opt,
			 const char *account_name)
{
  char path_and_service[FN_REFLEN+FN_REFLEN+32], *pos, *end;
  end= path_and_service + sizeof(path_and_service)-3;

  /* We have to quote filename if it contains spaces */
  pos= add_quoted_string(path_and_service, file_path, end);
  if (*extra_opt)
  {
    /* Add (possible quoted) option after file_path */
    *pos++= ' ';
    pos= add_quoted_string(pos, extra_opt, end);
  }
  /* We must have servicename last */
  *pos++= ' ';
  (void) add_quoted_string(pos, servicename, end);

  if (Service.got_service_option(argv, "install"))
  {
    Service.Install(1, servicename, displayname, path_and_service,
                    account_name);
    return 0;
  }
  if (Service.got_service_option(argv, "install-manual"))
  {
    Service.Install(0, servicename, displayname, path_and_service,
                    account_name);
    return 0;
  }
  if (Service.got_service_option(argv, "remove"))
  {
    Service.Remove(servicename);
    return 0;
  }
  return 1;
}


int main(int argc, char **argv)
{
  /*
    When several instances are running on the same machine, we
    need to have an  unique  named  hEventShudown  through the
    application PID e.g.: MySQLShutdown1890; MySQLShutdown2342
  */
  int10_to_str((int) GetCurrentProcessId(),strmov(shutdown_event_name,
                                                  "MySQLShutdown"), 10);

  /* Must be initialized early for comparison of service name */
  system_charset_info= &my_charset_utf8_general_ci;

  if (Service.GetOS())	/* true NT family */
  {
    char file_path[FN_REFLEN];
    my_path(file_path, argv[0], "");		      /* Find name in path */
    fn_format(file_path,argv[0],file_path,"",
	      MY_REPLACE_DIR | MY_UNPACK_FILENAME | MY_RESOLVE_SYMLINKS);

    if (argc == 2)
    {
      if (!default_service_handling(argv, MYSQL_SERVICENAME, MYSQL_SERVICENAME,
				   file_path, "", NULL))
	return 0;
      if (Service.IsService(argv[1]))        /* Start an optional service */
      {
	/*
	  Only add the service name to the groups read from the config file
	  if it's not "MySQL". (The default service name should be 'mysqld'
	  but we started a bad tradition by calling it MySQL from the start
	  and we are now stuck with it.
	*/
	if (my_strcasecmp(system_charset_info, argv[1],"mysql"))
	  load_default_groups[load_default_groups_sz-2]= argv[1];
        start_mode= 1;
        Service.Init(argv[1], mysql_service);
        return 0;
      }
    }
    else if (argc == 3) /* install or remove any optional service */
    {
      if (!default_service_handling(argv, argv[2], argv[2], file_path, "",
                                    NULL))
	return 0;
      if (Service.IsService(argv[2]))
      {
	/*
	  mysqld was started as
	  mysqld --defaults-file=my_path\my.ini service-name
	*/
	use_opt_args=1;
	opt_argc= 2;				// Skip service-name
	opt_argv=argv;
	start_mode= 1;
	if (my_strcasecmp(system_charset_info, argv[2],"mysql"))
	  load_default_groups[load_default_groups_sz-2]= argv[2];
	Service.Init(argv[2], mysql_service);
	return 0;
      }
    }
    else if (argc == 4 || argc == 5)
    {
      /*
        This may seem strange, because we handle --local-service while
        preserving 4.1's behavior of allowing any one other argument that is
        passed to the service on startup. (The assumption is that this is
        --defaults-file=file, but that was not enforced in 4.1, so we don't
        enforce it here.)
      */
      const char *extra_opt= NullS;
      const char *account_name = NullS;
      int index;
      for (index = 3; index < argc; index++)
      {
        if (!strcmp(argv[index], "--local-service"))
          account_name= "NT AUTHORITY\\LocalService";
        else
          extra_opt= argv[index];
      }

      if (argc == 4 || account_name)
        if (!default_service_handling(argv, argv[2], argv[2], file_path,
                                      extra_opt, account_name))
          return 0;
    }
    else if (argc == 1 && Service.IsService(MYSQL_SERVICENAME))
    {
      /* start the default service */
      start_mode= 1;
      Service.Init(MYSQL_SERVICENAME, mysql_service);
      return 0;
    }
  }
  /* Start as standalone server */
  Service.my_argc=argc;
  Service.my_argv=argv;
  mysql_service(NULL);
  return 0;
}
#endif


/*
  Execute all commands from a file. Used by the mysql_install_db script to
  create MySQL privilege tables without having to start a full MySQL server.
*/

static void bootstrap(FILE *file)
{
  DBUG_ENTER("bootstrap");

  THD *thd= new THD;
  thd->bootstrap=1;
  my_net_init(&thd->net,(st_vio*) 0);
  thd->max_client_packet_length= thd->net.max_packet;
  thd->security_ctx->master_access= ~(ulong)0;
  thd->thread_id= thd->variables.pseudo_thread_id= thread_id++;
  thread_count++;

  bootstrap_file=file;
#ifndef EMBEDDED_LIBRARY			// TODO:  Enable this
  if (pthread_create(&thd->real_id,&connection_attrib,handle_bootstrap,
		     (void*) thd))
  {
    sql_print_warning("Can't create thread to handle bootstrap");
    bootstrap_error=-1;
    DBUG_VOID_RETURN;
  }
  /* Wait for thread to die */
  (void) pthread_mutex_lock(&LOCK_thread_count);
  while (thread_count)
  {
    (void) pthread_cond_wait(&COND_thread_count,&LOCK_thread_count);
    DBUG_PRINT("quit",("One thread died (count=%u)",thread_count));
  }
  (void) pthread_mutex_unlock(&LOCK_thread_count);
#else
  thd->mysql= 0;
  handle_bootstrap((void *)thd);
#endif

  DBUG_VOID_RETURN;
}


static bool read_init_file(char *file_name)
{
  FILE *file;
  DBUG_ENTER("read_init_file");
  DBUG_PRINT("enter",("name: %s",file_name));
  if (!(file=my_fopen(file_name,O_RDONLY,MYF(MY_WME))))
    return(1);
  bootstrap(file);
  (void) my_fclose(file,MYF(MY_WME));
  return 0;
}


#ifndef EMBEDDED_LIBRARY

/*
   Simple scheduler that use the main thread to handle the request

   NOTES
     This is only used for debugging, when starting mysqld with
     --thread-handling=no-threads or --one-thread

     When we enter this function, LOCK_thread_count is hold!
*/
   
void handle_connection_in_main_thread(THD *thd)
{
  safe_mutex_assert_owner(&LOCK_thread_count);
  thread_cache_size=0;			// Safety
  threads.append(thd);
  (void) pthread_mutex_unlock(&LOCK_thread_count);
  handle_one_connection((void*) thd);
}


/*
  Scheduler that uses one thread per connection
*/

void create_thread_to_handle_connection(THD *thd)
{
  if (cached_thread_count > wake_thread)
  {
    /* Get thread from cache */
    thread_cache.append(thd);
    wake_thread++;
    pthread_cond_signal(&COND_thread_cache);
  }
  else
  {
    /* Create new thread to handle connection */
    int error;
    thread_created++;
    threads.append(thd);
    DBUG_PRINT("info",(("creating thread %lu"), thd->thread_id));
    thd->connect_time = time(NULL);
    if ((error=pthread_create(&thd->real_id,&connection_attrib,
                              handle_one_connection,
                              (void*) thd)))
    {
      /* purify: begin inspected */
      DBUG_PRINT("error",
                 ("Can't create thread to handle request (error %d)",
                  error));
      thread_count--;
      thd->killed= THD::KILL_CONNECTION;			// Safety
      (void) pthread_mutex_unlock(&LOCK_thread_count);
      statistic_increment(aborted_connects,&LOCK_status);
      net_printf_error(thd, ER_CANT_CREATE_THREAD, error);
      (void) pthread_mutex_lock(&LOCK_thread_count);
      close_connection(thd,0,0);
      delete thd;
      (void) pthread_mutex_unlock(&LOCK_thread_count);
      return;
      /* purecov: end */
    }
  }
  (void) pthread_mutex_unlock(&LOCK_thread_count);
  DBUG_PRINT("info",("Thread created"));
}


/*
  Create new thread to handle incoming connection.

  SYNOPSIS
    create_new_thread()
      thd in/out    Thread handle of future thread.

  DESCRIPTION
    This function will create new thread to handle the incoming
    connection.  If there are idle cached threads one will be used.
    'thd' will be pushed into 'threads'.

    In single-threaded mode (#define ONE_THREAD) connection will be
    handled inside this function.

  RETURN VALUE
    none
*/

static void create_new_thread(THD *thd)
{
  NET *net=&thd->net;
  DBUG_ENTER("create_new_thread");

  if (protocol_version > 9)
    net->return_errno=1;

  /* don't allow too many connections */
  if (thread_count - delayed_insert_threads >= max_connections+1 || abort_loop)
  {
    DBUG_PRINT("error",("Too many connections"));
    close_connection(thd, ER_CON_COUNT_ERROR, 1);
    delete thd;
    DBUG_VOID_RETURN;
  }
  pthread_mutex_lock(&LOCK_thread_count);
  thd->thread_id= thd->variables.pseudo_thread_id= thread_id++;

  /* Start a new thread to handle connection */
  thread_count++;

  if (thread_count - delayed_insert_threads > max_used_connections)
    max_used_connections= thread_count - delayed_insert_threads;

  thread_scheduler.add_connection(thd);
  DBUG_VOID_RETURN;
}
#endif /* EMBEDDED_LIBRARY */


#ifdef SIGNALS_DONT_BREAK_READ
inline void kill_broken_server()
{
  /* hack to get around signals ignored in syscalls for problem OS's */
  if (
#if !defined(__NETWARE__)
      unix_sock == INVALID_SOCKET ||
#endif
      (!opt_disable_networking && ip_sock == INVALID_SOCKET))
  {
    select_thread_in_use = 0;
    /* The following call will never return */
    kill_server(IF_NETWARE(MYSQL_KILL_SIGNAL, (void*) MYSQL_KILL_SIGNAL));
  }
}
#define MAYBE_BROKEN_SYSCALL kill_broken_server();
#else
#define MAYBE_BROKEN_SYSCALL
#endif

	/* Handle new connections and spawn new process to handle them */

#ifndef EMBEDDED_LIBRARY
pthread_handler_t handle_connections_sockets(void *arg __attribute__((unused)))
{
  my_socket sock,new_sock;
  uint error_count=0;
  uint max_used_connection= (uint) (max(ip_sock,unix_sock)+1);
  fd_set readFDs,clientFDs;
  THD *thd;
  struct sockaddr_in cAddr;
  int ip_flags=0,socket_flags=0,flags;
  st_vio *vio_tmp;
  DBUG_ENTER("handle_connections_sockets");

  LINT_INIT(new_sock);

  (void) my_pthread_getprio(pthread_self());		// For debugging

  FD_ZERO(&clientFDs);
  if (ip_sock != INVALID_SOCKET)
  {
    FD_SET(ip_sock,&clientFDs);
#ifdef HAVE_FCNTL
    ip_flags = fcntl(ip_sock, F_GETFL, 0);
#endif
  }
#ifdef HAVE_SYS_UN_H
  FD_SET(unix_sock,&clientFDs);
#ifdef HAVE_FCNTL
  socket_flags=fcntl(unix_sock, F_GETFL, 0);
#endif
#endif

  DBUG_PRINT("general",("Waiting for connections."));
  MAYBE_BROKEN_SYSCALL;
  while (!abort_loop)
  {
    readFDs=clientFDs;
#ifdef HPUX10
    if (select(max_used_connection,(int*) &readFDs,0,0,0) < 0)
      continue;
#else
    if (select((int) max_used_connection,&readFDs,0,0,0) < 0)
    {
      if (socket_errno != SOCKET_EINTR)
      {
	if (!select_errors++ && !abort_loop)	/* purecov: inspected */
	  sql_print_error("mysqld: Got error %d from select",socket_errno); /* purecov: inspected */
      }
      MAYBE_BROKEN_SYSCALL
      continue;
    }
#endif	/* HPUX10 */
    if (abort_loop)
    {
      MAYBE_BROKEN_SYSCALL;
      break;
    }

    /* Is this a new connection request ? */
#ifdef HAVE_SYS_UN_H
    if (FD_ISSET(unix_sock,&readFDs))
    {
      sock = unix_sock;
      flags= socket_flags;
    }
    else
#endif
    {
      sock = ip_sock;
      flags= ip_flags;
    }

#if !defined(NO_FCNTL_NONBLOCK)
    if (!(test_flags & TEST_BLOCKING))
    {
#if defined(O_NONBLOCK)
      fcntl(sock, F_SETFL, flags | O_NONBLOCK);
#elif defined(O_NDELAY)
      fcntl(sock, F_SETFL, flags | O_NDELAY);
#endif
    }
#endif /* NO_FCNTL_NONBLOCK */
    for (uint retry=0; retry < MAX_ACCEPT_RETRY; retry++)
    {
      size_socket length=sizeof(struct sockaddr_in);
      new_sock = accept(sock, my_reinterpret_cast(struct sockaddr *) (&cAddr),
			&length);
#ifdef __NETWARE__ 
      // TODO: temporary fix, waiting for TCP/IP fix - DEFECT000303149
      if ((new_sock == INVALID_SOCKET) && (socket_errno == EINVAL))
      {
        kill_server(SIGTERM);
      }
#endif
      if (new_sock != INVALID_SOCKET ||
	  (socket_errno != SOCKET_EINTR && socket_errno != SOCKET_EAGAIN))
	break;
      MAYBE_BROKEN_SYSCALL;
#if !defined(NO_FCNTL_NONBLOCK)
      if (!(test_flags & TEST_BLOCKING))
      {
	if (retry == MAX_ACCEPT_RETRY - 1)
	  fcntl(sock, F_SETFL, flags);		// Try without O_NONBLOCK
      }
#endif
    }
#if !defined(NO_FCNTL_NONBLOCK)
    if (!(test_flags & TEST_BLOCKING))
      fcntl(sock, F_SETFL, flags);
#endif
    if (new_sock == INVALID_SOCKET)
    {
      if ((error_count++ & 255) == 0)		// This can happen often
	sql_perror("Error in accept");
      MAYBE_BROKEN_SYSCALL;
      if (socket_errno == SOCKET_ENFILE || socket_errno == SOCKET_EMFILE)
	sleep(1);				// Give other threads some time
      continue;
    }

#ifdef HAVE_LIBWRAP
    {
      if (sock == ip_sock)
      {
	struct request_info req;
	signal(SIGCHLD, SIG_DFL);
	request_init(&req, RQ_DAEMON, libwrapName, RQ_FILE, new_sock, NULL);
	my_fromhost(&req);
	if (!my_hosts_access(&req))
	{
	  /*
	    This may be stupid but refuse() includes an exit(0)
	    which we surely don't want...
	    clean_exit() - same stupid thing ...
	  */
	  syslog(deny_severity, "refused connect from %s",
		 my_eval_client(&req));

	  /*
	    C++ sucks (the gibberish in front just translates the supplied
	    sink function pointer in the req structure from a void (*sink)();
	    to a void(*sink)(int) if you omit the cast, the C++ compiler
	    will cry...
	  */
	  if (req.sink)
	    ((void (*)(int))req.sink)(req.fd);

	  (void) shutdown(new_sock, SHUT_RDWR);
	  (void) closesocket(new_sock);
	  continue;
	}
      }
    }
#endif /* HAVE_LIBWRAP */

    {
      size_socket dummyLen;
      struct sockaddr dummy;
      dummyLen = sizeof(struct sockaddr);
      if (getsockname(new_sock,&dummy, &dummyLen) < 0)
      {
	sql_perror("Error on new connection socket");
	(void) shutdown(new_sock, SHUT_RDWR);
	(void) closesocket(new_sock);
	continue;
      }
    }

    /*
    ** Don't allow too many connections
    */

    if (!(thd= new THD))
    {
      (void) shutdown(new_sock, SHUT_RDWR);
      VOID(closesocket(new_sock));
      continue;
    }
    if (!(vio_tmp=vio_new(new_sock,
			  sock == unix_sock ? VIO_TYPE_SOCKET :
			  VIO_TYPE_TCPIP,
			  sock == unix_sock ? VIO_LOCALHOST: 0)) ||
	my_net_init(&thd->net,vio_tmp))
    {
      if (vio_tmp)
	vio_delete(vio_tmp);
      else
      {
	(void) shutdown(new_sock, SHUT_RDWR);
	(void) closesocket(new_sock);
      }
      delete thd;
      continue;
    }
    if (sock == unix_sock)
      thd->security_ctx->host=(char*) my_localhost;

    create_new_thread(thd);
  }

  decrement_handler_count();
  DBUG_RETURN(0);
}


#ifdef __NT__
pthread_handler_t handle_connections_namedpipes(void *arg)
{
  HANDLE hConnectedPipe;
  BOOL fConnected;
  THD *thd;
  my_thread_init();
  DBUG_ENTER("handle_connections_namedpipes");
  (void) my_pthread_getprio(pthread_self());		// For debugging

  DBUG_PRINT("general",("Waiting for named pipe connections."));
  while (!abort_loop)
  {
    /* wait for named pipe connection */
    fConnected = ConnectNamedPipe(hPipe, NULL);
    if (abort_loop)
      break;
    if (!fConnected)
      fConnected = GetLastError() == ERROR_PIPE_CONNECTED;
    if (!fConnected)
    {
      CloseHandle(hPipe);
      if ((hPipe= CreateNamedPipe(pipe_name,
                                  PIPE_ACCESS_DUPLEX,
                                  PIPE_TYPE_BYTE |
                                  PIPE_READMODE_BYTE |
                                  PIPE_WAIT,
                                  PIPE_UNLIMITED_INSTANCES,
                                  (int) global_system_variables.
                                  net_buffer_length,
                                  (int) global_system_variables.
                                  net_buffer_length,
                                  NMPWAIT_USE_DEFAULT_WAIT,
                                  &saPipeSecurity)) ==
	  INVALID_HANDLE_VALUE)
      {
	sql_perror("Can't create new named pipe!");
	break;					// Abort
      }
    }
    hConnectedPipe = hPipe;
    /* create new pipe for new connection */
    if ((hPipe = CreateNamedPipe(pipe_name,
				 PIPE_ACCESS_DUPLEX,
				 PIPE_TYPE_BYTE |
				 PIPE_READMODE_BYTE |
				 PIPE_WAIT,
				 PIPE_UNLIMITED_INSTANCES,
				 (int) global_system_variables.net_buffer_length,
				 (int) global_system_variables.net_buffer_length,
				 NMPWAIT_USE_DEFAULT_WAIT,
				 &saPipeSecurity)) ==
	INVALID_HANDLE_VALUE)
    {
      sql_perror("Can't create new named pipe!");
      hPipe=hConnectedPipe;
      continue;					// We have to try again
    }

    if (!(thd = new THD))
    {
      DisconnectNamedPipe(hConnectedPipe);
      CloseHandle(hConnectedPipe);
      continue;
    }
    if (!(thd->net.vio = vio_new_win32pipe(hConnectedPipe)) ||
	my_net_init(&thd->net, thd->net.vio))
    {
      close_connection(thd, ER_OUT_OF_RESOURCES, 1);
      delete thd;
      continue;
    }
    /* Host is unknown */
    thd->security_ctx->host= my_strdup(my_localhost, MYF(0));
    create_new_thread(thd);
  }

  decrement_handler_count();
  DBUG_RETURN(0);
}
#endif /* __NT__ */


/*
  Thread of shared memory's service

  SYNOPSIS
    handle_connections_shared_memory()
    arg                              Arguments of thread
*/

#ifdef HAVE_SMEM
pthread_handler_t handle_connections_shared_memory(void *arg)
{
  /* file-mapping object, use for create shared memory */
  HANDLE handle_connect_file_map= 0;
  char  *handle_connect_map= 0;                 // pointer on shared memory
  HANDLE event_connect_answer= 0;
  ulong smem_buffer_length= shared_memory_buffer_length + 4;
  ulong connect_number= 1;
  char tmp[63];
  char *suffix_pos;
  char connect_number_char[22], *p;
  const char *errmsg= 0;
  SECURITY_ATTRIBUTES *sa_event= 0, *sa_mapping= 0;
  my_thread_init();
  DBUG_ENTER("handle_connections_shared_memorys");
  DBUG_PRINT("general",("Waiting for allocated shared memory."));

  if (my_security_attr_create(&sa_event, &errmsg,
                              GENERIC_ALL, SYNCHRONIZE | EVENT_MODIFY_STATE))
    goto error;

  if (my_security_attr_create(&sa_mapping, &errmsg,
                             GENERIC_ALL, FILE_MAP_READ | FILE_MAP_WRITE))
    goto error;

  /*
    The name of event and file-mapping events create agree next rule:
      shared_memory_base_name+unique_part
    Where:
      shared_memory_base_name is unique value for each server
      unique_part is unique value for each object (events and file-mapping)
  */
  suffix_pos= strxmov(tmp,shared_memory_base_name,"_",NullS);
  strmov(suffix_pos, "CONNECT_REQUEST");
  if ((smem_event_connect_request= CreateEvent(sa_event,
                                               FALSE, FALSE, tmp)) == 0)
  {
    errmsg= "Could not create request event";
    goto error;
  }
  strmov(suffix_pos, "CONNECT_ANSWER");
  if ((event_connect_answer= CreateEvent(sa_event, FALSE, FALSE, tmp)) == 0)
  {
    errmsg="Could not create answer event";
    goto error;
  }
  strmov(suffix_pos, "CONNECT_DATA");
  if ((handle_connect_file_map=
       CreateFileMapping(INVALID_HANDLE_VALUE, sa_mapping,
                         PAGE_READWRITE, 0, sizeof(connect_number), tmp)) == 0)
  {
    errmsg= "Could not create file mapping";
    goto error;
  }
  if ((handle_connect_map= (char *)MapViewOfFile(handle_connect_file_map,
						  FILE_MAP_WRITE,0,0,
						  sizeof(DWORD))) == 0)
  {
    errmsg= "Could not create shared memory service";
    goto error;
  }

  while (!abort_loop)
  {
    /* Wait a request from client */
    WaitForSingleObject(smem_event_connect_request,INFINITE);

    /*
       it can be after shutdown command
    */
    if (abort_loop)
      goto error;

    HANDLE handle_client_file_map= 0;
    char  *handle_client_map= 0;
    HANDLE event_client_wrote= 0;
    HANDLE event_client_read= 0;    // for transfer data server <-> client
    HANDLE event_server_wrote= 0;
    HANDLE event_server_read= 0;
    HANDLE event_conn_closed= 0;
    THD *thd= 0;

    p= int10_to_str(connect_number, connect_number_char, 10);
    /*
      The name of event and file-mapping events create agree next rule:
        shared_memory_base_name+unique_part+number_of_connection
        Where:
	  shared_memory_base_name is uniquel value for each server
	  unique_part is unique value for each object (events and file-mapping)
	  number_of_connection is connection-number between server and client
    */
    suffix_pos= strxmov(tmp,shared_memory_base_name,"_",connect_number_char,
			 "_",NullS);
    strmov(suffix_pos, "DATA");
    if ((handle_client_file_map=
         CreateFileMapping(INVALID_HANDLE_VALUE, sa_mapping,
                           PAGE_READWRITE, 0, smem_buffer_length, tmp)) == 0)
    {
      errmsg= "Could not create file mapping";
      goto errorconn;
    }
    if ((handle_client_map= (char*)MapViewOfFile(handle_client_file_map,
						  FILE_MAP_WRITE,0,0,
						  smem_buffer_length)) == 0)
    {
      errmsg= "Could not create memory map";
      goto errorconn;
    }
    strmov(suffix_pos, "CLIENT_WROTE");
    if ((event_client_wrote= CreateEvent(sa_event, FALSE, FALSE, tmp)) == 0)
    {
      errmsg= "Could not create client write event";
      goto errorconn;
    }
    strmov(suffix_pos, "CLIENT_READ");
    if ((event_client_read= CreateEvent(sa_event, FALSE, FALSE, tmp)) == 0)
    {
      errmsg= "Could not create client read event";
      goto errorconn;
    }
    strmov(suffix_pos, "SERVER_READ");
    if ((event_server_read= CreateEvent(sa_event, FALSE, FALSE, tmp)) == 0)
    {
      errmsg= "Could not create server read event";
      goto errorconn;
    }
    strmov(suffix_pos, "SERVER_WROTE");
    if ((event_server_wrote= CreateEvent(sa_event,
                                         FALSE, FALSE, tmp)) == 0)
    {
      errmsg= "Could not create server write event";
      goto errorconn;
    }
    strmov(suffix_pos, "CONNECTION_CLOSED");
    if ((event_conn_closed= CreateEvent(sa_event,
                                        TRUE, FALSE, tmp)) == 0)
    {
      errmsg= "Could not create closed connection event";
      goto errorconn;
    }
    if (abort_loop)
      goto errorconn;
    if (!(thd= new THD))
      goto errorconn;
    /* Send number of connection to client */
    int4store(handle_connect_map, connect_number);
    if (!SetEvent(event_connect_answer))
    {
      errmsg= "Could not send answer event";
      goto errorconn;
    }
    /* Set event that client should receive data */
    if (!SetEvent(event_client_read))
    {
      errmsg= "Could not set client to read mode";
      goto errorconn;
    }
    if (!(thd->net.vio= vio_new_win32shared_memory(&thd->net,
                                                   handle_client_file_map,
                                                   handle_client_map,
                                                   event_client_wrote,
                                                   event_client_read,
                                                   event_server_wrote,
                                                   event_server_read,
                                                   event_conn_closed)) ||
                        my_net_init(&thd->net, thd->net.vio))
    {
      close_connection(thd, ER_OUT_OF_RESOURCES, 1);
      errmsg= 0;
      goto errorconn;
    }
    thd->security_ctx->host= my_strdup(my_localhost, MYF(0)); /* Host is unknown */
    create_new_thread(thd);
    connect_number++;
    continue;

errorconn:
    /* Could not form connection;  Free used handlers/memort and retry */
    if (errmsg)
    {
      char buff[180];
      strxmov(buff, "Can't create shared memory connection: ", errmsg, ".",
	      NullS);
      sql_perror(buff);
    }
    if (handle_client_file_map) 
      CloseHandle(handle_client_file_map);
    if (handle_client_map)
      UnmapViewOfFile(handle_client_map);
    if (event_server_wrote)
      CloseHandle(event_server_wrote);
    if (event_server_read)
      CloseHandle(event_server_read);
    if (event_client_wrote)
      CloseHandle(event_client_wrote);
    if (event_client_read)
      CloseHandle(event_client_read);
    if (event_conn_closed)
      CloseHandle(event_conn_closed);
    delete thd;
  }

  /* End shared memory handling */
error:
  if (errmsg)
  {
    char buff[180];
    strxmov(buff, "Can't create shared memory service: ", errmsg, ".", NullS);
    sql_perror(buff);
  }
  my_security_attr_free(sa_event);
  my_security_attr_free(sa_mapping);
  if (handle_connect_map)	UnmapViewOfFile(handle_connect_map);
  if (handle_connect_file_map)	CloseHandle(handle_connect_file_map);
  if (event_connect_answer)	CloseHandle(event_connect_answer);
  if (smem_event_connect_request) CloseHandle(smem_event_connect_request);

  decrement_handler_count();
  DBUG_RETURN(0);
}
#endif /* HAVE_SMEM */
#endif /* EMBEDDED_LIBRARY */


/****************************************************************************
  Handle start options
******************************************************************************/

enum options_mysqld
{
  OPT_ISAM_LOG=256,            OPT_SKIP_NEW, 
  OPT_SKIP_GRANT,              OPT_SKIP_LOCK, 
  OPT_ENABLE_LOCK,             OPT_USE_LOCKING,
  OPT_SOCKET,                  OPT_UPDATE_LOG,
  OPT_BIN_LOG,                 OPT_SKIP_RESOLVE,
  OPT_SKIP_NETWORKING,         OPT_BIN_LOG_INDEX,
  OPT_BIND_ADDRESS,            OPT_PID_FILE,
  OPT_SKIP_PRIOR,              OPT_BIG_TABLES,
  OPT_STANDALONE,              OPT_ONE_THREAD,
  OPT_CONSOLE,                 OPT_LOW_PRIORITY_UPDATES,
  OPT_SKIP_HOST_CACHE,         OPT_SHORT_LOG_FORMAT,
  OPT_FLUSH,                   OPT_SAFE,
  OPT_BOOTSTRAP,               OPT_SKIP_SHOW_DB,
  OPT_STORAGE_ENGINE,          OPT_INIT_FILE,
  OPT_DELAY_KEY_WRITE_ALL,     OPT_SLOW_QUERY_LOG,
  OPT_DELAY_KEY_WRITE,	       OPT_CHARSETS_DIR,
  OPT_BDB_HOME,                OPT_BDB_LOG,
  OPT_BDB_TMP,                 OPT_BDB_SYNC,
  OPT_BDB_LOCK,                OPT_BDB,
  OPT_BDB_NO_RECOVER,          OPT_BDB_SHARED,
  OPT_BDB_DATA_DIRECT,         OPT_BDB_LOG_DIRECT,
  OPT_MASTER_HOST,             OPT_MASTER_USER,
  OPT_MASTER_PASSWORD,         OPT_MASTER_PORT,
  OPT_MASTER_INFO_FILE,        OPT_MASTER_CONNECT_RETRY,
  OPT_MASTER_RETRY_COUNT,      OPT_LOG_TC, OPT_LOG_TC_SIZE,
  OPT_MASTER_SSL,              OPT_MASTER_SSL_KEY,
  OPT_MASTER_SSL_CERT,         OPT_MASTER_SSL_CAPATH,
  OPT_MASTER_SSL_CIPHER,       OPT_MASTER_SSL_CA,
  OPT_SQL_BIN_UPDATE_SAME,     OPT_REPLICATE_DO_DB,
  OPT_REPLICATE_IGNORE_DB,     OPT_LOG_SLAVE_UPDATES,
  OPT_BINLOG_DO_DB,            OPT_BINLOG_IGNORE_DB,
  OPT_BINLOG_FORMAT,
#ifndef DBUG_OFF
  OPT_BINLOG_SHOW_XID,
#endif
  OPT_BINLOG_ROWS_EVENT_MAX_SIZE, 
  OPT_WANT_CORE,               OPT_CONCURRENT_INSERT,
  OPT_MEMLOCK,                 OPT_MYISAM_RECOVER,
  OPT_REPLICATE_REWRITE_DB,    OPT_SERVER_ID,
  OPT_SKIP_SLAVE_START,        OPT_SKIP_INNOBASE,
  OPT_SAFEMALLOC_MEM_LIMIT,    OPT_REPLICATE_DO_TABLE,
  OPT_REPLICATE_IGNORE_TABLE,  OPT_REPLICATE_WILD_DO_TABLE,
  OPT_REPLICATE_WILD_IGNORE_TABLE, OPT_REPLICATE_SAME_SERVER_ID,
  OPT_DISCONNECT_SLAVE_EVENT_COUNT, OPT_TC_HEURISTIC_RECOVER,
  OPT_ABORT_SLAVE_EVENT_COUNT,
  OPT_INNODB_DATA_HOME_DIR,
  OPT_INNODB_DATA_FILE_PATH,
  OPT_INNODB_LOG_GROUP_HOME_DIR,
  OPT_INNODB_LOG_ARCH_DIR,
  OPT_INNODB_LOG_ARCHIVE,
  OPT_INNODB_FLUSH_LOG_AT_TRX_COMMIT,
  OPT_INNODB_FLUSH_METHOD,
  OPT_INNODB_DOUBLEWRITE,
  OPT_INNODB_CHECKSUMS,
  OPT_INNODB_FAST_SHUTDOWN,
  OPT_INNODB_FILE_PER_TABLE, OPT_CRASH_BINLOG_INNODB,
  OPT_INNODB_LOCKS_UNSAFE_FOR_BINLOG,
  OPT_LOG_BIN_TRUST_FUNCTION_CREATORS,
  OPT_SAFE_SHOW_DB, OPT_INNODB_SAFE_BINLOG,
  OPT_INNODB, OPT_ISAM,
  OPT_ENGINE_CONDITION_PUSHDOWN, OPT_NDBCLUSTER, OPT_NDB_CONNECTSTRING, 
  OPT_NDB_USE_EXACT_COUNT, OPT_NDB_USE_TRANSACTIONS,
  OPT_NDB_FORCE_SEND, OPT_NDB_AUTOINCREMENT_PREFETCH_SZ,
  OPT_NDB_SHM, OPT_NDB_OPTIMIZED_NODE_SELECTION, OPT_NDB_CACHE_CHECK_TIME,
  OPT_NDB_MGMD, OPT_NDB_NODEID,
  OPT_NDB_DISTRIBUTION,
  OPT_NDB_INDEX_STAT_ENABLE,
  OPT_NDB_EXTRA_LOGGING,
  OPT_NDB_REPORT_THRESH_BINLOG_EPOCH_SLIP,
  OPT_NDB_REPORT_THRESH_BINLOG_MEM_USAGE,
  OPT_NDB_USE_COPYING_ALTER_TABLE,
  OPT_SKIP_SAFEMALLOC,
  OPT_TEMP_POOL, OPT_TX_ISOLATION, OPT_COMPLETION_TYPE,
  OPT_SKIP_STACK_TRACE, OPT_SKIP_SYMLINKS,
  OPT_MAX_BINLOG_DUMP_EVENTS, OPT_SPORADIC_BINLOG_DUMP_FAIL,
  OPT_SAFE_USER_CREATE, OPT_SQL_MODE,
  OPT_HAVE_NAMED_PIPE,
  OPT_DO_PSTACK, OPT_EVENT_SCHEDULER, OPT_REPORT_HOST,
  OPT_REPORT_USER, OPT_REPORT_PASSWORD, OPT_REPORT_PORT,
  OPT_SHOW_SLAVE_AUTH_INFO,
  OPT_SLAVE_LOAD_TMPDIR, OPT_NO_MIX_TYPE,
  OPT_RPL_RECOVERY_RANK,OPT_INIT_RPL_ROLE,
  OPT_RELAY_LOG, OPT_RELAY_LOG_INDEX, OPT_RELAY_LOG_INFO_FILE,
  OPT_SLAVE_SKIP_ERRORS, OPT_DES_KEY_FILE, OPT_LOCAL_INFILE,
  OPT_SSL_SSL, OPT_SSL_KEY, OPT_SSL_CERT, OPT_SSL_CA,
  OPT_SSL_CAPATH, OPT_SSL_CIPHER,
  OPT_BACK_LOG, OPT_BINLOG_CACHE_SIZE,
  OPT_CONNECT_TIMEOUT, OPT_DELAYED_INSERT_TIMEOUT,
  OPT_DELAYED_INSERT_LIMIT, OPT_DELAYED_QUEUE_SIZE,
  OPT_FLUSH_TIME, OPT_FT_MIN_WORD_LEN, OPT_FT_BOOLEAN_SYNTAX,
  OPT_FT_MAX_WORD_LEN, OPT_FT_QUERY_EXPANSION_LIMIT, OPT_FT_STOPWORD_FILE,
  OPT_INTERACTIVE_TIMEOUT, OPT_JOIN_BUFF_SIZE,
  OPT_KEY_BUFFER_SIZE, OPT_KEY_CACHE_BLOCK_SIZE,
  OPT_KEY_CACHE_DIVISION_LIMIT, OPT_KEY_CACHE_AGE_THRESHOLD,
  OPT_LONG_QUERY_TIME,
  OPT_LOWER_CASE_TABLE_NAMES, OPT_MAX_ALLOWED_PACKET,
  OPT_MAX_BINLOG_CACHE_SIZE, OPT_MAX_BINLOG_SIZE,
  OPT_MAX_CONNECTIONS, OPT_MAX_CONNECT_ERRORS,
  OPT_MAX_DELAYED_THREADS, OPT_MAX_HEP_TABLE_SIZE,
  OPT_MAX_JOIN_SIZE, OPT_MAX_PREPARED_STMT_COUNT,
  OPT_MAX_RELAY_LOG_SIZE, OPT_MAX_SORT_LENGTH,
  OPT_MAX_SEEKS_FOR_KEY, OPT_MAX_TMP_TABLES, OPT_MAX_USER_CONNECTIONS,
  OPT_MAX_LENGTH_FOR_SORT_DATA,
  OPT_MAX_WRITE_LOCK_COUNT, OPT_BULK_INSERT_BUFFER_SIZE,
  OPT_MAX_ERROR_COUNT, OPT_MULTI_RANGE_COUNT, OPT_MYISAM_DATA_POINTER_SIZE,
  OPT_MYISAM_BLOCK_SIZE, OPT_MYISAM_MAX_EXTRA_SORT_FILE_SIZE,
  OPT_MYISAM_MAX_SORT_FILE_SIZE, OPT_MYISAM_SORT_BUFFER_SIZE,
  OPT_MYISAM_USE_MMAP,
  OPT_MYISAM_STATS_METHOD,
  OPT_NET_BUFFER_LENGTH, OPT_NET_RETRY_COUNT,
  OPT_NET_READ_TIMEOUT, OPT_NET_WRITE_TIMEOUT,
  OPT_OPEN_FILES_LIMIT,
  OPT_PRELOAD_BUFFER_SIZE,
  OPT_QUERY_CACHE_LIMIT, OPT_QUERY_CACHE_MIN_RES_UNIT, OPT_QUERY_CACHE_SIZE,
  OPT_QUERY_CACHE_TYPE, OPT_QUERY_CACHE_WLOCK_INVALIDATE, OPT_RECORD_BUFFER,
  OPT_RECORD_RND_BUFFER, OPT_DIV_PRECINCREMENT, OPT_RELAY_LOG_SPACE_LIMIT,
  OPT_RELAY_LOG_PURGE,
  OPT_SLAVE_NET_TIMEOUT, OPT_SLAVE_COMPRESSED_PROTOCOL, OPT_SLOW_LAUNCH_TIME,
  OPT_SLAVE_TRANS_RETRIES, OPT_READONLY, OPT_DEBUGGING,
  OPT_SORT_BUFFER, OPT_TABLE_OPEN_CACHE, OPT_TABLE_DEF_CACHE,
  OPT_THREAD_CONCURRENCY, OPT_THREAD_CACHE_SIZE,
  OPT_TMP_TABLE_SIZE, OPT_THREAD_STACK,
  OPT_WAIT_TIMEOUT, OPT_MYISAM_REPAIR_THREADS,
  OPT_INNODB_MIRRORED_LOG_GROUPS,
  OPT_INNODB_LOG_FILES_IN_GROUP,
  OPT_INNODB_LOG_FILE_SIZE,
  OPT_INNODB_LOG_BUFFER_SIZE,
  OPT_INNODB_BUFFER_POOL_SIZE,
  OPT_INNODB_BUFFER_POOL_AWE_MEM_MB,
  OPT_INNODB_ADDITIONAL_MEM_POOL_SIZE,
  OPT_INNODB_MAX_PURGE_LAG,
  OPT_INNODB_FILE_IO_THREADS,
  OPT_INNODB_LOCK_WAIT_TIMEOUT,
  OPT_INNODB_THREAD_CONCURRENCY,
  OPT_INNODB_COMMIT_CONCURRENCY,
  OPT_INNODB_FORCE_RECOVERY,
  OPT_INNODB_STATUS_FILE,
  OPT_INNODB_MAX_DIRTY_PAGES_PCT,
  OPT_INNODB_TABLE_LOCKS,
  OPT_INNODB_SUPPORT_XA,
  OPT_INNODB_OPEN_FILES,
  OPT_INNODB_AUTOEXTEND_INCREMENT,
  OPT_INNODB_SYNC_SPIN_LOOPS,
  OPT_INNODB_CONCURRENCY_TICKETS,
  OPT_INNODB_THREAD_SLEEP_DELAY,
  OPT_INNODB_STATS_ON_METADATA,
  OPT_BDB_CACHE_SIZE,
  OPT_BDB_CACHE_PARTS,
  OPT_BDB_LOG_BUFFER_SIZE,
  OPT_BDB_MAX_LOCK,
  OPT_BDB_REGION_SIZE,
  OPT_ERROR_LOG_FILE,
  OPT_DEFAULT_WEEK_FORMAT,
  OPT_RANGE_ALLOC_BLOCK_SIZE, OPT_ALLOW_SUSPICIOUS_UDFS,
  OPT_QUERY_ALLOC_BLOCK_SIZE, OPT_QUERY_PREALLOC_SIZE,
  OPT_TRANS_ALLOC_BLOCK_SIZE, OPT_TRANS_PREALLOC_SIZE,
  OPT_SYNC_FRM, OPT_SYNC_BINLOG,
  OPT_SYNC_REPLICATION,
  OPT_SYNC_REPLICATION_SLAVE_ID,
  OPT_SYNC_REPLICATION_TIMEOUT,
  OPT_BDB_NOSYNC,
  OPT_ENABLE_SHARED_MEMORY,
  OPT_SHARED_MEMORY_BASE_NAME,
  OPT_OLD_PASSWORDS,
  OPT_OLD_ALTER_TABLE,
  OPT_EXPIRE_LOGS_DAYS,
  OPT_GROUP_CONCAT_MAX_LEN,
  OPT_DEFAULT_COLLATION,
  OPT_CHARACTER_SET_CLIENT_HANDSHAKE,
  OPT_CHARACTER_SET_FILESYSTEM,
  OPT_INIT_CONNECT,
  OPT_INIT_SLAVE,
  OPT_SECURE_AUTH,
  OPT_DATE_FORMAT,
  OPT_TIME_FORMAT,
  OPT_DATETIME_FORMAT,
  OPT_LOG_QUERIES_NOT_USING_INDEXES,
  OPT_DEFAULT_TIME_ZONE,
  OPT_SYSDATE_IS_NOW,
  OPT_OPTIMIZER_SEARCH_DEPTH,
  OPT_OPTIMIZER_PRUNE_LEVEL,
  OPT_UPDATABLE_VIEWS_WITH_LIMIT,
  OPT_SP_AUTOMATIC_PRIVILEGES,
  OPT_MAX_SP_RECURSION_DEPTH,
  OPT_AUTO_INCREMENT, OPT_AUTO_INCREMENT_OFFSET,
  OPT_ENABLE_LARGE_PAGES,
  OPT_TIMED_MUTEXES,
  OPT_OLD_STYLE_USER_LIMITS,
  OPT_LOG_SLOW_ADMIN_STATEMENTS,
  OPT_TABLE_LOCK_WAIT_TIMEOUT,
  OPT_PLUGIN_DIR,
  OPT_LOG_OUTPUT,
  OPT_PORT_OPEN_TIMEOUT,
  OPT_GENERAL_LOG,
  OPT_SLOW_LOG,
  OPT_MERGE,
<<<<<<< HEAD
  OPT_THREAD_HANDLING,
  OPT_INNODB_ROLLBACK_ON_TIMEOUT,
  OPT_SECURE_FILE_PRIV
=======
  OPT_OLD_MODE
>>>>>>> 79542930
};


#define LONG_TIMEOUT ((ulong) 3600L*24L*365L)

struct my_option my_long_options[] =
{
  {"help", '?', "Display this help and exit.", 
   (gptr*) &opt_help, (gptr*) &opt_help, 0, GET_BOOL, NO_ARG, 0, 0, 0, 0,
   0, 0},
#ifdef HAVE_REPLICATION
  {"abort-slave-event-count", OPT_ABORT_SLAVE_EVENT_COUNT,
   "Option used by mysql-test for debugging and testing of replication.",
   (gptr*) &abort_slave_event_count,  (gptr*) &abort_slave_event_count,
   0, GET_INT, REQUIRED_ARG, 0, 0, 0, 0, 0, 0},
#endif /* HAVE_REPLICATION */
  {"allow-suspicious-udfs", OPT_ALLOW_SUSPICIOUS_UDFS,
   "Allows use of UDFs consisting of only one symbol xxx() "
   "without corresponding xxx_init() or xxx_deinit(). That also means "
   "that one can load any function from any library, for example exit() "
   "from libc.so",
   (gptr*) &opt_allow_suspicious_udfs, (gptr*) &opt_allow_suspicious_udfs,
   0, GET_BOOL, NO_ARG, 0, 0, 0, 0, 0, 0},
  {"ansi", 'a', "Use ANSI SQL syntax instead of MySQL syntax. This mode will also set transaction isolation level 'serializable'.", 0, 0, 0,
   GET_NO_ARG, NO_ARG, 0, 0, 0, 0, 0, 0},
  {"auto-increment-increment", OPT_AUTO_INCREMENT,
   "Auto-increment columns are incremented by this",
   (gptr*) &global_system_variables.auto_increment_increment,
   (gptr*) &max_system_variables.auto_increment_increment, 0, GET_ULONG,
   OPT_ARG, 1, 1, 65535, 0, 1, 0 },
  {"auto-increment-offset", OPT_AUTO_INCREMENT_OFFSET,
   "Offset added to Auto-increment columns. Used when auto-increment-increment != 1",
   (gptr*) &global_system_variables.auto_increment_offset,
   (gptr*) &max_system_variables.auto_increment_offset, 0, GET_ULONG, OPT_ARG,
   1, 1, 65535, 0, 1, 0 },
  {"automatic-sp-privileges", OPT_SP_AUTOMATIC_PRIVILEGES,
   "Creating and dropping stored procedures alters ACLs. Disable with --skip-automatic-sp-privileges.",
   (gptr*) &sp_automatic_privileges, (gptr*) &sp_automatic_privileges,
   0, GET_BOOL, NO_ARG, 1, 0, 0, 0, 0, 0},
  {"basedir", 'b',
   "Path to installation directory. All paths are usually resolved relative to this.",
   (gptr*) &mysql_home_ptr, (gptr*) &mysql_home_ptr, 0, GET_STR, REQUIRED_ARG,
   0, 0, 0, 0, 0, 0},
  {"big-tables", OPT_BIG_TABLES,
   "Allow big result sets by saving all temporary sets on file (Solves most 'table full' errors).",
   0, 0, 0, GET_NO_ARG, NO_ARG, 0, 0, 0, 0, 0, 0},
  {"bind-address", OPT_BIND_ADDRESS, "IP address to bind to.",
   (gptr*) &my_bind_addr_str, (gptr*) &my_bind_addr_str, 0, GET_STR,
   REQUIRED_ARG, 0, 0, 0, 0, 0, 0},
  {"binlog_format", OPT_BINLOG_FORMAT,
   "Does not have any effect without '--log-bin'. "
   "Tell the master the form of binary logging to use: either 'row' for "
   "row-based binary logging, or 'statement' for statement-based binary "
   "logging, or 'mixed'. 'mixed' is statement-based binary logging except "
   "for those statements where only row-based is correct: those which "
   "involve user-defined functions (i.e. UDFs) or the UUID() function; for "
   "those, row-based binary logging is automatically used. "
#ifdef HAVE_NDB_BINLOG
   "If ndbcluster is enabled and binlog_format is `mixed', the format switches"
   " to 'row' and back implicitly per each query accessing a NDB table."
#endif
   ,(gptr*) &opt_binlog_format, (gptr*) &opt_binlog_format,
   0, GET_STR, REQUIRED_ARG, BINLOG_FORMAT_MIXED, BINLOG_FORMAT_STMT,
   BINLOG_FORMAT_MIXED, 0, 0, 0},
  {"binlog-do-db", OPT_BINLOG_DO_DB,
   "Tells the master it should log updates for the specified database, and exclude all others not explicitly mentioned.",
   0, 0, 0, GET_STR, REQUIRED_ARG, 0, 0, 0, 0, 0, 0},
  {"binlog-ignore-db", OPT_BINLOG_IGNORE_DB,
   "Tells the master that updates to the given database should not be logged tothe binary log.",
   0, 0, 0, GET_STR, REQUIRED_ARG, 0, 0, 0, 0, 0, 0},
  {"binlog-row-event-max-size", OPT_BINLOG_ROWS_EVENT_MAX_SIZE,
   "The maximum size of a row-based binary log event in bytes. Rows will be "
   "grouped into events smaller than this size if possible. "
   "The value has to be a multiple of 256.",
   (gptr*) &opt_binlog_rows_event_max_size, 
   (gptr*) &opt_binlog_rows_event_max_size, 0, 
   GET_ULONG, REQUIRED_ARG, 
   /* def_value */ 1024, /* min_value */  256, /* max_value */ ULONG_MAX, 
   /* sub_size */     0, /* block_size */ 256, 
   /* app_type */ 0
  },
#ifndef DISABLE_GRANT_OPTIONS
  {"bootstrap", OPT_BOOTSTRAP, "Used by mysql installation scripts.", 0, 0, 0,
   GET_NO_ARG, NO_ARG, 0, 0, 0, 0, 0, 0},
#endif
  {"character-set-client-handshake", OPT_CHARACTER_SET_CLIENT_HANDSHAKE,
   "Don't ignore client side character set value sent during handshake.",
   (gptr*) &opt_character_set_client_handshake,
   (gptr*) &opt_character_set_client_handshake,
    0, GET_BOOL, NO_ARG, 1, 0, 0, 0, 0, 0},
  {"character-set-filesystem", OPT_CHARACTER_SET_FILESYSTEM,
   "Set the filesystem character set.",
   (gptr*) &character_set_filesystem_name,
   (gptr*) &character_set_filesystem_name,
   0, GET_STR, REQUIRED_ARG, 0, 0, 0, 0, 0, 0 },
  {"character-set-server", 'C', "Set the default character set.",
   (gptr*) &default_character_set_name, (gptr*) &default_character_set_name,
   0, GET_STR, REQUIRED_ARG, 0, 0, 0, 0, 0, 0 },
  {"character-sets-dir", OPT_CHARSETS_DIR,
   "Directory where character sets are.", (gptr*) &charsets_dir,
   (gptr*) &charsets_dir, 0, GET_STR, REQUIRED_ARG, 0, 0, 0, 0, 0, 0},
  {"chroot", 'r', "Chroot mysqld daemon during startup.",
   (gptr*) &mysqld_chroot, (gptr*) &mysqld_chroot, 0, GET_STR, REQUIRED_ARG,
   0, 0, 0, 0, 0, 0},
  {"collation-server", OPT_DEFAULT_COLLATION, "Set the default collation.",
   (gptr*) &default_collation_name, (gptr*) &default_collation_name,
   0, GET_STR, REQUIRED_ARG, 0, 0, 0, 0, 0, 0 },
  {"completion-type", OPT_COMPLETION_TYPE, "Default completion type.",
   (gptr*) &global_system_variables.completion_type,
   (gptr*) &max_system_variables.completion_type, 0, GET_ULONG,
   REQUIRED_ARG, 0, 0, 2, 0, 1, 0},
  {"concurrent-insert", OPT_CONCURRENT_INSERT,
   "Use concurrent insert with MyISAM. Disable with --concurrent-insert=0",
   (gptr*) &myisam_concurrent_insert, (gptr*) &myisam_concurrent_insert,
   0, GET_LONG, OPT_ARG, 1, 0, 2, 0, 0, 0},
  {"console", OPT_CONSOLE, "Write error output on screen; Don't remove the console window on windows.",
   (gptr*) &opt_console, (gptr*) &opt_console, 0, GET_BOOL, NO_ARG, 0, 0, 0,
   0, 0, 0},
  {"core-file", OPT_WANT_CORE, "Write core on errors.", 0, 0, 0, GET_NO_ARG,
   NO_ARG, 0, 0, 0, 0, 0, 0},
  {"datadir", 'h', "Path to the database root.", (gptr*) &mysql_data_home,
   (gptr*) &mysql_data_home, 0, GET_STR, REQUIRED_ARG, 0, 0, 0, 0, 0, 0},
#ifndef DBUG_OFF
  {"debug", '#', "Debug log.", (gptr*) &default_dbug_option,
   (gptr*) &default_dbug_option, 0, GET_STR, OPT_ARG, 0, 0, 0, 0, 0, 0},
#endif
  {"default-character-set", 'C', "Set the default character set (deprecated option, use --character-set-server instead).",
   (gptr*) &default_character_set_name, (gptr*) &default_character_set_name,
   0, GET_STR, REQUIRED_ARG, 0, 0, 0, 0, 0, 0 },
  {"default-collation", OPT_DEFAULT_COLLATION, "Set the default collation (deprecated option, use --collation-server instead).",
   (gptr*) &default_collation_name, (gptr*) &default_collation_name,
   0, GET_STR, REQUIRED_ARG, 0, 0, 0, 0, 0, 0 },
  {"default-storage-engine", OPT_STORAGE_ENGINE,
   "Set the default storage engine (table type) for tables.",
   (gptr*)&default_storage_engine_str, (gptr*)&default_storage_engine_str,
   0, GET_STR, REQUIRED_ARG, 0, 0, 0, 0, 0, 0},
  {"default-table-type", OPT_STORAGE_ENGINE,
   "(deprecated) Use --default-storage-engine.",
   (gptr*)&default_storage_engine_str, (gptr*)&default_storage_engine_str,
   0, GET_STR, REQUIRED_ARG, 0, 0, 0, 0, 0, 0},
  {"default-time-zone", OPT_DEFAULT_TIME_ZONE, "Set the default time zone.",
   (gptr*) &default_tz_name, (gptr*) &default_tz_name,
   0, GET_STR, REQUIRED_ARG, 0, 0, 0, 0, 0, 0 },
  {"delay-key-write", OPT_DELAY_KEY_WRITE, "Type of DELAY_KEY_WRITE.",
   0,0,0, GET_STR, OPT_ARG, 0, 0, 0, 0, 0, 0},
  {"delay-key-write-for-all-tables", OPT_DELAY_KEY_WRITE_ALL,
   "Don't flush key buffers between writes for any MyISAM table (Deprecated option, use --delay-key-write=all instead).",
   0, 0, 0, GET_NO_ARG, NO_ARG, 0, 0, 0, 0, 0, 0},
#ifdef HAVE_OPENSSL
  {"des-key-file", OPT_DES_KEY_FILE,
   "Load keys for des_encrypt() and des_encrypt from given file.",
   (gptr*) &des_key_file, (gptr*) &des_key_file, 0, GET_STR, REQUIRED_ARG,
   0, 0, 0, 0, 0, 0},
#endif /* HAVE_OPENSSL */
#ifdef HAVE_REPLICATION
  {"disconnect-slave-event-count", OPT_DISCONNECT_SLAVE_EVENT_COUNT,
   "Option used by mysql-test for debugging and testing of replication.",
   (gptr*) &disconnect_slave_event_count,
   (gptr*) &disconnect_slave_event_count, 0, GET_INT, REQUIRED_ARG, 0, 0, 0,
   0, 0, 0},
#endif /* HAVE_REPLICATION */
  {"enable-locking", OPT_ENABLE_LOCK,
   "Deprecated option, use --external-locking instead.",
   (gptr*) &opt_external_locking, (gptr*) &opt_external_locking,
   0, GET_BOOL, NO_ARG, 0, 0, 0, 0, 0, 0},
#ifdef __NT__
  {"enable-named-pipe", OPT_HAVE_NAMED_PIPE, "Enable the named pipe (NT).",
   (gptr*) &opt_enable_named_pipe, (gptr*) &opt_enable_named_pipe, 0, GET_BOOL,
   NO_ARG, 0, 0, 0, 0, 0, 0},
#endif
  {"enable-pstack", OPT_DO_PSTACK, "Print a symbolic stack trace on failure.",
   (gptr*) &opt_do_pstack, (gptr*) &opt_do_pstack, 0, GET_BOOL, NO_ARG, 0, 0,
   0, 0, 0, 0},
  {"engine-condition-pushdown",
   OPT_ENGINE_CONDITION_PUSHDOWN,
   "Push supported query conditions to the storage engine.",
   (gptr*) &global_system_variables.engine_condition_pushdown,
   (gptr*) &global_system_variables.engine_condition_pushdown,
   0, GET_BOOL, NO_ARG, 1, 0, 0, 0, 0, 0},
  /* See how it's handled in get_one_option() */
  {"event-scheduler", OPT_EVENT_SCHEDULER, "Enable/disable the event scheduler.",
   NULL,  NULL, 0, GET_STR, OPT_ARG, 0, 0, 0, 0, 0, 0},
  {"exit-info", 'T', "Used for debugging;  Use at your own risk!", 0, 0, 0,
   GET_LONG, OPT_ARG, 0, 0, 0, 0, 0, 0},
  {"external-locking", OPT_USE_LOCKING, "Use system (external) locking (disabled by default).  With this option enabled you can run myisamchk to test (not repair) tables while the MySQL server is running. Disable with --skip-external-locking.",
   (gptr*) &opt_external_locking, (gptr*) &opt_external_locking,
   0, GET_BOOL, NO_ARG, 0, 0, 0, 0, 0, 0},
  {"flush", OPT_FLUSH, "Flush tables to disk between SQL commands.", 0, 0, 0,
   GET_NO_ARG, NO_ARG, 0, 0, 0, 0, 0, 0},
  /* We must always support the next option to make scripts like mysqltest
     easier to do */
  {"gdb", OPT_DEBUGGING,
   "Set up signals usable for debugging",
   (gptr*) &opt_debugging, (gptr*) &opt_debugging,
   0, GET_BOOL, NO_ARG, 0, 0, 0, 0, 0, 0},
  {"general-log", OPT_GENERAL_LOG,
   "Enable|disable general log", (gptr*) &opt_log,
   (gptr*) &opt_log, 0, GET_BOOL, OPT_ARG, 0, 0, 0, 0, 0, 0},
#ifdef HAVE_LARGE_PAGES
  {"large-pages", OPT_ENABLE_LARGE_PAGES, "Enable support for large pages. \
Disable with --skip-large-pages.",
   (gptr*) &opt_large_pages, (gptr*) &opt_large_pages, 0, GET_BOOL, NO_ARG, 0, 0, 0,
   0, 0, 0},
#endif
  {"init-connect", OPT_INIT_CONNECT, "Command(s) that are executed for each new connection",
   (gptr*) &opt_init_connect, (gptr*) &opt_init_connect, 0, GET_STR_ALLOC,
   REQUIRED_ARG, 0, 0, 0, 0, 0, 0},
#ifndef DISABLE_GRANT_OPTIONS
  {"init-file", OPT_INIT_FILE, "Read SQL commands from this file at startup.",
   (gptr*) &opt_init_file, (gptr*) &opt_init_file, 0, GET_STR, REQUIRED_ARG,
   0, 0, 0, 0, 0, 0},
#endif
  {"init-rpl-role", OPT_INIT_RPL_ROLE, "Set the replication role.", 0, 0, 0,
   GET_STR, REQUIRED_ARG, 0, 0, 0, 0, 0, 0},
  {"init-slave", OPT_INIT_SLAVE, "Command(s) that are executed when a slave connects to this master",
   (gptr*) &opt_init_slave, (gptr*) &opt_init_slave, 0, GET_STR_ALLOC,
   REQUIRED_ARG, 0, 0, 0, 0, 0, 0},
  {"innodb", OPT_INNODB, "Enable InnoDB (if this version of MySQL supports it). \
Disable with --skip-innodb (will save memory).",
   (gptr*) &opt_innodb, (gptr*) &opt_innodb, 0, GET_BOOL, NO_ARG, OPT_INNODB_DEFAULT, 0, 0,
   0, 0, 0},
#ifdef WITH_INNOBASE_STORAGE_ENGINE
  {"innodb_checksums", OPT_INNODB_CHECKSUMS, "Enable InnoDB checksums validation (enabled by default). \
Disable with --skip-innodb-checksums.", (gptr*) &innobase_use_checksums,
   (gptr*) &innobase_use_checksums, 0, GET_BOOL, NO_ARG, 1, 0, 0, 0, 0, 0},
#endif
  {"innodb_data_file_path", OPT_INNODB_DATA_FILE_PATH,
   "Path to individual files and their sizes.",
   0, 0, 0, GET_STR, REQUIRED_ARG, 0, 0, 0, 0, 0, 0},
#ifdef WITH_INNOBASE_STORAGE_ENGINE
  {"innodb_data_home_dir", OPT_INNODB_DATA_HOME_DIR,
   "The common part for InnoDB table spaces.", (gptr*) &innobase_data_home_dir,
   (gptr*) &innobase_data_home_dir, 0, GET_STR, REQUIRED_ARG, 0, 0, 0, 0, 0,
   0},
  {"innodb_doublewrite", OPT_INNODB_DOUBLEWRITE, "Enable InnoDB doublewrite buffer (enabled by default). \
Disable with --skip-innodb-doublewrite.", (gptr*) &innobase_use_doublewrite,
   (gptr*) &innobase_use_doublewrite, 0, GET_BOOL, NO_ARG, 1, 0, 0, 0, 0, 0},
  {"innodb_fast_shutdown", OPT_INNODB_FAST_SHUTDOWN,
   "Speeds up the shutdown process of the InnoDB storage engine. Possible "
   "values are 0, 1 (faster)"
   /*
     NetWare can't close unclosed files, can't automatically kill remaining
     threads, etc, so on this OS we disable the crash-like InnoDB shutdown.
   */
#ifndef __NETWARE__
   " or 2 (fastest - crash-like)"
#endif
   ".",
   (gptr*) &innobase_fast_shutdown,
   (gptr*) &innobase_fast_shutdown, 0, GET_ULONG, OPT_ARG, 1, 0,
   IF_NETWARE(1,2), 0, 0, 0},
  {"innodb_file_per_table", OPT_INNODB_FILE_PER_TABLE,
   "Stores each InnoDB table to an .ibd file in the database dir.",
   (gptr*) &innobase_file_per_table,
   (gptr*) &innobase_file_per_table, 0, GET_BOOL, NO_ARG, 0, 0, 0, 0, 0, 0},
  {"innodb_flush_log_at_trx_commit", OPT_INNODB_FLUSH_LOG_AT_TRX_COMMIT,
   "Set to 0 (write and flush once per second), 1 (write and flush at each commit) or 2 (write at commit, flush once per second).",
   (gptr*) &srv_flush_log_at_trx_commit,
   (gptr*) &srv_flush_log_at_trx_commit,
   0, GET_ULONG, OPT_ARG,  1, 0, 2, 0, 0, 0},
  {"innodb_flush_method", OPT_INNODB_FLUSH_METHOD,
   "With which method to flush data.", (gptr*) &innobase_unix_file_flush_method,
   (gptr*) &innobase_unix_file_flush_method, 0, GET_STR, REQUIRED_ARG, 0, 0, 0,
   0, 0, 0},
  {"innodb_locks_unsafe_for_binlog", OPT_INNODB_LOCKS_UNSAFE_FOR_BINLOG,
   "Force InnoDB to not use next-key locking, to use only row-level locking.",
   (gptr*) &innobase_locks_unsafe_for_binlog,
   (gptr*) &innobase_locks_unsafe_for_binlog, 0, GET_BOOL, NO_ARG, 0, 0, 0, 0, 0, 0},
  {"innodb_log_arch_dir", OPT_INNODB_LOG_ARCH_DIR,
   "Where full logs should be archived.", (gptr*) &innobase_log_arch_dir,
   (gptr*) &innobase_log_arch_dir, 0, GET_STR, REQUIRED_ARG, 0, 0, 0, 0, 0, 0},
  {"innodb_log_archive", OPT_INNODB_LOG_ARCHIVE,
   "Set to 1 if you want to have logs archived.", 0, 0, 0, GET_LONG, OPT_ARG,
   0, 0, 0, 0, 0, 0},
  {"innodb_log_group_home_dir", OPT_INNODB_LOG_GROUP_HOME_DIR,
   "Path to InnoDB log files.", (gptr*) &innobase_log_group_home_dir,
   (gptr*) &innobase_log_group_home_dir, 0, GET_STR, REQUIRED_ARG, 0, 0, 0, 0,
   0, 0},
  {"innodb_max_dirty_pages_pct", OPT_INNODB_MAX_DIRTY_PAGES_PCT,
   "Percentage of dirty pages allowed in bufferpool.", (gptr*) &srv_max_buf_pool_modified_pct,
   (gptr*) &srv_max_buf_pool_modified_pct, 0, GET_ULONG, REQUIRED_ARG, 90, 0, 100, 0, 0, 0},
  {"innodb_max_purge_lag", OPT_INNODB_MAX_PURGE_LAG,
   "Desired maximum length of the purge queue (0 = no limit)",
   (gptr*) &srv_max_purge_lag,
   (gptr*) &srv_max_purge_lag, 0, GET_LONG, REQUIRED_ARG, 0, 0, ~0L,
   0, 1L, 0},
  {"innodb_rollback_on_timeout", OPT_INNODB_ROLLBACK_ON_TIMEOUT,
   "Roll back the complete transaction on lock wait timeout, for 4.x compatibility (disabled by default)",
   (gptr*) &innobase_rollback_on_timeout, (gptr*) &innobase_rollback_on_timeout,
   0, GET_BOOL, OPT_ARG, 0, 0, 0, 0, 0, 0},
  {"innodb_status_file", OPT_INNODB_STATUS_FILE,
   "Enable SHOW INNODB STATUS output in the innodb_status.<pid> file",
   (gptr*) &innobase_create_status_file, (gptr*) &innobase_create_status_file,
   0, GET_BOOL, OPT_ARG, 0, 0, 0, 0, 0, 0},
  {"innodb_stats_on_metadata", OPT_INNODB_STATS_ON_METADATA,
   "Enable statistics gathering for metadata commands such as SHOW TABLE STATUS (on by default)",
   (gptr*) &innobase_stats_on_metadata, (gptr*) &innobase_stats_on_metadata,
   0, GET_BOOL, NO_ARG, 1, 0, 0, 0, 0, 0},
  {"innodb_support_xa", OPT_INNODB_SUPPORT_XA,
   "Enable InnoDB support for the XA two-phase commit",
   (gptr*) &global_system_variables.innodb_support_xa,
   (gptr*) &global_system_variables.innodb_support_xa,
   0, GET_BOOL, OPT_ARG, 1, 0, 0, 0, 0, 0},
  {"innodb_table_locks", OPT_INNODB_TABLE_LOCKS,
   "Enable InnoDB locking in LOCK TABLES",
   (gptr*) &global_system_variables.innodb_table_locks,
   (gptr*) &global_system_variables.innodb_table_locks,
   0, GET_BOOL, OPT_ARG, 1, 0, 0, 0, 0, 0},
#endif /* End WITH_INNOBASE_STORAGE_ENGINE */
   {"language", 'L',
   "Client error messages in given language. May be given as a full path.",
   (gptr*) &language_ptr, (gptr*) &language_ptr, 0, GET_STR, REQUIRED_ARG,
   0, 0, 0, 0, 0, 0},
  {"local-infile", OPT_LOCAL_INFILE,
   "Enable/disable LOAD DATA LOCAL INFILE (takes values 1|0).",
   (gptr*) &opt_local_infile,
   (gptr*) &opt_local_infile, 0, GET_BOOL, OPT_ARG,
   1, 0, 0, 0, 0, 0},
  {"log", 'l', "Log connections and queries to file.", (gptr*) &opt_logname,
   (gptr*) &opt_logname, 0, GET_STR, OPT_ARG, 0, 0, 0, 0, 0, 0},
  {"log-bin", OPT_BIN_LOG,
   "Log update queries in binary format. Optional (but strongly recommended "
   "to avoid replication problems if server's hostname changes) argument "
   "should be the chosen location for the binary log files.",
   (gptr*) &opt_bin_logname, (gptr*) &opt_bin_logname, 0, GET_STR_ALLOC,
   OPT_ARG, 0, 0, 0, 0, 0, 0},
  {"log-bin-index", OPT_BIN_LOG_INDEX,
   "File that holds the names for last binary log files.",
   (gptr*) &opt_binlog_index_name, (gptr*) &opt_binlog_index_name, 0, GET_STR,
   REQUIRED_ARG, 0, 0, 0, 0, 0, 0},
#ifndef TO_BE_REMOVED_IN_5_1_OR_6_0
  /*
    In 5.0.6 we introduced the below option, then in 5.0.16 we renamed it to
    log-bin-trust-function-creators but kept also the old name for
    compatibility; the behaviour was also changed to apply only to functions
    (and triggers). In a future release this old name could be removed.
  */
  {"log-bin-trust-routine-creators", OPT_LOG_BIN_TRUST_FUNCTION_CREATORS,
   "(deprecated) Use log-bin-trust-function-creators.",
   (gptr*) &trust_function_creators, (gptr*) &trust_function_creators, 0,
   GET_BOOL, NO_ARG, 0, 0, 0, 0, 0, 0},
#endif
  /*
    This option starts with "log-bin" to emphasize that it is specific of
    binary logging.
  */
  {"log-bin-trust-function-creators", OPT_LOG_BIN_TRUST_FUNCTION_CREATORS,
   "If equal to 0 (the default), then when --log-bin is used, creation of "
   "a stored function (or trigger) is allowed only to users having the SUPER privilege "
   "and only if this stored function (trigger) may not break binary logging."
   "Note that if ALL connections to this server ALWAYS use row-based binary "
   "logging, the security issues do not exist and the binary logging cannot "
   "break, so you can safely set this to 1."
   ,(gptr*) &trust_function_creators, (gptr*) &trust_function_creators, 0,
   GET_BOOL, NO_ARG, 0, 0, 0, 0, 0, 0},
  {"log-error", OPT_ERROR_LOG_FILE, "Error log file.",
   (gptr*) &log_error_file_ptr, (gptr*) &log_error_file_ptr, 0, GET_STR,
   OPT_ARG, 0, 0, 0, 0, 0, 0},
  {"log-isam", OPT_ISAM_LOG, "Log all MyISAM changes to file.",
   (gptr*) &myisam_log_filename, (gptr*) &myisam_log_filename, 0, GET_STR,
   OPT_ARG, 0, 0, 0, 0, 0, 0},
  {"log-long-format", '0',
   "Log some extra information to update log. Please note that this option is deprecated; see --log-short-format option.", 
   0, 0, 0, GET_NO_ARG, NO_ARG, 0, 0, 0, 0, 0, 0},
#ifdef WITH_CSV_STORAGE_ENGINE
  {"log-output", OPT_LOG_OUTPUT,
   "Syntax: log-output[=value[,value...]], where \"value\" could be TABLE, "
   "FILE or NONE.",
   (gptr*) &log_output_str, (gptr*) &log_output_str, 0,
   GET_STR, OPT_ARG, 0, 0, 0, 0, 0, 0},
#endif
  {"log-queries-not-using-indexes", OPT_LOG_QUERIES_NOT_USING_INDEXES,
   "Log queries that are executed without benefit of any index to the slow log if it is open.",
   (gptr*) &opt_log_queries_not_using_indexes, (gptr*) &opt_log_queries_not_using_indexes,
   0, GET_BOOL, NO_ARG, 0, 0, 0, 0, 0, 0},
  {"log-short-format", OPT_SHORT_LOG_FORMAT,
   "Don't log extra information to update and slow-query logs.",
   (gptr*) &opt_short_log_format, (gptr*) &opt_short_log_format,
   0, GET_BOOL, NO_ARG, 0, 0, 0, 0, 0, 0},
  {"log-slave-updates", OPT_LOG_SLAVE_UPDATES,
   "Tells the slave to log the updates from the slave thread to the binary log. You will need to turn it on if you plan to daisy-chain the slaves.",
   (gptr*) &opt_log_slave_updates, (gptr*) &opt_log_slave_updates, 0, GET_BOOL,
   NO_ARG, 0, 0, 0, 0, 0, 0},
  {"log-slow-admin-statements", OPT_LOG_SLOW_ADMIN_STATEMENTS,
   "Log slow OPTIMIZE, ANALYZE, ALTER and other administrative statements to the slow log if it is open.",
   (gptr*) &opt_log_slow_admin_statements,
   (gptr*) &opt_log_slow_admin_statements,
   0, GET_BOOL, NO_ARG, 0, 0, 0, 0, 0, 0},
  {"log-slow-queries", OPT_SLOW_QUERY_LOG,
    "Log slow queries to this log file. Defaults logging to hostname-slow.log file. Must be enabled to activate other slow log options.",
   (gptr*) &opt_slow_logname, (gptr*) &opt_slow_logname, 0, GET_STR, OPT_ARG,
   0, 0, 0, 0, 0, 0},
  {"log-tc", OPT_LOG_TC,
   "Path to transaction coordinator log (used for transactions that affect "
   "more than one storage engine, when binary log is disabled)",
   (gptr*) &opt_tc_log_file, (gptr*) &opt_tc_log_file, 0, GET_STR,
   REQUIRED_ARG, 0, 0, 0, 0, 0, 0},
#ifdef HAVE_MMAP
  {"log-tc-size", OPT_LOG_TC_SIZE, "Size of transaction coordinator log.",
   (gptr*) &opt_tc_log_size, (gptr*) &opt_tc_log_size, 0, GET_ULONG,
   REQUIRED_ARG, TC_LOG_MIN_SIZE, TC_LOG_MIN_SIZE, ~0L, 0, TC_LOG_PAGE_SIZE, 0},
#endif
  {"log-update", OPT_UPDATE_LOG,
   "The update log is deprecated since version 5.0, is replaced by the binary \
log and this option justs turns on --log-bin instead.",
   (gptr*) &opt_update_logname, (gptr*) &opt_update_logname, 0, GET_STR,
   OPT_ARG, 0, 0, 0, 0, 0, 0},
  {"log-warnings", 'W', "Log some not critical warnings to the log file.",
   (gptr*) &global_system_variables.log_warnings,
   (gptr*) &max_system_variables.log_warnings, 0, GET_ULONG, OPT_ARG, 1, 0, 0,
   0, 0, 0},
  {"low-priority-updates", OPT_LOW_PRIORITY_UPDATES,
   "INSERT/DELETE/UPDATE has lower priority than selects.",
   (gptr*) &global_system_variables.low_priority_updates,
   (gptr*) &max_system_variables.low_priority_updates,
   0, GET_BOOL, NO_ARG, 0, 0, 0, 0, 0, 0},
  {"master-connect-retry", OPT_MASTER_CONNECT_RETRY,
   "The number of seconds the slave thread will sleep before retrying to connect to the master in case the master goes down or the connection is lost.",
   (gptr*) &master_connect_retry, (gptr*) &master_connect_retry, 0, GET_UINT,
   REQUIRED_ARG, 60, 0, 0, 0, 0, 0},
  {"master-host", OPT_MASTER_HOST,
   "Master hostname or IP address for replication. If not set, the slave thread will not be started. Note that the setting of master-host will be ignored if there exists a valid master.info file.",
   (gptr*) &master_host, (gptr*) &master_host, 0, GET_STR, REQUIRED_ARG, 0, 0,
   0, 0, 0, 0},
  {"master-info-file", OPT_MASTER_INFO_FILE,
   "The location and name of the file that remembers the master and where the I/O replication \
thread is in the master's binlogs.",
   (gptr*) &master_info_file, (gptr*) &master_info_file, 0, GET_STR,
   REQUIRED_ARG, 0, 0, 0, 0, 0, 0},
  {"master-password", OPT_MASTER_PASSWORD,
   "The password the slave thread will authenticate with when connecting to the master. If not set, an empty password is assumed.The value in master.info will take precedence if it can be read.",
   (gptr*)&master_password, (gptr*)&master_password, 0,
   GET_STR, REQUIRED_ARG, 0, 0, 0, 0, 0, 0},
  {"master-port", OPT_MASTER_PORT,
   "The port the master is listening on. If not set, the compiled setting of MYSQL_PORT is assumed. If you have not tinkered with configure options, this should be 3306. The value in master.info will take precedence if it can be read.",
   (gptr*) &master_port, (gptr*) &master_port, 0, GET_UINT, REQUIRED_ARG,
   MYSQL_PORT, 0, 0, 0, 0, 0},
  {"master-retry-count", OPT_MASTER_RETRY_COUNT,
   "The number of tries the slave will make to connect to the master before giving up.",
   (gptr*) &master_retry_count, (gptr*) &master_retry_count, 0, GET_ULONG,
   REQUIRED_ARG, 3600*24, 0, 0, 0, 0, 0},
  {"master-ssl", OPT_MASTER_SSL,
   "Enable the slave to connect to the master using SSL.",
   (gptr*) &master_ssl, (gptr*) &master_ssl, 0, GET_BOOL, NO_ARG, 0, 0, 0, 0,
   0, 0},
  {"master-ssl-ca", OPT_MASTER_SSL_CA,
   "Master SSL CA file. Only applies if you have enabled master-ssl.",
   (gptr*) &master_ssl_ca, (gptr*) &master_ssl_ca, 0, GET_STR, OPT_ARG,
   0, 0, 0, 0, 0, 0},
  {"master-ssl-capath", OPT_MASTER_SSL_CAPATH,
   "Master SSL CA path. Only applies if you have enabled master-ssl.",
   (gptr*) &master_ssl_capath, (gptr*) &master_ssl_capath, 0, GET_STR, OPT_ARG,
   0, 0, 0, 0, 0, 0},
  {"master-ssl-cert", OPT_MASTER_SSL_CERT,
   "Master SSL certificate file name. Only applies if you have enabled \
master-ssl",
   (gptr*) &master_ssl_cert, (gptr*) &master_ssl_cert, 0, GET_STR, OPT_ARG,
   0, 0, 0, 0, 0, 0},
  {"master-ssl-cipher", OPT_MASTER_SSL_CIPHER,
   "Master SSL cipher. Only applies if you have enabled master-ssl.",
   (gptr*) &master_ssl_cipher, (gptr*) &master_ssl_capath, 0, GET_STR, OPT_ARG,
   0, 0, 0, 0, 0, 0},
  {"master-ssl-key", OPT_MASTER_SSL_KEY,
   "Master SSL keyfile name. Only applies if you have enabled master-ssl.",
   (gptr*) &master_ssl_key, (gptr*) &master_ssl_key, 0, GET_STR, OPT_ARG,
   0, 0, 0, 0, 0, 0},
  {"master-user", OPT_MASTER_USER,
   "The username the slave thread will use for authentication when connecting to the master. The user must have FILE privilege. If the master user is not set, user test is assumed. The value in master.info will take precedence if it can be read.",
   (gptr*) &master_user, (gptr*) &master_user, 0, GET_STR, REQUIRED_ARG, 0, 0,
   0, 0, 0, 0},
#ifdef HAVE_REPLICATION
  {"max-binlog-dump-events", OPT_MAX_BINLOG_DUMP_EVENTS,
   "Option used by mysql-test for debugging and testing of replication.",
   (gptr*) &max_binlog_dump_events, (gptr*) &max_binlog_dump_events, 0,
   GET_INT, REQUIRED_ARG, 0, 0, 0, 0, 0, 0},
#endif /* HAVE_REPLICATION */
  {"memlock", OPT_MEMLOCK, "Lock mysqld in memory.", (gptr*) &locked_in_memory,
   (gptr*) &locked_in_memory, 0, GET_BOOL, NO_ARG, 0, 0, 0, 0, 0, 0},
  {"myisam-recover", OPT_MYISAM_RECOVER,
   "Syntax: myisam-recover[=option[,option...]], where option can be DEFAULT, BACKUP, FORCE or QUICK.",
   (gptr*) &myisam_recover_options_str, (gptr*) &myisam_recover_options_str, 0,
   GET_STR, OPT_ARG, 0, 0, 0, 0, 0, 0},
  {"ndbcluster", OPT_NDBCLUSTER, "Enable NDB Cluster (if this version of MySQL supports it). \
Disable with --skip-ndbcluster (will save memory).",
   (gptr*) &opt_ndbcluster, (gptr*) &opt_ndbcluster, 0, GET_BOOL, NO_ARG,
   OPT_NDBCLUSTER_DEFAULT, 0, 0, 0, 0, 0},
#ifdef WITH_NDBCLUSTER_STORAGE_ENGINE
  {"ndb-connectstring", OPT_NDB_CONNECTSTRING,
   "Connect string for ndbcluster.",
   (gptr*) &opt_ndb_connectstring,
   (gptr*) &opt_ndb_connectstring,
   0, GET_STR, REQUIRED_ARG, 0, 0, 0, 0, 0, 0},
  {"ndb-mgmd-host", OPT_NDB_MGMD,
   "Set host and port for ndb_mgmd. Syntax: hostname[:port]",
   (gptr*) &opt_ndb_mgmd,
   (gptr*) &opt_ndb_mgmd,
   0, GET_STR, REQUIRED_ARG, 0, 0, 0, 0, 0, 0},
  {"ndb-nodeid", OPT_NDB_NODEID,
   "Nodeid for this mysqlserver in the cluster.",
   (gptr*) &opt_ndb_nodeid,
   (gptr*) &opt_ndb_nodeid,
   0, GET_INT, REQUIRED_ARG, 0, 0, 0, 0, 0, 0},
  {"ndb-autoincrement-prefetch-sz", OPT_NDB_AUTOINCREMENT_PREFETCH_SZ,
   "Specify number of autoincrement values that are prefetched.",
   (gptr*) &global_system_variables.ndb_autoincrement_prefetch_sz,
   (gptr*) &global_system_variables.ndb_autoincrement_prefetch_sz,
   0, GET_ULONG, REQUIRED_ARG, 32, 1, 256, 0, 0, 0},
  {"ndb-distribution", OPT_NDB_DISTRIBUTION,
   "Default distribution for new tables in ndb",
   (gptr*) &opt_ndb_distribution,
   (gptr*) &opt_ndb_distribution,
   0, GET_STR, REQUIRED_ARG, 0, 0, 0, 0, 0, 0},
  {"ndb-force-send", OPT_NDB_FORCE_SEND,
   "Force send of buffers to ndb immediately without waiting for "
   "other threads.",
   (gptr*) &global_system_variables.ndb_force_send,
   (gptr*) &global_system_variables.ndb_force_send,
   0, GET_BOOL, OPT_ARG, 1, 0, 0, 0, 0, 0},
  {"ndb_force_send", OPT_NDB_FORCE_SEND,
   "same as --ndb-force-send.",
   (gptr*) &global_system_variables.ndb_force_send,
   (gptr*) &global_system_variables.ndb_force_send,
   0, GET_BOOL, OPT_ARG, 1, 0, 0, 0, 0, 0},
  {"ndb-extra-logging", OPT_NDB_EXTRA_LOGGING,
   "Turn on more logging in the error log.",
   (gptr*) &ndb_extra_logging,
   (gptr*) &ndb_extra_logging,
   0, GET_INT, OPT_ARG, 0, 0, 0, 0, 0, 0},
#ifdef HAVE_NDB_BINLOG
  {"ndb-report-thresh-binlog-epoch-slip", OPT_NDB_REPORT_THRESH_BINLOG_EPOCH_SLIP,
   "Threshold on number of epochs to be behind before reporting binlog status. "
   "E.g. 3 means that if the difference between what epoch has been received "
   "from the storage nodes and what has been applied to the binlog is 3 or more, "
   "a status message will be sent to the cluster log.",
   (gptr*) &ndb_report_thresh_binlog_epoch_slip,
   (gptr*) &ndb_report_thresh_binlog_epoch_slip,
   0, GET_ULONG, REQUIRED_ARG, 3, 0, 256, 0, 0, 0},
  {"ndb-report-thresh-binlog-mem-usage", OPT_NDB_REPORT_THRESH_BINLOG_MEM_USAGE,
   "Threshold on percentage of free memory before reporting binlog status. E.g. "
   "10 means that if amount of available memory for receiving binlog data from "
   "the storage nodes goes below 10%, "
   "a status message will be sent to the cluster log.",
   (gptr*) &ndb_report_thresh_binlog_mem_usage,
   (gptr*) &ndb_report_thresh_binlog_mem_usage,
   0, GET_ULONG, REQUIRED_ARG, 10, 0, 100, 0, 0, 0},
#endif
  {"ndb-use-exact-count", OPT_NDB_USE_EXACT_COUNT,
   "Use exact records count during query planning and for fast "
   "select count(*), disable for faster queries.",
   (gptr*) &global_system_variables.ndb_use_exact_count,
   (gptr*) &global_system_variables.ndb_use_exact_count,
   0, GET_BOOL, OPT_ARG, 1, 0, 0, 0, 0, 0},
  {"ndb_use_exact_count", OPT_NDB_USE_EXACT_COUNT,
   "same as --ndb-use-exact-count.",
   (gptr*) &global_system_variables.ndb_use_exact_count,
   (gptr*) &global_system_variables.ndb_use_exact_count,
   0, GET_BOOL, OPT_ARG, 1, 0, 0, 0, 0, 0},
  {"ndb-use-transactions", OPT_NDB_USE_TRANSACTIONS,
   "Use transactions for large inserts, if enabled then large "
   "inserts will be split into several smaller transactions",
   (gptr*) &global_system_variables.ndb_use_transactions,
   (gptr*) &global_system_variables.ndb_use_transactions,
   0, GET_BOOL, OPT_ARG, 1, 0, 0, 0, 0, 0},
  {"ndb_use_transactions", OPT_NDB_USE_TRANSACTIONS,
   "same as --ndb-use-transactions.",
   (gptr*) &global_system_variables.ndb_use_transactions,
   (gptr*) &global_system_variables.ndb_use_transactions,
   0, GET_BOOL, OPT_ARG, 1, 0, 0, 0, 0, 0},
  {"ndb-shm", OPT_NDB_SHM,
   "Use shared memory connections when available.",
   (gptr*) &opt_ndb_shm,
   (gptr*) &opt_ndb_shm,
   0, GET_BOOL, OPT_ARG, OPT_NDB_SHM_DEFAULT, 0, 0, 0, 0, 0},
  {"ndb-optimized-node-selection", OPT_NDB_OPTIMIZED_NODE_SELECTION,
   "Select nodes for transactions in a more optimal way.",
   (gptr*) &opt_ndb_optimized_node_selection,
   (gptr*) &opt_ndb_optimized_node_selection,
   0, GET_BOOL, OPT_ARG, 1, 0, 0, 0, 0, 0},
  { "ndb-cache-check-time", OPT_NDB_CACHE_CHECK_TIME,
    "A dedicated thread is created to, at the given millisecons interval, invalidate the query cache if another MySQL server in the cluster has changed the data in the database.",
    (gptr*) &opt_ndb_cache_check_time, (gptr*) &opt_ndb_cache_check_time, 0, GET_ULONG, REQUIRED_ARG,
    0, 0, LONG_TIMEOUT, 0, 1, 0},
  {"ndb-index-stat-enable", OPT_NDB_INDEX_STAT_ENABLE,
   "Use ndb index statistics in query optimization.",
   (gptr*) &global_system_variables.ndb_index_stat_enable,
   (gptr*) &max_system_variables.ndb_index_stat_enable,
   0, GET_BOOL, OPT_ARG, 0, 0, 1, 0, 0, 0},
#endif
  {"ndb-use-copying-alter-table",
   OPT_NDB_USE_COPYING_ALTER_TABLE,
   "Force ndbcluster to always copy tables at alter table (should only be used if on-line alter table fails).",
   (gptr*) &global_system_variables.ndb_use_copying_alter_table,
   (gptr*) &global_system_variables.ndb_use_copying_alter_table,
   0, GET_BOOL, NO_ARG, 0, 0, 0, 0, 0, 0},  
  {"new", 'n', "Use very new possible 'unsafe' functions.",
   (gptr*) &global_system_variables.new_mode,
   (gptr*) &max_system_variables.new_mode,
   0, GET_BOOL, NO_ARG, 0, 0, 0, 0, 0, 0},
#ifdef NOT_YET
  {"no-mix-table-types", OPT_NO_MIX_TYPE, "Don't allow commands with uses two different table types.",
   (gptr*) &opt_no_mix_types, (gptr*) &opt_no_mix_types, 0, GET_BOOL, NO_ARG,
   0, 0, 0, 0, 0, 0},
#endif
  {"old-alter-table", OPT_OLD_ALTER_TABLE,
   "Use old, non-optimized alter table.",
   (gptr*) &global_system_variables.old_alter_table,
   (gptr*) &max_system_variables.old_alter_table, 0, GET_BOOL, NO_ARG,
   0, 0, 0, 0, 0, 0},
  {"old-passwords", OPT_OLD_PASSWORDS, "Use old password encryption method (needed for 4.0 and older clients).",
   (gptr*) &global_system_variables.old_passwords,
   (gptr*) &max_system_variables.old_passwords, 0, GET_BOOL, NO_ARG,
   0, 0, 0, 0, 0, 0},
  {"one-thread", OPT_ONE_THREAD,
   "(deprecated): Only use one thread (for debugging under Linux). Use thread-handling=no-threads instead",
   0, 0, 0, GET_NO_ARG, NO_ARG, 0, 0, 0, 0, 0, 0},
  {"old-style-user-limits", OPT_OLD_STYLE_USER_LIMITS,
   "Enable old-style user limits (before 5.0.3 user resources were counted per each user+host vs. per account)",
   (gptr*) &opt_old_style_user_limits, (gptr*) &opt_old_style_user_limits,
   0, GET_BOOL, NO_ARG, 0, 0, 0, 0, 0, 0},
  {"pid-file", OPT_PID_FILE, "Pid file used by safe_mysqld.",
   (gptr*) &pidfile_name_ptr, (gptr*) &pidfile_name_ptr, 0, GET_STR,
   REQUIRED_ARG, 0, 0, 0, 0, 0, 0},
  {"port", 'P', "Port number to use for connection.", (gptr*) &mysqld_port,
   (gptr*) &mysqld_port, 0, GET_UINT, REQUIRED_ARG, 0, 0, 0, 0, 0, 0},
  {"port-open-timeout", OPT_PORT_OPEN_TIMEOUT,
   "Maximum time in seconds to wait for the port to become free. "
   "(Default: no wait)", (gptr*) &mysqld_port_timeout,
   (gptr*) &mysqld_port_timeout, 0, GET_UINT, REQUIRED_ARG, 0, 0, 0, 0, 0, 0},
  {"relay-log", OPT_RELAY_LOG,
   "The location and name to use for relay logs.",
   (gptr*) &opt_relay_logname, (gptr*) &opt_relay_logname, 0,
   GET_STR_ALLOC, REQUIRED_ARG, 0, 0, 0, 0, 0, 0},
  {"relay-log-index", OPT_RELAY_LOG_INDEX,
   "The location and name to use for the file that keeps a list of the last \
relay logs.",
   (gptr*) &opt_relaylog_index_name, (gptr*) &opt_relaylog_index_name, 0,
   GET_STR, REQUIRED_ARG, 0, 0, 0, 0, 0, 0},
  {"relay-log-info-file", OPT_RELAY_LOG_INFO_FILE,
   "The location and name of the file that remembers where the SQL replication \
thread is in the relay logs.",
   (gptr*) &relay_log_info_file, (gptr*) &relay_log_info_file, 0, GET_STR,
   REQUIRED_ARG, 0, 0, 0, 0, 0, 0},
  {"replicate-do-db", OPT_REPLICATE_DO_DB,
   "Tells the slave thread to restrict replication to the specified database. To specify more than one database, use the directive multiple times, once for each database. Note that this will only work if you do not use cross-database queries such as UPDATE some_db.some_table SET foo='bar' while having selected a different or no database. If you need cross database updates to work, make sure you have 3.23.28 or later, and use replicate-wild-do-table=db_name.%.",
   0, 0, 0, GET_STR, REQUIRED_ARG, 0, 0, 0, 0, 0, 0},
  {"replicate-do-table", OPT_REPLICATE_DO_TABLE,
   "Tells the slave thread to restrict replication to the specified table. To specify more than one table, use the directive multiple times, once for each table. This will work for cross-database updates, in contrast to replicate-do-db.",
   0, 0, 0, GET_STR, REQUIRED_ARG, 0, 0, 0, 0, 0, 0},
  {"replicate-ignore-db", OPT_REPLICATE_IGNORE_DB,
   "Tells the slave thread to not replicate to the specified database. To specify more than one database to ignore, use the directive multiple times, once for each database. This option will not work if you use cross database updates. If you need cross database updates to work, make sure you have 3.23.28 or later, and use replicate-wild-ignore-table=db_name.%. ",
   0, 0, 0, GET_STR, REQUIRED_ARG, 0, 0, 0, 0, 0, 0},
  {"replicate-ignore-table", OPT_REPLICATE_IGNORE_TABLE,
   "Tells the slave thread to not replicate to the specified table. To specify more than one table to ignore, use the directive multiple times, once for each table. This will work for cross-datbase updates, in contrast to replicate-ignore-db.",
   0, 0, 0, GET_STR, REQUIRED_ARG, 0, 0, 0, 0, 0, 0},
  {"replicate-rewrite-db", OPT_REPLICATE_REWRITE_DB,
   "Updates to a database with a different name than the original. Example: replicate-rewrite-db=master_db_name->slave_db_name.",
   0, 0, 0, GET_STR, REQUIRED_ARG, 0, 0, 0, 0, 0, 0},
#ifdef HAVE_REPLICATION
  {"replicate-same-server-id", OPT_REPLICATE_SAME_SERVER_ID,
   "In replication, if set to 1, do not skip events having our server id. \
Default value is 0 (to break infinite loops in circular replication). \
Can't be set to 1 if --log-slave-updates is used.",
   (gptr*) &replicate_same_server_id,
   (gptr*) &replicate_same_server_id,
   0, GET_BOOL, NO_ARG, 0, 0, 0, 0, 0, 0},
#endif
  {"replicate-wild-do-table", OPT_REPLICATE_WILD_DO_TABLE,
   "Tells the slave thread to restrict replication to the tables that match the specified wildcard pattern. To specify more than one table, use the directive multiple times, once for each table. This will work for cross-database updates. Example: replicate-wild-do-table=foo%.bar% will replicate only updates to tables in all databases that start with foo and whose table names start with bar.",
   0, 0, 0, GET_STR, REQUIRED_ARG, 0, 0, 0, 0, 0, 0},
  {"replicate-wild-ignore-table", OPT_REPLICATE_WILD_IGNORE_TABLE,
   "Tells the slave thread to not replicate to the tables that match the given wildcard pattern. To specify more than one table to ignore, use the directive multiple times, once for each table. This will work for cross-database updates. Example: replicate-wild-ignore-table=foo%.bar% will not do updates to tables in databases that start with foo and whose table names start with bar.",
   0, 0, 0, GET_STR, REQUIRED_ARG, 0, 0, 0, 0, 0, 0},
  // In replication, we may need to tell the other servers how to connect
  {"report-host", OPT_REPORT_HOST,
   "Hostname or IP of the slave to be reported to to the master during slave registration. Will appear in the output of SHOW SLAVE HOSTS. Leave unset if you do not want the slave to register itself with the master. Note that it is not sufficient for the master to simply read the IP of the slave off the socket once the slave connects. Due to NAT and other routing issues, that IP may not be valid for connecting to the slave from the master or other hosts.",
   (gptr*) &report_host, (gptr*) &report_host, 0, GET_STR, REQUIRED_ARG, 0, 0,
   0, 0, 0, 0},
  {"report-password", OPT_REPORT_PASSWORD, "Undocumented.",
   (gptr*) &report_password, (gptr*) &report_password, 0, GET_STR,
   REQUIRED_ARG, 0, 0, 0, 0, 0, 0},
  {"report-port", OPT_REPORT_PORT,
   "Port for connecting to slave reported to the master during slave registration. Set it only if the slave is listening on a non-default port or if you have a special tunnel from the master or other clients to the slave. If not sure, leave this option unset.",
   (gptr*) &report_port, (gptr*) &report_port, 0, GET_UINT, REQUIRED_ARG,
   MYSQL_PORT, 0, 0, 0, 0, 0},
  {"report-user", OPT_REPORT_USER, "Undocumented.", (gptr*) &report_user,
   (gptr*) &report_user, 0, GET_STR, REQUIRED_ARG, 0, 0, 0, 0, 0, 0},
  {"rpl-recovery-rank", OPT_RPL_RECOVERY_RANK, "Undocumented.",
   (gptr*) &rpl_recovery_rank, (gptr*) &rpl_recovery_rank, 0, GET_ULONG,
   REQUIRED_ARG, 0, 0, 0, 0, 0, 0},
  {"safe-mode", OPT_SAFE, "Skip some optimize stages (for testing).",
   0, 0, 0, GET_NO_ARG, NO_ARG, 0, 0, 0, 0, 0, 0},
#ifndef TO_BE_DELETED
  {"safe-show-database", OPT_SAFE_SHOW_DB,
   "Deprecated option; use GRANT SHOW DATABASES instead...",
   0, 0, 0, GET_NO_ARG, NO_ARG, 0, 0, 0, 0, 0, 0},
#endif
  {"safe-user-create", OPT_SAFE_USER_CREATE,
   "Don't allow new user creation by the user who has no write privileges to the mysql.user table.",
   (gptr*) &opt_safe_user_create, (gptr*) &opt_safe_user_create, 0, GET_BOOL,
   NO_ARG, 0, 0, 0, 0, 0, 0},
  {"safemalloc-mem-limit", OPT_SAFEMALLOC_MEM_LIMIT,
   "Simulate memory shortage when compiled with the --with-debug=full option.",
   0, 0, 0, GET_ULL, REQUIRED_ARG, 0, 0, 0, 0, 0, 0},
  {"secure-auth", OPT_SECURE_AUTH, "Disallow authentication for accounts that have old (pre-4.1) passwords.",
   (gptr*) &opt_secure_auth, (gptr*) &opt_secure_auth, 0, GET_BOOL, NO_ARG,
   my_bool(0), 0, 0, 0, 0, 0},
  {"secure-file-priv", OPT_SECURE_FILE_PRIV,
   "Limit LOAD DATA, SELECT ... OUTFILE, and LOAD_FILE() to files within specified directory",
   (gptr*) &opt_secure_file_priv, (gptr*) &opt_secure_file_priv, 0,
   GET_STR_ALLOC, REQUIRED_ARG, 0, 0, 0, 0, 0, 0},
  {"server-id",	OPT_SERVER_ID,
   "Uniquely identifies the server instance in the community of replication partners.",
   (gptr*) &server_id, (gptr*) &server_id, 0, GET_ULONG, REQUIRED_ARG, 0, 0, 0,
   0, 0, 0},
  {"set-variable", 'O',
   "Change the value of a variable. Please note that this option is deprecated;you can set variables directly with --variable-name=value.",
   0, 0, 0, GET_STR, REQUIRED_ARG, 0, 0, 0, 0, 0, 0},
#ifdef HAVE_SMEM
  {"shared-memory", OPT_ENABLE_SHARED_MEMORY,
   "Enable the shared memory.",(gptr*) &opt_enable_shared_memory, (gptr*) &opt_enable_shared_memory,
   0, GET_BOOL, NO_ARG, 0, 0, 0, 0, 0, 0},
#endif
#ifdef HAVE_SMEM
  {"shared-memory-base-name",OPT_SHARED_MEMORY_BASE_NAME,
   "Base name of shared memory.", (gptr*) &shared_memory_base_name, (gptr*) &shared_memory_base_name,
   0, GET_STR, REQUIRED_ARG, 0, 0, 0, 0, 0, 0},
#endif
  {"show-slave-auth-info", OPT_SHOW_SLAVE_AUTH_INFO,
   "Show user and password in SHOW SLAVE HOSTS on this master",
   (gptr*) &opt_show_slave_auth_info, (gptr*) &opt_show_slave_auth_info, 0,
   GET_BOOL, NO_ARG, 0, 0, 0, 0, 0, 0},
#ifndef DISABLE_GRANT_OPTIONS
  {"skip-grant-tables", OPT_SKIP_GRANT,
   "Start without grant tables. This gives all users FULL ACCESS to all tables!",
   (gptr*) &opt_noacl, (gptr*) &opt_noacl, 0, GET_BOOL, NO_ARG, 0, 0, 0, 0, 0,
   0},
#endif
  {"skip-host-cache", OPT_SKIP_HOST_CACHE, "Don't cache host names.", 0, 0, 0,
   GET_NO_ARG, NO_ARG, 0, 0, 0, 0, 0, 0},
  {"skip-locking", OPT_SKIP_LOCK,
   "Deprecated option, use --skip-external-locking instead.",
   0, 0, 0, GET_NO_ARG, NO_ARG, 0, 0, 0, 0, 0, 0},
  {"skip-name-resolve", OPT_SKIP_RESOLVE,
   "Don't resolve hostnames. All hostnames are IP's or 'localhost'.",
   0, 0, 0, GET_NO_ARG, NO_ARG, 0, 0, 0, 0, 0, 0},
  {"skip-networking", OPT_SKIP_NETWORKING,
   "Don't allow connection with TCP/IP.", 0, 0, 0, GET_NO_ARG, NO_ARG, 0, 0, 0,
   0, 0, 0},
  {"skip-new", OPT_SKIP_NEW, "Don't use new, possible wrong routines.",
   0, 0, 0, GET_NO_ARG, NO_ARG, 0, 0, 0, 0, 0, 0},
#ifndef DBUG_OFF
#ifdef SAFEMALLOC
  {"skip-safemalloc", OPT_SKIP_SAFEMALLOC,
   "Don't use the memory allocation checking.", 0, 0, 0, GET_NO_ARG, NO_ARG,
   0, 0, 0, 0, 0, 0},
#endif
#endif
  {"skip-show-database", OPT_SKIP_SHOW_DB,
   "Don't allow 'SHOW DATABASE' commands.", 0, 0, 0, GET_NO_ARG, NO_ARG, 0, 0,
   0, 0, 0, 0},
  {"skip-slave-start", OPT_SKIP_SLAVE_START,
   "If set, slave is not autostarted.", (gptr*) &opt_skip_slave_start,
   (gptr*) &opt_skip_slave_start, 0, GET_BOOL, NO_ARG, 0, 0, 0, 0, 0, 0},
  {"skip-stack-trace", OPT_SKIP_STACK_TRACE,
   "Don't print a stack trace on failure.", 0, 0, 0, GET_NO_ARG, NO_ARG, 0, 0,
   0, 0, 0, 0},
  {"skip-symlink", OPT_SKIP_SYMLINKS, "Don't allow symlinking of tables. Deprecated option.  Use --skip-symbolic-links instead.",
   0, 0, 0, GET_NO_ARG, NO_ARG, 0, 0, 0, 0, 0, 0},
  {"skip-thread-priority", OPT_SKIP_PRIOR,
   "Don't give threads different priorities.", 0, 0, 0, GET_NO_ARG, NO_ARG,
   DEFAULT_SKIP_THREAD_PRIORITY, 0, 0, 0, 0, 0},
#ifdef HAVE_REPLICATION
  {"slave-load-tmpdir", OPT_SLAVE_LOAD_TMPDIR,
   "The location where the slave should put its temporary files when \
replicating a LOAD DATA INFILE command.",
   (gptr*) &slave_load_tmpdir, (gptr*) &slave_load_tmpdir, 0, GET_STR_ALLOC,
   REQUIRED_ARG, 0, 0, 0, 0, 0, 0},
  {"slave-skip-errors", OPT_SLAVE_SKIP_ERRORS,
   "Tells the slave thread to continue replication when a query returns an error from the provided list.",
   0, 0, 0, GET_STR, REQUIRED_ARG, 0, 0, 0, 0, 0, 0},
#endif
  {"slow-query-log", OPT_SLOW_LOG,
   "Enable|disable slow query log", (gptr*) &opt_slow_log,
   (gptr*) &opt_slow_log, 0, GET_BOOL, OPT_ARG, 0, 0, 0, 0, 0, 0},
  {"socket", OPT_SOCKET, "Socket file to use for connection.",
   (gptr*) &mysqld_unix_port, (gptr*) &mysqld_unix_port, 0, GET_STR,
   REQUIRED_ARG, 0, 0, 0, 0, 0, 0},
#ifdef HAVE_REPLICATION
  {"sporadic-binlog-dump-fail", OPT_SPORADIC_BINLOG_DUMP_FAIL,
   "Option used by mysql-test for debugging and testing of replication.",
   (gptr*) &opt_sporadic_binlog_dump_fail,
   (gptr*) &opt_sporadic_binlog_dump_fail, 0, GET_BOOL, NO_ARG, 0, 0, 0, 0, 0,
   0},
#endif /* HAVE_REPLICATION */
  {"sql-bin-update-same", OPT_SQL_BIN_UPDATE_SAME,
   "The update log is deprecated since version 5.0, is replaced by the binary \
log and this option does nothing anymore.",
   0, 0, 0, GET_DISABLED, NO_ARG, 0, 0, 0, 0, 0, 0},
  {"sql-mode", OPT_SQL_MODE,
   "Syntax: sql-mode=option[,option[,option...]] where option can be one of: REAL_AS_FLOAT, PIPES_AS_CONCAT, ANSI_QUOTES, IGNORE_SPACE, ONLY_FULL_GROUP_BY, NO_UNSIGNED_SUBTRACTION.",
   (gptr*) &sql_mode_str, (gptr*) &sql_mode_str, 0, GET_STR, REQUIRED_ARG, 0,
   0, 0, 0, 0, 0},
#ifdef HAVE_OPENSSL
#include "sslopt-longopts.h"
#endif
#ifdef __WIN__
  {"standalone", OPT_STANDALONE,
  "Dummy option to start as a standalone program (NT).", 0, 0, 0, GET_NO_ARG,
   NO_ARG, 0, 0, 0, 0, 0, 0},
#endif
  {"symbolic-links", 's', "Enable symbolic link support.",
   (gptr*) &my_use_symdir, (gptr*) &my_use_symdir, 0, GET_BOOL, NO_ARG,
   IF_PURIFY(0,1), 0, 0, 0, 0, 0},
  {"sysdate-is-now", OPT_SYSDATE_IS_NOW,
   "Non-default option to alias SYSDATE() to NOW() to make it safe-replicable. Since 5.0, SYSDATE() returns a `dynamic' value different for different invocations, even within the same statement.",
   (gptr*) &global_system_variables.sysdate_is_now,
   0, 0, GET_BOOL, NO_ARG, 0, 0, 1, 0, 1, 0},
  {"tc-heuristic-recover", OPT_TC_HEURISTIC_RECOVER,
   "Decision to use in heuristic recover process. Possible values are COMMIT or ROLLBACK.",
   (gptr*) &opt_tc_heuristic_recover, (gptr*) &opt_tc_heuristic_recover,
   0, GET_STR, REQUIRED_ARG, 0, 0, 0, 0, 0, 0},
  {"temp-pool", OPT_TEMP_POOL,
   "Using this option will cause most temporary files created to use a small set of names, rather than a unique name for each new file.",
   (gptr*) &use_temp_pool, (gptr*) &use_temp_pool, 0, GET_BOOL, NO_ARG, 1,
   0, 0, 0, 0, 0},
  {"timed_mutexes", OPT_TIMED_MUTEXES,
   "Specify whether to time mutexes (only InnoDB mutexes are currently supported)",
   (gptr*) &timed_mutexes, (gptr*) &timed_mutexes, 0, GET_BOOL, NO_ARG, 0, 
    0, 0, 0, 0, 0},
  {"tmpdir", 't',
   "Path for temporary files. Several paths may be specified, separated by a "
#if defined(__WIN__) || defined(__NETWARE__)
   "semicolon (;)"
#else
   "colon (:)"
#endif
   ", in this case they are used in a round-robin fashion.",
   (gptr*) &opt_mysql_tmpdir,
   (gptr*) &opt_mysql_tmpdir, 0, GET_STR, REQUIRED_ARG, 0, 0, 0, 0, 0, 0},
  {"transaction-isolation", OPT_TX_ISOLATION,
   "Default transaction isolation level.", 0, 0, 0, GET_STR, REQUIRED_ARG, 0,
   0, 0, 0, 0, 0},
  {"use-symbolic-links", 's', "Enable symbolic link support. Deprecated option; use --symbolic-links instead.",
   (gptr*) &my_use_symdir, (gptr*) &my_use_symdir, 0, GET_BOOL, NO_ARG,
   /*
     The system call realpath() produces warnings under valgrind and
     purify. These are not suppressed: instead we disable symlinks
     option if compiled with valgrind support. 
   */
   IF_PURIFY(0,1), 0, 0, 0, 0, 0},
  {"user", 'u', "Run mysqld daemon as user.", 0, 0, 0, GET_STR, REQUIRED_ARG,
   0, 0, 0, 0, 0, 0},
  {"verbose", 'v', "Used with --help option for detailed help",
   (gptr*) &opt_verbose, (gptr*) &opt_verbose, 0, GET_BOOL, NO_ARG, 0, 0, 0, 0,
   0, 0},
  {"version", 'V', "Output version information and exit.", 0, 0, 0, GET_NO_ARG,
   NO_ARG, 0, 0, 0, 0, 0, 0},
  {"warnings", 'W', "Deprecated; use --log-warnings instead.",
   (gptr*) &global_system_variables.log_warnings,
   (gptr*) &max_system_variables.log_warnings, 0, GET_ULONG, OPT_ARG, 1, 0, ~0L,
   0, 0, 0},
  { "back_log", OPT_BACK_LOG,
    "The number of outstanding connection requests MySQL can have. This comes into play when the main MySQL thread gets very many connection requests in a very short time.",
    (gptr*) &back_log, (gptr*) &back_log, 0, GET_ULONG,
    REQUIRED_ARG, 50, 1, 65535, 0, 1, 0 },
  {"binlog_cache_size", OPT_BINLOG_CACHE_SIZE,
   "The size of the cache to hold the SQL statements for the binary log during a transaction. If you often use big, multi-statement transactions you can increase this to get more performance.",
   (gptr*) &binlog_cache_size, (gptr*) &binlog_cache_size, 0, GET_ULONG,
   REQUIRED_ARG, 32*1024L, IO_SIZE, ~0L, 0, IO_SIZE, 0},
  {"bulk_insert_buffer_size", OPT_BULK_INSERT_BUFFER_SIZE,
   "Size of tree cache used in bulk insert optimisation. Note that this is a limit per thread!",
   (gptr*) &global_system_variables.bulk_insert_buff_size,
   (gptr*) &max_system_variables.bulk_insert_buff_size,
   0, GET_ULONG, REQUIRED_ARG, 8192*1024, 0, ~0L, 0, 1, 0},
  {"connect_timeout", OPT_CONNECT_TIMEOUT,
   "The number of seconds the mysqld server is waiting for a connect packet before responding with 'Bad handshake'.",
    (gptr*) &connect_timeout, (gptr*) &connect_timeout,
   0, GET_ULONG, REQUIRED_ARG, CONNECT_TIMEOUT, 2, LONG_TIMEOUT, 0, 1, 0 },
  { "date_format", OPT_DATE_FORMAT,
    "The DATE format (For future).",
    (gptr*) &opt_date_time_formats[MYSQL_TIMESTAMP_DATE],
    (gptr*) &opt_date_time_formats[MYSQL_TIMESTAMP_DATE],
    0, GET_STR, REQUIRED_ARG, 0, 0, 0, 0, 0, 0},
  { "datetime_format", OPT_DATETIME_FORMAT,
    "The DATETIME/TIMESTAMP format (for future).",
    (gptr*) &opt_date_time_formats[MYSQL_TIMESTAMP_DATETIME],
    (gptr*) &opt_date_time_formats[MYSQL_TIMESTAMP_DATETIME],
    0, GET_STR, REQUIRED_ARG, 0, 0, 0, 0, 0, 0},
  { "default_week_format", OPT_DEFAULT_WEEK_FORMAT,
    "The default week format used by WEEK() functions.",
    (gptr*) &global_system_variables.default_week_format,
    (gptr*) &max_system_variables.default_week_format,
    0, GET_ULONG, REQUIRED_ARG, 0, 0, 7L, 0, 1, 0},
  {"delayed_insert_limit", OPT_DELAYED_INSERT_LIMIT,
   "After inserting delayed_insert_limit rows, the INSERT DELAYED handler will check if there are any SELECT statements pending. If so, it allows these to execute before continuing.",
    (gptr*) &delayed_insert_limit, (gptr*) &delayed_insert_limit, 0, GET_ULONG,
    REQUIRED_ARG, DELAYED_LIMIT, 1, ~0L, 0, 1, 0},
  {"delayed_insert_timeout", OPT_DELAYED_INSERT_TIMEOUT,
   "How long a INSERT DELAYED thread should wait for INSERT statements before terminating.",
   (gptr*) &delayed_insert_timeout, (gptr*) &delayed_insert_timeout, 0,
   GET_ULONG, REQUIRED_ARG, DELAYED_WAIT_TIMEOUT, 1, LONG_TIMEOUT, 0, 1, 0},
  { "delayed_queue_size", OPT_DELAYED_QUEUE_SIZE,
    "What size queue (in rows) should be allocated for handling INSERT DELAYED. If the queue becomes full, any client that does INSERT DELAYED will wait until there is room in the queue again.",
    (gptr*) &delayed_queue_size, (gptr*) &delayed_queue_size, 0, GET_ULONG,
    REQUIRED_ARG, DELAYED_QUEUE_SIZE, 1, ~0L, 0, 1, 0},
  {"div_precision_increment", OPT_DIV_PRECINCREMENT,
   "Precision of the result of '/' operator will be increased on that value.",
   (gptr*) &global_system_variables.div_precincrement,
   (gptr*) &max_system_variables.div_precincrement, 0, GET_ULONG,
   REQUIRED_ARG, 4, 0, DECIMAL_MAX_SCALE, 0, 0, 0},
  {"expire_logs_days", OPT_EXPIRE_LOGS_DAYS,
   "If non-zero, binary logs will be purged after expire_logs_days "
   "days; possible purges happen at startup and at binary log rotation.",
   (gptr*) &expire_logs_days,
   (gptr*) &expire_logs_days, 0, GET_ULONG,
   REQUIRED_ARG, 0, 0, 99, 0, 1, 0},
  { "flush_time", OPT_FLUSH_TIME,
    "A dedicated thread is created to flush all tables at the given interval.",
    (gptr*) &flush_time, (gptr*) &flush_time, 0, GET_ULONG, REQUIRED_ARG,
    FLUSH_TIME, 0, LONG_TIMEOUT, 0, 1, 0},
  { "ft_boolean_syntax", OPT_FT_BOOLEAN_SYNTAX,
    "List of operators for MATCH ... AGAINST ( ... IN BOOLEAN MODE)",
    0, 0, 0, GET_STR,
    REQUIRED_ARG, 0, 0, 0, 0, 0, 0},
  { "ft_max_word_len", OPT_FT_MAX_WORD_LEN,
    "The maximum length of the word to be included in a FULLTEXT index. Note: FULLTEXT indexes must be rebuilt after changing this variable.",
    (gptr*) &ft_max_word_len, (gptr*) &ft_max_word_len, 0, GET_ULONG,
    REQUIRED_ARG, HA_FT_MAXCHARLEN, 10, HA_FT_MAXCHARLEN, 0, 1, 0},
  { "ft_min_word_len", OPT_FT_MIN_WORD_LEN,
    "The minimum length of the word to be included in a FULLTEXT index. Note: FULLTEXT indexes must be rebuilt after changing this variable.",
    (gptr*) &ft_min_word_len, (gptr*) &ft_min_word_len, 0, GET_ULONG,
    REQUIRED_ARG, 4, 1, HA_FT_MAXCHARLEN, 0, 1, 0},
  { "ft_query_expansion_limit", OPT_FT_QUERY_EXPANSION_LIMIT,
    "Number of best matches to use for query expansion",
    (gptr*) &ft_query_expansion_limit, (gptr*) &ft_query_expansion_limit, 0, GET_ULONG,
    REQUIRED_ARG, 20, 0, 1000, 0, 1, 0},
  { "ft_stopword_file", OPT_FT_STOPWORD_FILE,
    "Use stopwords from this file instead of built-in list.",
    (gptr*) &ft_stopword_file, (gptr*) &ft_stopword_file, 0, GET_STR,
    REQUIRED_ARG, 0, 0, 0, 0, 0, 0},
  { "group_concat_max_len", OPT_GROUP_CONCAT_MAX_LEN,
    "The maximum length of the result of function  group_concat.",
    (gptr*) &global_system_variables.group_concat_max_len,
    (gptr*) &max_system_variables.group_concat_max_len, 0, GET_ULONG,
    REQUIRED_ARG, 1024, 4, (long) ~0, 0, 1, 0},
#ifdef WITH_INNOBASE_STORAGE_ENGINE
  {"innodb_additional_mem_pool_size", OPT_INNODB_ADDITIONAL_MEM_POOL_SIZE,
   "Size of a memory pool InnoDB uses to store data dictionary information and other internal data structures.",
   (gptr*) &innobase_additional_mem_pool_size,
   (gptr*) &innobase_additional_mem_pool_size, 0, GET_LONG, REQUIRED_ARG,
   1*1024*1024L, 512*1024L, ~0L, 0, 1024, 0},
  {"innodb_autoextend_increment", OPT_INNODB_AUTOEXTEND_INCREMENT,
   "Data file autoextend increment in megabytes",
   (gptr*) &srv_auto_extend_increment,
   (gptr*) &srv_auto_extend_increment,
   0, GET_LONG, REQUIRED_ARG, 8L, 1L, 1000L, 0, 1L, 0},
  {"innodb_buffer_pool_size", OPT_INNODB_BUFFER_POOL_SIZE,
   "The size of the memory buffer InnoDB uses to cache data and indexes of its tables.",
   (gptr*) &innobase_buffer_pool_size, (gptr*) &innobase_buffer_pool_size, 0,
   GET_LL, REQUIRED_ARG, 8*1024*1024L, 1024*1024L, LONGLONG_MAX, 0,
   1024*1024L, 0},
  {"innodb_commit_concurrency", OPT_INNODB_COMMIT_CONCURRENCY,
   "Helps in performance tuning in heavily concurrent environments.",
   (gptr*) &srv_commit_concurrency, (gptr*) &srv_commit_concurrency,
   0, GET_LONG, REQUIRED_ARG, 0, 0, 1000, 0, 1, 0},
  {"innodb_concurrency_tickets", OPT_INNODB_CONCURRENCY_TICKETS,
   "Number of times a thread is allowed to enter InnoDB within the same \
    SQL query after it has once got the ticket",
   (gptr*) &srv_n_free_tickets_to_enter,
   (gptr*) &srv_n_free_tickets_to_enter,
   0, GET_LONG, REQUIRED_ARG, 500L, 1L, ~0L, 0, 1L, 0},
  {"innodb_file_io_threads", OPT_INNODB_FILE_IO_THREADS,
   "Number of file I/O threads in InnoDB.", (gptr*) &innobase_file_io_threads,
   (gptr*) &innobase_file_io_threads, 0, GET_LONG, REQUIRED_ARG, 4, 4, 64, 0,
   1, 0},
  {"innodb_force_recovery", OPT_INNODB_FORCE_RECOVERY,
   "Helps to save your data in case the disk image of the database becomes corrupt.",
   (gptr*) &innobase_force_recovery, (gptr*) &innobase_force_recovery, 0,
   GET_LONG, REQUIRED_ARG, 0, 0, 6, 0, 1, 0},
  {"innodb_lock_wait_timeout", OPT_INNODB_LOCK_WAIT_TIMEOUT,
   "Timeout in seconds an InnoDB transaction may wait for a lock before being rolled back.",
   (gptr*) &innobase_lock_wait_timeout, (gptr*) &innobase_lock_wait_timeout,
   0, GET_LONG, REQUIRED_ARG, 50, 1, 1024 * 1024 * 1024, 0, 1, 0},
  {"innodb_log_buffer_size", OPT_INNODB_LOG_BUFFER_SIZE,
   "The size of the buffer which InnoDB uses to write log to the log files on disk.",
   (gptr*) &innobase_log_buffer_size, (gptr*) &innobase_log_buffer_size, 0,
   GET_LONG, REQUIRED_ARG, 1024*1024L, 256*1024L, ~0L, 0, 1024, 0},
  {"innodb_log_file_size", OPT_INNODB_LOG_FILE_SIZE,
   "Size of each log file in a log group.",
   (gptr*) &innobase_log_file_size, (gptr*) &innobase_log_file_size, 0,
   GET_LL, REQUIRED_ARG, 5*1024*1024L, 1*1024*1024L, LONGLONG_MAX, 0,
   1024*1024L, 0},
  {"innodb_log_files_in_group", OPT_INNODB_LOG_FILES_IN_GROUP,
   "Number of log files in the log group. InnoDB writes to the files in a circular fashion. Value 3 is recommended here.",
   (gptr*) &innobase_log_files_in_group, (gptr*) &innobase_log_files_in_group,
   0, GET_LONG, REQUIRED_ARG, 2, 2, 100, 0, 1, 0},
  {"innodb_mirrored_log_groups", OPT_INNODB_MIRRORED_LOG_GROUPS,
   "Number of identical copies of log groups we keep for the database. Currently this should be set to 1.",
   (gptr*) &innobase_mirrored_log_groups,
   (gptr*) &innobase_mirrored_log_groups, 0, GET_LONG, REQUIRED_ARG, 1, 1, 10,
   0, 1, 0},
  {"innodb_open_files", OPT_INNODB_OPEN_FILES,
   "How many files at the maximum InnoDB keeps open at the same time.",
   (gptr*) &innobase_open_files, (gptr*) &innobase_open_files, 0,
   GET_LONG, REQUIRED_ARG, 300L, 10L, ~0L, 0, 1L, 0},
  {"innodb_sync_spin_loops", OPT_INNODB_SYNC_SPIN_LOOPS,
   "Count of spin-loop rounds in InnoDB mutexes",
   (gptr*) &srv_n_spin_wait_rounds,
   (gptr*) &srv_n_spin_wait_rounds,
   0, GET_LONG, REQUIRED_ARG, 20L, 0L, ~0L, 0, 1L, 0},
  {"innodb_thread_concurrency", OPT_INNODB_THREAD_CONCURRENCY,
   "Helps in performance tuning in heavily concurrent environments. "
   "Sets the maximum number of threads allowed inside InnoDB. Value 0"
   " will disable the thread throttling.",
   (gptr*) &srv_thread_concurrency, (gptr*) &srv_thread_concurrency,
   0, GET_LONG, REQUIRED_ARG, 8, 0, 1000, 0, 1, 0},
  {"innodb_thread_sleep_delay", OPT_INNODB_THREAD_SLEEP_DELAY,
   "Time of innodb thread sleeping before joining InnoDB queue (usec). Value 0"
    " disable a sleep",
   (gptr*) &srv_thread_sleep_delay,
   (gptr*) &srv_thread_sleep_delay,
   0, GET_LONG, REQUIRED_ARG, 10000L, 0L, ~0L, 0, 1L, 0},
#endif /* WITH_INNOBASE_STORAGE_ENGINE */
  {"interactive_timeout", OPT_INTERACTIVE_TIMEOUT,
   "The number of seconds the server waits for activity on an interactive connection before closing it.",
   (gptr*) &global_system_variables.net_interactive_timeout,
   (gptr*) &max_system_variables.net_interactive_timeout, 0,
   GET_ULONG, REQUIRED_ARG, NET_WAIT_TIMEOUT, 1, LONG_TIMEOUT, 0, 1, 0},
  {"join_buffer_size", OPT_JOIN_BUFF_SIZE,
   "The size of the buffer that is used for full joins.",
   (gptr*) &global_system_variables.join_buff_size,
   (gptr*) &max_system_variables.join_buff_size, 0, GET_ULONG,
   REQUIRED_ARG, 128*1024L, IO_SIZE*2+MALLOC_OVERHEAD, ~0L, MALLOC_OVERHEAD,
   IO_SIZE, 0},
  {"key_buffer_size", OPT_KEY_BUFFER_SIZE,
   "The size of the buffer used for index blocks for MyISAM tables. Increase this to get better index handling (for all reads and multiple writes) to as much as you can afford; 64M on a 256M machine that mainly runs MySQL is quite common.",
   (gptr*) &dflt_key_cache_var.param_buff_size,
   (gptr*) 0,
   0, (GET_ULL | GET_ASK_ADDR),
   REQUIRED_ARG, KEY_CACHE_SIZE, MALLOC_OVERHEAD, ~(ulong) 0, MALLOC_OVERHEAD,
   IO_SIZE, 0},
  {"key_cache_age_threshold", OPT_KEY_CACHE_AGE_THRESHOLD,
   "This characterizes the number of hits a hot block has to be untouched until it is considered aged enough to be downgraded to a warm block. This specifies the percentage ratio of that number of hits to the total number of blocks in key cache",
   (gptr*) &dflt_key_cache_var.param_age_threshold,
   (gptr*) 0,
   0, (GET_ULONG | GET_ASK_ADDR), REQUIRED_ARG, 
   300, 100, ~0L, 0, 100, 0},
  {"key_cache_block_size", OPT_KEY_CACHE_BLOCK_SIZE,
   "The default size of key cache blocks",
   (gptr*) &dflt_key_cache_var.param_block_size,
   (gptr*) 0,
   0, (GET_ULONG | GET_ASK_ADDR), REQUIRED_ARG,
   KEY_CACHE_BLOCK_SIZE , 512, 1024*16, MALLOC_OVERHEAD, 512, 0},
  {"key_cache_division_limit", OPT_KEY_CACHE_DIVISION_LIMIT,
   "The minimum percentage of warm blocks in key cache",
   (gptr*) &dflt_key_cache_var.param_division_limit,
   (gptr*) 0,
   0, (GET_ULONG | GET_ASK_ADDR) , REQUIRED_ARG, 100,
   1, 100, 0, 1, 0},
  {"long_query_time", OPT_LONG_QUERY_TIME,
   "Log all queries that have taken more than long_query_time seconds to execute to file.",
   (gptr*) &global_system_variables.long_query_time,
   (gptr*) &max_system_variables.long_query_time, 0, GET_ULONG,
   REQUIRED_ARG, 10, 1, LONG_TIMEOUT, 0, 1, 0},
  {"lower_case_table_names", OPT_LOWER_CASE_TABLE_NAMES,
   "If set to 1 table names are stored in lowercase on disk and table names will be case-insensitive.  Should be set to 2 if you are using a case insensitive file system",
   (gptr*) &lower_case_table_names,
   (gptr*) &lower_case_table_names, 0, GET_UINT, OPT_ARG,
#ifdef FN_NO_CASE_SENCE
    1
#else
    0
#endif
   , 0, 2, 0, 1, 0},
  {"max_allowed_packet", OPT_MAX_ALLOWED_PACKET,
   "Max packetlength to send/receive from to server.",
   (gptr*) &global_system_variables.max_allowed_packet,
   (gptr*) &max_system_variables.max_allowed_packet, 0, GET_ULONG,
   REQUIRED_ARG, 1024*1024L, 1024, 1024L*1024L*1024L, MALLOC_OVERHEAD, 1024, 0},
  {"max_binlog_cache_size", OPT_MAX_BINLOG_CACHE_SIZE,
   "Can be used to restrict the total size used to cache a multi-transaction query.",
   (gptr*) &max_binlog_cache_size, (gptr*) &max_binlog_cache_size, 0,
   GET_ULONG, REQUIRED_ARG, ~0L, IO_SIZE, ~0L, 0, IO_SIZE, 0},
  {"max_binlog_size", OPT_MAX_BINLOG_SIZE,
   "Binary log will be rotated automatically when the size exceeds this \
value. Will also apply to relay logs if max_relay_log_size is 0. \
The minimum value for this variable is 4096.",
   (gptr*) &max_binlog_size, (gptr*) &max_binlog_size, 0, GET_ULONG,
   REQUIRED_ARG, 1024*1024L*1024L, IO_SIZE, 1024*1024L*1024L, 0, IO_SIZE, 0},
  {"max_connect_errors", OPT_MAX_CONNECT_ERRORS,
   "If there is more than this number of interrupted connections from a host this host will be blocked from further connections.",
   (gptr*) &max_connect_errors, (gptr*) &max_connect_errors, 0, GET_ULONG,
    REQUIRED_ARG, MAX_CONNECT_ERRORS, 1, ~0L, 0, 1, 0},
  // Default max_connections of 151 is larger than Apache's default max
  // children, to avoid "too many connections" error in a common setup
  {"max_connections", OPT_MAX_CONNECTIONS,
   "The number of simultaneous clients allowed.", (gptr*) &max_connections,
   (gptr*) &max_connections, 0, GET_ULONG, REQUIRED_ARG, 151, 1, 100000, 0, 1,
   0},
  {"max_delayed_threads", OPT_MAX_DELAYED_THREADS,
   "Don't start more than this number of threads to handle INSERT DELAYED statements. If set to zero, which means INSERT DELAYED is not used.",
   (gptr*) &global_system_variables.max_insert_delayed_threads,
   (gptr*) &max_system_variables.max_insert_delayed_threads,
   0, GET_ULONG, REQUIRED_ARG, 20, 0, 16384, 0, 1, 0},
  {"max_error_count", OPT_MAX_ERROR_COUNT,
   "Max number of errors/warnings to store for a statement.",
   (gptr*) &global_system_variables.max_error_count,
   (gptr*) &max_system_variables.max_error_count,
   0, GET_ULONG, REQUIRED_ARG, DEFAULT_ERROR_COUNT, 0, 65535, 0, 1, 0},
  {"max_heap_table_size", OPT_MAX_HEP_TABLE_SIZE,
   "Don't allow creation of heap tables bigger than this.",
   (gptr*) &global_system_variables.max_heap_table_size,
   (gptr*) &max_system_variables.max_heap_table_size, 0, GET_ULL,
   REQUIRED_ARG, 16*1024*1024L, 16384, MAX_MEM_TABLE_SIZE,
   MALLOC_OVERHEAD, 1024, 0},
  {"max_join_size", OPT_MAX_JOIN_SIZE,
   "Joins that are probably going to read more than max_join_size records return an error.",
   (gptr*) &global_system_variables.max_join_size,
   (gptr*) &max_system_variables.max_join_size, 0, GET_HA_ROWS, REQUIRED_ARG,
   ~0L, 1, ~0L, 0, 1, 0},
   {"max_length_for_sort_data", OPT_MAX_LENGTH_FOR_SORT_DATA,
    "Max number of bytes in sorted records.",
    (gptr*) &global_system_variables.max_length_for_sort_data,
    (gptr*) &max_system_variables.max_length_for_sort_data, 0, GET_ULONG,
    REQUIRED_ARG, 1024, 4, 8192*1024L, 0, 1, 0},
  {"max_prepared_stmt_count", OPT_MAX_PREPARED_STMT_COUNT,
   "Maximum number of prepared statements in the server.",
   (gptr*) &max_prepared_stmt_count, (gptr*) &max_prepared_stmt_count,
   0, GET_ULONG, REQUIRED_ARG, 16382, 0, 1*1024*1024, 0, 1, 0},
  {"max_relay_log_size", OPT_MAX_RELAY_LOG_SIZE,
   "If non-zero: relay log will be rotated automatically when the size exceeds this value; if zero (the default): when the size exceeds max_binlog_size. 0 excepted, the minimum value for this variable is 4096.",
   (gptr*) &max_relay_log_size, (gptr*) &max_relay_log_size, 0, GET_ULONG,
   REQUIRED_ARG, 0L, 0L, 1024*1024L*1024L, 0, IO_SIZE, 0},
  { "max_seeks_for_key", OPT_MAX_SEEKS_FOR_KEY,
    "Limit assumed max number of seeks when looking up rows based on a key",
    (gptr*) &global_system_variables.max_seeks_for_key,
    (gptr*) &max_system_variables.max_seeks_for_key, 0, GET_ULONG,
    REQUIRED_ARG, ~0L, 1, ~0L, 0, 1, 0 },
  {"max_sort_length", OPT_MAX_SORT_LENGTH,
   "The number of bytes to use when sorting BLOB or TEXT values (only the first max_sort_length bytes of each value are used; the rest are ignored).",
   (gptr*) &global_system_variables.max_sort_length,
   (gptr*) &max_system_variables.max_sort_length, 0, GET_ULONG,
   REQUIRED_ARG, 1024, 4, 8192*1024L, 0, 1, 0},
  {"max_sp_recursion_depth", OPT_MAX_SP_RECURSION_DEPTH,
   "Maximum stored procedure recursion depth. (discussed with docs).",
   (gptr*) &global_system_variables.max_sp_recursion_depth,
   (gptr*) &max_system_variables.max_sp_recursion_depth, 0, GET_ULONG,
   OPT_ARG, 0, 0, 255, 0, 1, 0 },
  {"max_tmp_tables", OPT_MAX_TMP_TABLES,
   "Maximum number of temporary tables a client can keep open at a time.",
   (gptr*) &global_system_variables.max_tmp_tables,
   (gptr*) &max_system_variables.max_tmp_tables, 0, GET_ULONG,
   REQUIRED_ARG, 32, 1, ~0L, 0, 1, 0},
  {"max_user_connections", OPT_MAX_USER_CONNECTIONS,
   "The maximum number of active connections for a single user (0 = no limit).",
   (gptr*) &max_user_connections, (gptr*) &max_user_connections, 0, GET_UINT,
   REQUIRED_ARG, 0, 1, ~0, 0, 1, 0},
  {"max_write_lock_count", OPT_MAX_WRITE_LOCK_COUNT,
   "After this many write locks, allow some read locks to run in between.",
   (gptr*) &max_write_lock_count, (gptr*) &max_write_lock_count, 0, GET_ULONG,
   REQUIRED_ARG, ~0L, 1, ~0L, 0, 1, 0},
  {"multi_range_count", OPT_MULTI_RANGE_COUNT,
   "Number of key ranges to request at once.",
   (gptr*) &global_system_variables.multi_range_count,
   (gptr*) &max_system_variables.multi_range_count, 0,
   GET_ULONG, REQUIRED_ARG, 256, 1, ~0L, 0, 1, 0},
  {"myisam_block_size", OPT_MYISAM_BLOCK_SIZE,
   "Block size to be used for MyISAM index pages.",
   (gptr*) &opt_myisam_block_size,
   (gptr*) &opt_myisam_block_size, 0, GET_ULONG, REQUIRED_ARG,
   MI_KEY_BLOCK_LENGTH, MI_MIN_KEY_BLOCK_LENGTH, MI_MAX_KEY_BLOCK_LENGTH,
   0, MI_MIN_KEY_BLOCK_LENGTH, 0},
  {"myisam_data_pointer_size", OPT_MYISAM_DATA_POINTER_SIZE,
   "Default pointer size to be used for MyISAM tables.",
   (gptr*) &myisam_data_pointer_size,
   (gptr*) &myisam_data_pointer_size, 0, GET_ULONG, REQUIRED_ARG,
   6, 2, 7, 0, 1, 0},
  {"myisam_max_extra_sort_file_size", OPT_MYISAM_MAX_EXTRA_SORT_FILE_SIZE,
   "Deprecated option",
   (gptr*) &global_system_variables.myisam_max_extra_sort_file_size,
   (gptr*) &max_system_variables.myisam_max_extra_sort_file_size,
   0, GET_ULL, REQUIRED_ARG, (ulonglong) MI_MAX_TEMP_LENGTH,
   0, (ulonglong) MAX_FILE_SIZE, 0, 1, 0},
  {"myisam_max_sort_file_size", OPT_MYISAM_MAX_SORT_FILE_SIZE,
   "Don't use the fast sort index method to created index if the temporary file would get bigger than this.",
   (gptr*) &global_system_variables.myisam_max_sort_file_size,
   (gptr*) &max_system_variables.myisam_max_sort_file_size, 0,
   GET_ULL, REQUIRED_ARG, (longlong) LONG_MAX, 0, (ulonglong) MAX_FILE_SIZE,
   0, 1024*1024, 0},
  {"myisam_repair_threads", OPT_MYISAM_REPAIR_THREADS,
   "Number of threads to use when repairing MyISAM tables. The value of 1 disables parallel repair.",
   (gptr*) &global_system_variables.myisam_repair_threads,
   (gptr*) &max_system_variables.myisam_repair_threads, 0,
   GET_ULONG, REQUIRED_ARG, 1, 1, ~0L, 0, 1, 0},
  {"myisam_sort_buffer_size", OPT_MYISAM_SORT_BUFFER_SIZE,
   "The buffer that is allocated when sorting the index when doing a REPAIR or when creating indexes with CREATE INDEX or ALTER TABLE.",
   (gptr*) &global_system_variables.myisam_sort_buff_size,
   (gptr*) &max_system_variables.myisam_sort_buff_size, 0,
   GET_ULONG, REQUIRED_ARG, 8192*1024, 4, ~0L, 0, 1, 0},
  {"myisam_use_mmap", OPT_MYISAM_USE_MMAP,
   "Use memory mapping for reading and writing MyISAM tables",
   (gptr*) &opt_myisam_use_mmap,
   (gptr*) &opt_myisam_use_mmap, 0, GET_BOOL, NO_ARG, 0, 
    0, 0, 0, 0, 0},
  {"myisam_stats_method", OPT_MYISAM_STATS_METHOD,
   "Specifies how MyISAM index statistics collection code should threat NULLs. "
   "Possible values of name are \"nulls_unequal\" (default behavior for 4.1/5.0), "
   "\"nulls_equal\" (emulate 4.0 behavior), and \"nulls_ignored\".",
   (gptr*) &myisam_stats_method_str, (gptr*) &myisam_stats_method_str, 0,
    GET_STR, REQUIRED_ARG, 0, 0, 0, 0, 0, 0},
  {"net_buffer_length", OPT_NET_BUFFER_LENGTH,
   "Buffer length for TCP/IP and socket communication.",
   (gptr*) &global_system_variables.net_buffer_length,
   (gptr*) &max_system_variables.net_buffer_length, 0, GET_ULONG,
   REQUIRED_ARG, 16384, 1024, 1024*1024L, 0, 1024, 0},
  {"net_read_timeout", OPT_NET_READ_TIMEOUT,
   "Number of seconds to wait for more data from a connection before aborting the read.",
   (gptr*) &global_system_variables.net_read_timeout,
   (gptr*) &max_system_variables.net_read_timeout, 0, GET_ULONG,
   REQUIRED_ARG, NET_READ_TIMEOUT, 1, LONG_TIMEOUT, 0, 1, 0},
  {"net_retry_count", OPT_NET_RETRY_COUNT,
   "If a read on a communication port is interrupted, retry this many times before giving up.",
   (gptr*) &global_system_variables.net_retry_count,
   (gptr*) &max_system_variables.net_retry_count,0,
   GET_ULONG, REQUIRED_ARG, MYSQLD_NET_RETRY_COUNT, 1, ~0L, 0, 1, 0},
  {"net_write_timeout", OPT_NET_WRITE_TIMEOUT,
   "Number of seconds to wait for a block to be written to a connection  before aborting the write.",
   (gptr*) &global_system_variables.net_write_timeout,
   (gptr*) &max_system_variables.net_write_timeout, 0, GET_ULONG,
   REQUIRED_ARG, NET_WRITE_TIMEOUT, 1, LONG_TIMEOUT, 0, 1, 0},
  { "old_mode", OPT_OLD_MODE, "Use compatible behaviour.", 
    (gptr*) &global_system_variables.old_mode,
    (gptr*) &max_system_variables.old_mode, 0, GET_BOOL, NO_ARG, 
    0, 0, 0, 0, 0, 0},
  {"open_files_limit", OPT_OPEN_FILES_LIMIT,
   "If this is not 0, then mysqld will use this value to reserve file descriptors to use with setrlimit(). If this value is 0 then mysqld will reserve max_connections*5 or max_connections + table_cache*2 (whichever is larger) number of files.",
   (gptr*) &open_files_limit, (gptr*) &open_files_limit, 0, GET_ULONG,
   REQUIRED_ARG, 0, 0, OS_FILE_LIMIT, 0, 1, 0},
  {"optimizer_prune_level", OPT_OPTIMIZER_PRUNE_LEVEL,
   "Controls the heuristic(s) applied during query optimization to prune less-promising partial plans from the optimizer search space. Meaning: 0 - do not apply any heuristic, thus perform exhaustive search; 1 - prune plans based on number of retrieved rows.",
   (gptr*) &global_system_variables.optimizer_prune_level,
   (gptr*) &max_system_variables.optimizer_prune_level,
   0, GET_ULONG, OPT_ARG, 1, 0, 1, 0, 1, 0},
  {"optimizer_search_depth", OPT_OPTIMIZER_SEARCH_DEPTH,
   "Maximum depth of search performed by the query optimizer. Values larger than the number of relations in a query result in better query plans, but take longer to compile a query. Smaller values than the number of tables in a relation result in faster optimization, but may produce very bad query plans. If set to 0, the system will automatically pick a reasonable value; if set to MAX_TABLES+2, the optimizer will switch to the original find_best (used for testing/comparison).",
   (gptr*) &global_system_variables.optimizer_search_depth,
   (gptr*) &max_system_variables.optimizer_search_depth,
   0, GET_ULONG, OPT_ARG, MAX_TABLES+1, 0, MAX_TABLES+2, 0, 1, 0},
  {"plugin_dir", OPT_PLUGIN_DIR,
   "Directory for plugins.",
   (gptr*) &opt_plugin_dir_ptr, (gptr*) &opt_plugin_dir_ptr, 0,
   GET_STR, REQUIRED_ARG, 0, 0, 0, 0, 0, 0},
   {"preload_buffer_size", OPT_PRELOAD_BUFFER_SIZE,
    "The size of the buffer that is allocated when preloading indexes",
    (gptr*) &global_system_variables.preload_buff_size,
    (gptr*) &max_system_variables.preload_buff_size, 0, GET_ULONG,
    REQUIRED_ARG, 32*1024L, 1024, 1024*1024*1024L, 0, 1, 0},
  {"query_alloc_block_size", OPT_QUERY_ALLOC_BLOCK_SIZE,
   "Allocation block size for query parsing and execution",
   (gptr*) &global_system_variables.query_alloc_block_size,
   (gptr*) &max_system_variables.query_alloc_block_size, 0, GET_ULONG,
   REQUIRED_ARG, QUERY_ALLOC_BLOCK_SIZE, 1024, ~0L, 0, 1024, 0},
#ifdef HAVE_QUERY_CACHE
  {"query_cache_limit", OPT_QUERY_CACHE_LIMIT,
   "Don't cache results that are bigger than this.",
   (gptr*) &query_cache_limit, (gptr*) &query_cache_limit, 0, GET_ULONG,
   REQUIRED_ARG, 1024*1024L, 0, (longlong) ULONG_MAX, 0, 1, 0},
  {"query_cache_min_res_unit", OPT_QUERY_CACHE_MIN_RES_UNIT,
   "minimal size of unit in wich space for results is allocated (last unit will be trimed after writing all result data.",
   (gptr*) &query_cache_min_res_unit, (gptr*) &query_cache_min_res_unit,
   0, GET_ULONG, REQUIRED_ARG, QUERY_CACHE_MIN_RESULT_DATA_SIZE,
   0, (longlong) ULONG_MAX, 0, 1, 0},
#endif /*HAVE_QUERY_CACHE*/
  {"query_cache_size", OPT_QUERY_CACHE_SIZE,
   "The memory allocated to store results from old queries.",
   (gptr*) &query_cache_size, (gptr*) &query_cache_size, 0, GET_ULONG,
   REQUIRED_ARG, 0, 0, (longlong) ULONG_MAX, 0, 1024, 0},
#ifdef HAVE_QUERY_CACHE
  {"query_cache_type", OPT_QUERY_CACHE_TYPE,
   "0 = OFF = Don't cache or retrieve results. 1 = ON = Cache all results except SELECT SQL_NO_CACHE ... queries. 2 = DEMAND = Cache only SELECT SQL_CACHE ... queries.",
   (gptr*) &global_system_variables.query_cache_type,
   (gptr*) &max_system_variables.query_cache_type,
   0, GET_ULONG, REQUIRED_ARG, 1, 0, 2, 0, 1, 0},
  {"query_cache_wlock_invalidate", OPT_QUERY_CACHE_WLOCK_INVALIDATE,
   "Invalidate queries in query cache on LOCK for write",
   (gptr*) &global_system_variables.query_cache_wlock_invalidate,
   (gptr*) &max_system_variables.query_cache_wlock_invalidate,
   0, GET_BOOL, NO_ARG, 0, 0, 1, 0, 1, 0},
#endif /*HAVE_QUERY_CACHE*/
  {"query_prealloc_size", OPT_QUERY_PREALLOC_SIZE,
   "Persistent buffer for query parsing and execution",
   (gptr*) &global_system_variables.query_prealloc_size,
   (gptr*) &max_system_variables.query_prealloc_size, 0, GET_ULONG,
   REQUIRED_ARG, QUERY_ALLOC_PREALLOC_SIZE, QUERY_ALLOC_PREALLOC_SIZE,
   ~0L, 0, 1024, 0},
  {"range_alloc_block_size", OPT_RANGE_ALLOC_BLOCK_SIZE,
   "Allocation block size for storing ranges during optimization",
   (gptr*) &global_system_variables.range_alloc_block_size,
   (gptr*) &max_system_variables.range_alloc_block_size, 0, GET_ULONG,
   REQUIRED_ARG, RANGE_ALLOC_BLOCK_SIZE, 4096, ~0L, 0, 1024, 0},
  {"read_buffer_size", OPT_RECORD_BUFFER,
   "Each thread that does a sequential scan allocates a buffer of this size for each table it scans. If you do many sequential scans, you may want to increase this value.",
   (gptr*) &global_system_variables.read_buff_size,
   (gptr*) &max_system_variables.read_buff_size,0, GET_ULONG, REQUIRED_ARG,
   128*1024L, IO_SIZE*2+MALLOC_OVERHEAD, SSIZE_MAX, MALLOC_OVERHEAD, IO_SIZE,
   0},
  {"read_only", OPT_READONLY,
   "Make all non-temporary tables read-only, with the exception for replication (slave) threads and users with the SUPER privilege",
   (gptr*) &opt_readonly,
   (gptr*) &opt_readonly,
   0, GET_BOOL, NO_ARG, 0, 0, 1, 0, 1, 0},
  {"read_rnd_buffer_size", OPT_RECORD_RND_BUFFER,
   "When reading rows in sorted order after a sort, the rows are read through this buffer to avoid a disk seeks. If not set, then it's set to the value of record_buffer.",
   (gptr*) &global_system_variables.read_rnd_buff_size,
   (gptr*) &max_system_variables.read_rnd_buff_size, 0,
   GET_ULONG, REQUIRED_ARG, 256*1024L, IO_SIZE*2+MALLOC_OVERHEAD,
   SSIZE_MAX, MALLOC_OVERHEAD, IO_SIZE, 0},
  {"record_buffer", OPT_RECORD_BUFFER,
   "Alias for read_buffer_size",
   (gptr*) &global_system_variables.read_buff_size,
   (gptr*) &max_system_variables.read_buff_size,0, GET_ULONG, REQUIRED_ARG,
   128*1024L, IO_SIZE*2+MALLOC_OVERHEAD, SSIZE_MAX, MALLOC_OVERHEAD, IO_SIZE, 0},
#ifdef HAVE_REPLICATION
  {"relay_log_purge", OPT_RELAY_LOG_PURGE,
   "0 = do not purge relay logs. 1 = purge them as soon as they are no more needed.",
   (gptr*) &relay_log_purge,
   (gptr*) &relay_log_purge, 0, GET_BOOL, NO_ARG,
   1, 0, 1, 0, 1, 0},
  {"relay_log_space_limit", OPT_RELAY_LOG_SPACE_LIMIT,
   "Maximum space to use for all relay logs.",
   (gptr*) &relay_log_space_limit,
   (gptr*) &relay_log_space_limit, 0, GET_ULL, REQUIRED_ARG, 0L, 0L,
   (longlong) ULONG_MAX, 0, 1, 0},
  {"slave_compressed_protocol", OPT_SLAVE_COMPRESSED_PROTOCOL,
   "Use compression on master/slave protocol.",
   (gptr*) &opt_slave_compressed_protocol,
   (gptr*) &opt_slave_compressed_protocol,
   0, GET_BOOL, NO_ARG, 0, 0, 1, 0, 1, 0},
  {"slave_net_timeout", OPT_SLAVE_NET_TIMEOUT,
   "Number of seconds to wait for more data from a master/slave connection before aborting the read.",
   (gptr*) &slave_net_timeout, (gptr*) &slave_net_timeout, 0,
   GET_ULONG, REQUIRED_ARG, SLAVE_NET_TIMEOUT, 1, LONG_TIMEOUT, 0, 1, 0},
  {"slave_transaction_retries", OPT_SLAVE_TRANS_RETRIES,
   "Number of times the slave SQL thread will retry a transaction in case "
   "it failed with a deadlock or elapsed lock wait timeout, "
   "before giving up and stopping.",
   (gptr*) &slave_trans_retries, (gptr*) &slave_trans_retries, 0,
   GET_ULONG, REQUIRED_ARG, 10L, 0L, (longlong) ULONG_MAX, 0, 1, 0},
#endif /* HAVE_REPLICATION */
  {"slow_launch_time", OPT_SLOW_LAUNCH_TIME,
   "If creating the thread takes longer than this value (in seconds), the Slow_launch_threads counter will be incremented.",
   (gptr*) &slow_launch_time, (gptr*) &slow_launch_time, 0, GET_ULONG,
   REQUIRED_ARG, 2L, 0L, LONG_TIMEOUT, 0, 1, 0},
  {"sort_buffer_size", OPT_SORT_BUFFER,
   "Each thread that needs to do a sort allocates a buffer of this size.",
   (gptr*) &global_system_variables.sortbuff_size,
   (gptr*) &max_system_variables.sortbuff_size, 0, GET_ULONG, REQUIRED_ARG,
   MAX_SORT_MEMORY, MIN_SORT_MEMORY+MALLOC_OVERHEAD*2, ~0L, MALLOC_OVERHEAD,
   1, 0},
  {"sync-binlog", OPT_SYNC_BINLOG,
   "Synchronously flush binary log to disk after every #th event. "
   "Use 0 (default) to disable synchronous flushing.",
   (gptr*) &sync_binlog_period, (gptr*) &sync_binlog_period, 0, GET_ULONG,
   REQUIRED_ARG, 0, 0, ~0L, 0, 1, 0},
  {"sync-frm", OPT_SYNC_FRM, "Sync .frm to disk on create. Enabled by default.",
   (gptr*) &opt_sync_frm, (gptr*) &opt_sync_frm, 0, GET_BOOL, NO_ARG, 1, 0,
   0, 0, 0, 0},
  {"table_cache", OPT_TABLE_OPEN_CACHE,
   "Deprecated; use --table_open_cache instead.",
   (gptr*) &table_cache_size, (gptr*) &table_cache_size, 0, GET_ULONG,
   REQUIRED_ARG, TABLE_OPEN_CACHE_DEFAULT, 1, 512*1024L, 0, 1, 0},
  {"table_definition_cache", OPT_TABLE_DEF_CACHE,
   "The number of cached table definitions.",
   (gptr*) &table_def_size, (gptr*) &table_def_size,
   0, GET_ULONG, REQUIRED_ARG, 128, 1, 512*1024L, 0, 1, 0},
  {"table_open_cache", OPT_TABLE_OPEN_CACHE,
   "The number of cached open tables.",
   (gptr*) &table_cache_size, (gptr*) &table_cache_size, 0, GET_ULONG,
   REQUIRED_ARG, TABLE_OPEN_CACHE_DEFAULT, 1, 512*1024L, 0, 1, 0},
  {"table_lock_wait_timeout", OPT_TABLE_LOCK_WAIT_TIMEOUT,
   "Timeout in seconds to wait for a table level lock before returning an "
   "error. Used only if the connection has active cursors.",
   (gptr*) &table_lock_wait_timeout, (gptr*) &table_lock_wait_timeout,
   0, GET_ULONG, REQUIRED_ARG, 50, 1, 1024 * 1024 * 1024, 0, 1, 0},
  {"thread_cache_size", OPT_THREAD_CACHE_SIZE,
   "How many threads we should keep in a cache for reuse.",
   (gptr*) &thread_cache_size, (gptr*) &thread_cache_size, 0, GET_ULONG,
   REQUIRED_ARG, 0, 0, 16384, 0, 1, 0},
  {"thread_concurrency", OPT_THREAD_CONCURRENCY,
   "Permits the application to give the threads system a hint for the desired number of threads that should be run at the same time.",
   (gptr*) &concurrency, (gptr*) &concurrency, 0, GET_ULONG, REQUIRED_ARG,
   DEFAULT_CONCURRENCY, 1, 512, 0, 1, 0},
#if HAVE_POOL_OF_THREADS == 1
  {"thread_pool_size", OPT_THREAD_CACHE_SIZE,
   "How many threads we should create to handle query requests in case of 'thread_handling=pool-of-threads'",
   (gptr*) &thread_pool_size, (gptr*) &thread_pool_size, 0, GET_ULONG,
   REQUIRED_ARG, 20, 1, 16384, 0, 1, 0},
#endif
  {"thread_stack", OPT_THREAD_STACK,
   "The stack size for each thread.", (gptr*) &thread_stack,
   (gptr*) &thread_stack, 0, GET_ULONG, REQUIRED_ARG,DEFAULT_THREAD_STACK,
   1024L*128L, ~0L, 0, 1024, 0},
  { "time_format", OPT_TIME_FORMAT,
    "The TIME format (for future).",
    (gptr*) &opt_date_time_formats[MYSQL_TIMESTAMP_TIME],
    (gptr*) &opt_date_time_formats[MYSQL_TIMESTAMP_TIME],
    0, GET_STR, REQUIRED_ARG, 0, 0, 0, 0, 0, 0},
  {"tmp_table_size", OPT_TMP_TABLE_SIZE,
   "If an in-memory temporary table exceeds this size, MySQL will automatically convert it to an on-disk MyISAM table.",
   (gptr*) &global_system_variables.tmp_table_size,
   (gptr*) &max_system_variables.tmp_table_size, 0, GET_ULL,
   REQUIRED_ARG, 16*1024*1024L, 1024, MAX_MEM_TABLE_SIZE, 0, 1, 0},
  {"transaction_alloc_block_size", OPT_TRANS_ALLOC_BLOCK_SIZE,
   "Allocation block size for transactions to be stored in binary log",
   (gptr*) &global_system_variables.trans_alloc_block_size,
   (gptr*) &max_system_variables.trans_alloc_block_size, 0, GET_ULONG,
   REQUIRED_ARG, QUERY_ALLOC_BLOCK_SIZE, 1024, ~0L, 0, 1024, 0},
  {"transaction_prealloc_size", OPT_TRANS_PREALLOC_SIZE,
   "Persistent buffer for transactions to be stored in binary log",
   (gptr*) &global_system_variables.trans_prealloc_size,
   (gptr*) &max_system_variables.trans_prealloc_size, 0, GET_ULONG,
   REQUIRED_ARG, TRANS_ALLOC_PREALLOC_SIZE, 1024, ~0L, 0, 1024, 0},
  {"thread_handling", OPT_THREAD_HANDLING,
   "Define threads usage for handling queries:  "
   "one-thread-per-connection or no-threads", 0, 0,
   0, GET_STR, REQUIRED_ARG, 0, 0, 0, 0, 0, 0},
  {"updatable_views_with_limit", OPT_UPDATABLE_VIEWS_WITH_LIMIT,
   "1 = YES = Don't issue an error message (warning only) if a VIEW without presence of a key of the underlying table is used in queries with a LIMIT clause for updating. 0 = NO = Prohibit update of a VIEW, which does not contain a key of the underlying table and the query uses a LIMIT clause (usually get from GUI tools).",
   (gptr*) &global_system_variables.updatable_views_with_limit,
   (gptr*) &max_system_variables.updatable_views_with_limit,
   0, GET_ULONG, REQUIRED_ARG, 1, 0, 1, 0, 1, 0},
  {"wait_timeout", OPT_WAIT_TIMEOUT,
   "The number of seconds the server waits for activity on a connection before closing it.",
   (gptr*) &global_system_variables.net_wait_timeout,
   (gptr*) &max_system_variables.net_wait_timeout, 0, GET_ULONG,
   REQUIRED_ARG, NET_WAIT_TIMEOUT, 1, IF_WIN(INT_MAX32/1000, LONG_TIMEOUT),
   0, 1, 0},
  {0, 0, 0, 0, 0, 0, GET_NO_ARG, NO_ARG, 0, 0, 0, 0, 0, 0}
};

static int show_question(THD *thd, SHOW_VAR *var, char *buff)
{
  var->type= SHOW_LONGLONG;
  var->value= (char *)&thd->query_id;
  return 0;
}

static int show_net_compression(THD *thd, SHOW_VAR *var, char *buff)
{
  var->type= SHOW_MY_BOOL;
  var->value= (char *)&thd->net.compress;
  return 0;
}

static int show_starttime(THD *thd, SHOW_VAR *var, char *buff)
{
  var->type= SHOW_LONG;
  var->value= buff;
  *((long *)buff)= (long) (thd->query_start() - server_start_time);
  return 0;
}

#ifdef HAVE_REPLICATION
static int show_rpl_status(THD *thd, SHOW_VAR *var, char *buff)
{
  var->type= SHOW_CHAR;
  var->value= const_cast<char*>(rpl_status_type[(int)rpl_status]);
  return 0;
}

static int show_slave_running(THD *thd, SHOW_VAR *var, char *buff)
{
  var->type= SHOW_CHAR;
  pthread_mutex_lock(&LOCK_active_mi);
  var->value= const_cast<char*>((active_mi && active_mi->slave_running &&
               active_mi->rli.slave_running) ? "ON" : "OFF");
  pthread_mutex_unlock(&LOCK_active_mi);
  return 0;
}

static int show_slave_retried_trans(THD *thd, SHOW_VAR *var, char *buff)
{
  /*
    TODO: with multimaster, have one such counter per line in
    SHOW SLAVE STATUS, and have the sum over all lines here.
  */
  pthread_mutex_lock(&LOCK_active_mi);
  if (active_mi)
  {
    var->type= SHOW_LONG;
    var->value= buff;
    pthread_mutex_lock(&active_mi->rli.data_lock);
    *((long *)buff)= (long)active_mi->rli.retried_trans;
    pthread_mutex_unlock(&active_mi->rli.data_lock);
  }
  else
    var->type= SHOW_UNDEF;
  pthread_mutex_unlock(&LOCK_active_mi);
  return 0;
}
#endif /* HAVE_REPLICATION */

static int show_open_tables(THD *thd, SHOW_VAR *var, char *buff)
{
  var->type= SHOW_LONG;
  var->value= buff;
  *((long *)buff)= (long)cached_open_tables();
  return 0;
}

static int show_prepared_stmt_count(THD *thd, SHOW_VAR *var, char *buff)
{
  var->type= SHOW_LONG;
  var->value= buff;
  pthread_mutex_lock(&LOCK_prepared_stmt_count);
  *((long *)buff)= (long)prepared_stmt_count;
  pthread_mutex_unlock(&LOCK_prepared_stmt_count);
  return 0;
}

static int show_table_definitions(THD *thd, SHOW_VAR *var, char *buff)
{
  var->type= SHOW_LONG;
  var->value= buff;
  *((long *)buff)= (long)cached_table_definitions();
  return 0;
}

#ifdef HAVE_OPENSSL
/* Functions relying on CTX */
static int show_ssl_ctx_sess_accept(THD *thd, SHOW_VAR *var, char *buff)
{
  var->type= SHOW_LONG;
  var->value= buff;
  *((long *)buff)= (!ssl_acceptor_fd ? 0 :
                     SSL_CTX_sess_accept(ssl_acceptor_fd->ssl_context));
  return 0;
}

static int show_ssl_ctx_sess_accept_good(THD *thd, SHOW_VAR *var, char *buff)
{
  var->type= SHOW_LONG;
  var->value= buff;
  *((long *)buff)= (!ssl_acceptor_fd ? 0 :
                     SSL_CTX_sess_accept_good(ssl_acceptor_fd->ssl_context));
  return 0;
}

static int show_ssl_ctx_sess_connect_good(THD *thd, SHOW_VAR *var, char *buff)
{
  var->type= SHOW_LONG;
  var->value= buff;
  *((long *)buff)= (!ssl_acceptor_fd ? 0 :
                     SSL_CTX_sess_connect_good(ssl_acceptor_fd->ssl_context));
  return 0;
}

static int show_ssl_ctx_sess_accept_renegotiate(THD *thd, SHOW_VAR *var, char *buff)
{
  var->type= SHOW_LONG;
  var->value= buff;
  *((long *)buff)= (!ssl_acceptor_fd ? 0 :
                     SSL_CTX_sess_accept_renegotiate(ssl_acceptor_fd->ssl_context));
  return 0;
}

static int show_ssl_ctx_sess_connect_renegotiate(THD *thd, SHOW_VAR *var, char *buff)
{
  var->type= SHOW_LONG;
  var->value= buff;
  *((long *)buff)= (!ssl_acceptor_fd ? 0 :
                     SSL_CTX_sess_connect_renegotiate(ssl_acceptor_fd->ssl_context));
  return 0;
}

static int show_ssl_ctx_sess_cb_hits(THD *thd, SHOW_VAR *var, char *buff)
{
  var->type= SHOW_LONG;
  var->value= buff;
  *((long *)buff)= (!ssl_acceptor_fd ? 0 :
                     SSL_CTX_sess_cb_hits(ssl_acceptor_fd->ssl_context));
  return 0;
}

static int show_ssl_ctx_sess_hits(THD *thd, SHOW_VAR *var, char *buff)
{
  var->type= SHOW_LONG;
  var->value= buff;
  *((long *)buff)= (!ssl_acceptor_fd ? 0 :
                     SSL_CTX_sess_hits(ssl_acceptor_fd->ssl_context));
  return 0;
}

static int show_ssl_ctx_sess_cache_full(THD *thd, SHOW_VAR *var, char *buff)
{
  var->type= SHOW_LONG;
  var->value= buff;
  *((long *)buff)= (!ssl_acceptor_fd ? 0 :
                     SSL_CTX_sess_cache_full(ssl_acceptor_fd->ssl_context));
  return 0;
}

static int show_ssl_ctx_sess_misses(THD *thd, SHOW_VAR *var, char *buff)
{
  var->type= SHOW_LONG;
  var->value= buff;
  *((long *)buff)= (!ssl_acceptor_fd ? 0 :
                     SSL_CTX_sess_misses(ssl_acceptor_fd->ssl_context));
  return 0;
}

static int show_ssl_ctx_sess_timeouts(THD *thd, SHOW_VAR *var, char *buff)
{
  var->type= SHOW_LONG;
  var->value= buff;
  *((long *)buff)= (!ssl_acceptor_fd ? 0 :
                     SSL_CTX_sess_timeouts(ssl_acceptor_fd->ssl_context));
  return 0;
}

static int show_ssl_ctx_sess_number(THD *thd, SHOW_VAR *var, char *buff)
{
  var->type= SHOW_LONG;
  var->value= buff;
  *((long *)buff)= (!ssl_acceptor_fd ? 0 :
                     SSL_CTX_sess_number(ssl_acceptor_fd->ssl_context));
  return 0;
}

static int show_ssl_ctx_sess_connect(THD *thd, SHOW_VAR *var, char *buff)
{
  var->type= SHOW_LONG;
  var->value= buff;
  *((long *)buff)= (!ssl_acceptor_fd ? 0 :
                     SSL_CTX_sess_connect(ssl_acceptor_fd->ssl_context));
  return 0;
}

static int show_ssl_ctx_sess_get_cache_size(THD *thd, SHOW_VAR *var, char *buff)
{
  var->type= SHOW_LONG;
  var->value= buff;
  *((long *)buff)= (!ssl_acceptor_fd ? 0 :
                     SSL_CTX_sess_get_cache_size(ssl_acceptor_fd->ssl_context));
  return 0;
}

static int show_ssl_ctx_get_verify_mode(THD *thd, SHOW_VAR *var, char *buff)
{
  var->type= SHOW_LONG;
  var->value= buff;
  *((long *)buff)= (!ssl_acceptor_fd ? 0 :
                     SSL_CTX_get_verify_mode(ssl_acceptor_fd->ssl_context));
  return 0;
}

static int show_ssl_ctx_get_verify_depth(THD *thd, SHOW_VAR *var, char *buff)
{
  var->type= SHOW_LONG;
  var->value= buff;
  *((long *)buff)= (!ssl_acceptor_fd ? 0 :
                     SSL_CTX_get_verify_depth(ssl_acceptor_fd->ssl_context));
  return 0;
}

static int show_ssl_ctx_get_session_cache_mode(THD *thd, SHOW_VAR *var, char *buff)
{
  var->type= SHOW_CHAR;
  if (!ssl_acceptor_fd)
    var->value= const_cast<char*>("NONE");
  else
    switch (SSL_CTX_get_session_cache_mode(ssl_acceptor_fd->ssl_context))
    {
    case SSL_SESS_CACHE_OFF:
      var->value= const_cast<char*>("OFF"); break;
    case SSL_SESS_CACHE_CLIENT:
      var->value= const_cast<char*>("CLIENT"); break;
    case SSL_SESS_CACHE_SERVER:
      var->value= const_cast<char*>("SERVER"); break;
    case SSL_SESS_CACHE_BOTH:
      var->value= const_cast<char*>("BOTH"); break;
    case SSL_SESS_CACHE_NO_AUTO_CLEAR:
      var->value= const_cast<char*>("NO_AUTO_CLEAR"); break;
    case SSL_SESS_CACHE_NO_INTERNAL_LOOKUP:
      var->value= const_cast<char*>("NO_INTERNAL_LOOKUP"); break;
    default:
      var->value= const_cast<char*>("Unknown"); break;
    }
  return 0;
}

/* Functions relying on SSL */
static int show_ssl_get_version(THD *thd, SHOW_VAR *var, char *buff)
{
  var->type= SHOW_CHAR;
  var->value= const_cast<char*>(thd->net.vio->ssl_arg ?
        SSL_get_version((SSL*) thd->net.vio->ssl_arg) : "");
  return 0;
}

static int show_ssl_session_reused(THD *thd, SHOW_VAR *var, char *buff)
{
  var->type= SHOW_LONG;
  var->value= buff;
  *((long *)buff)= (long)thd->net.vio->ssl_arg ?
                         SSL_session_reused((SSL*) thd->net.vio->ssl_arg) :
                         0;
  return 0;
}

static int show_ssl_get_default_timeout(THD *thd, SHOW_VAR *var, char *buff)
{
  var->type= SHOW_LONG;
  var->value= buff;
  *((long *)buff)= (long)thd->net.vio->ssl_arg ?
                         SSL_get_default_timeout((SSL*)thd->net.vio->ssl_arg) :
                         0;
  return 0;
}

static int show_ssl_get_verify_mode(THD *thd, SHOW_VAR *var, char *buff)
{
  var->type= SHOW_LONG;
  var->value= buff;
  *((long *)buff)= (long)thd->net.vio->ssl_arg ?
                         SSL_get_verify_mode((SSL*)thd->net.vio->ssl_arg) :
                         0;
  return 0;
}

static int show_ssl_get_verify_depth(THD *thd, SHOW_VAR *var, char *buff)
{
  var->type= SHOW_LONG;
  var->value= buff;
  *((long *)buff)= (long)thd->net.vio->ssl_arg ?
                         SSL_get_verify_depth((SSL*)thd->net.vio->ssl_arg) :
                         0;
  return 0;
}

static int show_ssl_get_cipher(THD *thd, SHOW_VAR *var, char *buff)
{
  var->type= SHOW_CHAR;
  var->value= const_cast<char*>(thd->net.vio->ssl_arg ?
              SSL_get_cipher((SSL*) thd->net.vio->ssl_arg) : "");
  return 0;
}

static int show_ssl_get_cipher_list(THD *thd, SHOW_VAR *var, char *buff)
{
  var->type= SHOW_CHAR;
  var->value= buff;
  if (thd->net.vio->ssl_arg)
  {
    int i;
    const char *p;
    char *end= buff + SHOW_VAR_FUNC_BUFF_SIZE;
    for (i=0; (p= SSL_get_cipher_list((SSL*) thd->net.vio->ssl_arg,i)) &&
               buff < end; i++)
    {
      buff= strnmov(buff, p, end-buff-1);
      *buff++= ':';
    }
    if (i)
      buff--;
  }
  *buff=0;
  return 0;
}

#endif /* HAVE_OPENSSL */


/*
  Variables shown by SHOW STATUS in alphabetical order
*/

SHOW_VAR status_vars[]= {
  {"Aborted_clients",          (char*) &aborted_threads,        SHOW_LONG},
  {"Aborted_connects",         (char*) &aborted_connects,       SHOW_LONG},
  {"Binlog_cache_disk_use",    (char*) &binlog_cache_disk_use,  SHOW_LONG},
  {"Binlog_cache_use",         (char*) &binlog_cache_use,       SHOW_LONG},
  {"Bytes_received",           (char*) offsetof(STATUS_VAR, bytes_received), SHOW_LONG_STATUS},
  {"Bytes_sent",               (char*) offsetof(STATUS_VAR, bytes_sent), SHOW_LONG_STATUS},
  {"Com_admin_commands",       (char*) offsetof(STATUS_VAR, com_other), SHOW_LONG_STATUS},
  {"Com_alter_db",	       (char*) offsetof(STATUS_VAR, com_stat[(uint) SQLCOM_ALTER_DB]), SHOW_LONG_STATUS},
  {"Com_alter_event",	       (char*) offsetof(STATUS_VAR, com_stat[(uint) SQLCOM_ALTER_EVENT]), SHOW_LONG_STATUS},
  {"Com_alter_table",	       (char*) offsetof(STATUS_VAR, com_stat[(uint) SQLCOM_ALTER_TABLE]), SHOW_LONG_STATUS},
  {"Com_analyze",	       (char*) offsetof(STATUS_VAR, com_stat[(uint) SQLCOM_ANALYZE]), SHOW_LONG_STATUS},
  {"Com_backup_table",	       (char*) offsetof(STATUS_VAR, com_stat[(uint) SQLCOM_BACKUP_TABLE]), SHOW_LONG_STATUS},
  {"Com_begin",		       (char*) offsetof(STATUS_VAR, com_stat[(uint) SQLCOM_BEGIN]), SHOW_LONG_STATUS},
  {"Com_change_db",	       (char*) offsetof(STATUS_VAR, com_stat[(uint) SQLCOM_CHANGE_DB]), SHOW_LONG_STATUS},
  {"Com_change_master",	       (char*) offsetof(STATUS_VAR, com_stat[(uint) SQLCOM_CHANGE_MASTER]), SHOW_LONG_STATUS},
  {"Com_check",		       (char*) offsetof(STATUS_VAR, com_stat[(uint) SQLCOM_CHECK]), SHOW_LONG_STATUS},
  {"Com_checksum",	       (char*) offsetof(STATUS_VAR, com_stat[(uint) SQLCOM_CHECKSUM]), SHOW_LONG_STATUS},
  {"Com_commit",	       (char*) offsetof(STATUS_VAR, com_stat[(uint) SQLCOM_COMMIT]), SHOW_LONG_STATUS},
  {"Com_create_db",	       (char*) offsetof(STATUS_VAR, com_stat[(uint) SQLCOM_CREATE_DB]), SHOW_LONG_STATUS},
  {"Com_create_event",	       (char*) offsetof(STATUS_VAR, com_stat[(uint) SQLCOM_CREATE_EVENT]), SHOW_LONG_STATUS},
  {"Com_create_function",      (char*) offsetof(STATUS_VAR, com_stat[(uint) SQLCOM_CREATE_FUNCTION]), SHOW_LONG_STATUS},
  {"Com_create_index",	       (char*) offsetof(STATUS_VAR, com_stat[(uint) SQLCOM_CREATE_INDEX]), SHOW_LONG_STATUS},
  {"Com_create_table",	       (char*) offsetof(STATUS_VAR, com_stat[(uint) SQLCOM_CREATE_TABLE]), SHOW_LONG_STATUS},
  {"Com_create_user",	       (char*) offsetof(STATUS_VAR, com_stat[(uint) SQLCOM_CREATE_USER]), SHOW_LONG_STATUS},
  {"Com_dealloc_sql",          (char*) offsetof(STATUS_VAR, com_stat[(uint) SQLCOM_DEALLOCATE_PREPARE]), SHOW_LONG_STATUS},
  {"Com_delete",	       (char*) offsetof(STATUS_VAR, com_stat[(uint) SQLCOM_DELETE]), SHOW_LONG_STATUS},
  {"Com_delete_multi",	       (char*) offsetof(STATUS_VAR, com_stat[(uint) SQLCOM_DELETE_MULTI]), SHOW_LONG_STATUS},
  {"Com_do",                   (char*) offsetof(STATUS_VAR, com_stat[(uint) SQLCOM_DO]), SHOW_LONG_STATUS},
  {"Com_drop_db",	       (char*) offsetof(STATUS_VAR, com_stat[(uint) SQLCOM_DROP_DB]), SHOW_LONG_STATUS},
  {"Com_drop_event",	       (char*) offsetof(STATUS_VAR, com_stat[(uint) SQLCOM_DROP_EVENT]), SHOW_LONG_STATUS},
  {"Com_drop_function",	       (char*) offsetof(STATUS_VAR, com_stat[(uint) SQLCOM_DROP_FUNCTION]), SHOW_LONG_STATUS},
  {"Com_drop_index",	       (char*) offsetof(STATUS_VAR, com_stat[(uint) SQLCOM_DROP_INDEX]), SHOW_LONG_STATUS},
  {"Com_drop_table",	       (char*) offsetof(STATUS_VAR, com_stat[(uint) SQLCOM_DROP_TABLE]), SHOW_LONG_STATUS},
  {"Com_drop_user",	       (char*) offsetof(STATUS_VAR, com_stat[(uint) SQLCOM_DROP_USER]), SHOW_LONG_STATUS},
  {"Com_execute_sql",          (char*) offsetof(STATUS_VAR, com_stat[(uint) SQLCOM_EXECUTE]), SHOW_LONG_STATUS},
  {"Com_flush",		       (char*) offsetof(STATUS_VAR, com_stat[(uint) SQLCOM_FLUSH]), SHOW_LONG_STATUS},
  {"Com_grant",		       (char*) offsetof(STATUS_VAR, com_stat[(uint) SQLCOM_GRANT]), SHOW_LONG_STATUS},
  {"Com_ha_close",	       (char*) offsetof(STATUS_VAR, com_stat[(uint) SQLCOM_HA_CLOSE]), SHOW_LONG_STATUS},
  {"Com_ha_open",	       (char*) offsetof(STATUS_VAR, com_stat[(uint) SQLCOM_HA_OPEN]), SHOW_LONG_STATUS},
  {"Com_ha_read",	       (char*) offsetof(STATUS_VAR, com_stat[(uint) SQLCOM_HA_READ]), SHOW_LONG_STATUS},
  {"Com_help",                 (char*) offsetof(STATUS_VAR, com_stat[(uint) SQLCOM_HELP]), SHOW_LONG_STATUS},
  {"Com_insert",	       (char*) offsetof(STATUS_VAR, com_stat[(uint) SQLCOM_INSERT]), SHOW_LONG_STATUS},
  {"Com_insert_select",	       (char*) offsetof(STATUS_VAR, com_stat[(uint) SQLCOM_INSERT_SELECT]), SHOW_LONG_STATUS},
  {"Com_kill",		       (char*) offsetof(STATUS_VAR, com_stat[(uint) SQLCOM_KILL]), SHOW_LONG_STATUS},
  {"Com_load",		       (char*) offsetof(STATUS_VAR, com_stat[(uint) SQLCOM_LOAD]), SHOW_LONG_STATUS},
  {"Com_load_master_data",     (char*) offsetof(STATUS_VAR, com_stat[(uint) SQLCOM_LOAD_MASTER_DATA]), SHOW_LONG_STATUS},
  {"Com_load_master_table",    (char*) offsetof(STATUS_VAR, com_stat[(uint) SQLCOM_LOAD_MASTER_TABLE]), SHOW_LONG_STATUS},
  {"Com_lock_tables",	       (char*) offsetof(STATUS_VAR, com_stat[(uint) SQLCOM_LOCK_TABLES]), SHOW_LONG_STATUS},
  {"Com_optimize",	       (char*) offsetof(STATUS_VAR, com_stat[(uint) SQLCOM_OPTIMIZE]), SHOW_LONG_STATUS},
  {"Com_preload_keys",	       (char*) offsetof(STATUS_VAR, com_stat[(uint) SQLCOM_PRELOAD_KEYS]), SHOW_LONG_STATUS},
  {"Com_prepare_sql",          (char*) offsetof(STATUS_VAR, com_stat[(uint) SQLCOM_PREPARE]), SHOW_LONG_STATUS},
  {"Com_purge",		       (char*) offsetof(STATUS_VAR, com_stat[(uint) SQLCOM_PURGE]), SHOW_LONG_STATUS},
  {"Com_purge_before_date",    (char*) offsetof(STATUS_VAR, com_stat[(uint) SQLCOM_PURGE_BEFORE]), SHOW_LONG_STATUS},
  {"Com_rename_table",	       (char*) offsetof(STATUS_VAR, com_stat[(uint) SQLCOM_RENAME_TABLE]), SHOW_LONG_STATUS},
  {"Com_repair",	       (char*) offsetof(STATUS_VAR, com_stat[(uint) SQLCOM_REPAIR]), SHOW_LONG_STATUS},
  {"Com_replace",	       (char*) offsetof(STATUS_VAR, com_stat[(uint) SQLCOM_REPLACE]), SHOW_LONG_STATUS},
  {"Com_replace_select",       (char*) offsetof(STATUS_VAR, com_stat[(uint) SQLCOM_REPLACE_SELECT]), SHOW_LONG_STATUS},
  {"Com_reset",		       (char*) offsetof(STATUS_VAR, com_stat[(uint) SQLCOM_RESET]), SHOW_LONG_STATUS},
  {"Com_restore_table",	       (char*) offsetof(STATUS_VAR, com_stat[(uint) SQLCOM_RESTORE_TABLE]), SHOW_LONG_STATUS},
  {"Com_revoke",	       (char*) offsetof(STATUS_VAR, com_stat[(uint) SQLCOM_REVOKE]), SHOW_LONG_STATUS},
  {"Com_revoke_all",	       (char*) offsetof(STATUS_VAR, com_stat[(uint) SQLCOM_REVOKE_ALL]), SHOW_LONG_STATUS},
  {"Com_rollback",	       (char*) offsetof(STATUS_VAR, com_stat[(uint) SQLCOM_ROLLBACK]), SHOW_LONG_STATUS},
  {"Com_savepoint",	       (char*) offsetof(STATUS_VAR, com_stat[(uint) SQLCOM_SAVEPOINT]), SHOW_LONG_STATUS},
  {"Com_select",	       (char*) offsetof(STATUS_VAR, com_stat[(uint) SQLCOM_SELECT]), SHOW_LONG_STATUS},
  {"Com_set_option",	       (char*) offsetof(STATUS_VAR, com_stat[(uint) SQLCOM_SET_OPTION]), SHOW_LONG_STATUS},
  {"Com_show_binlog_events",   (char*) offsetof(STATUS_VAR, com_stat[(uint) SQLCOM_SHOW_BINLOG_EVENTS]), SHOW_LONG_STATUS},
  {"Com_show_binlogs",	       (char*) offsetof(STATUS_VAR, com_stat[(uint) SQLCOM_SHOW_BINLOGS]), SHOW_LONG_STATUS},
  {"Com_show_charsets",	       (char*) offsetof(STATUS_VAR, com_stat[(uint) SQLCOM_SHOW_CHARSETS]), SHOW_LONG_STATUS},
  {"Com_show_collations",      (char*) offsetof(STATUS_VAR, com_stat[(uint) SQLCOM_SHOW_COLLATIONS]), SHOW_LONG_STATUS},
  {"Com_show_column_types",    (char*) offsetof(STATUS_VAR, com_stat[(uint) SQLCOM_SHOW_COLUMN_TYPES]), SHOW_LONG_STATUS},
  {"Com_show_create_db",       (char*) offsetof(STATUS_VAR, com_stat[(uint) SQLCOM_SHOW_CREATE_DB]), SHOW_LONG_STATUS},
  {"Com_show_create_event",    (char*) offsetof(STATUS_VAR, com_stat[(uint) SQLCOM_SHOW_CREATE_EVENT]), SHOW_LONG_STATUS},
  {"Com_show_create_table",    (char*) offsetof(STATUS_VAR, com_stat[(uint) SQLCOM_SHOW_CREATE]), SHOW_LONG_STATUS},
  {"Com_show_databases",       (char*) offsetof(STATUS_VAR, com_stat[(uint) SQLCOM_SHOW_DATABASES]), SHOW_LONG_STATUS},
  {"Com_show_engine_logs",     (char*) offsetof(STATUS_VAR, com_stat[(uint) SQLCOM_SHOW_ENGINE_LOGS]), SHOW_LONG_STATUS},
  {"Com_show_engine_mutex",    (char*) offsetof(STATUS_VAR, com_stat[(uint) SQLCOM_SHOW_ENGINE_MUTEX]), SHOW_LONG_STATUS},
  {"Com_show_engine_status",   (char*) offsetof(STATUS_VAR, com_stat[(uint) SQLCOM_SHOW_ENGINE_STATUS]), SHOW_LONG_STATUS},
  {"Com_show_events",          (char*) offsetof(STATUS_VAR, com_stat[(uint) SQLCOM_SHOW_EVENTS]), SHOW_LONG_STATUS},
  {"Com_show_errors",	       (char*) offsetof(STATUS_VAR, com_stat[(uint) SQLCOM_SHOW_ERRORS]), SHOW_LONG_STATUS},
  {"Com_show_fields",	       (char*) offsetof(STATUS_VAR, com_stat[(uint) SQLCOM_SHOW_FIELDS]), SHOW_LONG_STATUS},
  {"Com_show_grants",	       (char*) offsetof(STATUS_VAR, com_stat[(uint) SQLCOM_SHOW_GRANTS]), SHOW_LONG_STATUS},
  {"Com_show_keys",	       (char*) offsetof(STATUS_VAR, com_stat[(uint) SQLCOM_SHOW_KEYS]), SHOW_LONG_STATUS},
  {"Com_show_master_status",   (char*) offsetof(STATUS_VAR, com_stat[(uint) SQLCOM_SHOW_MASTER_STAT]), SHOW_LONG_STATUS},
  {"Com_show_new_master",      (char*) offsetof(STATUS_VAR, com_stat[(uint) SQLCOM_SHOW_NEW_MASTER]), SHOW_LONG_STATUS},
  {"Com_show_open_tables",     (char*) offsetof(STATUS_VAR, com_stat[(uint) SQLCOM_SHOW_OPEN_TABLES]), SHOW_LONG_STATUS},
  {"Com_show_plugins",         (char*) offsetof(STATUS_VAR, com_stat[(uint) SQLCOM_SHOW_PLUGINS]), SHOW_LONG_STATUS},
  {"Com_show_privileges",      (char*) offsetof(STATUS_VAR, com_stat[(uint) SQLCOM_SHOW_PRIVILEGES]), SHOW_LONG_STATUS},
  {"Com_show_processlist",     (char*) offsetof(STATUS_VAR, com_stat[(uint) SQLCOM_SHOW_PROCESSLIST]), SHOW_LONG_STATUS},
  {"Com_show_slave_hosts",     (char*) offsetof(STATUS_VAR, com_stat[(uint) SQLCOM_SHOW_SLAVE_HOSTS]), SHOW_LONG_STATUS},
  {"Com_show_slave_status",    (char*) offsetof(STATUS_VAR, com_stat[(uint) SQLCOM_SHOW_SLAVE_STAT]), SHOW_LONG_STATUS},
  {"Com_show_status",	       (char*) offsetof(STATUS_VAR, com_stat[(uint) SQLCOM_SHOW_STATUS]), SHOW_LONG_STATUS},
  {"Com_show_storage_engines", (char*) offsetof(STATUS_VAR, com_stat[(uint) SQLCOM_SHOW_STORAGE_ENGINES]), SHOW_LONG_STATUS},
  {"Com_show_tables",	       (char*) offsetof(STATUS_VAR, com_stat[(uint) SQLCOM_SHOW_TABLES]), SHOW_LONG_STATUS},
  {"Com_show_triggers",	       (char*) offsetof(STATUS_VAR, com_stat[(uint) SQLCOM_SHOW_TRIGGERS]), SHOW_LONG_STATUS},
  {"Com_show_variables",       (char*) offsetof(STATUS_VAR, com_stat[(uint) SQLCOM_SHOW_VARIABLES]), SHOW_LONG_STATUS},
  {"Com_show_warnings",        (char*) offsetof(STATUS_VAR, com_stat[(uint) SQLCOM_SHOW_WARNS]), SHOW_LONG_STATUS},
  {"Com_slave_start",	       (char*) offsetof(STATUS_VAR, com_stat[(uint) SQLCOM_SLAVE_START]), SHOW_LONG_STATUS},
  {"Com_slave_stop",	       (char*) offsetof(STATUS_VAR, com_stat[(uint) SQLCOM_SLAVE_STOP]), SHOW_LONG_STATUS},
  {"Com_stmt_close",           (char*) offsetof(STATUS_VAR, com_stmt_close), SHOW_LONG_STATUS},
  {"Com_stmt_execute",         (char*) offsetof(STATUS_VAR, com_stmt_execute), SHOW_LONG_STATUS},
  {"Com_stmt_fetch",           (char*) offsetof(STATUS_VAR, com_stmt_fetch), SHOW_LONG_STATUS},
  {"Com_stmt_prepare",         (char*) offsetof(STATUS_VAR, com_stmt_prepare), SHOW_LONG_STATUS},
  {"Com_stmt_reset",           (char*) offsetof(STATUS_VAR, com_stmt_reset), SHOW_LONG_STATUS},
  {"Com_stmt_send_long_data",  (char*) offsetof(STATUS_VAR, com_stmt_send_long_data), SHOW_LONG_STATUS},
  {"Com_truncate",	       (char*) offsetof(STATUS_VAR, com_stat[(uint) SQLCOM_TRUNCATE]), SHOW_LONG_STATUS},
  {"Com_unlock_tables",	       (char*) offsetof(STATUS_VAR, com_stat[(uint) SQLCOM_UNLOCK_TABLES]), SHOW_LONG_STATUS},
  {"Com_update",	       (char*) offsetof(STATUS_VAR, com_stat[(uint) SQLCOM_UPDATE]), SHOW_LONG_STATUS},
  {"Com_update_multi",	       (char*) offsetof(STATUS_VAR, com_stat[(uint) SQLCOM_UPDATE_MULTI]), SHOW_LONG_STATUS},
  {"Com_xa_commit",            (char*) offsetof(STATUS_VAR, com_stat[(uint) SQLCOM_XA_COMMIT]),SHOW_LONG_STATUS},
  {"Com_xa_end",               (char*) offsetof(STATUS_VAR, com_stat[(uint) SQLCOM_XA_END]),SHOW_LONG_STATUS},
  {"Com_xa_prepare",           (char*) offsetof(STATUS_VAR, com_stat[(uint) SQLCOM_XA_PREPARE]),SHOW_LONG_STATUS},
  {"Com_xa_recover",           (char*) offsetof(STATUS_VAR, com_stat[(uint) SQLCOM_XA_RECOVER]),SHOW_LONG_STATUS},
  {"Com_xa_rollback",          (char*) offsetof(STATUS_VAR, com_stat[(uint) SQLCOM_XA_ROLLBACK]),SHOW_LONG_STATUS},
  {"Com_xa_start",             (char*) offsetof(STATUS_VAR, com_stat[(uint) SQLCOM_XA_START]),SHOW_LONG_STATUS},
  {"Compression",              (char*) &show_net_compression, SHOW_FUNC},
  {"Connections",              (char*) &thread_id,              SHOW_LONG_NOFLUSH},
  {"Created_tmp_disk_tables",  (char*) offsetof(STATUS_VAR, created_tmp_disk_tables), SHOW_LONG_STATUS},
  {"Created_tmp_files",	       (char*) &my_tmp_file_created,	SHOW_LONG},
  {"Created_tmp_tables",       (char*) offsetof(STATUS_VAR, created_tmp_tables), SHOW_LONG_STATUS},
  {"Delayed_errors",           (char*) &delayed_insert_errors,  SHOW_LONG},
  {"Delayed_insert_threads",   (char*) &delayed_insert_threads, SHOW_LONG_NOFLUSH},
  {"Delayed_writes",           (char*) &delayed_insert_writes,  SHOW_LONG},
  {"Flush_commands",           (char*) &refresh_version,        SHOW_LONG_NOFLUSH},
  {"Handler_commit",           (char*) offsetof(STATUS_VAR, ha_commit_count), SHOW_LONG_STATUS},
  {"Handler_delete",           (char*) offsetof(STATUS_VAR, ha_delete_count), SHOW_LONG_STATUS},
  {"Handler_discover",         (char*) offsetof(STATUS_VAR, ha_discover_count), SHOW_LONG_STATUS},
  {"Handler_prepare",          (char*) offsetof(STATUS_VAR, ha_prepare_count),  SHOW_LONG_STATUS},
  {"Handler_read_first",       (char*) offsetof(STATUS_VAR, ha_read_first_count), SHOW_LONG_STATUS},
  {"Handler_read_key",         (char*) offsetof(STATUS_VAR, ha_read_key_count), SHOW_LONG_STATUS},
  {"Handler_read_next",        (char*) offsetof(STATUS_VAR, ha_read_next_count), SHOW_LONG_STATUS},
  {"Handler_read_prev",        (char*) offsetof(STATUS_VAR, ha_read_prev_count), SHOW_LONG_STATUS},
  {"Handler_read_rnd",         (char*) offsetof(STATUS_VAR, ha_read_rnd_count), SHOW_LONG_STATUS},
  {"Handler_read_rnd_next",    (char*) offsetof(STATUS_VAR, ha_read_rnd_next_count), SHOW_LONG_STATUS},
  {"Handler_rollback",         (char*) offsetof(STATUS_VAR, ha_rollback_count), SHOW_LONG_STATUS},
  {"Handler_savepoint",        (char*) offsetof(STATUS_VAR, ha_savepoint_count), SHOW_LONG_STATUS},
  {"Handler_savepoint_rollback",(char*) offsetof(STATUS_VAR, ha_savepoint_rollback_count), SHOW_LONG_STATUS},
  {"Handler_update",           (char*) offsetof(STATUS_VAR, ha_update_count), SHOW_LONG_STATUS},
  {"Handler_write",            (char*) offsetof(STATUS_VAR, ha_write_count), SHOW_LONG_STATUS},
  {"Key_blocks_not_flushed",   (char*) offsetof(KEY_CACHE, global_blocks_changed), SHOW_KEY_CACHE_LONG},
  {"Key_blocks_unused",        (char*) offsetof(KEY_CACHE, blocks_unused), SHOW_KEY_CACHE_LONG},
  {"Key_blocks_used",          (char*) offsetof(KEY_CACHE, blocks_used), SHOW_KEY_CACHE_LONG},
  {"Key_read_requests",        (char*) offsetof(KEY_CACHE, global_cache_r_requests), SHOW_KEY_CACHE_LONGLONG},
  {"Key_reads",                (char*) offsetof(KEY_CACHE, global_cache_read), SHOW_KEY_CACHE_LONGLONG},
  {"Key_write_requests",       (char*) offsetof(KEY_CACHE, global_cache_w_requests), SHOW_KEY_CACHE_LONGLONG},
  {"Key_writes",               (char*) offsetof(KEY_CACHE, global_cache_write), SHOW_KEY_CACHE_LONGLONG},
  {"Last_query_cost",          (char*) offsetof(STATUS_VAR, last_query_cost), SHOW_DOUBLE_STATUS},
  {"Max_used_connections",     (char*) &max_used_connections,  SHOW_LONG},
  {"Not_flushed_delayed_rows", (char*) &delayed_rows_in_use,    SHOW_LONG_NOFLUSH},
  {"Open_files",               (char*) &my_file_opened,         SHOW_LONG_NOFLUSH},
  {"Open_streams",             (char*) &my_stream_opened,       SHOW_LONG_NOFLUSH},
  {"Open_table_definitions",   (char*) &show_table_definitions, SHOW_FUNC},
  {"Open_tables",              (char*) &show_open_tables,       SHOW_FUNC},
  {"Opened_tables",            (char*) offsetof(STATUS_VAR, opened_tables), SHOW_LONG_STATUS},
  {"Prepared_stmt_count",      (char*) &show_prepared_stmt_count, SHOW_FUNC},
#ifdef HAVE_QUERY_CACHE
  {"Qcache_free_blocks",       (char*) &query_cache.free_memory_blocks, SHOW_LONG_NOFLUSH},
  {"Qcache_free_memory",       (char*) &query_cache.free_memory, SHOW_LONG_NOFLUSH},
  {"Qcache_hits",              (char*) &query_cache.hits,       SHOW_LONG},
  {"Qcache_inserts",           (char*) &query_cache.inserts,    SHOW_LONG},
  {"Qcache_lowmem_prunes",     (char*) &query_cache.lowmem_prunes, SHOW_LONG},
  {"Qcache_not_cached",        (char*) &query_cache.refused,    SHOW_LONG},
  {"Qcache_queries_in_cache",  (char*) &query_cache.queries_in_cache, SHOW_LONG_NOFLUSH},
  {"Qcache_total_blocks",      (char*) &query_cache.total_blocks, SHOW_LONG_NOFLUSH},
#endif /*HAVE_QUERY_CACHE*/
  {"Questions",                (char*) &show_question,            SHOW_FUNC},
#ifdef HAVE_REPLICATION
  {"Rpl_status",               (char*) &show_rpl_status,          SHOW_FUNC},
#endif
  {"Select_full_join",         (char*) offsetof(STATUS_VAR, select_full_join_count), SHOW_LONG_STATUS},
  {"Select_full_range_join",   (char*) offsetof(STATUS_VAR, select_full_range_join_count), SHOW_LONG_STATUS},
  {"Select_range",             (char*) offsetof(STATUS_VAR, select_range_count), SHOW_LONG_STATUS},
  {"Select_range_check",       (char*) offsetof(STATUS_VAR, select_range_check_count), SHOW_LONG_STATUS},
  {"Select_scan",	       (char*) offsetof(STATUS_VAR, select_scan_count), SHOW_LONG_STATUS},
  {"Slave_open_temp_tables",   (char*) &slave_open_temp_tables, SHOW_LONG},
#ifdef HAVE_REPLICATION
  {"Slave_retried_transactions",(char*) &show_slave_retried_trans, SHOW_FUNC},
  {"Slave_running",            (char*) &show_slave_running,     SHOW_FUNC},
#endif
  {"Slow_launch_threads",      (char*) &slow_launch_threads,    SHOW_LONG},
  {"Slow_queries",             (char*) offsetof(STATUS_VAR, long_query_count), SHOW_LONG_STATUS},
  {"Sort_merge_passes",	       (char*) offsetof(STATUS_VAR, filesort_merge_passes), SHOW_LONG_STATUS},
  {"Sort_range",	       (char*) offsetof(STATUS_VAR, filesort_range_count), SHOW_LONG_STATUS},
  {"Sort_rows",		       (char*) offsetof(STATUS_VAR, filesort_rows), SHOW_LONG_STATUS},
  {"Sort_scan",		       (char*) offsetof(STATUS_VAR, filesort_scan_count), SHOW_LONG_STATUS},
#ifdef HAVE_OPENSSL
  {"Ssl_accept_renegotiates",  (char*) &show_ssl_ctx_sess_accept_renegotiate, SHOW_FUNC},
  {"Ssl_accepts",              (char*) &show_ssl_ctx_sess_accept, SHOW_FUNC},
  {"Ssl_callback_cache_hits",  (char*) &show_ssl_ctx_sess_cb_hits, SHOW_FUNC},
  {"Ssl_cipher",               (char*) &show_ssl_get_cipher, SHOW_FUNC},
  {"Ssl_cipher_list",          (char*) &show_ssl_get_cipher_list, SHOW_FUNC},
  {"Ssl_client_connects",      (char*) &show_ssl_ctx_sess_connect, SHOW_FUNC},
  {"Ssl_connect_renegotiates", (char*) &show_ssl_ctx_sess_connect_renegotiate, SHOW_FUNC},
  {"Ssl_ctx_verify_depth",     (char*) &show_ssl_ctx_get_verify_depth, SHOW_FUNC},
  {"Ssl_ctx_verify_mode",      (char*) &show_ssl_ctx_get_verify_mode, SHOW_FUNC},
  {"Ssl_default_timeout",      (char*) &show_ssl_get_default_timeout, SHOW_FUNC},
  {"Ssl_finished_accepts",     (char*) &show_ssl_ctx_sess_accept_good, SHOW_FUNC},
  {"Ssl_finished_connects",    (char*) &show_ssl_ctx_sess_connect_good, SHOW_FUNC},
  {"Ssl_session_cache_hits",   (char*) &show_ssl_ctx_sess_hits, SHOW_FUNC},
  {"Ssl_session_cache_misses", (char*) &show_ssl_ctx_sess_misses, SHOW_FUNC},
  {"Ssl_session_cache_mode",   (char*) &show_ssl_ctx_get_session_cache_mode, SHOW_FUNC},
  {"Ssl_session_cache_overflows", (char*) &show_ssl_ctx_sess_cache_full, SHOW_FUNC},
  {"Ssl_session_cache_size",   (char*) &show_ssl_ctx_sess_get_cache_size, SHOW_FUNC},
  {"Ssl_session_cache_timeouts", (char*) &show_ssl_ctx_sess_timeouts, SHOW_FUNC},
  {"Ssl_sessions_reused",      (char*) &show_ssl_session_reused, SHOW_FUNC},
  {"Ssl_used_session_cache_entries",(char*) &show_ssl_ctx_sess_number, SHOW_FUNC},
  {"Ssl_verify_depth",         (char*) &show_ssl_get_verify_depth, SHOW_FUNC},
  {"Ssl_verify_mode",          (char*) &show_ssl_get_verify_mode, SHOW_FUNC},
  {"Ssl_version",              (char*) &show_ssl_get_version, SHOW_FUNC},
#endif /* HAVE_OPENSSL */
  {"Table_locks_immediate",    (char*) &locks_immediate,        SHOW_LONG},
  {"Table_locks_waited",       (char*) &locks_waited,           SHOW_LONG},
#ifdef HAVE_MMAP
  {"Tc_log_max_pages_used",    (char*) &tc_log_max_pages_used,  SHOW_LONG},
  {"Tc_log_page_size",         (char*) &tc_log_page_size,       SHOW_LONG},
  {"Tc_log_page_waits",        (char*) &tc_log_page_waits,      SHOW_LONG},
#endif
  {"Threads_cached",           (char*) &cached_thread_count,    SHOW_LONG_NOFLUSH},
  {"Threads_connected",        (char*) &thread_count,           SHOW_INT},
  {"Threads_created",	       (char*) &thread_created,		SHOW_LONG_NOFLUSH},
  {"Threads_running",          (char*) &thread_running,         SHOW_INT},
  {"Uptime",                   (char*) &show_starttime,         SHOW_FUNC},
  {NullS, NullS, SHOW_LONG}
};

static void print_version(void)
{
  set_server_version();
  /*
    Note: the instance manager keys off the string 'Ver' so it can find the
    version from the output of 'mysqld --version', so don't change it!
  */
  printf("%s  Ver %s for %s on %s (%s)\n",my_progname,
	 server_version,SYSTEM_TYPE,MACHINE_TYPE, MYSQL_COMPILATION_COMMENT);
}

static void usage(void)
{
  if (!(default_charset_info= get_charset_by_csname(default_character_set_name,
					           MY_CS_PRIMARY,
						   MYF(MY_WME))))
    exit(1);
  if (!default_collation_name)
    default_collation_name= (char*) default_charset_info->name;
  print_version();
  puts("\
Copyright (C) 2000 MySQL AB, by Monty and others\n\
This software comes with ABSOLUTELY NO WARRANTY. This is free software,\n\
and you are welcome to modify and redistribute it under the GPL license\n\n\
Starts the MySQL database server\n");

  printf("Usage: %s [OPTIONS]\n", my_progname);
  if (!opt_verbose)
    puts("\nFor more help options (several pages), use mysqld --verbose --help\n");
  else
  {
#ifdef __WIN__
  puts("NT and Win32 specific options:\n\
  --install                     Install the default service (NT)\n\
  --install-manual              Install the default service started manually (NT)\n\
  --install service_name        Install an optional service (NT)\n\
  --install-manual service_name Install an optional service started manually (NT)\n\
  --remove                      Remove the default service from the service list (NT)\n\
  --remove service_name         Remove the service_name from the service list (NT)\n\
  --enable-named-pipe           Only to be used for the	default server (NT)\n\
  --standalone                  Dummy option to start as a standalone server (NT)\
");
  puts("");
#endif
  print_defaults(MYSQL_CONFIG_NAME,load_default_groups);
  puts("");
  fix_paths();
  set_ports();

  my_print_help(my_long_options);
  my_print_variables(my_long_options);

  puts("\n\
To see what values a running MySQL server is using, type\n\
'mysqladmin variables' instead of 'mysqld --verbose --help'.\n");
  }
}


/*
  Initialize all MySQL global variables to default values

  SYNOPSIS
    mysql_init_variables()

  NOTES
    The reason to set a lot of global variables to zero is to allow one to
    restart the embedded server with a clean environment
    It's also needed on some exotic platforms where global variables are
    not set to 0 when a program starts.

    We don't need to set numeric variables refered to in my_long_options
    as these are initialized by my_getopt.
*/

static void mysql_init_variables(void)
{
  /* Things reset to zero */
  opt_skip_slave_start= opt_reckless_slave = 0;
  mysql_home[0]= pidfile_name[0]= log_error_file[0]= 0;
  opt_log= opt_slow_log= 0;
  opt_update_log= 0;
  log_output_options= find_bit_type(log_output_str, &log_output_typelib);
  opt_bin_log= 0;
  opt_disable_networking= opt_skip_show_db=0;
  opt_logname= opt_update_logname= opt_binlog_index_name= opt_slow_logname= 0;
  opt_tc_log_file= (char *)"tc.log";      // no hostname in tc_log file name !
  opt_secure_auth= 0;
  opt_secure_file_priv= 0;
  opt_bootstrap= opt_myisam_log= 0;
  mqh_used= 0;
  segfaulted= kill_in_progress= 0;
  cleanup_done= 0;
  defaults_argv= 0;
  server_id_supplied= 0;
  test_flags= select_errors= dropping_tables= ha_open_options=0;
  thread_count= thread_running= kill_cached_threads= wake_thread=0;
  slave_open_temp_tables= 0;
  cached_thread_count= 0;
  opt_endinfo= using_udf_functions= 0;
  opt_using_transactions= using_update_log= 0;
  abort_loop= select_thread_in_use= signal_thread_in_use= 0;
  ready_to_exit= shutdown_in_progress= grant_option= 0;
  aborted_threads= aborted_connects= 0;
  delayed_insert_threads= delayed_insert_writes= delayed_rows_in_use= 0;
  delayed_insert_errors= thread_created= 0;
  specialflag= 0;
  binlog_cache_use=  binlog_cache_disk_use= 0;
  max_used_connections= slow_launch_threads = 0;
  mysqld_user= mysqld_chroot= opt_init_file= opt_bin_logname = 0;
  prepared_stmt_count= 0;
  errmesg= 0;
  mysqld_unix_port= opt_mysql_tmpdir= my_bind_addr_str= NullS;
  bzero((gptr) &mysql_tmpdir_list, sizeof(mysql_tmpdir_list));
  bzero((char *) &global_status_var, sizeof(global_status_var));
  opt_large_pages= 0;
  key_map_full.set_all();

  /* Character sets */
  system_charset_info= &my_charset_utf8_general_ci;
  files_charset_info= &my_charset_utf8_general_ci;
  national_charset_info= &my_charset_utf8_general_ci;
  table_alias_charset= &my_charset_bin;
  character_set_filesystem= &my_charset_bin;

  opt_date_time_formats[0]= opt_date_time_formats[1]= opt_date_time_formats[2]= 0;

  /* Things with default values that are not zero */
  delay_key_write_options= (uint) DELAY_KEY_WRITE_ON;
  opt_specialflag= SPECIAL_ENGLISH;
  unix_sock= ip_sock= INVALID_SOCKET;
  mysql_home_ptr= mysql_home;
  pidfile_name_ptr= pidfile_name;
  log_error_file_ptr= log_error_file;
  language_ptr= language;
  mysql_data_home= mysql_real_data_home;
  thd_startup_options= (OPTION_AUTO_IS_NULL | OPTION_BIN_LOG |
                        OPTION_QUOTE_SHOW_CREATE | OPTION_SQL_NOTES);
  protocol_version= PROTOCOL_VERSION;
  what_to_log= ~ (1L << (uint) COM_TIME);
  refresh_version= 1L;	/* Increments on each reload */
  global_query_id= thread_id= 1L;
  strmov(server_version, MYSQL_SERVER_VERSION);
  myisam_recover_options_str= sql_mode_str= "OFF";
  myisam_stats_method_str= "nulls_unequal";
  my_bind_addr = htonl(INADDR_ANY);
  threads.empty();
  thread_cache.empty();
  key_caches.empty();
  if (!(dflt_key_cache= get_or_create_key_cache(default_key_cache_base.str,
					       default_key_cache_base.length)))
    exit(1);
  multi_keycache_init(); /* set key_cache_hash.default_value = dflt_key_cache */

  /* Set directory paths */
  strmake(language, LANGUAGE, sizeof(language)-1);
  strmake(mysql_real_data_home, get_relative_path(DATADIR),
	  sizeof(mysql_real_data_home)-1);
  mysql_data_home_buff[0]=FN_CURLIB;	// all paths are relative from here
  mysql_data_home_buff[1]=0;

  /* Replication parameters */
  master_user= (char*) "test";
  master_password= master_host= 0;
  master_info_file= (char*) "master.info",
    relay_log_info_file= (char*) "relay-log.info";
  master_ssl_key= master_ssl_cert= master_ssl_ca= 
    master_ssl_capath= master_ssl_cipher= 0;
  report_user= report_password = report_host= 0;	/* TO BE DELETED */
  opt_relay_logname= opt_relaylog_index_name= 0;

  /* Variables in libraries */
  charsets_dir= 0;
  default_character_set_name= (char*) MYSQL_DEFAULT_CHARSET_NAME;
  default_collation_name= compiled_default_collation_name;
  sys_charset_system.value= (char*) system_charset_info->csname;
  character_set_filesystem_name= (char*) "binary";

  /* Set default values for some option variables */
  default_storage_engine_str= (char*) "MyISAM";
  global_system_variables.table_type= myisam_hton;
  global_system_variables.tx_isolation= ISO_REPEATABLE_READ;
  global_system_variables.select_limit= (ulonglong) HA_POS_ERROR;
  max_system_variables.select_limit=    (ulonglong) HA_POS_ERROR;
  global_system_variables.max_join_size= (ulonglong) HA_POS_ERROR;
  max_system_variables.max_join_size=   (ulonglong) HA_POS_ERROR;
  global_system_variables.old_passwords= 0;
  global_system_variables.old_alter_table= 0;
  global_system_variables.binlog_format= BINLOG_FORMAT_UNSPEC;
  /*
    Default behavior for 4.1 and 5.0 is to treat NULL values as unequal
    when collecting index statistics for MyISAM tables.
  */
  global_system_variables.myisam_stats_method= MI_STATS_METHOD_NULLS_NOT_EQUAL;

  /* Variables that depends on compile options */
#ifndef DBUG_OFF
  default_dbug_option=IF_WIN("d:t:i:O,\\mysqld.trace",
			     "d:t:i:o,/tmp/mysqld.trace");
#endif
  opt_error_log= IF_WIN(1,0);
#ifdef WITH_INNOBASE_STORAGE_ENGINE
  have_innodb= SHOW_OPTION_YES;
#else
  have_innodb= SHOW_OPTION_NO;
#endif
#ifdef WITH_CSV_STORAGE_ENGINE
  have_csv_db= SHOW_OPTION_YES;
#else
  have_csv_db= SHOW_OPTION_NO;
#endif
#ifdef WITH_NDBCLUSTER_STORAGE_ENGINE
    have_ndbcluster= SHOW_OPTION_DISABLED;
#else
    have_ndbcluster= SHOW_OPTION_NO;
#endif
#ifdef WITH_PARTITION_STORAGE_ENGINE
    have_partition_db= SHOW_OPTION_YES;
#else
    have_partition_db= SHOW_OPTION_NO;
#endif
#ifdef WITH_NDBCLUSTER_STORAGE_ENGINE
  have_ndbcluster=SHOW_OPTION_DISABLED;
  global_system_variables.ndb_index_stat_enable=FALSE;
  max_system_variables.ndb_index_stat_enable=TRUE;
  global_system_variables.ndb_index_stat_cache_entries=32;
  max_system_variables.ndb_index_stat_cache_entries=~0L;
  global_system_variables.ndb_index_stat_update_freq=20;
  max_system_variables.ndb_index_stat_update_freq=~0L;
#else
  have_ndbcluster=SHOW_OPTION_NO;
#endif
#ifdef HAVE_OPENSSL
  have_ssl=SHOW_OPTION_YES;
#else
  have_ssl=SHOW_OPTION_NO;
#endif
#ifdef HAVE_BROKEN_REALPATH
  have_symlink=SHOW_OPTION_NO;
#else
  have_symlink=SHOW_OPTION_YES;
#endif
#ifdef HAVE_DLOPEN
  have_dlopen=SHOW_OPTION_YES;
#else
  have_dlopen=SHOW_OPTION_NO;
#endif
#ifdef HAVE_QUERY_CACHE
  have_query_cache=SHOW_OPTION_YES;
#else
  have_query_cache=SHOW_OPTION_NO;
#endif
#ifdef HAVE_SPATIAL
  have_geometry=SHOW_OPTION_YES;
#else
  have_geometry=SHOW_OPTION_NO;
#endif
#ifdef HAVE_RTREE_KEYS
  have_rtree_keys=SHOW_OPTION_YES;
#else
  have_rtree_keys=SHOW_OPTION_NO;
#endif
#ifdef HAVE_CRYPT
  have_crypt=SHOW_OPTION_YES;
#else
  have_crypt=SHOW_OPTION_NO;
#endif
#ifdef HAVE_COMPRESS
  have_compress= SHOW_OPTION_YES;
#else
  have_compress= SHOW_OPTION_NO;
#endif
#ifdef HAVE_LIBWRAP
  libwrapName= NullS;
#endif
#ifdef HAVE_OPENSSL
  des_key_file = 0;
  ssl_acceptor_fd= 0;
#endif
#ifdef HAVE_SMEM
  shared_memory_base_name= default_shared_memory_base_name;
#endif
#if !defined(my_pthread_setprio) && !defined(HAVE_PTHREAD_SETSCHEDPARAM)
  opt_specialflag |= SPECIAL_NO_PRIOR;
#endif

#if defined(__WIN__) || defined(__NETWARE__)
  /* Allow Win32 and NetWare users to move MySQL anywhere */
  {
    char prg_dev[LIBLEN];
    my_path(prg_dev,my_progname,"mysql/bin");
    strcat(prg_dev,"/../");			// Remove 'bin' to get base dir
    cleanup_dirname(mysql_home,prg_dev);
  }
#else
  const char *tmpenv;
  if (!(tmpenv = getenv("MY_BASEDIR_VERSION")))
    tmpenv = DEFAULT_MYSQL_HOME;
  (void) strmake(mysql_home, tmpenv, sizeof(mysql_home)-1);
#endif
}


static my_bool
get_one_option(int optid, const struct my_option *opt __attribute__((unused)),
	       char *argument)
{
  switch(optid) {
  case '#':
#ifndef DBUG_OFF
    DBUG_SET_INITIAL(argument ? argument : default_dbug_option);
#endif
    opt_endinfo=1;				/* unireg: memory allocation */
    break;
  case 'a':
    global_system_variables.sql_mode= fix_sql_mode(MODE_ANSI);
    global_system_variables.tx_isolation= ISO_SERIALIZABLE;
    break;
  case 'b':
    strmake(mysql_home,argument,sizeof(mysql_home)-1);
    break;
  case 'C':
    if (default_collation_name == compiled_default_collation_name)
      default_collation_name= 0;
    break;
  case 'l':
    opt_log=1;
    break;
  case 'h':
    strmake(mysql_real_data_home,argument, sizeof(mysql_real_data_home)-1);
    /* Correct pointer set by my_getopt (for embedded library) */
    mysql_data_home= mysql_real_data_home;
    break;
  case 'u':
    if (!mysqld_user || !strcmp(mysqld_user, argument))
      mysqld_user= argument;
    else
      sql_print_warning("Ignoring user change to '%s' because the user was set to '%s' earlier on the command line\n", argument, mysqld_user);
    break;
  case 'L':
    strmake(language, argument, sizeof(language)-1);
    break;
#ifdef HAVE_REPLICATION
  case OPT_SLAVE_SKIP_ERRORS:
    init_slave_skip_errors(argument);
    break;
#endif
  case OPT_SAFEMALLOC_MEM_LIMIT:
#if !defined(DBUG_OFF) && defined(SAFEMALLOC)
    sf_malloc_mem_limit = atoi(argument);
#endif
    break;
#include <sslopt-case.h>
  case 'V':
    print_version();
    exit(0);
  case 'W':
    if (!argument)
      global_system_variables.log_warnings++;
    else if (argument == disabled_my_option)
      global_system_variables.log_warnings= 0L;
    else
      global_system_variables.log_warnings= atoi(argument);
    break;
  case 'T':
    test_flags= argument ? (uint) atoi(argument) : 0;
    opt_endinfo=1;
    break;
  case (int) OPT_BIG_TABLES:
    thd_startup_options|=OPTION_BIG_TABLES;
    break;
  case (int) OPT_ISAM_LOG:
    opt_myisam_log=1;
    break;
  case (int) OPT_UPDATE_LOG:
    opt_update_log=1;
    break;
  case (int) OPT_BIN_LOG:
    opt_bin_log= test(argument != disabled_my_option);
    break;
  case (int) OPT_ERROR_LOG_FILE:
    opt_error_log= 1;
    break;
#ifdef HAVE_REPLICATION
  case (int) OPT_INIT_RPL_ROLE:
  {
    int role;
    if ((role=find_type(argument, &rpl_role_typelib, 2)) <= 0)
    {
      fprintf(stderr, "Unknown replication role: %s\n", argument);
      exit(1);
    }
    rpl_status = (role == 1) ?  RPL_AUTH_MASTER : RPL_IDLE_SLAVE;
    break;
  }
  case (int)OPT_REPLICATE_IGNORE_DB:
  {
    rpl_filter->add_ignore_db(argument);
    break;
  }
  case (int)OPT_REPLICATE_DO_DB:
  {
    rpl_filter->add_do_db(argument);
    break;
  }
  case (int)OPT_REPLICATE_REWRITE_DB:
  {
    char* key = argument,*p, *val;

    if (!(p= strstr(argument, "->")))
    {
      fprintf(stderr,
	      "Bad syntax in replicate-rewrite-db - missing '->'!\n");
      exit(1);
    }
    val= p--;
    while (my_isspace(mysqld_charset, *p) && p > argument)
      *p-- = 0;
    if (p == argument)
    {
      fprintf(stderr,
	      "Bad syntax in replicate-rewrite-db - empty FROM db!\n");
      exit(1);
    }
    *val= 0;
    val+= 2;
    while (*val && my_isspace(mysqld_charset, *val))
      *val++;
    if (!*val)
    {
      fprintf(stderr,
	      "Bad syntax in replicate-rewrite-db - empty TO db!\n");
      exit(1);
    }

    rpl_filter->add_db_rewrite(key, val);
    break;
  }

  case (int)OPT_BINLOG_IGNORE_DB:
  {
    binlog_filter->add_ignore_db(argument);
    break;
  }
  case OPT_BINLOG_FORMAT:
  {
    int id;
    if ((id= find_type(argument, &binlog_format_typelib, 2)) <= 0)
    {
      fprintf(stderr, 
	      "Unknown binary log format: '%s' "
	      "(should be one of '%s', '%s', '%s')\n", 
	      argument,
              binlog_format_names[BINLOG_FORMAT_STMT],
              binlog_format_names[BINLOG_FORMAT_ROW],
              binlog_format_names[BINLOG_FORMAT_MIXED]);
      exit(1);
    }
    global_system_variables.binlog_format= opt_binlog_format_id= id - 1;
    break;
  }
  case (int)OPT_BINLOG_DO_DB:
  {
    binlog_filter->add_do_db(argument);
    break;
  }
  case (int)OPT_REPLICATE_DO_TABLE:
  {
    if (rpl_filter->add_do_table(argument))
    {
      fprintf(stderr, "Could not add do table rule '%s'!\n", argument);
      exit(1);
    }
    break;
  }
  case (int)OPT_REPLICATE_WILD_DO_TABLE:
  {
    if (rpl_filter->add_wild_do_table(argument))
    {
      fprintf(stderr, "Could not add do table rule '%s'!\n", argument);
      exit(1);
    }
    break;
  }
  case (int)OPT_REPLICATE_WILD_IGNORE_TABLE:
  {
    if (rpl_filter->add_wild_ignore_table(argument))
    {
      fprintf(stderr, "Could not add ignore table rule '%s'!\n", argument);
      exit(1);
    }
    break;
  }
  case (int)OPT_REPLICATE_IGNORE_TABLE:
  {
    if (rpl_filter->add_ignore_table(argument))
    {
      fprintf(stderr, "Could not add ignore table rule '%s'!\n", argument);
      exit(1);
    }
    break;
  }
#endif /* HAVE_REPLICATION */
  case (int) OPT_SLOW_QUERY_LOG:
    opt_slow_log= 1;
    break;
#ifdef WITH_CSV_STORAGE_ENGINE
  case  OPT_LOG_OUTPUT:
  {
    if (!argument || !argument[0])
    {
      log_output_options= LOG_TABLE;
      log_output_str= log_output_typelib.type_names[1];
    }
    else
    {
      log_output_str= argument;
      if ((log_output_options=
           find_bit_type(argument, &log_output_typelib)) == ~(ulong) 0)
      {
        fprintf(stderr, "Unknown option to log-output: %s\n", argument);
        exit(1);
      }
    }
    break;
  }
#endif
  case OPT_EVENT_SCHEDULER:
    if (!argument)
      Events::opt_event_scheduler= Events::EVENTS_DISABLED;
    else
    {
      int type;
      /* 
        type=     5          1   2      3   4
             (DISABLE ) - (OFF | ON) - (0 | 1)
      */
      switch ((type=find_type(argument, &Events::opt_typelib, 1))) {
      case 0:
	fprintf(stderr, "Unknown option to event-scheduler: %s\n",argument);
	exit(1);
      case 5: /* OPT_DISABLED */
        Events::opt_event_scheduler= Events::EVENTS_DISABLED;
        break;
      case 2: /* OPT_ON  */
      case 4: /* 1   */
        Events::opt_event_scheduler= Events::EVENTS_ON;
        break;
      case 1: /* OPT_OFF */
      case 3: /*  0  */
        Events::opt_event_scheduler= Events::EVENTS_OFF;
        break;
      }
    }
    break;
  case (int) OPT_SKIP_NEW:
    opt_specialflag|= SPECIAL_NO_NEW_FUNC;
    delay_key_write_options= (uint) DELAY_KEY_WRITE_NONE;
    myisam_concurrent_insert=0;
    myisam_recover_options= HA_RECOVER_NONE;
    sp_automatic_privileges=0;
    my_use_symdir=0;
    ha_open_options&= ~(HA_OPEN_ABORT_IF_CRASHED | HA_OPEN_DELAY_KEY_WRITE);
#ifdef HAVE_QUERY_CACHE
    query_cache_size=0;
#endif
    break;
  case (int) OPT_SAFE:
    opt_specialflag|= SPECIAL_SAFE_MODE;
    delay_key_write_options= (uint) DELAY_KEY_WRITE_NONE;
    myisam_recover_options= HA_RECOVER_DEFAULT;
    ha_open_options&= ~(HA_OPEN_DELAY_KEY_WRITE);
    break;
  case (int) OPT_SKIP_PRIOR:
    opt_specialflag|= SPECIAL_NO_PRIOR;
    break;
  case (int) OPT_SKIP_LOCK:
    opt_external_locking=0;
    break;
  case (int) OPT_SKIP_HOST_CACHE:
    opt_specialflag|= SPECIAL_NO_HOST_CACHE;
    break;
  case (int) OPT_SKIP_RESOLVE:
    opt_specialflag|=SPECIAL_NO_RESOLVE;
    break;
  case (int) OPT_SKIP_NETWORKING:
#if defined(__NETWARE__)
    sql_perror("Can't start server: skip-networking option is currently not supported on NetWare");
    exit(1);
#endif
    opt_disable_networking=1;
    mysqld_port=0;
    break;
  case (int) OPT_SKIP_SHOW_DB:
    opt_skip_show_db=1;
    opt_specialflag|=SPECIAL_SKIP_SHOW_DB;
    break;
  case (int) OPT_WANT_CORE:
    test_flags |= TEST_CORE_ON_SIGNAL;
    break;
  case (int) OPT_SKIP_STACK_TRACE:
    test_flags|=TEST_NO_STACKTRACE;
    break;
  case (int) OPT_SKIP_SYMLINKS:
    my_use_symdir=0;
    break;
  case (int) OPT_BIND_ADDRESS:
    if ((my_bind_addr= (ulong) inet_addr(argument)) == INADDR_NONE)
    {
      struct hostent *ent;
      if (argument[0])
	ent=gethostbyname(argument);
      else
      {
	char myhostname[255];
	if (gethostname(myhostname,sizeof(myhostname)) < 0)
	{
	  sql_perror("Can't start server: cannot get my own hostname!");
	  exit(1);
	}
	ent=gethostbyname(myhostname);
      }
      if (!ent)
      {
	sql_perror("Can't start server: cannot resolve hostname!");
	exit(1);
      }
      my_bind_addr = (ulong) ((in_addr*)ent->h_addr_list[0])->s_addr;
    }
    break;
  case (int) OPT_PID_FILE:
    strmake(pidfile_name, argument, sizeof(pidfile_name)-1);
    break;
#ifdef __WIN__
  case (int) OPT_STANDALONE:		/* Dummy option for NT */
    break;
#endif
  /*
    The following change issues a deprecation warning if the slave
    configuration is specified either in the my.cnf file or on
    the command-line. See BUG#21490.
  */
  case OPT_MASTER_HOST:
  case OPT_MASTER_USER:
  case OPT_MASTER_PASSWORD:
  case OPT_MASTER_PORT:
  case OPT_MASTER_CONNECT_RETRY:
  case OPT_MASTER_SSL:          
  case OPT_MASTER_SSL_KEY:
  case OPT_MASTER_SSL_CERT:       
  case OPT_MASTER_SSL_CAPATH:
  case OPT_MASTER_SSL_CIPHER:
  case OPT_MASTER_SSL_CA:
    if (!slave_warning_issued)                 //only show the warning once
    {
      slave_warning_issued = true;   
      WARN_DEPRECATED(NULL, "5.2", "for replication startup options", 
        "'CHANGE MASTER'");
    }
    break;
  case OPT_CONSOLE:
    if (opt_console)
      opt_error_log= 0;			// Force logs to stdout
    break;
  case (int) OPT_FLUSH:
    myisam_flush=1;
    flush_time=0;			// No auto flush
    break;
  case OPT_LOW_PRIORITY_UPDATES:
    thr_upgraded_concurrent_insert_lock= TL_WRITE_LOW_PRIORITY;
    global_system_variables.low_priority_updates=1;
    break;
  case OPT_BOOTSTRAP:
    opt_noacl=opt_bootstrap=1;
    break;
  case OPT_SERVER_ID:
    server_id_supplied = 1;
    break;
  case OPT_DELAY_KEY_WRITE_ALL:
    if (argument != disabled_my_option)
      argument= (char*) "ALL";
    /* Fall through */
  case OPT_DELAY_KEY_WRITE:
    if (argument == disabled_my_option)
      delay_key_write_options= (uint) DELAY_KEY_WRITE_NONE;
    else if (! argument)
      delay_key_write_options= (uint) DELAY_KEY_WRITE_ON;
    else
    {
      int type;
      if ((type=find_type(argument, &delay_key_write_typelib, 2)) <= 0)
      {
	fprintf(stderr,"Unknown delay_key_write type: %s\n",argument);
	exit(1);
      }
      delay_key_write_options= (uint) type-1;
    }
    break;
  case OPT_CHARSETS_DIR:
    strmake(mysql_charsets_dir, argument, sizeof(mysql_charsets_dir)-1);
    charsets_dir = mysql_charsets_dir;
    break;
  case OPT_TX_ISOLATION:
  {
    int type;
    if ((type=find_type(argument, &tx_isolation_typelib, 2)) <= 0)
    {
      fprintf(stderr,"Unknown transaction isolation type: %s\n",argument);
      exit(1);
    }
    global_system_variables.tx_isolation= (type-1);
    break;
  }
  case OPT_MERGE:
  case OPT_BDB:
    break;
  case OPT_NDBCLUSTER:
#ifdef WITH_NDBCLUSTER_STORAGE_ENGINE
    if (opt_ndbcluster)
      have_ndbcluster= SHOW_OPTION_YES;
    else
      have_ndbcluster= SHOW_OPTION_DISABLED;
#endif
    break;
#ifdef WITH_NDBCLUSTER_STORAGE_ENGINE
  case OPT_NDB_MGMD:
  case OPT_NDB_NODEID:
  {
    int len= my_snprintf(opt_ndb_constrbuf+opt_ndb_constrbuf_len,
			 sizeof(opt_ndb_constrbuf)-opt_ndb_constrbuf_len,
			 "%s%s%s",opt_ndb_constrbuf_len > 0 ? ",":"",
			 optid == OPT_NDB_NODEID ? "nodeid=" : "",
			 argument);
    opt_ndb_constrbuf_len+= len;
  }
  /* fall through to add the connectstring to the end
   * and set opt_ndbcluster_connectstring
   */
  case OPT_NDB_CONNECTSTRING:
    if (opt_ndb_connectstring && opt_ndb_connectstring[0])
      my_snprintf(opt_ndb_constrbuf+opt_ndb_constrbuf_len,
		  sizeof(opt_ndb_constrbuf)-opt_ndb_constrbuf_len,
		  "%s%s", opt_ndb_constrbuf_len > 0 ? ",":"",
		  opt_ndb_connectstring);
    else
      opt_ndb_constrbuf[opt_ndb_constrbuf_len]= 0;
    opt_ndbcluster_connectstring= opt_ndb_constrbuf;
    break;
  case OPT_NDB_DISTRIBUTION:
    int id;
    if ((id= find_type(argument, &ndb_distribution_typelib, 2)) <= 0)
    {
      fprintf(stderr, 
	      "Unknown ndb distribution type: '%s' "
	      "(should be '%s' or '%s')\n", 
	      argument,
              ndb_distribution_names[ND_KEYHASH],
              ndb_distribution_names[ND_LINHASH]);
      exit(1);
    }
    opt_ndb_distribution_id= (enum ndb_distribution)(id-1);
    break;
  case OPT_NDB_EXTRA_LOGGING:
    if (!argument)
      ndb_extra_logging++;
    else if (argument == disabled_my_option)
      ndb_extra_logging= 0L;
    else
      ndb_extra_logging= atoi(argument);
    break;
#endif
  case OPT_INNODB:
#ifdef WITH_INNOBASE_STORAGE_ENGINE
    if (opt_innodb)
      have_innodb= SHOW_OPTION_YES;
    else
      have_innodb= SHOW_OPTION_DISABLED;
#endif
    break;
  case OPT_INNODB_DATA_FILE_PATH:
#ifdef WITH_INNOBASE_STORAGE_ENGINE
    innobase_data_file_path= argument;
#endif
    break;
#ifdef WITH_INNOBASE_STORAGE_ENGINE
  case OPT_INNODB_LOG_ARCHIVE:
    innobase_log_archive= argument ? test(atoi(argument)) : 1;
    break;
#endif /* WITH_INNOBASE_STORAGE_ENGINE */
  case OPT_MYISAM_RECOVER:
  {
    if (!argument || !argument[0])
    {
      myisam_recover_options=    HA_RECOVER_DEFAULT;
      myisam_recover_options_str= myisam_recover_typelib.type_names[0];
    }
    else
    {
      myisam_recover_options_str=argument;
      if ((myisam_recover_options=
	   find_bit_type(argument, &myisam_recover_typelib)) == ~(ulong) 0)
      {
	fprintf(stderr, "Unknown option to myisam-recover: %s\n",argument);
	exit(1);
      }
    }
    ha_open_options|=HA_OPEN_ABORT_IF_CRASHED;
    break;
  }
  case OPT_CONCURRENT_INSERT:
    /* The following code is mainly here to emulate old behavior */
    if (!argument)                      /* --concurrent-insert */
      myisam_concurrent_insert= 1;
    else if (argument == disabled_my_option)
      myisam_concurrent_insert= 0;      /* --skip-concurrent-insert */
    break;
  case OPT_TC_HEURISTIC_RECOVER:
  {
    if ((tc_heuristic_recover=find_type(argument,
                                        &tc_heuristic_recover_typelib, 2)) <=0)
    {
      fprintf(stderr, "Unknown option to tc-heuristic-recover: %s\n",argument);
      exit(1);
    }
  }
  case OPT_MYISAM_STATS_METHOD:
  {
    ulong method_conv;
    int method;
    LINT_INIT(method_conv);

    myisam_stats_method_str= argument;
    if ((method=find_type(argument, &myisam_stats_method_typelib, 2)) <= 0)
    {
      fprintf(stderr, "Invalid value of myisam_stats_method: %s.\n", argument);
      exit(1);
    }
    switch (method-1) {
    case 2:
      method_conv= MI_STATS_METHOD_IGNORE_NULLS;
      break;
    case 1:
      method_conv= MI_STATS_METHOD_NULLS_EQUAL;
      break;
    case 0:
    default:
      method_conv= MI_STATS_METHOD_NULLS_NOT_EQUAL;
      break;
    }
    global_system_variables.myisam_stats_method= method_conv;
    break;
  }
  case OPT_SQL_MODE:
  {
    sql_mode_str= argument;
    if ((global_system_variables.sql_mode=
         find_bit_type(argument, &sql_mode_typelib)) == ~(ulong) 0)
    {
      fprintf(stderr, "Unknown option to sql-mode: %s\n", argument);
      exit(1);
    }
    global_system_variables.sql_mode= fix_sql_mode(global_system_variables.
						   sql_mode);
    break;
  }
  case OPT_ONE_THREAD:
    global_system_variables.thread_handling= 2;
    break;
  case OPT_THREAD_HANDLING:
  {
    if ((global_system_variables.thread_handling=
         find_type(argument, &thread_handling_typelib, 2)) <= 0 ||
        (global_system_variables.thread_handling == SCHEDULER_POOL_OF_THREADS
         && !HAVE_POOL_OF_THREADS))
    {
      /* purecov: begin tested */
      fprintf(stderr,"Unknown/unsupported thread-handling: %s\n",argument);
      exit(1);
      /* purecov: end */
    }
    break;
  }
  case OPT_FT_BOOLEAN_SYNTAX:
    if (ft_boolean_check_syntax_string((byte*) argument))
    {
      fprintf(stderr, "Invalid ft-boolean-syntax string: %s\n", argument);
      exit(1);
    }
    strmake(ft_boolean_syntax, argument, sizeof(ft_boolean_syntax)-1);
    break;
  case OPT_SKIP_SAFEMALLOC:
#ifdef SAFEMALLOC
    sf_malloc_quick=1;
#endif
    break;
  case OPT_LOWER_CASE_TABLE_NAMES:
    lower_case_table_names= argument ? atoi(argument) : 1;
    lower_case_table_names_used= 1;
    break;
  }
  return 0;
}
	/* Initiates DEBUG - but no debugging here ! */

static gptr *
mysql_getopt_value(const char *keyname, uint key_length,
		   const struct my_option *option)
{
  switch (option->id) {
  case OPT_KEY_BUFFER_SIZE:
  case OPT_KEY_CACHE_BLOCK_SIZE:
  case OPT_KEY_CACHE_DIVISION_LIMIT:
  case OPT_KEY_CACHE_AGE_THRESHOLD:
  {
    KEY_CACHE *key_cache;
    if (!(key_cache= get_or_create_key_cache(keyname, key_length)))
      exit(1);
    switch (option->id) {
    case OPT_KEY_BUFFER_SIZE:
      return (gptr*) &key_cache->param_buff_size;
    case OPT_KEY_CACHE_BLOCK_SIZE:
      return (gptr*) &key_cache->param_block_size;
    case OPT_KEY_CACHE_DIVISION_LIMIT:
      return (gptr*) &key_cache->param_division_limit;
    case OPT_KEY_CACHE_AGE_THRESHOLD:
      return (gptr*) &key_cache->param_age_threshold;
    }
  }
  }
 return option->value;
}


static void option_error_reporter(enum loglevel level, const char *format, ...)
{
  va_list args;
  va_start(args, format);
  vprint_msg_to_log(level, format, args);
  va_end(args);
}


static void get_options(int argc,char **argv)
{
  int ho_error;

  my_getopt_register_get_addr(mysql_getopt_value);
  strmake(def_ft_boolean_syntax, ft_boolean_syntax,
	  sizeof(ft_boolean_syntax)-1);
  my_getopt_error_reporter= option_error_reporter;
  if ((ho_error= handle_options(&argc, &argv, my_long_options,
                                get_one_option)))
    exit(ho_error);

#ifndef WITH_NDBCLUSTER_STORAGE_ENGINE
  if (opt_ndbcluster)
    sql_print_warning("this binary does not contain NDBCLUSTER storage engine");
#endif
#ifndef WITH_INNOBASE_STORAGE_ENGINE
  if (opt_innodb)
    sql_print_warning("this binary does not contain INNODB storage engine");
#endif
  if ((opt_log_slow_admin_statements || opt_log_queries_not_using_indexes) &&
      !opt_slow_log)
    sql_print_warning("options --log-slow-admin-statements and --log-queries-not-using-indexes have no effect if --log-slow-queries is not set");

  if (argc > 0)
  {
    fprintf(stderr, "%s: Too many arguments (first extra is '%s').\nUse --help to get a list of available options\n", my_progname, *argv);
    /* FIXME add EXIT_TOO_MANY_ARGUMENTS to "mysys_err.h" and return that code? */
    exit(1);
  }

  if (opt_help)
  {
    usage();
    exit(0);
  }
#if defined(HAVE_BROKEN_REALPATH)
  my_use_symdir=0;
  my_disable_symlinks=1;
  have_symlink=SHOW_OPTION_NO;
#else
  if (!my_use_symdir)
  {
    my_disable_symlinks=1;
    have_symlink=SHOW_OPTION_DISABLED;
  }
#endif
  if (opt_debugging)
  {
    /* Allow break with SIGINT, no core or stack trace */
    test_flags|= TEST_SIGINT | TEST_NO_STACKTRACE;
    test_flags&= ~TEST_CORE_ON_SIGNAL;
  }
  /* Set global MyISAM variables from delay_key_write_options */
  fix_delay_key_write((THD*) 0, OPT_GLOBAL);

#ifndef EMBEDDED_LIBRARY
  if (mysqld_chroot)
    set_root(mysqld_chroot);
#else
  global_system_variables.thread_handling = SCHEDULER_NO_THREADS;
  max_allowed_packet= global_system_variables.max_allowed_packet;
  net_buffer_length= global_system_variables.net_buffer_length;
#endif
  fix_paths();

  /*
    Set some global variables from the global_system_variables
    In most cases the global variables will not be used
  */
  my_disable_locking= myisam_single_user= test(opt_external_locking == 0);
  my_default_record_cache_size=global_system_variables.read_buff_size;
  myisam_max_temp_length=
    (my_off_t) global_system_variables.myisam_max_sort_file_size;

  /* Set global variables based on startup options */
  myisam_block_size=(uint) 1 << my_bit_log2(opt_myisam_block_size);

  if (opt_short_log_format)
    opt_specialflag|= SPECIAL_SHORT_LOG_FORMAT;
  if (opt_log_queries_not_using_indexes)
    opt_specialflag|= SPECIAL_LOG_QUERIES_NOT_USING_INDEXES;

  if (init_global_datetime_format(MYSQL_TIMESTAMP_DATE,
				  &global_system_variables.date_format) ||
      init_global_datetime_format(MYSQL_TIMESTAMP_TIME,
				  &global_system_variables.time_format) ||
      init_global_datetime_format(MYSQL_TIMESTAMP_DATETIME,
				  &global_system_variables.datetime_format))
    exit(1);

#ifdef EMBEDDED_LIBRARY
  one_thread_scheduler(&thread_scheduler);
#else
  if (global_system_variables.thread_handling <=
      SCHEDULER_ONE_THREAD_PER_CONNECTION)
    one_thread_per_connection_scheduler(&thread_scheduler);
  else if (global_system_variables.thread_handling == SCHEDULER_NO_THREADS)
    one_thread_scheduler(&thread_scheduler);
  else
    pool_of_threads_scheduler(&thread_scheduler);  /* purecov: tested */
#endif
}


/*
  Create version name for running mysqld version
  We automaticly add suffixes -debug, -embedded and -log to the version
  name to make the version more descriptive.
  (MYSQL_SERVER_SUFFIX is set by the compilation environment)
*/

static void set_server_version(void)
{
  char *end= strxmov(server_version, MYSQL_SERVER_VERSION,
                     MYSQL_SERVER_SUFFIX_STR, NullS);
#ifdef EMBEDDED_LIBRARY
  end= strmov(end, "-embedded");
#endif
#ifndef DBUG_OFF
  if (!strstr(MYSQL_SERVER_SUFFIX_STR, "-debug"))
    end= strmov(end, "-debug");
#endif
  if (opt_log || opt_update_log || opt_slow_log || opt_bin_log)
    strmov(end, "-log");                        // This may slow down system
}


static char *get_relative_path(const char *path)
{
  if (test_if_hard_path(path) &&
      is_prefix(path,DEFAULT_MYSQL_HOME) &&
      strcmp(DEFAULT_MYSQL_HOME,FN_ROOTDIR))
  {
    path+=(uint) strlen(DEFAULT_MYSQL_HOME);
    while (*path == FN_LIBCHAR)
      path++;
  }
  return (char*) path;
}


/*
  Fix filename and replace extension where 'dir' is relative to
  mysql_real_data_home.
  Return 1 if len(path) > FN_REFLEN
*/

bool
fn_format_relative_to_data_home(my_string to, const char *name,
				const char *dir, const char *extension)
{
  char tmp_path[FN_REFLEN];
  if (!test_if_hard_path(dir))
  {
    strxnmov(tmp_path,sizeof(tmp_path)-1, mysql_real_data_home,
	     dir, NullS);
    dir=tmp_path;
  }
  return !fn_format(to, name, dir, extension,
		    MY_APPEND_EXT | MY_UNPACK_FILENAME | MY_SAFE_PATH);
}


static void fix_paths(void)
{
  char buff[FN_REFLEN],*pos;
  convert_dirname(mysql_home,mysql_home,NullS);
  /* Resolve symlinks to allow 'mysql_home' to be a relative symlink */
  my_realpath(mysql_home,mysql_home,MYF(0));
  /* Ensure that mysql_home ends in FN_LIBCHAR */
  pos=strend(mysql_home);
  if (pos[-1] != FN_LIBCHAR)
  {
    pos[0]= FN_LIBCHAR;
    pos[1]= 0;
  }
  convert_dirname(mysql_real_data_home,mysql_real_data_home,NullS);
  convert_dirname(language,language,NullS);
  (void) my_load_path(mysql_home,mysql_home,""); // Resolve current dir
  (void) my_load_path(mysql_real_data_home,mysql_real_data_home,mysql_home);
  (void) my_load_path(pidfile_name,pidfile_name,mysql_real_data_home);
  (void) my_load_path(opt_plugin_dir, opt_plugin_dir_ptr ? opt_plugin_dir_ptr :
                                      get_relative_path(LIBDIR), mysql_home);
  opt_plugin_dir_ptr= opt_plugin_dir;

  char *sharedir=get_relative_path(SHAREDIR);
  if (test_if_hard_path(sharedir))
    strmake(buff,sharedir,sizeof(buff)-1);		/* purecov: tested */
  else
    strxnmov(buff,sizeof(buff)-1,mysql_home,sharedir,NullS);
  convert_dirname(buff,buff,NullS);
  (void) my_load_path(language,language,buff);

  /* If --character-sets-dir isn't given, use shared library dir */
  if (charsets_dir != mysql_charsets_dir)
  {
    strxnmov(mysql_charsets_dir, sizeof(mysql_charsets_dir)-1, buff,
	     CHARSET_DIR, NullS);
  }
  (void) my_load_path(mysql_charsets_dir, mysql_charsets_dir, buff);
  convert_dirname(mysql_charsets_dir, mysql_charsets_dir, NullS);
  charsets_dir=mysql_charsets_dir;

  if (init_tmpdir(&mysql_tmpdir_list, opt_mysql_tmpdir))
    exit(1);
#ifdef HAVE_REPLICATION
  if (!slave_load_tmpdir)
  {
    if (!(slave_load_tmpdir = (char*) my_strdup(mysql_tmpdir, MYF(MY_FAE))))
      exit(1);
  }
#endif /* HAVE_REPLICATION */
  /*
    Convert the secure-file-priv option to system format, allowing
    a quick strcmp to check if read or write is in an allowed dir
   */
  if (opt_secure_file_priv)
  {
    convert_dirname(buff, opt_secure_file_priv, NullS);
    my_free(opt_secure_file_priv, MYF(0));
    opt_secure_file_priv= my_strdup(buff, MYF(MY_FAE));
  }
}


/*
  Return a bitfield from a string of substrings separated by ','
  returns ~(ulong) 0 on error.
*/

static ulong find_bit_type(const char *x, TYPELIB *bit_lib)
{
  bool found_end;
  int  found_count;
  const char *end,*i,*j;
  const char **array, *pos;
  ulong found,found_int,bit;
  DBUG_ENTER("find_bit_type");
  DBUG_PRINT("enter",("x: '%s'",x));

  found=0;
  found_end= 0;
  pos=(my_string) x;
  while (*pos == ' ') pos++;
  found_end= *pos == 0;
  while (!found_end)
  {
    if (!*(end=strcend(pos,',')))		/* Let end point at fieldend */
    {
      while (end > pos && end[-1] == ' ')
	end--;					/* Skip end-space */
      found_end=1;
    }
    found_int=0; found_count=0;
    for (array=bit_lib->type_names, bit=1 ; (i= *array++) ; bit<<=1)
    {
      j=pos;
      while (j != end)
      {
	if (my_toupper(mysqld_charset,*i++) !=
            my_toupper(mysqld_charset,*j++))
	  goto skip;
      }
      found_int=bit;
      if (! *i)
      {
	found_count=1;
	break;
      }
      else if (j != pos)			// Half field found
      {
	found_count++;				// Could be one of two values
      }
skip: ;
    }
    if (found_count != 1)
      DBUG_RETURN(~(ulong) 0);				// No unique value
    found|=found_int;
    pos=end+1;
  }

  DBUG_PRINT("exit",("bit-field: %ld",(ulong) found));
  DBUG_RETURN(found);
} /* find_bit_type */


/*
  Check if file system used for databases is case insensitive

  SYNOPSIS
    test_if_case_sensitive()
    dir_name			Directory to test

  RETURN
    -1  Don't know (Test failed)
    0   File system is case sensitive
    1   File system is case insensitive
*/

static int test_if_case_insensitive(const char *dir_name)
{
  int result= 0;
  File file;
  char buff[FN_REFLEN], buff2[FN_REFLEN];
  MY_STAT stat_info;
  DBUG_ENTER("test_if_case_insensitive");

  fn_format(buff, glob_hostname, dir_name, ".lower-test",
	    MY_UNPACK_FILENAME | MY_REPLACE_EXT | MY_REPLACE_DIR);
  fn_format(buff2, glob_hostname, dir_name, ".LOWER-TEST",
	    MY_UNPACK_FILENAME | MY_REPLACE_EXT | MY_REPLACE_DIR);
  (void) my_delete(buff2, MYF(0));
  if ((file= my_create(buff, 0666, O_RDWR, MYF(0))) < 0)
  {
    sql_print_warning("Can't create test file %s", buff);
    DBUG_RETURN(-1);
  }
  my_close(file, MYF(0));
  if (my_stat(buff2, &stat_info, MYF(0)))
    result= 1;					// Can access file
  (void) my_delete(buff, MYF(MY_WME));
  DBUG_PRINT("exit", ("result: %d", result));
  DBUG_RETURN(result);
}


/* Create file to store pid number */

#ifndef EMBEDDED_LIBRARY

static void create_pid_file()
{
  File file;
  if ((file = my_create(pidfile_name,0664,
			O_WRONLY | O_TRUNC, MYF(MY_WME))) >= 0)
  {
    char buff[21], *end;
    end= int10_to_str((long) getpid(), buff, 10);
    *end++= '\n';
    if (!my_write(file, (byte*) buff, (uint) (end-buff), MYF(MY_WME | MY_NABP)))
    {
      (void) my_close(file, MYF(0));
      return;
    }
    (void) my_close(file, MYF(0));
  }
  sql_perror("Can't start server: can't create PID file");
  exit(1);
}
#endif /* EMBEDDED_LIBRARY */

/* Clear most status variables */
void refresh_status(THD *thd)
{
  pthread_mutex_lock(&LOCK_status);

  /* Add thread's status variabes to global status */
  add_to_status(&global_status_var, &thd->status_var);

  /* Reset thread's status variables */
  bzero((char*) &thd->status_var, sizeof(thd->status_var));

  /* Reset some global variables */
  for (SHOW_VAR *ptr= status_vars; ptr->name; ptr++)
  {
    /* Note that SHOW_LONG_NOFLUSH variables are not reset */
    if (ptr->type == SHOW_LONG)
      *(ulong*) ptr->value= 0;
  }

  /* Reset the counters of all key caches (default and named). */
  process_key_caches(reset_key_cache_counters);
  pthread_mutex_unlock(&LOCK_status);

  /*
    Set max_used_connections to the number of currently open
    connections.  Lock LOCK_thread_count out of LOCK_status to avoid
    deadlocks.  Status reset becomes not atomic, but status data is
    not exact anyway.
  */
  pthread_mutex_lock(&LOCK_thread_count);
  max_used_connections= thread_count-delayed_insert_threads;
  pthread_mutex_unlock(&LOCK_thread_count);
}


/*****************************************************************************
  Instantiate have_xyx for missing storage engines
*****************************************************************************/
#undef have_innodb
#undef have_ndbcluster
#undef have_csv_db

SHOW_COMP_OPTION have_innodb= SHOW_OPTION_NO;
SHOW_COMP_OPTION have_ndbcluster= SHOW_OPTION_NO;
SHOW_COMP_OPTION have_csv_db= SHOW_OPTION_NO;
SHOW_COMP_OPTION have_partition_db= SHOW_OPTION_NO;

#ifndef WITH_INNOBASE_STORAGE_ENGINE
uint innobase_flush_log_at_trx_commit;
ulong innobase_fast_shutdown;
long innobase_mirrored_log_groups, innobase_log_files_in_group;
longlong innobase_log_file_size;
long innobase_log_buffer_size;
longlong innobase_buffer_pool_size;
long innobase_additional_mem_pool_size;
long innobase_file_io_threads, innobase_lock_wait_timeout;
long innobase_force_recovery;
long innobase_open_files;
char *innobase_data_home_dir, *innobase_data_file_path;
char *innobase_log_group_home_dir, *innobase_log_arch_dir;
char *innobase_unix_file_flush_method;
my_bool innobase_log_archive,
        innobase_use_doublewrite,
        innobase_use_checksums,
        innobase_file_per_table,
        innobase_locks_unsafe_for_binlog,
        innobase_rollback_on_timeout,
        innobase_stats_on_metadata;

extern "C" {
ulong srv_max_buf_pool_modified_pct;
ulong srv_max_purge_lag;
ulong srv_auto_extend_increment;
ulong srv_n_spin_wait_rounds;
ulong srv_n_free_tickets_to_enter;
ulong srv_thread_sleep_delay;
ulong srv_thread_concurrency;
ulong srv_commit_concurrency;
}

#endif

#ifndef WITH_NDBCLUSTER_STORAGE_ENGINE
ulong ndb_cache_check_time;
ulong ndb_extra_logging;
#endif

/*****************************************************************************
  Instantiate templates
*****************************************************************************/

#ifdef HAVE_EXPLICIT_TEMPLATE_INSTANTIATION
/* Used templates */
template class I_List<THD>;
template class I_List_iterator<THD>;
template class I_List<i_string>;
template class I_List<i_string_pair>;
template class I_List<NAMED_LIST>;
template class I_List<Statement>;
template class I_List_iterator<Statement>;
#endif<|MERGE_RESOLUTION|>--- conflicted
+++ resolved
@@ -5023,13 +5023,10 @@
   OPT_GENERAL_LOG,
   OPT_SLOW_LOG,
   OPT_MERGE,
-<<<<<<< HEAD
   OPT_THREAD_HANDLING,
   OPT_INNODB_ROLLBACK_ON_TIMEOUT,
-  OPT_SECURE_FILE_PRIV
-=======
+  OPT_SECURE_FILE_PRIV,
   OPT_OLD_MODE
->>>>>>> 79542930
 };
 
 
