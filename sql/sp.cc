--- conflicted
+++ resolved
@@ -617,21 +617,12 @@
   thd->spcont= NULL;
 
   {
-<<<<<<< HEAD
-    Lex_input_stream lip(thd, defstr.c_ptr(), defstr.length());
+    Parser_state parser_state(thd, defstr.c_ptr(), defstr.length());
 
     lex_start(thd);
-=======
-    Parser_state parser_state(thd, defstr.c_ptr(), defstr.length());
-    thd->m_parser_state= &parser_state;
-    lex_start(thd);
-    thd->spcont= NULL;
-    ret= MYSQLparse(thd);
-    thd->m_parser_state= NULL;
->>>>>>> 5f9f35e2
 
     thd->push_internal_handler(&warning_handler);
-    ret= parse_sql(thd, &lip, creation_ctx) || newlex.sphead == NULL;
+    ret= parse_sql(thd, & parser_state, creation_ctx) || newlex.sphead == NULL;
     thd->pop_internal_handler();
 
     /*
