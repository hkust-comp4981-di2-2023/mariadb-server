/*
   Copyright (c) 2000, 2016, Oracle and/or its affiliates.
   Copyright (c) 2010, 2022, MariaDB Corporation

   This program is free software; you can redistribute it and/or modify
   it under the terms of the GNU General Public License as published by
   the Free Software Foundation; version 2 of the License.

   This program is distributed in the hope that it will be useful,
   but WITHOUT ANY WARRANTY; without even the implied warranty of
   MERCHANTABILITY or FITNESS FOR A PARTICULAR PURPOSE.  See the
   GNU General Public License for more details.

   You should have received a copy of the GNU General Public License
   along with this program; if not, write to the Free Software
   Foundation, Inc., 51 Franklin St, Fifth Floor, Boston, MA 02110-1335  USA
*/

/* Insert of records */

/*
  INSERT DELAYED

  Insert delayed is distinguished from a normal insert by lock_type ==
  TL_WRITE_DELAYED instead of TL_WRITE. It first tries to open a
  "delayed" table (delayed_get_table()), but falls back to
  open_and_lock_tables() on error and proceeds as normal insert then.

  Opening a "delayed" table means to find a delayed insert thread that
  has the table open already. If this fails, a new thread is created and
  waited for to open and lock the table.

  If accessing the thread succeeded, in
  Delayed_insert::get_local_table() the table of the thread is copied
  for local use. A copy is required because the normal insert logic
  works on a target table, but the other threads table object must not
  be used. The insert logic uses the record buffer to create a record.
  And the delayed insert thread uses the record buffer to pass the
  record to the table handler. So there must be different objects. Also
  the copied table is not included in the lock, so that the statement
  can proceed even if the real table cannot be accessed at this moment.

  Copying a table object is not a trivial operation. Besides the TABLE
  object there are the field pointer array, the field objects and the
  record buffer. After copying the field objects, their pointers into
  the record must be "moved" to point to the new record buffer.

  After this setup the normal insert logic is used. Only that for
  delayed inserts write_delayed() is called instead of write_record().
  It inserts the rows into a queue and signals the delayed insert thread
  instead of writing directly to the table.

  The delayed insert thread awakes from the signal. It locks the table,
  inserts the rows from the queue, unlocks the table, and waits for the
  next signal. It does normally live until a FLUSH TABLES or SHUTDOWN.

*/

#include "mariadb.h"                 /* NO_EMBEDDED_ACCESS_CHECKS */
#include "sql_priv.h"
#include "sql_insert.h"
#include "sql_update.h"                         // compare_record
#include "sql_base.h"                           // close_thread_tables
#include "sql_cache.h"                          // query_cache_*
#include "key.h"                                // key_copy
#include "lock.h"                               // mysql_unlock_tables
#include "sp_head.h"
#include "sql_view.h"         // check_key_in_view, insert_view_fields
#include "sql_table.h"        // mysql_create_table_no_lock
#include "sql_trigger.h"
#include "sql_select.h"
#include "sql_show.h"
#include "slave.h"
#include "sql_parse.h"                          // end_active_trans
#include "rpl_mi.h"
#include "transaction.h"
#include "sql_audit.h"
#include "sql_derived.h"                        // mysql_handle_derived
#include "sql_prepare.h"
#include "rpl_rli.h"
#include <my_bit.h>

#include "debug_sync.h"

#ifdef WITH_WSREP
#include "wsrep_mysqld.h" /* wsrep_append_table_keys() */
#include "wsrep_trans_observer.h" /* wsrep_start_transction() */
#endif /* WITH_WSREP */

#ifndef EMBEDDED_LIBRARY
static bool delayed_get_table(THD *thd, MDL_request *grl_protection_request,
                              TABLE_LIST *table_list);
static int write_delayed(THD *thd, TABLE *table, enum_duplicates duplic,
                         LEX_STRING query, bool ignore, bool log_on);
static void end_delayed_insert(THD *thd);
pthread_handler_t handle_delayed_insert(void *arg);
static void unlink_blobs(TABLE *table);
#endif
static bool check_view_insertability(THD *thd, TABLE_LIST *view);
static int binlog_show_create_table_(THD *thd, TABLE *table,
                                     Table_specification_st *create_info);

/*
  Check that insert/update fields are from the same single table of a view.

  @param fields            The insert/update fields to be checked.
  @param values            The insert/update values to be checked, NULL if
  checking is not wanted.
  @param view              The view for insert.
  @param map     [in/out]  The insert table map.

  This function is called in 2 cases:
    1. to check insert fields. In this case *map will be set to 0.
       Insert fields are checked to be all from the same single underlying
       table of the given view. Otherwise the error is thrown. Found table
       map is returned in the map parameter.
    2. to check update fields of the ON DUPLICATE KEY UPDATE clause.
       In this case *map contains table_map found on the previous call of
       the function to check insert fields. Update fields are checked to be
       from the same table as the insert fields.

  @returns false if success.
*/

static bool check_view_single_update(List<Item> &fields, List<Item> *values,
                                     TABLE_LIST *view, table_map *map,
                                     bool insert)
{
  /* it is join view => we need to find the table for update */
  List_iterator_fast<Item> it(fields);
  Item *item;
  TABLE_LIST *tbl= 0;            // reset for call to check_single_table()
  table_map tables= 0;

  while ((item= it++))
    tables|= item->used_tables();

  /*
    Check that table is only one
    (we can not rely on check_single_table because it skips some
    types of tables)
  */
  if (my_count_bits(tables) > 1)
    goto error;

  if (values)
  {
    it.init(*values);
    while ((item= it++))
      tables|= item->view_used_tables(view);
  }

  /* Convert to real table bits */
  tables&= ~PSEUDO_TABLE_BITS;

  /* Check found map against provided map */
  if (*map)
  {
    if (tables != *map)
      goto error;
    return FALSE;
  }

  if (view->check_single_table(&tbl, tables, view) || tbl == 0)
    goto error;

  /* view->table should have been set in mysql_derived_merge_for_insert */
  DBUG_ASSERT(view->table);

  /*
    Use buffer for the insert values that was allocated for the merged view.
  */
  tbl->table->insert_values= view->table->insert_values;
  view->table= tbl->table;
  if (!tbl->single_table_updatable())
  {
    if (insert)
      my_error(ER_NON_INSERTABLE_TABLE, MYF(0), view->alias.str, "INSERT");
    else
      my_error(ER_NON_UPDATABLE_TABLE, MYF(0), view->alias.str, "UPDATE");
    return TRUE;
  }
  *map= tables;

  return FALSE;

error:
  my_error(ER_VIEW_MULTIUPDATE, MYF(0),
           view->view_db.str, view->view_name.str);
  return TRUE;
}


/*
  Check if insert fields are correct.

  @param thd            The current thread.
  @param table_list     The table we are inserting into (may be view)
  @param fields         The insert fields.
  @param values         The insert values.
  @param check_unique   If duplicate values should be rejected.
  @param fields_and_values_from_different_maps If 'values' are allowed to
  refer to other tables than those of 'fields'
  @param map            See check_view_single_update
  
  @returns 0 if success, -1 if error
*/

static int check_insert_fields(THD *thd, TABLE_LIST *table_list,
                               List<Item> &fields, List<Item> &values,
                               bool check_unique,
                               bool fields_and_values_from_different_maps,
                               table_map *map)
{
  TABLE *table= table_list->table;
  DBUG_ENTER("check_insert_fields");

  if (!table_list->single_table_updatable())
  {
    my_error(ER_NON_INSERTABLE_TABLE, MYF(0), table_list->alias.str, "INSERT");
    DBUG_RETURN(-1);
  }

  if (fields.elements == 0 && values.elements != 0)
  {
    if (!table)
    {
      my_error(ER_VIEW_NO_INSERT_FIELD_LIST, MYF(0),
               table_list->view_db.str, table_list->view_name.str);
      DBUG_RETURN(-1);
    }
    if (values.elements != table->s->visible_fields)
    {
      my_error(ER_WRONG_VALUE_COUNT_ON_ROW, MYF(0), 1L);
      DBUG_RETURN(-1);
    }
#ifndef NO_EMBEDDED_ACCESS_CHECKS
    Field_iterator_table_ref field_it;
    field_it.set(table_list);
    if (check_grant_all_columns(thd, INSERT_ACL, &field_it))
      DBUG_RETURN(-1);
#endif
    /*
      No fields are provided so all fields must be provided in the values.
      Thus we set all bits in the write set.
    */
    bitmap_set_all(table->write_set);
  }
  else
  {						// Part field list
    SELECT_LEX *select_lex= thd->lex->first_select_lex();
    Name_resolution_context *context= &select_lex->context;
    Name_resolution_context_state ctx_state;
    int res;

    if (fields.elements != values.elements)
    {
      my_error(ER_WRONG_VALUE_COUNT_ON_ROW, MYF(0), 1L);
      DBUG_RETURN(-1);
    }

    thd->dup_field= 0;
    select_lex->no_wrap_view_item= TRUE;

    /* Save the state of the current name resolution context. */
    ctx_state.save_state(context, table_list);

    /*
      Perform name resolution only in the first table - 'table_list',
      which is the table that is inserted into.
    */
    table_list->next_local= 0;
    context->resolve_in_table_list_only(table_list);
    /* 'Unfix' fields to allow correct marking by the setup_fields function. */
    if (table_list->is_view())
      unfix_fields(fields);

    res= setup_fields(thd, Ref_ptr_array(),
                      fields, MARK_COLUMNS_WRITE, 0, NULL, 0);

    /* Restore the current context. */
    ctx_state.restore_state(context, table_list);
    thd->lex->first_select_lex()->no_wrap_view_item= FALSE;

    if (res)
      DBUG_RETURN(-1);

    if (table_list->is_view() && table_list->is_merged_derived())
    {
      if (check_view_single_update(fields,
                                   fields_and_values_from_different_maps ?
                                   (List<Item>*) 0 : &values,
                                   table_list, map, true))
        DBUG_RETURN(-1);
      table= table_list->table;
    }

    if (check_unique && thd->dup_field)
    {
      my_error(ER_FIELD_SPECIFIED_TWICE, MYF(0),
               thd->dup_field->field_name.str);
      DBUG_RETURN(-1);
    }
  }
  // For the values we need select_priv
#ifndef NO_EMBEDDED_ACCESS_CHECKS
  table->grant.want_privilege= (SELECT_ACL & ~table->grant.privilege);
#endif

  if (check_key_in_view(thd, table_list) ||
      (table_list->view &&
       check_view_insertability(thd, table_list)))
  {
    my_error(ER_NON_INSERTABLE_TABLE, MYF(0), table_list->alias.str, "INSERT");
    DBUG_RETURN(-1);
  }

  DBUG_RETURN(0);
}

static bool has_no_default_value(THD *thd, Field *field, TABLE_LIST *table_list)
{
  if ((field->flags & NO_DEFAULT_VALUE_FLAG) && field->real_type() != MYSQL_TYPE_ENUM)
  {
    bool view= false;
    if (table_list)
    {
      table_list= table_list->top_table();
      view= table_list->view != NULL;
    }
    if (view)
    {
      push_warning_printf(thd, Sql_condition::WARN_LEVEL_WARN, ER_NO_DEFAULT_FOR_VIEW_FIELD,
                          ER_THD(thd, ER_NO_DEFAULT_FOR_VIEW_FIELD),
                          table_list->view_db.str, table_list->view_name.str);
    }
    else
    {
      push_warning_printf(thd, Sql_condition::WARN_LEVEL_WARN, ER_NO_DEFAULT_FOR_FIELD,
                          ER_THD(thd, ER_NO_DEFAULT_FOR_FIELD),
                          field->field_name.str);
    }
    return thd->really_abort_on_warning();
  }
  return false;
}


/**
  Check if update fields are correct.

  @param thd                  The current thread.
  @param insert_table_list    The table we are inserting into (may be view)
  @param update_fields        The update fields.
  @param update_values        The update values.
  @param fields_and_values_from_different_maps If 'update_values' are allowed to
  refer to other tables than those of 'update_fields'
  @param map                  See check_view_single_update

  @note
  If the update fields include an autoinc field, set the
  table->next_number_field_updated flag.

  @returns 0 if success, -1 if error
*/

static int check_update_fields(THD *thd, TABLE_LIST *insert_table_list,
                               List<Item> &update_fields,
                               List<Item> &update_values,
                               bool fields_and_values_from_different_maps,
                               table_map *map)
{
  TABLE *table= insert_table_list->table;
  my_bool UNINIT_VAR(autoinc_mark);

  table->next_number_field_updated= FALSE;

  if (table->found_next_number_field)
  {
    /*
      Unmark the auto_increment field so that we can check if this is modified
      by update_fields
    */
    autoinc_mark= bitmap_test_and_clear(table->write_set,
                                        table->found_next_number_field->
                                        field_index);
  }

  /* Check the fields we are going to modify */
  if (setup_fields(thd, Ref_ptr_array(),
                   update_fields, MARK_COLUMNS_WRITE, 0, NULL, 0))
    return -1;

  if (insert_table_list->is_view() &&
      insert_table_list->is_merged_derived() &&
      check_view_single_update(update_fields,
                               fields_and_values_from_different_maps ?
                               (List<Item>*) 0 : &update_values,
                               insert_table_list, map, false))
    return -1;

  if (table->default_field)
    table->mark_default_fields_for_write(FALSE);

  if (table->found_next_number_field)
  {
    if (bitmap_is_set(table->write_set,
                      table->found_next_number_field->field_index))
      table->next_number_field_updated= TRUE;

    if (autoinc_mark)
      bitmap_set_bit(table->write_set,
                     table->found_next_number_field->field_index);
  }

  return 0;
}

/**
  Upgrade table-level lock of INSERT statement to TL_WRITE if
  a more concurrent lock is infeasible for some reason. This is
  necessary for engines without internal locking support (MyISAM).
  An engine with internal locking implementation might later
  downgrade the lock in handler::store_lock() method.
*/

static
void upgrade_lock_type(THD *thd, thr_lock_type *lock_type,
                       enum_duplicates duplic)
{
  if (duplic == DUP_UPDATE ||
      (duplic == DUP_REPLACE && *lock_type == TL_WRITE_CONCURRENT_INSERT))
  {
    *lock_type= TL_WRITE_DEFAULT;
    return;
  }

  if (*lock_type == TL_WRITE_DELAYED)
  {
    /*
      We do not use delayed threads if:
      - we're running in the safe mode or skip-new mode -- the
        feature is disabled in these modes
      - we're executing this statement on a replication slave --
        we need to ensure serial execution of queries on the
        slave
      - it is INSERT .. ON DUPLICATE KEY UPDATE - in this case the
        insert cannot be concurrent
      - this statement is directly or indirectly invoked from
        a stored function or trigger (under pre-locking) - to
        avoid deadlocks, since INSERT DELAYED involves a lock
        upgrade (TL_WRITE_DELAYED -> TL_WRITE) which we should not
        attempt while keeping other table level locks.
      - this statement itself may require pre-locking.
        We should upgrade the lock even though in most cases
        delayed functionality may work. Unfortunately, we can't
        easily identify whether the subject table is not used in
        the statement indirectly via a stored function or trigger:
        if it is used, that will lead to a deadlock between the
        client connection and the delayed thread.
    */
    if (specialflag & (SPECIAL_NO_NEW_FUNC | SPECIAL_SAFE_MODE) ||
        thd->variables.max_insert_delayed_threads == 0 ||
        thd->locked_tables_mode > LTM_LOCK_TABLES ||
        thd->lex->uses_stored_routines() /*||
        thd->lex->describe*/)
    {
      *lock_type= TL_WRITE;
      return;
    }
    if (thd->slave_thread)
    {
      /* Try concurrent insert */
      *lock_type= (duplic == DUP_UPDATE || duplic == DUP_REPLACE) ?
                  TL_WRITE : TL_WRITE_CONCURRENT_INSERT;
      return;
    }

    bool log_on= (thd->variables.option_bits & OPTION_BIN_LOG);
    if (thd->wsrep_binlog_format(global_system_variables.binlog_format) == BINLOG_FORMAT_STMT &&
        log_on && mysql_bin_log.is_open())
    {
      /*
        Statement-based binary logging does not work in this case, because:
        a) two concurrent statements may have their rows intermixed in the
        queue, leading to autoincrement replication problems on slave (because
        the values generated used for one statement don't depend only on the
        value generated for the first row of this statement, so are not
        replicable)
        b) if first row of the statement has an error the full statement is
        not binlogged, while next rows of the statement may be inserted.
        c) if first row succeeds, statement is binlogged immediately with a
        zero error code (i.e. "no error"), if then second row fails, query
        will fail on slave too and slave will stop (wrongly believing that the
        master got no error).
        So we fallback to non-delayed INSERT.
        Note that to be fully correct, we should test the "binlog format which
        the delayed thread is going to use for this row". But in the common case
        where the global binlog format is not changed and the session binlog
        format may be changed, that is equal to the global binlog format.
        We test it without mutex for speed reasons (condition rarely true), and
        in the common case (global not changed) it is as good as without mutex;
        if global value is changed, anyway there is uncertainty as the delayed
        thread may be old and use the before-the-change value.
      */
      *lock_type= TL_WRITE;
    }
  }
}


/**
  Find or create a delayed insert thread for the first table in
  the table list, then open and lock the remaining tables.
  If a table can not be used with insert delayed, upgrade the lock
  and open and lock all tables using the standard mechanism.

  @param thd         thread context
  @param table_list  list of "descriptors" for tables referenced
                     directly in statement SQL text.
                     The first element in the list corresponds to
                     the destination table for inserts, remaining
                     tables, if any, are usually tables referenced
                     by sub-queries in the right part of the
                     INSERT.

  @return Status of the operation. In case of success 'table'
  member of every table_list element points to an instance of
  class TABLE.

  @sa open_and_lock_tables for more information about MySQL table
  level locking
*/

static
bool open_and_lock_for_insert_delayed(THD *thd, TABLE_LIST *table_list)
{
  MDL_request protection_request;
  DBUG_ENTER("open_and_lock_for_insert_delayed");

#ifndef EMBEDDED_LIBRARY
  /* INSERT DELAYED is not allowed in a read only transaction. */
  if (thd->tx_read_only)
  {
    my_error(ER_CANT_EXECUTE_IN_READ_ONLY_TRANSACTION, MYF(0));
    DBUG_RETURN(true);
  }

  /*
    In order for the deadlock detector to be able to find any deadlocks
    caused by the handler thread waiting for GRL or this table, we acquire
    protection against GRL (global IX metadata lock) and metadata lock on
    table to being inserted into inside the connection thread.
    If this goes ok, the tickets are cloned and added to the list of granted
    locks held by the handler thread.
  */
  if (thd->has_read_only_protection())
    DBUG_RETURN(TRUE);

  MDL_REQUEST_INIT(&protection_request, MDL_key::BACKUP, "", "",
                   MDL_BACKUP_DML, MDL_STATEMENT);

  if (thd->mdl_context.acquire_lock(&protection_request,
                                    thd->variables.lock_wait_timeout))
    DBUG_RETURN(TRUE);

  if (thd->mdl_context.acquire_lock(&table_list->mdl_request,
                                    thd->variables.lock_wait_timeout))
    /*
      If a lock can't be acquired, it makes no sense to try normal insert.
      Therefore we just abort the statement.
    */
    DBUG_RETURN(TRUE);

  bool error= FALSE;
  if (delayed_get_table(thd, &protection_request, table_list))
    error= TRUE;
  else if (table_list->table)
  {
    /*
      Open tables used for sub-selects or in stored functions, will also
      cache these functions.
    */
    if (table_list->next_global &&
        open_and_lock_tables(thd, table_list->next_global, TRUE, 0))
    {
      end_delayed_insert(thd);
      error= TRUE;
    }
    else
    {
      /*
        First table was not processed by open_and_lock_tables(),
        we need to set updatability flag "by hand".
      */
      if (!table_list->derived && !table_list->view)
        table_list->updatable= 1;  // usual table
    }
  }

  /*
    We can't release protection against GRL and metadata lock on the table
    being inserted into here. These locks might be required, for example,
    because this INSERT DELAYED calls functions which may try to update
    this or another tables (updating the same table is of course illegal,
    but such an attempt can be discovered only later during statement
    execution).
  */

  /*
    Reset the ticket in case we end up having to use normal insert and
    therefore will reopen the table and reacquire the metadata lock.
  */
  table_list->mdl_request.ticket= NULL;

  if (error || table_list->table)
    DBUG_RETURN(error);
#endif
  /*
    * This is embedded library and we don't have auxiliary
    threads OR
    * a lock upgrade was requested inside delayed_get_table
      because
      - there are too many delayed insert threads OR
      - the table has triggers.
    Use a normal insert.
  */
  table_list->lock_type= TL_WRITE;
  DBUG_RETURN(open_and_lock_tables(thd, table_list, TRUE, 0));
}


/**
  Create a new query string for removing DELAYED keyword for
  multi INSERT DEALAYED statement.

  @param[in] thd                 Thread handler
  @param[in] buf                 Query string

  @return
             0           ok
             1           error
*/
static int
create_insert_stmt_from_insert_delayed(THD *thd, String *buf)
{
  /* Make a copy of thd->query() and then remove the "DELAYED" keyword */
  if (buf->append(thd->query()) ||
      buf->replace(thd->lex->keyword_delayed_begin_offset,
                   thd->lex->keyword_delayed_end_offset -
                   thd->lex->keyword_delayed_begin_offset, NULL, 0))
    return 1;
  return 0;
}


static void save_insert_query_plan(THD* thd, TABLE_LIST *table_list)
{
  Explain_insert* explain= new (thd->mem_root) Explain_insert(thd->mem_root);
  explain->table_name.append(table_list->table->alias);

  thd->lex->explain->add_insert_plan(explain);
  
  /* Save subquery children */
  for (SELECT_LEX_UNIT *unit= thd->lex->first_select_lex()->first_inner_unit();
       unit;
       unit= unit->next_unit())
  {
    if (unit->explainable())
      explain->add_child(unit->first_select()->select_number);
  }
}


Field **TABLE::field_to_fill()
{
  return triggers && triggers->nullable_fields() ? triggers->nullable_fields() : field;
}


/**
  INSERT statement implementation

  SYNOPSIS
  mysql_insert()
  result    NULL if the insert is not outputing results
            via 'RETURNING' clause.

  @note Like implementations of other DDL/DML in MySQL, this function
  relies on the caller to close the thread tables. This is done in the
  end of dispatch_command().
*/
bool mysql_insert(THD *thd, TABLE_LIST *table_list,
                  List<Item> &fields, List<List_item> &values_list,
                  List<Item> &update_fields, List<Item> &update_values,
                  enum_duplicates duplic, bool ignore, select_result *result)
{
  bool retval= true;
  int error, res;
  bool transactional_table, joins_freed= FALSE;
  bool changed;
  const bool was_insert_delayed= (table_list->lock_type ==  TL_WRITE_DELAYED);
  bool using_bulk_insert= 0;
  uint value_count;
  ulong counter = 1;
  /* counter of iteration in bulk PS operation*/
  ulonglong iteration= 0;
  ulonglong id;
  COPY_INFO info;
  TABLE *table= 0;
  List_iterator_fast<List_item> its(values_list);
  List_item *values;
  Name_resolution_context *context;
  Name_resolution_context_state ctx_state;
  SELECT_LEX   *returning= thd->lex->has_returning() ? thd->lex->returning() : 0;
  unsigned char *readbuff= NULL;

#ifndef EMBEDDED_LIBRARY
  char *query= thd->query();
  /*
    log_on is about delayed inserts only.
    By default, both logs are enabled (this won't cause problems if the server
    runs without --log-bin).
  */
  bool log_on= (thd->variables.option_bits & OPTION_BIN_LOG);
#endif
  thr_lock_type lock_type;
  Item *unused_conds= 0;
  DBUG_ENTER("mysql_insert");

  bzero((char*) &info,sizeof(info));
  create_explain_query(thd->lex, thd->mem_root);
  /*
    Upgrade lock type if the requested lock is incompatible with
    the current connection mode or table operation.
  */
  upgrade_lock_type(thd, &table_list->lock_type, duplic);

  /*
    We can't write-delayed into a table locked with LOCK TABLES:
    this will lead to a deadlock, since the delayed thread will
    never be able to get a lock on the table.
  */
  if (table_list->lock_type == TL_WRITE_DELAYED && thd->locked_tables_mode &&
      find_locked_table(thd->open_tables, table_list->db.str,
                        table_list->table_name.str))
  {
    my_error(ER_DELAYED_INSERT_TABLE_LOCKED, MYF(0),
             table_list->table_name.str);
    DBUG_RETURN(TRUE);
  }

  if (table_list->lock_type == TL_WRITE_DELAYED)
  {
    if (open_and_lock_for_insert_delayed(thd, table_list))
      DBUG_RETURN(TRUE);
  }
  else
  {
    if (open_and_lock_tables(thd, table_list, TRUE, 0))
      DBUG_RETURN(TRUE);
  }

  THD_STAGE_INFO(thd, stage_init_update);
  lock_type= table_list->lock_type;
  thd->lex->used_tables=0;
  values= its++;
  if (bulk_parameters_set(thd))
    DBUG_RETURN(TRUE);
  value_count= values->elements;

  if ((res= mysql_prepare_insert(thd, table_list, fields, values,
                                 update_fields, update_values, duplic,
                                 &unused_conds, FALSE)))
  {
    retval= thd->is_error();
    if (res < 0)
    {
      /*
        Insert should be ignored but we have to log the query in statement
        format in the binary log
      */
      if (thd->binlog_current_query_unfiltered())
        retval= 1;
    }
    goto abort;
  }
  /* mysql_prepare_insert sets table_list->table if it was not set */
  table= table_list->table;

  /* Prepares LEX::returing_list if it is not empty */
  if (returning)
  {
    result->prepare(returning->item_list, NULL);
    if (thd->is_bulk_op())
    {
      /*
        It is RETURNING which needs network buffer to write result set and
        it is array binfing which need network buffer to read parameters.
        So we allocate yet another network buffer.
        The old buffer will be freed at the end of operation.
      */
      DBUG_ASSERT(thd->protocol == &thd->protocol_binary);
      readbuff= thd->net.buff; // old buffer
      if (net_allocate_new_packet(&thd->net, thd, MYF(MY_THREAD_SPECIFIC)))
      {
        readbuff= NULL; // failure, net_allocate_new_packet keeps old buffer
        goto abort;
      }
    }
  }

  context= &thd->lex->first_select_lex()->context;
  /*
    These three asserts test the hypothesis that the resetting of the name
    resolution context below is not necessary at all since the list of local
    tables for INSERT always consists of one table.
  */
  DBUG_ASSERT(!table_list->next_local);
  DBUG_ASSERT(!context->table_list->next_local);
  DBUG_ASSERT(!context->first_name_resolution_table->next_name_resolution_table);

  /* Save the state of the current name resolution context. */
  ctx_state.save_state(context, table_list);

  /*
    Perform name resolution only in the first table - 'table_list',
    which is the table that is inserted into.
  */
  table_list->next_local= 0;
  context->resolve_in_table_list_only(table_list);
  switch_to_nullable_trigger_fields(*values, table);

  while ((values= its++))
  {
    counter++;
    if (values->elements != value_count)
    {
      my_error(ER_WRONG_VALUE_COUNT_ON_ROW, MYF(0), counter);
      goto abort;
    }
    if (setup_fields(thd, Ref_ptr_array(),
                     *values, MARK_COLUMNS_READ, 0, NULL, 0))
      goto abort;
    switch_to_nullable_trigger_fields(*values, table);
  }
  its.rewind ();
 
  /* Restore the current context. */
  ctx_state.restore_state(context, table_list);
  
  if (thd->lex->unit.first_select()->optimize_unflattened_subqueries(false))
  {
    goto abort;
  }
  save_insert_query_plan(thd, table_list);
  if (thd->lex->describe)
  {
    bool extended= thd->lex->describe & DESCRIBE_EXTENDED;
    retval= thd->lex->explain->send_explain(thd, extended);
    goto abort;
  }

  /*
    Fill in the given fields and dump it to the table file
  */
  info.ignore= ignore;
  info.handle_duplicates=duplic;
  info.update_fields= &update_fields;
  info.update_values= &update_values;
  info.view= (table_list->view ? table_list : 0);
  info.table_list= table_list;

  /*
    Count warnings for all inserts.
    For single line insert, generate an error if try to set a NOT NULL field
    to NULL.
  */
  thd->count_cuted_fields= ((values_list.elements == 1 &&
                             !ignore) ?
			    CHECK_FIELD_ERROR_FOR_NULL :
			    CHECK_FIELD_WARN);
  thd->cuted_fields = 0L;
  table->next_number_field=table->found_next_number_field;

#ifdef HAVE_REPLICATION
  if (thd->rgi_slave &&
      (info.handle_duplicates == DUP_UPDATE) &&
      (table->next_number_field != NULL) &&
      rpl_master_has_bug(thd->rgi_slave->rli, 24432, TRUE, NULL, NULL))
    goto abort;
#endif

  error=0;
  if (duplic == DUP_REPLACE &&
      (!table->triggers || !table->triggers->has_delete_triggers()))
    table->file->extra(HA_EXTRA_WRITE_CAN_REPLACE);
  if (duplic == DUP_UPDATE)
    table->file->extra(HA_EXTRA_INSERT_WITH_UPDATE);
  /*
    let's *try* to start bulk inserts. It won't necessary
    start them as values_list.elements should be greater than
    some - handler dependent - threshold.
    We should not start bulk inserts if this statement uses
    functions or invokes triggers since they may access
    to the same table and therefore should not see its
    inconsistent state created by this optimization.
    So we call start_bulk_insert to perform nesessary checks on
    values_list.elements, and - if nothing else - to initialize
    the code to make the call of end_bulk_insert() below safe.
  */
#ifndef EMBEDDED_LIBRARY
  if (lock_type != TL_WRITE_DELAYED)
#endif /* EMBEDDED_LIBRARY */
  {
    bool create_lookup_handler= duplic != DUP_ERROR;
    if (duplic != DUP_ERROR || ignore)
    {
      create_lookup_handler= true;
      table->file->extra(HA_EXTRA_IGNORE_DUP_KEY);
      if (table->file->ha_table_flags() & HA_DUPLICATE_POS)
      {
        if (table->file->ha_rnd_init_with_error(0))
          goto abort;
      }
    }
    table->file->prepare_for_insert(create_lookup_handler);
    /**
      This is a simple check for the case when the table has a trigger
      that reads from it, or when the statement invokes a stored function
      that reads from the table being inserted to.
      Engines can't handle a bulk insert in parallel with a read form the
      same table in the same connection.
    */
    if (thd->locked_tables_mode <= LTM_LOCK_TABLES &&
        !table->s->long_unique_table && values_list.elements > 1)
    {
      using_bulk_insert= 1;
      table->file->ha_start_bulk_insert(values_list.elements);
    }
    else
      table->file->ha_reset_copy_info();
  }

  thd->abort_on_warning= !ignore && thd->is_strict_mode();

  table->reset_default_fields();
  table->prepare_triggers_for_insert_stmt_or_event();
  table->mark_columns_needed_for_insert();

  if (fields.elements || !value_count || table_list->view != 0)
  {
    if (table->triggers &&
        table->triggers->has_triggers(TRG_EVENT_INSERT, TRG_ACTION_BEFORE))
    {
      /* BEFORE INSERT triggers exist, the check will be done later, per row */
    }
    else if (check_that_all_fields_are_given_values(thd, table, table_list))
    {
      error= 1;
      goto values_loop_end;
    }
  }

  if (table_list->prepare_where(thd, 0, TRUE) ||
      table_list->prepare_check_option(thd))
    error= 1;

  switch_to_nullable_trigger_fields(fields, table);
  switch_to_nullable_trigger_fields(update_fields, table);
  switch_to_nullable_trigger_fields(update_values, table);

  if (fields.elements || !value_count)
  {
    /*
      There are possibly some default values:
      INSERT INTO t1 (fields) VALUES ...
      INSERT INTO t1 VALUES ()
    */
    if (table->validate_default_values_of_unset_fields(thd))
    {
      error= 1;
      goto values_loop_end;
    }
  }
  /*
    If statement returns result set, we need to send the result set metadata
    to the client so that it knows that it has to expect an EOF or ERROR.
    At this point we have all the required information to send the result set
    metadata.
  */
  if (returning &&
      result->send_result_set_metadata(returning->item_list,
                                Protocol::SEND_NUM_ROWS | Protocol::SEND_EOF))
    goto values_loop_end;

  THD_STAGE_INFO(thd, stage_update);

  if  (duplic == DUP_UPDATE)
  {
    restore_record(table,s->default_values);	// Get empty record
    thd->reconsider_logging_format_for_iodup(table);
  }
  do
  {
    DBUG_PRINT("info", ("iteration %llu", iteration));
    if (iteration && bulk_parameters_set(thd))
    {
      error= 1;
      goto values_loop_end;
    }

    while ((values= its++))
    {
      if (fields.elements || !value_count)
      {
        /*
          There are possibly some default values:
          INSERT INTO t1 (fields) VALUES ...
          INSERT INTO t1 VALUES ()
        */
        restore_record(table,s->default_values);	// Get empty record
        table->reset_default_fields();
        if (unlikely(fill_record_n_invoke_before_triggers(thd, table, fields,
                                                          *values, 0,
                                                          TRG_EVENT_INSERT)))
        {
          if (values_list.elements != 1 && ! thd->is_error())
          {
            info.records++;
            continue;
          }
          /*
            TODO: set thd->abort_on_warning if values_list.elements == 1
	    and check that all items return warning in case of problem with
	    storing field.
          */
	  error=1;
	  break;
        }
      }
      else
      {
        /*
          No field list, all fields are set explicitly:
          INSERT INTO t1 VALUES (values)
        */
        if (thd->lex->used_tables || // Column used in values()
            table->s->visible_fields != table->s->fields)
	  restore_record(table,s->default_values);	// Get empty record
        else
        {
          TABLE_SHARE *share= table->s;

          /*
            Fix delete marker. No need to restore rest of record since it will
            be overwritten by fill_record() anyway (and fill_record() does not
            use default values in this case).
          */
          table->record[0][0]= share->default_values[0];

          /* Fix undefined null_bits. */
          if (share->null_bytes > 1 && share->last_null_bit_pos)
          {
            table->record[0][share->null_bytes - 1]=
              share->default_values[share->null_bytes - 1];
          }
        }
        table->reset_default_fields();
        if (unlikely(fill_record_n_invoke_before_triggers(thd, table,
                                                          table->
                                                          field_to_fill(),
                                                          *values, 0,
                                                          TRG_EVENT_INSERT)))
        {
          if (values_list.elements != 1 && ! thd->is_error())
	  {
	    info.records++;
	    continue;
	  }
	  error=1;
	  break;
        }
      }

      /*
        with triggers a field can get a value *conditionally*, so we have to
        repeat has_no_default_value() check for every row
      */
      if (table->triggers &&
          table->triggers->has_triggers(TRG_EVENT_INSERT, TRG_ACTION_BEFORE))
      {
        for (Field **f=table->field ; *f ; f++)
        {
          if (unlikely(!(*f)->has_explicit_value() &&
                       has_no_default_value(thd, *f, table_list)))
          {
            error= 1;
            goto values_loop_end;
          }
        }
      }

      if ((res= table_list->view_check_option(thd,
                                              (values_list.elements == 1 ?
                                               0 :
                                               ignore))) ==
          VIEW_CHECK_SKIP)
        continue;
      else if (res == VIEW_CHECK_ERROR)
      {
        error= 1;
        break;
      }

#ifndef EMBEDDED_LIBRARY
      if (lock_type == TL_WRITE_DELAYED)
      {
        LEX_STRING const st_query = { query, thd->query_length() };
        DEBUG_SYNC(thd, "before_write_delayed");
        error=write_delayed(thd, table, duplic, st_query, ignore, log_on);
        DEBUG_SYNC(thd, "after_write_delayed");
        query=0;
      }
      else
#endif
      error= write_record(thd, table, &info, result);
      if (unlikely(error))
        break;
      thd->get_stmt_da()->inc_current_row_for_warning();
    }
    its.rewind();
    iteration++;
  } while (bulk_parameters_iterations(thd));

values_loop_end:
  free_underlaid_joins(thd, thd->lex->first_select_lex());
  joins_freed= TRUE;

  /*
    Now all rows are inserted. Time to update logs and sends response to
    user
  */
#ifndef EMBEDDED_LIBRARY
  if (unlikely(lock_type == TL_WRITE_DELAYED))
  {
    if (likely(!error))
    {
      info.copied=values_list.elements;
      end_delayed_insert(thd);
    }
  }
  else
#endif
  {
    /*
      Do not do this release if this is a delayed insert, it would steal
      auto_inc values from the delayed_insert thread as they share TABLE.
    */
    table->file->ha_release_auto_increment();
    if (using_bulk_insert)
    {
      if (unlikely(table->file->ha_end_bulk_insert()) &&
          !error)
      {
        table->file->print_error(my_errno,MYF(0));
        error=1;
      }
    }
    /* Get better status from handler if handler supports it */
    if (table->file->copy_info.records)
    {
      DBUG_ASSERT(info.copied >= table->file->copy_info.copied);
      info.touched= table->file->copy_info.touched;
      info.copied=  table->file->copy_info.copied;
      info.deleted= table->file->copy_info.deleted;
      info.updated= table->file->copy_info.updated;
    }
    if (duplic != DUP_ERROR || ignore)
    {
      table->file->extra(HA_EXTRA_NO_IGNORE_DUP_KEY);
      if (table->file->ha_table_flags() & HA_DUPLICATE_POS)
        table->file->ha_rnd_end();
    }

    transactional_table= table->file->has_transactions_and_rollback();

    if (likely(changed= (info.copied || info.deleted || info.updated)))
    {
      /*
        Invalidate the table in the query cache if something changed.
        For the transactional algorithm to work the invalidation must be
        before binlog writing and ha_autocommit_or_rollback
      */
      query_cache_invalidate3(thd, table_list, 1);
    }

    if (thd->transaction->stmt.modified_non_trans_table)
      thd->transaction->all.modified_non_trans_table= TRUE;
    thd->transaction->all.m_unsafe_rollback_flags|=
      (thd->transaction->stmt.m_unsafe_rollback_flags & THD_TRANS::DID_WAIT);

    if (error <= 0 ||
        thd->transaction->stmt.modified_non_trans_table ||
	was_insert_delayed)
    {
      if(WSREP_EMULATE_BINLOG(thd) || mysql_bin_log.is_open())
      {
        int errcode= 0;
	if (error <= 0)
        {
	  /*
	    [Guilhem wrote] Temporary errors may have filled
	    thd->net.last_error/errno.  For example if there has
	    been a disk full error when writing the row, and it was
	    MyISAM, then thd->net.last_error/errno will be set to
            "disk full"... and the mysql_file_pwrite() will wait until free
	    space appears, and so when it finishes then the
	    write_row() was entirely successful
	  */
	  /* todo: consider removing */
	  thd->clear_error();
	}
        else
          errcode= query_error_code(thd, thd->killed == NOT_KILLED);

        ScopedStatementReplication scoped_stmt_rpl(
            table->versioned(VERS_TRX_ID) ? thd : NULL);
       /* bug#22725:

	A query which per-row-loop can not be interrupted with
	KILLED, like INSERT, and that does not invoke stored
	routines can be binlogged with neglecting the KILLED error.
        
	If there was no error (error == zero) until after the end of
	inserting loop the KILLED flag that appeared later can be
	disregarded since previously possible invocation of stored
	routines did not result in any error due to the KILLED.  In
	such case the flag is ignored for constructing binlog event.
	*/
	DBUG_ASSERT(thd->killed != KILL_BAD_DATA || error > 0);
        if (was_insert_delayed && table_list->lock_type == TL_WRITE)
        {
          /* Binlog INSERT DELAYED as INSERT without DELAYED. */
          String log_query;
          if (create_insert_stmt_from_insert_delayed(thd, &log_query))
          {
            sql_print_error("Event Error: An error occurred while creating query string"
                            "for INSERT DELAYED stmt, before writing it into binary log.");

            error= 1;
          }
          else if (thd->binlog_query(THD::ROW_QUERY_TYPE,
                                     log_query.c_ptr(), log_query.length(),
                                     transactional_table, FALSE, FALSE,
                                     errcode) > 0)
            error= 1;
        }
        else if (thd->binlog_query(THD::ROW_QUERY_TYPE,
			           thd->query(), thd->query_length(),
			           transactional_table, FALSE, FALSE,
                                   errcode) > 0)
	  error= 1;
      }
    }
    DBUG_ASSERT(transactional_table || !changed || 
                thd->transaction->stmt.modified_non_trans_table);
  }
  THD_STAGE_INFO(thd, stage_end);
  /*
    We'll report to the client this id:
    - if the table contains an autoincrement column and we successfully
    inserted an autogenerated value, the autogenerated value.
    - if the table contains no autoincrement column and LAST_INSERT_ID(X) was
    called, X.
    - if the table contains an autoincrement column, and some rows were
    inserted, the id of the last "inserted" row (if IGNORE, that value may not
    have been really inserted but ignored).
  */
  id= (thd->first_successful_insert_id_in_cur_stmt > 0) ?
    thd->first_successful_insert_id_in_cur_stmt :
    (thd->arg_of_last_insert_id_function ?
     thd->first_successful_insert_id_in_prev_stmt :
     ((table->next_number_field && info.copied) ?
     table->next_number_field->val_int() : 0));
  table->next_number_field=0;
  thd->count_cuted_fields= CHECK_FIELD_IGNORE;
  table->auto_increment_field_not_null= FALSE;
  if (duplic == DUP_REPLACE &&
      (!table->triggers || !table->triggers->has_delete_triggers()))
    table->file->extra(HA_EXTRA_WRITE_CANNOT_REPLACE);

  if (unlikely(error))
    goto abort;
  if (thd->lex->analyze_stmt)
  {
    retval= 0;
    goto abort;
  }
  DBUG_PRINT("info", ("touched: %llu  copied: %llu  updated: %llu  deleted: %llu",
                      (ulonglong) info.touched, (ulonglong) info.copied,
                      (ulonglong) info.updated, (ulonglong) info.deleted));

  if ((iteration * values_list.elements) == 1 &&
      (!(thd->variables.option_bits & OPTION_WARNINGS) || !thd->cuted_fields))
  {
    /*
      Client expects an EOF/OK packet if result set metadata was sent. If
      LEX::has_returning and the statement returns result set
      we send EOF which is the indicator of the end of the row stream.
      Oherwise we send an OK packet i.e when the statement returns only the
      status information
    */
   if (returning)
      result->send_eof();
   else
      my_ok(thd, info.copied + info.deleted +
               ((thd->client_capabilities & CLIENT_FOUND_ROWS) ?
                info.touched : info.updated), id);
  }
  else
  {
    char buff[160];
    ha_rows updated=((thd->client_capabilities & CLIENT_FOUND_ROWS) ?
                     info.touched : info.updated);

    if (ignore)
      sprintf(buff, ER_THD(thd, ER_INSERT_INFO), (ulong) info.records,
              (lock_type == TL_WRITE_DELAYED) ? (ulong) 0 :
              (ulong) (info.records - info.copied),
              (long) thd->get_stmt_da()->current_statement_warn_count());
    else
      sprintf(buff, ER_THD(thd, ER_INSERT_INFO), (ulong) info.records,
              (ulong) (info.deleted + updated),
              (long) thd->get_stmt_da()->current_statement_warn_count());
    if (returning)
      result->send_eof();
    else
      ::my_ok(thd, info.copied + info.deleted + updated, id, buff);
  }
  thd->abort_on_warning= 0;
  if (thd->lex->current_select->first_cond_optimization)
  {
    thd->lex->current_select->save_leaf_tables(thd);
    thd->lex->current_select->first_cond_optimization= 0;
  }

  my_free(readbuff);
#ifndef EMBEDDED_LIBRARY
  if (lock_type == TL_WRITE_DELAYED && table->expr_arena)
    table->expr_arena->free_items();
#endif
  DBUG_RETURN(FALSE);

abort:
#ifndef EMBEDDED_LIBRARY
  if (lock_type == TL_WRITE_DELAYED)
  {
    end_delayed_insert(thd);
    /*
      In case of an error (e.g. data truncation), the data type specific data
      in fields (e.g. Field_blob::value) was not taken over
      by the delayed writer thread. All fields in table_list->table
      will be freed by free_root() soon. We need to free the specific
      data before free_root() to avoid a memory leak.
    */
    for (Field **ptr= table_list->table->field ; *ptr ; ptr++)
      (*ptr)->free();
    if (table_list->table->expr_arena)
      table_list->table->expr_arena->free_items();
  }
#endif
  if (table != NULL)
    table->file->ha_release_auto_increment();

  if (!joins_freed)
    free_underlaid_joins(thd, thd->lex->first_select_lex());
  thd->abort_on_warning= 0;
  if (readbuff)
    my_free(readbuff);
  DBUG_RETURN(retval);
}


/*
  Additional check for insertability for VIEW

  SYNOPSIS
    check_view_insertability()
    thd     - thread handler
    view    - reference on VIEW

  IMPLEMENTATION
    A view is insertable if the folloings are true:
    - All columns in the view are columns from a table
    - All not used columns in table have a default values
    - All field in view are unique (not referring to the same column)

  RETURN
    FALSE - OK
      view->contain_auto_increment is 1 if and only if the view contains an
      auto_increment field

    TRUE  - can't be used for insert
*/

static bool check_view_insertability(THD * thd, TABLE_LIST *view)
{
  uint num= view->view->first_select_lex()->item_list.elements;
  TABLE *table= view->table;
  Field_translator *trans_start= view->field_translation,
		   *trans_end= trans_start + num;
  Field_translator *trans;
  uint used_fields_buff_size= bitmap_buffer_size(table->s->fields);
  uint32 *used_fields_buff= (uint32*)thd->alloc(used_fields_buff_size);
  MY_BITMAP used_fields;
  enum_column_usage saved_column_usage= thd->column_usage;
  DBUG_ENTER("check_key_in_view");

  if (!used_fields_buff)
    DBUG_RETURN(TRUE);  // EOM

  DBUG_ASSERT(view->table != 0 && view->field_translation != 0);

  (void) my_bitmap_init(&used_fields, used_fields_buff, table->s->fields, 0);
  bitmap_clear_all(&used_fields);

  view->contain_auto_increment= 0;
  /* 
    we must not set query_id for fields as they're not 
    really used in this context
  */
  thd->column_usage= COLUMNS_WRITE;
  /* check simplicity and prepare unique test of view */
  for (trans= trans_start; trans != trans_end; trans++)
  {
    if (trans->item->fix_fields_if_needed(thd, &trans->item))
    {
      thd->column_usage= saved_column_usage;
      DBUG_RETURN(TRUE);
    }
    Item_field *field;
    /* simple SELECT list entry (field without expression) */
    if (!(field= trans->item->field_for_view_update()))
    {
      thd->column_usage= saved_column_usage;
      DBUG_RETURN(TRUE);
    }
    if (field->field->unireg_check == Field::NEXT_NUMBER)
      view->contain_auto_increment= 1;
    /* prepare unique test */
    /*
      remove collation (or other transparent for update function) if we have
      it
    */
    trans->item= field;
  }
  thd->column_usage= saved_column_usage;
  /* unique test */
  for (trans= trans_start; trans != trans_end; trans++)
  {
    /* Thanks to test above, we know that all columns are of type Item_field */
    Item_field *field= (Item_field *)trans->item;
    /* check fields belong to table in which we are inserting */
    if (field->field->table == table &&
        bitmap_fast_test_and_set(&used_fields, field->field->field_index))
      DBUG_RETURN(TRUE);
  }

  DBUG_RETURN(FALSE);
}


/**
  TODO remove when MDEV-17395 will be closed

  Checks if REPLACE or ON DUPLICATE UPDATE was executed on table containing
  WITHOUT OVERLAPS key.

  @return
  0 if no error
  ER_NOT_SUPPORTED_YET if the above condidion was met
 */
int check_duplic_insert_without_overlaps(THD *thd, TABLE *table,
                                         enum_duplicates duplic)
{
  if (duplic == DUP_REPLACE || duplic == DUP_UPDATE)
  {
    for (uint k = 0; k < table->s->keys; k++)
    {
      if (table->key_info[k].without_overlaps)
      {
        my_error(ER_NOT_SUPPORTED_YET, MYF(0), "WITHOUT OVERLAPS");
        return ER_NOT_SUPPORTED_YET;
      }
    }
  }
  return 0;
}

/*
  Check if table can be updated

  SYNOPSIS
     mysql_prepare_insert_check_table()
     thd		Thread handle
     table_list		Table list
     fields		List of fields to be updated
     where		Pointer to where clause
     select_insert      Check is making for SELECT ... INSERT

   RETURN
     FALSE ok
     TRUE  ERROR
*/

static bool mysql_prepare_insert_check_table(THD *thd, TABLE_LIST *table_list,
                                             List<Item> &fields,
                                             bool select_insert)
{
  bool insert_into_view= (table_list->view != 0);
  DBUG_ENTER("mysql_prepare_insert_check_table");

  if (!table_list->single_table_updatable())
  {
    my_error(ER_NON_INSERTABLE_TABLE, MYF(0), table_list->alias.str, "INSERT");
    DBUG_RETURN(TRUE);
  }
  /*
     first table in list is the one we'll INSERT into, requires INSERT_ACL.
     all others require SELECT_ACL only. the ACL requirement below is for
     new leaves only anyway (view-constituents), so check for SELECT rather
     than INSERT.
  */

  if (setup_tables_and_check_access(thd,
                                    &thd->lex->first_select_lex()->context,
                                    &thd->lex->first_select_lex()->
                                      top_join_list,
                                    table_list,
                                    thd->lex->first_select_lex()->leaf_tables,
                                    select_insert, INSERT_ACL, SELECT_ACL,
                                    TRUE))
    DBUG_RETURN(TRUE);

  if (insert_into_view && !fields.elements)
  {
    thd->lex->empty_field_list_on_rset= 1;
    if (!table_list->table || table_list->is_multitable())
    {
      my_error(ER_VIEW_NO_INSERT_FIELD_LIST, MYF(0),
               table_list->view_db.str, table_list->view_name.str);
      DBUG_RETURN(TRUE);
    }
    DBUG_RETURN(insert_view_fields(thd, &fields, table_list));
  }

  DBUG_RETURN(FALSE);
}


/*
  Get extra info for tables we insert into

  @param table     table(TABLE object) we insert into,
                   might be NULL in case of view
  @param           table(TABLE_LIST object) or view we insert into
*/

static void prepare_for_positional_update(TABLE *table, TABLE_LIST *tables)
{
  if (table)
  {
    if(table->reginfo.lock_type != TL_WRITE_DELAYED)
      table->prepare_for_position();
    return;
  }

  DBUG_ASSERT(tables->view);
  List_iterator<TABLE_LIST> it(*tables->view_tables);
  TABLE_LIST *tbl;
  while ((tbl= it++))
    prepare_for_positional_update(tbl->table, tbl);

  return;
}


/*
  Prepare items in INSERT statement

  SYNOPSIS
    mysql_prepare_insert()
    thd                 Thread handler
    table_list          Global/local table list
    where               Where clause (for insert ... select)
    select_insert       TRUE if INSERT ... SELECT statement

  TODO (in far future)
    In cases of:
    INSERT INTO t1 SELECT a, sum(a) as sum1 from t2 GROUP BY a
    ON DUPLICATE KEY ...
    we should be able to refer to sum1 in the ON DUPLICATE KEY part

  WARNING
    You MUST set table->insert_values to 0 after calling this function
    before releasing the table object.

  RETURN VALUE
    0  OK
    >0 error
    <0 insert should be ignored
*/

int mysql_prepare_insert(THD *thd, TABLE_LIST *table_list,
                         List<Item> &fields, List_item *values,
                         List<Item> &update_fields, List<Item> &update_values,
                         enum_duplicates duplic, COND **where,
                         bool select_insert)
{
  SELECT_LEX *select_lex= thd->lex->first_select_lex();
  Name_resolution_context *context= &select_lex->context;
  Name_resolution_context_state ctx_state;
  bool insert_into_view= (table_list->view != 0);
  bool res= 0;
  table_map map= 0;
  TABLE *table;
  DBUG_ENTER("mysql_prepare_insert");
  DBUG_PRINT("enter", ("table_list: %p  view: %d",
		       table_list, (int) insert_into_view));
  /* INSERT should have a SELECT or VALUES clause */
  DBUG_ASSERT (!select_insert || !values);

  if (mysql_handle_derived(thd->lex, DT_INIT))
    DBUG_RETURN(1);
  if (table_list->handle_derived(thd->lex, DT_MERGE_FOR_INSERT))
    DBUG_RETURN(1);
  if (thd->lex->handle_list_of_derived(table_list, DT_PREPARE))
    DBUG_RETURN(1);

  if (duplic == DUP_UPDATE)
  {
    /* it should be allocated before Item::fix_fields() */
    if (table_list->set_insert_values(thd->mem_root))
      DBUG_RETURN(1);
  }

  table= table_list->table;

  if (table->file->check_if_updates_are_ignored("INSERT"))
    DBUG_RETURN(-1);

  if (mysql_prepare_insert_check_table(thd, table_list, fields, select_insert))
    DBUG_RETURN(1);

  /* Prepare the fields in the statement. */
  if (values)
  {
    /* if we have INSERT ... VALUES () we cannot have a GROUP BY clause */
    DBUG_ASSERT (!select_lex->group_list.elements);

    /* Save the state of the current name resolution context. */
    ctx_state.save_state(context, table_list);

    /*
      Perform name resolution only in the first table - 'table_list',
      which is the table that is inserted into.
     */
    table_list->next_local= 0;
    context->resolve_in_table_list_only(table_list);

    res= setup_returning_fields(thd, table_list) ||
         setup_fields(thd, Ref_ptr_array(),
                      *values, MARK_COLUMNS_READ, 0, NULL, 0) ||
          check_insert_fields(thd, context->table_list, fields, *values,
                              !insert_into_view, 0, &map);

    if (!res)
      res= setup_fields(thd, Ref_ptr_array(),
                        update_values, MARK_COLUMNS_READ, 0, NULL, 0);

    if (!res && duplic == DUP_UPDATE)
    {
      select_lex->no_wrap_view_item= TRUE;
      res= check_update_fields(thd, context->table_list, update_fields,
                               update_values, false, &map);
      select_lex->no_wrap_view_item= FALSE;
    }

    /* Restore the current context. */
    ctx_state.restore_state(context, table_list);
  }

  if (res)
    DBUG_RETURN(res);

  if (check_duplic_insert_without_overlaps(thd, table, duplic) != 0)
    DBUG_RETURN(true);

  if (table->versioned(VERS_TIMESTAMP) && duplic == DUP_REPLACE)
  {
    // Additional memory may be required to create historical items.
    if (table_list->set_insert_values(thd->mem_root))
      DBUG_RETURN(1);
  }

  if (!select_insert)
  {
    Item *fake_conds= 0;
    TABLE_LIST *duplicate;
    if ((duplicate= unique_table(thd, table_list, table_list->next_global,
                                 CHECK_DUP_ALLOW_DIFFERENT_ALIAS)))
    {
      update_non_unique_table_error(table_list, "INSERT", duplicate);
      DBUG_RETURN(1);
    }
    select_lex->fix_prepare_information(thd, &fake_conds, &fake_conds);
  }
  /*
    Only call prepare_for_posistion() if we are not performing a DELAYED
    operation. It will instead be executed by delayed insert thread.
  */
  if (duplic == DUP_UPDATE || duplic == DUP_REPLACE)
    prepare_for_positional_update(table, table_list);
  DBUG_RETURN(0);
}


	/* Check if there is more uniq keys after field */

static int last_uniq_key(TABLE *table,uint keynr)
{
  /*
    When an underlying storage engine informs that the unique key
    conflicts are not reported in the ascending order by setting
    the HA_DUPLICATE_KEY_NOT_IN_ORDER flag, we cannot rely on this
    information to determine the last key conflict.
   
    The information about the last key conflict will be used to
    do a replace of the new row on the conflicting row, rather
    than doing a delete (of old row) + insert (of new row).
   
    Hence check for this flag and disable replacing the last row
    by returning 0 always. Returning 0 will result in doing
    a delete + insert always.
  */
  if (table->file->ha_table_flags() & HA_DUPLICATE_KEY_NOT_IN_ORDER)
    return 0;

  while (++keynr < table->s->keys)
    if (table->key_info[keynr].flags & HA_NOSAME)
      return 0;
  return 1;
}


/*
 Inserts one historical row to a table.

 Copies content of the row from table->record[1] to table->record[0],
 sets Sys_end to now() and calls ha_write_row() .
*/

int vers_insert_history_row(TABLE *table)
{
  DBUG_ASSERT(table->versioned(VERS_TIMESTAMP));
  if (!table->vers_write)
    return 0;
  restore_record(table,record[1]);

  // Set Sys_end to now()
  table->vers_update_end();

  Field *row_start= table->vers_start_field();
  Field *row_end= table->vers_end_field();
  if (row_start->cmp(row_start->ptr, row_end->ptr) >= 0)
    return 0;

  if (table->vfield &&
      table->update_virtual_fields(table->file, VCOL_UPDATE_FOR_READ))
    return HA_ERR_GENERIC;

  return table->file->ha_write_row(table->record[0]);
}

/*
  Write a record to table with optional deleting of conflicting records,
  invoke proper triggers if needed.

  SYNOPSIS
     write_record()
      thd   - thread context
      table - table to which record should be written
      info  - COPY_INFO structure describing handling of duplicates
              and which is used for counting number of records inserted
              and deleted.
      sink  - result sink for the RETURNING clause

  NOTE
    Once this record will be written to table after insert trigger will
    be invoked. If instead of inserting new record we will update old one
    then both on update triggers will work instead. Similarly both on
    delete triggers will be invoked if we will delete conflicting records.

    Sets thd->transaction.stmt.modified_non_trans_table to TRUE if table which
    is updated didn't have transactions.

  RETURN VALUE
    0     - success
    non-0 - error
*/


int write_record(THD *thd, TABLE *table, COPY_INFO *info, select_result *sink)
{
  int error, trg_error= 0;
  char *key=0;
  MY_BITMAP *save_read_set, *save_write_set;
  ulonglong prev_insert_id= table->file->next_insert_id;
  ulonglong insert_id_for_cur_row= 0;
  ulonglong prev_insert_id_for_cur_row= 0;
  DBUG_ENTER("write_record");

  info->records++;
  save_read_set= table->read_set;
  save_write_set= table->write_set;

  DBUG_EXECUTE_IF("rpl_write_record_small_sleep_gtid_100_200",
    {
      if (thd->rgi_slave && (thd->rgi_slave->current_gtid.seq_no == 100 ||
                             thd->rgi_slave->current_gtid.seq_no == 200))
        my_sleep(20000);
    });
  if (info->handle_duplicates == DUP_REPLACE ||
      info->handle_duplicates == DUP_UPDATE)
  {
    while (unlikely(error=table->file->ha_write_row(table->record[0])))
    {
      uint key_nr;
      /*
        If we do more than one iteration of this loop, from the second one the
        row will have an explicit value in the autoinc field, which was set at
        the first call of handler::update_auto_increment(). So we must save
        the autogenerated value to avoid thd->insert_id_for_cur_row to become
        0.
      */
      if (table->file->insert_id_for_cur_row > 0)
        insert_id_for_cur_row= table->file->insert_id_for_cur_row;
      else
        table->file->insert_id_for_cur_row= insert_id_for_cur_row;
      bool is_duplicate_key_error;
      if (table->file->is_fatal_error(error, HA_CHECK_ALL))
        goto err;
      is_duplicate_key_error=
        table->file->is_fatal_error(error, HA_CHECK_ALL & ~HA_CHECK_DUP);
      if (!is_duplicate_key_error)
      {
        /*
          We come here when we had an ignorable error which is not a duplicate
          key error. In this we ignore error if ignore flag is set, otherwise
          report error as usual. We will not do any duplicate key processing.
        */
        if (info->ignore)
        {
          table->file->print_error(error, MYF(ME_WARNING));
          goto after_trg_or_ignored_err; /* Ignoring a not fatal error */
        }
        goto err;
      }
      if (unlikely((int) (key_nr = table->file->get_dup_key(error)) < 0))
      {
	error= HA_ERR_FOUND_DUPP_KEY;         /* Database can't find key */
	goto err;
      }
      DEBUG_SYNC(thd, "write_row_replace");

      /* Read all columns for the row we are going to replace */
      table->use_all_columns();
      /*
	Don't allow REPLACE to replace a row when a auto_increment column
	was used.  This ensures that we don't get a problem when the
	whole range of the key has been used.
      */
      if (info->handle_duplicates == DUP_REPLACE && table->next_number_field &&
          key_nr == table->s->next_number_index && insert_id_for_cur_row > 0)
	goto err;
      if (table->file->ha_table_flags() & HA_DUPLICATE_POS)
      {
        DBUG_ASSERT(table->file->inited == handler::RND);
	if (table->file->ha_rnd_pos(table->record[1],table->file->dup_ref))
	  goto err;
      }
      else
      {
	if (table->file->extra(HA_EXTRA_FLUSH_CACHE)) /* Not needed with NISAM */
	{
	  error=my_errno;
	  goto err;
	}

	if (!key)
	{
	  if (!(key=(char*) my_safe_alloca(table->s->max_unique_length)))
	  {
	    error=ENOMEM;
	    goto err;
	  }
	}
	key_copy((uchar*) key,table->record[0],table->key_info+key_nr,0);
        key_part_map keypart_map= (1 << table->key_info[key_nr].user_defined_key_parts) - 1;
	if ((error= (table->file->ha_index_read_idx_map(table->record[1],
                                                        key_nr, (uchar*) key,
                                                        keypart_map,
                                                        HA_READ_KEY_EXACT))))
	  goto err;
      }
      if (table->vfield)
      {
        /*
          We have not yet called update_virtual_fields(VOL_UPDATE_FOR_READ)
          in handler methods for the just read row in record[1].
        */
        table->move_fields(table->field, table->record[1], table->record[0]);
        int verr = table->update_virtual_fields(table->file, VCOL_UPDATE_FOR_REPLACE);
        table->move_fields(table->field, table->record[0], table->record[1]);
        if (verr)
          goto err;
      }
      if (info->handle_duplicates == DUP_UPDATE)
      {
        int res= 0;
        /*
          We don't check for other UNIQUE keys - the first row
          that matches, is updated. If update causes a conflict again,
          an error is returned
        */
	DBUG_ASSERT(table->insert_values != NULL);
        store_record(table,insert_values);
        restore_record(table,record[1]);
        table->reset_default_fields();

        /*
          in INSERT ... ON DUPLICATE KEY UPDATE the set of modified fields can
          change per row. Thus, we have to do reset_default_fields() per row.
          Twice (before insert and before update).
        */
        DBUG_ASSERT(info->update_fields->elements ==
                    info->update_values->elements);
        if (fill_record_n_invoke_before_triggers(thd, table,
                                                 *info->update_fields,
                                                 *info->update_values,
                                                 info->ignore,
                                                 TRG_EVENT_UPDATE))
          goto before_trg_err;

        bool different_records= (!records_are_comparable(table) ||
                                 compare_record(table));
        /*
          Default fields must be updated before checking view updateability.
          This branch of INSERT is executed only when a UNIQUE key was violated
          with the ON DUPLICATE KEY UPDATE option. In this case the INSERT
          operation is transformed to an UPDATE, and the default fields must
          be updated as if this is an UPDATE.
        */
        if (different_records && table->default_field)
          table->evaluate_update_default_function();

        /* CHECK OPTION for VIEW ... ON DUPLICATE KEY UPDATE ... */
        res= info->table_list->view_check_option(table->in_use, info->ignore);
        if (res == VIEW_CHECK_SKIP)
          goto after_trg_or_ignored_err;
        if (res == VIEW_CHECK_ERROR)
          goto before_trg_err;

        table->file->restore_auto_increment(prev_insert_id);
        info->touched++;
        if (different_records)
        {
          if (unlikely(error=table->file->ha_update_row(table->record[1],
                                                        table->record[0])) &&
              error != HA_ERR_RECORD_IS_THE_SAME)
          {
            if (info->ignore &&
                !table->file->is_fatal_error(error, HA_CHECK_ALL))
            {
              if (!(thd->variables.old_behavior &
                    OLD_MODE_NO_DUP_KEY_WARNINGS_WITH_IGNORE))
                table->file->print_error(error, MYF(ME_WARNING));
              goto after_trg_or_ignored_err;
            }
            goto err;
          }

          if (error != HA_ERR_RECORD_IS_THE_SAME)
          {
            info->updated++;
            if (table->versioned() &&
                table->vers_check_update(*info->update_fields))
            {
              if (table->versioned(VERS_TIMESTAMP))
              {
                store_record(table, record[2]);
                if ((error= vers_insert_history_row(table)))
                {
                  info->last_errno= error;
                  table->file->print_error(error, MYF(0));
                  trg_error= 1;
                  restore_record(table, record[2]);
                  goto after_trg_or_ignored_err;
                }
                restore_record(table, record[2]);
              }
              info->copied++;
            }
          }
          else
            error= 0;
          /*
            If ON DUP KEY UPDATE updates a row instead of inserting
            one, it's like a regular UPDATE statement: it should not
            affect the value of a next SELECT LAST_INSERT_ID() or
            mysql_insert_id().  Except if LAST_INSERT_ID(#) was in the
            INSERT query, which is handled separately by
            THD::arg_of_last_insert_id_function.
          */
          prev_insert_id_for_cur_row= table->file->insert_id_for_cur_row;
          insert_id_for_cur_row= table->file->insert_id_for_cur_row= 0;
          trg_error= (table->triggers &&
                      table->triggers->process_triggers(thd, TRG_EVENT_UPDATE,
                                                        TRG_ACTION_AFTER, TRUE));
          info->copied++;
        }

        /*
          Only update next_insert_id if the AUTO_INCREMENT value was explicitly
          updated, so we don't update next_insert_id with the value from the
          row being updated. Otherwise reset next_insert_id to what it was
          before the duplicate key error, since that value is unused.
        */
        if (table->next_number_field_updated)
        {
          DBUG_ASSERT(table->next_number_field != NULL);

          table->file->adjust_next_insert_id_after_explicit_value(table->next_number_field->val_int());
        }
        else if (prev_insert_id_for_cur_row)
        {
          table->file->restore_auto_increment(prev_insert_id_for_cur_row);
        }
        goto ok;
      }
      else /* DUP_REPLACE */
      {
	/*
	  The manual defines the REPLACE semantics that it is either
	  an INSERT or DELETE(s) + INSERT; FOREIGN KEY checks in
	  InnoDB do not function in the defined way if we allow MySQL
	  to convert the latter operation internally to an UPDATE.
          We also should not perform this conversion if we have 
          timestamp field with ON UPDATE which is different from DEFAULT.
          Another case when conversion should not be performed is when
          we have ON DELETE trigger on table so user may notice that
          we cheat here. Note that it is ok to do such conversion for
          tables which have ON UPDATE but have no ON DELETE triggers,
          we just should not expose this fact to users by invoking
          ON UPDATE triggers.
        */
        if (last_uniq_key(table,key_nr) &&
            !table->file->referenced_by_foreign_key() &&
            (!table->triggers || !table->triggers->has_delete_triggers()))
        {
          if (table->versioned(VERS_TRX_ID))
          {
            bitmap_set_bit(table->write_set, table->vers_start_field()->field_index);
            table->file->column_bitmaps_signal();
            table->vers_start_field()->store(0, false);
          }
          if (unlikely(error= table->file->ha_update_row(table->record[1],
                                                         table->record[0])) &&
              error != HA_ERR_RECORD_IS_THE_SAME)
            goto err;
          if (likely(!error))
          {
            info->deleted++;
            if (!table->file->has_transactions())
              thd->transaction->stmt.modified_non_trans_table= TRUE;
            if (table->versioned(VERS_TIMESTAMP))
            {
              store_record(table, record[2]);
              error= vers_insert_history_row(table);
              restore_record(table, record[2]);
              if (unlikely(error))
                goto err;
            }
          }
          else
            error= 0;   // error was HA_ERR_RECORD_IS_THE_SAME
          /*
            Since we pretend that we have done insert we should call
            its after triggers.
          */
          goto after_trg_n_copied_inc;
        }
        else
        {
          if (table->triggers &&
              table->triggers->process_triggers(thd, TRG_EVENT_DELETE,
                                                TRG_ACTION_BEFORE, TRUE))
            goto before_trg_err;

          if (!table->versioned(VERS_TIMESTAMP))
            error= table->file->ha_delete_row(table->record[1]);
          else
          {
            store_record(table, record[2]);
            restore_record(table, record[1]);
            table->vers_update_end();
            error= table->file->ha_update_row(table->record[1],
                                              table->record[0]);
            restore_record(table, record[2]);
          }
          if (unlikely(error))
            goto err;
          if (!table->versioned(VERS_TIMESTAMP))
            info->deleted++;
          else
            info->updated++;
          if (!table->file->has_transactions_and_rollback())
            thd->transaction->stmt.modified_non_trans_table= TRUE;
          if (table->triggers &&
              table->triggers->process_triggers(thd, TRG_EVENT_DELETE,
                                                TRG_ACTION_AFTER, TRUE))
          {
            trg_error= 1;
            goto after_trg_or_ignored_err;
          }
          /* Let us attempt do write_row() once more */
        }
      }
    }
    
    /*
      If more than one iteration of the above while loop is done, from
      the second one the row being inserted will have an explicit
      value in the autoinc field, which was set at the first call of
      handler::update_auto_increment(). This value is saved to avoid
      thd->insert_id_for_cur_row becoming 0. Use this saved autoinc
      value.
     */
    if (table->file->insert_id_for_cur_row == 0)
      table->file->insert_id_for_cur_row= insert_id_for_cur_row;
      
    /*
      Restore column maps if they where replaced during an duplicate key
      problem.
    */
    if (table->read_set != save_read_set ||
        table->write_set != save_write_set)
      table->column_bitmaps_set(save_read_set, save_write_set);
  }
  else if (unlikely((error=table->file->ha_write_row(table->record[0]))))
  {
    DEBUG_SYNC(thd, "write_row_noreplace");
    if (!info->ignore ||
        table->file->is_fatal_error(error, HA_CHECK_ALL))
      goto err;
    if (!(thd->variables.old_behavior &
          OLD_MODE_NO_DUP_KEY_WARNINGS_WITH_IGNORE))
      table->file->print_error(error, MYF(ME_WARNING));
    table->file->restore_auto_increment(prev_insert_id);
    goto after_trg_or_ignored_err;
  }

after_trg_n_copied_inc:
  info->copied++;
  thd->record_first_successful_insert_id_in_cur_stmt(table->file->insert_id_for_cur_row);
  trg_error= (table->triggers &&
              table->triggers->process_triggers(thd, TRG_EVENT_INSERT,
                                                TRG_ACTION_AFTER, TRUE));

ok:
  /*
    We send the row after writing it to the table so that the
    correct values are sent to the client. Otherwise it won't show
    autoinc values (generated inside the handler::ha_write()) and
    values updated in ON DUPLICATE KEY UPDATE.
  */
  if (sink && sink->send_data(thd->lex->returning()->item_list) < 0)
    trg_error= 1;

after_trg_or_ignored_err:
  if (key)
    my_safe_afree(key,table->s->max_unique_length);
  if (!table->file->has_transactions_and_rollback())
    thd->transaction->stmt.modified_non_trans_table= TRUE;
  DBUG_RETURN(trg_error);

err:
  info->last_errno= error;
  table->file->print_error(error,MYF(0));
  
before_trg_err:
  table->file->restore_auto_increment(prev_insert_id);
  if (key)
    my_safe_afree(key, table->s->max_unique_length);
  table->column_bitmaps_set(save_read_set, save_write_set);
  DBUG_RETURN(1);
}


/******************************************************************************
  Check that there aren't any null_fields
******************************************************************************/


int check_that_all_fields_are_given_values(THD *thd, TABLE *entry, TABLE_LIST *table_list)
{
  int err= 0;
  MY_BITMAP *write_set= entry->write_set;

  for (Field **field=entry->field ; *field ; field++)
  {
    if (!bitmap_is_set(write_set, (*field)->field_index) &&
        !(*field)->vers_sys_field() && !(*field)->vcol_info &&
        has_no_default_value(thd, *field, table_list) &&
        ((*field)->real_type() != MYSQL_TYPE_ENUM))
      err=1;
  }
  return thd->abort_on_warning ? err : 0;
}

/*****************************************************************************
  Handling of delayed inserts
  A thread is created for each table that one uses with the DELAYED attribute.
*****************************************************************************/

#ifndef EMBEDDED_LIBRARY

class delayed_row :public ilink {
public:
  char *record;
  enum_duplicates dup;
  my_time_t start_time;
  ulong start_time_sec_part;
  sql_mode_t sql_mode;
  bool auto_increment_field_not_null;
  bool ignore, log_query, query_start_sec_part_used;
  bool stmt_depends_on_first_successful_insert_id_in_prev_stmt;
  ulonglong first_successful_insert_id_in_prev_stmt;
  ulonglong forced_insert_id;
  ulong auto_increment_increment;
  ulong auto_increment_offset;
  LEX_STRING query;
  Time_zone *time_zone;
  char *user, *host, *ip;
  query_id_t query_id;
  my_thread_id thread_id;

  delayed_row(LEX_STRING const query_arg, enum_duplicates dup_arg,
              bool ignore_arg, bool log_query_arg)
    : record(0), dup(dup_arg), ignore(ignore_arg), log_query(log_query_arg),
      forced_insert_id(0), query(query_arg), time_zone(0),
      user(0), host(0), ip(0)
    {}
  ~delayed_row()
  {
    my_free(query.str);
    my_free(record);
  }
};

/**
  Delayed_insert - context of a thread responsible for delayed insert
  into one table. When processing delayed inserts, we create an own
  thread for every distinct table. Later on all delayed inserts directed
  into that table are handled by a dedicated thread.
*/

class Delayed_insert :public ilink {
  uint locks_in_memory;
  thr_lock_type delayed_lock;
public:
  THD thd;
  TABLE *table;
  mysql_mutex_t mutex;
  mysql_cond_t cond, cond_client;
  uint tables_in_use, stacked_inserts;
  volatile bool status;
  bool retry;
  /**
    When the handler thread starts, it clones a metadata lock ticket
    which protects against GRL and ticket for the table to be inserted.
    This is done to allow the deadlock detector to detect deadlocks
    resulting from these locks.
    Before this is done, the connection thread cannot safely exit
    without causing problems for clone_ticket().
    Once handler_thread_initialized has been set, it is safe for the
    connection thread to exit.
    Access to handler_thread_initialized is protected by di->mutex.
  */
  bool handler_thread_initialized;
  COPY_INFO info;
  I_List<delayed_row> rows;
  ulong group_count;
  TABLE_LIST table_list;			// Argument
  /**
    Request for IX metadata lock protecting against GRL which is
    passed from connection thread to the handler thread.
  */
  MDL_request grl_protection;
  Delayed_insert(SELECT_LEX *current_select)
    :locks_in_memory(0), thd(next_thread_id()),
     table(0),tables_in_use(0), stacked_inserts(0),
     status(0), retry(0), handler_thread_initialized(FALSE), group_count(0)
  {
    DBUG_ENTER("Delayed_insert constructor");
    thd.security_ctx->user=(char*) delayed_user;
    thd.security_ctx->host=(char*) my_localhost;
    thd.security_ctx->ip= NULL;
    thd.query_id= 0;
    strmake_buf(thd.security_ctx->priv_user, thd.security_ctx->user);
    thd.current_tablenr=0;
    thd.set_command(COM_DELAYED_INSERT);
    thd.lex->current_select= current_select;
    thd.lex->sql_command= SQLCOM_INSERT;        // For innodb::store_lock()
    /*
      Prevent changes to global.lock_wait_timeout from affecting
      delayed insert threads as any timeouts in delayed inserts
      are not communicated to the client.
    */
    thd.variables.lock_wait_timeout= LONG_TIMEOUT;

    bzero((char*) &thd.net, sizeof(thd.net));		// Safety
    bzero((char*) &table_list, sizeof(table_list));	// Safety
    thd.system_thread= SYSTEM_THREAD_DELAYED_INSERT;
    thd.security_ctx->host_or_ip= "";
    bzero((char*) &info,sizeof(info));
    mysql_mutex_init(key_delayed_insert_mutex, &mutex, MY_MUTEX_INIT_FAST);
    mysql_cond_init(key_delayed_insert_cond, &cond, NULL);
    mysql_cond_init(key_delayed_insert_cond_client, &cond_client, NULL);
    mysql_mutex_lock(&LOCK_delayed_insert);
    delayed_insert_threads++;
    mysql_mutex_unlock(&LOCK_delayed_insert);
    delayed_lock= global_system_variables.low_priority_updates ?
                                          TL_WRITE_LOW_PRIORITY : TL_WRITE;
    DBUG_VOID_RETURN;
  }
  ~Delayed_insert()
  {
    /* The following is not really needed, but just for safety */
    delayed_row *row;
    while ((row=rows.get()))
      delete row;
    if (table)
    {
      close_thread_tables(&thd);
      thd.mdl_context.release_transactional_locks(&thd);
    }
    mysql_mutex_destroy(&mutex);
    mysql_cond_destroy(&cond);
    mysql_cond_destroy(&cond_client);

    server_threads.erase(&thd);
    mysql_mutex_assert_owner(&LOCK_delayed_insert);
    delayed_insert_threads--;

    my_free(thd.query());
    thd.security_ctx->user= 0;
    thd.security_ctx->host= 0;
  }

  /* The following is for checking when we can delete ourselves */
  inline void lock()
  {
    locks_in_memory++;				// Assume LOCK_delay_insert
  }
  void unlock()
  {
    mysql_mutex_lock(&LOCK_delayed_insert);
    if (!--locks_in_memory)
    {
      mysql_mutex_lock(&mutex);
      if (thd.killed && ! stacked_inserts && ! tables_in_use)
      {
        mysql_cond_signal(&cond);
	status=1;
      }
      mysql_mutex_unlock(&mutex);
    }
    mysql_mutex_unlock(&LOCK_delayed_insert);
  }
  inline uint lock_count() { return locks_in_memory; }

  TABLE* get_local_table(THD* client_thd);
  bool open_and_lock_table();
  bool handle_inserts(void);
};


I_List<Delayed_insert> delayed_threads;


/**
  Return an instance of delayed insert thread that can handle
  inserts into a given table, if it exists. Otherwise return NULL.
*/

static
Delayed_insert *find_handler(THD *thd, TABLE_LIST *table_list)
{
  THD_STAGE_INFO(thd, stage_waiting_for_delay_list);
  mysql_mutex_lock(&LOCK_delayed_insert);       // Protect master list
  I_List_iterator<Delayed_insert> it(delayed_threads);
  Delayed_insert *di;
  while ((di= it++))
  {
    if (!cmp(&table_list->db, &di->table_list.db) &&
	!cmp(&table_list->table_name, &di->table_list.table_name))
    {
      di->lock();
      break;
    }
  }
  mysql_mutex_unlock(&LOCK_delayed_insert); // For unlink from list
  return di;
}


/**
  Attempt to find or create a delayed insert thread to handle inserts
  into this table.

  @return In case of success, table_list->table points to a local copy
          of the delayed table or is set to NULL, which indicates a
          request for lock upgrade. In case of failure, value of
          table_list->table is undefined.
  @retval TRUE  - this thread ran out of resources OR
                - a newly created delayed insert thread ran out of
                  resources OR
                - the created thread failed to open and lock the table
                  (e.g. because it does not exist) OR
                - the table opened in the created thread turned out to
                  be a view
  @retval FALSE - table successfully opened OR
                - too many delayed insert threads OR
                - the table has triggers and we have to fall back to
                  a normal INSERT
                Two latter cases indicate a request for lock upgrade.

  XXX: why do we regard INSERT DELAYED into a view as an error and
  do not simply perform a lock upgrade?

  TODO: The approach with using two mutexes to work with the
  delayed thread list -- LOCK_delayed_insert and
  LOCK_delayed_create -- is redundant, and we only need one of
  them to protect the list.  The reason we have two locks is that
  we do not want to block look-ups in the list while we're waiting
  for the newly created thread to open the delayed table. However,
  this wait itself is redundant -- we always call get_local_table
  later on, and there wait again until the created thread acquires
  a table lock.

  As is redundant the concept of locks_in_memory, since we already
  have another counter with similar semantics - tables_in_use,
  both of them are devoted to counting the number of producers for
  a given consumer (delayed insert thread), only at different
  stages of producer-consumer relationship.

  The 'status' variable in Delayed_insert is redundant
  too, since there is already di->stacked_inserts.
*/

static
bool delayed_get_table(THD *thd, MDL_request *grl_protection_request,
                       TABLE_LIST *table_list)
{
  int error;
  Delayed_insert *di;
  DBUG_ENTER("delayed_get_table");

  /* Must be set in the parser */
  DBUG_ASSERT(table_list->db.str);

  /* Find the thread which handles this table. */
  if (!(di= find_handler(thd, table_list)))
  {
    /*
      No match. Create a new thread to handle the table, but
      no more than max_insert_delayed_threads.
    */
    if (delayed_insert_threads >= thd->variables.max_insert_delayed_threads)
      DBUG_RETURN(0);
    THD_STAGE_INFO(thd, stage_creating_delayed_handler);
    mysql_mutex_lock(&LOCK_delayed_create);
    /*
      The first search above was done without LOCK_delayed_create.
      Another thread might have created the handler in between. Search again.
    */
    if (! (di= find_handler(thd, table_list)))
    {
      if (!(di= new Delayed_insert(thd->lex->current_select)))
        goto end_create;

      /*
        Annotating delayed inserts is not supported.
      */
      di->thd.variables.binlog_annotate_row_events= 0;

      di->thd.set_db(&table_list->db);
      di->thd.set_query(my_strndup(PSI_INSTRUMENT_ME,
                                   table_list->table_name.str,
                                   table_list->table_name.length,
                                   MYF(MY_WME | ME_FATAL)),
                        table_list->table_name.length, system_charset_info);
      if (di->thd.db.str == NULL || di->thd.query() == NULL)
      {
        /* The error is reported */
	delete di;
        goto end_create;
      }
      di->table_list= *table_list;			// Needed to open table
      /* Replace volatile strings with local copies */
      di->table_list.alias.str=    di->table_list.table_name.str=    di->thd.query();
      di->table_list.alias.length= di->table_list.table_name.length= di->thd.query_length();
      di->table_list.db= di->thd.db;
      /*
        Nulify select_lex because, if the thread that spawned the current one
        disconnects, the select_lex will point to freed memory.
      */
      di->table_list.select_lex= NULL;
      /*
        We need the tickets so that they can be cloned in
        handle_delayed_insert
      */
      MDL_REQUEST_INIT(&di->grl_protection, MDL_key::BACKUP, "", "",
                       MDL_BACKUP_DML, MDL_STATEMENT);
      di->grl_protection.ticket= grl_protection_request->ticket;
      init_mdl_requests(&di->table_list);
      di->table_list.mdl_request.ticket= table_list->mdl_request.ticket;

      di->lock();
      mysql_mutex_lock(&di->mutex);
      if ((error= mysql_thread_create(key_thread_delayed_insert,
                                      &di->thd.real_id, &connection_attrib,
                                      handle_delayed_insert, (void*) di)))
      {
	DBUG_PRINT("error",
		   ("Can't create thread to handle delayed insert (error %d)",
		    error));
        mysql_mutex_unlock(&di->mutex);
	di->unlock();
	delete di;
	my_error(ER_CANT_CREATE_THREAD, MYF(ME_FATAL), error);
        goto end_create;
      }

      /*
        Wait until table is open unless the handler thread or the connection
        thread has been killed. Note that we in all cases must wait until the
        handler thread has been properly initialized before exiting. Otherwise
        we risk doing clone_ticket() on a ticket that is no longer valid.
      */
      THD_STAGE_INFO(thd, stage_waiting_for_handler_open);
      while (!di->handler_thread_initialized ||
             (!di->thd.killed && !di->table && !thd->killed))
      {
        mysql_cond_wait(&di->cond_client, &di->mutex);
      }
      mysql_mutex_unlock(&di->mutex);
      THD_STAGE_INFO(thd, stage_got_old_table);
      if (thd->killed)
      {
        di->unlock();
        goto end_create;
      }
      if (di->thd.killed)
      {
        if (di->thd.is_error() && ! di->retry)
        {
          /*
            Copy the error message. Note that we don't treat fatal
            errors in the delayed thread as fatal errors in the
            main thread. If delayed thread was killed, we don't
            want to send "Server shutdown in progress" in the
            INSERT THREAD.
          */
          my_message(di->thd.get_stmt_da()->sql_errno(),
                     di->thd.get_stmt_da()->message(),
                     MYF(0));
        }
        di->unlock();
        goto end_create;
      }
      mysql_mutex_lock(&LOCK_delayed_insert);
      delayed_threads.append(di);
      mysql_mutex_unlock(&LOCK_delayed_insert);
    }
    mysql_mutex_unlock(&LOCK_delayed_create);
  }

  mysql_mutex_lock(&di->mutex);
  table_list->table= di->get_local_table(thd);
  mysql_mutex_unlock(&di->mutex);
  if (table_list->table)
  {
    DBUG_ASSERT(! thd->is_error());
    thd->di= di;
  }
  /* Unlock the delayed insert object after its last access. */
  di->unlock();
  DBUG_PRINT("exit", ("table_list->table: %p", table_list->table));
  DBUG_RETURN(thd->is_error());

end_create:
  mysql_mutex_unlock(&LOCK_delayed_create);
  DBUG_PRINT("exit", ("is_error(): %d", thd->is_error()));
  DBUG_RETURN(thd->is_error());
}

#define memdup_vcol(thd, vcol)                                            \
  if (vcol)                                                               \
  {                                                                       \
    (vcol)= (Virtual_column_info*)(thd)->memdup((vcol), sizeof(*(vcol))); \
    (vcol)->expr= NULL;                                                   \
  }

/**
  As we can't let many client threads modify the same TABLE
  structure of the dedicated delayed insert thread, we create an
  own structure for each client thread. This includes a row
  buffer to save the column values and new fields that point to
  the new row buffer. The memory is allocated in the client
  thread and is freed automatically.

  @pre This function is called from the client thread.  Delayed
       insert thread mutex must be acquired before invoking this
       function.

  @return Not-NULL table object on success. NULL in case of an error,
                    which is set in client_thd.
*/

TABLE *Delayed_insert::get_local_table(THD* client_thd)
{
  my_ptrdiff_t adjust_ptrs;
  Field **field,**org_field, *found_next_number_field;
  TABLE *copy;
  TABLE_SHARE *share;
  uchar *bitmap;
  char *copy_tmp;
  uint bitmaps_used;
  Field **default_fields, **virtual_fields;
  uchar *record;
  DBUG_ENTER("Delayed_insert::get_local_table");

  /* First request insert thread to get a lock */
  status=1;
  tables_in_use++;
  if (!thd.lock)				// Table is not locked
  {
    THD_STAGE_INFO(client_thd, stage_waiting_for_handler_lock);
    mysql_cond_signal(&cond);			// Tell handler to lock table
    while (!thd.killed && !thd.lock && ! client_thd->killed)
    {
      mysql_cond_wait(&cond_client, &mutex);
    }
    THD_STAGE_INFO(client_thd, stage_got_handler_lock);
    if (client_thd->killed)
      goto error2;
    if (thd.killed)
    {
      /*
        Check how the insert thread was killed. If it was killed
        by FLUSH TABLES which calls kill_delayed_threads_for_table(),
        then is_error is not set.
        In this case, return without setting an error,
        which means that the insert will be converted to a normal insert.
      */
      if (thd.is_error())
      {
        /*
          Copy the error message. Note that we don't treat fatal
          errors in the delayed thread as fatal errors in the
          main thread. If delayed thread was killed, we don't
          want to send "Server shutdown in progress" in the
          INSERT THREAD.

          The thread could be killed with an error message if
          di->handle_inserts() or di->open_and_lock_table() fails.
        */
        my_message(thd.get_stmt_da()->sql_errno(),
                   thd.get_stmt_da()->message(), MYF(0));
      }
      goto error2;
    }
  }
  share= table->s;

  /*
    Allocate memory for the TABLE object, the field pointers array,
    and one record buffer of reclength size.
    Normally a table has three record buffers of rec_buff_length size,
    which includes alignment bytes. Since the table copy is used for
    creating one record only, the other record buffers and alignment
    are unnecessary.
    As the table will also need to calculate default values and
    expresions, we have to allocate own version of fields. keys and key
    parts. The key and key parts are needed as parse_vcol_defs() changes
    them in case of long hash keys.
  */
  THD_STAGE_INFO(client_thd, stage_allocating_local_table);
<<<<<<< HEAD
  if (!multi_alloc_root(client_thd->mem_root,
                        &copy_tmp, sizeof(*table),
                        &field, (uint) (share->fields+1)*sizeof(Field**),
                        &default_fields,
                        (share->default_fields +
                         share->default_expressions + 1) * sizeof(Field*),
                        &virtual_fields,
                        (share->virtual_fields + 1) * sizeof(Field*),
                        &record, (uint) share->reclength,
                        &bitmap, (uint) share->column_bitmap_size*4,
                        NullS))
    goto error;
=======
  copy_tmp= (char*) client_thd->alloc(sizeof(*copy)+
                                      (share->fields+1)*sizeof(Field**)+
                                      share->reclength +
                                      share->column_bitmap_size*4);
  if (!copy_tmp)
    goto error2;
>>>>>>> 5f890452

  /* Copy the TABLE object. */
  copy= new (copy_tmp) TABLE;
  *copy= *table;
  copy->vcol_refix_list.empty();
  init_alloc_root(&copy->mem_root, client_thd->mem_root->name,
                  client_thd->mem_root->block_size,
                  0, MY_THREAD_SPECIFIC);

  /* We don't need to change the file handler here */
  /* Assign the pointers for the field pointers array and the record. */
  copy->field= field;
  copy->record[0]= record;
  memcpy((char*) copy->record[0], (char*) table->record[0], share->reclength);
  if (share->default_fields || share->default_expressions)
    copy->default_field= default_fields;
  if (share->virtual_fields)
    copy->vfield= virtual_fields;

  copy->expr_arena= NULL;

  /* Ensure we don't use the table list of the original table */
  copy->pos_in_table_list= 0;

  /*
    Make a copy of all fields.
    The copied fields need to point into the copied record. This is done
    by copying the field objects with their old pointer values and then
    "move" the pointers by the distance between the original and copied
    records. That way we preserve the relative positions in the records.
  */
  adjust_ptrs= PTR_BYTE_DIFF(copy->record[0], table->record[0]);
  found_next_number_field= table->found_next_number_field;
  for (org_field= table->field; *org_field; org_field++, field++)
  {
    if (!(*field= (*org_field)->make_new_field(client_thd->mem_root, copy, 1)))
      goto error;
    (*field)->unireg_check= (*org_field)->unireg_check;
    (*field)->invisible= (*org_field)->invisible;
    (*field)->orig_table= copy;			// Remove connection
    (*field)->move_field_offset(adjust_ptrs);	// Point at copy->record[0]
    (*field)->flags|= ((*org_field)->flags & LONG_UNIQUE_HASH_FIELD);
    (*field)->invisible= (*org_field)->invisible;
    memdup_vcol(client_thd, (*field)->vcol_info);
    memdup_vcol(client_thd, (*field)->default_value);
    memdup_vcol(client_thd, (*field)->check_constraint);
    if (*org_field == found_next_number_field)
      (*field)->table->found_next_number_field= *field;
  }
  *field=0;

  if (copy_keys_from_share(copy, client_thd->mem_root))
    goto error;

  if (share->virtual_fields || share->default_expressions ||
      share->default_fields)
  {
    bool error_reported= FALSE;
    if (unlikely(parse_vcol_defs(client_thd, client_thd->mem_root, copy,
                                 &error_reported,
                                 VCOL_INIT_DEPENDENCY_FAILURE_IS_WARNING)))
      goto error;
  }

  switch_defaults_to_nullable_trigger_fields(copy);

  /* Adjust in_use for pointing to client thread */
  copy->in_use= client_thd;

  /* Adjust lock_count. This table object is not part of a lock. */
  copy->lock_count= 0;

  /* Adjust bitmaps */
  copy->def_read_set.bitmap= (my_bitmap_map*) bitmap;
  copy->def_write_set.bitmap= ((my_bitmap_map*)
                               (bitmap + share->column_bitmap_size));
  bitmaps_used= 2;
  if (share->default_fields || share->default_expressions)
  {
    my_bitmap_init(&copy->has_value_set,
                   (my_bitmap_map*) (bitmap +
                                     bitmaps_used*share->column_bitmap_size),
                   share->fields, FALSE);
  }
  copy->tmp_set.bitmap= 0;                      // To catch errors
  bzero((char*) bitmap, share->column_bitmap_size * bitmaps_used);
  copy->read_set=  &copy->def_read_set;
  copy->write_set= &copy->def_write_set;
  move_root(client_thd->mem_root, &copy->mem_root);
  free_root(&copy->mem_root, 0);

  DBUG_RETURN(copy);

  /* Got fatal error */
 error:
  free_root(&copy->mem_root, 0);
error2:
  tables_in_use--;
  mysql_cond_signal(&cond);                     // Inform thread about abort
  DBUG_RETURN(0);
}


/* Put a question in queue */

static
int write_delayed(THD *thd, TABLE *table, enum_duplicates duplic,
                  LEX_STRING query, bool ignore, bool log_on)
{
  delayed_row *row= 0;
  Delayed_insert *di=thd->di;
  const Discrete_interval *forced_auto_inc;
  size_t user_len, host_len, ip_length;
  DBUG_ENTER("write_delayed");
  DBUG_PRINT("enter", ("query = '%s' length %lu", query.str,
                       (ulong) query.length));

  THD_STAGE_INFO(thd, stage_waiting_for_handler_insert);
  mysql_mutex_lock(&di->mutex);
  while (di->stacked_inserts >= delayed_queue_size && !thd->killed)
    mysql_cond_wait(&di->cond_client, &di->mutex);
  THD_STAGE_INFO(thd, stage_storing_row_into_queue);

  if (thd->killed)
    goto err;

  /*
    Take a copy of the query string, if there is any. The string will
    be free'ed when the row is destroyed. If there is no query string,
    we don't do anything special.
   */

  if (query.str)
  {
    char *str;
    if (!(str= my_strndup(PSI_INSTRUMENT_ME, query.str, query.length,
                          MYF(MY_WME))))
      goto err;
    query.str= str;
  }
  row= new delayed_row(query, duplic, ignore, log_on);
  if (row == NULL)
  {
    my_free(query.str);
    goto err;
  }

  user_len= host_len= ip_length= 0;
  row->user= row->host= row->ip= NULL;
  if (thd->security_ctx)
  {
    if (thd->security_ctx->user)
      user_len= strlen(thd->security_ctx->user) + 1;
    if (thd->security_ctx->host)
      host_len= strlen(thd->security_ctx->host) + 1;
    if (thd->security_ctx->ip)
      ip_length= strlen(thd->security_ctx->ip) + 1;
  }
  /* This can't be THREAD_SPECIFIC as it's freed in delayed thread */
  if (!(row->record= (char*) my_malloc(PSI_INSTRUMENT_ME,
                                       table->s->reclength +
                                       user_len + host_len + ip_length,
                                       MYF(MY_WME))))
    goto err;
  memcpy(row->record, table->record[0], table->s->reclength);

  if (thd->security_ctx)
  {
    if (thd->security_ctx->user)
    {
      row->user= row->record + table->s->reclength;
      memcpy(row->user, thd->security_ctx->user, user_len);
    }
    if (thd->security_ctx->host)
    {
      row->host= row->record + table->s->reclength + user_len;
      memcpy(row->host, thd->security_ctx->host, host_len);
    }
    if (thd->security_ctx->ip)
    {
      row->ip= row->record + table->s->reclength + user_len + host_len;
      memcpy(row->ip, thd->security_ctx->ip, ip_length);
    }
  }
  row->query_id= thd->query_id;
  row->thread_id= thd->thread_id;

  row->start_time=                thd->start_time;
  row->start_time_sec_part=       thd->start_time_sec_part;
  row->query_start_sec_part_used= thd->query_start_sec_part_used;
  /*
    those are for the binlog: LAST_INSERT_ID() has been evaluated at this
    time, so record does not need it, but statement-based binlogging of the
    INSERT will need when the row is actually inserted.
    As for SET INSERT_ID, DELAYED does not honour it (BUG#20830).
  */
  row->stmt_depends_on_first_successful_insert_id_in_prev_stmt=
    thd->stmt_depends_on_first_successful_insert_id_in_prev_stmt;
  row->first_successful_insert_id_in_prev_stmt=
    thd->first_successful_insert_id_in_prev_stmt;

  /* Add session variable timezone
     Time_zone object will not be freed even the thread is ended.
     So we can get time_zone object from thread which handling delayed statement.
     See the comment of my_tz_find() for detail.
  */
  if (thd->time_zone_used)
  {
    row->time_zone = thd->variables.time_zone;
  }
  else
  {
    row->time_zone = NULL;
  }
  /* Copy session variables. */
  row->auto_increment_increment= thd->variables.auto_increment_increment;
  row->auto_increment_offset=    thd->variables.auto_increment_offset;
  row->sql_mode=                 thd->variables.sql_mode;
  row->auto_increment_field_not_null= table->auto_increment_field_not_null;

  /* Copy the next forced auto increment value, if any. */
  if ((forced_auto_inc= thd->auto_inc_intervals_forced.get_next()))
  {
    row->forced_insert_id= forced_auto_inc->minimum();
    DBUG_PRINT("delayed", ("transmitting auto_inc: %lu",
                           (ulong) row->forced_insert_id));
  }

  di->rows.push_back(row);
  di->stacked_inserts++;
  di->status=1;
  if (table->s->blob_fields)
    unlink_blobs(table);
  mysql_cond_signal(&di->cond);

  thread_safe_increment(delayed_rows_in_use,&LOCK_delayed_status);
  mysql_mutex_unlock(&di->mutex);
  DBUG_RETURN(0);

 err:
  delete row;
  mysql_mutex_unlock(&di->mutex);
  DBUG_RETURN(1);
}

/**
  Signal the delayed insert thread that this user connection
  is finished using it for this statement.
*/

static void end_delayed_insert(THD *thd)
{
  DBUG_ENTER("end_delayed_insert");
  Delayed_insert *di=thd->di;
  mysql_mutex_lock(&di->mutex);
  DBUG_PRINT("info",("tables in use: %d",di->tables_in_use));
  if (!--di->tables_in_use || di->thd.killed)
  {						// Unlock table
    di->status=1;
    mysql_cond_signal(&di->cond);
  }
  mysql_mutex_unlock(&di->mutex);
  DBUG_VOID_RETURN;
}


/* We kill all delayed threads when doing flush-tables */

void kill_delayed_threads(void)
{
  DBUG_ENTER("kill_delayed_threads");
  mysql_mutex_lock(&LOCK_delayed_insert); // For unlink from list

  I_List_iterator<Delayed_insert> it(delayed_threads);
  Delayed_insert *di;
  while ((di= it++))
  {
    mysql_mutex_lock(&di->thd.LOCK_thd_kill);
    if (di->thd.killed < KILL_CONNECTION)
      di->thd.set_killed_no_mutex(KILL_CONNECTION);
    di->thd.abort_current_cond_wait(false);
    mysql_mutex_unlock(&di->thd.LOCK_thd_kill);
  }
  mysql_mutex_unlock(&LOCK_delayed_insert); // For unlink from list
  DBUG_VOID_RETURN;
}


/**
  A strategy for the prelocking algorithm which prevents the
  delayed insert thread from opening tables with engines which
  do not support delayed inserts.

  Particularly it allows to abort open_tables() as soon as we
  discover that we have opened a MERGE table, without acquiring
  metadata locks on underlying tables.
*/

class Delayed_prelocking_strategy : public Prelocking_strategy
{
public:
  virtual bool handle_routine(THD *thd, Query_tables_list *prelocking_ctx,
                              Sroutine_hash_entry *rt, sp_head *sp,
                              bool *need_prelocking);
  virtual bool handle_table(THD *thd, Query_tables_list *prelocking_ctx,
                            TABLE_LIST *table_list, bool *need_prelocking);
  virtual bool handle_view(THD *thd, Query_tables_list *prelocking_ctx,
                           TABLE_LIST *table_list, bool *need_prelocking);
};


bool Delayed_prelocking_strategy::
handle_table(THD *thd, Query_tables_list *prelocking_ctx,
             TABLE_LIST *table_list, bool *need_prelocking)
{
  DBUG_ASSERT(table_list->lock_type == TL_WRITE_DELAYED);

  if (!(table_list->table->file->ha_table_flags() & HA_CAN_INSERT_DELAYED))
  {
    my_error(ER_DELAYED_NOT_SUPPORTED, MYF(0), table_list->table_name.str);
    return TRUE;
  }
  return FALSE;
}


bool Delayed_prelocking_strategy::
handle_routine(THD *thd, Query_tables_list *prelocking_ctx,
               Sroutine_hash_entry *rt, sp_head *sp,
               bool *need_prelocking)
{
  /* LEX used by the delayed insert thread has no routines. */
  DBUG_ASSERT(0);
  return FALSE;
}


bool Delayed_prelocking_strategy::
handle_view(THD *thd, Query_tables_list *prelocking_ctx,
            TABLE_LIST *table_list, bool *need_prelocking)
{
  /* We don't open views in the delayed insert thread. */
  DBUG_ASSERT(0);
  return FALSE;
}


/**
   Open and lock table for use by delayed thread and check that
   this table is suitable for delayed inserts.

   @retval FALSE - Success.
   @retval TRUE  - Failure.
*/

bool Delayed_insert::open_and_lock_table()
{
  Delayed_prelocking_strategy prelocking_strategy;

  /*
    Use special prelocking strategy to get ER_DELAYED_NOT_SUPPORTED
    error for tables with engines which don't support delayed inserts.

    We can't do auto-repair in insert delayed thread, as it would hang
    when trying to an exclusive MDL_LOCK on the table during repair
    as the connection thread has a SHARED_WRITE lock.
  */
  if (!(table= open_n_lock_single_table(&thd, &table_list,
                                        TL_WRITE_DELAYED,
                                        MYSQL_OPEN_IGNORE_GLOBAL_READ_LOCK |
                                        MYSQL_OPEN_IGNORE_REPAIR,
                                        &prelocking_strategy)))
  {
    /* If table was crashed, then upper level should retry open+repair */
    retry= table_list.crashed;
    thd.fatal_error();                      // Abort waiting inserts
    return TRUE;
  }

  if (table->triggers || table->check_constraints)
  {
    /*
      Table has triggers or check constraints. This is not an error, but we do
      not support these with delayed insert. Terminate the delayed
      thread without an error and thus request lock upgrade.
    */
    return TRUE;
  }
  table->copy_blobs= 1;

  table->file->prepare_for_row_logging();
  return FALSE;
}


/*
 * Create a new delayed insert thread
*/

pthread_handler_t handle_delayed_insert(void *arg)
{
  Delayed_insert *di=(Delayed_insert*) arg;
  THD *thd= &di->thd;

  pthread_detach_this_thread();
  /* Add thread to THD list so that's it's visible in 'show processlist' */
  thd->set_start_time();
  server_threads.insert(thd);
  if (abort_loop)
    thd->set_killed(KILL_CONNECTION);
  else
    thd->reset_killed();

  mysql_thread_set_psi_id(thd->thread_id);

  /*
    Wait until the client runs into mysql_cond_wait(),
    where we free it after the table is opened and di linked in the list.
    If we did not wait here, the client might detect the opened table
    before it is linked to the list. It would release LOCK_delayed_create
    and allow another thread to create another handler for the same table,
    since it does not find one in the list.
  */
  mysql_mutex_lock(&di->mutex);
  if (my_thread_init())
  {
    /* Can't use my_error since store_globals has not yet been called */
    thd->get_stmt_da()->set_error_status(ER_OUT_OF_RESOURCES);
    di->handler_thread_initialized= TRUE;
  }
  else
  {
    DBUG_ENTER("handle_delayed_insert");
    thd->thread_stack= (char*) &thd;
    if (init_thr_lock())
    {
      thd->get_stmt_da()->set_error_status(ER_OUT_OF_RESOURCES);
      di->handler_thread_initialized= TRUE;
      thd->fatal_error();
      goto err;
    }

    thd->store_globals();

    thd->lex->sql_command= SQLCOM_INSERT;        // For innodb::store_lock()

    /*
      INSERT DELAYED has to go to row-based format because the time
      at which rows are inserted cannot be determined in mixed mode.
    */
    thd->set_current_stmt_binlog_format_row_if_mixed();
    /* Don't annotate insert delayed binlog events */
    thd->variables.binlog_annotate_row_events= 0;

    /*
      Clone tickets representing protection against GRL and the lock on
      the target table for the insert and add them to the list of granted
      metadata locks held by the handler thread. This is safe since the
      handler thread is not holding nor waiting on any metadata locks.
    */
    if (thd->mdl_context.clone_ticket(&di->grl_protection) ||
        thd->mdl_context.clone_ticket(&di->table_list.mdl_request))
    {
      thd->release_transactional_locks();
      di->handler_thread_initialized= TRUE;
      goto err;
    }

    /*
      Now that the ticket has been cloned, it is safe for the connection
      thread to exit.
    */
    di->handler_thread_initialized= TRUE;
    di->table_list.mdl_request.ticket= NULL;

    thd->set_query_id(next_query_id());

    if (di->open_and_lock_table())
      goto err;

    /*
      INSERT DELAYED generally expects thd->lex->current_select to be NULL,
      since this is not an attribute of the current thread. This can lead to
      problems if the thread that spawned the current one disconnects.
      current_select will then point to freed memory. But current_select is
      required to resolve the partition function. So, after fulfilling that
      requirement, we set the current_select to 0.
    */
    thd->lex->current_select= NULL;

    /* Tell client that the thread is initialized */
    mysql_cond_signal(&di->cond_client);

    /*
      Inform mdl that it needs to call mysql_lock_abort to abort locks
      for delayed insert.
    */
    thd->mdl_context.set_needs_thr_lock_abort(TRUE);

    di->table->mark_columns_needed_for_insert();
    /* Mark all columns for write as we don't know which columns we get from user */
    bitmap_set_all(di->table->write_set);

    /* Now wait until we get an insert or lock to handle */
    /* We will not abort as long as a client thread uses this thread */

    for (;;)
    {
      if (thd->killed)
      {
        uint lock_count;
        DBUG_PRINT("delayed", ("Insert delayed killed"));
        /*
          Remove this from delay insert list so that no one can request a
          table from this
        */
        mysql_mutex_unlock(&di->mutex);
        mysql_mutex_lock(&LOCK_delayed_insert);
        di->unlink();
        lock_count=di->lock_count();
        mysql_mutex_unlock(&LOCK_delayed_insert);
        mysql_mutex_lock(&di->mutex);
        if (!lock_count && !di->tables_in_use && !di->stacked_inserts &&
            !thd->lock)
          break;					// Time to die
      }

      /* Shouldn't wait if killed or an insert is waiting. */
      DBUG_PRINT("delayed",
                 ("thd->killed: %d  di->status: %d  di->stacked_inserts: %d",
                  thd->killed, di->status, di->stacked_inserts));
      if (!thd->killed && !di->status && !di->stacked_inserts)
      {
        struct timespec abstime;
        set_timespec(abstime, delayed_insert_timeout);

        /* Information for pthread_kill */
        mysql_mutex_unlock(&di->mutex);
        mysql_mutex_lock(&di->thd.mysys_var->mutex);
        di->thd.mysys_var->current_mutex= &di->mutex;
        di->thd.mysys_var->current_cond= &di->cond;
        mysql_mutex_unlock(&di->thd.mysys_var->mutex);
        mysql_mutex_lock(&di->mutex);
        THD_STAGE_INFO(&(di->thd), stage_waiting_for_insert);

        DBUG_PRINT("info",("Waiting for someone to insert rows"));
        while (!thd->killed && !di->status)
        {
          int error;
          mysql_audit_release(thd);
          error= mysql_cond_timedwait(&di->cond, &di->mutex, &abstime);
#ifdef EXTRA_DEBUG
          if (error && error != EINTR && error != ETIMEDOUT)
          {
            fprintf(stderr, "Got error %d from mysql_cond_timedwait\n", error);
            DBUG_PRINT("error", ("Got error %d from mysql_cond_timedwait",
                                 error));
          }
#endif
          if (error == ETIMEDOUT || error == ETIME)
            thd->set_killed(KILL_CONNECTION);
        }
        /* We can't lock di->mutex and mysys_var->mutex at the same time */
        mysql_mutex_unlock(&di->mutex);
        mysql_mutex_lock(&di->thd.mysys_var->mutex);
        di->thd.mysys_var->current_mutex= 0;
        di->thd.mysys_var->current_cond= 0;
        mysql_mutex_unlock(&di->thd.mysys_var->mutex);
        mysql_mutex_lock(&di->mutex);
      }

      /*
        The code depends on that the following ASSERT always hold.
        I don't want to accidently introduce and bugs in the following code
        in this commit, so I leave the small cleaning up of the code to
        a future commit
      */
      DBUG_ASSERT(thd->lock || di->stacked_inserts == 0);

      DBUG_PRINT("delayed",
                 ("thd->killed: %d  di->status: %d  di->stacked_insert: %d  di->tables_in_use: %d  thd->lock: %d",
                  thd->killed, di->status, di->stacked_inserts, di->tables_in_use, thd->lock != 0));

      /*
        This is used to test see what happens if killed is sent before
        we have time to handle the insert requests.
      */
      DBUG_EXECUTE_IF("write_delay_wakeup",
                      if (!thd->killed && di->stacked_inserts)
                        my_sleep(500000);
                      );

      if (di->tables_in_use && ! thd->lock &&
          (!thd->killed || di->stacked_inserts))
      {
        thd->set_query_id(next_query_id());
        /*
          Request for new delayed insert.
          Lock the table, but avoid to be blocked by a global read lock.
          If we got here while a global read lock exists, then one or more
          inserts started before the lock was requested. These are allowed
          to complete their work before the server returns control to the
          client which requested the global read lock. The delayed insert
          handler will close the table and finish when the outstanding
          inserts are done.
        */
        if (! (thd->lock= mysql_lock_tables(thd, &di->table, 1, 0)))
        {
          /* Fatal error */
          thd->set_killed(KILL_CONNECTION);
        }
        mysql_cond_broadcast(&di->cond_client);
      }
      if (di->stacked_inserts)
      {
        delayed_row *row;
        I_List_iterator<delayed_row> it(di->rows);
        my_thread_id cur_thd= di->thd.thread_id;

        while ((row= it++))
        {
          if (cur_thd != row->thread_id)
          {
            mysql_audit_external_lock_ex(&di->thd, row->thread_id,
                row->user, row->host, row->ip, row->query_id,
                di->table->s, F_WRLCK);
            cur_thd= row->thread_id;
          }
        }
        if (di->handle_inserts())
        {
          /* Some fatal error */
          thd->set_killed(KILL_CONNECTION);
        }
      }
      di->status=0;
      if (!di->stacked_inserts && !di->tables_in_use && thd->lock)
      {
        /*
          No one is doing a insert delayed
          Unlock table so that other threads can use it
        */
        MYSQL_LOCK *lock=thd->lock;
        thd->lock=0;
        mysql_mutex_unlock(&di->mutex);
        /*
          We need to release next_insert_id before unlocking. This is
          enforced by handler::ha_external_lock().
        */
        di->table->file->ha_release_auto_increment();
        mysql_unlock_tables(thd, lock);
        trans_commit_stmt(thd);
        di->group_count=0;
        mysql_audit_release(thd);
        /*
          Reset binlog. We can't call ha_reset() for the table as this will
          reset the table maps we have calculated earlier.
        */
        mysql_mutex_lock(&di->mutex);
      }

      /*
        Reset binlog. We can't call ha_reset() for the table as this will
        reset the table maps we have calculated earlier.
      */
      thd->reset_binlog_for_next_statement();

      if (di->tables_in_use)
        mysql_cond_broadcast(&di->cond_client); // If waiting clients
    }

  err:
    DBUG_LEAVE;
  }

  {
    DBUG_ENTER("handle_delayed_insert-cleanup");
    di->table=0;
    mysql_mutex_unlock(&di->mutex);

    /*
      Protect against mdl_locks trying to access open tables
      We use KILL_CONNECTION_HARD here to ensure that
      THD::notify_shared_lock() dosn't try to access open tables after
      this.
    */
    mysql_mutex_lock(&thd->LOCK_thd_data);
    thd->mdl_context.set_needs_thr_lock_abort(0);
    mysql_mutex_unlock(&thd->LOCK_thd_data);
    thd->set_killed(KILL_CONNECTION_HARD);	        // If error

    close_thread_tables(thd);			// Free the table
    thd->release_transactional_locks();
    mysql_cond_broadcast(&di->cond_client);       // Safety

    mysql_mutex_lock(&LOCK_delayed_create);    // Because of delayed_get_table
    mysql_mutex_lock(&LOCK_delayed_insert);
    /*
      di should be unlinked from the thread handler list and have no active
      clients
    */
    delete di;
    mysql_mutex_unlock(&LOCK_delayed_insert);
    mysql_mutex_unlock(&LOCK_delayed_create);

    DBUG_LEAVE;
  }
  my_thread_end();
  pthread_exit(0);

  return 0;
}


/* Remove all pointers to data for blob fields so that original table doesn't try to free them */

static void unlink_blobs(TABLE *table)
{
  for (Field **ptr=table->field ; *ptr ; ptr++)
  {
    if ((*ptr)->flags & BLOB_FLAG)
      ((Field_blob *) (*ptr))->clear_temporary();
  }
}

/* Free blobs stored in current row */

static void free_delayed_insert_blobs(TABLE *table)
{
  for (Field **ptr=table->field ; *ptr ; ptr++)
  {
    if ((*ptr)->flags & BLOB_FLAG)
      ((Field_blob *) *ptr)->free();
  }
}


/* set value field for blobs to point to data in record */

static void set_delayed_insert_blobs(TABLE *table)
{
  for (Field **ptr=table->field ; *ptr ; ptr++)
  {
    if ((*ptr)->flags & BLOB_FLAG)
    {
      Field_blob *blob= ((Field_blob *) *ptr);
      uchar *data= blob->get_ptr();
      if (data)
        blob->set_value(data);     // Set value.ptr() to point to data
    }
  }
}


bool Delayed_insert::handle_inserts(void)
{
  int error;
  ulong max_rows;
  bool using_ignore= 0, using_opt_replace= 0, using_bin_log;
  delayed_row *row;
  DBUG_ENTER("handle_inserts");

  /* Allow client to insert new rows */
  mysql_mutex_unlock(&mutex);

  table->next_number_field=table->found_next_number_field;
  table->use_all_columns();

  THD_STAGE_INFO(&thd, stage_upgrading_lock);
  if (thr_upgrade_write_delay_lock(*thd.lock->locks, delayed_lock,
                                   thd.variables.lock_wait_timeout))
  {
    /*
      This can happen if thread is killed either by a shutdown
      or if another thread is removing the current table definition
      from the table cache.
    */
    my_error(ER_DELAYED_CANT_CHANGE_LOCK, MYF(ME_FATAL | ME_ERROR_LOG),
             table->s->table_name.str);
    goto err;
  }

  THD_STAGE_INFO(&thd, stage_insert);
  max_rows= delayed_insert_limit;
  if (thd.killed || table->s->tdc->flushed)
  {
    thd.set_killed(KILL_SYSTEM_THREAD);
    max_rows= ULONG_MAX;                     // Do as much as possible
  }

  if (table->file->ha_rnd_init_with_error(0))
    goto err;
  /*
    We have to call prepare_for_row_logging() as the second call to
    handler_writes() will not have called decide_logging_format.
  */
  table->file->prepare_for_row_logging();
  table->file->prepare_for_insert(1);
  using_bin_log= table->file->row_logging;

  /*
    We can't use row caching when using the binary log because if
    we get a crash, then binary log will contain rows that are not yet
    written to disk, which will cause problems in replication.
  */
  if (!using_bin_log && !table->s->long_unique_table)
    table->file->extra(HA_EXTRA_WRITE_CACHE);

  mysql_mutex_lock(&mutex);

  while ((row=rows.get()))
  {
    int tmp_error;
    stacked_inserts--;
    mysql_mutex_unlock(&mutex);
    memcpy(table->record[0],row->record,table->s->reclength);
    if (table->s->blob_fields)
      set_delayed_insert_blobs(table);

    thd.start_time=row->start_time;
    thd.start_time_sec_part=row->start_time_sec_part;
    thd.query_start_sec_part_used=row->query_start_sec_part_used;
    /*
      To get the exact auto_inc interval to store in the binlog we must not
      use values from the previous interval (of the previous rows).
    */
    bool log_query= (row->log_query && row->query.str != NULL);
    DBUG_PRINT("delayed", ("query: '%s'  length: %lu", row->query.str ?
                           row->query.str : "[NULL]",
                           (ulong) row->query.length));
    if (log_query)
    {
      /*
        Guaranteed that the INSERT DELAYED STMT will not be here
        in SBR when mysql binlog is enabled.
      */
      DBUG_ASSERT(!mysql_bin_log.is_open() ||
                  thd.is_current_stmt_binlog_format_row());

      /*
        This is the first value of an INSERT statement.
        It is the right place to clear a forced insert_id.
        This is usually done after the last value of an INSERT statement,
        but we won't know this in the insert delayed thread. But before
        the first value is sufficiently equivalent to after the last
        value of the previous statement.
      */
      table->file->ha_release_auto_increment();
      thd.auto_inc_intervals_in_cur_stmt_for_binlog.empty();
    }
    thd.first_successful_insert_id_in_prev_stmt= 
      row->first_successful_insert_id_in_prev_stmt;
    thd.stmt_depends_on_first_successful_insert_id_in_prev_stmt= 
      row->stmt_depends_on_first_successful_insert_id_in_prev_stmt;
    table->auto_increment_field_not_null= row->auto_increment_field_not_null;

    /* Copy the session variables. */
    thd.variables.auto_increment_increment= row->auto_increment_increment;
    thd.variables.auto_increment_offset=    row->auto_increment_offset;
    thd.variables.sql_mode=                 row->sql_mode;

    /* Copy a forced insert_id, if any. */
    if (row->forced_insert_id)
    {
      DBUG_PRINT("delayed", ("received auto_inc: %lu",
                             (ulong) row->forced_insert_id));
      thd.force_one_auto_inc_interval(row->forced_insert_id);
    }

    info.ignore= row->ignore;
    info.handle_duplicates= row->dup;
    if (info.ignore ||
	info.handle_duplicates != DUP_ERROR)
    {
      table->file->extra(HA_EXTRA_IGNORE_DUP_KEY);
      using_ignore=1;
    }
    if (info.handle_duplicates == DUP_REPLACE &&
        (!table->triggers ||
         !table->triggers->has_delete_triggers()))
    {
      table->file->extra(HA_EXTRA_WRITE_CAN_REPLACE);
      using_opt_replace= 1;
    }
    if (info.handle_duplicates == DUP_UPDATE)
      table->file->extra(HA_EXTRA_INSERT_WITH_UPDATE);
    thd.clear_error(); // reset error for binlog

    tmp_error= 0;
    if (unlikely(table->vfield))
    {
      /*
        Virtual fields where not calculated by caller as the temporary
        TABLE object used had vcol_set empty. Better to calculate them
        here to make the caller faster.
      */
      tmp_error= table->update_virtual_fields(table->file,
                                              VCOL_UPDATE_FOR_WRITE);
    }

    if (unlikely(tmp_error || write_record(&thd, table, &info, NULL)))
    {
      info.error_count++;				// Ignore errors
      thread_safe_increment(delayed_insert_errors,&LOCK_delayed_status);
      row->log_query = 0;
    }

    if (using_ignore)
    {
      using_ignore=0;
      table->file->extra(HA_EXTRA_NO_IGNORE_DUP_KEY);
    }
    if (using_opt_replace)
    {
      using_opt_replace= 0;
      table->file->extra(HA_EXTRA_WRITE_CANNOT_REPLACE);
    }

    if (table->s->blob_fields)
      free_delayed_insert_blobs(table);
    thread_safe_decrement(delayed_rows_in_use,&LOCK_delayed_status);
    thread_safe_increment(delayed_insert_writes,&LOCK_delayed_status);
    mysql_mutex_lock(&mutex);

    /*
      Reset the table->auto_increment_field_not_null as it is valid for
      only one row.
    */
    table->auto_increment_field_not_null= FALSE;

    delete row;
    /*
      Let READ clients do something once in a while
      We should however not break in the middle of a multi-line insert
      if we have binary logging enabled as we don't want other commands
      on this table until all entries has been processed
    */
    if (group_count++ >= max_rows && (row= rows.head()) &&
	(!(row->log_query & using_bin_log)))
    {
      group_count=0;
      if (stacked_inserts || tables_in_use)	// Let these wait a while
      {
	if (tables_in_use)
          mysql_cond_broadcast(&cond_client);   // If waiting clients
	THD_STAGE_INFO(&thd, stage_reschedule);
        mysql_mutex_unlock(&mutex);
	if (unlikely((error=table->file->extra(HA_EXTRA_NO_CACHE))))
	{
	  /* This should never happen */
	  table->file->print_error(error,MYF(0));
	  sql_print_error("%s", thd.get_stmt_da()->message());
          DBUG_PRINT("error", ("HA_EXTRA_NO_CACHE failed in loop"));
	  goto err;
	}
	query_cache_invalidate3(&thd, table, 1);
	if (thr_reschedule_write_lock(*thd.lock->locks,
                                thd.variables.lock_wait_timeout))
	{
          /* This is not known to happen. */
          my_error(ER_DELAYED_CANT_CHANGE_LOCK,
                   MYF(ME_FATAL | ME_ERROR_LOG),
                   table->s->table_name.str);
          goto err;
	}
	if (!using_bin_log && !table->s->long_unique_table)
	  table->file->extra(HA_EXTRA_WRITE_CACHE);
        mysql_mutex_lock(&mutex);
	THD_STAGE_INFO(&thd, stage_insert);
      }
      if (tables_in_use)
        mysql_cond_broadcast(&cond_client);     // If waiting clients
    }
  }

  table->file->ha_rnd_end();

  if (WSREP((&thd)))
    thd_proc_info(&thd, "Insert done");
  else
    thd_proc_info(&thd, 0);
  mysql_mutex_unlock(&mutex);

  /*
    We need to flush the pending event when using row-based
    replication since the flushing normally done in binlog_query() is
    not done last in the statement: for delayed inserts, the insert
    statement is logged *before* all rows are inserted.

    We can flush the pending event without checking the thd->lock
    since the delayed insert *thread* is not inside a stored function
    or trigger.

    TODO: Move the logging to last in the sequence of rows.
  */
  if (table->file->row_logging &&
      thd.binlog_flush_pending_rows_event(TRUE,
                                          table->file->row_logging_has_trans))
    goto err;

  if (unlikely((error=table->file->extra(HA_EXTRA_NO_CACHE))))
  {						// This shouldn't happen
    table->file->print_error(error,MYF(0));
    sql_print_error("%s", thd.get_stmt_da()->message());
    DBUG_PRINT("error", ("HA_EXTRA_NO_CACHE failed after loop"));
    goto err;
  }
  query_cache_invalidate3(&thd, table, 1);
  mysql_mutex_lock(&mutex);
  DBUG_RETURN(0);

 err:
#ifndef DBUG_OFF
  max_rows= 0;                                  // For DBUG output
#endif
  /* Remove all not used rows */
  mysql_mutex_lock(&mutex);
  while ((row=rows.get()))
  {
    if (table->s->blob_fields)
    {
      memcpy(table->record[0],row->record,table->s->reclength);
      set_delayed_insert_blobs(table);
      free_delayed_insert_blobs(table);
    }
    delete row;
    thread_safe_increment(delayed_insert_errors,&LOCK_delayed_status);
    stacked_inserts--;
#ifndef DBUG_OFF
    max_rows++;
#endif
  }
  DBUG_PRINT("error", ("dropped %lu rows after an error", max_rows));
  thread_safe_increment(delayed_insert_errors, &LOCK_delayed_status);
  DBUG_RETURN(1);
}
#endif /* EMBEDDED_LIBRARY */

/***************************************************************************
  Store records in INSERT ... SELECT *
***************************************************************************/


/*
  make insert specific preparation and checks after opening tables

  SYNOPSIS
    mysql_insert_select_prepare()
    thd         thread handler

  RETURN
  0   OK
  > 0 Error
  < 0 Ok, ignore insert
*/

int mysql_insert_select_prepare(THD *thd, select_result *sel_res)
{
  int res;
  LEX *lex= thd->lex;
  SELECT_LEX *select_lex= lex->first_select_lex();
  DBUG_ENTER("mysql_insert_select_prepare");

  /*
    SELECT_LEX do not belong to INSERT statement, so we can't add WHERE
    clause if table is VIEW
  */

  if ((res= mysql_prepare_insert(thd, lex->query_tables, lex->field_list, 0,
                                 lex->update_list, lex->value_list,
                                 lex->duplicates,
                                 &select_lex->where, TRUE)))
    DBUG_RETURN(res);

  /*
    If sel_res is not empty, it means we have items in returing_list.
    So we prepare the list now
  */
  if (sel_res)
    sel_res->prepare(lex->returning()->item_list, NULL);

  List_iterator<TABLE_LIST> ti(select_lex->leaf_tables);
  TABLE_LIST *table;
  uint insert_tables;

  if (select_lex->first_cond_optimization)
  {
    /* Back up leaf_tables list. */
    Query_arena *arena= thd->stmt_arena, backup;
    arena= thd->activate_stmt_arena_if_needed(&backup);  // For easier test

    insert_tables= select_lex->insert_tables;
    while ((table= ti++) && insert_tables--)
    {
      select_lex->leaf_tables_exec.push_back(table);
      table->tablenr_exec= table->table->tablenr;
      table->map_exec= table->table->map;
      table->maybe_null_exec= table->table->maybe_null;
    }
    if (arena)
      thd->restore_active_arena(arena, &backup);
  }
  ti.rewind();
  /*
    exclude first table from leaf tables list, because it belong to
    INSERT
  */
  /* skip all leaf tables belonged to view where we are insert */
  insert_tables= select_lex->insert_tables;
  while ((table= ti++) && insert_tables--)
    ti.remove();

  DBUG_RETURN(0);
}


select_insert::select_insert(THD *thd_arg, TABLE_LIST *table_list_par,
                             TABLE *table_par,
                             List<Item> *fields_par,
                             List<Item> *update_fields,
                             List<Item> *update_values,
                             enum_duplicates duplic,
                             bool ignore_check_option_errors,
                             select_result *result):
  select_result_interceptor(thd_arg),
  sel_result(result),
  table_list(table_list_par), table(table_par), fields(fields_par),
  autoinc_value_of_last_inserted_row(0),
  insert_into_view(table_list_par && table_list_par->view != 0)
{
  bzero((char*) &info,sizeof(info));
  info.handle_duplicates= duplic;
  info.ignore= ignore_check_option_errors;
  info.update_fields= update_fields;
  info.update_values= update_values;
  info.view= (table_list_par->view ? table_list_par : 0);
  info.table_list= table_list_par;
}


int
select_insert::prepare(List<Item> &values, SELECT_LEX_UNIT *u)
{
  LEX *lex= thd->lex;
  int res= 0;
  table_map map= 0;
  SELECT_LEX *lex_current_select_save= lex->current_select;
  DBUG_ENTER("select_insert::prepare");

  unit= u;

  /*
    Since table in which we are going to insert is added to the first
    select, LEX::current_select should point to the first select while
    we are fixing fields from insert list.
  */
  lex->current_select= lex->first_select_lex();

  res= (setup_returning_fields(thd, table_list) ||
        setup_fields(thd, Ref_ptr_array(), values, MARK_COLUMNS_READ, 0, 0,
                     0) ||
        check_insert_fields(thd, table_list, *fields, values,
                            !insert_into_view, 1, &map));

  if (!res && fields->elements)
  {
    Abort_on_warning_instant_set aws(thd,
                                     !info.ignore && thd->is_strict_mode());
    res= check_that_all_fields_are_given_values(thd, table_list->table,
                                                table_list);
  }

  if (info.handle_duplicates == DUP_UPDATE && !res)
  {
    Name_resolution_context *context= &lex->first_select_lex()->context;
    Name_resolution_context_state ctx_state;

    /* Save the state of the current name resolution context. */
    ctx_state.save_state(context, table_list);

    /* Perform name resolution only in the first table - 'table_list'. */
    table_list->next_local= 0;
    context->resolve_in_table_list_only(table_list);

    lex->first_select_lex()->no_wrap_view_item= TRUE;
    res= res ||
      check_update_fields(thd, context->table_list,
                          *info.update_fields, *info.update_values,
                          /*
                            In INSERT SELECT ON DUPLICATE KEY UPDATE col=x
                            'x' can legally refer to a non-inserted table.
                            'x' is not even resolved yet.
                           */
                          true,
                          &map);
    lex->first_select_lex()->no_wrap_view_item= FALSE;
    /*
      When we are not using GROUP BY and there are no ungrouped
      aggregate functions we can refer to other tables in the ON
      DUPLICATE KEY part.  We use next_name_resolution_table
      descructively, so check it first (views?)
    */
    DBUG_ASSERT (!table_list->next_name_resolution_table);
    if (lex->first_select_lex()->group_list.elements == 0 &&
        !lex->first_select_lex()->with_sum_func)
    {
      /*
        We must make a single context out of the two separate name
        resolution contexts : the INSERT table and the tables in the
        SELECT part of INSERT ... SELECT.  To do that we must
        concatenate the two lists
      */  
      table_list->next_name_resolution_table= 
        ctx_state.get_first_name_resolution_table();
    }

    res= res || setup_fields(thd, Ref_ptr_array(), *info.update_values,
                             MARK_COLUMNS_READ, 0, NULL, 0);
    if (!res)
    {
      /*
        Traverse the update values list and substitute fields from the
        select for references (Item_ref objects) to them. This is done in
        order to get correct values from those fields when the select
        employs a temporary table.
      */
      List_iterator<Item> li(*info.update_values);
      Item *item;

      while ((item= li++))
      {
        item->transform(thd, &Item::update_value_transformer,
                        (uchar*)lex->current_select);
      }
    }

    /* Restore the current context. */
    ctx_state.restore_state(context, table_list);
  }

  lex->current_select= lex_current_select_save;
  if (res)
    DBUG_RETURN(1);
  /*
    if it is INSERT into join view then check_insert_fields already found
    real table for insert
  */
  table= table_list->table;

  /*
    Is table which we are changing used somewhere in other parts of
    query
  */
  if (unique_table(thd, table_list, table_list->next_global, 0))
  {
    /* Using same table for INSERT and SELECT */
    lex->current_select->options|= OPTION_BUFFER_RESULT;
    lex->current_select->join->select_options|= OPTION_BUFFER_RESULT;
  }
  else if (!(lex->current_select->options & OPTION_BUFFER_RESULT) &&
           thd->locked_tables_mode <= LTM_LOCK_TABLES &&
           !table->s->long_unique_table)
  {
    /*
      We must not yet prepare the result table if it is the same as one of the 
      source tables (INSERT SELECT). The preparation may disable 
      indexes on the result table, which may be used during the select, if it
      is the same table (Bug #6034). Do the preparation after the select phase
      in select_insert::prepare2().
      We won't start bulk inserts at all if this statement uses functions or
      should invoke triggers since they may access to the same table too.
    */
    table->file->ha_start_bulk_insert((ha_rows) 0);
  }
  restore_record(table,s->default_values);		// Get empty record
  table->reset_default_fields();
  table->next_number_field=table->found_next_number_field;

#ifdef HAVE_REPLICATION
  if (thd->rgi_slave &&
      (info.handle_duplicates == DUP_UPDATE) &&
      (table->next_number_field != NULL) &&
      rpl_master_has_bug(thd->rgi_slave->rli, 24432, TRUE, NULL, NULL))
    DBUG_RETURN(1);
#endif

  thd->cuted_fields=0;
  bool create_lookup_handler= info.handle_duplicates != DUP_ERROR;
  if (info.ignore || info.handle_duplicates != DUP_ERROR)
  {
    create_lookup_handler= true;
    table->file->extra(HA_EXTRA_IGNORE_DUP_KEY);
    if (table->file->ha_table_flags() & HA_DUPLICATE_POS)
    {
      if (table->file->ha_rnd_init_with_error(0))
        DBUG_RETURN(1);
    }
  }
  table->file->prepare_for_insert(create_lookup_handler);
  if (info.handle_duplicates == DUP_REPLACE &&
      (!table->triggers || !table->triggers->has_delete_triggers()))
    table->file->extra(HA_EXTRA_WRITE_CAN_REPLACE);
  if (info.handle_duplicates == DUP_UPDATE)
    table->file->extra(HA_EXTRA_INSERT_WITH_UPDATE);
  thd->abort_on_warning= !info.ignore && thd->is_strict_mode();
  res= (table_list->prepare_where(thd, 0, TRUE) ||
        table_list->prepare_check_option(thd));

  if (!res)
  {
     table->prepare_triggers_for_insert_stmt_or_event();
     table->mark_columns_needed_for_insert();
  }

  DBUG_RETURN(res);
}


/*
  Finish the preparation of the result table.

  SYNOPSIS
    select_insert::prepare2()
    void

  DESCRIPTION
    If the result table is the same as one of the source tables
    (INSERT SELECT), the result table is not finally prepared at the
    join prepair phase.  Do the final preparation now.

  RETURN
    0   OK
*/

int select_insert::prepare2(JOIN *)
{
  DBUG_ENTER("select_insert::prepare2");
  if (table->validate_default_values_of_unset_fields(thd))
    DBUG_RETURN(1);
  if (thd->lex->describe)
    DBUG_RETURN(0);
  if (thd->lex->current_select->options & OPTION_BUFFER_RESULT &&
      thd->locked_tables_mode <= LTM_LOCK_TABLES &&
      !table->s->long_unique_table)
    table->file->ha_start_bulk_insert((ha_rows) 0);

  /* Same as the other variants of INSERT */
  if (sel_result &&
      sel_result->send_result_set_metadata(thd->lex->returning()->item_list,
                                Protocol::SEND_NUM_ROWS | Protocol::SEND_EOF))
    DBUG_RETURN(1);
  DBUG_RETURN(0);
}


void select_insert::cleanup()
{
  /* select_insert/select_create are never re-used in prepared statement */
  DBUG_ASSERT(0);
}

select_insert::~select_insert()
{
  DBUG_ENTER("~select_insert");
  sel_result= NULL;
  if (table && table->is_created())
  {
    table->next_number_field=0;
    table->auto_increment_field_not_null= FALSE;
    table->file->ha_reset();
  }
  thd->count_cuted_fields= CHECK_FIELD_IGNORE;
  thd->abort_on_warning= 0;
  DBUG_VOID_RETURN;
}


int select_insert::send_data(List<Item> &values)
{
  DBUG_ENTER("select_insert::send_data");
  bool error=0;

  thd->count_cuted_fields= CHECK_FIELD_WARN;	// Calculate cuted fields
  if (store_values(values))
    DBUG_RETURN(1);
  thd->count_cuted_fields= CHECK_FIELD_ERROR_FOR_NULL;
  if (unlikely(thd->is_error()))
  {
    table->auto_increment_field_not_null= FALSE;
    DBUG_RETURN(1);
  }

  table->vers_write= table->versioned();
  if (table_list)                               // Not CREATE ... SELECT
  {
    switch (table_list->view_check_option(thd, info.ignore)) {
    case VIEW_CHECK_SKIP:
      DBUG_RETURN(0);
    case VIEW_CHECK_ERROR:
      DBUG_RETURN(1);
    }
  }

  error= write_record(thd, table, &info, sel_result);
  table->vers_write= table->versioned();
  table->auto_increment_field_not_null= FALSE;

  if (likely(!error))
  {
    if (table->triggers || info.handle_duplicates == DUP_UPDATE)
    {
      /*
        Restore fields of the record since it is possible that they were
        changed by ON DUPLICATE KEY UPDATE clause.
    
        If triggers exist then whey can modify some fields which were not
        originally touched by INSERT ... SELECT, so we have to restore
        their original values for the next row.
      */
      restore_record(table, s->default_values);
    }
    if (table->next_number_field)
    {
      /*
        If no value has been autogenerated so far, we need to remember the
        value we just saw, we may need to send it to client in the end.
      */
      if (thd->first_successful_insert_id_in_cur_stmt == 0) // optimization
        autoinc_value_of_last_inserted_row= 
          table->next_number_field->val_int();
      /*
        Clear auto-increment field for the next record, if triggers are used
        we will clear it twice, but this should be cheap.
      */
      table->next_number_field->reset();
    }
  }
  DBUG_RETURN(error);
}


bool select_insert::store_values(List<Item> &values)
{
  DBUG_ENTER("select_insert::store_values");
  bool error;

  table->reset_default_fields();
  if (fields->elements)
    error= fill_record_n_invoke_before_triggers(thd, table, *fields, values,
                                                true, TRG_EVENT_INSERT);
  else
    error= fill_record_n_invoke_before_triggers(thd, table, table->field_to_fill(),
                                                values, true, TRG_EVENT_INSERT);

  DBUG_RETURN(error);
}

bool select_insert::prepare_eof()
{
  int error;
  bool const trans_table= table->file->has_transactions_and_rollback();
  bool changed;
  bool binary_logged= 0;
  killed_state killed_status= thd->killed;

  DBUG_ENTER("select_insert::prepare_eof");
  DBUG_PRINT("enter", ("trans_table: %d, table_type: '%s'",
                       trans_table, table->file->table_type()));

#ifdef WITH_WSREP
  error= (thd->wsrep_cs().current_error()) ? -1 :
    (thd->locked_tables_mode <= LTM_LOCK_TABLES) ?
#else
    error= (thd->locked_tables_mode <= LTM_LOCK_TABLES) ?
#endif /* WITH_WSREP */
    table->file->ha_end_bulk_insert() : 0;

  if (likely(!error) && unlikely(thd->is_error()))
    error= thd->get_stmt_da()->sql_errno();

  if (info.ignore || info.handle_duplicates != DUP_ERROR)
      if (table->file->ha_table_flags() & HA_DUPLICATE_POS)
        table->file->ha_rnd_end();
  table->file->extra(HA_EXTRA_NO_IGNORE_DUP_KEY);
  table->file->extra(HA_EXTRA_WRITE_CANNOT_REPLACE);

  if (likely((changed= (info.copied || info.deleted || info.updated))))
  {
    /*
      We must invalidate the table in the query cache before binlog writing
      and ha_autocommit_or_rollback.
    */
    query_cache_invalidate3(thd, table, 1);
  }

  if (thd->transaction->stmt.modified_non_trans_table)
    thd->transaction->all.modified_non_trans_table= TRUE;
  thd->transaction->all.m_unsafe_rollback_flags|=
    (thd->transaction->stmt.m_unsafe_rollback_flags & THD_TRANS::DID_WAIT);

  DBUG_ASSERT(trans_table || !changed || 
              thd->transaction->stmt.modified_non_trans_table);

  /*
    Write to binlog before commiting transaction.  No statement will
    be written by the binlog_query() below in RBR mode.  All the
    events are in the transaction cache and will be written when
    ha_autocommit_or_rollback() is issued below.
  */
  if ((WSREP_EMULATE_BINLOG(thd) || mysql_bin_log.is_open()) &&
      (likely(!error) || thd->transaction->stmt.modified_non_trans_table))
  {
    int errcode= 0;
    int res;
    if (likely(!error))
      thd->clear_error();
    else
      errcode= query_error_code(thd, killed_status == NOT_KILLED);
    res= thd->binlog_query(THD::ROW_QUERY_TYPE,
                           thd->query(), thd->query_length(),
                           trans_table, FALSE, FALSE, errcode);
    if (res > 0)
    {
      table->file->ha_release_auto_increment();
      DBUG_RETURN(true);
    }
    binary_logged= res == 0 || !table->s->tmp_table;
  }
  table->s->table_creation_was_logged|= binary_logged;
  table->file->ha_release_auto_increment();

  if (unlikely(error))
  {
    table->file->print_error(error,MYF(0));
    DBUG_RETURN(true);
  }

  DBUG_RETURN(false);
}

bool select_insert::send_ok_packet() {
  char  message[160];                           /* status message */
  ulonglong row_count;                          /* rows affected */
  ulonglong id;                                 /* last insert-id */
  DBUG_ENTER("select_insert::send_ok_packet");

  if (info.ignore)
    my_snprintf(message, sizeof(message), ER(ER_INSERT_INFO),
                (ulong) info.records, (ulong) (info.records - info.copied),
                (long) thd->get_stmt_da()->current_statement_warn_count());
  else
    my_snprintf(message, sizeof(message), ER(ER_INSERT_INFO),
                (ulong) info.records, (ulong) (info.deleted + info.updated),
                (long) thd->get_stmt_da()->current_statement_warn_count());

  row_count= info.copied + info.deleted +
    ((thd->client_capabilities & CLIENT_FOUND_ROWS) ?
     info.touched : info.updated);

  id= (thd->first_successful_insert_id_in_cur_stmt > 0) ?
    thd->first_successful_insert_id_in_cur_stmt :
    (thd->arg_of_last_insert_id_function ?
     thd->first_successful_insert_id_in_prev_stmt :
     (info.copied ? autoinc_value_of_last_inserted_row : 0));

  /*
    Client expects an EOF/OK packet If LEX::has_returning and if result set
    meta was sent. See explanation for other variants of INSERT.
  */
  if (sel_result)
    sel_result->send_eof();
  else
    ::my_ok(thd, row_count, id, message);

  DBUG_RETURN(false);
}

bool select_insert::send_eof()
{
  bool res;
  DBUG_ENTER("select_insert::send_eof");
  res= (prepare_eof() || (!suppress_my_ok && send_ok_packet()));
  DBUG_RETURN(res);
}

void select_insert::abort_result_set()
{
  bool binary_logged= 0;
  DBUG_ENTER("select_insert::abort_result_set");
  /*
    If the creation of the table failed (due to a syntax error, for
    example), no table will have been opened and therefore 'table'
    will be NULL. In that case, we still need to execute the rollback
    and the end of the function.

    If it fail due to inability to insert in multi-table view for example,
    table will be assigned with view table structure, but that table will
    not be opened really (it is dummy to check fields types & Co).
   */
  if (table && table->file->is_open())
  {
    bool changed, transactional_table;
    /*
      If we are not in prelocked mode, we end the bulk insert started
      before.
    */
    if (thd->locked_tables_mode <= LTM_LOCK_TABLES)
      table->file->ha_end_bulk_insert();

    if (table->file->inited)
      table->file->ha_rnd_end();
    table->file->extra(HA_EXTRA_NO_IGNORE_DUP_KEY);
    table->file->extra(HA_EXTRA_WRITE_CANNOT_REPLACE);

    /*
      If at least one row has been inserted/modified and will stay in
      the table (the table doesn't have transactions) we must write to
      the binlog (and the error code will make the slave stop).

      For many errors (example: we got a duplicate key error while
      inserting into a MyISAM table), no row will be added to the table,
      so passing the error to the slave will not help since there will
      be an error code mismatch (the inserts will succeed on the slave
      with no error).

      If table creation failed, the number of rows modified will also be
      zero, so no check for that is made.
    */
    changed= (info.copied || info.deleted || info.updated);
    transactional_table= table->file->has_transactions_and_rollback();
    if (thd->transaction->stmt.modified_non_trans_table ||
        thd->log_current_statement)
    {
        if (!can_rollback_data())
          thd->transaction->all.modified_non_trans_table= TRUE;

        if(WSREP_EMULATE_BINLOG(thd) || mysql_bin_log.is_open())
        {
          int errcode= query_error_code(thd, thd->killed == NOT_KILLED);
          int res;
          /* error of writing binary log is ignored */
          res= thd->binlog_query(THD::ROW_QUERY_TYPE, thd->query(),
                                 thd->query_length(),
                                 transactional_table, FALSE, FALSE, errcode);
          binary_logged= res == 0 || !table->s->tmp_table;
        }
	if (changed)
	  query_cache_invalidate3(thd, table, 1);
    }
    DBUG_ASSERT(transactional_table || !changed ||
		thd->transaction->stmt.modified_non_trans_table);

    table->s->table_creation_was_logged|= binary_logged;
    table->file->ha_release_auto_increment();
  }

  DBUG_VOID_RETURN;
}


/***************************************************************************
  CREATE TABLE (SELECT) ...
***************************************************************************/

Field *Item::create_field_for_create_select(MEM_ROOT *root, TABLE *table)
{
  static Tmp_field_param param(false, false, false, false);
  Tmp_field_src src;
  return create_tmp_field_ex(root, table, &src, &param);
}


/**
  Create table from lists of fields and items (or just return TABLE
  object for pre-opened existing table).

  @param thd           [in]     Thread object
  @param create_info   [in]     Create information (like MAX_ROWS, ENGINE or
                                temporary table flag)
  @param create_table  [in]     Pointer to TABLE_LIST object providing database
                                and name for table to be created or to be open
  @param alter_info    [in/out] Initial list of columns and indexes for the
                                table to be created
  @param items         [in]     List of items which should be used to produce
                                rest of fields for the table (corresponding
                                fields will be added to the end of
                                alter_info->create_list)
  @param lock          [out]    Pointer to the MYSQL_LOCK object for table
                                created will be returned in this parameter.
                                Since this table is not included in THD::lock
                                caller is responsible for explicitly unlocking
                                this table.
  @param hooks         [in]     Hooks to be invoked before and after obtaining
                                table lock on the table being created.

  @note
    This function assumes that either table exists and was pre-opened and
    locked at open_and_lock_tables() stage (and in this case we just emit
    error or warning and return pre-opened TABLE object) or an exclusive
    metadata lock was acquired on table so we can safely create, open and
    lock table in it (we don't acquire metadata lock if this create is
    for temporary table).

  @note
    Since this function contains some logic specific to CREATE TABLE ...
    SELECT it should be changed before it can be used in other contexts.

  @retval non-zero  Pointer to TABLE object for table created or opened
  @retval 0         Error
*/

TABLE *select_create::create_table_from_items(THD *thd, List<Item> *items,
                                      MYSQL_LOCK **lock, TABLEOP_HOOKS *hooks)
{
  TABLE tmp_table;		// Used during 'Create_field()'
  TABLE_SHARE share;
  TABLE *table= 0;
  uint select_field_count= items->elements;
  /* Add selected items to field list */
  List_iterator_fast<Item> it(*items);
  Item *item;
  bool save_table_creation_was_logged;
  DBUG_ENTER("select_create::create_table_from_items");

  tmp_table.s= &share;
  init_tmp_table_share(thd, &share, "", 0, "", "");

  tmp_table.s->db_create_options=0;
  tmp_table.null_row= 0;
  tmp_table.maybe_null= 0;
  tmp_table.in_use= thd;

  if (!(thd->variables.option_bits & OPTION_EXPLICIT_DEF_TIMESTAMP))
    promote_first_timestamp_column(&alter_info->create_list);

  if (create_info->fix_create_fields(thd, alter_info, *create_table))
    DBUG_RETURN(NULL);

  while ((item=it++))
  {
    Field *tmp_field= item->create_field_for_create_select(thd->mem_root,
                                                           &tmp_table);

    if (!tmp_field)
      DBUG_RETURN(NULL);

    Field *table_field;

    switch (item->type())
    {
    /*
      We have to take into account both the real table's fields and
      pseudo-fields used in trigger's body. These fields are used
      to copy defaults values later inside constructor of
      the class Create_field.
    */
    case Item::FIELD_ITEM:
    case Item::TRIGGER_FIELD_ITEM:
      table_field= ((Item_field *) item)->field;
      break;
    default:
      table_field= NULL;
    }

    Create_field *cr_field= new (thd->mem_root)
                                  Create_field(thd, tmp_field, table_field);

    if (!cr_field)
      DBUG_RETURN(NULL);

    if (item->maybe_null)
      cr_field->flags &= ~NOT_NULL_FLAG;
    alter_info->create_list.push_back(cr_field, thd->mem_root);
  }

  /*
    Item*::type_handler() always returns pointers to
    type_handler_{time2|datetime2|timestamp2} no matter what
    the current mysql56_temporal_format says.
    Let's convert them according to mysql56_temporal_format.
    QQ: This perhaps should eventually be fixed to have Item*::type_handler()
    respect mysql56_temporal_format, and remove the upgrade from here.
  */
  Create_field::upgrade_data_types(alter_info->create_list);

  if (create_info->check_fields(thd, alter_info,
                                create_table->table_name,
                                create_table->db,
                                select_field_count))
    DBUG_RETURN(NULL);

  DEBUG_SYNC(thd,"create_table_select_before_create");

  /* Check if LOCK TABLES + CREATE OR REPLACE of existing normal table*/
  if (thd->locked_tables_mode && create_table->table &&
      !create_info->tmp_table())
  {
    /* Remember information about the locked table */
    create_info->pos_in_locked_tables=
      create_table->table->pos_in_locked_tables;
    create_info->mdl_ticket= create_table->table->mdl_ticket;
  }

  /*
    Create and lock table.

    Note that we either creating (or opening existing) temporary table or
    creating base table on which name we have exclusive lock. So code below
    should not cause deadlocks or races.

    We don't log the statement, it will be logged later.

    If this is a HEAP table, the automatic DELETE FROM which is written to the
    binlog when a HEAP table is opened for the first time since startup, must
    not be written: 1) it would be wrong (imagine we're in CREATE SELECT: we
    don't want to delete from it) 2) it would be written before the CREATE
    TABLE, which is a wrong order. So we keep binary logging disabled when we
    open_table().
  */

  if (!mysql_create_table_no_lock(thd, create_info, alter_info, NULL,
                                  select_field_count, create_table))
  {
    DEBUG_SYNC(thd,"create_table_select_before_open");

    /*
      If we had a temporary table or a table used with LOCK TABLES,
      it was closed by mysql_create()
    */
    create_table->table= 0;

    if (!create_info->tmp_table())
    {
      Open_table_context ot_ctx(thd, MYSQL_OPEN_REOPEN);
      TABLE_LIST::enum_open_strategy save_open_strategy;

      /* Force the newly created table to be opened */
      save_open_strategy= create_table->open_strategy;
      create_table->open_strategy= TABLE_LIST::OPEN_NORMAL;
      /*
        Here we open the destination table, on which we already have
        an exclusive metadata lock.
      */
      if (open_table(thd, create_table, &ot_ctx))
      {
        quick_rm_table(thd, create_info->db_type, &create_table->db,
                       table_case_name(create_info, &create_table->table_name),
                       0);
      }
      /* Restore */
      create_table->open_strategy= save_open_strategy;
    }
    else
    {
      /*
        The pointer to the newly created temporary table has been stored in
        table->create_info.
      */
      create_table->table= create_info->table;
      if (!create_table->table)
      {
        /*
          This shouldn't happen as creation of temporary table should make
          it preparable for open. Anyway we can't drop temporary table if
          we are unable to find it.
        */
        DBUG_ASSERT(0);
      }
      create_table->table->pos_in_table_list= create_table;
    }
  }
  else
    create_table->table= 0;                     // Create failed
  
  if (unlikely(!(table= create_table->table)))
  {
    if (likely(!thd->is_error()))             // CREATE ... IF NOT EXISTS
      my_ok(thd);                             //   succeed, but did nothing
    DBUG_RETURN(NULL);
  }

  DEBUG_SYNC(thd,"create_table_select_before_lock");

  table->reginfo.lock_type=TL_WRITE;
  hooks->prelock(&table, 1);                    // Call prelock hooks

  /*
    Ensure that decide_logging_format(), called by mysql_lock_tables(), works
    with temporary tables that will be logged later if needed.
  */
  save_table_creation_was_logged= table->s->table_creation_was_logged;
  table->s->table_creation_was_logged= 1;

  /*
    mysql_lock_tables() below should never fail with request to reopen table
    since it won't wait for the table lock (we have exclusive metadata lock on
    the table) and thus can't get aborted.
  */
  if (unlikely(!((*lock)= mysql_lock_tables(thd, &table, 1, 0)) ||
               hooks->postlock(&table, 1)))
  {
    /* purecov: begin tested */
    /*
      This can happen in innodb when you get a deadlock when using same table
      in insert and select or when you run out of memory.
      It can also happen if there was a conflict in
      THD::decide_logging_format()
    */
    if (!thd->is_error())
      my_error(ER_CANT_LOCK, MYF(0), my_errno);
    if (*lock)
    {
      mysql_unlock_tables(thd, *lock);
      *lock= 0;
    }
    drop_open_table(thd, table, &create_table->db, &create_table->table_name);
    DBUG_RETURN(0);
    /* purecov: end */
  }
  table->s->table_creation_was_logged= save_table_creation_was_logged;
  if (!table->s->tmp_table)
    table->file->prepare_for_row_logging();

  /*
    If slave is converting a statement event to row events, log the original
    create statement as an annotated row
  */
#ifdef HAVE_REPLICATION
  if (thd->slave_thread && opt_replicate_annotate_row_events &&
      thd->is_current_stmt_binlog_format_row())
    thd->variables.binlog_annotate_row_events= 1;
#endif
  DBUG_RETURN(table);
}


int
select_create::prepare(List<Item> &_values, SELECT_LEX_UNIT *u)
{
  List<Item> values(_values, thd->mem_root);
  MYSQL_LOCK *extra_lock= NULL;
  DBUG_ENTER("select_create::prepare");

  TABLEOP_HOOKS *hook_ptr= NULL;
  /*
    For row-based replication, the CREATE-SELECT statement is written
    in two pieces: the first one contain the CREATE TABLE statement
    necessary to create the table and the second part contain the rows
    that should go into the table.

    For non-temporary tables, the start of the CREATE-SELECT
    implicitly commits the previous transaction, and all events
    forming the statement will be stored the transaction cache. At end
    of the statement, the entire statement is committed as a
    transaction, and all events are written to the binary log.

    On the master, the table is locked for the duration of the
    statement, but since the CREATE part is replicated as a simple
    statement, there is no way to lock the table for accesses on the
    slave.  Hence, we have to hold on to the CREATE part of the
    statement until the statement has finished.
   */
  class MY_HOOKS : public TABLEOP_HOOKS {
  public:
    MY_HOOKS(select_create *x, TABLE_LIST *create_table_arg,
             TABLE_LIST *select_tables_arg)
      : ptr(x),
        create_table(create_table_arg),
        select_tables(select_tables_arg)
      {
      }

  private:
    virtual int do_postlock(TABLE **tables, uint count)
    {
      int error;
      THD *thd= const_cast<THD*>(ptr->get_thd());
      TABLE_LIST *save_next_global= create_table->next_global;

      create_table->next_global= select_tables;

      error= thd->decide_logging_format(create_table);

      create_table->next_global= save_next_global;

      if (unlikely(error))
        return error;

      TABLE const *const table = *tables;
      if (thd->is_current_stmt_binlog_format_row() &&
          !table->s->tmp_table)
        return binlog_show_create_table_(thd, *tables, ptr->create_info);
      return 0;
    }
    select_create *ptr;
    TABLE_LIST *create_table;
    TABLE_LIST *select_tables;
  };

  MY_HOOKS hooks(this, create_table, select_tables);
  hook_ptr= &hooks;

  unit= u;

  /*
    Start a statement transaction before the create if we are using
    row-based replication for the statement.  If we are creating a
    temporary table, we need to start a statement transaction.
  */
  if (!thd->lex->tmp_table() &&
      thd->is_current_stmt_binlog_format_row() &&
      mysql_bin_log.is_open())
  {
    thd->binlog_start_trans_and_stmt();
  }

  if (!(table= create_table_from_items(thd, &values, &extra_lock, hook_ptr)))
  {
    if (create_info->or_replace())
    {
      /* Original table was deleted. We have to log it */
      log_drop_table(thd, &create_table->db, &create_table->table_name,
                     thd->lex->tmp_table());
    }

    /* abort() deletes table */
    DBUG_RETURN(-1);
  }

  if (create_info->tmp_table())
  {
    /*
      When the temporary table was created & opened in create_table_impl(),
      the table's TABLE_SHARE (and thus TABLE) object was also linked to THD
      temporary tables lists. So, we must temporarily remove it from the
      list to keep them inaccessible from inner statements.
      e.g. CREATE TEMPORARY TABLE `t1` AS SELECT * FROM `t1`;
    */
    saved_tmp_table_share= thd->save_tmp_table_share(create_table->table);
  }

  if (extra_lock)
  {
    DBUG_ASSERT(m_plock == NULL);

    if (create_info->tmp_table())
      m_plock= &m_lock;
    else
      m_plock= &thd->extra_lock;

    *m_plock= extra_lock;
  }

  if (table->s->fields < values.elements)
  {
    my_error(ER_WRONG_VALUE_COUNT_ON_ROW, MYF(0), 1L);
    DBUG_RETURN(-1);
  }

  /* First field to copy */
  field= table->field+table->s->fields;

  /* Mark all fields that are given values */
  for (uint n= values.elements; n; )
  {
    if ((*--field)->invisible >= INVISIBLE_SYSTEM)
      continue;
    n--;
    bitmap_set_bit(table->write_set, (*field)->field_index);
  }

  table->next_number_field=table->found_next_number_field;

  restore_record(table,s->default_values);      // Get empty record
  thd->cuted_fields=0;
  bool create_lookup_handler= info.handle_duplicates != DUP_ERROR;
  if (info.ignore || info.handle_duplicates != DUP_ERROR)
  {
    create_lookup_handler= true;
    table->file->extra(HA_EXTRA_IGNORE_DUP_KEY);
    if (table->file->ha_table_flags() & HA_DUPLICATE_POS)
    {
      if (table->file->ha_rnd_init_with_error(0))
        DBUG_RETURN(1);
    }
  }
  table->file->prepare_for_insert(create_lookup_handler);
  if (info.handle_duplicates == DUP_REPLACE &&
      (!table->triggers || !table->triggers->has_delete_triggers()))
    table->file->extra(HA_EXTRA_WRITE_CAN_REPLACE);
  if (info.handle_duplicates == DUP_UPDATE)
    table->file->extra(HA_EXTRA_INSERT_WITH_UPDATE);
  if (thd->locked_tables_mode <= LTM_LOCK_TABLES &&
      !table->s->long_unique_table)
  {
    table->file->ha_start_bulk_insert((ha_rows) 0);
    table->file->extra(HA_EXTRA_WRITE_CACHE);
  }
  thd->abort_on_warning= !info.ignore && thd->is_strict_mode();
  if (check_that_all_fields_are_given_values(thd, table, table_list))
    DBUG_RETURN(1);
  table->mark_columns_needed_for_insert();
  // Mark table as used
  table->query_id= thd->query_id;
  DBUG_RETURN(0);
}


static int binlog_show_create_table_(THD *thd, TABLE *table,
                                     Table_specification_st *create_info)
{
  /*
    Note 1: In RBR mode, we generate a CREATE TABLE statement for the
    created table by calling show_create_table().  In the event of an error,
    nothing should be written to the binary log, even if the table is
    non-transactional; therefore we pretend that the generated CREATE TABLE
    statement is for a transactional table.  The event will then be put in the
    transaction cache, and any subsequent events (e.g., table-map events and
    binrow events) will also be put there.  We can then use
    ha_autocommit_or_rollback() to either throw away the entire kaboodle of
    events, or write them to the binary log.

    We write the CREATE TABLE statement here and not in prepare()
    since there potentially are sub-selects or accesses to information
    schema that will do a close_thread_tables(), destroying the
    statement transaction cache.
  */
  DBUG_ASSERT(thd->is_current_stmt_binlog_format_row());
  StringBuffer<2048> query(system_charset_info);
  int result;
  TABLE_LIST tmp_table_list;

  tmp_table_list.reset();
  tmp_table_list.table = table;

  result= show_create_table(thd, &tmp_table_list, &query,
                            create_info, WITH_DB_NAME);
  DBUG_ASSERT(result == 0); /* show_create_table() always return 0 */

  if (WSREP_EMULATE_BINLOG(thd) || mysql_bin_log.is_open())
  {
    int errcode= query_error_code(thd, thd->killed == NOT_KILLED);
    result= thd->binlog_query(THD::STMT_QUERY_TYPE,
                              query.ptr(), query.length(),
                              /* is_trans */ TRUE,
                              /* direct */ FALSE,
                              /* suppress_use */ FALSE,
                              errcode) > 0;
  }
#ifdef WITH_WSREP
  if (thd->wsrep_trx().active())
  {
    WSREP_DEBUG("transaction already started for CTAS");
  }
  else
  {
    wsrep_start_transaction(thd, thd->wsrep_next_trx_id());
  }
#endif
  return result;
}


/**
   Log CREATE TABLE to binary log

   @param thd   Thread handler
   @param table Log create statement for this table

   This function is called from ALTER TABLE for a shared table converted
   to a not shared table.
*/

bool binlog_create_table(THD *thd, TABLE *table, bool replace)
{
  Table_specification_st create_info;
  bool result;
  ulonglong save_option_bits;

  /* Don't log temporary tables in row format */
  if (thd->variables.binlog_format == BINLOG_FORMAT_ROW &&
      table->s->tmp_table)
    return 0;
  if (!thd->binlog_table_should_be_logged(&table->s->db))
    return 0;

  /*
    We have to use ROW format to ensure that future row inserts will be
    logged
  */
  thd->set_current_stmt_binlog_format_row();
  table->file->prepare_for_row_logging();

  create_info.lex_start();
  save_option_bits= thd->variables.option_bits;
  if (replace)
    create_info.set(DDL_options_st::OPT_OR_REPLACE);
  /* Ensure we write ENGINE=xxx and CHARSET=... to binary log */
  create_info.used_fields|= (HA_CREATE_USED_ENGINE |
                             HA_CREATE_USED_DEFAULT_CHARSET);
  /* Ensure we write all engine options to binary log */
  create_info.used_fields|= HA_CREATE_PRINT_ALL_OPTIONS;
  result= binlog_show_create_table_(thd, table, &create_info) != 0;
  thd->variables.option_bits= save_option_bits;
  return result;
}


/**
   Log DROP TABLE to binary log

   @param thd   Thread handler
   @param table Log create statement for this table

   This function is called from ALTER TABLE for a shared table converted
   to a not shared table.
*/

bool binlog_drop_table(THD *thd, TABLE *table)
{
  StringBuffer<2048> query(system_charset_info);
  /* Don't log temporary tables in row format */
  if (!table->s->table_creation_was_logged)
    return 0;
  if (!thd->binlog_table_should_be_logged(&table->s->db))
    return 0;

  query.append("DROP ");
  if (table->s->tmp_table)
    query.append("TEMPORARY ");
  query.append("TABLE IF EXISTS ");
  append_identifier(thd, &query, &table->s->db);
  query.append(".");
  append_identifier(thd, &query, &table->s->table_name);

  return thd->binlog_query(THD::STMT_QUERY_TYPE,
                           query.ptr(), query.length(),
                           /* is_trans */ TRUE,
                           /* direct */ FALSE,
                           /* suppress_use */ TRUE,
                           0) > 0;
}


bool select_create::store_values(List<Item> &values)
{
  return fill_record_n_invoke_before_triggers(thd, table, field, values,
                                              true, TRG_EVENT_INSERT);
}


bool select_create::send_eof()
{
  DBUG_ENTER("select_create::send_eof");

  /*
    The routine that writes the statement in the binary log
    is in select_insert::prepare_eof(). For that reason, we
    mark the flag at this point.
  */
  if (table->s->tmp_table)
    thd->transaction->stmt.mark_created_temp_table();

  if (thd->slave_thread)
    thd->variables.binlog_annotate_row_events= 0;

  if (prepare_eof())
  {
    abort_result_set();
    DBUG_RETURN(true);
  }

  if (table->s->tmp_table)
  {
    /*
      Now is good time to add the new table to THD temporary tables list.
      But, before that we need to check if same table got created by the sub-
      statement.
    */
    if (thd->find_tmp_table_share(table->s->table_cache_key.str,
                                  table->s->table_cache_key.length))
    {
      my_error(ER_TABLE_EXISTS_ERROR, MYF(0), table->alias.c_ptr());
      abort_result_set();
      DBUG_RETURN(true);
    }
    else
    {
      DBUG_ASSERT(saved_tmp_table_share);
      thd->restore_tmp_table_share(saved_tmp_table_share);
    }
  }

  /*
    Do an implicit commit at end of statement for non-temporary
    tables.  This can fail, but we should unlock the table
    nevertheless.
  */
  if (!table->s->tmp_table)
  {
#ifdef WITH_WSREP
    if (WSREP(thd) &&
        table->file->ht->db_type == DB_TYPE_INNODB)
    {
      if (thd->wsrep_trx_id() == WSREP_UNDEFINED_TRX_ID)
      {
        wsrep_start_transaction(thd, thd->wsrep_next_trx_id());
      }
      DBUG_ASSERT(thd->wsrep_trx_id() != WSREP_UNDEFINED_TRX_ID);
      WSREP_DEBUG("CTAS key append for trx: %" PRIu64 " thd %llu query %lld ",
                  thd->wsrep_trx_id(), thd->thread_id, thd->query_id);

      /*
        For CTAS, append table level exclusive key for created table
        and table level shared key for selected table.
      */
      int rcode= wsrep_append_table_keys(thd, create_table, table_list,
              WSREP_SERVICE_KEY_EXCLUSIVE);
      rcode= rcode || wsrep_append_table_keys(thd, nullptr, select_tables,
              WSREP_SERVICE_KEY_SHARED);
      if (rcode)
      {
        DBUG_PRINT("wsrep", ("row key failed: %d", rcode));
        WSREP_ERROR("Appending table key for CTAS failed: %s, %d",
                    (wsrep_thd_query(thd)) ?
                    wsrep_thd_query(thd) : "void", rcode);
        abort_result_set();
        DBUG_RETURN(true);
      }
      /* If commit fails, we should be able to reset the OK status. */
      thd->get_stmt_da()->set_overwrite_status(true);
    }
#endif /* WITH_WSREP */
    trans_commit_stmt(thd);
    if (!(thd->variables.option_bits & OPTION_GTID_BEGIN))
      trans_commit_implicit(thd);
#ifdef WITH_WSREP
    if (WSREP(thd))
    {
      thd->get_stmt_da()->set_overwrite_status(FALSE);
      mysql_mutex_lock(&thd->LOCK_thd_data);
      if (wsrep_current_error(thd))
      {
        WSREP_DEBUG("select_create commit failed, thd: %llu err: %s %s",
                    thd->thread_id,
                    wsrep_thd_transaction_state_str(thd), wsrep_thd_query(thd));
        mysql_mutex_unlock(&thd->LOCK_thd_data);
        abort_result_set();
        DBUG_RETURN(true);
      }
      mysql_mutex_unlock(&thd->LOCK_thd_data);
    }
#endif /* WITH_WSREP */
  }

  /*
    exit_done must only be set after last potential call to
    abort_result_set().
  */
  exit_done= 1;                                 // Avoid double calls

  send_ok_packet();

  if (m_plock)
  {
    MYSQL_LOCK *lock= *m_plock;
    *m_plock= NULL;
    m_plock= NULL;

    if (create_info->pos_in_locked_tables)
    {
      /*
        If we are under lock tables, we have created a table that was
        originally locked. We should add back the lock to ensure that
        all tables in the thd->open_list are locked!
      */
      table->mdl_ticket= create_info->mdl_ticket;

      /* The following should never fail, except if out of memory */
      if (!thd->locked_tables_list.restore_lock(thd,
                                                create_info->
                                                pos_in_locked_tables,
                                                table, lock))
        DBUG_RETURN(false);                     // ok
      /* Fail. Continue without locking the table */
    }
    mysql_unlock_tables(thd, lock);
  }
  DBUG_RETURN(false);
}


void select_create::abort_result_set()
{
  ulonglong save_option_bits;
  DBUG_ENTER("select_create::abort_result_set");

  /* Avoid double calls, could happen in case of out of memory on cleanup */
  if (exit_done)
    DBUG_VOID_RETURN;
  exit_done= 1;

  /*
    In select_insert::abort_result_set() we roll back the statement, including
    truncating the transaction cache of the binary log. To do this, we
    pretend that the statement is transactional, even though it might
    be the case that it was not.

    We roll back the statement prior to deleting the table and prior
    to releasing the lock on the table, since there might be potential
    for failure if the rollback is executed after the drop or after
    unlocking the table.

    We also roll back the statement regardless of whether the creation
    of the table succeeded or not, since we need to reset the binary
    log state.
    
    However if there was an original table that was deleted, as part of
    create or replace table, then we must log the statement.
  */

  save_option_bits= thd->variables.option_bits;
  thd->variables.option_bits&= ~OPTION_BIN_LOG;
  select_insert::abort_result_set();
  thd->transaction->stmt.modified_non_trans_table= FALSE;
  thd->variables.option_bits= save_option_bits;

  /* possible error of writing binary log is ignored deliberately */
  (void) thd->binlog_flush_pending_rows_event(TRUE, TRUE);

  if (table)
  {
    bool tmp_table= table->s->tmp_table;
    bool table_creation_was_logged= (!tmp_table ||
                                     table->s->table_creation_was_logged);
    if (tmp_table)
    {
      DBUG_ASSERT(saved_tmp_table_share);
      thd->restore_tmp_table_share(saved_tmp_table_share);
    }

    if (table->file->inited &&
        (info.ignore || info.handle_duplicates != DUP_ERROR) &&
        (table->file->ha_table_flags() & HA_DUPLICATE_POS))
      table->file->ha_rnd_end();
    table->file->extra(HA_EXTRA_NO_IGNORE_DUP_KEY);
    table->file->extra(HA_EXTRA_WRITE_CANNOT_REPLACE);
    table->auto_increment_field_not_null= FALSE;

    if (m_plock)
    {
      mysql_unlock_tables(thd, *m_plock);
      *m_plock= NULL;
      m_plock= NULL;
    }

    drop_open_table(thd, table, &create_table->db, &create_table->table_name);
    table=0;                                    // Safety
    if (thd->log_current_statement && mysql_bin_log.is_open())
    {
      /* Remove logging of drop, create + insert rows */
      binlog_reset_cache(thd);
      /* Original table was deleted. We have to log it */
      if (table_creation_was_logged)
        log_drop_table(thd, &create_table->db, &create_table->table_name,
                       tmp_table);
    }
  }

  if (create_info->table_was_deleted)
  {
    /* Unlock locked table that was dropped by CREATE. */
    (void) trans_rollback_stmt(thd);
    thd->locked_tables_list.unlock_locked_table(thd, create_info->mdl_ticket);
  }

  DBUG_VOID_RETURN;
}<|MERGE_RESOLUTION|>--- conflicted
+++ resolved
@@ -2709,7 +2709,6 @@
     them in case of long hash keys.
   */
   THD_STAGE_INFO(client_thd, stage_allocating_local_table);
-<<<<<<< HEAD
   if (!multi_alloc_root(client_thd->mem_root,
                         &copy_tmp, sizeof(*table),
                         &field, (uint) (share->fields+1)*sizeof(Field**),
@@ -2721,23 +2720,14 @@
                         &record, (uint) share->reclength,
                         &bitmap, (uint) share->column_bitmap_size*4,
                         NullS))
-    goto error;
-=======
-  copy_tmp= (char*) client_thd->alloc(sizeof(*copy)+
-                                      (share->fields+1)*sizeof(Field**)+
-                                      share->reclength +
-                                      share->column_bitmap_size*4);
-  if (!copy_tmp)
     goto error2;
->>>>>>> 5f890452
 
   /* Copy the TABLE object. */
   copy= new (copy_tmp) TABLE;
   *copy= *table;
   copy->vcol_refix_list.empty();
-  init_alloc_root(&copy->mem_root, client_thd->mem_root->name,
-                  client_thd->mem_root->block_size,
-                  0, MY_THREAD_SPECIFIC);
+  init_sql_alloc(key_memory_TABLE, &copy->mem_root, TABLE_ALLOC_BLOCK_SIZE, 0,
+                 MYF(MY_THREAD_SPECIFIC));
 
   /* We don't need to change the file handler here */
   /* Assign the pointers for the field pointers array and the record. */
