/* Copyright (C) 2000-2006 MySQL AB

   This program is free software; you can redistribute it and/or modify
   it under the terms of the GNU General Public License as published by
   the Free Software Foundation; version 2 of the License.

   This program is distributed in the hope that it will be useful,
   but WITHOUT ANY WARRANTY; without even the implied warranty of
   MERCHANTABILITY or FITNESS FOR A PARTICULAR PURPOSE.  See the
   GNU General Public License for more details.

   You should have received a copy of the GNU General Public License
   along with this program; if not, write to the Free Software
   Foundation, Inc., 59 Temple Place, Suite 330, Boston, MA  02111-1307  USA */


/* Basic functions needed by many modules */

#include "mysql_priv.h"
#include "sql_select.h"
#include "sp_head.h"
#include "sp.h"
#include "sql_trigger.h"
#include <m_ctype.h>
#include <my_dir.h>
#include <hash.h>
#ifdef  __WIN__
#include <io.h>
#endif

/**
  This internal handler is used to trap internally
  errors that can occur when executing open table
  during the prelocking phase.
*/
class Prelock_error_handler : public Internal_error_handler
{
public:
  Prelock_error_handler()
    : m_handled_errors(0), m_unhandled_errors(0)
  {}

  virtual ~Prelock_error_handler() {}

  virtual bool handle_error(uint sql_errno,
                            MYSQL_ERROR::enum_warning_level level,
                            THD *thd);

  bool safely_trapped_errors();

private:
  int m_handled_errors;
  int m_unhandled_errors;
};


bool
Prelock_error_handler::handle_error(uint sql_errno,
                                    MYSQL_ERROR::enum_warning_level /* level */,
                                    THD * /* thd */)
{
  if (sql_errno == ER_NO_SUCH_TABLE)
  {
    m_handled_errors++;
    return TRUE;                                // 'TRUE', as per coding style
  }

  m_unhandled_errors++;
  return FALSE;                                 // 'FALSE', as per coding style
}


bool Prelock_error_handler::safely_trapped_errors()
{
  /*
    If m_unhandled_errors != 0, something else, unanticipated, happened,
    so the error is not trapped but returned to the caller.
    Multiple ER_NO_SUCH_TABLE can be raised in case of views.
  */
  return ((m_handled_errors > 0) && (m_unhandled_errors == 0));
}


TABLE *unused_tables;				/* Used by mysql_test */
HASH open_cache;				/* Used by mysql_test */
static HASH table_def_cache;
static TABLE_SHARE *oldest_unused_share, end_of_unused_share;
static pthread_mutex_t LOCK_table_share;
static bool table_def_inited= 0;

static int open_unireg_entry(THD *thd, TABLE *entry, TABLE_LIST *table_list,
			     const char *alias,
                             char *cache_key, uint cache_key_length,
			     MEM_ROOT *mem_root, uint flags);
static void free_cache_entry(TABLE *entry);
static bool open_new_frm(THD *thd, TABLE_SHARE *share, const char *alias,
                         uint db_stat, uint prgflag,
                         uint ha_open_flags, TABLE *outparam,
                         TABLE_LIST *table_desc, MEM_ROOT *mem_root);
static void close_old_data_files(THD *thd, TABLE *table, bool abort_locks,
                                 bool send_refresh);
static bool reopen_table(TABLE *table);
static bool
has_two_write_locked_tables_with_auto_increment(TABLE_LIST *tables);


extern "C" byte *table_cache_key(const byte *record,uint *length,
				 my_bool not_used __attribute__((unused)))
{
  TABLE *entry=(TABLE*) record;
  *length= entry->s->table_cache_key.length;
  return (byte*) entry->s->table_cache_key.str;
}


bool table_cache_init(void)
{
  return hash_init(&open_cache, &my_charset_bin, table_cache_size+16,
		   0, 0,table_cache_key,
		   (hash_free_key) free_cache_entry, 0) != 0;
}

void table_cache_free(void)
{
  DBUG_ENTER("table_cache_free");
  if (table_def_inited)
  {
    close_cached_tables((THD*) 0,0,(TABLE_LIST*) 0);
    if (!open_cache.records)			// Safety first
      hash_free(&open_cache);
  }
  DBUG_VOID_RETURN;
}

uint cached_open_tables(void)
{
  return open_cache.records;
}


#ifdef EXTRA_DEBUG
static void check_unused(void)
{
  uint count= 0, open_files= 0, idx= 0;
  TABLE *cur_link,*start_link;

  if ((start_link=cur_link=unused_tables))
  {
    do
    {
      if (cur_link != cur_link->next->prev || cur_link != cur_link->prev->next)
      {
	DBUG_PRINT("error",("Unused_links aren't linked properly")); /* purecov: inspected */
	return; /* purecov: inspected */
      }
    } while (count++ < open_cache.records &&
	     (cur_link=cur_link->next) != start_link);
    if (cur_link != start_link)
    {
      DBUG_PRINT("error",("Unused_links aren't connected")); /* purecov: inspected */
    }
  }
  for (idx=0 ; idx < open_cache.records ; idx++)
  {
    TABLE *entry=(TABLE*) hash_element(&open_cache,idx);
    if (!entry->in_use)
      count--;
    if (entry->file)
      open_files++;
  }
  if (count != 0)
  {
    DBUG_PRINT("error",("Unused_links doesn't match open_cache: diff: %d", /* purecov: inspected */
			count)); /* purecov: inspected */
  }

#ifdef NOT_SAFE_FOR_REPAIR
  /*
    check that open cache and table definition cache has same number of
    aktive tables
  */
  count= 0;
  for (idx=0 ; idx < table_def_cache.records ; idx++)
  {
    TABLE_SHARE *entry= (TABLE_SHARE*) hash_element(&table_def_cache,idx);
    count+= entry->ref_count;
  }
  if (count != open_files)
  {
    DBUG_PRINT("error", ("table_def ref_count: %u  open_cache: %u",
                         count, open_files));
    DBUG_ASSERT(count == open_files);
  }
#endif
}
#else
#define check_unused()
#endif


/*
  Create a table cache key

  SYNOPSIS
    create_table_def_key()
    thd			Thread handler
    key			Create key here (must be of size MAX_DBKEY_LENGTH)
    table_list		Table definition
    tmp_table		Set if table is a tmp table

 IMPLEMENTATION
    The table cache_key is created from:
    db_name + \0
    table_name + \0

    if the table is a tmp table, we add the following to make each tmp table
    unique on the slave:

    4 bytes for master thread id
    4 bytes pseudo thread id

  RETURN
    Length of key
*/

uint create_table_def_key(THD *thd, char *key, TABLE_LIST *table_list,
                          bool tmp_table)
{
  uint key_length= (uint) (strmov(strmov(key, table_list->db)+1,
                                  table_list->table_name)-key)+1;
  if (tmp_table)
  {
    int4store(key + key_length, thd->server_id);
    int4store(key + key_length + 4, thd->variables.pseudo_thread_id);
    key_length+= TMP_TABLE_KEY_EXTRA;
  }
  return key_length;
}



/*****************************************************************************
  Functions to handle table definition cach (TABLE_SHARE)
*****************************************************************************/

extern "C" byte *table_def_key(const byte *record, uint *length,
                               my_bool not_used __attribute__((unused)))
{
  TABLE_SHARE *entry=(TABLE_SHARE*) record;
  *length= entry->table_cache_key.length;
  return (byte*) entry->table_cache_key.str;
}


static void table_def_free_entry(TABLE_SHARE *share)
{
  DBUG_ENTER("table_def_free_entry");
  if (share->prev)
  {
    /* remove from old_unused_share list */
    pthread_mutex_lock(&LOCK_table_share);
    *share->prev= share->next;
    share->next->prev= share->prev;
    pthread_mutex_unlock(&LOCK_table_share);
  }
  free_table_share(share);
  DBUG_VOID_RETURN;
}


bool table_def_init(void)
{
  table_def_inited= 1;
  pthread_mutex_init(&LOCK_table_share, MY_MUTEX_INIT_FAST);
  oldest_unused_share= &end_of_unused_share;
  end_of_unused_share.prev= &oldest_unused_share;

  return hash_init(&table_def_cache, &my_charset_bin, table_def_size,
		   0, 0, table_def_key,
		   (hash_free_key) table_def_free_entry, 0) != 0;
}


void table_def_free(void)
{
  DBUG_ENTER("table_def_free");
  if (table_def_inited)
  {
    table_def_inited= 0;
    pthread_mutex_destroy(&LOCK_table_share);
    hash_free(&table_def_cache);
  }
  DBUG_VOID_RETURN;
}


uint cached_table_definitions(void)
{
  return table_def_cache.records;
}


/*
  Get TABLE_SHARE for a table.

  get_table_share()
  thd			Thread handle
  table_list		Table that should be opened
  key			Table cache key
  key_length		Length of key
  db_flags		Flags to open_table_def():
			OPEN_VIEW
  error			out: Error code from open_table_def()

  IMPLEMENTATION
    Get a table definition from the table definition cache.
    If it doesn't exist, create a new from the table definition file.

  NOTES
    We must have wrlock on LOCK_open when we come here
    (To be changed later)

  RETURN
   0  Error
   #  Share for table
*/

TABLE_SHARE *get_table_share(THD *thd, TABLE_LIST *table_list, char *key,
                             uint key_length, uint db_flags, int *error)
{
  TABLE_SHARE *share;
  DBUG_ENTER("get_table_share");

  *error= 0;

  /* Read table definition from cache */
  if ((share= (TABLE_SHARE*) hash_search(&table_def_cache,(byte*) key,
                                         key_length)))
    goto found;

  if (!(share= alloc_table_share(table_list, key, key_length)))
  {
#ifdef WAITING_FOR_TABLE_DEF_CACHE_STAGE_3
    pthread_mutex_unlock(&LOCK_open);
#endif
    DBUG_RETURN(0);
  }

#ifdef WAITING_FOR_TABLE_DEF_CACHE_STAGE_3
  // We need a write lock to be able to add a new entry
  pthread_mutex_unlock(&LOCK_open);
  pthread_mutex_lock(&LOCK_open);
  /* Check that another thread didn't insert the same table in between */
  if ((old_share= hash_search(&table_def_cache, (byte*) key, key_length)))
  {
    (void) pthread_mutex_lock(&share->mutex);
    free_table_share(share);
    share= old_share;
    goto found;
  }
#endif

  /*
    Lock mutex to be able to read table definition from file without
    conflicts
  */
  (void) pthread_mutex_lock(&share->mutex);

  /*
    We assign a new table id under the protection of the LOCK_open and
    the share's own mutex.  We do this insted of creating a new mutex
    and using it for the sole purpose of serializing accesses to a
    static variable, we assign the table id here.  We assign it to the
    share before inserting it into the table_def_cache to be really
    sure that it cannot be read from the cache without having a table
    id assigned.

    CAVEAT. This means that the table cannot be used for
    binlogging/replication purposes, unless get_table_share() has been
    called directly or indirectly.
   */
  assign_new_table_id(share);

  if (my_hash_insert(&table_def_cache, (byte*) share))
  {
#ifdef WAITING_FOR_TABLE_DEF_CACHE_STAGE_3
    pthread_mutex_unlock(&LOCK_open);    
    (void) pthread_mutex_unlock(&share->mutex);
#endif
    free_table_share(share);
    DBUG_RETURN(0);				// return error
  }
#ifdef WAITING_FOR_TABLE_DEF_CACHE_STAGE_3
  pthread_mutex_unlock(&LOCK_open);
#endif
  if (open_table_def(thd, share, db_flags))
  {
#ifdef WAITING_FOR_TABLE_DEF_CACHE_STAGE_3
    /*
      No such table or wrong table definition file
      Lock first the table cache and then the mutex.
      This will ensure that no other thread is using the share
      structure.
    */
    (void) pthread_mutex_unlock(&share->mutex);
    (void) pthread_mutex_lock(&LOCK_open);
    (void) pthread_mutex_lock(&share->mutex);
#endif
    *error= share->error;
    (void) hash_delete(&table_def_cache, (byte*) share);
    DBUG_RETURN(0);
  }
  share->ref_count++;				// Mark in use
  DBUG_PRINT("exit", ("share: 0x%lx  ref_count: %u",
                      (ulong) share, share->ref_count));
  (void) pthread_mutex_unlock(&share->mutex);
  DBUG_RETURN(share);

found:
  /* 
     We found an existing table definition. Return it if we didn't get
     an error when reading the table definition from file.
  */

  /* We must do a lock to ensure that the structure is initialized */
  (void) pthread_mutex_lock(&share->mutex);
#ifdef WAITING_FOR_TABLE_DEF_CACHE_STAGE_3
  pthread_mutex_unlock(&LOCK_open);
#endif
  if (share->error)
  {
    /* Table definition contained an error */
    open_table_error(share, share->error, share->open_errno, share->errarg);
    (void) pthread_mutex_unlock(&share->mutex);
    DBUG_RETURN(0);
  }
  if (share->is_view && !(db_flags & OPEN_VIEW))
  {
    open_table_error(share, 1, ENOENT, 0);
    (void) pthread_mutex_unlock(&share->mutex);
    DBUG_RETURN(0);
  }

  if (!share->ref_count++ && share->prev)
  {
    /*
      Share was not used before and it was in the old_unused_share list
      Unlink share from this list
    */
    DBUG_PRINT("info", ("Unlinking from not used list"));
    pthread_mutex_lock(&LOCK_table_share);
    *share->prev= share->next;
    share->next->prev= share->prev;
    share->next= 0;
    share->prev= 0;
    pthread_mutex_unlock(&LOCK_table_share);
  }
  (void) pthread_mutex_unlock(&share->mutex);

   /* Free cache if too big */
  while (table_def_cache.records > table_def_size &&
         oldest_unused_share->next)
  {
    pthread_mutex_lock(&oldest_unused_share->mutex);
    VOID(hash_delete(&table_def_cache, (byte*) oldest_unused_share));
  }

  DBUG_PRINT("exit", ("share: 0x%lx  ref_count: %u",
                      (ulong) share, share->ref_count));
  DBUG_RETURN(share);
}


/*
  Get a table share. If it didn't exist, try creating it from engine

  For arguments and return values, see get_table_from_share()
*/

static TABLE_SHARE
*get_table_share_with_create(THD *thd, TABLE_LIST *table_list,
                             char *key, uint key_length,
                             uint db_flags, int *error)
{
  TABLE_SHARE *share;
  int tmp;
  DBUG_ENTER("get_table_share_with_create");

  if ((share= get_table_share(thd, table_list, key, key_length, 
                              db_flags, error)) ||
      thd->net.last_errno != ER_NO_SUCH_TABLE)
    DBUG_RETURN(share);

  /* Table didn't exist. Check if some engine can provide it */
  if ((tmp= ha_create_table_from_engine(thd, table_list->db,
                                        table_list->table_name)) < 0)
  {
    /*
      No such table in any engine.
      Hide "Table doesn't exist" errors if table belong to view
    */
    if (table_list->belong_to_view)
    {
      TABLE_LIST *view= table_list->belong_to_view;
      thd->clear_error();
      my_error(ER_VIEW_INVALID, MYF(0),
               view->view_db.str, view->view_name.str);
    }
    DBUG_RETURN(0);
  }
  if (tmp)
  {
    /* Give right error message */
    thd->clear_error();
    DBUG_PRINT("error", ("Discovery of %s/%s failed", table_list->db,
                         table_list->table_name));
    my_printf_error(ER_UNKNOWN_ERROR,
                    "Failed to open '%-.64s', error while "
                    "unpacking from engine",
                    MYF(0), table_list->table_name);
    DBUG_RETURN(0);
  }
  /* Table existed in engine. Let's open it */
  mysql_reset_errors(thd, 1);                   // Clear warnings
  thd->clear_error();                           // Clear error message
  DBUG_RETURN(get_table_share(thd, table_list, key, key_length,
                              db_flags, error));
}


/* 
   Mark that we are not using table share anymore.

   SYNOPSIS
     release_table_share()
     share		Table share
     release_type	How the release should be done:
     			RELEASE_NORMAL
                         - Release without checking
                        RELEASE_WAIT_FOR_DROP
                         - Don't return until we get a signal that the
                           table is deleted or the thread is killed.

   IMPLEMENTATION
     If ref_count goes to zero and (we have done a refresh or if we have
     already too many open table shares) then delete the definition.

     If type == RELEASE_WAIT_FOR_DROP then don't return until we get a signal
     that the table is deleted or the thread is killed.
*/

void release_table_share(TABLE_SHARE *share, enum release_type type)
{
  bool to_be_deleted= 0;
  DBUG_ENTER("release_table_share");
  DBUG_PRINT("enter",
             ("share: 0x%lx  table: %s.%s  ref_count: %u  version: %lu",
              (ulong) share, share->db.str, share->table_name.str,
              share->ref_count, share->version));

  safe_mutex_assert_owner(&LOCK_open);

  pthread_mutex_lock(&share->mutex);
  if (!--share->ref_count)
  {
    if (share->version != refresh_version)
      to_be_deleted=1;
    else
    {
      /* Link share last in used_table_share list */
      DBUG_PRINT("info",("moving share to unused list"));

      DBUG_ASSERT(share->next == 0);
      pthread_mutex_lock(&LOCK_table_share);
      share->prev= end_of_unused_share.prev;
      *end_of_unused_share.prev= share;
      end_of_unused_share.prev= &share->next;
      share->next= &end_of_unused_share;
      pthread_mutex_unlock(&LOCK_table_share);

      to_be_deleted= (table_def_cache.records > table_def_size);
    }
  }

  if (to_be_deleted)
  {
    DBUG_PRINT("info", ("Deleting share"));
    hash_delete(&table_def_cache, (byte*) share);
    DBUG_VOID_RETURN;
  }
  pthread_mutex_unlock(&share->mutex);
  DBUG_VOID_RETURN;


#ifdef WAITING_FOR_TABLE_DEF_CACHE_STAGE_3
  if (to_be_deleted)
  {
    /*
      We must try again with new locks as we must get LOCK_open
      before share->mutex
    */
    pthread_mutex_unlock(&share->mutex);
    pthread_mutex_lock(&LOCK_open);
    pthread_mutex_lock(&share->mutex);
    if (!share->ref_count)
    {						// No one is using this now
      TABLE_SHARE *name_lock;
      if (share->replace_with_name_lock && (name_lock=get_name_lock(share)))
      {
	/*
	  This code is execured when someone does FLUSH TABLES while on has
	  locked tables.
	 */
	(void) hash_search(&def_cache,(byte*) key,key_length);
	hash_replace(&def_cache, def_cache.current_record,(byte*) name_lock);
      }
      else
      {
	/* Remove table definition */
	hash_delete(&def_cache,(byte*) share);
      }
      pthread_mutex_unlock(&LOCK_open);
      free_table_share(share);
    }
    else
    {
      pthread_mutex_unlock(&LOCK_open);
      if (type == RELEASE_WAIT_FOR_DROP)
	wait_for_table(share, "Waiting for close");
      else
	pthread_mutex_unlock(&share->mutex);
    }
  }
  else if (type == RELEASE_WAIT_FOR_DROP)
    wait_for_table(share, "Waiting for close");
  else
    pthread_mutex_unlock(&share->mutex);
#endif
}


/*
  Check if table definition exits in cache

  SYNOPSIS
    get_cached_table_share()
    db			Database name
    table_name		Table name

  RETURN
    0  Not cached
    #  TABLE_SHARE for table
*/

TABLE_SHARE *get_cached_table_share(const char *db, const char *table_name)
{
  char key[NAME_LEN*2+2];
  TABLE_LIST table_list;
  uint key_length;
  safe_mutex_assert_owner(&LOCK_open);

  table_list.db= (char*) db;
  table_list.table_name= (char*) table_name;
  key_length= create_table_def_key((THD*) 0, key, &table_list, 0);
  return (TABLE_SHARE*) hash_search(&table_def_cache,(byte*) key, key_length);
}  


/*
  Close file handle, but leave the table in the table cache

  SYNOPSIS
    close_handle_and_leave_table_as_lock()
    table		Table handler

  NOTES
    By leaving the table in the table cache, it disallows any other thread
    to open the table

    thd->killed will be set if we run out of memory
*/


static void close_handle_and_leave_table_as_lock(TABLE *table)
{
  TABLE_SHARE *share, *old_share= table->s;
  char *key_buff;
  MEM_ROOT *mem_root= &table->mem_root;
  DBUG_ENTER("close_handle_and_leave_table_as_lock");

  /*
    Make a local copy of the table share and free the current one.
    This has to be done to ensure that the table share is removed from
    the table defintion cache as soon as the last instance is removed
  */
  if (multi_alloc_root(mem_root,
                       &share, sizeof(*share),
                       &key_buff, old_share->table_cache_key.length,
                       NULL))
  {
    bzero((char*) share, sizeof(*share));
    share->set_table_cache_key(key_buff, old_share->table_cache_key.str,
                               old_share->table_cache_key.length);
    share->tmp_table= INTERNAL_TMP_TABLE;       // for intern_close_table()
  }

  table->file->close();
  table->db_stat= 0;                            // Mark file closed
  release_table_share(table->s, RELEASE_NORMAL);
  table->s= share;

  DBUG_VOID_RETURN;
}



/*
  Create a list for all open tables matching SQL expression

  SYNOPSIS
    list_open_tables()
    thd			Thread THD
    wild		SQL like expression

  NOTES
    One gets only a list of tables for which one has any kind of privilege.
    db and table names are allocated in result struct, so one doesn't need
    a lock on LOCK_open when traversing the return list.

  RETURN VALUES
    NULL	Error (Probably OOM)
    #		Pointer to list of names of open tables.
*/

OPEN_TABLE_LIST *list_open_tables(THD *thd, const char *db, const char *wild)
{
  int result = 0;
  OPEN_TABLE_LIST **start_list, *open_list;
  TABLE_LIST table_list;
  DBUG_ENTER("list_open_tables");

  VOID(pthread_mutex_lock(&LOCK_open));
  bzero((char*) &table_list,sizeof(table_list));
  start_list= &open_list;
  open_list=0;

  for (uint idx=0 ; result == 0 && idx < open_cache.records; idx++)
  {
    OPEN_TABLE_LIST *table;
    TABLE *entry=(TABLE*) hash_element(&open_cache,idx);
    TABLE_SHARE *share= entry->s;

    if (db && my_strcasecmp(system_charset_info, db, share->db.str))
      continue;
    if (wild && wild_compare(share->table_name.str, wild, 0))
      continue;

    /* Check if user has SELECT privilege for any column in the table */
    table_list.db=         share->db.str;
    table_list.table_name= share->table_name.str;
    table_list.grant.privilege=0;

    if (check_table_access(thd,SELECT_ACL | EXTRA_ACL,&table_list,1))
      continue;
    /* need to check if we haven't already listed it */
    for (table= open_list  ; table ; table=table->next)
    {
      if (!strcmp(table->table, share->table_name.str) &&
	  !strcmp(table->db,    share->db.str))
      {
	if (entry->in_use)
	  table->in_use++;
	if (entry->locked_by_name)
	  table->locked++;
	break;
      }
    }
    if (table)
      continue;
    if (!(*start_list = (OPEN_TABLE_LIST *)
	  sql_alloc(sizeof(**start_list)+share->table_cache_key.length)))
    {
      open_list=0;				// Out of memory
      break;
    }
    strmov((*start_list)->table=
	   strmov(((*start_list)->db= (char*) ((*start_list)+1)),
		  share->db.str)+1,
	   share->table_name.str);
    (*start_list)->in_use= entry->in_use ? 1 : 0;
    (*start_list)->locked= entry->locked_by_name ? 1 : 0;
    start_list= &(*start_list)->next;
    *start_list=0;
  }
  VOID(pthread_mutex_unlock(&LOCK_open));
  DBUG_RETURN(open_list);
}

/*****************************************************************************
 *	 Functions to free open table cache
 ****************************************************************************/


void intern_close_table(TABLE *table)
{						// Free all structures
  DBUG_ENTER("intern_close_table");

  free_io_cache(table);
  delete table->triggers;
  if (table->file)                              // Not true if name lock
    VOID(closefrm(table, 1));			// close file
  DBUG_VOID_RETURN;
}

/*
  Remove table from the open table cache

  SYNOPSIS
    free_cache_entry()
    table		Table to remove

  NOTE
    We need to have a lock on LOCK_open when calling this
*/

static void free_cache_entry(TABLE *table)
{
  DBUG_ENTER("free_cache_entry");

  intern_close_table(table);
  if (!table->in_use)
  {
    table->next->prev=table->prev;		/* remove from used chain */
    table->prev->next=table->next;
    if (table == unused_tables)
    {
      unused_tables=unused_tables->next;
      if (table == unused_tables)
	unused_tables=0;
    }
    check_unused();				// consisty check
  }
  my_free((gptr) table,MYF(0));
  DBUG_VOID_RETURN;
}

/* Free resources allocated by filesort() and read_record() */

void free_io_cache(TABLE *table)
{
  DBUG_ENTER("free_io_cache");
  if (table->sort.io_cache)
  {
    close_cached_file(table->sort.io_cache);
    my_free((gptr) table->sort.io_cache,MYF(0));
    table->sort.io_cache=0;
  }
  DBUG_VOID_RETURN;
}


/*
  Close all tables which aren't in use by any thread

  THD can be NULL, but then if_wait_for_refresh must be FALSE
  and tables must be NULL.
*/

bool close_cached_tables(THD *thd, bool if_wait_for_refresh,
			 TABLE_LIST *tables, bool have_lock)
{
  bool result=0;
  DBUG_ENTER("close_cached_tables");
  DBUG_ASSERT(thd || (!if_wait_for_refresh && !tables));

  if (!have_lock)
    VOID(pthread_mutex_lock(&LOCK_open));
  if (!tables)
  {
    refresh_version++;				// Force close of open tables
    while (unused_tables)
    {
#ifdef EXTRA_DEBUG
      if (hash_delete(&open_cache,(byte*) unused_tables))
	printf("Warning: Couldn't delete open table from hash\n");
#else
      VOID(hash_delete(&open_cache,(byte*) unused_tables));
#endif
    }
    /* Free table shares */
    while (oldest_unused_share->next)
    {
      pthread_mutex_lock(&oldest_unused_share->mutex);
      VOID(hash_delete(&table_def_cache, (byte*) oldest_unused_share));
    }
  }
  else
  {
    bool found=0;
    for (TABLE_LIST *table= tables; table; table= table->next_local)
    {
      if ((!table->table || !table->table->s->log_table) &&
          remove_table_from_cache(thd, table->db, table->table_name,
                                  RTFC_OWNED_BY_THD_FLAG))
	found=1;
    }
    if (!found)
      if_wait_for_refresh=0;			// Nothing to wait for
  }
#ifndef EMBEDDED_LIBRARY
  if (!tables)
    kill_delayed_threads();
#endif
  if (if_wait_for_refresh)
  {
    /*
      If there is any table that has a lower refresh_version, wait until
      this is closed (or this thread is killed) before returning
    */
    thd->mysys_var->current_mutex= &LOCK_open;
    thd->mysys_var->current_cond= &COND_refresh;
    thd_proc_info(thd, "Flushing tables");

    close_old_data_files(thd,thd->open_tables,1,1);
    mysql_ha_flush(thd, tables, MYSQL_HA_REOPEN_ON_USAGE | MYSQL_HA_FLUSH_ALL,
                   TRUE);
    bool found=1;
    /* Wait until all threads has closed all the tables we had locked */
    DBUG_PRINT("info",
	       ("Waiting for other threads to close their open tables"));
    while (found && ! thd->killed)
    {
      found=0;
      for (uint idx=0 ; idx < open_cache.records ; idx++)
      {
	TABLE *table=(TABLE*) hash_element(&open_cache,idx);
	if (!table->s->log_table &&
            ((table->s->version) < refresh_version && table->db_stat))
	{
	  found=1;
          DBUG_PRINT("signal", ("Waiting for COND_refresh"));
	  pthread_cond_wait(&COND_refresh,&LOCK_open);
	  break;
	}
      }
    }
    /*
      No other thread has the locked tables open; reopen them and get the
      old locks. This should always succeed (unless some external process
      has removed the tables)
    */
    thd->in_lock_tables=1;
    result=reopen_tables(thd,1,1);
    thd->in_lock_tables=0;
    /* Set version for table */
    for (TABLE *table=thd->open_tables; table ; table= table->next)
      table->s->version= refresh_version;
  }
  if (!have_lock)
    VOID(pthread_mutex_unlock(&LOCK_open));
  if (if_wait_for_refresh)
  {
    pthread_mutex_lock(&thd->mysys_var->mutex);
    thd->mysys_var->current_mutex= 0;
    thd->mysys_var->current_cond= 0;
    thd->proc_info=0;
    pthread_mutex_unlock(&thd->mysys_var->mutex);
  }
  DBUG_RETURN(result);
}


/*
  Close all tables which match specified connection string or
  if specified string is NULL, then any table with a connection string.
*/

bool close_cached_connection_tables(THD *thd, bool if_wait_for_refresh,
                                    LEX_STRING *connection, bool have_lock)
{
  uint idx;
  TABLE_LIST tmp, *tables= NULL;
  bool result= FALSE;
  DBUG_ENTER("close_cached_connections");
  DBUG_ASSERT(thd);

  bzero(&tmp, sizeof(TABLE_LIST));
  
  if (!have_lock)
    VOID(pthread_mutex_lock(&LOCK_open));
  
  for (idx= 0; idx < table_def_cache.records; idx++)
  {
    TABLE_SHARE *share= (TABLE_SHARE *) hash_element(&table_def_cache, idx);

    /* Ignore if table is not open or does not have a connect_string */
    if (!share->connect_string.length || !share->ref_count)
      continue;

    /* Compare the connection string */
    if (connection &&
        (connection->length > share->connect_string.length ||
         (connection->length < share->connect_string.length &&
          (share->connect_string.str[connection->length] != '/' &&
           share->connect_string.str[connection->length] != '\\')) ||
         strncasecmp(connection->str, share->connect_string.str,
                     connection->length)))
      continue;

    /* close_cached_tables() only uses these elements */
    tmp.db= share->db.str;
    tmp.table_name= share->table_name.str;
    tmp.next_local= tables;

    tables= (TABLE_LIST *) memdup_root(thd->mem_root, (char*)&tmp, 
                                       sizeof(TABLE_LIST));
  }

  if (tables)
    result= close_cached_tables(thd, FALSE, tables, TRUE);
  
  if (!have_lock)
    VOID(pthread_mutex_unlock(&LOCK_open));
  
  if (if_wait_for_refresh)
  {
    pthread_mutex_lock(&thd->mysys_var->mutex);
    thd->mysys_var->current_mutex= 0;
    thd->mysys_var->current_cond= 0;
    thd_proc_info(thd, 0);
    pthread_mutex_unlock(&thd->mysys_var->mutex);
  }

  DBUG_RETURN(result);
}


/*
  Mark all tables in the list which were used by current substatement
  as free for reuse.

  SYNOPSIS
    mark_used_tables_as_free_for_reuse()
      thd   - thread context
      table - head of the list of tables

  DESCRIPTION
    Marks all tables in the list which were used by current substatement
    (they are marked by its query_id) as free for reuse.

  NOTE
    The reason we reset query_id is that it's not enough to just test
    if table->query_id != thd->query_id to know if a table is in use.

    For example
    SELECT f1_that_uses_t1() FROM t1;
    In f1_that_uses_t1() we will see one instance of t1 where query_id is
    set to query_id of original query.
*/

static void mark_used_tables_as_free_for_reuse(THD *thd, TABLE *table)
{
  for (; table ; table= table->next)
  {
    if (table->query_id == thd->query_id)
    {
      table->query_id= 0;
      table->file->ha_reset();
    }
  }
}


/*
  Close all tables used by the current substatement, or all tables
  used by this thread if we are on the upper level.

  SYNOPSIS
    close_thread_tables()
    thd			Thread handler
    lock_in_use		Set to 1 (0 = default) if caller has a lock on
			LOCK_open
    skip_derived	Set to 1 (0 = default) if we should not free derived
			tables.
    stopper             When closing tables from thd->open_tables(->next)*, 
                        don't close/remove tables starting from stopper.

  IMPLEMENTATION
    Unlocks tables and frees derived tables.
    Put all normal tables used by thread in free list.

    When in prelocked mode it will only close/mark as free for reuse
    tables opened by this substatement, it will also check if we are
    closing tables after execution of complete query (i.e. we are on
    upper level) and will leave prelocked mode if needed.
*/

void close_thread_tables(THD *thd, bool lock_in_use, bool skip_derived)
{
  bool found_old_table;
  prelocked_mode_type prelocked_mode= thd->prelocked_mode;
  DBUG_ENTER("close_thread_tables");

  /*
    We are assuming here that thd->derived_tables contains ONLY derived
    tables for this substatement. i.e. instead of approach which uses
    query_id matching for determining which of the derived tables belong
    to this substatement we rely on the ability of substatements to
    save/restore thd->derived_tables during their execution.

    TODO: Probably even better approach is to simply associate list of
          derived tables with (sub-)statement instead of thread and destroy
          them at the end of its execution.
  */
  if (thd->derived_tables && !skip_derived)
  {
    TABLE *table, *next;
    /*
      Close all derived tables generated in queries like
      SELECT * FROM (SELECT * FROM t1)
    */
    for (table= thd->derived_tables ; table ; table= next)
    {
      next= table->next;
      free_tmp_table(thd, table);
    }
    thd->derived_tables= 0;
  }

  if (prelocked_mode)
  {
    /*
      Mark all temporary tables used by this substatement as free for reuse.
    */
    mark_used_tables_as_free_for_reuse(thd, thd->temporary_tables);
  }

  if (thd->locked_tables || prelocked_mode)
  {
    /*
      Let us commit transaction for statement. Since in 5.0 we only have
      one statement transaction and don't allow several nested statement
      transactions this call will do nothing if we are inside of stored
      function or trigger (i.e. statement transaction is already active and
      does not belong to statement for which we do close_thread_tables()).
      TODO: This should be fixed in later releases.
    */
    ha_commit_stmt(thd);

    /* Ensure we are calling ha_reset() for all used tables */
    mark_used_tables_as_free_for_reuse(thd, thd->open_tables);

    /* We are under simple LOCK TABLES so should not do anything else. */
    if (!prelocked_mode || !thd->lex->requires_prelocking())
      DBUG_VOID_RETURN;

    /*
      We are in prelocked mode, so we have to leave it now with doing
      implicit UNLOCK TABLES if need.
    */
    DBUG_PRINT("info",("thd->prelocked_mode= NON_PRELOCKED"));
    thd->prelocked_mode= NON_PRELOCKED;

    if (prelocked_mode == PRELOCKED_UNDER_LOCK_TABLES)
      DBUG_VOID_RETURN;

    thd->lock= thd->locked_tables;
    thd->locked_tables= 0;
    /* Fallthrough */
  }

  if (thd->lock)
  {
    /*
      For RBR we flush the pending event just before we unlock all the
      tables.  This means that we are at the end of a topmost
      statement, so we ensure that the STMT_END_F flag is set on the
      pending event.  For statements that are *inside* stored
      functions, the pending event will not be flushed: that will be
      handled either before writing a query log event (inside
      binlog_query()) or when preparing a pending event.
     */
    thd->binlog_flush_pending_rows_event(TRUE);
    mysql_unlock_tables(thd, thd->lock);
    thd->lock=0;
  }
  /*
    assume handlers auto-commit (if some doesn't - transaction handling
    in MySQL should be redesigned to support it; it's a big change,
    and it's not worth it - better to commit explicitly only writing
    transactions, read-only ones should better take care of themselves.
    saves some work in 2pc too)
    see also sql_parse.cc - dispatch_command()
  */
  if (!(thd->state_flags & Open_tables_state::BACKUPS_AVAIL))
    bzero(&thd->transaction.stmt, sizeof(thd->transaction.stmt));
  if (!thd->active_transaction())
    thd->transaction.xid_state.xid.null();

  if (!lock_in_use)
    VOID(pthread_mutex_lock(&LOCK_open));

  DBUG_PRINT("info", ("thd->open_tables: 0x%lx", (long) thd->open_tables));

  /* 
    End open index scans and table scans and remove references to the tables 
    from the handler tables hash. After this preparation it is safe to close 
    the tables.
  */
  mysql_ha_mark_tables_for_reopen(thd, thd->open_tables);

  found_old_table= 0;
  while (thd->open_tables)
    found_old_table|= close_thread_table(thd, &thd->open_tables);
  thd->some_tables_deleted=0;

  /* Free tables to hold down open files */
  while (open_cache.records > table_cache_size && unused_tables)
    VOID(hash_delete(&open_cache,(byte*) unused_tables)); /* purecov: tested */
  check_unused();
  if (found_old_table)
  {
    /* Tell threads waiting for refresh that something has happened */
    broadcast_refresh();
  }
  if (!lock_in_use)
    VOID(pthread_mutex_unlock(&LOCK_open));
  /*  VOID(pthread_sigmask(SIG_SETMASK,&thd->signals,NULL)); */

  if (prelocked_mode == PRELOCKED)
  {
    /*
      If we are here then we are leaving normal prelocked mode, so it is
      good idea to turn off OPTION_TABLE_LOCK flag.
    */
    DBUG_ASSERT(thd->lex->requires_prelocking());
    thd->options&= ~(OPTION_TABLE_LOCK);
  }

  DBUG_VOID_RETURN;
}


/* move one table to free list */

bool close_thread_table(THD *thd, TABLE **table_ptr)
{
  bool found_old_table= 0;
  TABLE *table= *table_ptr;
  DBUG_ENTER("close_thread_table");
  DBUG_ASSERT(table->key_read == 0);
  DBUG_ASSERT(table->file->inited == handler::NONE);

  *table_ptr=table->next;
  if (table->s->version != refresh_version ||
      thd->version != refresh_version || !table->db_stat)
  {
    VOID(hash_delete(&open_cache,(byte*) table));
    found_old_table=1;
  }
  else
  {
    /* Free memory and reset for next loop */
    table->file->ha_reset();
    table->in_use=0;
    if (unused_tables)
    {
      table->next=unused_tables;		/* Link in last */
      table->prev=unused_tables->prev;
      unused_tables->prev=table;
      table->prev->next=table;
    }
    else
      unused_tables=table->next=table->prev=table;
  }
  DBUG_RETURN(found_old_table);
}


/* close_temporary_tables' internal, 4 is due to uint4korr definition */
static inline uint  tmpkeyval(THD *thd, TABLE *table)
{
  return uint4korr(table->s->table_cache_key.str + table->s->table_cache_key.length - 4);
}


/*
  Close all temporary tables created by 'CREATE TEMPORARY TABLE' for thread
  creates one DROP TEMPORARY TABLE binlog event for each pseudo-thread 
*/

void close_temporary_tables(THD *thd)
{
  TABLE *table;
  TABLE *next;
 /*
   TODO: 5.1 maintains prev link in temporary_tables
   double-linked list so we could fix it. But it is not necessary
   at this time when the list is being destroyed
 */
  TABLE *prev_table;
  /* Assume thd->options has OPTION_QUOTE_SHOW_CREATE */
  bool was_quote_show= TRUE;

  if (!thd->temporary_tables)
    return;

  if (!mysql_bin_log.is_open() || thd->current_stmt_binlog_row_based)
  {
    TABLE *next;
    for (table= thd->temporary_tables; table; table= next)
    {
      next=table->next;
      close_temporary(table, 1, 1);
    }
    thd->temporary_tables= 0;
    return;
  }

  /* Better add "if exists", in case a RESET MASTER has been done */
  const char stub[]= "DROP /*!40005 TEMPORARY */ TABLE IF EXISTS ";
  uint stub_len= sizeof(stub) - 1;
  char buf[256];
  String s_query= String(buf, sizeof(buf), system_charset_info);
  bool found_user_tables= FALSE;
  LINT_INIT(next);

  memcpy(buf, stub, stub_len);

  /*
     insertion sort of temp tables by pseudo_thread_id to build ordered list
     of sublists of equal pseudo_thread_id
  */

  for (prev_table= thd->temporary_tables, table= prev_table->next;
       table;
       prev_table= table, table= table->next)
  {
    TABLE *prev_sorted /* same as for prev_table */, *sorted;
    if (is_user_table(table))
    {
      if (!found_user_tables)
        found_user_tables= true;
      for (prev_sorted= NULL, sorted= thd->temporary_tables; sorted != table;
           prev_sorted= sorted, sorted= sorted->next)
      {
        if (!is_user_table(sorted) ||
            tmpkeyval(thd, sorted) > tmpkeyval(thd, table))
        {
          /* move into the sorted part of the list from the unsorted */
          prev_table->next= table->next;
          table->next= sorted;
          if (prev_sorted)
          {
            prev_sorted->next= table;
          }
          else
          {
            thd->temporary_tables= table;
          }
          table= prev_table;
          break;
        }
      }
    }
  }

  /* We always quote db,table names though it is slight overkill */
  if (found_user_tables &&
      !(was_quote_show= test(thd->options & OPTION_QUOTE_SHOW_CREATE)))
  {
    thd->options |= OPTION_QUOTE_SHOW_CREATE;
  }

  /* scan sorted tmps to generate sequence of DROP */
  for (table= thd->temporary_tables; table; table= next)
  {
    if (is_user_table(table))
    {
      my_thread_id save_pseudo_thread_id= thd->variables.pseudo_thread_id;
      /* Set pseudo_thread_id to be that of the processed table */
      thd->variables.pseudo_thread_id= tmpkeyval(thd, table);
      /*
        Loop forward through all tables within the sublist of
        common pseudo_thread_id to create single DROP query.
      */
      for (s_query.length(stub_len);
           table && is_user_table(table) &&
             tmpkeyval(thd, table) == thd->variables.pseudo_thread_id;
           table= next)
      {
        /*
          We are going to add 4 ` around the db/table names and possible more
          due to special characters in the names
        */
        append_identifier(thd, &s_query, table->s->db.str, strlen(table->s->db.str));
        s_query.append('.');
        append_identifier(thd, &s_query, table->s->table_name.str,
                          strlen(table->s->table_name.str));
        s_query.append(',');
        next= table->next;
        close_temporary(table, 1, 1);
      }
      thd->clear_error();
      CHARSET_INFO *cs_save= thd->variables.character_set_client;
      thd->variables.character_set_client= system_charset_info;
      Query_log_event qinfo(thd, s_query.ptr(),
                            s_query.length() - 1 /* to remove trailing ',' */,
                            0, FALSE);
      thd->variables.character_set_client= cs_save;
      /*
        Imagine the thread had created a temp table, then was doing a
        SELECT, and the SELECT was killed. Then it's not clever to
        mark the statement above as "killed", because it's not really
        a statement updating data, and there are 99.99% chances it
        will succeed on slave.  If a real update (one updating a
        persistent table) was killed on the master, then this real
        update will be logged with error_code=killed, rightfully
        causing the slave to stop.
      */
      qinfo.error_code= 0;
      mysql_bin_log.write(&qinfo);
      thd->variables.pseudo_thread_id= save_pseudo_thread_id;
    }
    else
    {
      next= table->next;
      close_temporary(table, 1, 1);
    }
  }
  if (!was_quote_show)
    thd->options&= ~OPTION_QUOTE_SHOW_CREATE; /* restore option */
  thd->temporary_tables=0;
}

/*
  Find table in list.

  SYNOPSIS
    find_table_in_list()
    table		Pointer to table list
    offset		Offset to which list in table structure to use
    db_name		Data base name
    table_name		Table name

  NOTES:
    This is called by find_table_in_local_list() and
    find_table_in_global_list().

  RETURN VALUES
    NULL	Table not found
    #		Pointer to found table.
*/

TABLE_LIST *find_table_in_list(TABLE_LIST *table,
                               st_table_list *TABLE_LIST::*link,
                               const char *db_name,
                               const char *table_name)
{
  for (; table; table= table->*link )
  {
    if ((table->table == 0 || table->table->s->tmp_table == NO_TMP_TABLE) &&
        strcmp(table->db, db_name) == 0 &&
        strcmp(table->table_name, table_name) == 0)
      break;
  }
  return table;
}


/*
  Test that table is unique (It's only exists once in the table list)

  SYNOPSIS
    unique_table()
    thd                   thread handle
    table                 table which should be checked
    table_list            list of tables
    check_alias           whether to check tables' aliases

  NOTE: to exclude derived tables from check we use following mechanism:
    a) during derived table processing set THD::derived_tables_processing
    b) JOIN::prepare set SELECT::exclude_from_table_unique_test if
       THD::derived_tables_processing set. (we can't use JOIN::execute
       because for PS we perform only JOIN::prepare, but we can't set this
       flag in JOIN::prepare if we are not sure that we are in derived table
       processing loop, because multi-update call fix_fields() for some its
       items (which mean JOIN::prepare for subqueries) before unique_table
       call to detect which tables should be locked for write).
    c) unique_table skip all tables which belong to SELECT with
       SELECT::exclude_from_table_unique_test set.
    Also SELECT::exclude_from_table_unique_test used to exclude from check
    tables of main SELECT of multi-delete and multi-update

    We also skip tables with TABLE_LIST::prelocking_placeholder set,
    because we want to allow SELECTs from them, and their modification
    will rise the error anyway.

    TODO: when we will have table/view change detection we can do this check
          only once for PS/SP

  RETURN
    found duplicate
    0 if table is unique
*/

TABLE_LIST* unique_table(THD *thd, TABLE_LIST *table, TABLE_LIST *table_list,
                         bool check_alias)
{
  TABLE_LIST *res;
  const char *d_name, *t_name, *t_alias;
  DBUG_ENTER("unique_table");
  DBUG_PRINT("enter", ("table alias: %s", table->alias));

  /*
    If this function called for query which update table (INSERT/UPDATE/...)
    then we have in table->table pointer to TABLE object which we are
    updating even if it is VIEW so we need TABLE_LIST of this TABLE object
    to get right names (even if lower_case_table_names used).

    If this function called for CREATE command that we have not opened table
    (table->table equal to 0) and right names is in current TABLE_LIST
    object.
  */
  if (table->table)
  {
    /* temporary table is always unique */
    if (table->table && table->table->s->tmp_table != NO_TMP_TABLE)
      DBUG_RETURN(0);
    table= table->find_underlying_table(table->table);
    /*
      as far as we have table->table we have to find real TABLE_LIST of
      it in underlying tables
    */
    DBUG_ASSERT(table);
  }
  d_name= table->db;
  t_name= table->table_name;
  t_alias= table->alias;

  DBUG_PRINT("info", ("real table: %s.%s", d_name, t_name));
  for (;;)
  {
    if (((! (res= find_table_in_global_list(table_list, d_name, t_name))) &&
         (! (res= mysql_lock_have_duplicate(thd, table, table_list)))) ||
        ((!res->table || res->table != table->table) &&
         (!check_alias || !(lower_case_table_names ?
          my_strcasecmp(files_charset_info, t_alias, res->alias) :
          strcmp(t_alias, res->alias))) &&
         res->select_lex && !res->select_lex->exclude_from_table_unique_test &&
         !res->prelocking_placeholder))
      break;
    /*
      If we found entry of this table or table of SELECT which already
      processed in derived table or top select of multi-update/multi-delete
      (exclude_from_table_unique_test) or prelocking placeholder.
    */
    table_list= res->next_global;
    DBUG_PRINT("info",
               ("found same copy of table or table which we should skip"));
  }
  DBUG_RETURN(res);
}


/*
  Issue correct error message in case we found 2 duplicate tables which
  prevent some update operation

  SYNOPSIS
    update_non_unique_table_error()
    update      table which we try to update
    operation   name of update operation
    duplicate   duplicate table which we found

  NOTE:
    here we hide view underlying tables if we have them
*/

void update_non_unique_table_error(TABLE_LIST *update,
                                   const char *operation,
                                   TABLE_LIST *duplicate)
{
  update= update->top_table();
  duplicate= duplicate->top_table();
  if (!update->view || !duplicate->view ||
      update->view == duplicate->view ||
      update->view_name.length != duplicate->view_name.length ||
      update->view_db.length != duplicate->view_db.length ||
      my_strcasecmp(table_alias_charset,
                    update->view_name.str, duplicate->view_name.str) != 0 ||
      my_strcasecmp(table_alias_charset,
                    update->view_db.str, duplicate->view_db.str) != 0)
  {
    /*
      it is not the same view repeated (but it can be parts of the same copy
      of view), so we have to hide underlying tables.
    */
    if (update->view)
    {
      /* Issue the ER_NON_INSERTABLE_TABLE error for an INSERT */
      if (update->view == duplicate->view)
        my_error(!strncmp(operation, "INSERT", 6) ?
                 ER_NON_INSERTABLE_TABLE : ER_NON_UPDATABLE_TABLE, MYF(0),
                 update->alias, operation);
      else
        my_error(ER_VIEW_PREVENT_UPDATE, MYF(0),
                 (duplicate->view ? duplicate->alias : update->alias),
                 operation, update->alias);
      return;
    }
    if (duplicate->view)
    {
      my_error(ER_VIEW_PREVENT_UPDATE, MYF(0), duplicate->alias, operation,
               update->alias);
      return;
    }
  }
  my_error(ER_UPDATE_TABLE_USED, MYF(0), update->alias);
}


TABLE *find_temporary_table(THD *thd, const char *db, const char *table_name)
{
  TABLE_LIST table_list;

  table_list.db= (char*) db;
  table_list.table_name= (char*) table_name;
  return find_temporary_table(thd, &table_list);
}


TABLE *find_temporary_table(THD *thd, TABLE_LIST *table_list)
{
  char	key[MAX_DBKEY_LENGTH];
  uint	key_length;
  TABLE *table;
  DBUG_ENTER("find_temporary_table");
  DBUG_PRINT("enter", ("table: '%s'.'%s'",
                       table_list->db, table_list->table_name));

  key_length= create_table_def_key(thd, key, table_list, 1);
  for (table=thd->temporary_tables ; table ; table= table->next)
  {
    if (table->s->table_cache_key.length == key_length &&
	!memcmp(table->s->table_cache_key.str, key, key_length))
    {
      DBUG_PRINT("info",
                 ("Found table. server_id: %u  pseudo_thread_id: %lu",
                  (uint) thd->server_id,
                  (ulong) thd->variables.pseudo_thread_id));
      DBUG_RETURN(table);
    }
  }
  DBUG_RETURN(0);                               // Not a temporary table
}


/*
  Close temporary table and unlink from thd->temporary tables
*/

bool close_temporary_table(THD *thd, TABLE_LIST *table_list)
{
  TABLE *table;

  if (!(table= find_temporary_table(thd, table_list)))
    return 1;
  close_temporary_table(thd, table, 1, 1);
  return 0;
}

/*
  unlink from thd->temporary tables and close temporary table
*/

void close_temporary_table(THD *thd, TABLE *table,
                           bool free_share, bool delete_table)
{
  if (table->prev)
  {
    table->prev->next= table->next;
    if (table->prev->next)
      table->next->prev= table->prev;
  }
  else
  {
    /* removing the item from the list */
    DBUG_ASSERT(table == thd->temporary_tables);
    /*
      slave must reset its temporary list pointer to zero to exclude
      passing non-zero value to end_slave via rli->save_temporary_tables
      when no temp tables opened, see an invariant below.
    */
    thd->temporary_tables= table->next;
    if (thd->temporary_tables)
      table->next->prev= 0;
  }
  if (thd->slave_thread)
  {
    /* natural invariant of temporary_tables */
    DBUG_ASSERT(slave_open_temp_tables || !thd->temporary_tables);
    slave_open_temp_tables--;
  }
  close_temporary(table, free_share, delete_table);
}


/*
  Close and delete a temporary table

  NOTE
    This dosn't unlink table from thd->temporary
    If this is needed, use close_temporary_table()
*/

void close_temporary(TABLE *table, bool free_share, bool delete_table)
{
  handlerton *table_type= table->s->db_type;
  DBUG_ENTER("close_temporary");

  free_io_cache(table);
  closefrm(table, 0);
  if (delete_table)
    rm_temporary_table(table_type, table->s->path.str);
  if (free_share)
  {
    free_table_share(table->s);
    my_free((char*) table,MYF(0));
  }
  DBUG_VOID_RETURN;
}


/*
  Used by ALTER TABLE when the table is a temporary one. It changes something
  only if the ALTER contained a RENAME clause (otherwise, table_name is the old
  name).
  Prepares a table cache key, which is the concatenation of db, table_name and
  thd->slave_proxy_id, separated by '\0'.
*/

bool rename_temporary_table(THD* thd, TABLE *table, const char *db,
			    const char *table_name)
{
  char *key;
  uint key_length;
  TABLE_SHARE *share= table->s;
  TABLE_LIST table_list;
  DBUG_ENTER("rename_temporary_table");

  if (!(key=(char*) alloc_root(&share->mem_root, MAX_DBKEY_LENGTH)))
    DBUG_RETURN(1);				/* purecov: inspected */

  table_list.db= (char*) db;
  table_list.table_name= (char*) table_name;
  key_length= create_table_def_key(thd, key, &table_list, 1);
  share->set_table_cache_key(key, key_length);
  DBUG_RETURN(0);
}


	/* move table first in unused links */

static void relink_unused(TABLE *table)
{
  if (table != unused_tables)
  {
    table->prev->next=table->next;		/* Remove from unused list */
    table->next->prev=table->prev;
    table->next=unused_tables;			/* Link in unused tables */
    table->prev=unused_tables->prev;
    unused_tables->prev->next=table;
    unused_tables->prev=table;
    unused_tables=table;
    check_unused();
  }
}


/*
  Remove all instances of table from the current open list
  Free all locks on tables that are done with LOCK TABLES
 */

TABLE *unlink_open_table(THD *thd, TABLE *list, TABLE *find)
{
  char key[MAX_DBKEY_LENGTH];
  uint key_length= find->s->table_cache_key.length;
  TABLE *start=list,**prev,*next;
  prev= &start;

  memcpy(key, find->s->table_cache_key.str, key_length);
  for (; list ; list=next)
  {
    next=list->next;
    if (list->s->table_cache_key.length == key_length &&
	!memcmp(list->s->table_cache_key.str, key, key_length))
    {
      if (thd->locked_tables)
	mysql_lock_remove(thd, thd->locked_tables,list);
      VOID(hash_delete(&open_cache,(byte*) list)); // Close table
    }
    else
    {
      *prev=list;				// put in use list
      prev= &list->next;
    }
  }
  *prev=0;
  // Notify any 'refresh' threads
  broadcast_refresh();
  return start;
}


/*
   Wait for condition but allow the user to send a kill to mysqld

   SYNOPSIS
     wait_for_condition()
     thd	Thread handler
     mutex	mutex that is currently hold that is associated with condition
	        Will be unlocked on return     
     cond	Condition to wait for
*/

void wait_for_condition(THD *thd, pthread_mutex_t *mutex, pthread_cond_t *cond)
{
  /* Wait until the current table is up to date */
  const char *proc_info;
  thd->mysys_var->current_mutex= mutex;
  thd->mysys_var->current_cond= cond;
  proc_info=thd->proc_info;
<<<<<<< HEAD
  thd->proc_info="Waiting for table";
  DBUG_ENTER("wait_for_condition");
=======
  thd_proc_info(thd, "Waiting for table");
>>>>>>> f59dd7d5
  if (!thd->killed)
    (void) pthread_cond_wait(cond, mutex);

  /*
    We must unlock mutex first to avoid deadlock becasue conditions are
    sent to this thread by doing locks in the following order:
    lock(mysys_var->mutex)
    lock(mysys_var->current_mutex)

    One by effect of this that one can only use wait_for_condition with
    condition variables that are guranteed to not disapper (freed) even if this
    mutex is unlocked
  */
    
  pthread_mutex_unlock(mutex);
  pthread_mutex_lock(&thd->mysys_var->mutex);
  thd->mysys_var->current_mutex= 0;
  thd->mysys_var->current_cond= 0;
  thd_proc_info(thd, proc_info);
  pthread_mutex_unlock(&thd->mysys_var->mutex);
  DBUG_VOID_RETURN;
}


/*
  Open table which is already name-locked by this thread.

  SYNOPSIS
    reopen_name_locked_table()
      thd         Thread handle
      table_list  TABLE_LIST object for table to be open, TABLE_LIST::table
                  member should point to TABLE object which was used for
                  name-locking.

  NOTE
    This function assumes that its caller already acquired LOCK_open mutex.

  RETURN VALUE
    FALSE - Success
    TRUE  - Error
*/

bool reopen_name_locked_table(THD* thd, TABLE_LIST* table_list)
{
  TABLE *table= table_list->table;
  TABLE_SHARE *share;
  char *table_name= table_list->table_name;
  TABLE orig_table;
  DBUG_ENTER("reopen_name_locked_table");

  safe_mutex_assert_owner(&LOCK_open);

  if (thd->killed || !table)
    DBUG_RETURN(TRUE);

  orig_table= *table;

  if (open_unireg_entry(thd, table, table_list, table_name,
                        table->s->table_cache_key.str,
                        table->s->table_cache_key.length, thd->mem_root, 0))
  {
    intern_close_table(table);
    /*
      If there was an error during opening of table (for example if it
      does not exist) '*table' object can be wiped out. To be able
      properly release name-lock in this case we should restore this
      object to its original state.
    */
    *table= orig_table;
    DBUG_RETURN(TRUE);
  }

  share= table->s;
  share->version=0;
  table->in_use = thd;
  check_unused();
  table->next = thd->open_tables;
  thd->open_tables = table;
  table->tablenr=thd->current_tablenr++;
  table->used_fields=0;
  table->const_table=0;
  table->null_row= table->maybe_null= table->force_index= 0;
  table->status=STATUS_NO_RECORD;
  DBUG_RETURN(FALSE);
}


/*
  Open a table.

  SYNOPSIS
    open_table()
    thd                 Thread context.
    table_list          Open first table in list.
    refresh      INOUT  Pointer to memory that will be set to 1 if
                        we need to close all tables and reopen them.
                        If this is a NULL pointer, then the table is not
                        put in the thread-open-list.
    flags               Bitmap of flags to modify how open works:
                          MYSQL_LOCK_IGNORE_FLUSH - Open table even if
                          someone has done a flush or namelock on it.
                          No version number checking is done.
                          MYSQL_OPEN_IGNORE_LOCKED_TABLES - Open table
                          ignoring set of locked tables and prelocked mode.

  IMPLEMENTATION
    Uses a cache of open tables to find a table not in use.

  RETURN
    NULL  Open failed.  If refresh is set then one should close
          all other tables and retry the open.
    #     Success. Pointer to TABLE object for open table.
*/


TABLE *open_table(THD *thd, TABLE_LIST *table_list, MEM_ROOT *mem_root,
		  bool *refresh, uint flags)
{
  reg1	TABLE *table;
  char	key[MAX_DBKEY_LENGTH];
  uint	key_length;
  char	*alias= table_list->alias;
  HASH_SEARCH_STATE state;
  DBUG_ENTER("open_table");

  /* find a unused table in the open table cache */
  if (refresh)
    *refresh=0;

  /* an open table operation needs a lot of the stack space */
  if (check_stack_overrun(thd, STACK_MIN_SIZE_FOR_OPEN, (char *)&alias))
    DBUG_RETURN(0);

  if (thd->killed)
    DBUG_RETURN(0);

  key_length= (create_table_def_key(thd, key, table_list, 1) -
               TMP_TABLE_KEY_EXTRA);

  /*
    Unless requested otherwise, try to resolve this table in the list
    of temporary tables of this thread. In MySQL temporary tables
    are always thread-local and "shadow" possible base tables with the
    same name. This block implements the behaviour.
    TODO: move this block into a separate function.
  */
  if (!table_list->skip_temporary)
  {
    for (table= thd->temporary_tables; table ; table=table->next)
    {
      if (table->s->table_cache_key.length == key_length +
          TMP_TABLE_KEY_EXTRA &&
	  !memcmp(table->s->table_cache_key.str, key,
		  key_length + TMP_TABLE_KEY_EXTRA))
      {
        /*
          We're trying to use the same temporary table twice in a query.
          Right now we don't support this because a temporary table
          is always represented by only one TABLE object in THD, and
          it can not be cloned. Emit an error for an unsupported behaviour.
        */
	if (table->query_id == thd->query_id ||
            thd->prelocked_mode && table->query_id)
	{
          DBUG_PRINT("error",
                     ("query_id: %lu  server_id: %u  pseudo_thread_id: %lu",
                      (ulong) table->query_id, (uint) thd->server_id,
                      (ulong) thd->variables.pseudo_thread_id));
	  my_error(ER_CANT_REOPEN_TABLE, MYF(0), table->alias);
	  DBUG_RETURN(0);
	}
	table->query_id= thd->query_id;
	table->clear_query_id= 1;
	thd->tmp_table_used= 1;
        DBUG_PRINT("info",("Using temporary table"));
        goto reset;
      }
    }
  }

  /*
    The table is not temporary - if we're in pre-locked or LOCK TABLES
    mode, let's try to find the requested table in the list of pre-opened
    and locked tables. If the table is not there, return an error - we can't
    open not pre-opened tables in pre-locked/LOCK TABLES mode.
    TODO: move this block into a separate function.
  */
  if (!(flags & MYSQL_OPEN_IGNORE_LOCKED_TABLES) &&
      (thd->locked_tables || thd->prelocked_mode))
  {						// Using table locks
    TABLE *best_table= 0;
    int best_distance= INT_MIN;
    bool check_if_used= thd->prelocked_mode &&
                        ((int) table_list->lock_type >=
                         (int) TL_WRITE_ALLOW_WRITE);
    for (table=thd->open_tables; table ; table=table->next)
    {
      if (table->s->table_cache_key.length == key_length &&
	  !memcmp(table->s->table_cache_key.str, key, key_length))
      {
        if (check_if_used && table->query_id &&
            table->query_id != thd->query_id)
        {
          /*
            If we are in stored function or trigger we should ensure that
            we won't change table that is already used by calling statement.
            So if we are opening table for writing, we should check that it
            is not already open by some calling stamement.
          */
          my_error(ER_CANT_UPDATE_USED_TABLE_IN_SF_OR_TRG, MYF(0),
                   table->s->table_name.str);
          DBUG_RETURN(0);
        }
        if (!my_strcasecmp(system_charset_info, table->alias, alias) &&
            table->query_id != thd->query_id && /* skip tables already used */
            !(thd->prelocked_mode && table->query_id))
        {
          int distance= ((int) table->reginfo.lock_type -
                         (int) table_list->lock_type);
          /*
            Find a table that either has the exact lock type requested,
            or has the best suitable lock. In case there is no locked
            table that has an equal or higher lock than requested,
            we us the closest matching lock to be able to produce an error
            message about wrong lock mode on the table. The best_table
            is changed if bd < 0 <= d or bd < d < 0 or 0 <= d < bd.

            distance <  0 - No suitable lock found
            distance >  0 - we have lock mode higher then we require
            distance == 0 - we have lock mode exactly which we need
          */
          if (best_distance < 0 && distance > best_distance ||
              distance >= 0 && distance < best_distance)
          {
            best_distance= distance;
            best_table= table;
            if (best_distance == 0 && !check_if_used)
            {
              /*
                If we have found perfect match and we don't need to check that
                table is not used by one of calling statements (assuming that
                we are inside of function or trigger) we can finish iterating
                through open tables list.
              */
              break;
            }
          }
        }
      }
    }
    if (best_table)
    {
      table= best_table;
      table->query_id= thd->query_id;
      DBUG_PRINT("info",("Using locked table"));
      goto reset;
    }
    /*
      Is this table a view and not a base table?
      (it is work around to allow to open view with locked tables,
      real fix will be made after definition cache will be made)
    */
    {
      char path[FN_REFLEN];
      enum legacy_db_type not_used;
      build_table_filename(path, sizeof(path) - 1,
                           table_list->db, table_list->table_name, reg_ext, 0);
      if (mysql_frm_type(thd, path, &not_used) == FRMTYPE_VIEW)
      {
        /*
          Will not be used (because it's VIEW) but has to be passed.
          Also we will not free it (because it is a stack variable).
        */
        TABLE tab;
        table= &tab;
        VOID(pthread_mutex_lock(&LOCK_open));
        if (!open_unireg_entry(thd, table, table_list, alias,
                              key, key_length, mem_root, 0))
        {
          DBUG_ASSERT(table_list->view != 0);
          VOID(pthread_mutex_unlock(&LOCK_open));
          DBUG_RETURN(0); // VIEW
        }
        VOID(pthread_mutex_unlock(&LOCK_open));
      }
    }
    if ((thd->locked_tables) && (thd->locked_tables->lock_count > 0))
      my_error(ER_TABLE_NOT_LOCKED, MYF(0), alias);
    else
      my_error(ER_NO_SUCH_TABLE, MYF(0), table_list->db, table_list->alias);
    DBUG_RETURN(0);
  }

  /*
    Non pre-locked/LOCK TABLES mode, and the table is not temporary:
    this is the normal use case.
    Now we should:
    - try to find the table in the table cache.
    - if one of the discovered TABLE instances is name-locked
      (table->s->version == 0) or some thread has started FLUSH TABLES
      (refresh_version > table->s->version), back off -- we have to wait
      until no one holds a name lock on the table.
    - if there is no such TABLE in the name cache, read the table definition
    and insert it into the cache.
    We perform all of the above under LOCK_open which currently protects
    the open cache (also known as table cache) and table definitions stored
    on disk.
  */

  VOID(pthread_mutex_lock(&LOCK_open));

  /*
    If it's the first table from a list of tables used in a query,
    remember refresh_version (the version of open_cache state).
    If the version changes while we're opening the remaining tables,
    we will have to back off, close all the tables opened-so-far,
    and try to reopen them.
    Note: refresh_version is currently changed only during FLUSH TABLES.
  */
  if (!thd->open_tables)
    thd->version=refresh_version;
  else if ((thd->version != refresh_version) &&
           ! (flags & MYSQL_LOCK_IGNORE_FLUSH))
  {
    /* Someone did a refresh while thread was opening tables */
    if (refresh)
      *refresh=1;
    VOID(pthread_mutex_unlock(&LOCK_open));
    DBUG_RETURN(0);
  }

  /* close handler tables which are marked for flush */
  if (thd->handler_tables)
    mysql_ha_flush(thd, (TABLE_LIST*) NULL, MYSQL_HA_REOPEN_ON_USAGE, TRUE);

  /*
    Actually try to find the table in the open_cache.
    The cache may contain several "TABLE" instances for the same
    physical table. The instances that are currently "in use" by
    some thread have their "in_use" member != NULL.
    There is no good reason for having more than one entry in the
    hash for the same physical table, except that we use this as
    an implicit "pending locks queue" - see
    wait_for_locked_table_names for details.
  */
  for (table= (TABLE*) hash_first(&open_cache, (byte*) key, key_length,
                                  &state);
       table && table->in_use ;
       table= (TABLE*) hash_next(&open_cache, (byte*) key, key_length,
                                 &state))
  {
    /*
      Here we flush tables marked for flush. However we never flush log
      tables here. They are flushed only on FLUSH LOGS.
      Normally, table->s->version contains the value of
      refresh_version from the moment when this table was
      (re-)opened and added to the cache.
      If since then we did (or just started) FLUSH TABLES
      statement, refresh_version has been increased.
      For "name-locked" TABLE instances, table->s->version is set
      to 0 (see lock_table_name for details).
      In case there is a pending FLUSH TABLES or a name lock, we
      need to back off and re-start opening tables.
      If we do not back off now, we may dead lock in case of lock
      order mismatch with some other thread:
      c1: name lock t1; -- sort of exclusive lock 
      c2: open t2;      -- sort of shared lock
      c1: name lock t2; -- blocks
      c2: open t1; -- blocks
    */
    if (table->s->version != refresh_version && !table->s->log_table)
    {
      DBUG_PRINT("note",
                 ("Found table '%s.%s' with different refresh version",
                  table_list->db, table_list->table_name));

      if (flags & MYSQL_LOCK_IGNORE_FLUSH)
      {
        /* Force close at once after usage */
        thd->version= table->s->version;
        continue;
      }

      /*
        Back off, part 1: mark the table as "unused" for the
        purpose of name-locking by setting table->db_stat to 0. Do
        that only for the tables in this thread that have an old
        table->s->version (this is an optimization (?)).
        table->db_stat == 0 signals wait_for_locked_table_names
        that the tables in question are not used any more. See
        table_is_used call for details.
      */
      close_old_data_files(thd,thd->open_tables,0,0);
      /*
        Back-off part 2: try to avoid "busy waiting" on the table:
        if the table is in use by some other thread, we suspend
        and wait till the operation is complete: when any
        operation that juggles with table->s->version completes,
        it broadcasts COND_refresh condition variable.
      */
      if (table->in_use != thd)
      {
        /* wait_for_conditionwill unlock LOCK_open for us */
        wait_for_condition(thd, &LOCK_open, &COND_refresh);
      }
      else
      {
	VOID(pthread_mutex_unlock(&LOCK_open));
      }
      /*
        There is a refresh in progress for this table.
        Signal the caller that it has to try again.
      */
      if (refresh)
	*refresh=1;
      DBUG_RETURN(0);
    }
  }
  if (table)
  {
    /* Unlink the table from "unused_tables" list. */
    if (table == unused_tables)
    {						// First unused
      unused_tables=unused_tables->next;	// Remove from link
      if (table == unused_tables)
	unused_tables=0;
    }
    table->prev->next=table->next;		/* Remove from unused list */
    table->next->prev=table->prev;
    table->in_use= thd;
  }
  else
  {
    /* Insert a new TABLE instance into the open cache */
    int error;
    /* Free cache if too big */
    while (open_cache.records > table_cache_size && unused_tables)
      VOID(hash_delete(&open_cache,(byte*) unused_tables)); /* purecov: tested */

    /* make a new table */
    if (!(table=(TABLE*) my_malloc(sizeof(*table),MYF(MY_WME))))
    {
      VOID(pthread_mutex_unlock(&LOCK_open));
      DBUG_RETURN(NULL);
    }

    error= open_unireg_entry(thd, table, table_list, alias, key, key_length,
                             mem_root, (flags & OPEN_VIEW_NO_PARSE));
    if (error > 0)
    {
      my_free((gptr)table, MYF(0));
      VOID(pthread_mutex_unlock(&LOCK_open));
      DBUG_RETURN(NULL);
    }
    if (table_list->view || error < 0)
    {
      /*
        VIEW not really opened, only frm were read.
        Set 1 as a flag here
      */
      if (error < 0)
        table_list->view= (st_lex*)1;

      my_free((gptr)table, MYF(0));
      VOID(pthread_mutex_unlock(&LOCK_open));
      DBUG_RETURN(0); // VIEW
    }
    DBUG_PRINT("info", ("inserting table 0x%lx into the cache", (long) table));
    VOID(my_hash_insert(&open_cache,(byte*) table));
  }

  check_unused();				// Debugging call

  VOID(pthread_mutex_unlock(&LOCK_open));
  if (refresh)
  {
    table->next=thd->open_tables;		/* Link into simple list */
    thd->open_tables=table;
  }
  table->reginfo.lock_type=TL_READ;		/* Assume read */

 reset:
  DBUG_ASSERT(table->s->ref_count > 0 || table->s->tmp_table != NO_TMP_TABLE);

  if (thd->lex->need_correct_ident())
    table->alias_name_used= my_strcasecmp(table_alias_charset,
                                          table->s->table_name.str, alias);
  /* Fix alias if table name changes */
  if (strcmp(table->alias, alias))
  {
    uint length=(uint) strlen(alias)+1;
    table->alias= (char*) my_realloc((char*) table->alias, length,
                                     MYF(MY_WME));
    memcpy((char*) table->alias, alias, length);
  }
  /* These variables are also set in reopen_table() */
  table->tablenr=thd->current_tablenr++;
  table->used_fields=0;
  table->const_table=0;
  table->null_row= table->maybe_null= table->force_index= 0;
  table->status=STATUS_NO_RECORD;
  table->insert_values= 0;
  table->fulltext_searched= 0;
  table->file->ft_handler= 0;
  /* Catch wrong handling of the auto_increment_field_not_null. */
  DBUG_ASSERT(!table->auto_increment_field_not_null);
  table->auto_increment_field_not_null= FALSE;
  if (table->timestamp_field)
    table->timestamp_field_type= table->timestamp_field->get_auto_set_type();
  table->pos_in_table_list= table_list;
  table_list->updatable= 1; // It is not derived table nor non-updatable VIEW
  table->clear_column_bitmaps();
  DBUG_ASSERT(table->key_read == 0);
  DBUG_RETURN(table);
}


TABLE *find_locked_table(THD *thd, const char *db,const char *table_name)
{
  char	key[MAX_DBKEY_LENGTH];
  uint key_length=(uint) (strmov(strmov(key,db)+1,table_name)-key)+1;

  for (TABLE *table=thd->open_tables; table ; table=table->next)
  {
    if (table->s->table_cache_key.length == key_length &&
	!memcmp(table->s->table_cache_key.str, key, key_length))
      return table;
  }
  return(0);
}


/*
  Reopen an table because the definition has changed.

  SYNOPSIS
    reopen_table()
    table	Table object

  NOTES
   The data file for the table is already closed and the share is released
   The table has a 'dummy' share that mainly contains database and table name.

 RETURN
   0  ok
   1  error. The old table object is not changed.
*/

static bool reopen_table(TABLE *table)
{
  TABLE tmp;
  bool error= 1;
  Field **field;
  uint key,part;
  TABLE_LIST table_list;
  THD *thd= table->in_use;
  DBUG_ENTER("reopen_table");

  DBUG_ASSERT(table->s->ref_count == 0);
  DBUG_ASSERT(!table->sort.io_cache);

#ifdef EXTRA_DEBUG
  if (table->db_stat)
    sql_print_error("Table %s had a open data handler in reopen_table",
		    table->alias);
#endif
  table_list.db=         table->s->db.str;
  table_list.table_name= table->s->table_name.str;
  table_list.table=      table;
  table_list.belong_to_view= 0;
  table_list.next_local= 0;

  if (wait_for_locked_table_names(thd, &table_list))
    DBUG_RETURN(1);                             // Thread was killed

  if (open_unireg_entry(thd, &tmp, &table_list,
			table->alias,
                        table->s->table_cache_key.str,
                        table->s->table_cache_key.length,
                        thd->mem_root, 0))
    goto end;

  /* This list copies variables set by open_table */
  tmp.tablenr=		table->tablenr;
  tmp.used_fields=	table->used_fields;
  tmp.const_table=	table->const_table;
  tmp.null_row=		table->null_row;
  tmp.maybe_null=	table->maybe_null;
  tmp.status=		table->status;

  tmp.s->table_map_id=  table->s->table_map_id;

  /* Get state */
  tmp.in_use=    	thd;
  tmp.reginfo.lock_type=table->reginfo.lock_type;
  tmp.grant=		table->grant;

  /* Replace table in open list */
  tmp.next=		table->next;
  tmp.prev=		table->prev;

  delete table->triggers;
  if (table->file)
    VOID(closefrm(table, 1));		// close file, free everything

  *table= tmp;
  table->default_column_bitmaps();
  table->file->change_table_ptr(table, table->s);

  DBUG_ASSERT(table->alias != 0);
  for (field=table->field ; *field ; field++)
  {
    (*field)->table= (*field)->orig_table= table;
    (*field)->table_name= &table->alias;
  }
  for (key=0 ; key < table->s->keys ; key++)
  {
    for (part=0 ; part < table->key_info[key].usable_key_parts ; part++)
      table->key_info[key].key_part[part].field->table= table;
  }
  if (table->triggers)
    table->triggers->set_table(table);

  broadcast_refresh();
  error=0;

 end:
  DBUG_RETURN(error);
}


/*
  Used with ALTER TABLE:
  Close all instanses of table when LOCK TABLES is in used;
  Close first all instances of table and then reopen them
*/

bool close_data_tables(THD *thd,const char *db, const char *table_name)
{
  TABLE *table;
  DBUG_ENTER("close_data_tables");

  for (table=thd->open_tables; table ; table=table->next)
  {
    if (!strcmp(table->s->table_name.str, table_name) &&
	!strcmp(table->s->db.str, db))
    {
      mysql_lock_remove(thd, thd->locked_tables,table);
      close_handle_and_leave_table_as_lock(table);
    }
  }
  DBUG_RETURN(0);                               // For the future
}


/*
  Reopen all tables with closed data files
  One should have lock on LOCK_open when calling this
*/

bool reopen_tables(THD *thd,bool get_locks,bool in_refresh)
{
  TABLE *table,*next,**prev;
  TABLE **tables,**tables_ptr;			// For locks
  bool error=0, not_used;
  DBUG_ENTER("reopen_tables");

  if (!thd->open_tables)
    DBUG_RETURN(0);

  safe_mutex_assert_owner(&LOCK_open);
  if (get_locks)
  {
    /* The ptr is checked later */
    uint opens=0;
    for (table= thd->open_tables; table ; table=table->next)
      opens++;
    tables= (TABLE**) my_alloca(sizeof(TABLE*)*opens);
  }
  else
    tables= &thd->open_tables;
  tables_ptr =tables;

  prev= &thd->open_tables;
  for (table=thd->open_tables; table ; table=next)
  {
    uint db_stat=table->db_stat;
    next=table->next;
    if (!tables || (!db_stat && reopen_table(table)))
    {
      my_error(ER_CANT_REOPEN_TABLE, MYF(0), table->alias);
      VOID(hash_delete(&open_cache,(byte*) table));
      error=1;
    }
    else
    {
      *prev= table;
      prev= &table->next;
      if (get_locks && !db_stat)
	*tables_ptr++= table;			// need new lock on this
      if (in_refresh)
      {
	table->s->version=0;
	table->locked_by_flush=0;
      }
    }
  }
  if (tables != tables_ptr)			// Should we get back old locks
  {
    MYSQL_LOCK *lock;
    /* We should always get these locks */
    thd->some_tables_deleted=0;
    if ((lock= mysql_lock_tables(thd, tables, (uint) (tables_ptr - tables),
                                 0, &not_used)))
    {
      thd->locked_tables=mysql_lock_merge(thd->locked_tables,lock);
    }
    else
      error=1;
  }
  if (get_locks && tables)
  {
    my_afree((gptr) tables);
  }
  broadcast_refresh();
  *prev=0;
  DBUG_RETURN(error);
}


/*
  Close handlers for tables in list, but leave the TABLE structure
  intact so that we can re-open these quickly
  abort_locks is set if called from flush_tables.
*/

void close_old_data_files(THD *thd, TABLE *table, bool abort_locks,
			  bool send_refresh)
{
  bool found= send_refresh;
  DBUG_ENTER("close_old_data_files");

  for (; table ; table=table->next)
  {
    /*
      Reopen marked for flush. But close log tables. They are flushed only
      explicitly on FLUSH LOGS
    */
    if (table->s->version != refresh_version && !table->s->log_table)
    {
      found=1;
      if (table->db_stat)
      {
	if (abort_locks)
	{
	  mysql_lock_abort(thd,table, TRUE);	// Close waiting threads
	  mysql_lock_remove(thd, thd->locked_tables,table);
	  table->locked_by_flush=1;		// Will be reopened with locks
	}
        close_handle_and_leave_table_as_lock(table);
      }
    }
  }
  if (found)
    broadcast_refresh();
  DBUG_VOID_RETURN;
}


/*
  Wait until all threads has closed the tables in the list
  We have also to wait if there is thread that has a lock on this table even
  if the table is closed
  NOTE: log tables are handled differently by the logging routines.
        E.g. general_log is always opened and locked by the logger
        and the table handler used by the logger, will be skipped by
        this check.
*/

bool table_is_used(TABLE *table, bool wait_for_name_lock)
{
  DBUG_ENTER("table_is_used");
  do
  {
    char *key= table->s->table_cache_key.str;
    uint key_length= table->s->table_cache_key.length;

    DBUG_PRINT("loop", ("table_name: %s", table->alias));
    HASH_SEARCH_STATE state;
    for (TABLE *search= (TABLE*) hash_first(&open_cache, (byte*) key,
                                             key_length, &state);
	 search ;
         search= (TABLE*) hash_next(&open_cache, (byte*) key,
                                    key_length, &state))
    {
      DBUG_PRINT("info", ("share: 0x%lx  locked_by_logger: %d "
                          "locked_by_flush: %d  locked_by_name: %d "
                          "db_stat: %u  version: %lu",
                          (ulong) search->s, search->locked_by_logger,
                          search->locked_by_flush, search->locked_by_name,
                          search->db_stat,
                          search->s->version));
      if (search->in_use == table->in_use)
        continue;                               // Name locked by this thread
      /*
        We can't use the table under any of the following conditions:
        - There is an name lock on it (Table is to be deleted or altered)
        - If we are in flush table and we didn't execute the flush
        - If the table engine is open and it's an old version
        (We must wait until all engines are shut down to use the table)
        However we fo not wait if we encountered a table, locked by the logger.
        Log tables are managed separately by logging routines.
      */
      if (!search->locked_by_logger &&
          (search->locked_by_name && wait_for_name_lock ||
           search->locked_by_flush ||
           (search->db_stat && search->s->version < refresh_version)))
        DBUG_RETURN(1);
    }
  } while ((table=table->next));
  DBUG_RETURN(0);
}


/* Wait until all used tables are refreshed */

bool wait_for_tables(THD *thd)
{
  bool result;
  DBUG_ENTER("wait_for_tables");

  thd_proc_info(thd, "Waiting for tables");
  pthread_mutex_lock(&LOCK_open);
  while (!thd->killed)
  {
    thd->some_tables_deleted=0;
    close_old_data_files(thd,thd->open_tables,0,dropping_tables != 0);
    mysql_ha_flush(thd, (TABLE_LIST*) NULL, MYSQL_HA_REOPEN_ON_USAGE, TRUE);
    if (!table_is_used(thd->open_tables,1))
      break;
    (void) pthread_cond_wait(&COND_refresh,&LOCK_open);
  }
  if (thd->killed)
    result= 1;					// aborted
  else
  {
    /* Now we can open all tables without any interference */
    thd_proc_info(thd, "Reopen tables");
    thd->version= refresh_version;
    result=reopen_tables(thd,0,0);
  }
  pthread_mutex_unlock(&LOCK_open);
  thd_proc_info(thd, 0);
  DBUG_RETURN(result);
}


/*
  drop tables from locked list

  SYNOPSIS
    drop_locked_tables()
    thd			Thread thandler
    db			Database
    table_name		Table name

  INFORMATION
    This is only called on drop tables

    The TABLE object for the dropped table is unlocked but still kept around
    as a name lock, which means that the table will be available for other
    thread as soon as we call unlock_table_names().
    If there is multiple copies of the table locked, all copies except
    the first, which acts as a name lock, is removed.

  RETURN
    #    If table existed, return table
    0	 Table was not locked
*/


TABLE *drop_locked_tables(THD *thd,const char *db, const char *table_name)
{
  TABLE *table,*next,**prev, *found= 0;
  prev= &thd->open_tables;
  DBUG_ENTER("drop_locked_tables");

  for (table= thd->open_tables; table ; table=next)
  {
    next=table->next;
    if (!strcmp(table->s->table_name.str, table_name) &&
	!strcmp(table->s->db.str, db))
    {
      mysql_lock_remove(thd, thd->locked_tables,table);
      if (!found)
      {
        found= table;
        /* Close engine table, but keep object around as a name lock */
        if (table->db_stat)
        {
          table->db_stat= 0;
          table->file->close();
        }
      }
      else
      {
        /* We already have a name lock, remove copy */
        VOID(hash_delete(&open_cache,(byte*) table));
      }
    }
    else
    {
      *prev=table;
      prev= &table->next;
    }
  }
  *prev=0;
  if (found)
    broadcast_refresh();
  if (thd->locked_tables && thd->locked_tables->table_count == 0)
  {
    my_free((gptr) thd->locked_tables,MYF(0));
    thd->locked_tables=0;
  }
  DBUG_RETURN(found);
}


/*
  If we have the table open, which only happens when a LOCK TABLE has been
  done on the table, change the lock type to a lock that will abort all
  other threads trying to get the lock.
*/

void abort_locked_tables(THD *thd,const char *db, const char *table_name)
{
  TABLE *table;
  for (table= thd->open_tables; table ; table= table->next)
  {
    if (!strcmp(table->s->table_name.str, table_name) &&
	!strcmp(table->s->db.str, db))
    {
      mysql_lock_abort(thd,table, TRUE);
      break;
    }
  }
}


/*
  Function to assign a new table map id to a table share.

  PARAMETERS

    share - Pointer to table share structure

  DESCRIPTION

    We are intentionally not checking that share->mutex is locked
    since this function should only be called when opening a table
    share and before it is entered into the table_def_cache (meaning
    that it cannot be fetched by another thread, even accidentally).

  PRE-CONDITION(S)

    share is non-NULL
    The LOCK_open mutex is locked

  POST-CONDITION(S)

    share->table_map_id is given a value that with a high certainty is
    not used by any other table (the only case where a table id can be
    reused is on wrap-around, which means more than 4 billion table
    shares open at the same time).

    share->table_map_id is not ~0UL.
 */
void assign_new_table_id(TABLE_SHARE *share)
{
  static ulong last_table_id= ~0UL;

  DBUG_ENTER("assign_new_table_id");

  /* Preconditions */
  DBUG_ASSERT(share != NULL);
  safe_mutex_assert_owner(&LOCK_open);

  ulong tid= ++last_table_id;                   /* get next id */
  /*
    There is one reserved number that cannot be used.  Remember to
    change this when 6-byte global table id's are introduced.
  */
  if (unlikely(tid == ~0UL))
    tid= ++last_table_id;
  share->table_map_id= tid;
  DBUG_PRINT("info", ("table_id=%lu", tid));

  /* Post conditions */
  DBUG_ASSERT(share->table_map_id != ~0UL);

  DBUG_VOID_RETURN;
}

/*
  Load a table definition from file and open unireg table

  SYNOPSIS
    open_unireg_entry()
    thd			Thread handle
    entry		Store open table definition here
    table_list		TABLE_LIST with db, table_name & belong_to_view
    alias		Alias name
    cache_key		Key for share_cache
    cache_key_length	length of cache_key
    mem_root		temporary mem_root for parsing
    flags               the OPEN_VIEW_NO_PARSE flag to be passed to
                        openfrm()/open_new_frm()

  NOTES
   Extra argument for open is taken from thd->open_options
   One must have a lock on LOCK_open when calling this function

  RETURN
    0	ok
    #	Error
*/

static int open_unireg_entry(THD *thd, TABLE *entry, TABLE_LIST *table_list,
                             const char *alias,
                             char *cache_key, uint cache_key_length,
                             MEM_ROOT *mem_root, uint flags)
{
  int error;
  TABLE_SHARE *share;
  uint discover_retry_count= 0;
  DBUG_ENTER("open_unireg_entry");

  safe_mutex_assert_owner(&LOCK_open);

retry:
  if (!(share= get_table_share_with_create(thd, table_list, cache_key,
                                           cache_key_length, 
                                           OPEN_VIEW, &error)))
    DBUG_RETURN(1);

  if (share->is_view)
  {
    /* Open view */
    error= (int) open_new_frm(thd, share, alias,
                              (uint) (HA_OPEN_KEYFILE | HA_OPEN_RNDFILE |
                                      HA_GET_INDEX | HA_TRY_READ_ONLY),
                              READ_KEYINFO | COMPUTE_TYPES | EXTRA_RECORD |
                              (flags & OPEN_VIEW_NO_PARSE),
                              thd->open_options, entry, table_list,
                              mem_root);
    if (error)
      goto err;
    /* TODO: Don't free this */
    release_table_share(share, RELEASE_NORMAL);
    DBUG_RETURN((flags & OPEN_VIEW_NO_PARSE)? -1 : 0);
  }

  while ((error= open_table_from_share(thd, share, alias,
                                       (uint) (HA_OPEN_KEYFILE |
                                               HA_OPEN_RNDFILE |
                                               HA_GET_INDEX |
                                               HA_TRY_READ_ONLY),
                                       (READ_KEYINFO | COMPUTE_TYPES |
                                        EXTRA_RECORD),
                                       thd->open_options, entry, FALSE)))
  {
    if (error == 7)                             // Table def changed
    {
      share->version= 0;                        // Mark share as old
      if (discover_retry_count++)               // Retry once
        goto err;

      /*
        TODO:
        Here we should wait until all threads has released the table.
        For now we do one retry. This may cause a deadlock if there
        is other threads waiting for other tables used by this thread.
        
        Proper fix would be to if the second retry failed:
        - Mark that table def changed
        - Return from open table
        - Close all tables used by this thread
        - Start waiting that the share is released
        - Retry by opening all tables again
      */
      if (ha_create_table_from_engine(thd, table_list->db,
                                      table_list->table_name))
        goto err;
      /*
        TO BE FIXED
        To avoid deadlock, only wait for release if no one else is
        using the share.
      */
      if (share->ref_count != 1)
        goto err;
      /* Free share and wait until it's released by all threads */
      release_table_share(share, RELEASE_WAIT_FOR_DROP);
      if (!thd->killed)
      {
        mysql_reset_errors(thd, 1);         // Clear warnings
        thd->clear_error();                 // Clear error message
        goto retry;
      }
      DBUG_RETURN(1);
    }
    if (!entry->s || !entry->s->crashed)
      goto err;
     // Code below is for repairing a crashed file
     if ((error= lock_table_name(thd, table_list, TRUE)))
     {
       if (error < 0)
 	goto err;
       if (wait_for_locked_table_names(thd, table_list))
       {
 	unlock_table_name(thd, table_list);
 	goto err;
       }
     }
     pthread_mutex_unlock(&LOCK_open);
     thd->clear_error();				// Clear error message
     error= 0;
     if (open_table_from_share(thd, share, alias,
                               (uint) (HA_OPEN_KEYFILE | HA_OPEN_RNDFILE |
                                       HA_GET_INDEX |
                                       HA_TRY_READ_ONLY),
                               READ_KEYINFO | COMPUTE_TYPES | EXTRA_RECORD,
                               ha_open_options | HA_OPEN_FOR_REPAIR,
                               entry, FALSE) || ! entry->file ||
 	(entry->file->is_crashed() && entry->file->check_and_repair(thd)))
     {
       /* Give right error message */
       thd->clear_error();
       my_error(ER_NOT_KEYFILE, MYF(0), share->table_name.str, my_errno);
       sql_print_error("Couldn't repair table: %s.%s", share->db.str,
                       share->table_name.str);
       if (entry->file)
 	closefrm(entry, 0);
       error=1;
     }
     else
       thd->clear_error();			// Clear error message
     pthread_mutex_lock(&LOCK_open);
     unlock_table_name(thd, table_list);
 
     if (error)
       goto err;
     break;
   }

  if (Table_triggers_list::check_n_load(thd, share->db.str,
                                        share->table_name.str, entry, 0))
  {
    closefrm(entry, 0);
    goto err;
  }

  /*
    If we are here, there was no fatal error (but error may be still
    unitialized).
  */
  if (unlikely(entry->file->implicit_emptied))
  {
    entry->file->implicit_emptied= 0;
    if (mysql_bin_log.is_open())
    {
      char *query, *end;
      uint query_buf_size= 20 + share->db.length + share->table_name.length +1;
      if ((query= (char*) my_malloc(query_buf_size,MYF(MY_WME))))
      {
        /* this DELETE FROM is needed even with row-based binlogging */
        end = strxmov(strmov(query, "DELETE FROM `"),
                      share->db.str,"`.`",share->table_name.str,"`", NullS);
        thd->binlog_query(THD::STMT_QUERY_TYPE,
                          query, (ulong)(end-query), FALSE, FALSE);
        my_free(query, MYF(0));
      }
      else
      {
        /*
          As replication is maybe going to be corrupted, we need to warn the
          DBA on top of warning the client (which will automatically be done
          because of MYF(MY_WME) in my_malloc() above).
        */
        sql_print_error("When opening HEAP table, could not allocate memory "
                        "to write 'DELETE FROM `%s`.`%s`' to the binary log",
                        table_list->db, table_list->table_name);
        delete entry->triggers;
        closefrm(entry, 0);
        goto err;
      }
    }
  }
  DBUG_RETURN(0);

err:
  release_table_share(share, RELEASE_NORMAL);
  DBUG_RETURN(1);
}


/*
  Open all tables in list

  SYNOPSIS
    open_tables()
    thd - thread handler
    start - list of tables in/out
    counter - number of opened tables will be return using this parameter
    flags   - bitmap of flags to modify how the tables will be open:
              MYSQL_LOCK_IGNORE_FLUSH - open table even if someone has
              done a flush or namelock on it.

  NOTE
    Unless we are already in prelocked mode, this function will also precache
    all SP/SFs explicitly or implicitly (via views and triggers) used by the
    query and add tables needed for their execution to table list. If resulting
    tables list will be non empty it will mark query as requiring precaching.
    Prelocked mode will be enabled for such query during lock_tables() call.

    If query for which we are opening tables is already marked as requiring
    prelocking it won't do such precaching and will simply reuse table list
    which is already built.

  RETURN
    0  - OK
    -1 - error
*/

int open_tables(THD *thd, TABLE_LIST **start, uint *counter, uint flags)
{
  TABLE_LIST *tables;
  bool refresh;
  int result=0;
  MEM_ROOT new_frm_mem;
  /* Also used for indicating that prelocking is need */
  TABLE_LIST **query_tables_last_own;
  bool safe_to_ignore_table;

  DBUG_ENTER("open_tables");
  /*
    temporary mem_root for new .frm parsing.
    TODO: variables for size
  */
  init_alloc_root(&new_frm_mem, 8024, 8024);

  thd->current_tablenr= 0;
 restart:
  *counter= 0;
  query_tables_last_own= 0;
  thd_proc_info(thd, "Opening tables");

  /*
    If we are not already executing prelocked statement and don't have
    statement for which table list for prelocking is already built, let
    us cache routines and try to build such table list.

  */

  if (!thd->prelocked_mode && !thd->lex->requires_prelocking() &&
      thd->lex->sroutines_list.elements)
  {
    bool first_no_prelocking, need_prelocking;
    TABLE_LIST **save_query_tables_last= thd->lex->query_tables_last;

    DBUG_ASSERT(thd->lex->query_tables == *start);
    sp_get_prelocking_info(thd, &need_prelocking, &first_no_prelocking);

    if (sp_cache_routines_and_add_tables(thd, thd->lex, first_no_prelocking))
    {
      /*
        Serious error during reading stored routines from mysql.proc table.
        Something's wrong with the table or its contents, and an error has
        been emitted; we must abort.
      */
      result= -1;
      goto err;
    }
    else if (need_prelocking)
    {
      query_tables_last_own= save_query_tables_last;
      *start= thd->lex->query_tables;
    }
  }

  /*
    For every table in the list of tables to open, try to find or open
    a table.
  */
  for (tables= *start; tables ;tables= tables->next_global)
  {
    safe_to_ignore_table= FALSE;                // 'FALSE', as per coding style
    /*
      Ignore placeholders for derived tables. After derived tables
      processing, link to created temporary table will be put here.
      If this is derived table for view then we still want to process
      routines used by this view.
     */
    if (tables->derived)
    {
      if (tables->view)
        goto process_view_routines;
      continue;
    }
    /*
      If this TABLE_LIST object is a placeholder for an information_schema
      table, create a temporary table to represent the information_schema
      table in the query. Do not fill it yet - will be filled during
      execution.
    */
    if (tables->schema_table)
    {
      if (!mysql_schema_table(thd, thd->lex, tables))
        continue;
      DBUG_RETURN(-1);
    }
    (*counter)++;

    /*
      Not a placeholder: must be a base table or a view, and the table is
      not opened yet. Try to open the table.
    */
    if (!tables->table)
    {
      if (tables->prelocking_placeholder)
      {
        /*
          For the tables added by the pre-locking code, attempt to open
          the table but fail silently if the table does not exist.
          The real failure will occur when/if a statement attempts to use
          that table.
        */
        Prelock_error_handler prelock_handler;
        thd->push_internal_handler(& prelock_handler);
        tables->table= open_table(thd, tables, &new_frm_mem, &refresh, flags);
        thd->pop_internal_handler();
        safe_to_ignore_table= prelock_handler.safely_trapped_errors();
      }
      else
        tables->table= open_table(thd, tables, &new_frm_mem, &refresh, flags);
    }

    if (!tables->table)
    {
      free_root(&new_frm_mem, MYF(MY_KEEP_PREALLOC));

      if (tables->view)
      {
        /* VIEW placeholder */
	(*counter)--;

        /*
          tables->next_global list consists of two parts:
          1) Query tables and underlying tables of views.
          2) Tables used by all stored routines that this statement invokes on
             execution.
          We need to know where the bound between these two parts is. If we've
          just opened a view, which was the last table in part #1, and it
          has added its base tables after itself, adjust the boundary pointer
          accordingly.
        */
        if (query_tables_last_own == &(tables->next_global) &&
            tables->view->query_tables)
          query_tables_last_own= tables->view->query_tables_last;
        /*
          Let us free memory used by 'sroutines' hash here since we never
          call destructor for this LEX.
        */
        hash_free(&tables->view->sroutines);
	goto process_view_routines;
      }

      if (refresh)				// Refresh in progress
      {
        /*
          We have met name-locked or old version of table. Now we have
          to close all tables which are not up to date. We also have to
          throw away set of prelocked tables (and thus close tables from
          this set that were open by now) since it possible that one of
          tables which determined its content was changed.

          Instead of implementing complex/non-robust logic mentioned
          above we simply close and then reopen all tables.

          In order to prepare for recalculation of set of prelocked tables
          we pretend that we have finished calculation which we were doing
          currently.
        */
        if (query_tables_last_own)
          thd->lex->mark_as_requiring_prelocking(query_tables_last_own);
        close_tables_for_reopen(thd, start);
	goto restart;
      }

      if (safe_to_ignore_table)
      {
        DBUG_PRINT("info", ("open_table: ignoring table '%s'.'%s'",
                            tables->db, tables->alias));
        continue;
      }

      result= -1;				// Fatal error
      break;
    }
    else
    {
      /*
        If we are not already in prelocked mode and extended table list is not
        yet built and we have trigger for table being opened then we should
        cache all routines used by its triggers and add their tables to
        prelocking list.
        If we lock table for reading we won't update it so there is no need to
        process its triggers since they never will be activated.
      */
      if (!thd->prelocked_mode && !thd->lex->requires_prelocking() &&
          tables->table->triggers &&
          tables->lock_type >= TL_WRITE_ALLOW_WRITE)
      {
        if (!query_tables_last_own)
          query_tables_last_own= thd->lex->query_tables_last;
        if (sp_cache_routines_and_add_tables_for_triggers(thd, thd->lex,
                                                          tables))
        {
          /*
            Serious error during reading stored routines from mysql.proc table.
            Something's wrong with the table or its contents, and an error has
            been emitted; we must abort.
          */
          result= -1;
          goto err;
        }
      }
      free_root(&new_frm_mem, MYF(MY_KEEP_PREALLOC));
    }

    if (tables->lock_type != TL_UNLOCK && ! thd->locked_tables)
      tables->table->reginfo.lock_type=tables->lock_type;
    tables->table->grant= tables->grant;

process_view_routines:
    /*
      Again we may need cache all routines used by this view and add
      tables used by them to table list.
    */
    if (tables->view && !thd->prelocked_mode &&
        !thd->lex->requires_prelocking() &&
        tables->view->sroutines_list.elements)
    {
      /* We have at least one table in TL here. */
      if (!query_tables_last_own)
        query_tables_last_own= thd->lex->query_tables_last;
      if (sp_cache_routines_and_add_tables_for_view(thd, thd->lex, tables))
      {
        /*
          Serious error during reading stored routines from mysql.proc table.
          Something is wrong with the table or its contents, and an error has
          been emitted; we must abort.
        */
        result= -1;
        goto err;
      }
    }
  }

 err:
  thd_proc_info(thd, 0);
  free_root(&new_frm_mem, MYF(0));              // Free pre-alloced block

  if (query_tables_last_own)
    thd->lex->mark_as_requiring_prelocking(query_tables_last_own);

  DBUG_RETURN(result);
}


/*
  Check that lock is ok for tables; Call start stmt if ok

  SYNOPSIS
    check_lock_and_start_stmt()
    thd			Thread handle
    table_list		Table to check
    lock_type		Lock used for table

  RETURN VALUES
  0	ok
  1	error
*/

static bool check_lock_and_start_stmt(THD *thd, TABLE *table,
				      thr_lock_type lock_type)
{
  int error;
  DBUG_ENTER("check_lock_and_start_stmt");

  if ((int) lock_type >= (int) TL_WRITE_ALLOW_READ &&
      (int) table->reginfo.lock_type < (int) TL_WRITE_ALLOW_READ)
  {
    my_error(ER_TABLE_NOT_LOCKED_FOR_WRITE, MYF(0),table->alias);
    DBUG_RETURN(1);
  }
  if ((error=table->file->start_stmt(thd, lock_type)))
  {
    table->file->print_error(error,MYF(0));
    DBUG_RETURN(1);
  }
  DBUG_RETURN(0);
}


/*
  Open and lock one table

  SYNOPSIS
    open_ltable()
    thd			Thread handler
    table_list		Table to open is first table in this list
    lock_type		Lock to use for open

  NOTE
    This function don't do anything like SP/SF/views/triggers analysis done
    in open_tables(). It is intended for opening of only one concrete table.
    And used only in special contexts.

  RETURN VALUES
    table		Opened table
    0			Error
  
    If ok, the following are also set:
      table_list->lock_type 	lock_type
      table_list->table		table
*/

TABLE *open_ltable(THD *thd, TABLE_LIST *table_list, thr_lock_type lock_type)
{
  TABLE *table;
  bool refresh;
  DBUG_ENTER("open_ltable");

  thd_proc_info(thd, "Opening table");
  thd->current_tablenr= 0;
  /* open_ltable can be used only for BASIC TABLEs */
  table_list->required_type= FRMTYPE_TABLE;
  while (!(table= open_table(thd, table_list, thd->mem_root, &refresh, 0)) &&
         refresh)
    ;

  if (table)
  {
#if defined( __WIN__)
    /* Win32 can't drop a file that is open */
    if (lock_type == TL_WRITE_ALLOW_READ)
    {
      lock_type= TL_WRITE;
    }
#endif /* __WIN__ */
    table_list->lock_type= lock_type;
    table_list->table=	   table;
    table->grant= table_list->grant;
    if (thd->locked_tables)
    {
      if (check_lock_and_start_stmt(thd, table, lock_type))
	table= 0;
    }
    else
    {
      DBUG_ASSERT(thd->lock == 0);	// You must lock everything at once
      if ((table->reginfo.lock_type= lock_type) != TL_UNLOCK)
	if (! (thd->lock= mysql_lock_tables(thd, &table_list->table, 1, 0,
                                            &refresh)))
	  table= 0;
    }
  }
  thd_proc_info(thd, 0);
  DBUG_RETURN(table);
}


/*
  Open all tables in list and locks them for read without derived
  tables processing.

  SYNOPSIS
    simple_open_n_lock_tables()
    thd		- thread handler
    tables	- list of tables for open&locking

  RETURN
    0  - ok
    -1 - error

  NOTE
    The lock will automaticaly be freed by close_thread_tables()
*/

int simple_open_n_lock_tables(THD *thd, TABLE_LIST *tables)
{
  uint counter;
  bool need_reopen;
  DBUG_ENTER("simple_open_n_lock_tables");

  for ( ; ; ) 
  {
    if (open_tables(thd, &tables, &counter, 0))
      DBUG_RETURN(-1);
    if (!lock_tables(thd, tables, counter, &need_reopen))
      break;
    if (!need_reopen)
      DBUG_RETURN(-1);
    close_tables_for_reopen(thd, &tables);
  }
  DBUG_RETURN(0);
}


/*
  Open all tables in list, locks them and process derived tables
  tables processing.

  SYNOPSIS
    open_and_lock_tables()
    thd		- thread handler
    tables	- list of tables for open&locking

  RETURN
    FALSE - ok
    TRUE  - error

  NOTE
    The lock will automaticaly be freed by close_thread_tables()
*/

bool open_and_lock_tables(THD *thd, TABLE_LIST *tables)
{
  uint counter;
  bool need_reopen;
  DBUG_ENTER("open_and_lock_tables");

  for ( ; ; ) 
  {
    if (open_tables(thd, &tables, &counter, 0))
      DBUG_RETURN(-1);
    if (!lock_tables(thd, tables, counter, &need_reopen))
      break;
    if (!need_reopen)
      DBUG_RETURN(-1);
    close_tables_for_reopen(thd, &tables);
  }
  if (mysql_handle_derived(thd->lex, &mysql_derived_prepare) ||
      (thd->fill_derived_tables() &&
       mysql_handle_derived(thd->lex, &mysql_derived_filling)))
    DBUG_RETURN(TRUE); /* purecov: inspected */
  DBUG_RETURN(0);
}


/*
  Open all tables in list and process derived tables

  SYNOPSIS
    open_normal_and_derived_tables
    thd		- thread handler
    tables	- list of tables for open
    flags       - bitmap of flags to modify how the tables will be open:
                  MYSQL_LOCK_IGNORE_FLUSH - open table even if someone has
                  done a flush or namelock on it.

  RETURN
    FALSE - ok
    TRUE  - error

  NOTE 
    This is to be used on prepare stage when you don't read any
    data from the tables.
*/

bool open_normal_and_derived_tables(THD *thd, TABLE_LIST *tables, uint flags)
{
  uint counter;
  DBUG_ENTER("open_normal_and_derived_tables");
  DBUG_ASSERT(!thd->fill_derived_tables());
  if (open_tables(thd, &tables, &counter, flags) ||
      mysql_handle_derived(thd->lex, &mysql_derived_prepare))
    DBUG_RETURN(TRUE); /* purecov: inspected */
  DBUG_RETURN(0);
}


/*
  Mark all real tables in the list as free for reuse.

  SYNOPSIS
    mark_real_tables_as_free_for_reuse()
      thd   - thread context
      table - head of the list of tables

  DESCRIPTION
    Marks all real tables in the list (i.e. not views, derived
    or schema tables) as free for reuse.
*/

static void mark_real_tables_as_free_for_reuse(TABLE_LIST *table)
{
  for (; table; table= table->next_global)
    if (!table->placeholder())
      table->table->query_id= 0;
}


/*
  Lock all tables in list

  SYNOPSIS
    lock_tables()
    thd			Thread handler
    tables		Tables to lock
    count		Number of opened tables
    need_reopen         Out parameter which if TRUE indicates that some
                        tables were dropped or altered during this call
                        and therefore invoker should reopen tables and
                        try to lock them once again (in this case
                        lock_tables() will also return error).

  NOTES
    You can't call lock_tables twice, as this would break the dead-lock-free
    handling thr_lock gives us.  You most always get all needed locks at
    once.

    If query for which we are calling this function marked as requring
    prelocking, this function will do implicit LOCK TABLES and change
    thd::prelocked_mode accordingly.

  RETURN VALUES
   0	ok
   -1	Error
*/

int lock_tables(THD *thd, TABLE_LIST *tables, uint count, bool *need_reopen)
{
  TABLE_LIST *table;

  DBUG_ENTER("lock_tables");
  /*
    We can't meet statement requiring prelocking if we already
    in prelocked mode.
  */
  DBUG_ASSERT(!thd->prelocked_mode || !thd->lex->requires_prelocking());

  *need_reopen= FALSE;

  /*
    CREATE ... SELECT UUID() locks no tables, we have to test here.
  */
  if (thd->lex->binlog_row_based_if_mixed)
    thd->set_current_stmt_binlog_row_based_if_mixed();

  if (!tables && !thd->lex->requires_prelocking())
    DBUG_RETURN(0);

  /*
    We need this extra check for thd->prelocked_mode because we want to avoid
    attempts to lock tables in substatements. Checking for thd->locked_tables
    is not enough in some situations. For example for SP containing
    "drop table t3; create temporary t3 ..; insert into t3 ...;"
    thd->locked_tables may be 0 after drop tables, and without this extra
    check insert will try to lock temporary table t3, that will lead
    to memory leak...
  */
  if (!thd->locked_tables && !thd->prelocked_mode)
  {
    DBUG_ASSERT(thd->lock == 0);	// You must lock everything at once
    TABLE **start,**ptr;

    if (!(ptr=start=(TABLE**) thd->alloc(sizeof(TABLE*)*count)))
      DBUG_RETURN(-1);
    for (table= tables; table; table= table->next_global)
    {
      if (!table->placeholder())
	*(ptr++)= table->table;
    }

    /* We have to emulate LOCK TABLES if we are statement needs prelocking. */
    if (thd->lex->requires_prelocking())
    {
      thd->in_lock_tables=1;
      thd->options|= OPTION_TABLE_LOCK;
      /*
        If we have >= 2 different tables to update with auto_inc columns,
        statement-based binlogging won't work. We can solve this problem in
        mixed mode by switching to row-based binlogging:
      */
      if (thd->variables.binlog_format == BINLOG_FORMAT_MIXED &&
          has_two_write_locked_tables_with_auto_increment(tables))
      {
        thd->lex->binlog_row_based_if_mixed= TRUE;
        thd->set_current_stmt_binlog_row_based_if_mixed();
      }
    }

    if (! (thd->lock= mysql_lock_tables(thd, start, (uint) (ptr - start),
                                        MYSQL_LOCK_NOTIFY_IF_NEED_REOPEN,
                                        need_reopen)))
    {
      if (thd->lex->requires_prelocking())
      {
        thd->options&= ~(OPTION_TABLE_LOCK);
        thd->in_lock_tables=0;
      }
      DBUG_RETURN(-1);
    }
    if (thd->lex->requires_prelocking() &&
        thd->lex->sql_command != SQLCOM_LOCK_TABLES)
    {
      TABLE_LIST *first_not_own= thd->lex->first_not_own_table();
      /*
        We just have done implicit LOCK TABLES, and now we have
        to emulate first open_and_lock_tables() after it.

        Note that "LOCK TABLES" can also be marked as requiring prelocking
        (e.g. if one locks view which uses functions). We should not emulate
        such open_and_lock_tables() in this case. We also should not set
        THD::prelocked_mode or first close_thread_tables() call will do
        "UNLOCK TABLES".
      */
      thd->locked_tables= thd->lock;
      thd->lock= 0;
      thd->in_lock_tables=0;

      for (table= tables; table != first_not_own; table= table->next_global)
      {
        if (!table->placeholder())
        {
          table->table->query_id= thd->query_id;
          if (check_lock_and_start_stmt(thd, table->table, table->lock_type))
          {
            ha_rollback_stmt(thd);
            mysql_unlock_tables(thd, thd->locked_tables);
            thd->locked_tables= 0;
            thd->options&= ~(OPTION_TABLE_LOCK);
            DBUG_RETURN(-1);
          }
        }
      }
      /*
        Let us mark all tables which don't belong to the statement itself,
        and was marked as occupied during open_tables() as free for reuse.
      */
      mark_real_tables_as_free_for_reuse(first_not_own);
      DBUG_PRINT("info",("prelocked_mode= PRELOCKED"));
      thd->prelocked_mode= PRELOCKED;
    }
  }
  else
  {
    TABLE_LIST *first_not_own= thd->lex->first_not_own_table();
    for (table= tables; table != first_not_own; table= table->next_global)
    {
      if (!table->placeholder() &&
	  check_lock_and_start_stmt(thd, table->table, table->lock_type))
      {
	ha_rollback_stmt(thd);
	DBUG_RETURN(-1);
      }
    }
    /*
      If we are under explicit LOCK TABLES and our statement requires
      prelocking, we should mark all "additional" tables as free for use
      and enter prelocked mode.
    */
    if (thd->lex->requires_prelocking())
    {
      mark_real_tables_as_free_for_reuse(first_not_own);
      DBUG_PRINT("info", ("thd->prelocked_mode= PRELOCKED_UNDER_LOCK_TABLES"));
      thd->prelocked_mode= PRELOCKED_UNDER_LOCK_TABLES;
    }
  }
  DBUG_RETURN(0);
}


/*
  Prepare statement for reopening of tables and recalculation of set of
  prelocked tables.

  SYNOPSIS
    close_tables_for_reopen()
      thd    in     Thread context
      tables in/out List of tables which we were trying to open and lock

*/

void close_tables_for_reopen(THD *thd, TABLE_LIST **tables)
{
  /*
    If table list consists only from tables from prelocking set, table list
    for new attempt should be empty, so we have to update list's root pointer.
  */
  if (thd->lex->first_not_own_table() == *tables)
    *tables= 0;
  thd->lex->chop_off_not_own_tables();
  sp_remove_not_own_routines(thd->lex);
  for (TABLE_LIST *tmp= *tables; tmp; tmp= tmp->next_global)
    tmp->table= 0;
  mark_used_tables_as_free_for_reuse(thd, thd->temporary_tables);
  close_thread_tables(thd);
}


/*
  Open a single table without table caching and don't set it in open_list

  SYNPOSIS
    open_temporary_table()
    thd		  Thread object
    path	  Path (without .frm)
    db		  database
    table_name	  Table name
    link_in_list  1 if table should be linked into thd->temporary_tables

 NOTES:
    Used by alter_table to open a temporary table and when creating
    a temporary table with CREATE TEMPORARY ...

 RETURN
   0  Error
   #  TABLE object
*/

TABLE *open_temporary_table(THD *thd, const char *path, const char *db,
			    const char *table_name, bool link_in_list)
{
  TABLE *tmp_table;
  TABLE_SHARE *share;
  char cache_key[MAX_DBKEY_LENGTH], *saved_cache_key, *tmp_path;
  uint key_length;
  TABLE_LIST table_list;
  DBUG_ENTER("open_temporary_table");
  DBUG_PRINT("enter",
             ("table: '%s'.'%s'  path: '%s'  server_id: %u  "
              "pseudo_thread_id: %lu",
              db, table_name, path,
              (uint) thd->server_id, (ulong) thd->variables.pseudo_thread_id));

  table_list.db=         (char*) db;
  table_list.table_name= (char*) table_name;
  /* Create the cache_key for temporary tables */
  key_length= create_table_def_key(thd, cache_key, &table_list, 1);

  if (!(tmp_table= (TABLE*) my_malloc(sizeof(*tmp_table) + sizeof(*share) +
                                      strlen(path)+1 + key_length,
                                      MYF(MY_WME))))
    DBUG_RETURN(0);				/* purecov: inspected */

  share= (TABLE_SHARE*) (tmp_table+1);
  tmp_path= (char*) (share+1);
  saved_cache_key= strmov(tmp_path, path)+1;
  memcpy(saved_cache_key, cache_key, key_length);

  init_tmp_table_share(share, saved_cache_key, key_length,
                       strend(saved_cache_key)+1, tmp_path);

  if (open_table_def(thd, share, 0) ||
      open_table_from_share(thd, share, table_name,
                            (uint) (HA_OPEN_KEYFILE | HA_OPEN_RNDFILE |
                                    HA_GET_INDEX),
                            READ_KEYINFO | COMPUTE_TYPES | EXTRA_RECORD,
                            ha_open_options,
                            tmp_table, FALSE))
  {
    /* No need to lock share->mutex as this is not needed for tmp tables */
    free_table_share(share);
    my_free((char*) tmp_table,MYF(0));
    DBUG_RETURN(0);
  }

  tmp_table->reginfo.lock_type= TL_WRITE;	 // Simulate locked
  share->tmp_table= (tmp_table->file->has_transactions() ? 
                     TRANSACTIONAL_TMP_TABLE : NON_TRANSACTIONAL_TMP_TABLE);

  if (link_in_list)
  {
    /* growing temp list at the head */
    tmp_table->next= thd->temporary_tables;
    if (tmp_table->next)
      tmp_table->next->prev= tmp_table;
    thd->temporary_tables= tmp_table;
    thd->temporary_tables->prev= 0;
    if (thd->slave_thread)
      slave_open_temp_tables++;
  }
  tmp_table->pos_in_table_list= 0;
  DBUG_RETURN(tmp_table);
}


bool rm_temporary_table(handlerton *base, char *path)
{
  bool error=0;
  handler *file;
  char *ext;
  DBUG_ENTER("rm_temporary_table");

  strmov(ext= strend(path), reg_ext);
  if (my_delete(path,MYF(0)))
    error=1; /* purecov: inspected */
  *ext= 0;				// remove extension
  file= get_new_handler((TABLE_SHARE*) 0, current_thd->mem_root, base);
  if (file && file->delete_table(path))
  {
    error=1;
    sql_print_warning("Could not remove temporary table: '%s', error: %d",
                      path, my_errno);
  }
  delete file;
  DBUG_RETURN(error);
}


/*****************************************************************************
* The following find_field_in_XXX procedures implement the core of the
* name resolution functionality. The entry point to resolve a column name in a
* list of tables is 'find_field_in_tables'. It calls 'find_field_in_table_ref'
* for each table reference. In turn, depending on the type of table reference,
* 'find_field_in_table_ref' calls one of the 'find_field_in_XXX' procedures
* below specific for the type of table reference.
******************************************************************************/

/* Special Field pointers as return values of find_field_in_XXX functions. */
Field *not_found_field= (Field*) 0x1;
Field *view_ref_found= (Field*) 0x2; 

#define WRONG_GRANT (Field*) -1

static void update_field_dependencies(THD *thd, Field *field, TABLE *table)
{
  DBUG_ENTER("update_field_dependencies");
  if (thd->mark_used_columns != MARK_COLUMNS_NONE)
  {
    MY_BITMAP *current_bitmap, *other_bitmap;

    /*
      We always want to register the used keys, as the column bitmap may have
      been set for all fields (for example for view).
    */
      
    table->covering_keys.intersect(field->part_of_key);
    table->merge_keys.merge(field->part_of_key);

    if (thd->mark_used_columns == MARK_COLUMNS_READ)
    {
      current_bitmap= table->read_set;
      other_bitmap=   table->write_set;
    }
    else
    {
      current_bitmap= table->write_set;
      other_bitmap=   table->read_set;
    }

    if (bitmap_fast_test_and_set(current_bitmap, field->field_index))
    {
      if (thd->mark_used_columns == MARK_COLUMNS_WRITE)
      {
        DBUG_PRINT("warning", ("Found duplicated field"));
        thd->dup_field= field;
      }
      else
      {
        DBUG_PRINT("note", ("Field found before"));
      }
      DBUG_VOID_RETURN;
    }
    if (table->get_fields_in_item_tree)
      field->flags|= GET_FIXED_FIELDS_FLAG;
    table->used_fields++;
  }
  else if (table->get_fields_in_item_tree)
    field->flags|= GET_FIXED_FIELDS_FLAG;
  DBUG_VOID_RETURN;
}


/*
  Find a field by name in a view that uses merge algorithm.

  SYNOPSIS
    find_field_in_view()
    thd				thread handler
    table_list			view to search for 'name'
    name			name of field
    length			length of name
    item_name                   name of item if it will be created (VIEW)
    ref				expression substituted in VIEW should be passed
                                using this reference (return view_ref_found)
    register_tree_change        TRUE if ref is not stack variable and we
                                need register changes in item tree

  RETURN
    0			field is not found
    view_ref_found	found value in VIEW (real result is in *ref)
    #			pointer to field - only for schema table fields
*/

static Field *
find_field_in_view(THD *thd, TABLE_LIST *table_list,
                   const char *name, uint length,
                   const char *item_name, Item **ref,
                   bool register_tree_change)
{
  DBUG_ENTER("find_field_in_view");
  DBUG_PRINT("enter",
             ("view: '%s', field name: '%s', item name: '%s', ref 0x%lx",
              table_list->alias, name, item_name, (ulong) ref));
  Field_iterator_view field_it;
  field_it.set(table_list);
  Query_arena *arena, backup;  
  LINT_INIT(arena);
  
  DBUG_ASSERT(table_list->schema_table_reformed ||
              (ref != 0 && table_list->view != 0));
  for (; !field_it.end_of_fields(); field_it.next())
  {
    if (!my_strcasecmp(system_charset_info, field_it.name(), name))
    {
      // in PS use own arena or data will be freed after prepare
      if (register_tree_change)
        arena= thd->activate_stmt_arena_if_needed(&backup);
      /*
        create_item() may, or may not create a new Item, depending on
        the column reference. See create_view_field() for details.
      */
      Item *item= field_it.create_item(thd);
      if (register_tree_change && arena)
        thd->restore_active_arena(arena, &backup);
      
      if (!item)
        DBUG_RETURN(0);
      /*
       *ref != NULL means that *ref contains the item that we need to
       replace. If the item was aliased by the user, set the alias to
       the replacing item.
       We need to set alias on both ref itself and on ref real item.
      */
      if (*ref && !(*ref)->is_autogenerated_name)
      {
        item->set_name((*ref)->name, (*ref)->name_length,
                       system_charset_info);
        item->real_item()->set_name((*ref)->name, (*ref)->name_length,
                       system_charset_info);
      }
      if (register_tree_change)
        thd->change_item_tree(ref, item);
      else
        *ref= item;
      DBUG_RETURN((Field*) view_ref_found);
    }
  }
  DBUG_RETURN(0);
}


/*
  Find field by name in a NATURAL/USING join table reference.

  SYNOPSIS
    find_field_in_natural_join()
    thd			 [in]  thread handler
    table_ref            [in]  table reference to search
    name		 [in]  name of field
    length		 [in]  length of name
    ref                  [in/out] if 'name' is resolved to a view field, ref is
                               set to point to the found view field
    register_tree_change [in]  TRUE if ref is not stack variable and we
                               need register changes in item tree
    actual_table         [out] the original table reference where the field
                               belongs - differs from 'table_list' only for
                               NATURAL/USING joins

  DESCRIPTION
    Search for a field among the result fields of a NATURAL/USING join.
    Notice that this procedure is called only for non-qualified field
    names. In the case of qualified fields, we search directly the base
    tables of a natural join.

  RETURN
    NULL        if the field was not found
    WRONG_GRANT if no access rights to the found field
    #           Pointer to the found Field
*/

static Field *
find_field_in_natural_join(THD *thd, TABLE_LIST *table_ref, const char *name,
                           uint length, Item **ref, bool register_tree_change,
                           TABLE_LIST **actual_table)
{
  List_iterator_fast<Natural_join_column>
    field_it(*(table_ref->join_columns));
  Natural_join_column *nj_col, *curr_nj_col;
  Field *found_field;
  Query_arena *arena, backup;
  DBUG_ENTER("find_field_in_natural_join");
  DBUG_PRINT("enter", ("field name: '%s', ref 0x%lx",
		       name, (ulong) ref));
  DBUG_ASSERT(table_ref->is_natural_join && table_ref->join_columns);
  DBUG_ASSERT(*actual_table == NULL);

  LINT_INIT(arena);
  LINT_INIT(found_field);

  for (nj_col= NULL, curr_nj_col= field_it++; curr_nj_col; 
       curr_nj_col= field_it++)
  {
    if (!my_strcasecmp(system_charset_info, curr_nj_col->name(), name))
    {
      if (nj_col)
      {
        my_error(ER_NON_UNIQ_ERROR, MYF(0), name, thd->where);
        DBUG_RETURN(NULL);
      }
      nj_col= curr_nj_col;
    }
  }
  if (!nj_col)
    DBUG_RETURN(NULL);

  if (nj_col->view_field)
  {
    Item *item;
    LINT_INIT(arena);
    if (register_tree_change)
      arena= thd->activate_stmt_arena_if_needed(&backup);
    /*
      create_item() may, or may not create a new Item, depending on the
      column reference. See create_view_field() for details.
    */
    item= nj_col->create_item(thd);
    /*
     *ref != NULL means that *ref contains the item that we need to
     replace. If the item was aliased by the user, set the alias to
     the replacing item.
     We need to set alias on both ref itself and on ref real item.
     */
    if (*ref && !(*ref)->is_autogenerated_name)
    {
      item->set_name((*ref)->name, (*ref)->name_length,
                     system_charset_info);
      item->real_item()->set_name((*ref)->name, (*ref)->name_length,
                                  system_charset_info);
    }
    if (register_tree_change && arena)
      thd->restore_active_arena(arena, &backup);

    if (!item)
      DBUG_RETURN(NULL);
    DBUG_ASSERT(nj_col->table_field == NULL);
    if (nj_col->table_ref->schema_table_reformed)
    {
      /*
        Translation table items are always Item_fields and fixed
        already('mysql_schema_table' function). So we can return
        ->field. It is used only for 'show & where' commands.
      */
      DBUG_RETURN(((Item_field*) (nj_col->view_field->item))->field);
    }
    if (register_tree_change)
      thd->change_item_tree(ref, item);
    else
      *ref= item;
    found_field= (Field*) view_ref_found;
  }
  else
  {
    /* This is a base table. */
    DBUG_ASSERT(nj_col->view_field == NULL);
    DBUG_ASSERT(nj_col->table_ref->table == nj_col->table_field->table);
    found_field= nj_col->table_field;
    update_field_dependencies(thd, found_field, nj_col->table_ref->table);
  }

  *actual_table= nj_col->table_ref;
  
  DBUG_RETURN(found_field);
}


/*
  Find field by name in a base table or a view with temp table algorithm.

  SYNOPSIS
    find_field_in_table()
    thd				thread handler
    table			table where to search for the field
    name			name of field
    length			length of name
    allow_rowid			do allow finding of "_rowid" field?
    cached_field_index_ptr	cached position in field list (used to speedup
                                lookup for fields in prepared tables)

  RETURN
    0	field is not found
    #	pointer to field
*/

Field *
find_field_in_table(THD *thd, TABLE *table, const char *name, uint length,
                    bool allow_rowid, uint *cached_field_index_ptr)
{
  Field **field_ptr, *field;
  uint cached_field_index= *cached_field_index_ptr;
  DBUG_ENTER("find_field_in_table");
  DBUG_PRINT("enter", ("table: '%s', field name: '%s'", table->alias, name));

  /* We assume here that table->field < NO_CACHED_FIELD_INDEX = UINT_MAX */
  if (cached_field_index < table->s->fields &&
      !my_strcasecmp(system_charset_info,
                     table->field[cached_field_index]->field_name, name))
    field_ptr= table->field + cached_field_index;
  else if (table->s->name_hash.records)
  {
    field_ptr= (Field**) hash_search(&table->s->name_hash, (byte*) name,
                                     length);
    if (field_ptr)
    {
      /*
        field_ptr points to field in TABLE_SHARE. Convert it to the matching
        field in table
      */
      field_ptr= (table->field + (field_ptr - table->s->field));
    }
  }
  else
  {
    if (!(field_ptr= table->field))
      DBUG_RETURN((Field *)0);
    for (; *field_ptr; ++field_ptr)
      if (!my_strcasecmp(system_charset_info, (*field_ptr)->field_name, name))
        break;
  }

  if (field_ptr && *field_ptr)
  {
    *cached_field_index_ptr= field_ptr - table->field;
    field= *field_ptr;
  }
  else
  {
    if (!allow_rowid ||
        my_strcasecmp(system_charset_info, name, "_rowid") ||
        table->s->rowid_field_offset == 0)
      DBUG_RETURN((Field*) 0);
    field= table->field[table->s->rowid_field_offset-1];
  }

  update_field_dependencies(thd, field, table);

  DBUG_RETURN(field);
}


/*
  Find field in a table reference.

  SYNOPSIS
    find_field_in_table_ref()
    thd			   [in]  thread handler
    table_list		   [in]  table reference to search
    name		   [in]  name of field
    length		   [in]  field length of name
    item_name              [in]  name of item if it will be created (VIEW)
    db_name                [in]  optional database name that qualifies the
    table_name             [in]  optional table name that qualifies the field
    ref		       [in/out] if 'name' is resolved to a view field, ref
                                 is set to point to the found view field
    check_privileges       [in]  check privileges
    allow_rowid		   [in]  do allow finding of "_rowid" field?
    cached_field_index_ptr [in]  cached position in field list (used to
                                 speedup lookup for fields in prepared tables)
    register_tree_change   [in]  TRUE if ref is not stack variable and we
                                 need register changes in item tree
    actual_table           [out] the original table reference where the field
                                 belongs - differs from 'table_list' only for
                                 NATURAL_USING joins.

  DESCRIPTION
    Find a field in a table reference depending on the type of table
    reference. There are three types of table references with respect
    to the representation of their result columns:
    - an array of Field_translator objects for MERGE views and some
      information_schema tables,
    - an array of Field objects (and possibly a name hash) for stored
      tables,
    - a list of Natural_join_column objects for NATURAL/USING joins.
    This procedure detects the type of the table reference 'table_list'
    and calls the corresponding search routine.

  RETURN
    0			field is not found
    view_ref_found	found value in VIEW (real result is in *ref)
    #			pointer to field
*/

Field *
find_field_in_table_ref(THD *thd, TABLE_LIST *table_list,
                        const char *name, uint length,
                        const char *item_name, const char *db_name,
                        const char *table_name, Item **ref,
                        bool check_privileges, bool allow_rowid,
                        uint *cached_field_index_ptr,
                        bool register_tree_change, TABLE_LIST **actual_table)
{
  Field *fld;
  DBUG_ENTER("find_field_in_table_ref");
  DBUG_ASSERT(table_list->alias);
  DBUG_ASSERT(name);
  DBUG_ASSERT(item_name);
  DBUG_PRINT("enter",
             ("table: '%s'  field name: '%s'  item name: '%s'  ref 0x%lx",
              table_list->alias, name, item_name, (ulong) ref));

  /*
    Check that the table and database that qualify the current field name
    are the same as the table reference we are going to search for the field.

    Exclude from the test below nested joins because the columns in a
    nested join generally originate from different tables. Nested joins
    also have no table name, except when a nested join is a merge view
    or an information schema table.

    We include explicitly table references with a 'field_translation' table,
    because if there are views over natural joins we don't want to search
    inside the view, but we want to search directly in the view columns
    which are represented as a 'field_translation'.

    TODO: Ensure that table_name, db_name and tables->db always points to
          something !
  */
  if (/* Exclude nested joins. */
      (!table_list->nested_join ||
       /* Include merge views and information schema tables. */
       table_list->field_translation) &&
      /*
        Test if the field qualifiers match the table reference we plan
        to search.
      */
      table_name && table_name[0] &&
      (my_strcasecmp(table_alias_charset, table_list->alias, table_name) ||
       (db_name && db_name[0] && table_list->db && table_list->db[0] &&
        strcmp(db_name, table_list->db))))
    DBUG_RETURN(0);

  *actual_table= NULL;

  if (table_list->field_translation)
  {
    /* 'table_list' is a view or an information schema table. */
    if ((fld= find_field_in_view(thd, table_list, name, length, item_name, ref,
                                 register_tree_change)))
      *actual_table= table_list;
  }
  else if (!table_list->nested_join)
  {
    /* 'table_list' is a stored table. */
    DBUG_ASSERT(table_list->table);
    if ((fld= find_field_in_table(thd, table_list->table, name, length,
                                  allow_rowid,
                                  cached_field_index_ptr)))
      *actual_table= table_list;
  }
  else
  {
    /*
      'table_list' is a NATURAL/USING join, or an operand of such join that
      is a nested join itself.

      If the field name we search for is qualified, then search for the field
      in the table references used by NATURAL/USING the join.
    */
    if (table_name && table_name[0])
    {
      List_iterator<TABLE_LIST> it(table_list->nested_join->join_list);
      TABLE_LIST *table;
      while ((table= it++))
      {
        if ((fld= find_field_in_table_ref(thd, table, name, length, item_name,
                                          db_name, table_name, ref,
                                          check_privileges, allow_rowid,
                                          cached_field_index_ptr,
                                          register_tree_change, actual_table)))
          DBUG_RETURN(fld);
      }
      DBUG_RETURN(0);
    }
    /*
      Non-qualified field, search directly in the result columns of the
      natural join. The condition of the outer IF is true for the top-most
      natural join, thus if the field is not qualified, we will search
      directly the top-most NATURAL/USING join.
    */
    fld= find_field_in_natural_join(thd, table_list, name, length, ref,
                                    register_tree_change, actual_table);
  }

  if (fld)
  {
#ifndef NO_EMBEDDED_ACCESS_CHECKS
    /* Check if there are sufficient access rights to the found field. */
    if (check_privileges &&
        check_column_grant_in_table_ref(thd, *actual_table, name, length))
      fld= WRONG_GRANT;
    else
#endif
      if (thd->mark_used_columns != MARK_COLUMNS_NONE)
      {
        /*
          Get rw_set correct for this field so that the handler
          knows that this field is involved in the query and gets
          retrieved/updated
         */
        Field *field_to_set= NULL;
        if (fld == view_ref_found)
        {
          Item *it= (*ref)->real_item();
          if (it->type() == Item::FIELD_ITEM)
            field_to_set= ((Item_field*)it)->field;
          else
          {
            if (thd->mark_used_columns == MARK_COLUMNS_READ)
              it->walk(&Item::register_field_in_read_map, 1, (byte *) 0);
          }
        }
        else
          field_to_set= fld;
        if (field_to_set)
        {
          TABLE *table= field_to_set->table;
          if (thd->mark_used_columns == MARK_COLUMNS_READ)
            bitmap_set_bit(table->read_set, field_to_set->field_index);
          else
            bitmap_set_bit(table->write_set, field_to_set->field_index);
        }
      }
  }
  DBUG_RETURN(fld);
}


/*
  Find field in table, no side effects, only purpose is to check for field
  in table object and get reference to the field if found.

  SYNOPSIS
  find_field_in_table_sef()

  table                         table where to find
  name                          Name of field searched for

  RETURN
    0                   field is not found
    #                   pointer to field
*/

Field *find_field_in_table_sef(TABLE *table, const char *name)
{
  Field **field_ptr;
  if (table->s->name_hash.records)
  {
    field_ptr= (Field**)hash_search(&table->s->name_hash,(byte*) name,
                                    strlen(name));
    if (field_ptr)
    {
      /*
        field_ptr points to field in TABLE_SHARE. Convert it to the matching
        field in table
      */
      field_ptr= (table->field + (field_ptr - table->s->field));
    }
  }
  else
  {
    if (!(field_ptr= table->field))
      return (Field *)0;
    for (; *field_ptr; ++field_ptr)
      if (!my_strcasecmp(system_charset_info, (*field_ptr)->field_name, name))
        break;
  }
  if (field_ptr)
    return *field_ptr;
  else
    return (Field *)0;
}


/*
  Find field in table list.

  SYNOPSIS
    find_field_in_tables()
    thd			  pointer to current thread structure
    item		  field item that should be found
    first_table           list of tables to be searched for item
    last_table            end of the list of tables to search for item. If NULL
                          then search to the end of the list 'first_table'.
    ref			  if 'item' is resolved to a view field, ref is set to
                          point to the found view field
    report_error	  Degree of error reporting:
                          - IGNORE_ERRORS then do not report any error
                          - IGNORE_EXCEPT_NON_UNIQUE report only non-unique
                            fields, suppress all other errors
                          - REPORT_EXCEPT_NON_UNIQUE report all other errors
                            except when non-unique fields were found
                          - REPORT_ALL_ERRORS
    check_privileges      need to check privileges
    register_tree_change  TRUE if ref is not a stack variable and we
                          to need register changes in item tree

  RETURN VALUES
    0			If error: the found field is not unique, or there are
                        no sufficient access priviliges for the found field,
                        or the field is qualified with non-existing table.
    not_found_field	The function was called with report_error ==
                        (IGNORE_ERRORS || IGNORE_EXCEPT_NON_UNIQUE) and a
			field was not found.
    view_ref_found	View field is found, item passed through ref parameter
    found field         If a item was resolved to some field
*/

Field *
find_field_in_tables(THD *thd, Item_ident *item,
                     TABLE_LIST *first_table, TABLE_LIST *last_table,
		     Item **ref, find_item_error_report_type report_error,
                     bool check_privileges, bool register_tree_change)
{
  Field *found=0;
  const char *db= item->db_name;
  const char *table_name= item->table_name;
  const char *name= item->field_name;
  uint length=(uint) strlen(name);
  char name_buff[NAME_LEN+1];
  TABLE_LIST *cur_table= first_table;
  TABLE_LIST *actual_table;
  bool allow_rowid;

  if (!table_name || !table_name[0])
  {
    table_name= 0;                              // For easier test
    db= 0;
  }

  allow_rowid= table_name || (cur_table && !cur_table->next_local);

  if (item->cached_table)
  {
    /*
      This shortcut is used by prepared statements. We assume that
      TABLE_LIST *first_table is not changed during query execution (which
      is true for all queries except RENAME but luckily RENAME doesn't
      use fields...) so we can rely on reusing pointer to its member.
      With this optimization we also miss case when addition of one more
      field makes some prepared query ambiguous and so erroneous, but we
      accept this trade off.
    */
    TABLE_LIST *table_ref= item->cached_table;
    /*
      The condition (table_ref->view == NULL) ensures that we will call
      find_field_in_table even in the case of information schema tables
      when table_ref->field_translation != NULL.
      */
    if (table_ref->table && !table_ref->view)
      found= find_field_in_table(thd, table_ref->table, name, length,
                                 TRUE, &(item->cached_field_index));
    else
      found= find_field_in_table_ref(thd, table_ref, name, length, item->name,
                                     NULL, NULL, ref, check_privileges,
                                     TRUE, &(item->cached_field_index),
                                     register_tree_change,
                                     &actual_table);
    if (found)
    {
      if (found == WRONG_GRANT)
	return (Field*) 0;

      /*
        Only views fields should be marked as dependent, not an underlying
        fields.
      */
      if (!table_ref->belong_to_view)
      {
        SELECT_LEX *current_sel= thd->lex->current_select;
        SELECT_LEX *last_select= table_ref->select_lex;
        /*
          If the field was an outer referencee, mark all selects using this
          sub query as dependent on the outer query
        */
        if (current_sel != last_select)
          mark_select_range_as_dependent(thd, last_select, current_sel,
                                         found, *ref, item);
      }
      return found;
    }
  }

  if (db && lower_case_table_names)
  {
    /*
      convert database to lower case for comparison.
      We can't do this in Item_field as this would change the
      'name' of the item which may be used in the select list
    */
    strmake(name_buff, db, sizeof(name_buff)-1);
    my_casedn_str(files_charset_info, name_buff);
    db= name_buff;
  }

  if (last_table)
    last_table= last_table->next_name_resolution_table;

  for (; cur_table != last_table ;
       cur_table= cur_table->next_name_resolution_table)
  {
    Field *cur_field= find_field_in_table_ref(thd, cur_table, name, length,
                                              item->name, db, table_name, ref,
                                              check_privileges,
                                              allow_rowid,
                                              &(item->cached_field_index),
                                              register_tree_change,
                                              &actual_table);
    if (cur_field)
    {
      if (cur_field == WRONG_GRANT)
      {
        if (thd->lex->sql_command != SQLCOM_SHOW_FIELDS)
          return (Field*) 0;

        thd->clear_error();
        cur_field= find_field_in_table_ref(thd, cur_table, name, length,
                                           item->name, db, table_name, ref,
                                           false,
                                           allow_rowid,
                                           &(item->cached_field_index),
                                           register_tree_change,
                                           &actual_table);
        if (cur_field)
        {
          Field *nf=new Field_null(NULL,0,Field::NONE,
                                   cur_field->field_name,
                                   &my_charset_bin);
          nf->init(cur_table->table);
          cur_field= nf;
        }
      }

      /*
        Store the original table of the field, which may be different from
        cur_table in the case of NATURAL/USING join.
      */
      item->cached_table= (!actual_table->cacheable_table || found) ?
                          0 : actual_table;

      DBUG_ASSERT(thd->where);
      /*
        If we found a fully qualified field we return it directly as it can't
        have duplicates.
       */
      if (db)
        return cur_field;

      if (found)
      {
        if (report_error == REPORT_ALL_ERRORS ||
            report_error == IGNORE_EXCEPT_NON_UNIQUE)
          my_error(ER_NON_UNIQ_ERROR, MYF(0),
                   table_name ? item->full_name() : name, thd->where);
        return (Field*) 0;
      }
      found= cur_field;
    }
  }

  if (found)
    return found;

  /*
    If the field was qualified and there were no tables to search, issue
    an error that an unknown table was given. The situation is detected
    as follows: if there were no tables we wouldn't go through the loop
    and cur_table wouldn't be updated by the loop increment part, so it
    will be equal to the first table.
  */
  if (table_name && (cur_table == first_table) &&
      (report_error == REPORT_ALL_ERRORS ||
       report_error == REPORT_EXCEPT_NON_UNIQUE))
  {
    char buff[NAME_LEN*2+1];
    if (db && db[0])
    {
      strxnmov(buff,sizeof(buff)-1,db,".",table_name,NullS);
      table_name=buff;
    }
    my_error(ER_UNKNOWN_TABLE, MYF(0), table_name, thd->where);
  }
  else
  {
    if (report_error == REPORT_ALL_ERRORS ||
        report_error == REPORT_EXCEPT_NON_UNIQUE)
      my_error(ER_BAD_FIELD_ERROR, MYF(0), item->full_name(), thd->where);
    else
      found= not_found_field;
  }
  return found;
}


/*
  Find Item in list of items (find_field_in_tables analog)

  TODO
    is it better return only counter?

  SYNOPSIS
    find_item_in_list()
    find			Item to find
    items			List of items
    counter			To return number of found item
    report_error
      REPORT_ALL_ERRORS		report errors, return 0 if error
      REPORT_EXCEPT_NOT_FOUND	Do not report 'not found' error and
				return not_found_item, report other errors,
				return 0
      IGNORE_ERRORS		Do not report errors, return 0 if error
    resolution                  Set to the resolution type if the item is found 
                                (it says whether the item is resolved 
                                 against an alias name,
                                 or as a field name without alias,
                                 or as a field hidden by alias,
                                 or ignoring alias)
                                
  RETURN VALUES
    0			Item is not found or item is not unique,
			error message is reported
    not_found_item	Function was called with
			report_error == REPORT_EXCEPT_NOT_FOUND and
			item was not found. No error message was reported
                        found field
*/

/* Special Item pointer to serve as a return value from find_item_in_list(). */
Item **not_found_item= (Item**) 0x1;


Item **
find_item_in_list(Item *find, List<Item> &items, uint *counter,
                  find_item_error_report_type report_error,
                  enum_resolution_type *resolution)
{
  List_iterator<Item> li(items);
  Item **found=0, **found_unaliased= 0, *item;
  const char *db_name=0;
  const char *field_name=0;
  const char *table_name=0;
  bool found_unaliased_non_uniq= 0;
  /*
    true if the item that we search for is a valid name reference
    (and not an item that happens to have a name).
  */
  bool is_ref_by_name= 0;
  uint unaliased_counter;
  LINT_INIT(unaliased_counter);                 // Dependent on found_unaliased

  *resolution= NOT_RESOLVED;

  is_ref_by_name= (find->type() == Item::FIELD_ITEM  || 
                   find->type() == Item::REF_ITEM);
  if (is_ref_by_name)
  {
    field_name= ((Item_ident*) find)->field_name;
    table_name= ((Item_ident*) find)->table_name;
    db_name=    ((Item_ident*) find)->db_name;
  }

  for (uint i= 0; (item=li++); i++)
  {
    if (field_name && item->real_item()->type() == Item::FIELD_ITEM)
    {
      Item_ident *item_field= (Item_ident*) item;

      /*
	In case of group_concat() with ORDER BY condition in the QUERY
	item_field can be field of temporary table without item name 
	(if this field created from expression argument of group_concat()),
	=> we have to check presence of name before compare
      */ 
      if (!item_field->name)
        continue;

      if (table_name)
      {
        /*
          If table name is specified we should find field 'field_name' in
          table 'table_name'. According to SQL-standard we should ignore
          aliases in this case.

          Since we should NOT prefer fields from the select list over
          other fields from the tables participating in this select in
          case of ambiguity we have to do extra check outside this function.

          We use strcmp for table names and database names as these may be
          case sensitive. In cases where they are not case sensitive, they
          are always in lower case.

	  item_field->field_name and item_field->table_name can be 0x0 if
	  item is not fix_field()'ed yet.
        */
        if (item_field->field_name && item_field->table_name &&
	    !my_strcasecmp(system_charset_info, item_field->field_name,
                           field_name) &&
            !strcmp(item_field->table_name, table_name) &&
            (!db_name || (item_field->db_name &&
                          !strcmp(item_field->db_name, db_name))))
        {
          if (found_unaliased)
          {
            if ((*found_unaliased)->eq(item, 0))
              continue;
            /*
              Two matching fields in select list.
              We already can bail out because we are searching through
              unaliased names only and will have duplicate error anyway.
            */
            if (report_error != IGNORE_ERRORS)
              my_error(ER_NON_UNIQ_ERROR, MYF(0),
                       find->full_name(), current_thd->where);
            return (Item**) 0;
          }
          found_unaliased= li.ref();
          unaliased_counter= i;
          *resolution= RESOLVED_IGNORING_ALIAS;
          if (db_name)
            break;                              // Perfect match
        }
      }
      else
      {
        int fname_cmp= my_strcasecmp(system_charset_info,
                                     item_field->field_name,
                                     field_name);
        if (!my_strcasecmp(system_charset_info,
                           item_field->name,field_name))
        {
          /*
            If table name was not given we should scan through aliases
            and non-aliased fields first. We are also checking unaliased
            name of the field in then next  else-if, to be able to find
            instantly field (hidden by alias) if no suitable alias or
            non-aliased field was found.
          */
          if (found)
          {
            if ((*found)->eq(item, 0))
              continue;                           // Same field twice
            if (report_error != IGNORE_ERRORS)
              my_error(ER_NON_UNIQ_ERROR, MYF(0),
                       find->full_name(), current_thd->where);
            return (Item**) 0;
          }
          found= li.ref();
          *counter= i;
          *resolution= fname_cmp ? RESOLVED_AGAINST_ALIAS:
	                           RESOLVED_WITH_NO_ALIAS;
        }
        else if (!fname_cmp)
        {
          /*
            We will use non-aliased field or react on such ambiguities only if
            we won't be able to find aliased field.
            Again if we have ambiguity with field outside of select list
            we should prefer fields from select list.
          */
          if (found_unaliased)
          {
            if ((*found_unaliased)->eq(item, 0))
              continue;                           // Same field twice
            found_unaliased_non_uniq= 1;
          }
          found_unaliased= li.ref();
          unaliased_counter= i;
        }
      }
    }
    else if (!table_name)
    { 
      if (is_ref_by_name && find->name && item->name &&
	  !my_strcasecmp(system_charset_info,item->name,find->name))
      {
        found= li.ref();
        *counter= i;
        *resolution= RESOLVED_AGAINST_ALIAS;
        break;
      }
      else if (find->eq(item,0))
      {
        found= li.ref();
        *counter= i;
        *resolution= RESOLVED_IGNORING_ALIAS;
        break;
      }
    } 
  }
  if (!found)
  {
    if (found_unaliased_non_uniq)
    {
      if (report_error != IGNORE_ERRORS)
        my_error(ER_NON_UNIQ_ERROR, MYF(0),
                 find->full_name(), current_thd->where);
      return (Item **) 0;
    }
    if (found_unaliased)
    {
      found= found_unaliased;
      *counter= unaliased_counter;
      *resolution= RESOLVED_BEHIND_ALIAS;
    }
  }
  if (found)
    return found;
  if (report_error != REPORT_EXCEPT_NOT_FOUND)
  {
    if (report_error == REPORT_ALL_ERRORS)
      my_error(ER_BAD_FIELD_ERROR, MYF(0),
               find->full_name(), current_thd->where);
    return (Item **) 0;
  }
  else
    return (Item **) not_found_item;
}


/*
  Test if a string is a member of a list of strings.

  SYNOPSIS
    test_if_string_in_list()
    find      the string to look for
    str_list  a list of strings to be searched

  DESCRIPTION
    Sequentially search a list of strings for a string, and test whether
    the list contains the same string.

  RETURN
    TRUE  if find is in str_list
    FALSE otherwise
*/

static bool
test_if_string_in_list(const char *find, List<String> *str_list)
{
  List_iterator<String> str_list_it(*str_list);
  String *curr_str;
  size_t find_length= strlen(find);
  while ((curr_str= str_list_it++))
  {
    if (find_length != curr_str->length())
      continue;
    if (!my_strcasecmp(system_charset_info, find, curr_str->ptr()))
      return TRUE;
  }
  return FALSE;
}


/*
  Create a new name resolution context for an item so that it is
  being resolved in a specific table reference.

  SYNOPSIS
    set_new_item_local_context()
    thd        pointer to current thread
    item       item for which new context is created and set
    table_ref  table ref where an item showld be resolved

  DESCRIPTION
    Create a new name resolution context for an item, so that the item
    is resolved only the supplied 'table_ref'.

  RETURN
    FALSE  if all OK
    TRUE   otherwise
*/

static bool
set_new_item_local_context(THD *thd, Item_ident *item, TABLE_LIST *table_ref)
{
  Name_resolution_context *context;
  if (!(context= new (thd->mem_root) Name_resolution_context))
    return TRUE;
  context->init();
  context->first_name_resolution_table=
    context->last_name_resolution_table= table_ref;
  item->context= context;
  return FALSE;
}


/*
  Find and mark the common columns of two table references.

  SYNOPSIS
    mark_common_columns()
    thd                [in] current thread
    table_ref_1        [in] the first (left) join operand
    table_ref_2        [in] the second (right) join operand
    using_fields       [in] if the join is JOIN...USING - the join columns,
                            if NATURAL join, then NULL
    found_using_fields [out] number of fields from the USING clause that were
                             found among the common fields

  DESCRIPTION
    The procedure finds the common columns of two relations (either
    tables or intermediate join results), and adds an equi-join condition
    to the ON clause of 'table_ref_2' for each pair of matching columns.
    If some of table_ref_XXX represents a base table or view, then we
    create new 'Natural_join_column' instances for each column
    reference and store them in the 'join_columns' of the table
    reference.

  IMPLEMENTATION
    The procedure assumes that store_natural_using_join_columns() was
    called for the previous level of NATURAL/USING joins.

  RETURN
    TRUE   error when some common column is non-unique, or out of memory
    FALSE  OK
*/

static bool
mark_common_columns(THD *thd, TABLE_LIST *table_ref_1, TABLE_LIST *table_ref_2,
                    List<String> *using_fields, uint *found_using_fields)
{
  Field_iterator_table_ref it_1, it_2;
  Natural_join_column *nj_col_1, *nj_col_2;
  Query_arena *arena, backup;
  bool result= TRUE;
  bool first_outer_loop= TRUE;
  /*
    Leaf table references to which new natural join columns are added
    if the leaves are != NULL.
  */
  TABLE_LIST *leaf_1= (table_ref_1->nested_join &&
                       !table_ref_1->is_natural_join) ?
                      NULL : table_ref_1;
  TABLE_LIST *leaf_2= (table_ref_2->nested_join &&
                       !table_ref_2->is_natural_join) ?
                      NULL : table_ref_2;

  DBUG_ENTER("mark_common_columns");
  DBUG_PRINT("info", ("operand_1: %s  operand_2: %s",
                      table_ref_1->alias, table_ref_2->alias));

  *found_using_fields= 0;
  arena= thd->activate_stmt_arena_if_needed(&backup);

  for (it_1.set(table_ref_1); !it_1.end_of_fields(); it_1.next())
  {
    bool found= FALSE;
    const char *field_name_1;
    /* true if field_name_1 is a member of using_fields */
    bool is_using_column_1;
    if (!(nj_col_1= it_1.get_or_create_column_ref(leaf_1)))
      goto err;
    field_name_1= nj_col_1->name();
    is_using_column_1= using_fields && 
      test_if_string_in_list(field_name_1, using_fields);
    DBUG_PRINT ("info", ("field_name_1=%s.%s", 
                         nj_col_1->table_name() ? nj_col_1->table_name() : "", 
                         field_name_1));

    /*
      Find a field with the same name in table_ref_2.

      Note that for the second loop, it_2.set() will iterate over
      table_ref_2->join_columns and not generate any new elements or
      lists.
    */
    nj_col_2= NULL;
    for (it_2.set(table_ref_2); !it_2.end_of_fields(); it_2.next())
    {
      Natural_join_column *cur_nj_col_2;
      const char *cur_field_name_2;
      if (!(cur_nj_col_2= it_2.get_or_create_column_ref(leaf_2)))
        goto err;
      cur_field_name_2= cur_nj_col_2->name();
      DBUG_PRINT ("info", ("cur_field_name_2=%s.%s", 
                           cur_nj_col_2->table_name() ? 
                             cur_nj_col_2->table_name() : "", 
                           cur_field_name_2));

      /*
        Compare the two columns and check for duplicate common fields.
        A common field is duplicate either if it was already found in
        table_ref_2 (then found == TRUE), or if a field in table_ref_2
        was already matched by some previous field in table_ref_1
        (then cur_nj_col_2->is_common == TRUE).
        Note that it is too early to check the columns outside of the
        USING list for ambiguity because they are not actually "referenced"
        here. These columns must be checked only on unqualified reference 
        by name (e.g. in SELECT list).
      */
      if (!my_strcasecmp(system_charset_info, field_name_1, cur_field_name_2))
      {
        DBUG_PRINT ("info", ("match c1.is_common=%d", nj_col_1->is_common));
        if (cur_nj_col_2->is_common ||
            (found && (!using_fields || is_using_column_1)))
        {
          my_error(ER_NON_UNIQ_ERROR, MYF(0), field_name_1, thd->where);
          goto err;
        }
        nj_col_2= cur_nj_col_2;
        found= TRUE;
      }
    }
    if (first_outer_loop && leaf_2)
    {
      /*
        Make sure that the next inner loop "knows" that all columns
        are materialized already.
      */
      leaf_2->is_join_columns_complete= TRUE;
      first_outer_loop= FALSE;
    }
    if (!found)
      continue;                                 // No matching field

    /*
      field_1 and field_2 have the same names. Check if they are in the USING
      clause (if present), mark them as common fields, and add a new
      equi-join condition to the ON clause.
    */
    if (nj_col_2 && (!using_fields ||is_using_column_1))
    {
      Item *item_1=   nj_col_1->create_item(thd);
      Item *item_2=   nj_col_2->create_item(thd);
      Field *field_1= nj_col_1->field();
      Field *field_2= nj_col_2->field();
      Item_ident *item_ident_1, *item_ident_2;
      Item_func_eq *eq_cond;

      if (!item_1 || !item_2)
        goto err;                               // out of memory

      /*
        The following assert checks that the two created items are of
        type Item_ident.
      */
      DBUG_ASSERT(!thd->lex->current_select->no_wrap_view_item);
      /*
        In the case of no_wrap_view_item == 0, the created items must be
        of sub-classes of Item_ident.
      */
      DBUG_ASSERT(item_1->type() == Item::FIELD_ITEM ||
                  item_1->type() == Item::REF_ITEM);
      DBUG_ASSERT(item_2->type() == Item::FIELD_ITEM ||
                  item_2->type() == Item::REF_ITEM);

      /*
        We need to cast item_1,2 to Item_ident, because we need to hook name
        resolution contexts specific to each item.
      */
      item_ident_1= (Item_ident*) item_1;
      item_ident_2= (Item_ident*) item_2;
      /*
        Create and hook special name resolution contexts to each item in the
        new join condition . We need this to both speed-up subsequent name
        resolution of these items, and to enable proper name resolution of
        the items during the execute phase of PS.
      */
      if (set_new_item_local_context(thd, item_ident_1, nj_col_1->table_ref) ||
          set_new_item_local_context(thd, item_ident_2, nj_col_2->table_ref))
        goto err;

      if (!(eq_cond= new Item_func_eq(item_ident_1, item_ident_2)))
        goto err;                               /* Out of memory. */

      /*
        Add the new equi-join condition to the ON clause. Notice that
        fix_fields() is applied to all ON conditions in setup_conds()
        so we don't do it here.
       */
      add_join_on((table_ref_1->outer_join & JOIN_TYPE_RIGHT ?
                   table_ref_1 : table_ref_2),
                  eq_cond);

      nj_col_1->is_common= nj_col_2->is_common= TRUE;
      DBUG_PRINT ("info", ("%s.%s and %s.%s are common", 
                           nj_col_1->table_name() ? 
                             nj_col_1->table_name() : "", 
                           nj_col_1->name(),
                           nj_col_2->table_name() ? 
                             nj_col_2->table_name() : "", 
                           nj_col_2->name()));

      if (field_1)
      {
        TABLE *table_1= nj_col_1->table_ref->table;
        /* Mark field_1 used for table cache. */
        bitmap_set_bit(table_1->read_set, field_1->field_index);
        table_1->covering_keys.intersect(field_1->part_of_key);
        table_1->merge_keys.merge(field_1->part_of_key);
      }
      if (field_2)
      {
        TABLE *table_2= nj_col_2->table_ref->table;
        /* Mark field_2 used for table cache. */
        bitmap_set_bit(table_2->read_set, field_2->field_index);
        table_2->covering_keys.intersect(field_2->part_of_key);
        table_2->merge_keys.merge(field_2->part_of_key);
      }

      if (using_fields != NULL)
        ++(*found_using_fields);
    }
  }
  if (leaf_1)
    leaf_1->is_join_columns_complete= TRUE;

  /*
    Everything is OK.
    Notice that at this point there may be some column names in the USING
    clause that are not among the common columns. This is an SQL error and
    we check for this error in store_natural_using_join_columns() when
    (found_using_fields < length(join_using_fields)).
  */
  result= FALSE;

err:
  if (arena)
    thd->restore_active_arena(arena, &backup);
  DBUG_RETURN(result);
}



/*
  Materialize and store the row type of NATURAL/USING join.

  SYNOPSIS
    store_natural_using_join_columns()
    thd                current thread
    natural_using_join the table reference of the NATURAL/USING join
    table_ref_1        the first (left) operand (of a NATURAL/USING join).
    table_ref_2        the second (right) operand (of a NATURAL/USING join).
    using_fields       if the join is JOIN...USING - the join columns,
                       if NATURAL join, then NULL
    found_using_fields number of fields from the USING clause that were
                       found among the common fields

  DESCRIPTION
    Iterate over the columns of both join operands and sort and store
    all columns into the 'join_columns' list of natural_using_join
    where the list is formed by three parts:
      part1: The coalesced columns of table_ref_1 and table_ref_2,
             sorted according to the column order of the first table.
      part2: The other columns of the first table, in the order in
             which they were defined in CREATE TABLE.
      part3: The other columns of the second table, in the order in
             which they were defined in CREATE TABLE.
    Time complexity - O(N1+N2), where Ni = length(table_ref_i).

  IMPLEMENTATION
    The procedure assumes that mark_common_columns() has been called
    for the join that is being processed.

  RETURN
    TRUE    error: Some common column is ambiguous
    FALSE   OK
*/

static bool
store_natural_using_join_columns(THD *thd, TABLE_LIST *natural_using_join,
                                 TABLE_LIST *table_ref_1,
                                 TABLE_LIST *table_ref_2,
                                 List<String> *using_fields,
                                 uint found_using_fields)
{
  Field_iterator_table_ref it_1, it_2;
  Natural_join_column *nj_col_1, *nj_col_2;
  Query_arena *arena, backup;
  bool result= TRUE;
  List<Natural_join_column> *non_join_columns;
  DBUG_ENTER("store_natural_using_join_columns");

  DBUG_ASSERT(!natural_using_join->join_columns);

  arena= thd->activate_stmt_arena_if_needed(&backup);

  if (!(non_join_columns= new List<Natural_join_column>) ||
      !(natural_using_join->join_columns= new List<Natural_join_column>))
    goto err;

  /* Append the columns of the first join operand. */
  for (it_1.set(table_ref_1); !it_1.end_of_fields(); it_1.next())
  {
    nj_col_1= it_1.get_natural_column_ref();
    if (nj_col_1->is_common)
    {
      natural_using_join->join_columns->push_back(nj_col_1);
      /* Reset the common columns for the next call to mark_common_columns. */
      nj_col_1->is_common= FALSE;
    }
    else
      non_join_columns->push_back(nj_col_1);
  }

  /*
    Check that all columns in the USING clause are among the common
    columns. If this is not the case, report the first one that was
    not found in an error.
  */
  if (using_fields && found_using_fields < using_fields->elements)
  {
    String *using_field_name;
    List_iterator_fast<String> using_fields_it(*using_fields);
    while ((using_field_name= using_fields_it++))
    {
      const char *using_field_name_ptr= using_field_name->c_ptr();
      List_iterator_fast<Natural_join_column>
        it(*(natural_using_join->join_columns));
      Natural_join_column *common_field;

      for (;;)
      {
        /* If reached the end of fields, and none was found, report error. */
        if (!(common_field= it++))
        {
          my_error(ER_BAD_FIELD_ERROR, MYF(0), using_field_name_ptr,
                   current_thd->where);
          goto err;
        }
        if (!my_strcasecmp(system_charset_info,
                           common_field->name(), using_field_name_ptr))
          break;                                // Found match
      }
    }
  }

  /* Append the non-equi-join columns of the second join operand. */
  for (it_2.set(table_ref_2); !it_2.end_of_fields(); it_2.next())
  {
    nj_col_2= it_2.get_natural_column_ref();
    if (!nj_col_2->is_common)
      non_join_columns->push_back(nj_col_2);
    else
    {
      /* Reset the common columns for the next call to mark_common_columns. */
      nj_col_2->is_common= FALSE;
    }
  }

  if (non_join_columns->elements > 0)
    natural_using_join->join_columns->concat(non_join_columns);
  natural_using_join->is_join_columns_complete= TRUE;

  result= FALSE;

err:
  if (arena)
    thd->restore_active_arena(arena, &backup);
  DBUG_RETURN(result);
}


/*
  Precompute and store the row types of the top-most NATURAL/USING joins.

  SYNOPSIS
    store_top_level_join_columns()
    thd            current thread
    table_ref      nested join or table in a FROM clause
    left_neighbor  neighbor table reference to the left of table_ref at the
                   same level in the join tree
    right_neighbor neighbor table reference to the right of table_ref at the
                   same level in the join tree

  DESCRIPTION
    The procedure performs a post-order traversal of a nested join tree
    and materializes the row types of NATURAL/USING joins in a
    bottom-up manner until it reaches the TABLE_LIST elements that
    represent the top-most NATURAL/USING joins. The procedure should be
    applied to each element of SELECT_LEX::top_join_list (i.e. to each
    top-level element of the FROM clause).

  IMPLEMENTATION
    Notice that the table references in the list nested_join->join_list
    are in reverse order, thus when we iterate over it, we are moving
    from the right to the left in the FROM clause.

  RETURN
    TRUE   Error
    FALSE  OK
*/

static bool
store_top_level_join_columns(THD *thd, TABLE_LIST *table_ref,
                             TABLE_LIST *left_neighbor,
                             TABLE_LIST *right_neighbor)
{
  Query_arena *arena, backup;
  bool result= TRUE;

  DBUG_ENTER("store_top_level_join_columns");

  arena= thd->activate_stmt_arena_if_needed(&backup);

  /* Call the procedure recursively for each nested table reference. */
  if (table_ref->nested_join)
  {
    List_iterator_fast<TABLE_LIST> nested_it(table_ref->nested_join->join_list);
    TABLE_LIST *same_level_left_neighbor= nested_it++;
    TABLE_LIST *same_level_right_neighbor= NULL;
    /* Left/right-most neighbors, possibly at higher levels in the join tree. */
    TABLE_LIST *real_left_neighbor, *real_right_neighbor;

    while (same_level_left_neighbor)
    {
      TABLE_LIST *cur_table_ref= same_level_left_neighbor;
      same_level_left_neighbor= nested_it++;
      /*
        The order of RIGHT JOIN operands is reversed in 'join list' to
        transform it into a LEFT JOIN. However, in this procedure we need
        the join operands in their lexical order, so below we reverse the
        join operands. Notice that this happens only in the first loop,
        and not in the second one, as in the second loop
        same_level_left_neighbor == NULL.
        This is the correct behavior, because the second loop sets
        cur_table_ref reference correctly after the join operands are
        swapped in the first loop.
      */
      if (same_level_left_neighbor &&
          cur_table_ref->outer_join & JOIN_TYPE_RIGHT)
      {
        /* This can happen only for JOIN ... ON. */
        DBUG_ASSERT(table_ref->nested_join->join_list.elements == 2);
        swap_variables(TABLE_LIST*, same_level_left_neighbor, cur_table_ref);
      }

      /*
        Pick the parent's left and right neighbors if there are no immediate
        neighbors at the same level.
      */
      real_left_neighbor=  (same_level_left_neighbor) ?
                           same_level_left_neighbor : left_neighbor;
      real_right_neighbor= (same_level_right_neighbor) ?
                           same_level_right_neighbor : right_neighbor;

      if (cur_table_ref->nested_join &&
          store_top_level_join_columns(thd, cur_table_ref,
                                       real_left_neighbor, real_right_neighbor))
        goto err;
      same_level_right_neighbor= cur_table_ref;
    }
  }

  /*
    If this is a NATURAL/USING join, materialize its result columns and
    convert to a JOIN ... ON.
  */
  if (table_ref->is_natural_join)
  {
    DBUG_ASSERT(table_ref->nested_join &&
                table_ref->nested_join->join_list.elements == 2);
    List_iterator_fast<TABLE_LIST> operand_it(table_ref->nested_join->join_list);
    /*
      Notice that the order of join operands depends on whether table_ref
      represents a LEFT or a RIGHT join. In a RIGHT join, the operands are
      in inverted order.
     */
    TABLE_LIST *table_ref_2= operand_it++; /* Second NATURAL join operand.*/
    TABLE_LIST *table_ref_1= operand_it++; /* First NATURAL join operand. */
    List<String> *using_fields= table_ref->join_using_fields;
    uint found_using_fields;

    /*
      The two join operands were interchanged in the parser, change the order
      back for 'mark_common_columns'.
    */
    if (table_ref_2->outer_join & JOIN_TYPE_RIGHT)
      swap_variables(TABLE_LIST*, table_ref_1, table_ref_2);
    if (mark_common_columns(thd, table_ref_1, table_ref_2,
                            using_fields, &found_using_fields))
      goto err;

    /*
      Swap the join operands back, so that we pick the columns of the second
      one as the coalesced columns. In this way the coalesced columns are the
      same as of an equivalent LEFT JOIN.
    */
    if (table_ref_1->outer_join & JOIN_TYPE_RIGHT)
      swap_variables(TABLE_LIST*, table_ref_1, table_ref_2);
    if (store_natural_using_join_columns(thd, table_ref, table_ref_1,
                                         table_ref_2, using_fields,
                                         found_using_fields))
      goto err;

    /*
      Change NATURAL JOIN to JOIN ... ON. We do this for both operands
      because either one of them or the other is the one with the
      natural join flag because RIGHT joins are transformed into LEFT,
      and the two tables may be reordered.
    */
    table_ref_1->natural_join= table_ref_2->natural_join= NULL;

    /* Add a TRUE condition to outer joins that have no common columns. */
    if (table_ref_2->outer_join &&
        !table_ref_1->on_expr && !table_ref_2->on_expr)
      table_ref_2->on_expr= new Item_int((longlong) 1,1);   /* Always true. */

    /* Change this table reference to become a leaf for name resolution. */
    if (left_neighbor)
    {
      TABLE_LIST *last_leaf_on_the_left;
      last_leaf_on_the_left= left_neighbor->last_leaf_for_name_resolution();
      last_leaf_on_the_left->next_name_resolution_table= table_ref;
    }
    if (right_neighbor)
    {
      TABLE_LIST *first_leaf_on_the_right;
      first_leaf_on_the_right= right_neighbor->first_leaf_for_name_resolution();
      table_ref->next_name_resolution_table= first_leaf_on_the_right;
    }
    else
      table_ref->next_name_resolution_table= NULL;
  }
  result= FALSE; /* All is OK. */

err:
  if (arena)
    thd->restore_active_arena(arena, &backup);
  DBUG_RETURN(result);
}


/*
  Compute and store the row types of the top-most NATURAL/USING joins
  in a FROM clause.

  SYNOPSIS
    setup_natural_join_row_types()
    thd          current thread
    from_clause  list of top-level table references in a FROM clause

  DESCRIPTION
    Apply the procedure 'store_top_level_join_columns' to each of the
    top-level table referencs of the FROM clause. Adjust the list of tables
    for name resolution - context->first_name_resolution_table to the
    top-most, lef-most NATURAL/USING join.

  IMPLEMENTATION
    Notice that the table references in 'from_clause' are in reverse
    order, thus when we iterate over it, we are moving from the right
    to the left in the FROM clause.

  RETURN
    TRUE   Error
    FALSE  OK
*/
static bool setup_natural_join_row_types(THD *thd,
                                         List<TABLE_LIST> *from_clause,
                                         Name_resolution_context *context)
{
  thd->where= "from clause";
  if (from_clause->elements == 0)
    return FALSE; /* We come here in the case of UNIONs. */

  List_iterator_fast<TABLE_LIST> table_ref_it(*from_clause);
  TABLE_LIST *table_ref; /* Current table reference. */
  /* Table reference to the left of the current. */
  TABLE_LIST *left_neighbor;
  /* Table reference to the right of the current. */
  TABLE_LIST *right_neighbor= NULL;

  /* Note that tables in the list are in reversed order */
  for (left_neighbor= table_ref_it++; left_neighbor ; )
  {
    table_ref= left_neighbor;
    left_neighbor= table_ref_it++;
    /* For stored procedures do not redo work if already done. */
    if (context->select_lex->first_execution)
    {
      if (store_top_level_join_columns(thd, table_ref,
                                       left_neighbor, right_neighbor))
        return TRUE;
      if (left_neighbor)
      {
        TABLE_LIST *first_leaf_on_the_right;
        first_leaf_on_the_right= table_ref->first_leaf_for_name_resolution();
        left_neighbor->next_name_resolution_table= first_leaf_on_the_right;
      }
    }
    right_neighbor= table_ref;
  }

  /*
    Store the top-most, left-most NATURAL/USING join, so that we start
    the search from that one instead of context->table_list. At this point
    right_neighbor points to the left-most top-level table reference in the
    FROM clause.
  */
  DBUG_ASSERT(right_neighbor);
  context->first_name_resolution_table=
    right_neighbor->first_leaf_for_name_resolution();

  return FALSE;
}


/****************************************************************************
** Expand all '*' in given fields
****************************************************************************/

int setup_wild(THD *thd, TABLE_LIST *tables, List<Item> &fields,
	       List<Item> *sum_func_list,
	       uint wild_num)
{
  if (!wild_num)
    return(0);

  Item *item;
  List_iterator<Item> it(fields);
  Query_arena *arena, backup;
  DBUG_ENTER("setup_wild");

  /*
    Don't use arena if we are not in prepared statements or stored procedures
    For PS/SP we have to use arena to remember the changes
  */
  arena= thd->activate_stmt_arena_if_needed(&backup);

  while (wild_num && (item= it++))
  {
    if (item->type() == Item::FIELD_ITEM &&
        ((Item_field*) item)->field_name &&
	((Item_field*) item)->field_name[0] == '*' &&
	!((Item_field*) item)->field)
    {
      uint elem= fields.elements;
      bool any_privileges= ((Item_field *) item)->any_privileges;
      Item_subselect *subsel= thd->lex->current_select->master_unit()->item;
      if (subsel &&
          subsel->substype() == Item_subselect::EXISTS_SUBS)
      {
        /*
          It is EXISTS(SELECT * ...) and we can replace * by any constant.

          Item_int do not need fix_fields() because it is basic constant.
        */
        it.replace(new Item_int("Not_used", (longlong) 1,
                                MY_INT64_NUM_DECIMAL_DIGITS));
      }
      else if (insert_fields(thd, ((Item_field*) item)->context,
                             ((Item_field*) item)->db_name,
                             ((Item_field*) item)->table_name, &it,
                             any_privileges))
      {
	if (arena)
	  thd->restore_active_arena(arena, &backup);
	DBUG_RETURN(-1);
      }
      if (sum_func_list)
      {
	/*
	  sum_func_list is a list that has the fields list as a tail.
	  Because of this we have to update the element count also for this
	  list after expanding the '*' entry.
	*/
	sum_func_list->elements+= fields.elements - elem;
      }
      wild_num--;
    }
  }
  if (arena)
  {
    /* make * substituting permanent */
    SELECT_LEX *select_lex= thd->lex->current_select;
    select_lex->with_wild= 0;
    select_lex->item_list= fields;

    thd->restore_active_arena(arena, &backup);
  }
  DBUG_RETURN(0);
}

/****************************************************************************
** Check that all given fields exists and fill struct with current data
****************************************************************************/

bool setup_fields(THD *thd, Item **ref_pointer_array,
                  List<Item> &fields, enum_mark_columns mark_used_columns,
                  List<Item> *sum_func_list, bool allow_sum_func)
{
  reg2 Item *item;
  enum_mark_columns save_mark_used_columns= thd->mark_used_columns;
  nesting_map save_allow_sum_func= thd->lex->allow_sum_func;
  List_iterator<Item> it(fields);
  bool save_is_item_list_lookup;
  DBUG_ENTER("setup_fields");

  thd->mark_used_columns= mark_used_columns;
  DBUG_PRINT("info", ("thd->mark_used_columns: %d", thd->mark_used_columns));
  if (allow_sum_func)
    thd->lex->allow_sum_func|= 1 << thd->lex->current_select->nest_level;
  thd->where= THD::DEFAULT_WHERE;
  save_is_item_list_lookup= thd->lex->current_select->is_item_list_lookup;
  thd->lex->current_select->is_item_list_lookup= 0;

  /*
    To prevent fail on forward lookup we fill it with zerows,
    then if we got pointer on zero after find_item_in_list we will know
    that it is forward lookup.

    There is other way to solve problem: fill array with pointers to list,
    but it will be slower.

    TODO: remove it when (if) we made one list for allfields and
    ref_pointer_array
  */
  if (ref_pointer_array)
    bzero(ref_pointer_array, sizeof(Item *) * fields.elements);

  Item **ref= ref_pointer_array;
  thd->lex->current_select->cur_pos_in_select_list= 0;
  while ((item= it++))
  {
    if (!item->fixed && item->fix_fields(thd, it.ref()) ||
	(item= *(it.ref()))->check_cols(1))
    {
      thd->lex->current_select->is_item_list_lookup= save_is_item_list_lookup;
      thd->lex->allow_sum_func= save_allow_sum_func;
      thd->mark_used_columns= save_mark_used_columns;
      DBUG_PRINT("info", ("thd->mark_used_columns: %d", thd->mark_used_columns));
      DBUG_RETURN(TRUE); /* purecov: inspected */
    }
    if (ref)
      *(ref++)= item;
    if (item->with_sum_func && item->type() != Item::SUM_FUNC_ITEM &&
	sum_func_list)
      item->split_sum_func(thd, ref_pointer_array, *sum_func_list);
    thd->used_tables|= item->used_tables();
    thd->lex->current_select->cur_pos_in_select_list++;
  }
  thd->lex->current_select->is_item_list_lookup= save_is_item_list_lookup;
  thd->lex->current_select->cur_pos_in_select_list= UNDEF_POS;

  thd->lex->allow_sum_func= save_allow_sum_func;
  thd->mark_used_columns= save_mark_used_columns;
  DBUG_PRINT("info", ("thd->mark_used_columns: %d", thd->mark_used_columns));
  DBUG_RETURN(test(thd->net.report_error));
}


/*
  make list of leaves of join table tree

  SYNOPSIS
    make_leaves_list()
    list    pointer to pointer on list first element
    tables  table list

  RETURN pointer on pointer to next_leaf of last element
*/

TABLE_LIST **make_leaves_list(TABLE_LIST **list, TABLE_LIST *tables)
{
  for (TABLE_LIST *table= tables; table; table= table->next_local)
  {
    if (table->merge_underlying_list)
    {
      DBUG_ASSERT(table->view &&
                  table->effective_algorithm == VIEW_ALGORITHM_MERGE);
      list= make_leaves_list(list, table->merge_underlying_list);
    }
    else
    {
      *list= table;
      list= &table->next_leaf;
    }
  }
  return list;
}

/*
  prepare tables

  SYNOPSIS
    setup_tables()
    thd		  Thread handler
    context       name resolution contest to setup table list there
    from_clause   Top-level list of table references in the FROM clause
    tables	  Table list (select_lex->table_list)
    leaves        List of join table leaves list (select_lex->leaf_tables)
    refresh       It is onle refresh for subquery
    select_insert It is SELECT ... INSERT command

  NOTE
    Check also that the 'used keys' and 'ignored keys' exists and set up the
    table structure accordingly.
    Create a list of leaf tables. For queries with NATURAL/USING JOINs,
    compute the row types of the top most natural/using join table references
    and link these into a list of table references for name resolution.

    This has to be called for all tables that are used by items, as otherwise
    table->map is not set and all Item_field will be regarded as const items.

  RETURN
    FALSE ok;  In this case *map will includes the chosen index
    TRUE  error
*/

bool setup_tables(THD *thd, Name_resolution_context *context,
                  List<TABLE_LIST> *from_clause, TABLE_LIST *tables,
                  TABLE_LIST **leaves, bool select_insert)
{
  uint tablenr= 0;
  DBUG_ENTER("setup_tables");

  DBUG_ASSERT ((select_insert && !tables->next_name_resolution_table) || !tables || 
               (context->table_list && context->first_name_resolution_table));
  /*
    this is used for INSERT ... SELECT.
    For select we setup tables except first (and its underlying tables)
  */
  TABLE_LIST *first_select_table= (select_insert ?
                                   tables->next_local:
                                   0);
  if (!(*leaves))
    make_leaves_list(leaves, tables);

  TABLE_LIST *table_list;
  for (table_list= *leaves;
       table_list;
       table_list= table_list->next_leaf, tablenr++)
  {
    TABLE *table= table_list->table;
    table->pos_in_table_list= table_list;
    if (first_select_table &&
        table_list->top_table() == first_select_table)
    {
      /* new counting for SELECT of INSERT ... SELECT command */
      first_select_table= 0;
      tablenr= 0;
    }
    setup_table_map(table, table_list, tablenr);
    if (table_list->process_index_hints(table))
      DBUG_RETURN(1);
  }
  if (tablenr > MAX_TABLES)
  {
    my_error(ER_TOO_MANY_TABLES,MYF(0),MAX_TABLES);
    DBUG_RETURN(1);
  }
  for (table_list= tables;
       table_list;
       table_list= table_list->next_local)
  {
    if (table_list->merge_underlying_list)
    {
      DBUG_ASSERT(table_list->view &&
                  table_list->effective_algorithm == VIEW_ALGORITHM_MERGE);
      Query_arena *arena= thd->stmt_arena, backup;
      bool res;
      if (arena->is_conventional())
        arena= 0;                                   // For easier test
      else
        thd->set_n_backup_active_arena(arena, &backup);
      res= table_list->setup_underlying(thd);
      if (arena)
        thd->restore_active_arena(arena, &backup);
      if (res)
        DBUG_RETURN(1);
    }
  }

  /* Precompute and store the row types of NATURAL/USING joins. */
  if (setup_natural_join_row_types(thd, from_clause, context))
    DBUG_RETURN(1);

  DBUG_RETURN(0);
}


/*
  prepare tables and check access for the view tables

  SYNOPSIS
    setup_tables_and_check_view_access()
    thd		  Thread handler
    context       name resolution contest to setup table list there
    from_clause   Top-level list of table references in the FROM clause
    tables	  Table list (select_lex->table_list)
    conds	  Condition of current SELECT (can be changed by VIEW)
    leaves        List of join table leaves list (select_lex->leaf_tables)
    refresh       It is onle refresh for subquery
    select_insert It is SELECT ... INSERT command
    want_access   what access is needed

  NOTE
    a wrapper for check_tables that will also check the resulting
    table leaves list for access to all the tables that belong to a view

  RETURN
    FALSE ok;  In this case *map will include the chosen index
    TRUE  error
*/
bool setup_tables_and_check_access(THD *thd, 
                                   Name_resolution_context *context,
                                   List<TABLE_LIST> *from_clause,
                                   TABLE_LIST *tables,
                                   TABLE_LIST **leaves,
                                   bool select_insert,
                                   ulong want_access_first,
                                   ulong want_access)
{
  TABLE_LIST *leaves_tmp= NULL;
  bool first_table= true;

  if (setup_tables(thd, context, from_clause, tables,
                   &leaves_tmp, select_insert))
    return TRUE;

  if (leaves)
    *leaves= leaves_tmp;

  for (; leaves_tmp; leaves_tmp= leaves_tmp->next_leaf)
  {
    if (leaves_tmp->belong_to_view && 
        check_single_table_access(thd, first_table ? want_access_first :
                                  want_access, leaves_tmp, FALSE))
    {
      tables->hide_view_error(thd);
      return TRUE;
    }
    first_table= 0;
  }
  return FALSE;
}


/*
   Create a key_map from a list of index names

   SYNOPSIS
     get_key_map_from_key_list()
     map		key_map to fill in
     table		Table
     index_list		List of index names

   RETURN
     0	ok;  In this case *map will includes the choosed index
     1	error
*/

bool get_key_map_from_key_list(key_map *map, TABLE *table,
                               List<String> *index_list)
{
  List_iterator_fast<String> it(*index_list);
  String *name;
  uint pos;

  map->clear_all();
  while ((name=it++))
  {
    if (table->s->keynames.type_names == 0 ||
        (pos= find_type(&table->s->keynames, name->ptr(),
                        name->length(), 1)) <=
        0)
    {
      my_error(ER_KEY_DOES_NOT_EXITS, MYF(0), name->c_ptr(),
	       table->pos_in_table_list->alias);
      map->set_all();
      return 1;
    }
    map->set_bit(pos-1);
  }
  return 0;
}


/*
  Drops in all fields instead of current '*' field

  SYNOPSIS
    insert_fields()
    thd			Thread handler
    context             Context for name resolution
    db_name		Database name in case of 'database_name.table_name.*'
    table_name		Table name in case of 'table_name.*'
    it			Pointer to '*'
    any_privileges	0 If we should ensure that we have SELECT privileges
		          for all columns
                        1 If any privilege is ok
  RETURN
    0	ok     'it' is updated to point at last inserted
    1	error.  Error message is generated but not sent to client
*/

bool
insert_fields(THD *thd, Name_resolution_context *context, const char *db_name,
	      const char *table_name, List_iterator<Item> *it,
              bool any_privileges)
{
  Field_iterator_table_ref field_iterator;
  bool found;
  char name_buff[NAME_LEN+1];
  DBUG_ENTER("insert_fields");
  DBUG_PRINT("arena", ("stmt arena: 0x%lx", (ulong)thd->stmt_arena));

  if (db_name && lower_case_table_names)
  {
    /*
      convert database to lower case for comparison
      We can't do this in Item_field as this would change the
      'name' of the item which may be used in the select list
    */
    strmake(name_buff, db_name, sizeof(name_buff)-1);
    my_casedn_str(files_charset_info, name_buff);
    db_name= name_buff;
  }

  found= FALSE;

  /*
    If table names are qualified, then loop over all tables used in the query,
    else treat natural joins as leaves and do not iterate over their underlying
    tables.
  */
  for (TABLE_LIST *tables= (table_name ? context->table_list :
                            context->first_name_resolution_table);
       tables;
       tables= (table_name ? tables->next_local :
                tables->next_name_resolution_table)
       )
  {
    Field *field;
    TABLE *table= tables->table;

    DBUG_ASSERT(tables->is_leaf_for_name_resolution());

    if (table_name && my_strcasecmp(table_alias_charset, table_name,
                                    tables->alias) ||
        (db_name && strcmp(tables->db,db_name)))
      continue;

#ifndef NO_EMBEDDED_ACCESS_CHECKS
    /* Ensure that we have access rights to all fields to be inserted. */
    if (!((table && (table->grant.privilege & SELECT_ACL) ||
           tables->view && (tables->grant.privilege & SELECT_ACL))) &&
        !any_privileges)
    {
      field_iterator.set(tables);
      if (check_grant_all_columns(thd, SELECT_ACL, field_iterator.grant(),
                                  field_iterator.db_name(),
                                  field_iterator.table_name(),
                                  &field_iterator))
        DBUG_RETURN(TRUE);
    }
#endif

    /*
      Update the tables used in the query based on the referenced fields. For
      views and natural joins this update is performed inside the loop below.
    */
    if (table)
      thd->used_tables|= table->map;

    /*
      Initialize a generic field iterator for the current table reference.
      Notice that it is guaranteed that this iterator will iterate over the
      fields of a single table reference, because 'tables' is a leaf (for
      name resolution purposes).
    */
    field_iterator.set(tables);

    for (; !field_iterator.end_of_fields(); field_iterator.next())
    {
      Item *item;

      if (!(item= field_iterator.create_item(thd)))
        DBUG_RETURN(TRUE);

      if (!found)
      {
        found= TRUE;
        it->replace(item); /* Replace '*' with the first found item. */
      }
      else
        it->after(item);   /* Add 'item' to the SELECT list. */

#ifndef NO_EMBEDDED_ACCESS_CHECKS
      /*
        Set privilege information for the fields of newly created views.
        We have that (any_priviliges == TRUE) if and only if we are creating
        a view. In the time of view creation we can't use the MERGE algorithm,
        therefore if 'tables' is itself a view, it is represented by a
        temporary table. Thus in this case we can be sure that 'item' is an
        Item_field.
      */
      if (any_privileges)
      {
        DBUG_ASSERT(tables->field_translation == NULL && table ||
                    tables->is_natural_join);
        DBUG_ASSERT(item->type() == Item::FIELD_ITEM);
        Item_field *fld= (Item_field*) item;
        const char *field_table_name= field_iterator.table_name();

        if (!tables->schema_table && 
            !(fld->have_privileges=
              (get_column_grant(thd, field_iterator.grant(),
                                field_iterator.db_name(),
                                field_table_name, fld->field_name) &
               VIEW_ANY_ACL)))
        {
          my_error(ER_COLUMNACCESS_DENIED_ERROR, MYF(0), "ANY",
                   thd->security_ctx->priv_user,
                   thd->security_ctx->host_or_ip,
                   fld->field_name, field_table_name);
          DBUG_RETURN(TRUE);
        }
      }
#endif

      if ((field= field_iterator.field()))
      {
        /* Mark fields as used to allow storage engine to optimze access */
        bitmap_set_bit(field->table->read_set, field->field_index);
        if (table)
        {
          table->covering_keys.intersect(field->part_of_key);
          table->merge_keys.merge(field->part_of_key);
        }
        if (tables->is_natural_join)
        {
          TABLE *field_table;
          /*
            In this case we are sure that the column ref will not be created
            because it was already created and stored with the natural join.
          */
          Natural_join_column *nj_col;
          if (!(nj_col= field_iterator.get_natural_column_ref()))
            DBUG_RETURN(TRUE);
          DBUG_ASSERT(nj_col->table_field);
          field_table= nj_col->table_ref->table;
          if (field_table)
          {
            thd->used_tables|= field_table->map;
            field_table->covering_keys.intersect(field->part_of_key);
            field_table->merge_keys.merge(field->part_of_key);
            field_table->used_fields++;
          }
        }
      }
      else
        thd->used_tables|= item->used_tables();
    }
    /*
      In case of stored tables, all fields are considered as used,
      while in the case of views, the fields considered as used are the
      ones marked in setup_tables during fix_fields of view columns.
      For NATURAL joins, used_tables is updated in the IF above.
    */
    if (table)
      table->used_fields= table->s->fields;
  }
  if (found)
    DBUG_RETURN(FALSE);

  /*
    TODO: in the case when we skipped all columns because there was a
    qualified '*', and all columns were coalesced, we have to give a more
    meaningful message than ER_BAD_TABLE_ERROR.
  */
  if (!table_name)
    my_message(ER_NO_TABLES_USED, ER(ER_NO_TABLES_USED), MYF(0));
  else
    my_error(ER_BAD_TABLE_ERROR, MYF(0), table_name);

  DBUG_RETURN(TRUE);
}


/*
  Fix all conditions and outer join expressions.

  SYNOPSIS
    setup_conds()
    thd     thread handler
    tables  list of tables for name resolving (select_lex->table_list)
    leaves  list of leaves of join table tree (select_lex->leaf_tables)
    conds   WHERE clause

  DESCRIPTION
    TODO

  RETURN
    TRUE  if some error occured (e.g. out of memory)
    FALSE if all is OK
*/

int setup_conds(THD *thd, TABLE_LIST *tables, TABLE_LIST *leaves,
                COND **conds)
{
  SELECT_LEX *select_lex= thd->lex->current_select;
  Query_arena *arena= thd->stmt_arena, backup;
  TABLE_LIST *table= NULL;	// For HP compilers
  /*
    it_is_update set to TRUE when tables of primary SELECT_LEX (SELECT_LEX
    which belong to LEX, i.e. most up SELECT) will be updated by
    INSERT/UPDATE/LOAD
    NOTE: using this condition helps to prevent call of prepare_check_option()
    from subquery of VIEW, because tables of subquery belongs to VIEW
    (see condition before prepare_check_option() call)
  */
  bool it_is_update= (select_lex == &thd->lex->select_lex) &&
    thd->lex->which_check_option_applicable();
  bool save_is_item_list_lookup= select_lex->is_item_list_lookup;
  select_lex->is_item_list_lookup= 0;
  DBUG_ENTER("setup_conds");

  if (select_lex->conds_processed_with_permanent_arena ||
      arena->is_conventional())
    arena= 0;                                   // For easier test

  thd->mark_used_columns= MARK_COLUMNS_READ;
  DBUG_PRINT("info", ("thd->mark_used_columns: %d", thd->mark_used_columns));
  select_lex->cond_count= 0;
  select_lex->between_count= 0;

  for (table= tables; table; table= table->next_local)
  {
    if (table->prepare_where(thd, conds, FALSE))
      goto err_no_arena;
  }

  if (*conds)
  {
    thd->where="where clause";
    if (!(*conds)->fixed && (*conds)->fix_fields(thd, conds) ||
	(*conds)->check_cols(1))
      goto err_no_arena;
  }

  /*
    Apply fix_fields() to all ON clauses at all levels of nesting,
    including the ones inside view definitions.
  */
  for (table= leaves; table; table= table->next_leaf)
  {
    TABLE_LIST *embedded; /* The table at the current level of nesting. */
    TABLE_LIST *embedding= table; /* The parent nested table reference. */
    do
    {
      embedded= embedding;
      if (embedded->on_expr)
      {
        /* Make a join an a expression */
        thd->where="on clause";
        if (!embedded->on_expr->fixed &&
            embedded->on_expr->fix_fields(thd, &embedded->on_expr) ||
	    embedded->on_expr->check_cols(1))
	  goto err_no_arena;
        select_lex->cond_count++;
      }
      embedding= embedded->embedding;
    }
    while (embedding &&
           embedding->nested_join->join_list.head() == embedded);

    /* process CHECK OPTION */
    if (it_is_update)
    {
      TABLE_LIST *view= table->top_table();
      if (view->effective_with_check)
      {
        if (view->prepare_check_option(thd))
          goto err_no_arena;
        thd->change_item_tree(&table->check_option, view->check_option);
      }
    }
  }

  if (!thd->stmt_arena->is_conventional())
  {
    /*
      We are in prepared statement preparation code => we should store
      WHERE clause changing for next executions.

      We do this ON -> WHERE transformation only once per PS/SP statement.
    */
    select_lex->where= *conds;
    select_lex->conds_processed_with_permanent_arena= 1;
  }
  thd->lex->current_select->is_item_list_lookup= save_is_item_list_lookup;
  DBUG_RETURN(test(thd->net.report_error));

err_no_arena:
  select_lex->is_item_list_lookup= save_is_item_list_lookup;
  DBUG_RETURN(1);
}


/******************************************************************************
** Fill a record with data (for INSERT or UPDATE)
** Returns : 1 if some field has wrong type
******************************************************************************/


/*
  Fill fields with given items.

  SYNOPSIS
    fill_record()
    thd           thread handler
    fields        Item_fields list to be filled
    values        values to fill with
    ignore_errors TRUE if we should ignore errors

  NOTE
    fill_record() may set table->auto_increment_field_not_null and a
    caller should make sure that it is reset after their last call to this
    function.

  RETURN
    FALSE   OK
    TRUE    error occured
*/

static bool
fill_record(THD * thd, List<Item> &fields, List<Item> &values,
            bool ignore_errors)
{
  List_iterator_fast<Item> f(fields),v(values);
  Item *value, *fld;
  Item_field *field;
  TABLE *table= 0;
  DBUG_ENTER("fill_record");

  /*
    Reset the table->auto_increment_field_not_null as it is valid for
    only one row.
  */
  if (fields.elements)
  {
    /*
      On INSERT or UPDATE fields are checked to be from the same table,
      thus we safely can take table from the first field.
    */
    fld= (Item_field*)f++;
    if (!(field= fld->filed_for_view_update()))
    {
      my_error(ER_NONUPDATEABLE_COLUMN, MYF(0), fld->name);
      goto err;
    }
    table= field->field->table;
    table->auto_increment_field_not_null= FALSE;
    f.rewind();
  }
  while ((fld= f++))
  {
    if (!(field= fld->filed_for_view_update()))
    {
      my_error(ER_NONUPDATEABLE_COLUMN, MYF(0), fld->name);
      goto err;
    }
    value=v++;
    Field *rfield= field->field;
    table= rfield->table;
    if (rfield == table->next_number_field)
      table->auto_increment_field_not_null= TRUE;
    if ((value->save_in_field(rfield, 0) < 0) && !ignore_errors)
    {
      my_message(ER_UNKNOWN_ERROR, ER(ER_UNKNOWN_ERROR), MYF(0));
      goto err;
    }
  }
  DBUG_RETURN(thd->net.report_error);
err:
  if (table)
    table->auto_increment_field_not_null= FALSE;
  DBUG_RETURN(TRUE);
}


/*
  Fill fields in list with values from the list of items and invoke
  before triggers.

  SYNOPSIS
    fill_record_n_invoke_before_triggers()
      thd           thread context
      fields        Item_fields list to be filled
      values        values to fill with
      ignore_errors TRUE if we should ignore errors
      triggers      object holding list of triggers to be invoked
      event         event type for triggers to be invoked

  NOTE
    This function assumes that fields which values will be set and triggers
    to be invoked belong to the same table, and that TABLE::record[0] and
    record[1] buffers correspond to new and old versions of row respectively.

  RETURN
    FALSE   OK
    TRUE    error occured
*/

bool
fill_record_n_invoke_before_triggers(THD *thd, List<Item> &fields,
                                     List<Item> &values, bool ignore_errors,
                                     Table_triggers_list *triggers,
                                     enum trg_event_type event)
{
  return (fill_record(thd, fields, values, ignore_errors) ||
          triggers && triggers->process_triggers(thd, event,
                                                 TRG_ACTION_BEFORE, TRUE));
}


/*
  Fill field buffer with values from Field list

  SYNOPSIS
    fill_record()
    thd           thread handler
    ptr           pointer on pointer to record
    values        list of fields
    ignore_errors TRUE if we should ignore errors

  NOTE
    fill_record() may set table->auto_increment_field_not_null and a
    caller should make sure that it is reset after their last call to this
    function.

  RETURN
    FALSE   OK
    TRUE    error occured
*/

bool
fill_record(THD *thd, Field **ptr, List<Item> &values, bool ignore_errors)
{
  List_iterator_fast<Item> v(values);
  Item *value;
  TABLE *table= 0;
  DBUG_ENTER("fill_record");

  Field *field;
  /*
    Reset the table->auto_increment_field_not_null as it is valid for
    only one row.
  */
  if (*ptr)
  {
    /*
      On INSERT or UPDATE fields are checked to be from the same table,
      thus we safely can take table from the first field.
    */
    table= (*ptr)->table;
    table->auto_increment_field_not_null= FALSE;
  }
  while ((field = *ptr++))
  {
    value=v++;
    table= field->table;
    if (field == table->next_number_field)
      table->auto_increment_field_not_null= TRUE;
    if (value->save_in_field(field, 0) < 0)
      goto err;
  }
  DBUG_RETURN(thd->net.report_error);

err:
  if (table)
    table->auto_increment_field_not_null= FALSE;
  DBUG_RETURN(TRUE);
}


/*
  Fill fields in array with values from the list of items and invoke
  before triggers.

  SYNOPSIS
    fill_record_n_invoke_before_triggers()
      thd           thread context
      ptr           NULL-ended array of fields to be filled
      values        values to fill with
      ignore_errors TRUE if we should ignore errors
      triggers      object holding list of triggers to be invoked
      event         event type for triggers to be invoked

  NOTE
    This function assumes that fields which values will be set and triggers
    to be invoked belong to the same table, and that TABLE::record[0] and
    record[1] buffers correspond to new and old versions of row respectively.

  RETURN
    FALSE   OK
    TRUE    error occured
*/

bool
fill_record_n_invoke_before_triggers(THD *thd, Field **ptr,
                                     List<Item> &values, bool ignore_errors,
                                     Table_triggers_list *triggers,
                                     enum trg_event_type event)
{
  return (fill_record(thd, ptr, values, ignore_errors) ||
          triggers && triggers->process_triggers(thd, event,
                                                 TRG_ACTION_BEFORE, TRUE));
}


my_bool mysql_rm_tmp_tables(void)
{
  uint i, idx;
  char	filePath[FN_REFLEN], *tmpdir, filePathCopy[FN_REFLEN];
  MY_DIR *dirp;
  FILEINFO *file;
  TABLE_SHARE share;
  THD *thd;
  DBUG_ENTER("mysql_rm_tmp_tables");

  if (!(thd= new THD))
    DBUG_RETURN(1);
  thd->thread_stack= (char*) &thd;
  thd->store_globals();

  for (i=0; i<=mysql_tmpdir_list.max; i++)
  {
    tmpdir=mysql_tmpdir_list.list[i];
    /* See if the directory exists */
    if (!(dirp = my_dir(tmpdir,MYF(MY_WME | MY_DONT_SORT))))
      continue;

    /* Remove all SQLxxx tables from directory */

    for (idx=0 ; idx < (uint) dirp->number_off_files ; idx++)
    {
      file=dirp->dir_entry+idx;

      /* skiping . and .. */
      if (file->name[0] == '.' && (!file->name[1] ||
                                   (file->name[1] == '.' &&  !file->name[2])))
        continue;

      if (!bcmp(file->name,tmp_file_prefix,tmp_file_prefix_length))
      {
        char *ext= fn_ext(file->name);
        uint ext_len= strlen(ext);
        uint filePath_len= my_snprintf(filePath, sizeof(filePath),
                                       "%s%c%s", tmpdir, FN_LIBCHAR,
                                       file->name);
        if (!bcmp(reg_ext, ext, ext_len))
        {
          handler *handler_file= 0;
          /* We should cut file extention before deleting of table */
          memcpy(filePathCopy, filePath, filePath_len - ext_len);
          filePathCopy[filePath_len - ext_len]= 0;
          init_tmp_table_share(&share, "", 0, "", filePathCopy);
          if (!open_table_def(thd, &share, 0) &&
              ((handler_file= get_new_handler(&share, thd->mem_root,
                                              share.db_type))))
          {
            handler_file->delete_table(filePathCopy);
            delete handler_file;
          }
          free_table_share(&share);
        }
        /*
          File can be already deleted by tmp_table.file->delete_table().
          So we hide error messages which happnes during deleting of these
          files(MYF(0)).
        */
        VOID(my_delete(filePath, MYF(0))); 
      }
    }
    my_dirend(dirp);
  }
  delete thd;
  my_pthread_setspecific_ptr(THR_THD,  0);
  DBUG_RETURN(0);
}



/*****************************************************************************
	unireg support functions
*****************************************************************************/

/*
  Invalidate any cache entries that are for some DB

  SYNOPSIS
    remove_db_from_cache()
    db		Database name. This will be in lower case if
		lower_case_table_name is set

  NOTE:
  We can't use hash_delete when looping hash_elements. We mark them first
  and afterwards delete those marked unused.
*/

void remove_db_from_cache(const char *db)
{
  for (uint idx=0 ; idx < open_cache.records ; idx++)
  {
    TABLE *table=(TABLE*) hash_element(&open_cache,idx);
    if (!strcmp(table->s->db.str, db))
    {
      table->s->version= 0L;			/* Free when thread is ready */
      if (!table->in_use)
	relink_unused(table);
    }
  }
  while (unused_tables && !unused_tables->s->version)
    VOID(hash_delete(&open_cache,(byte*) unused_tables));
}


/*
  free all unused tables

  NOTE
    This is called by 'handle_manager' when one wants to periodicly flush
    all not used tables.
*/

void flush_tables()
{
  (void) pthread_mutex_lock(&LOCK_open);
  while (unused_tables)
    hash_delete(&open_cache,(byte*) unused_tables);
  (void) pthread_mutex_unlock(&LOCK_open);
}


/*
  Mark all entries with the table as deleted to force an reopen of the table

  The table will be closed (not stored in cache) by the current thread when
  close_thread_tables() is called.

  PREREQUISITES
    Lock on LOCK_open()

  RETURN
    0  This thread now have exclusive access to this table and no other thread
       can access the table until close_thread_tables() is called.
    1  Table is in use by another thread
*/

bool remove_table_from_cache(THD *thd, const char *db, const char *table_name,
                             uint flags)
{
  char key[MAX_DBKEY_LENGTH];
  uint key_length;
  TABLE *table;
  TABLE_SHARE *share;
  bool result= 0, signalled= 0;
  DBUG_ENTER("remove_table_from_cache");
  DBUG_PRINT("enter", ("Table: '%s.%s'  flags: %u", db, table_name, flags));

  key_length=(uint) (strmov(strmov(key,db)+1,table_name)-key)+1;
  for (;;)
  {
    HASH_SEARCH_STATE state;
    result= signalled= 0;

    for (table= (TABLE*) hash_first(&open_cache, (byte*) key, key_length,
                                    &state);
         table;
         table= (TABLE*) hash_next(&open_cache, (byte*) key, key_length,
                                   &state))
    {
      THD *in_use;

      table->s->version=0L;		/* Free when thread is ready */
      if (!(in_use=table->in_use))
      {
        DBUG_PRINT("info",("Table was not in use"));
        relink_unused(table);
      }
      else if (in_use != thd)
      {
        DBUG_PRINT("info", ("Table was in use by other thread"));
        in_use->some_tables_deleted=1;
        if (table->db_stat)
        {
          DBUG_PRINT("info", ("Found another active instance of the table"));
  	  result=1;
        }
        /* Kill delayed insert threads */
        if ((in_use->system_thread & SYSTEM_THREAD_DELAYED_INSERT) &&
            ! in_use->killed)
        {
	  in_use->killed= THD::KILL_CONNECTION;
	  pthread_mutex_lock(&in_use->mysys_var->mutex);
	  if (in_use->mysys_var->current_cond)
	  {
	    pthread_mutex_lock(in_use->mysys_var->current_mutex);
            signalled= 1;
	    pthread_cond_broadcast(in_use->mysys_var->current_cond);
	    pthread_mutex_unlock(in_use->mysys_var->current_mutex);
	  }
	  pthread_mutex_unlock(&in_use->mysys_var->mutex);
        }
        /*
	  Now we must abort all tables locks used by this thread
	  as the thread may be waiting to get a lock for another table
        */
        for (TABLE *thd_table= in_use->open_tables;
	     thd_table ;
	     thd_table= thd_table->next)
        {
	  if (thd_table->db_stat)		// If table is open
	    signalled|= mysql_lock_abort_for_thread(thd, thd_table);
        }
      }
      else
      {
        DBUG_PRINT("info", ("Table was in use by current thread. db_stat: %u",
                            table->db_stat));
        result= result || (flags & RTFC_OWNED_BY_THD_FLAG);
      }
    }
    while (unused_tables && !unused_tables->s->version)
      VOID(hash_delete(&open_cache,(byte*) unused_tables));

    DBUG_PRINT("info", ("Removing table from table_def_cache"));
    /* Remove table from table definition cache if it's not in use */
    if ((share= (TABLE_SHARE*) hash_search(&table_def_cache,(byte*) key,
                                           key_length)))
    {
      DBUG_PRINT("info", ("share version: %lu  ref_count: %u",
                          share->version, share->ref_count));
      share->version= 0;                          // Mark for delete
      if (share->ref_count == 0)
      {
        pthread_mutex_lock(&share->mutex);
        VOID(hash_delete(&table_def_cache, (byte*) share));
      }
    }

    if (result && (flags & RTFC_WAIT_OTHER_THREAD_FLAG))
    {
      /*
        Signal any thread waiting for tables to be freed to
        reopen their tables
      */
      broadcast_refresh();
      DBUG_PRINT("info", ("Waiting for refresh signal"));
      if (!(flags & RTFC_CHECK_KILLED_FLAG) || !thd->killed)
      {
        dropping_tables++;
        if (likely(signalled))
          (void) pthread_cond_wait(&COND_refresh, &LOCK_open);
        else
        {
          struct timespec abstime;
          /*
            It can happen that another thread has opened the
            table but has not yet locked any table at all. Since
            it can be locked waiting for a table that our thread
            has done LOCK TABLE x WRITE on previously, we need to
            ensure that the thread actually hears our signal
            before we go to sleep. Thus we wait for a short time
            and then we retry another loop in the
            remove_table_from_cache routine.
          */
          set_timespec(abstime, 10);
          pthread_cond_timedwait(&COND_refresh, &LOCK_open, &abstime);
        }
        dropping_tables--;
        continue;
      }
    }
    break;
  }
  DBUG_RETURN(result);
}


int setup_ftfuncs(SELECT_LEX *select_lex)
{
  List_iterator<Item_func_match> li(*(select_lex->ftfunc_list)),
                                 lj(*(select_lex->ftfunc_list));
  Item_func_match *ftf, *ftf2;

  while ((ftf=li++))
  {
    if (ftf->fix_index())
      return 1;
    lj.rewind();
    while ((ftf2=lj++) != ftf)
    {
      if (ftf->eq(ftf2,1) && !ftf2->master)
        ftf2->master=ftf;
    }
  }

  return 0;
}


int init_ftfuncs(THD *thd, SELECT_LEX *select_lex, bool no_order)
{
  if (select_lex->ftfunc_list->elements)
  {
    List_iterator<Item_func_match> li(*(select_lex->ftfunc_list));
    Item_func_match *ifm;
    DBUG_PRINT("info",("Performing FULLTEXT search"));
    thd_proc_info(thd, "FULLTEXT initialization");

    while ((ifm=li++))
      ifm->init_search(no_order);
  }
  return 0;
}


/*
  open new .frm format table

  SYNOPSIS
    open_new_frm()
    THD		  thread handler
    path	  path to .frm file (without extension)
    alias	  alias for table
    db            database
    table_name    name of table
    db_stat	  open flags (for example ->OPEN_KEYFILE|HA_OPEN_RNDFILE..)
		  can be 0 (example in ha_example_table)
    prgflag	  READ_ALL etc..
    ha_open_flags HA_OPEN_ABORT_IF_LOCKED etc..
    outparam	  result table
    table_desc	  TABLE_LIST descriptor
    mem_root	  temporary MEM_ROOT for parsing
*/

static bool
open_new_frm(THD *thd, TABLE_SHARE *share, const char *alias,
             uint db_stat, uint prgflag,
	     uint ha_open_flags, TABLE *outparam, TABLE_LIST *table_desc,
	     MEM_ROOT *mem_root)
{
  LEX_STRING pathstr;
  File_parser *parser;
  char path[FN_REFLEN];
  DBUG_ENTER("open_new_frm");

  /* Create path with extension */
  pathstr.length= (uint) (strxmov(path, share->normalized_path.str, reg_ext,
                                  NullS)- path);
  pathstr.str=    path;

  if ((parser= sql_parse_prepare(&pathstr, mem_root, 1)))
  {
    if (is_equal(&view_type, parser->type()))
    {
      if (table_desc == 0 || table_desc->required_type == FRMTYPE_TABLE)
      {
        my_error(ER_WRONG_OBJECT, MYF(0), share->db.str, share->table_name.str,
                 "BASE TABLE");
        goto err;
      }
      if (mysql_make_view(thd, parser, table_desc,
                          (prgflag & OPEN_VIEW_NO_PARSE)))
        goto err;
    }
    else
    {
      /* only VIEWs are supported now */
      my_error(ER_FRM_UNKNOWN_TYPE, MYF(0), share->path,  parser->type()->str);
      goto err;
    }
    DBUG_RETURN(0);
  }
 
err:
  bzero(outparam, sizeof(TABLE));	// do not run repair
  DBUG_RETURN(1);
}


bool is_equal(const LEX_STRING *a, const LEX_STRING *b)
{
  return a->length == b->length && !strncmp(a->str, b->str, a->length);
}


/*
  SYNOPSIS
    abort_and_upgrade_lock()
    lpt                           Parameter passing struct
    All parameters passed through the ALTER_PARTITION_PARAM_TYPE object
  RETURN VALUE
    0
  DESCRIPTION
    Remember old lock level (for possible downgrade later on), abort all
    waiting threads and ensure that all keeping locks currently are
    completed such that we own the lock exclusively and no other interaction
    is ongoing.

    thd                           Thread object
    table                         Table object
    db                            Database name
    table_name                    Table name
    old_lock_level                Old lock level
*/

int abort_and_upgrade_lock(ALTER_PARTITION_PARAM_TYPE *lpt)
{
  uint flags= RTFC_WAIT_OTHER_THREAD_FLAG | RTFC_CHECK_KILLED_FLAG;
  DBUG_ENTER("abort_and_upgrade_locks");

  lpt->old_lock_type= lpt->table->reginfo.lock_type;
  VOID(pthread_mutex_lock(&LOCK_open));
  mysql_lock_abort(lpt->thd, lpt->table, TRUE);
  VOID(remove_table_from_cache(lpt->thd, lpt->db, lpt->table_name, flags));
  VOID(pthread_mutex_unlock(&LOCK_open));
  DBUG_RETURN(0);
}


/*
  SYNOPSIS
    close_open_tables_and_downgrade()
  RESULT VALUES
    NONE
  DESCRIPTION
    We need to ensure that any thread that has managed to open the table
    but not yet encountered our lock on the table is also thrown out to
    ensure that no threads see our frm changes premature to the final
    version. The intermediate versions are only meant for use after a
    crash and later REPAIR TABLE.
    We also downgrade locks after the upgrade to WRITE_ONLY
*/

void close_open_tables_and_downgrade(ALTER_PARTITION_PARAM_TYPE *lpt)
{
  VOID(pthread_mutex_lock(&LOCK_open));
  remove_table_from_cache(lpt->thd, lpt->db, lpt->table_name,
                          RTFC_WAIT_OTHER_THREAD_FLAG);
  VOID(pthread_mutex_unlock(&LOCK_open));
  mysql_lock_downgrade_write(lpt->thd, lpt->table, lpt->old_lock_type);
}


/*
  SYNOPSIS
    mysql_wait_completed_table()
    lpt                            Parameter passing struct
    my_table                       My table object
    All parameters passed through the ALTER_PARTITION_PARAM object
  RETURN VALUES
    TRUE                          Failure
    FALSE                         Success
  DESCRIPTION
    We have changed the frm file and now we want to wait for all users of
    the old frm to complete before proceeding to ensure that no one
    remains that uses the old frm definition.
    Start by ensuring that all users of the table will be removed from cache
    once they are done. Then abort all that have stumbled on locks and
    haven't been started yet.

    thd                           Thread object
    table                         Table object
    db                            Database name
    table_name                    Table name
*/

void mysql_wait_completed_table(ALTER_PARTITION_PARAM_TYPE *lpt, TABLE *my_table)
{
  char key[MAX_DBKEY_LENGTH];
  uint key_length;
  TABLE *table;
  DBUG_ENTER("mysql_wait_completed_table");

  key_length=(uint) (strmov(strmov(key,lpt->db)+1,lpt->table_name)-key)+1;
  VOID(pthread_mutex_lock(&LOCK_open));
  HASH_SEARCH_STATE state;
  for (table= (TABLE*) hash_first(&open_cache,(byte*) key,key_length,
                                  &state) ;
       table;
       table= (TABLE*) hash_next(&open_cache,(byte*) key,key_length,
                                 &state))
  {
    THD *in_use= table->in_use;
    table->s->version= 0L;
    if (!in_use)
    {
      relink_unused(table);
    }
    else
    {
      /* Kill delayed insert threads */
      if ((in_use->system_thread & SYSTEM_THREAD_DELAYED_INSERT) &&
          ! in_use->killed)
      {
        in_use->killed= THD::KILL_CONNECTION;
        pthread_mutex_lock(&in_use->mysys_var->mutex);
        if (in_use->mysys_var->current_cond)
        {
          pthread_mutex_lock(in_use->mysys_var->current_mutex);
          pthread_cond_broadcast(in_use->mysys_var->current_cond);
          pthread_mutex_unlock(in_use->mysys_var->current_mutex);
        }
        pthread_mutex_unlock(&in_use->mysys_var->mutex);
      }
      /*
        Now we must abort all tables locks used by this thread
        as the thread may be waiting to get a lock for another table
      */
      for (TABLE *thd_table= in_use->open_tables;
           thd_table ;
           thd_table= thd_table->next)
      {
        if (thd_table->db_stat)		// If table is open
          mysql_lock_abort_for_thread(lpt->thd, thd_table);
      }
    }
  }
  /*
    We start by removing all unused objects from the cache and marking
    those in use for removal after completion. Now we also need to abort
    all that are locked and are not progressing due to being locked
    by our lock. We don't upgrade our lock here.
  */
  mysql_lock_abort(lpt->thd, my_table, FALSE);
  VOID(pthread_mutex_unlock(&LOCK_open));
  DBUG_VOID_RETURN;
}


/*
  Tells if two (or more) tables have auto_increment columns and we want to
  lock those tables with a write lock.

  SYNOPSIS
    has_two_write_locked_tables_with_auto_increment
      tables        Table list

  NOTES:
    Call this function only when you have established the list of all tables
    which you'll want to update (including stored functions, triggers, views
    inside your statement).

  RETURN
    0  No
    1  Yes
*/

static bool
has_two_write_locked_tables_with_auto_increment(TABLE_LIST *tables)
{
  char *first_table_name= NULL, *first_db;
  LINT_INIT(first_db);

  for (TABLE_LIST *table= tables; table; table= table->next_global)
  {
    /* we must do preliminary checks as table->table may be NULL */
    if (!table->placeholder() && !table->schema_table &&
        table->table->found_next_number_field &&
        (table->lock_type >= TL_WRITE_ALLOW_WRITE))
    {
      if (first_table_name == NULL)
      {
        first_table_name= table->table_name;
        first_db= table->db;
        DBUG_ASSERT(first_db);
      }
      else if (strcmp(first_db, table->db) ||
               strcmp(first_table_name, table->table_name))
        return 1;
    }
  }
  return 0;
}


/*
  Open and lock system tables for read.

  SYNOPSIS
    open_system_tables_for_read()
      thd         Thread context.
      table_list  List of tables to open.
      backup      Pointer to Open_tables_state instance where
                  information about currently open tables will be
                  saved, and from which will be restored when we will
                  end work with system tables.

  NOTES
    Thanks to restrictions which we put on opening and locking of
    system tables for writing, we can open and lock them for reading
    even when we already have some other tables open and locked.  One
    must call close_system_tables() to close systems tables opened
    with this call.

  RETURN
    FALSE   Success
    TRUE    Error
*/

bool
open_system_tables_for_read(THD *thd, TABLE_LIST *table_list,
                            Open_tables_state *backup)
{
  DBUG_ENTER("open_system_tables_for_read");

  thd->reset_n_backup_open_tables_state(backup);

  uint count= 0;
  bool not_used;
  for (TABLE_LIST *tables= table_list; tables; tables= tables->next_global)
  {
    TABLE *table= open_table(thd, tables, thd->mem_root, &not_used,
                             MYSQL_LOCK_IGNORE_FLUSH);
    if (!table)
      goto error;

    DBUG_ASSERT(table->s->system_table);

    table->use_all_columns();
    table->reginfo.lock_type= tables->lock_type;
    tables->table= table;
    count++;
  }

  {
    TABLE **list= (TABLE**) thd->alloc(sizeof(TABLE*) * count);
    TABLE **ptr= list;
    for (TABLE_LIST *tables= table_list; tables; tables= tables->next_global)
      *(ptr++)= tables->table;

    thd->lock= mysql_lock_tables(thd, list, count,
                                 MYSQL_LOCK_IGNORE_FLUSH, &not_used);
  }
  if (thd->lock)
    DBUG_RETURN(FALSE);

error:
  close_system_tables(thd, backup);

  DBUG_RETURN(TRUE);
}


/*
  Close system tables, opened with open_system_tables_for_read().

  SYNOPSIS
    close_system_tables()
      thd     Thread context
      backup  Pointer to Open_tables_state instance which holds
              information about tables which were open before we
              decided to access system tables.
*/

void
close_system_tables(THD *thd, Open_tables_state *backup)
{
  close_thread_tables(thd);
  thd->restore_backup_open_tables_state(backup);
}


/*
  Open and lock one system table for update.

  SYNOPSIS
    open_system_table_for_update()
      thd        Thread context.
      one_table  Table to open.

  NOTES
    Table opened with this call should closed using close_thread_tables().

  RETURN
    0	Error
    #	Pointer to TABLE object of system table
*/

TABLE *
open_system_table_for_update(THD *thd, TABLE_LIST *one_table)
{
  DBUG_ENTER("open_system_table_for_update");

  TABLE *table= open_ltable(thd, one_table, one_table->lock_type);
  if (table)
  {
    DBUG_ASSERT(table->s->system_table);
    table->use_all_columns();
  }

  DBUG_RETURN(table);
}<|MERGE_RESOLUTION|>--- conflicted
+++ resolved
@@ -963,7 +963,7 @@
     pthread_mutex_lock(&thd->mysys_var->mutex);
     thd->mysys_var->current_mutex= 0;
     thd->mysys_var->current_cond= 0;
-    thd->proc_info=0;
+    thd_proc_info(thd, 0);
     pthread_mutex_unlock(&thd->mysys_var->mutex);
   }
   DBUG_RETURN(result);
@@ -1027,7 +1027,7 @@
     pthread_mutex_lock(&thd->mysys_var->mutex);
     thd->mysys_var->current_mutex= 0;
     thd->mysys_var->current_cond= 0;
-    thd_proc_info(thd, 0);
+    thd->proc_info=0;
     pthread_mutex_unlock(&thd->mysys_var->mutex);
   }
 
@@ -1832,12 +1832,8 @@
   thd->mysys_var->current_mutex= mutex;
   thd->mysys_var->current_cond= cond;
   proc_info=thd->proc_info;
-<<<<<<< HEAD
-  thd->proc_info="Waiting for table";
+  thd_proc_info(thd, "Waiting for table");
   DBUG_ENTER("wait_for_condition");
-=======
-  thd_proc_info(thd, "Waiting for table");
->>>>>>> f59dd7d5
   if (!thd->killed)
     (void) pthread_cond_wait(cond, mutex);
 
