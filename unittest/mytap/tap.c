--- conflicted
+++ resolved
@@ -111,7 +111,6 @@
   fprintf(tapout, "\n");
 }
 
-<<<<<<< HEAD
 static void
 handle_core_signal(int signo)
 {
@@ -130,8 +129,6 @@
   exit(255);
 }
 
-=======
->>>>>>> 87235230
 
 void
 diag(char const *fmt, ...)
