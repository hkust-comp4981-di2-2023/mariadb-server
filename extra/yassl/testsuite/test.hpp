--- conflicted
+++ resolved
@@ -1,7 +1,5 @@
-<<<<<<< HEAD
-=======
 /*
-   Copyright (c) 2006, 2010, Oracle and/or its affiliates. All rights reserved.
+   Copyright (c) 2006, 2010, Oracle and/or its affiliates.
 
    This program is free software; you can redistribute it and/or modify
    it under the terms of the GNU General Public License as published by
@@ -18,7 +16,6 @@
    MA  02110-1301  USA.
 */
 
->>>>>>> 13fefeb0
 // test.hpp
 
 #ifndef yaSSL_TEST_HPP
