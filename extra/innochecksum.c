/* Copyright (C) 2000-2005 MySQL AB & Innobase Oy

   This program is free software; you can redistribute it and/or modify
   it under the terms of the GNU General Public License as published by
   the Free Software Foundation; either version 2 of the License, or
   (at your option) any later version.

   This program is distributed in the hope that it will be useful,
   but WITHOUT ANY WARRANTY; without even the implied warranty of
   MERCHANTABILITY or FITNESS FOR A PARTICULAR PURPOSE.  See the
   GNU General Public License for more details.

   You should have received a copy of the GNU General Public License
   along with this program; if not, write to the Free Software
   Foundation, Inc., 59 Temple Place, Suite 330, Boston, MA  02111-1307 USA */

/*
  InnoDB offline file checksum utility.  85% of the code in this file
  was taken wholesale fron the InnoDB codebase.

  The final 15% was originally written by Mark Smith of Danga
  Interactive, Inc. <junior@danga.com>

  Published with a permission.
*/

/* needed to have access to 64 bit file functions */
#define _LARGEFILE_SOURCE
#define _LARGEFILE64_SOURCE

<<<<<<< HEAD
#define _XOPEN_SOURCE /* needed to include getopt.h on some platforms. */
=======
#define _XOPEN_SOURCE 500 /* needed to include getopt.h on some platforms. */
>>>>>>> b7c11c87

#include <stdio.h>
#include <stdlib.h>
#include <time.h>
#include <sys/types.h>
#include <sys/stat.h>
#include <unistd.h>

/* all of these ripped from InnoDB code from MySQL 4.0.22 */
#define UT_HASH_RANDOM_MASK     1463735687
#define UT_HASH_RANDOM_MASK2    1653893711
#define FIL_PAGE_LSN          16 
#define FIL_PAGE_FILE_FLUSH_LSN 26
#define FIL_PAGE_OFFSET     4
#define FIL_PAGE_DATA       38
#define FIL_PAGE_END_LSN_OLD_CHKSUM 8
#define FIL_PAGE_SPACE_OR_CHKSUM 0
#define UNIV_PAGE_SIZE          (2 * 8192)

/* command line argument to do page checks (that's it) */
/* another argument to specify page ranges... seek to right spot and go from there */

typedef unsigned long int ulint;
typedef unsigned char byte;

/* innodb function in name; modified slightly to not have the ASM version (lots of #ifs that didn't apply) */
ulint mach_read_from_4(byte *b)
{
  return( ((ulint)(b[0]) << 24)
          + ((ulint)(b[1]) << 16)
          + ((ulint)(b[2]) << 8)
          + (ulint)(b[3])
          );
}

ulint
ut_fold_ulint_pair(
/*===============*/
            /* out: folded value */
    ulint   n1, /* in: ulint */
    ulint   n2) /* in: ulint */
{
    return(((((n1 ^ n2 ^ UT_HASH_RANDOM_MASK2) << 8) + n1)
                        ^ UT_HASH_RANDOM_MASK) + n2);
}

ulint
ut_fold_binary(
/*===========*/
            /* out: folded value */
    byte*   str,    /* in: string of bytes */
    ulint   len)    /* in: length */
{
    ulint   i;
    ulint   fold= 0;

    for (i= 0; i < len; i++)
    {
      fold= ut_fold_ulint_pair(fold, (ulint)(*str));

      str++;
    }

    return(fold);
}

ulint
buf_calc_page_new_checksum(
/*=======================*/
               /* out: checksum */
    byte*    page) /* in: buffer page */
{
    ulint checksum;

    /* Since the fields FIL_PAGE_FILE_FLUSH_LSN and ..._ARCH_LOG_NO
    are written outside the buffer pool to the first pages of data
    files, we have to skip them in the page checksum calculation.
    We must also skip the field FIL_PAGE_SPACE_OR_CHKSUM where the
    checksum is stored, and also the last 8 bytes of page because
    there we store the old formula checksum. */

    checksum= ut_fold_binary(page + FIL_PAGE_OFFSET,
                             FIL_PAGE_FILE_FLUSH_LSN - FIL_PAGE_OFFSET)
            + ut_fold_binary(page + FIL_PAGE_DATA,
                             UNIV_PAGE_SIZE - FIL_PAGE_DATA
                             - FIL_PAGE_END_LSN_OLD_CHKSUM);
    checksum= checksum & 0xFFFFFFFF;

    return(checksum);
}

ulint
buf_calc_page_old_checksum(
/*=======================*/
               /* out: checksum */
    byte*    page) /* in: buffer page */
{
    ulint checksum;

    checksum= ut_fold_binary(page, FIL_PAGE_FILE_FLUSH_LSN);

    checksum= checksum & 0xFFFFFFFF;

    return(checksum);
}


int main(int argc, char **argv)
{
  FILE *f;                     /* our input file */
  byte *p;                     /* storage of pages read */
  int bytes;                   /* bytes read count */
  ulint ct;                    /* current page number (0 based) */
  int now;                     /* current time */
  int lastt;                   /* last time */
  ulint oldcsum, oldcsumfield, csum, csumfield, logseq, logseqfield; /* ulints for checksum storage */
  struct stat st;              /* for stat, if you couldn't guess */
  unsigned long long int size; /* size of file (has to be 64 bits) */
  ulint pages;                 /* number of pages in file */
  ulint start_page= 0, end_page= 0, use_end_page= 0; /* for starting and ending at certain pages */
  off_t offset= 0;
  int just_count= 0;          /* if true, just print page count */
  int verbose= 0;
  int debug= 0;
  int c;
  int fd;

  /* remove arguments */
  while ((c= getopt(argc, argv, "cvds:e:p:")) != -1)
  {
    switch (c)
    {
    case 'v':
      verbose= 1;
      break;
    case 'c':
      just_count= 1;
      break;
    case 's':
      start_page= atoi(optarg);
      break;
    case 'e':
      end_page= atoi(optarg);
      use_end_page= 1;
      break;
    case 'p':
      start_page= atoi(optarg);
      end_page= atoi(optarg);
      use_end_page= 1;
      break;
    case 'd':
      debug= 1;
      break;
    case ':':
      fprintf(stderr, "option -%c requires an argument\n", optopt);
      return 1;
      break;
    case '?':
      fprintf(stderr, "unrecognized option: -%c\n", optopt);
      return 1;
      break;
    }
  }

  /* debug implies verbose... */
  if (debug) verbose= 1;

  /* make sure we have the right arguments */
  if (optind >= argc)
  {
    printf("InnoDB offline file checksum utility.\n");
    printf("usage: %s [-c] [-s <start page>] [-e <end page>] [-p <page>] [-v] [-d] <filename>\n", argv[0]);
    printf("\t-c\tprint the count of pages in the file\n");
    printf("\t-s n\tstart on this page number (0 based)\n");
    printf("\t-e n\tend at this page number (0 based)\n");
    printf("\t-p n\tcheck only this page (0 based)\n");
    printf("\t-v\tverbose (prints progress every 5 seconds)\n");
    printf("\t-d\tdebug mode (prints checksums for each page)\n");
    return 1;
  }

  /* stat the file to get size and page count */
  if (stat(argv[optind], &st))
  {
    perror("error statting file");
    return 1;
  }
  size= st.st_size;
  pages= size / UNIV_PAGE_SIZE;
  if (just_count)
  {
    printf("%lu\n", pages);
    return 0;
  }
  else if (verbose)
  {
    printf("file %s= %llu bytes (%lu pages)...\n", argv[1], size, pages);
    printf("checking pages in range %lu to %lu\n", start_page, use_end_page ? end_page : (pages - 1));
  }

  /* open the file for reading */
  f= fopen(argv[optind], "r");
  if (!f)
  {
    perror("error opening file");
    return 1;
  }

  /* seek to the necessary position */
  if (start_page)
  {
    fd= fileno(f);
    if (!fd)
    {
      perror("unable to obtain file descriptor number");
      return 1;
    }

    offset= (off_t)start_page * (off_t)UNIV_PAGE_SIZE;

    if (lseek(fd, offset, SEEK_SET) != offset)
    {
      perror("unable to seek to necessary offset");
      return 1;
    }
  }

  /* allocate buffer for reading (so we don't realloc every time) */
  p= (byte *)malloc(UNIV_PAGE_SIZE);

  /* main checksumming loop */
  ct= start_page;
  lastt= 0;
  while (!feof(f))
  {
    bytes= fread(p, 1, UNIV_PAGE_SIZE, f);
    if (!bytes && feof(f)) return 0;
    if (bytes != UNIV_PAGE_SIZE)
    {
      fprintf(stderr, "bytes read (%d) doesn't match universal page size (%d)\n", bytes, UNIV_PAGE_SIZE);
      return 1;
    }

    /* check the "stored log sequence numbers" */
    logseq= mach_read_from_4(p + FIL_PAGE_LSN + 4);
    logseqfield= mach_read_from_4(p + UNIV_PAGE_SIZE - FIL_PAGE_END_LSN_OLD_CHKSUM + 4);
    if (debug)
      printf("page %lu: log sequence number: first = %lu; second = %lu\n", ct, logseq, logseqfield);
    if (logseq != logseqfield)
    {
      fprintf(stderr, "page %lu invalid (fails log sequence number check)\n", ct);
      return 1;
    }

    /* check old method of checksumming */
    oldcsum= buf_calc_page_old_checksum(p);
    oldcsumfield= mach_read_from_4(p + UNIV_PAGE_SIZE - FIL_PAGE_END_LSN_OLD_CHKSUM);
    if (debug)
      printf("page %lu: old style: calculated = %lu; recorded = %lu\n", ct, oldcsum, oldcsumfield);
    if (oldcsumfield != mach_read_from_4(p + FIL_PAGE_LSN) && oldcsumfield != oldcsum)
    {
      fprintf(stderr, "page %lu invalid (fails old style checksum)\n", ct);
      return 1;
    }

    /* now check the new method */
    csum= buf_calc_page_new_checksum(p);
    csumfield= mach_read_from_4(p + FIL_PAGE_SPACE_OR_CHKSUM);
    if (debug)
      printf("page %lu: new style: calculated = %lu; recorded = %lu\n", ct, csum, csumfield);
    if (csumfield != 0 && csum != csumfield)
    {
      fprintf(stderr, "page %lu invalid (fails new style checksum)\n", ct);
      return 1;
    }

    /* end if this was the last page we were supposed to check */
    if (use_end_page && (ct >= end_page))
      return 0;

    /* do counter increase and progress printing */
    ct++;
    if (verbose)
    {
      if (ct % 64 == 0)
      {
        now= time(0);
        if (!lastt) lastt= now;
        if (now - lastt >= 1)
        {
          printf("page %lu okay: %.3f%% done\n", (ct - 1), (float) ct / pages * 100);
          lastt= now;
        }
      }
    }
  }
  return 0;
}
<|MERGE_RESOLUTION|>--- conflicted
+++ resolved
@@ -28,11 +28,7 @@
 #define _LARGEFILE_SOURCE
 #define _LARGEFILE64_SOURCE
 
-<<<<<<< HEAD
-#define _XOPEN_SOURCE /* needed to include getopt.h on some platforms. */
-=======
 #define _XOPEN_SOURCE 500 /* needed to include getopt.h on some platforms. */
->>>>>>> b7c11c87
 
 #include <stdio.h>
 #include <stdlib.h>
