#!/bin/sh
# Copyright Abandoned 1996 TCX DataKonsult AB & Monty Program KB & Detron HB
# This file is public domain and comes with NO WARRANTY of any kind

# MySQL daemon start/stop script.

# Usually this is put in /etc/init.d (at least on machines SYSV R4 based
# systems) and linked to /etc/rc3.d/S99mysql and /etc/rc0.d/K01mysql.
# When this is done the mysql server will be started when the machine is
# started and shut down when the systems goes down.

# Comments to support chkconfig on RedHat Linux
# chkconfig: 2345 64 36
# description: A very fast and reliable SQL database engine.

# Comments to support LSB init script conventions
### BEGIN INIT INFO
# Provides: mysql
# Required-Start: $local_fs $network $remote_fs
# Should-Start: ypbind nscd ldap ntpd xntpd
# Required-Stop: $local_fs $network $remote_fs
# Default-Start:  2 3 4 5
# Default-Stop: 0 1 6
# Short-Description: start and stop MySQL
# Description: MySQL is a very fast and reliable SQL database engine.
### END INIT INFO
 
# If you install MySQL on some other places than @prefix@, then you
# have to do one of the following things for this script to work:
#
# - Run this script from within the MySQL installation directory
# - Create a /etc/my.cnf file with the following information:
#   [mysqld]
#   basedir=<path-to-mysql-installation-directory>
# - Add the above to any other configuration file (for example ~/.my.ini)
#   and copy my_print_defaults to /usr/bin
# - Add the path to the mysql-installation-directory to the basedir variable
#   below.
#
# If you want to affect other MySQL variables, you should make your changes
# in the /etc/my.cnf, ~/.my.cnf or other MySQL configuration files.

# If you change base dir, you must also change datadir. These may get
# overwritten by settings in the MySQL configuration files.

basedir=
datadir=

# Default value, in seconds, afterwhich the script should timeout waiting
# for server start. 
# Value here is overriden by value in my.cnf. 
# 0 means don't wait at all
# Negative numbers mean to wait indefinitely
service_startup_timeout=900
startup_sleep=1

# Lock directory for RedHat / SuSE.
lockdir='/var/lock/subsys'
lock_file_path="$lockdir/mysql"

# The following variables are only set for letting mysql.server find things.

# Set some defaults
mysqld_pid_file_path=
if test -z "$basedir"
then
  basedir=@prefix@
  bindir=@bindir@
  if test -z "$datadir"
  then
    datadir=@localstatedir@
  fi
  sbindir=@sbindir@
  libexecdir=@libexecdir@
else
  bindir="$basedir/bin"
  if test -z "$datadir"
  then
    datadir="$basedir/data"
  fi
  sbindir="$basedir/sbin"
  if test -f "$basedir/bin/mysqld"
  then
    libexecdir="$basedir/bin"
  else
    libexecdir="$basedir/libexec"
  fi
fi

# datadir_set is used to determine if datadir was set (and so should be
# *not* set inside of the --basedir= handler.)
datadir_set=

#
# Use LSB init script functions for printing messages, if possible
#
lsb_functions="/lib/lsb/init-functions"
if test -f $lsb_functions ; then
  . $lsb_functions
else
  log_success_msg()
  {
    echo " SUCCESS! $@"
  }
  log_failure_msg()
  {
    echo " ERROR! $@"
  }
fi

PATH="/sbin:/usr/sbin:/bin:/usr/bin:$basedir/bin"
export PATH

mode=$1    # start or stop

[ $# -ge 1 ] && shift


other_args="$*"   # uncommon, but needed when called from an RPM upgrade action
           # Expected: "--skip-networking --skip-grant-tables"
           # They are not checked here, intentionally, as it is the resposibility
           # of the "spec" file author to give correct arguments only.

case `echo "testing\c"`,`echo -n testing` in
    *c*,-n*) echo_n=   echo_c=     ;;
    *c*,*)   echo_n=-n echo_c=     ;;
    *)       echo_n=   echo_c='\c' ;;
esac

parse_server_arguments() {
  for arg do
    case "$arg" in
      --basedir=*)  basedir=`echo "$arg" | sed -e 's/^[^=]*=//'`
                    bindir="$basedir/bin"
		    if test -z "$datadir_set"; then
		      datadir="$basedir/data"
		    fi
		    sbindir="$basedir/sbin"
                    if test -f "$basedir/bin/mysqld"
                    then
                      libexecdir="$basedir/bin"
                    else
                      libexecdir="$basedir/libexec"
                    fi
		    libexecdir="$basedir/libexec"
        ;;
      --datadir=*)  datadir=`echo "$arg" | sed -e 's/^[^=]*=//'`
		    datadir_set=1
	;;
      --pid-file=*) mysqld_pid_file_path=`echo "$arg" | sed -e 's/^[^=]*=//'` ;;
      --service-startup-timeout=*) service_startup_timeout=`echo "$arg" | sed -e 's/^[^=]*=//'` ;;
    esac
  done
}

# Get arguments from the my.cnf file,
# the only group, which is read from now on is [mysqld]
if test -x ./bin/my_print_defaults
then
  print_defaults="./bin/my_print_defaults"
elif test -x $bindir/my_print_defaults
then
  print_defaults="$bindir/my_print_defaults"
elif test -x $bindir/mysql_print_defaults
then
  print_defaults="$bindir/mysql_print_defaults"
else
  # Try to find basedir in /etc/my.cnf
  conf=/etc/my.cnf
  print_defaults=
  if test -r $conf
  then
    subpat='^[^=]*basedir[^=]*=\(.*\)$'
    dirs=`sed -e "/$subpat/!d" -e 's//\1/' $conf`
    for d in $dirs
    do
      d=`echo $d | sed -e 's/[ 	]//g'`
      if test -x "$d/bin/my_print_defaults"
      then
        print_defaults="$d/bin/my_print_defaults"
        break
      fi
      if test -x "$d/bin/mysql_print_defaults"
      then
        print_defaults="$d/bin/mysql_print_defaults"
        break
      fi
    done
  fi

  # Hope it's in the PATH ... but I doubt it
  test -z "$print_defaults" && print_defaults="my_print_defaults"
fi

#
# Read defaults file from 'basedir'.   If there is no defaults file there
# check if it's in the old (depricated) place (datadir) and read it from there
#

extra_args=""
if test -r "$basedir/my.cnf"
then
  extra_args="-e $basedir/my.cnf"
else
  if test -r "$datadir/my.cnf"
  then
    extra_args="-e $datadir/my.cnf"
  fi
fi

parse_server_arguments `$print_defaults $extra_args mysqld server mysql_server mysql.server`

# wait for the pid file to disappear
wait_for_gone () {
  pid="$1"           # process ID of the program operating on the pid-file
  pid_file_path="$2" # path to the PID file.

  i=0
  crash_protection="by checking again"

  while test $i -ne $service_startup_timeout ; do

    if kill -0 "$pid" 2>/dev/null; then
      :  # the server still runs
    else
      if test ! -s "$pid_file_path"; then
        # no server process and no pid-file? great, we're done!
        log_success_msg
        return 0
      fi

      # pid-file exists, the server process doesn't.
      # it must've crashed, and mysqld_safe will restart it
      if test -n "$crash_protection"; then
        crash_protection=""
        sleep 5
        continue  # Check again.
      fi

      # Cannot help it
      log_failure_msg "The server quit without updating PID file ($pid_file_path)."
      return 1  # not waiting any more.
    fi

    echo $echo_n ".$echo_c"
    i=`expr $i + 1`
    sleep 1

  done

  log_failure_msg
  return 1
}

wait_for_ready () {

<<<<<<< HEAD
  test -n "$socket" && sockopt="--socket=$socket"

  sst_progress_file=$datadir/sst_in_progress
=======
>>>>>>> 41a2ca5c
  i=0
  while test $i -ne $service_startup_timeout ; do

    if $bindir/mysqladmin ping >/dev/null 2>&1; then
      log_success_msg
      return 0
    fi

    if test -e $sst_progress_file && [ $startup_sleep -ne 10 ];then
      echo $echo_n "SST in progress, setting sleep higher"
      startup_sleep=10
    fi

    echo $echo_n ".$echo_c"
    i=`expr $i + 1`
    sleep $startup_sleep

  done

  log_failure_msg
  return 1
}
#
# Set pid file if not given
#
if test -z "$mysqld_pid_file_path"
then
  mysqld_pid_file_path=$datadir/`@HOSTNAME@`.pid
else
  case "$mysqld_pid_file_path" in
    /* ) ;;
    * )  mysqld_pid_file_path="$datadir/$mysqld_pid_file_path" ;;
  esac
fi

case "$mode" in
  'start')
    # Start daemon

    # Safeguard (relative paths, core dumps..)
    cd $basedir

    echo $echo_n "Starting MySQL"
    if test -x $bindir/mysqld_safe
    then
      # Give extra arguments to mysqld with the my.cnf file. This script
      # may be overwritten at next upgrade.
      $bindir/mysqld_safe --datadir="$datadir" --pid-file="$mysqld_pid_file_path" $other_args >/dev/null 2>&1 &
      wait_for_ready; return_value=$?

      # Make lock for RedHat / SuSE
      if test -w "$lockdir"
      then
        touch "$lock_file_path"
      fi

      exit $return_value
    else
      log_failure_msg "Couldn't find MySQL server ($bindir/mysqld_safe)"
    fi
    ;;

  'stop')
    # Stop daemon. We use a signal here to avoid having to know the
    # root password.

    if test -s "$mysqld_pid_file_path"
    then
      mysqld_pid=`cat "$mysqld_pid_file_path"`

      if (kill -0 $mysqld_pid 2>/dev/null)
      then
        echo $echo_n "Shutting down MySQL"
        kill $mysqld_pid
        # mysqld should remove the pid file when it exits, so wait for it.
        wait_for_gone $mysqld_pid "$mysqld_pid_file_path"; return_value=$?
      else
        log_failure_msg "MySQL server process #$mysqld_pid is not running!"
        rm "$mysqld_pid_file_path"
      fi

      # Delete lock for RedHat / SuSE
      if test -f "$lock_file_path"
      then
        rm -f "$lock_file_path"
      fi
      exit $return_value
    else
      log_failure_msg "MySQL server PID file could not be found!"
    fi
    ;;

  'restart')
    # Stop the service and regardless of whether it was
    # running or not, start it again.
    if $0 stop  $other_args; then
      $0 start $other_args
    else
      log_failure_msg "Failed to stop running server, so refusing to try to start."
      exit 1
    fi
    ;;

  'reload'|'force-reload')
    if test -s "$mysqld_pid_file_path" ; then
      read mysqld_pid <  "$mysqld_pid_file_path"
      kill -HUP $mysqld_pid && log_success_msg "Reloading service MySQL"
      touch "$mysqld_pid_file_path"
    else
      log_failure_msg "MySQL PID file could not be found!"
      exit 1
    fi
    ;;
  'status')
    # First, check to see if pid file exists
    if test -s "$mysqld_pid_file_path" ; then 
      read mysqld_pid < "$mysqld_pid_file_path"
      if kill -0 $mysqld_pid 2>/dev/null ; then 
        log_success_msg "MySQL running ($mysqld_pid)"
        exit 0
      else
        log_failure_msg "MySQL is not running, but PID file exists"
        exit 1
      fi
    else
      # Try to find appropriate mysqld process
      mysqld_pid=`pidof $libexecdir/mysqld`

      # test if multiple pids exist
      pid_count=`echo $mysqld_pid | wc -w`
      if test $pid_count -gt 1 ; then
        log_failure_msg "Multiple MySQL running but PID file could not be found ($mysqld_pid)"
        exit 5
      elif test -z $mysqld_pid ; then 
        if test -f "$lock_file_path" ; then 
          log_failure_msg "MySQL is not running, but lock file ($lock_file_path) exists"
          exit 2
        fi 
        log_failure_msg "MySQL is not running"
        exit 3
      else
        log_failure_msg "MySQL is running but PID file could not be found"
        exit 4
      fi
    fi
    ;;
  'configtest')
    # Safeguard (relative paths, core dumps..)
    cd $basedir
    echo $echo_n "Testing MySQL configuration syntax"
    daemon=$bindir/mysqld
    if test -x $libexecdir/mysqld
    then
      daemon=$libexecdir/mysqld
    elif test -x $sbindir/mysqld
    then
      daemon=$sbindir/mysqld
    elif test -x `which mysqld`
    then
      daemon=`which mysqld`
    else
      log_failure_msg "Unable to locate the mysqld binary!"
      exit 1
    fi
    help_out=`$daemon --help 2>&1`; r=$?
    if test "$r" != 0 ; then
      log_failure_msg "$help_out"
      log_failure_msg "There are syntax errors in the server configuration. Please fix them!"
    else
      log_success_msg "Syntax OK"
    fi
    exit $r
    ;;
  'bootstrap')
      # Bootstrap the cluster, start the first node
      # that initiate the cluster
      echo $echo_n "Bootstrapping the cluster"
      $0 start $other_args --wsrep-new-cluster
      ;;
  *)
      # usage
      basename=`basename "$0"`
      echo "Usage: $basename  {start|stop|restart|reload|force-reload|status|configtest|bootstrap}  [ MySQL server options ]"
      exit 1
    ;;
esac

exit 0<|MERGE_RESOLUTION|>--- conflicted
+++ resolved
@@ -254,12 +254,8 @@
 
 wait_for_ready () {
 
-<<<<<<< HEAD
-  test -n "$socket" && sockopt="--socket=$socket"
-
   sst_progress_file=$datadir/sst_in_progress
-=======
->>>>>>> 41a2ca5c
+
   i=0
   while test $i -ne $service_startup_timeout ; do
 
