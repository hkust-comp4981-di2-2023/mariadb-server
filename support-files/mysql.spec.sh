# Copyright (C) 2000-2007 MySQL AB
# 
# This program is free software; you can redistribute it and/or modify
# it under the terms of the GNU General Public License as published by
# the Free Software Foundation; version 2 of the License.
# 
# This program is distributed in the hope that it will be useful,
# but WITHOUT ANY WARRANTY; without even the implied warranty of
# MERCHANTABILITY or FITNESS FOR A PARTICULAR PURPOSE.  See the
# GNU General Public License for more details.
# 
# You should have received a copy of the GNU General Public License
# along with this program; see the file COPYING. If not, write to the
# Free Software Foundation, Inc., 51 Franklin St, Fifth Floor, Boston
# MA  02110-1301  USA.

%define mysql_version		@VERSION@

# use "rpmbuild --with static" or "rpm --define '_with_static 1'" (for RPM 3.x)
# to enable static linking (off by default)
%{?_with_static:%define STATIC_BUILD 1}
%{!?_with_static:%define STATIC_BUILD 0}

# use "rpmbuild --with yassl" or "rpm --define '_with_yassl 1'" (for RPM 3.x)
# to build with yaSSL support (off by default)
%{?_with_yassl:%define YASSL_BUILD 1}
%{!?_with_yassl:%define YASSL_BUILD 0}

%if %{STATIC_BUILD}
%define release 0
%else
%define release 0.glibc23
%endif
%define license GPL
%define mysqld_user		mysql
%define mysqld_group	mysql
%define server_suffix -standard
%define mysqldatadir /var/lib/mysql

# We don't package all files installed into the build root by intention -
# See BUG#998 for details.
%define _unpackaged_files_terminate_build 0

%define see_base For a description of MySQL see the base MySQL RPM or http://www.mysql.com

# On SuSE 9 no separate "debuginfo" package is built. To enable basic
# debugging on that platform, we don't strip binaries on SuSE 9. We
# disable the strip of binaries by redefining the RPM macro
# "__os_install_post" leaving out the script calls that normally does
# this. We do this in all cases, as on platforms where "debuginfo" is
# created, a script "find-debuginfo.sh" will be called that will do
# the strip anyway, part of separating the executable and debug
# information into separate files put into separate packages.
#
# Some references (shows more advanced conditional usage):
# http://www.redhat.com/archives/rpm-list/2001-November/msg00257.html
# http://www.redhat.com/archives/rpm-list/2003-February/msg00275.html
# http://www.redhat.com/archives/rhl-devel-list/2004-January/msg01546.html
# http://lists.opensuse.org/archive/opensuse-commit/2006-May/1171.html

%define __os_install_post /usr/lib/rpm/brp-compress

Name: MySQL
Summary:	MySQL: a very fast and reliable SQL database server
Group:		Applications/Databases
Version:	@MYSQL_NO_DASH_VERSION@
Release:	%{release}
License:	%{license}
Source:		http://www.mysql.com/Downloads/MySQL-@MYSQL_BASE_VERSION@/mysql-%{mysql_version}.tar.gz
URL:		http://www.mysql.com/
Packager:	MySQL Production Engineering Team <build@mysql.com>
Vendor:		MySQL AB
Provides:	msqlormysql MySQL-server mysql
BuildRequires: ncurses-devel
Obsoletes:	mysql

# Think about what you use here since the first step is to
# run a rm -rf
BuildRoot:    %{_tmppath}/%{name}-%{version}-build

# From the manual
%description
The MySQL(TM) software delivers a very fast, multi-threaded, multi-user,
and robust SQL (Structured Query Language) database server. MySQL Server
is intended for mission-critical, heavy-load production systems as well
as for embedding into mass-deployed software. MySQL is a trademark of
MySQL AB.

Copyright (C) 2000-2007 MySQL AB
This software comes with ABSOLUTELY NO WARRANTY. This is free software,
and you are welcome to modify and redistribute it under the GPL license.

The MySQL web site (http://www.mysql.com/) provides the latest
news and information about the MySQL software. Also please see the
documentation and the manual for more information.

%package server
Summary:	MySQL: a very fast and reliable SQL database server
Group:		Applications/Databases
Requires: coreutils grep procps /usr/sbin/useradd /usr/sbin/groupadd /sbin/chkconfig
Provides:	msqlormysql mysql-server mysql MySQL
Obsoletes:	MySQL mysql mysql-server

%description server
The MySQL(TM) software delivers a very fast, multi-threaded, multi-user,
and robust SQL (Structured Query Language) database server. MySQL Server
is intended for mission-critical, heavy-load production systems as well
as for embedding into mass-deployed software. MySQL is a trademark of
MySQL AB.

Copyright (C) 2000-2007 MySQL AB
This software comes with ABSOLUTELY NO WARRANTY. This is free software,
and you are welcome to modify and redistribute it under the GPL license.

The MySQL web site (http://www.mysql.com/) provides the latest
news and information about the MySQL software. Also please see the
documentation and the manual for more information.

This package includes the MySQL server binary (incl. InnoDB) as well
as related utilities to run and administrate a MySQL server.

If you want to access and work with the database, you have to install
package "MySQL-client" as well!

%package client
Summary: MySQL - Client
Group: Applications/Databases
Obsoletes: mysql-client
Provides: mysql-client

%description client
This package contains the standard MySQL clients and administration tools. 

%{see_base}

%package ndb-storage
Summary:	MySQL - ndbcluster storage engine
Group:		Applications/Databases

%description ndb-storage
This package contains the ndbcluster storage engine. 
It is necessary to have this package installed on all 
computers that should store ndbcluster table data.
Note that this storage engine can only be used in conjunction
with the MySQL Max server.

%{see_base}

%package ndb-management
Summary:	MySQL - ndbcluster storage engine management
Group:		Applications/Databases

%description ndb-management
This package contains ndbcluster storage engine management.
It is necessary to have this package installed on at least 
one computer in the cluster.

%{see_base}

%package ndb-tools
Summary:	MySQL - ndbcluster storage engine basic tools
Group:		Applications/Databases

%description ndb-tools
This package contains ndbcluster storage engine basic tools.

%{see_base}

%package ndb-extra
Summary:	MySQL - ndbcluster storage engine extra tools
Group:		Applications/Databases

%description ndb-extra
This package contains some extra ndbcluster storage engine tools for the advanced user.
They should be used with caution.

%{see_base}

%package bench
Requires: %{name}-client perl-DBI perl
Summary: MySQL - Benchmarks and test system
Group: Applications/Databases
Provides: mysql-bench
Obsoletes: mysql-bench
AutoReqProv: no

%description bench
This package contains MySQL benchmark scripts and data.

%{see_base}

%package devel
Summary: MySQL - Development header files and libraries
Group: Applications/Databases
Provides: mysql-devel
Obsoletes: mysql-devel

%description devel
This package contains the development header files and libraries
necessary to develop MySQL client applications.

%{see_base}

%package shared
Summary: MySQL - Shared libraries
Group: Applications/Databases
Provides: mysql-shared
Obsoletes: mysql-shared

%description shared
This package contains the shared libraries (*.so*) which certain
languages and applications need to dynamically load and use MySQL.

%package Max
Summary: MySQL - server with extended functionality
Group: Applications/Databases
Provides: mysql-Max
Obsoletes: mysql-Max
Requires: MySQL-server >= @MYSQL_BASE_VERSION@

%description Max 
Optional MySQL server binary that supports additional features like:

 - Berkeley DB Storage Engine
 - Ndbcluster Storage Engine interface
 - Archive Storage Engine
 - CSV Storage Engine
 - Example Storage Engine
 - Federated Storage Engine
 - User Defined Functions (UDFs).

To activate this binary, just install this package in addition to
the standard MySQL package.

Please note that this is a dynamically linked binary!

#%package embedded
#Requires: %{name}-devel
#Summary: MySQL - embedded library
#Group: Applications/Databases
#Obsoletes: mysql-embedded
#
#%description embedded
#This package contains the MySQL server as an embedded library.
#
#The embedded MySQL server library makes it possible to run a
#full-featured MySQL server inside the client application.
#The main benefits are increased speed and more simple management
#for embedded applications.
#
#The API is identical for the embedded MySQL version and the
#client/server version.
#
#%{see_base}

%prep
%setup -n mysql-%{mysql_version}

%build

BuildMySQL() {
# The --enable-assembler simply does nothing on systems that does not
# support assembler speedups.
sh -c  "PATH=\"${MYSQL_BUILD_PATH:-$PATH}\" \
	CC=\"${CC:-$MYSQL_BUILD_CC}\" \
	CXX=\"${CXX:-$MYSQL_BUILD_CXX}\" \
	CFLAGS=\"${MYSQL_BUILD_CFLAGS:-$RPM_OPT_FLAGS}\" \
	CXXFLAGS=\"${MYSQL_BUILD_CXXFLAGS:-$RPM_OPT_FLAGS \
	          -felide-constructors -fno-exceptions -fno-rtti \
		  }\" \
	LDFLAGS=\"$MYSQL_BUILD_LDFLAGS\" \
	./configure \
 	    $* \
	    --enable-assembler \
	    --enable-local-infile \
            --with-mysqld-user=%{mysqld_user} \
            --with-unix-socket-path=/var/lib/mysql/mysql.sock \
	    --with-pic \
            --prefix=/ \
%if %{YASSL_BUILD}
	    --with-yassl \
%endif
            --exec-prefix=%{_exec_prefix} \
            --libexecdir=%{_sbindir} \
            --libdir=%{_libdir} \
            --sysconfdir=%{_sysconfdir} \
            --datadir=%{_datadir} \
            --localstatedir=%{mysqldatadir} \
            --infodir=%{_infodir} \
            --includedir=%{_includedir} \
            --mandir=%{_mandir} \
	    --enable-thread-safe-client \
	    --with-readline ; \
	    # Add this for more debugging support
	    # --with-debug
	    "

 # benchdir does not fit in above model. Maybe a separate bench distribution
 make benchdir_root=$RPM_BUILD_ROOT/usr/share/
}

# Use our own copy of glibc

OTHER_LIBC_DIR=/usr/local/mysql-glibc
USE_OTHER_LIBC_DIR=""
if test -d "$OTHER_LIBC_DIR"
then
  USE_OTHER_LIBC_DIR="--with-other-libc=$OTHER_LIBC_DIR"
fi

# Use the build root for temporary storage of the shared libraries.

RBR=$RPM_BUILD_ROOT
MBD=$RPM_BUILD_DIR/mysql-%{mysql_version}

# Clean up the BuildRoot first
[ "$RBR" != "/" ] && [ -d $RBR ] && rm -rf $RBR;
mkdir -p $RBR%{_libdir}/mysql

#
# Use MYSQL_BUILD_PATH so that we can use a dedicated version of gcc
#
PATH=${MYSQL_BUILD_PATH:-/bin:/usr/bin}
export PATH

# Build the Max binary (includes BDB and UDFs and therefore
# cannot be linked statically against the patched glibc)

# Use gcc for C and C++ code (to avoid a dependency on libstdc++ and
# including exceptions into the code
if [ -z "$CXX" -a -z "$CC" ]
then
	export CC="gcc"
	export CXX="gcc"
fi

BuildMySQL "--enable-shared \
		--with-extra-charsets=all \
		--with-berkeley-db \
		--with-innodb \
		--with-ndbcluster \
		--with-archive-storage-engine \
		--with-csv-storage-engine \
		--with-example-storage-engine \
		--with-blackhole-storage-engine \
		--with-federated-storage-engine \
	        --with-big-tables \
		--with-comment=\"MySQL Community Edition - Experimental (GPL)\" \
		--with-server-suffix='-max'"

# We might want to save the config log file
if test -n "$MYSQL_MAXCONFLOG_DEST"
then
  cp -fp config.log "$MYSQL_MAXCONFLOG_DEST"
fi

<<<<<<< HEAD
( cd mysql-test
  MTR_BUILD_THREAD=auto
  export MTR_BUILD_THREAD
  perl ./mysql-test-run.pl --force --report-features
  perl ./mysql-test-run.pl --force --ps-protocol
  true )
=======
make test-bt
>>>>>>> 33e666d2

# Save mysqld-max
./libtool --mode=execute cp sql/mysqld sql/mysqld-max
./libtool --mode=execute nm --numeric-sort sql/mysqld-max > sql/mysqld-max.sym

# Save the perror binary so it supports the NDB error codes (BUG#13740)
./libtool --mode=execute cp extra/perror extra/perror.ndb

# Install the ndb binaries
(cd ndb; make install DESTDIR=$RBR)

# Include libgcc.a in the devel subpackage (BUG 4921)
if expr "$CC" : ".*gcc.*" > /dev/null ;
then
  libgcc=`$CC $CFLAGS --print-libgcc-file`
  if [ -f $libgcc ]
  then
    %define have_libgcc 1
    install -m 644 $libgcc $RBR%{_libdir}/mysql/libmygcc.a
  fi
fi

# Save libraries
(cd libmysql/.libs; tar cf $RBR/shared-libs.tar *.so*)
(cd libmysql_r/.libs; tar rf $RBR/shared-libs.tar *.so*)
(cd ndb/src/.libs; tar rf $RBR/shared-libs.tar *.so*)

# Now clean up
make clean

#
# Only link statically on our i386 build host (which has a specially
# patched static glibc installed) - ia64 and x86_64 run glibc-2.3 (unpatched)
# so don't link statically there
#
BuildMySQL "--disable-shared \
%if %{STATIC_BUILD}
		--with-mysqld-ldflags='-all-static' \
		--with-client-ldflags='-all-static' \
		$USE_OTHER_LIBC_DIR \
%else
		--with-zlib-dir=bundled \
%endif
		--with-extra-charsets=complex \
		--with-comment=\"MySQL Community Edition - Standard (GPL)\" \
		--with-server-suffix='%{server_suffix}' \
		--with-archive-storage-engine \
		--with-innodb \
		--with-big-tables"

./libtool --mode=execute nm --numeric-sort sql/mysqld > sql/mysqld.sym

# We might want to save the config log file
if test -n "$MYSQL_CONFLOG_DEST"
then
  cp -fp config.log "$MYSQL_CONFLOG_DEST"
fi

( cd mysql-test
  MTR_BUILD_THREAD=auto
  export MTR_BUILD_THREAD
  perl ./mysql-test-run.pl --force --report-features
  perl ./mysql-test-run.pl --force --ps-protocol
  true )

%install
RBR=$RPM_BUILD_ROOT
MBD=$RPM_BUILD_DIR/mysql-%{mysql_version}

# Ensure that needed directories exists
install -d $RBR%{_sysconfdir}/{logrotate.d,init.d}
install -d $RBR%{mysqldatadir}/mysql
install -d $RBR%{_datadir}/{sql-bench,mysql-test}
install -d $RBR%{_includedir}
install -d $RBR%{_libdir}
install -d $RBR%{_mandir}
install -d $RBR%{_sbindir}


# Install all binaries stripped 
make install-strip DESTDIR=$RBR benchdir_root=%{_datadir}

# Install shared libraries (Disable for architectures that don't support it)
(cd $RBR%{_libdir}; tar xf $RBR/shared-libs.tar; rm -f $RBR/shared-libs.tar)

# install saved mysqld-max
install -s -m 755 $MBD/sql/mysqld-max $RBR%{_sbindir}/mysqld-max

# install saved perror binary with NDB support (BUG#13740)
install -s -m 755 $MBD/extra/perror.ndb $RBR%{_bindir}/perror

# install symbol files ( for stack trace resolution)
install -m 644 $MBD/sql/mysqld-max.sym $RBR%{_libdir}/mysql/mysqld-max.sym
install -m 644 $MBD/sql/mysqld.sym $RBR%{_libdir}/mysql/mysqld.sym

# Install logrotate and autostart
install -m 644 $MBD/support-files/mysql-log-rotate $RBR%{_sysconfdir}/logrotate.d/mysql
install -m 755 $MBD/support-files/mysql.server $RBR%{_sysconfdir}/init.d/mysql

# Install embedded server library in the build root
# FIXME No libmysqld on 5.0 yet
#install -m 644 libmysqld/libmysqld.a $RBR%{_libdir}/mysql/

# Create a symlink "rcmysql", pointing to the init.script. SuSE users
# will appreciate that, as all services usually offer this.
ln -s %{_sysconfdir}/init.d/mysql $RPM_BUILD_ROOT%{_sbindir}/rcmysql

# Create symbolic compatibility link safe_mysqld -> mysqld_safe
# (safe_mysqld will be gone in MySQL 4.1)
ln -sf ./mysqld_safe $RBR%{_bindir}/safe_mysqld

# Touch the place where the my.cnf config file and mysqlmanager.passwd
# (MySQL Instance Manager password file) might be located
# Just to make sure it's in the file list and marked as a config file
touch $RBR%{_sysconfdir}/my.cnf
touch $RBR%{_sysconfdir}/mysqlmanager.passwd

%pre server
# Shut down a previously installed server first
if test -x %{_sysconfdir}/init.d/mysql
then
  %{_sysconfdir}/init.d/mysql stop > /dev/null 2>&1
  echo "Giving mysqld a couple of seconds to exit nicely"
  sleep 5
elif test -x %{_sysconfdir}/rc.d/init.d/mysql
then
  %{_sysconfdir}/rc.d/init.d/mysql stop > /dev/null 2>&1
  echo "Giving mysqld a couple of seconds to exit nicely"
  sleep 5
fi

%post server
mysql_datadir=%{mysqldatadir}

# Create data directory if needed
if test ! -d $mysql_datadir; then mkdir -m 755 $mysql_datadir; fi
if test ! -d $mysql_datadir/mysql; then mkdir $mysql_datadir/mysql; fi
if test ! -d $mysql_datadir/test; then mkdir $mysql_datadir/test; fi

# Make MySQL start/shutdown automatically when the machine does it.
# use insserv for older SuSE Linux versions
if test -x /sbin/insserv
then
	/sbin/insserv %{_sysconfdir}/init.d/mysql
# use chkconfig on Red Hat and newer SuSE releases
elif test -x /sbin/chkconfig
then
	/sbin/chkconfig --add mysql
fi

# Create a MySQL user and group. Do not report any problems if it already
# exists.
groupadd -r %{mysqld_group} 2> /dev/null || true
useradd -M -r -d $mysql_datadir -s /bin/bash -c "MySQL server" -g %{mysqld_group} %{mysqld_user} 2> /dev/null || true 
# The user may already exist, make sure it has the proper group nevertheless (BUG#12823)
usermod -g %{mysqld_group} %{mysqld_user} 2> /dev/null || true

# Change permissions so that the user that will run the MySQL daemon
# owns all database files.
chown -R %{mysqld_user}:%{mysqld_group} $mysql_datadir

# Initiate databases if needed
%{_bindir}/mysql_install_db --rpm --user=%{mysqld_user}

# Upgrade databases if needed would go here - but it cannot be automated yet

# Change permissions again to fix any new files.
chown -R %{mysqld_user}:%{mysqld_group} $mysql_datadir

# Fix permissions for the permission database so that only the user
# can read them.
chmod -R og-rw $mysql_datadir/mysql

# Restart in the same way that mysqld will be started normally.
%{_sysconfdir}/init.d/mysql start

# Allow safe_mysqld to start mysqld and print a message before we exit
sleep 2


%post ndb-storage
mysql_clusterdir=/var/lib/mysql-cluster

# Create cluster directory if needed
if test ! -d $mysql_clusterdir; then mkdir -m 755 $mysql_clusterdir; fi


%post Max
# Restart mysqld, to use the new binary.
echo "Restarting mysqld."
%{_sysconfdir}/init.d/mysql restart > /dev/null 2>&1

%preun server
if test $1 = 0
then
  # Stop MySQL before uninstalling it
  if test -x %{_sysconfdir}/init.d/mysql
  then
    %{_sysconfdir}/init.d/mysql stop > /dev/null

    # Remove autostart of mysql
    # for older SuSE Linux versions
    if test -x /sbin/insserv
    then
      /sbin/insserv -r %{_sysconfdir}/init.d/mysql
    # use chkconfig on Red Hat and newer SuSE releases
    elif test -x /sbin/chkconfig
    then
      /sbin/chkconfig --del mysql
    fi
  fi
fi

# We do not remove the mysql user since it may still own a lot of
# database files.

# Clean up the BuildRoot
%clean
[ "$RPM_BUILD_ROOT" != "/" ] && [ -d $RPM_BUILD_ROOT ] && rm -rf $RPM_BUILD_ROOT;

%files server
%defattr(-,root,root,0755)

%doc COPYING README 
%doc support-files/my-*.cnf
%doc support-files/ndb-*.ini

%doc %attr(644, root, root) %{_infodir}/mysql.info*

%doc %attr(644, root, man) %{_mandir}/man1/my_print_defaults.1*
%doc %attr(644, root, man) %{_mandir}/man1/myisam_ftdump.1*
%doc %attr(644, root, man) %{_mandir}/man1/myisamchk.1*
%doc %attr(644, root, man) %{_mandir}/man1/myisamlog.1*
%doc %attr(644, root, man) %{_mandir}/man1/myisampack.1*
%doc %attr(644, root, man) %{_mandir}/man1/mysql_explain_log.1*
%doc %attr(644, root, man) %{_mandir}/man8/mysqld.8*
%doc %attr(644, root, man) %{_mandir}/man1/mysqld_multi.1*
%doc %attr(644, root, man) %{_mandir}/man1/mysqld_safe.1*
%doc %attr(644, root, man) %{_mandir}/man1/mysql_fix_privilege_tables.1*
%doc %attr(644, root, man) %{_mandir}/man1/mysql_install_db.1
%doc %attr(644, root, man) %{_mandir}/man1/mysql_upgrade.1*
%doc %attr(644, root, man) %{_mandir}/man1/mysqlhotcopy.1*
%doc %attr(644, root, man) %{_mandir}/man1/mysqlman.1*
%doc %attr(644, root, man) %{_mandir}/man8/mysqlmanager.8*
%doc %attr(644, root, man) %{_mandir}/man1/mysql.server.1*
%doc %attr(644, root, man) %{_mandir}/man1/mysqltest.1*
%doc %attr(644, root, man) %{_mandir}/man1/mysql_tzinfo_to_sql.1*
%doc %attr(644, root, man) %{_mandir}/man1/mysql_zap.1*
%doc %attr(644, root, man) %{_mandir}/man1/perror.1*
%doc %attr(644, root, man) %{_mandir}/man1/replace.1*
%doc %attr(644, root, man) %{_mandir}/man1/safe_mysqld.1*

%ghost %config(noreplace,missingok) %{_sysconfdir}/my.cnf
%ghost %config(noreplace,missingok) %{_sysconfdir}/mysqlmanager.passwd

%attr(755, root, root) %{_bindir}/my_print_defaults
%attr(755, root, root) %{_bindir}/myisam_ftdump
%attr(755, root, root) %{_bindir}/myisamchk
%attr(755, root, root) %{_bindir}/myisamlog
%attr(755, root, root) %{_bindir}/myisampack
%attr(755, root, root) %{_bindir}/mysql_convert_table_format
%attr(755, root, root) %{_bindir}/mysql_create_system_tables
%attr(755, root, root) %{_bindir}/mysql_explain_log
%attr(755, root, root) %{_bindir}/mysql_fix_extensions
%attr(755, root, root) %{_bindir}/mysql_fix_privilege_tables
%attr(755, root, root) %{_bindir}/mysql_install_db
%attr(755, root, root) %{_bindir}/mysql_secure_installation
%attr(755, root, root) %{_bindir}/mysql_setpermission
%attr(755, root, root) %{_bindir}/mysql_tzinfo_to_sql
%attr(755, root, root) %{_bindir}/mysql_upgrade
%attr(755, root, root) %{_bindir}/mysql_zap
%attr(755, root, root) %{_bindir}/mysqlbug
%attr(755, root, root) %{_bindir}/mysqld_multi
%attr(755, root, root) %{_bindir}/mysqld_safe
%attr(755, root, root) %{_bindir}/mysqldumpslow
%attr(755, root, root) %{_bindir}/mysqlhotcopy
%attr(755, root, root) %{_bindir}/mysqltest
%attr(755, root, root) %{_bindir}/perror
%attr(755, root, root) %{_bindir}/replace
%attr(755, root, root) %{_bindir}/resolve_stack_dump
%attr(755, root, root) %{_bindir}/resolveip
%attr(755, root, root) %{_bindir}/safe_mysqld

%attr(755, root, root) %{_sbindir}/mysqld
%attr(755, root, root) %{_sbindir}/mysqlmanager
%attr(755, root, root) %{_sbindir}/rcmysql
%attr(644, root, root) %{_libdir}/mysql/mysqld.sym

%attr(644, root, root) %config(noreplace,missingok) %{_sysconfdir}/logrotate.d/mysql
%attr(755, root, root) %{_sysconfdir}/init.d/mysql

%attr(755, root, root) %{_datadir}/mysql/

%files client
%defattr(-, root, root, 0755)
%attr(755, root, root) %{_bindir}/msql2mysql
%attr(755, root, root) %{_bindir}/mysql
%attr(755, root, root) %{_bindir}/mysql_find_rows
%attr(755, root, root) %{_bindir}/mysql_tableinfo
%attr(755, root, root) %{_bindir}/mysql_waitpid
%attr(755, root, root) %{_bindir}/mysqlaccess
%attr(755, root, root) %{_bindir}/mysqladmin
%attr(755, root, root) %{_bindir}/mysqlbinlog
%attr(755, root, root) %{_bindir}/mysqlcheck
%attr(755, root, root) %{_bindir}/mysqldump
%attr(755, root, root) %{_bindir}/mysqlimport
%attr(755, root, root) %{_bindir}/mysqlshow

%doc %attr(644, root, man) %{_mandir}/man1/msql2mysql.1*
%doc %attr(644, root, man) %{_mandir}/man1/mysql.1*
%doc %attr(644, root, man) %{_mandir}/man1/mysqlaccess.1*
%doc %attr(644, root, man) %{_mandir}/man1/mysqladmin.1*
%doc %attr(644, root, man) %{_mandir}/man1/mysqlbinlog.1*
%doc %attr(644, root, man) %{_mandir}/man1/mysqlcheck.1*
%doc %attr(644, root, man) %{_mandir}/man1/mysqldump.1*
%doc %attr(644, root, man) %{_mandir}/man1/mysqlimport.1*
%doc %attr(644, root, man) %{_mandir}/man1/mysqlshow.1*

%post shared
/sbin/ldconfig

%postun shared
/sbin/ldconfig

%files ndb-storage
%defattr(-,root,root,0755)
%attr(755, root, root) %{_sbindir}/ndbd

%files ndb-management
%defattr(-,root,root,0755)
%attr(755, root, root) %{_sbindir}/ndb_mgmd

%files ndb-tools
%defattr(-,root,root,0755)
%attr(755, root, root) %{_bindir}/ndb_config
%attr(755, root, root) %{_bindir}/ndb_desc
%attr(755, root, root) %{_bindir}/ndb_error_reporter
%attr(755, root, root) %{_bindir}/ndb_mgm
%attr(755, root, root) %{_bindir}/ndb_restore
%attr(755, root, root) %{_bindir}/ndb_select_all
%attr(755, root, root) %{_bindir}/ndb_select_count
%attr(755, root, root) %{_bindir}/ndb_show_tables
%attr(755, root, root) %{_bindir}/ndb_size.pl
%attr(755, root, root) %{_bindir}/ndb_test_platform
%attr(755, root, root) %{_bindir}/ndb_waiter
%attr(-, root, root) %{_datadir}/mysql/ndb_size.tmpl
%doc %attr(644, root, man) %{_mandir}/man1/ndb_config.1*
%doc %attr(644, root, man) %{_mandir}/man1/ndb_desc.1*
%doc %attr(644, root, man) %{_mandir}/man1/ndb_error_reporter.1*
%doc %attr(644, root, man) %{_mandir}/man1/ndb_select_all.1*
%doc %attr(644, root, man) %{_mandir}/man1/ndb_select_count.1*
%doc %attr(644, root, man) %{_mandir}/man1/ndb_show_tables.1*
%doc %attr(644, root, man) %{_mandir}/man1/ndb_size.pl.1*
%doc %attr(644, root, man) %{_mandir}/man1/ndb_waiter.1*

%files ndb-extra
%defattr(-,root,root,0755)
%attr(755, root, root) %{_bindir}/ndb_delete_all
%attr(755, root, root) %{_bindir}/ndb_drop_index
%attr(755, root, root) %{_bindir}/ndb_drop_table
%doc %attr(644, root, man) %{_mandir}/man1/ndb_delete_all.1*
%doc %attr(644, root, man) %{_mandir}/man1/ndb_drop_index.1*
%doc %attr(644, root, man) %{_mandir}/man1/ndb_drop_table.1*

%files devel
%defattr(-, root, root, 0755)
%doc EXCEPTIONS-CLIENT
%doc %attr(644, root, man) %{_mandir}/man1/mysql_config.1*
%attr(755, root, root) %{_bindir}/comp_err
%attr(755, root, root) %{_bindir}/mysql_config
%dir %attr(755, root, root) %{_includedir}/mysql
%dir %attr(755, root, root) %{_libdir}/mysql
%{_includedir}/mysql/*
%{_libdir}/mysql/libdbug.a
%{_libdir}/mysql/libheap.a
%if %{have_libgcc}
%{_libdir}/mysql/libmygcc.a
%endif
%{_libdir}/mysql/libmyisam.a
%{_libdir}/mysql/libmyisammrg.a
%{_libdir}/mysql/libmysqlclient.a
%{_libdir}/mysql/libmysqlclient.la
%{_libdir}/mysql/libmysqlclient_r.a
%{_libdir}/mysql/libmysqlclient_r.la
%{_libdir}/mysql/libmystrings.a
%{_libdir}/mysql/libmysys.a
%{_libdir}/mysql/libndbclient.a
%{_libdir}/mysql/libndbclient.la
%{_libdir}/mysql/libvio.a
%if %{STATIC_BUILD}
%else
%{_libdir}/mysql/libz.a
%{_libdir}/mysql/libz.la
%endif

%files shared
%defattr(-, root, root, 0755)
# Shared libraries (omit for architectures that don't support them)
%{_libdir}/*.so*

%files bench
%defattr(-, root, root, 0755)
%attr(-, root, root) %{_datadir}/sql-bench
%attr(-, root, root) %{_datadir}/mysql-test
%attr(755, root, root) %{_bindir}/mysql_client_test
%attr(755, root, root) %{_bindir}/mysqltestmanager
%attr(755, root, root) %{_bindir}/mysqltestmanager-pwgen
%attr(755, root, root) %{_bindir}/mysqltestmanagerc
%doc %attr(644, root, man) %{_mandir}/man1/mysql_client_test.1*
%doc %attr(644, root, man) %{_mandir}/man1/mysql-stress-test.pl.1*
%doc %attr(644, root, man) %{_mandir}/man1/mysql-test-run.pl.1*

%files Max
%defattr(-, root, root, 0755)
%attr(755, root, root) %{_sbindir}/mysqld-max
%attr(644, root, root) %{_libdir}/mysql/mysqld-max.sym

#%files embedded
#%defattr(-, root, root, 0755)
# %attr(644, root, root) %{_libdir}/mysql/libmysqld.a

# The spec file changelog only includes changes made to the spec file
# itself - note that they must be ordered by date (important when
# merging BK trees)
%changelog 
* Fri Mar 02 2007 Joerg Bruehe <joerg@mysql.com>

- Add several man pages for NDB which are now created.

* Wed Jan 31 2007 Daniel Fischer <df@mysql.com>

- add MTR_BUILD_THREAD=auto to test runs.

* Fri Jan 05 2007 Kent Boortz <kent@mysql.com>

- Add CFLAGS to gcc call with --print-libgcc-file, to make sure the
  correct "libgcc.a" path is returned for the 32/64 bit architecture.

* Mon Dec 18 2006 Joerg Bruehe <joerg@mysql.com>

- Fix the move of "mysqlmanager" to section 8: Directory name was wrong.

* Thu Dec 14 2006 Joerg Bruehe <joerg@mysql.com>

- Include the new man pages for "my_print_defaults" and "mysql_tzinfo_to_sql"
  in the server RPM.
- The "mysqlmanager" man page got moved from section 1 to 8.

* Thu Nov 16 2006 Joerg Bruehe <joerg@mysql.com>

- Explicitly note that the "MySQL-shared" RPMs (as built by MySQL AB) 
  replace "mysql-shared" (as distributed by SuSE) to allow easy upgrading
  (bug#22081).

* Wed Nov 15 2006 Joerg Bruehe <joerg@mysql.com>

- Switch from "make test*" to explicit calls of the test suite,
  so that "report features" can be used.

* Mon Jul 10 2006 Joerg Bruehe <joerg@mysql.com>

- Fix a typing error in the "make" target for the Perl script to run the tests.

* Tue Jul 04 2006 Joerg Bruehe <joerg@mysql.com>

- Use the Perl script to run the tests, because it will automatically check
  whether the server is configured with SSL.

* Tue Jun 27 2006 Joerg Bruehe <joerg@mysql.com>

- move "mysqldumpslow" from the client RPM to the server RPM (bug#20216)

- Revert all previous attempts to call "mysql_upgrade" during RPM upgrade,
  there are some more aspects which need to be solved before this is possible.
  For now, just ensure the binary "mysql_upgrade" is delivered and installed.

* Thu Jun 22 2006 Joerg Bruehe <joerg@mysql.com>

- Close a gap of the previous version by explicitly using
  a newly created temporary directory for the socket to be used
  in the "mysql_upgrade" operation, overriding any local setting.

* Tue Jun 20 2006 Joerg Bruehe <joerg@mysql.com>

- To run "mysql_upgrade", we need a running server;
  start it in isolation and skip password checks.

* Sat May 20 2006 Kent Boortz <kent@mysql.com>

- Always compile for PIC, position independent code.

* Wed May 10 2006 Kent Boortz <kent@mysql.com>

- Use character set "all" for the "max", to make Cluster nodes
  independent on the character set directory, and the problem that
  two RPM sub packages both wants to install this directory.

* Mon May 01 2006 Kent Boortz <kent@mysql.com>

- Use "./libtool --mode=execute" instead of searching for the
  executable in current directory and ".libs".

* Fri Apr 28 2006 Kent Boortz <kent@mysql.com>

- Install and run "mysql_upgrade"

* Sat Apr 01 2006 Kent Boortz <kent@mysql.com>

- Set $LDFLAGS from $MYSQL_BUILD_LDFLAGS

* Fri Mar 03 2006 Kent Boortz <kent@mysql.com>

- Don't output an embedded package as it is empty
- Can't use bundled zlib when doing static build. Might be a
  automake/libtool problem, having two .la files, "libmysqlclient.la"
  and "libz.la", on the same command line to link "thread_test"
  expands to too many "-lc", "-lpthread" and other libs giving hard
  to nail down duplicate symbol defintion problems.

* Fri Jan 10 2006 Joerg Bruehe <joerg@mysql.com>

- Use "-i" on "make test-force";
  this is essential for later evaluation of this log file.

* Fri Dec 12 2005 Rodrigo Novo <rodrigo@mysql.com>

- Added zlib to the list of (static) libraries installed
- Added check against libtool wierdness (WRT: sql/mysqld || sql/.libs/mysqld)
- Compile MySQL with bundled zlib
- Fixed %packager name to "MySQL Production Engineering Team"

* Mon Dec 05 2005 Joerg Bruehe <joerg@mysql.com>

- Avoid using the "bundled" zlib on "shared" builds: 
  As it is not installed (on the build system), this gives dependency 
  problems with "libtool" causing the build to fail.
  (Change was done on Nov 11, but left uncommented.)

* Tue Nov 22 2005 Joerg Bruehe <joerg@mysql.com>

- Extend the file existence check for "init.d/mysql" on un-install
  to also guard the call to "insserv"/"chkconfig".

* Thu Oct 27 2005 Lenz Grimmer <lenz@grimmer.com>

- added more man pages

* Wed Oct 19 2005 Kent Boortz <kent@mysql.com>

- Made yaSSL support an option (off by default)

* Wed Oct 19 2005 Kent Boortz <kent@mysql.com>

- Enabled yaSSL support

* Sat Oct 15 2005 Kent Boortz <kent@mysql.com>

- Give mode arguments the same way in all places
- Moved copy of mysqld.a to "standard" build, but
  disabled it as we don't do embedded yet in 5.0

* Fri Oct 14 2005 Kent Boortz <kent@mysql.com>

- For 5.x, always compile with --with-big-tables
- Copy the config.log file to location outside
  the build tree

* Fri Oct 14 2005 Kent Boortz <kent@mysql.com>

- Removed unneeded/obsolete configure options
- Added archive engine to standard server
- Removed the embedded server from experimental server
- Changed suffix "-Max" => "-max"
- Changed comment string "Max" => "Experimental"

* Thu Oct 13 2005 Lenz Grimmer <lenz@mysql.com>

- added a usermod call to assign a potential existing mysql user to the
  correct user group (BUG#12823)
- Save the perror binary built during Max build so it supports the NDB
  error codes (BUG#13740)
- added a separate macro "mysqld_group" to be able to define the
  user group of the mysql user seperately, if desired.

* Thu Sep 29 2005 Lenz Grimmer <lenz@mysql.com>

- fixed the removing of the RPM_BUILD_ROOT in the %clean section (the
  $RBR variable did not get expanded, thus leaving old build roots behind)

* Thu Aug 04 2005 Lenz Grimmer <lenz@mysql.com>

- Fixed the creation of the mysql user group account in the postinstall
  section (BUG 12348)
- Fixed enabling the Archive storage engine in the Max binary

* Tue Aug 02 2005 Lenz Grimmer <lenz@mysql.com>

- Fixed the Requires: tag for the server RPM (BUG 12233)

* Fri Jul 15 2005 Lenz Grimmer <lenz@mysql.com>

- create a "mysql" user group and assign the mysql user account to that group
  in the server postinstall section. (BUG 10984)

* Tue Jun 14 2005 Lenz Grimmer <lenz@mysql.com>

- Do not build statically on i386 by default, only when adding either "--with
  static" or "--define '_with_static 1'" to the RPM build options. Static
  linking really only makes sense when linking against the specially patched
  glibc 2.2.5.

* Mon Jun 06 2005 Lenz Grimmer <lenz@mysql.com>

- added mysql_client_test to the "bench" subpackage (BUG 10676)
- added the libndbclient static and shared libraries (BUG 10676)

* Wed Jun 01 2005 Lenz Grimmer <lenz@mysql.com>

- use "mysqldatadir" variable instead of hard-coding the path multiple times
- use the "mysqld_user" variable on all occasions a user name is referenced
- removed (incomplete) Brazilian translations
- removed redundant release tags from the subpackage descriptions

* Wed May 25 2005 Joerg Bruehe <joerg@mysql.com>

- Added a "make clean" between separate calls to "BuildMySQL".

* Wed Apr 20 2005 Lenz Grimmer <lenz@mysql.com>

- Enabled the "blackhole" storage engine for the Max RPM

* Wed Apr 13 2005 Lenz Grimmer <lenz@mysql.com>

- removed the MySQL manual files (html/ps/texi) - they have been removed
  from the MySQL sources and are now available seperately.

* Mon Apr 4 2005 Petr Chardin <petr@mysql.com>

- old mysqlmanager, mysqlmanagerc and mysqlmanager-pwger renamed into
  mysqltestmanager, mysqltestmanager and mysqltestmanager-pwgen respectively

* Fri Mar 18 2005 Lenz Grimmer <lenz@mysql.com>

- Disabled RAID in the Max binaries once and for all (it has finally been
  removed from the source tree)

* Sun Feb 20 2005 Petr Chardin <petr@mysql.com>

- Install MySQL Instance Manager together with mysqld, touch mysqlmanager
  password file

* Mon Feb 14 2005 Lenz Grimmer <lenz@mysql.com>

- Fixed the compilation comments and moved them into the separate build sections
  for Max and Standard

* Mon Feb 7 2005 Tomas Ulin <tomas@mysql.com>

- enabled the "Ndbcluster" storage engine for the max binary
- added extra make install in ndb subdir after Max build to get ndb binaries
- added packages for ndbcluster storage engine

* Fri Jan 14 2005 Lenz Grimmer <lenz@mysql.com>

- replaced obsoleted "BuildPrereq" with "BuildRequires" instead

* Thu Jan 13 2005 Lenz Grimmer <lenz@mysql.com>

- enabled the "Federated" storage engine for the max binary

* Tue Jan 04 2005 Petr Chardin <petr@mysql.com>

- ISAM and merge storage engines were purged. As well as appropriate
  tools and manpages (isamchk and isamlog)

* Thu Dec 31 2004 Lenz Grimmer <lenz@mysql.com>

- enabled the "Archive" storage engine for the max binary
- enabled the "CSV" storage engine for the max binary
- enabled the "Example" storage engine for the max binary

* Thu Aug 26 2004 Lenz Grimmer <lenz@mysql.com>

- MySQL-Max now requires MySQL-server instead of MySQL (BUG 3860)

* Fri Aug 20 2004 Lenz Grimmer <lenz@mysql.com>

- do not link statically on IA64/AMD64 as these systems do not have
  a patched glibc installed

* Tue Aug 10 2004 Lenz Grimmer <lenz@mysql.com>

- Added libmygcc.a to the devel subpackage (required to link applications
  against the the embedded server libmysqld.a) (BUG 4921)

* Mon Aug 09 2004 Lenz Grimmer <lenz@mysql.com>

- Added EXCEPTIONS-CLIENT to the "devel" package

* Thu Jul 29 2004 Lenz Grimmer <lenz@mysql.com>

- disabled OpenSSL in the Max binaries again (the RPM packages were the
  only exception to this anyway) (BUG 1043)

* Wed Jun 30 2004 Lenz Grimmer <lenz@mysql.com>

- fixed server postinstall (mysql_install_db was called with the wrong
  parameter)

* Thu Jun 24 2004 Lenz Grimmer <lenz@mysql.com>

- added mysql_tzinfo_to_sql to the server subpackage
- run "make clean" instead of "make distclean"

* Mon Apr 05 2004 Lenz Grimmer <lenz@mysql.com>

- added ncurses-devel to the build prerequisites (BUG 3377)

* Thu Feb 12 2004 Lenz Grimmer <lenz@mysql.com>

- when using gcc, _always_ use CXX=gcc 
- replaced Copyright with License field (Copyright is obsolete)

* Tue Feb 03 2004 Lenz Grimmer <lenz@mysql.com>

- added myisam_ftdump to the Server package

* Tue Jan 13 2004 Lenz Grimmer <lenz@mysql.com>

- link the mysql client against libreadline instead of libedit (BUG 2289)

* Mon Dec 22 2003 Lenz Grimmer <lenz@mysql.com>

- marked /etc/logrotate.d/mysql as a config file (BUG 2156)

* Fri Dec 13 2003 Lenz Grimmer <lenz@mysql.com>

- fixed file permissions (BUG 1672)

* Thu Dec 11 2003 Lenz Grimmer <lenz@mysql.com>

- made testing for gcc3 a bit more robust

* Fri Dec 05 2003 Lenz Grimmer <lenz@mysql.com>

- added missing file mysql_create_system_tables to the server subpackage

* Fri Nov 21 2003 Lenz Grimmer <lenz@mysql.com>

- removed dependency on MySQL-client from the MySQL-devel subpackage
  as it is not really required. (BUG 1610)

* Fri Aug 29 2003 Lenz Grimmer <lenz@mysql.com>

- Fixed BUG 1162 (removed macro names from the changelog)
- Really fixed BUG 998 (disable the checking for installed but
  unpackaged files)

* Tue Aug 05 2003 Lenz Grimmer <lenz@mysql.com>

- Fixed BUG 959 (libmysqld not being compiled properly)
- Fixed BUG 998 (RPM build errors): added missing files to the
  distribution (mysql_fix_extensions, mysql_tableinfo, mysqldumpslow,
  mysql_fix_privilege_tables.1), removed "-n" from install section.

* Wed Jul 09 2003 Lenz Grimmer <lenz@mysql.com>

- removed the GIF Icon (file was not included in the sources anyway)
- removed unused variable shared_lib_version
- do not run automake before building the standard binary
  (should not be necessary)
- add server suffix '-standard' to standard binary (to be in line
  with the binary tarball distributions)
- Use more RPM macros (_exec_prefix, _sbindir, _libdir, _sysconfdir,
  _datadir, _includedir) throughout the spec file.
- allow overriding CC and CXX (required when building with other compilers)

* Fri May 16 2003 Lenz Grimmer <lenz@mysql.com>

- re-enabled RAID again

* Wed Apr 30 2003 Lenz Grimmer <lenz@mysql.com>

- disabled MyISAM RAID (--with-raid) - it throws an assertion which
  needs to be investigated first.

* Mon Mar 10 2003 Lenz Grimmer <lenz@mysql.com>

- added missing file mysql_secure_installation to server subpackage
  (BUG 141)

* Tue Feb 11 2003 Lenz Grimmer <lenz@mysql.com>

- re-added missing pre- and post(un)install scripts to server subpackage
- added config file /etc/my.cnf to the file list (just for completeness)
- make sure to create the datadir with 755 permissions

* Mon Jan 27 2003 Lenz Grimmer <lenz@mysql.com>

- removed unused CC and CXX variables
- CFLAGS and CXXFLAGS should honor RPM_OPT_FLAGS

* Fri Jan 24 2003 Lenz Grimmer <lenz@mysql.com>

- renamed package "MySQL" to "MySQL-server"
- fixed Copyright tag
- added mysql_waitpid to client subpackage (required for mysql-test-run)

* Wed Nov 27 2002 Lenz Grimmer <lenz@mysql.com>

- moved init script from /etc/rc.d/init.d to /etc/init.d (the majority of 
  Linux distributions now support this scheme as proposed by the LSB either
  directly or via a compatibility symlink)
- Use new "restart" init script action instead of starting and stopping
  separately
- Be more flexible in activating the automatic bootup - use insserv (on
  older SuSE versions) or chkconfig (Red Hat, newer SuSE versions and
  others) to create the respective symlinks

* Wed Sep 25 2002 Lenz Grimmer <lenz@mysql.com>

- MySQL-Max now requires MySQL >= 4.0 to avoid version mismatches
  (mixing 3.23 and 4.0 packages)

* Fri Aug 09 2002 Lenz Grimmer <lenz@mysql.com>
 
- Turn off OpenSSL in MySQL-Max for now until it works properly again
- enable RAID for the Max binary instead
- added compatibility link: safe_mysqld -> mysqld_safe to ease the
  transition from 3.23

* Thu Jul 18 2002 Lenz Grimmer <lenz@mysql.com>

- Reworked the build steps a little bit: the Max binary is supposed
  to include OpenSSL, which cannot be linked statically, thus trying
	to statically link against a special glibc is futile anyway
- because of this, it is not required to make yet another build run
  just to compile the shared libs (saves a lot of time)
- updated package description of the Max subpackage
- clean up the BuildRoot directory afterwards

* Mon Jul 15 2002 Lenz Grimmer <lenz@mysql.com>

- Updated Packager information
- Fixed the build options: the regular package is supposed to
  include InnoDB and linked statically, while the Max package
	should include BDB and SSL support

* Fri May 03 2002 Lenz Grimmer <lenz@mysql.com>

- Use more RPM macros (e.g. infodir, mandir) to make the spec
  file more portable
- reorganized the installation of documentation files: let RPM
  take care of this
- reorganized the file list: actually install man pages along
  with the binaries of the respective subpackage
- do not include libmysqld.a in the devel subpackage as well, if we
  have a special "embedded" subpackage
- reworked the package descriptions

* Mon Oct  8 2001 Monty

- Added embedded server as a separate RPM

* Fri Apr 13 2001 Monty

- Added mysqld-max to the distribution

* Tue Jan 2  2001  Monty

- Added mysql-test to the bench package

* Fri Aug 18 2000 Tim Smith <tim@mysql.com>

- Added separate libmysql_r directory; now both a threaded
  and non-threaded library is shipped.

* Wed Sep 28 1999 David Axmark <davida@mysql.com>

- Added the support-files/my-example.cnf to the docs directory.

- Removed devel dependency on base since it is about client
  development.

* Wed Sep 8 1999 David Axmark <davida@mysql.com>

- Cleaned up some for 3.23.

* Thu Jul 1 1999 David Axmark <davida@mysql.com>

- Added support for shared libraries in a separate sub
  package. Original fix by David Fox (dsfox@cogsci.ucsd.edu)

- The --enable-assembler switch is now automatically disables on
  platforms there assembler code is unavailable. This should allow
  building this RPM on non i386 systems.

* Mon Feb 22 1999 David Axmark <david@detron.se>

- Removed unportable cc switches from the spec file. The defaults can
  now be overridden with environment variables. This feature is used
  to compile the official RPM with optimal (but compiler version
  specific) switches.

- Removed the repetitive description parts for the sub rpms. Maybe add
  again if RPM gets a multiline macro capability.

- Added support for a pt_BR translation. Translation contributed by
  Jorge Godoy <jorge@bestway.com.br>.

* Wed Nov 4 1998 David Axmark <david@detron.se>

- A lot of changes in all the rpm and install scripts. This may even
  be a working RPM :-)

* Sun Aug 16 1998 David Axmark <david@detron.se>

- A developers changelog for MySQL is available in the source RPM. And
  there is a history of major user visible changed in the Reference
  Manual.  Only RPM specific changes will be documented here.<|MERGE_RESOLUTION|>--- conflicted
+++ resolved
@@ -354,16 +354,7 @@
   cp -fp config.log "$MYSQL_MAXCONFLOG_DEST"
 fi
 
-<<<<<<< HEAD
-( cd mysql-test
-  MTR_BUILD_THREAD=auto
-  export MTR_BUILD_THREAD
-  perl ./mysql-test-run.pl --force --report-features
-  perl ./mysql-test-run.pl --force --ps-protocol
-  true )
-=======
 make test-bt
->>>>>>> 33e666d2
 
 # Save mysqld-max
 ./libtool --mode=execute cp sql/mysqld sql/mysqld-max
@@ -422,12 +413,7 @@
   cp -fp config.log "$MYSQL_CONFLOG_DEST"
 fi
 
-( cd mysql-test
-  MTR_BUILD_THREAD=auto
-  export MTR_BUILD_THREAD
-  perl ./mysql-test-run.pl --force --report-features
-  perl ./mysql-test-run.pl --force --ps-protocol
-  true )
+make test-bt
 
 %install
 RBR=$RPM_BUILD_ROOT
