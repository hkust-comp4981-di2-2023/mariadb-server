<<<<<<< HEAD
/* Copyright (C) 2005 MySQL AB, 2009 Sun Microsystems, Inc.
   Copyright (C) 2009-2011 Monty Program Ab
=======
/* Copyright (c) 2005, 2010, Oracle and/or its affiliates. All rights reserved.
>>>>>>> 68147625

   This program is free software; you can redistribute it and/or modify
   it under the terms of the GNU General Public License as published by
   the Free Software Foundation; version 2 of the License.

   This program is distributed in the hope that it will be useful,
   but WITHOUT ANY WARRANTY; without even the implied warranty of
   MERCHANTABILITY or FITNESS FOR A PARTICULAR PURPOSE.  See the
   GNU General Public License for more details.

   You should have received a copy of the GNU General Public License
   along with this program; if not, write to the Free Software
   Foundation, Inc., 51 Franklin St, Fifth Floor, Boston, MA 02110-1301  USA */

#ifndef _my_plugin_h
#define _my_plugin_h

/*
  On Windows, exports from DLL need to be declared
  Also, plugin needs to be declared as extern "C" because MSVC 
  unlike other compilers, uses C++ mangling for variables not only
  for functions.
*/
#if defined(_MSC_VER)
#if defined(MYSQL_DYNAMIC_PLUGIN)
  #ifdef __cplusplus
    #define MYSQL_PLUGIN_EXPORT extern "C" __declspec(dllexport)
  #else
    #define MYSQL_PLUGIN_EXPORT __declspec(dllexport)
  #endif
#else /* MYSQL_DYNAMIC_PLUGIN */
  #ifdef __cplusplus
    #define  MYSQL_PLUGIN_EXPORT extern "C"
  #else
    #define MYSQL_PLUGIN_EXPORT 
  #endif
#endif /*MYSQL_DYNAMIC_PLUGIN */
#else /*_MSC_VER */
#define MYSQL_PLUGIN_EXPORT
#endif

#ifdef __cplusplus
class THD;
class Item;
#define MYSQL_THD THD*
#else
#define MYSQL_THD void*
#endif

#include <mysql/services.h>

#define MYSQL_XIDDATASIZE 128
/**
  struct st_mysql_xid is binary compatible with the XID structure as
  in the X/Open CAE Specification, Distributed Transaction Processing:
  The XA Specification, X/Open Company Ltd., 1991.
  http://www.opengroup.org/bookstore/catalog/c193.htm

  @see XID in sql/handler.h
*/
struct st_mysql_xid {
  long formatID;
  long gtrid_length;
  long bqual_length;
  char data[MYSQL_XIDDATASIZE];  /* Not \0-terminated */
};
typedef struct st_mysql_xid MYSQL_XID;

/*************************************************************************
  Plugin API. Common for all plugin types.
*/

<<<<<<< HEAD
/* MySQL plugin interface version */
#define MYSQL_PLUGIN_INTERFACE_VERSION 0x0102
=======
#define MYSQL_PLUGIN_INTERFACE_VERSION 0x0103
>>>>>>> 68147625

/* MariaDB plugin interface version */
#define MARIA_PLUGIN_INTERFACE_VERSION 0x0101

/*
  The allowable types of plugins
*/
#define MYSQL_UDF_PLUGIN             0  /* User-defined function        */
#define MYSQL_STORAGE_ENGINE_PLUGIN  1  /* Storage Engine               */
#define MYSQL_FTPARSER_PLUGIN        2  /* Full-text parser plugin      */
#define MYSQL_DAEMON_PLUGIN          3  /* The daemon/raw plugin type */
#define MYSQL_INFORMATION_SCHEMA_PLUGIN  4  /* The I_S plugin type */
#define MYSQL_AUDIT_PLUGIN           5  /* The Audit plugin type        */
#define MYSQL_REPLICATION_PLUGIN     6	/* The replication plugin type */
#define MYSQL_AUTHENTICATION_PLUGIN  7  /* The authentication plugin type */
#define MYSQL_MAX_PLUGIN_TYPE_NUM    8  /* The number of plugin types   */

/* We use the following strings to define licenses for plugins */
#define PLUGIN_LICENSE_PROPRIETARY 0
#define PLUGIN_LICENSE_GPL 1
#define PLUGIN_LICENSE_BSD 2

#define PLUGIN_LICENSE_PROPRIETARY_STRING "PROPRIETARY"
#define PLUGIN_LICENSE_GPL_STRING "GPL"
#define PLUGIN_LICENSE_BSD_STRING "BSD"

/* definitions of code maturity for plugins */
#define MariaDB_PLUGIN_MATURITY_UNKNOWN 0
#define MariaDB_PLUGIN_MATURITY_EXPERIMENTAL 1
#define MariaDB_PLUGIN_MATURITY_ALPHA 2
#define MariaDB_PLUGIN_MATURITY_BETA 3
#define MariaDB_PLUGIN_MATURITY_GAMMA 4
#define MariaDB_PLUGIN_MATURITY_STABLE 5

/*
  Macros for beginning and ending plugin declarations.  Between
  mysql_declare_plugin and mysql_declare_plugin_end there should
  be a st_mysql_plugin struct for each plugin to be declared.
*/


#ifndef MYSQL_DYNAMIC_PLUGIN
#define __MYSQL_DECLARE_PLUGIN(NAME, VERSION, PSIZE, DECLS)                   \
int VERSION= MYSQL_PLUGIN_INTERFACE_VERSION;                                  \
int PSIZE= sizeof(struct st_mysql_plugin);                                    \
struct st_mysql_plugin DECLS[]= {

#define MARIA_DECLARE_PLUGIN__(NAME, VERSION, PSIZE, DECLS)                   \
MYSQL_PLUGIN_EXPORT int VERSION= MARIA_PLUGIN_INTERFACE_VERSION;              \
MYSQL_PLUGIN_EXPORT int PSIZE= sizeof(struct st_maria_plugin);                \
MYSQL_PLUGIN_EXPORT struct st_maria_plugin DECLS[]= {
#else

#define __MYSQL_DECLARE_PLUGIN(NAME, VERSION, PSIZE, DECLS)                   \
MYSQL_PLUGIN_EXPORT int _mysql_plugin_interface_version_= MYSQL_PLUGIN_INTERFACE_VERSION;         \
MYSQL_PLUGIN_EXPORT int _mysql_sizeof_struct_st_plugin_= sizeof(struct st_mysql_plugin);          \
MYSQL_PLUGIN_EXPORT struct st_mysql_plugin _mysql_plugin_declarations_[]= {

#define MARIA_DECLARE_PLUGIN__(NAME, VERSION, PSIZE, DECLS)                \
MYSQL_PLUGIN_EXPORT int _maria_plugin_interface_version_= MARIA_PLUGIN_INTERFACE_VERSION;   \
MYSQL_PLUGIN_EXPORT int _maria_sizeof_struct_st_plugin_= sizeof(struct st_maria_plugin);    \
MYSQL_PLUGIN_EXPORT struct st_maria_plugin _maria_plugin_declarations_[]= {

#endif

#define mysql_declare_plugin(NAME) \
__MYSQL_DECLARE_PLUGIN(NAME, \
                 builtin_ ## NAME ## _plugin_interface_version, \
                 builtin_ ## NAME ## _sizeof_struct_st_plugin, \
                 builtin_ ## NAME ## _plugin)

<<<<<<< HEAD
#define maria_declare_plugin(NAME) \
MARIA_DECLARE_PLUGIN__(NAME, \
                 builtin_maria_ ## NAME ## _plugin_interface_version, \
                 builtin_maria_ ## NAME ## _sizeof_struct_st_plugin, \
                 builtin_maria_ ## NAME ## _plugin)

#define mysql_declare_plugin_end ,{0,0,0,0,0,0,0,0,0,0,0,0}}
#define maria_declare_plugin_end ,{0,0,0,0,0,0,0,0,0,0,0,0,0}}
=======
#define mysql_declare_plugin_end ,{0,0,0,0,0,0,0,0,0,0,0,0,0}}
>>>>>>> 68147625

/*
  declarations for SHOW STATUS support in plugins
*/
enum enum_mysql_show_type
{
  SHOW_UNDEF, SHOW_BOOL, SHOW_INT, SHOW_LONG,
  SHOW_LONGLONG, SHOW_CHAR, SHOW_CHAR_PTR,
  SHOW_ARRAY, SHOW_FUNC, SHOW_DOUBLE,
  SHOW_always_last
};

struct st_mysql_show_var {
  const char *name;
  char *value;
  enum enum_mysql_show_type type;
};

#define SHOW_VAR_FUNC_BUFF_SIZE 1024
typedef int (*mysql_show_var_func)(MYSQL_THD, struct st_mysql_show_var*, char *);


/*
  Constants for plugin flags.
 */

#define PLUGIN_OPT_NO_INSTALL   1UL   /* Not dynamically loadable */
#define PLUGIN_OPT_NO_UNINSTALL 2UL   /* Not dynamically unloadable */


/*
  declarations for server variables and command line options
*/


#define PLUGIN_VAR_BOOL         0x0001
#define PLUGIN_VAR_INT          0x0002
#define PLUGIN_VAR_LONG         0x0003
#define PLUGIN_VAR_LONGLONG     0x0004
#define PLUGIN_VAR_STR          0x0005
#define PLUGIN_VAR_ENUM         0x0006
#define PLUGIN_VAR_SET          0x0007
#define PLUGIN_VAR_UNSIGNED     0x0080
#define PLUGIN_VAR_THDLOCAL     0x0100 /* Variable is per-connection */
#define PLUGIN_VAR_READONLY     0x0200 /* Server variable is read only */
#define PLUGIN_VAR_NOSYSVAR     0x0400 /* Not a server variable */
#define PLUGIN_VAR_NOCMDOPT     0x0800 /* Not a command line option */
#define PLUGIN_VAR_NOCMDARG     0x1000 /* No argument for cmd line */
#define PLUGIN_VAR_RQCMDARG     0x0000 /* Argument required for cmd line */
#define PLUGIN_VAR_OPCMDARG     0x2000 /* Argument optional for cmd line */
#define PLUGIN_VAR_MEMALLOC     0x8000 /* String needs memory allocated */

struct st_mysql_sys_var;
struct st_mysql_value;

/*
  SYNOPSIS
    (*mysql_var_check_func)()
      thd               thread handle
      var               dynamic variable being altered
      save              pointer to temporary storage
      value             user provided value
  RETURN
    0   user provided value is OK and the update func may be called.
    any other value indicates error.
  
  This function should parse the user provided value and store in the
  provided temporary storage any data as required by the update func.
  There is sufficient space in the temporary storage to store a double.
  Note that the update func may not be called if any other error occurs
  so any memory allocated should be thread-local so that it may be freed
  automatically at the end of the statement.
*/

typedef int (*mysql_var_check_func)(MYSQL_THD thd,
                                    struct st_mysql_sys_var *var,
                                    void *save, struct st_mysql_value *value);

/*
  SYNOPSIS
    (*mysql_var_update_func)()
      thd               thread handle
      var               dynamic variable being altered
      var_ptr           pointer to dynamic variable
      save              pointer to temporary storage
   RETURN
     NONE
   
   This function should use the validated value stored in the temporary store
   and persist it in the provided pointer to the dynamic variable.
   For example, strings may require memory to be allocated.
*/
typedef void (*mysql_var_update_func)(MYSQL_THD thd,
                                      struct st_mysql_sys_var *var,
                                      void *var_ptr, const void *save);


/* the following declarations are for internal use only */


#define PLUGIN_VAR_MASK \
        (PLUGIN_VAR_READONLY | PLUGIN_VAR_NOSYSVAR | \
         PLUGIN_VAR_NOCMDOPT | PLUGIN_VAR_NOCMDARG | \
         PLUGIN_VAR_OPCMDARG | PLUGIN_VAR_RQCMDARG | PLUGIN_VAR_MEMALLOC)

#define MYSQL_PLUGIN_VAR_HEADER \
  int flags;                    \
  const char *name;             \
  const char *comment;          \
  mysql_var_check_func check;   \
  mysql_var_update_func update

#define MYSQL_SYSVAR_NAME(name) mysql_sysvar_ ## name
#define MYSQL_SYSVAR(name) \
  ((struct st_mysql_sys_var *)&(MYSQL_SYSVAR_NAME(name)))

/*
  for global variables, the value pointer is the first
  element after the header, the default value is the second.
  for thread variables, the value offset is the first
  element after the header, the default value is the second.
*/
   

#define DECLARE_MYSQL_SYSVAR_BASIC(name, type) struct { \
  MYSQL_PLUGIN_VAR_HEADER;      \
  type *value;                  \
  const type def_val;                 \
} MYSQL_SYSVAR_NAME(name)

#define DECLARE_MYSQL_SYSVAR_SIMPLE(name, type) struct { \
  MYSQL_PLUGIN_VAR_HEADER;      \
  type *value; type def_val;    \
  type min_val; type max_val;   \
  type blk_sz;                  \
} MYSQL_SYSVAR_NAME(name)

#define DECLARE_MYSQL_SYSVAR_TYPELIB(name, type) struct { \
  MYSQL_PLUGIN_VAR_HEADER;      \
  type *value; type def_val;    \
  TYPELIB *typelib;             \
} MYSQL_SYSVAR_NAME(name)

#define DECLARE_THDVAR_FUNC(type) \
  type *(*resolve)(MYSQL_THD thd, int offset)

#define DECLARE_MYSQL_THDVAR_BASIC(name, type) struct { \
  MYSQL_PLUGIN_VAR_HEADER;      \
  int offset;                   \
  const type def_val;           \
  DECLARE_THDVAR_FUNC(type);    \
} MYSQL_SYSVAR_NAME(name)

#define DECLARE_MYSQL_THDVAR_SIMPLE(name, type) struct { \
  MYSQL_PLUGIN_VAR_HEADER;      \
  int offset;                   \
  type def_val; type min_val;   \
  type max_val; type blk_sz;    \
  DECLARE_THDVAR_FUNC(type);    \
} MYSQL_SYSVAR_NAME(name)

#define DECLARE_MYSQL_THDVAR_TYPELIB(name, type) struct { \
  MYSQL_PLUGIN_VAR_HEADER;      \
  int offset;                   \
  const type def_val;           \
  DECLARE_THDVAR_FUNC(type);    \
  TYPELIB *typelib;             \
} MYSQL_SYSVAR_NAME(name)


/*
  the following declarations are for use by plugin implementors
*/

#define MYSQL_SYSVAR_BOOL(name, varname, opt, comment, check, update, def) \
DECLARE_MYSQL_SYSVAR_BASIC(name, char) = { \
  PLUGIN_VAR_BOOL | ((opt) & PLUGIN_VAR_MASK), \
  #name, comment, check, update, &varname, def}

#define MYSQL_SYSVAR_STR(name, varname, opt, comment, check, update, def) \
DECLARE_MYSQL_SYSVAR_BASIC(name, char *) = { \
  PLUGIN_VAR_STR | ((opt) & PLUGIN_VAR_MASK), \
  #name, comment, check, update, &varname, def}

#define MYSQL_SYSVAR_INT(name, varname, opt, comment, check, update, def, min, max, blk) \
DECLARE_MYSQL_SYSVAR_SIMPLE(name, int) = { \
  PLUGIN_VAR_INT | ((opt) & PLUGIN_VAR_MASK), \
  #name, comment, check, update, &varname, def, min, max, blk }

#define MYSQL_SYSVAR_UINT(name, varname, opt, comment, check, update, def, min, max, blk) \
DECLARE_MYSQL_SYSVAR_SIMPLE(name, unsigned int) = { \
  PLUGIN_VAR_INT | PLUGIN_VAR_UNSIGNED | ((opt) & PLUGIN_VAR_MASK), \
  #name, comment, check, update, &varname, def, min, max, blk }

#define MYSQL_SYSVAR_LONG(name, varname, opt, comment, check, update, def, min, max, blk) \
DECLARE_MYSQL_SYSVAR_SIMPLE(name, long) = { \
  PLUGIN_VAR_LONG | ((opt) & PLUGIN_VAR_MASK), \
  #name, comment, check, update, &varname, def, min, max, blk }

#define MYSQL_SYSVAR_ULONG(name, varname, opt, comment, check, update, def, min, max, blk) \
DECLARE_MYSQL_SYSVAR_SIMPLE(name, unsigned long) = { \
  PLUGIN_VAR_LONG | PLUGIN_VAR_UNSIGNED | ((opt) & PLUGIN_VAR_MASK), \
  #name, comment, check, update, &varname, def, min, max, blk }

#define MYSQL_SYSVAR_LONGLONG(name, varname, opt, comment, check, update, def, min, max, blk) \
DECLARE_MYSQL_SYSVAR_SIMPLE(name, long long) = { \
  PLUGIN_VAR_LONGLONG | ((opt) & PLUGIN_VAR_MASK), \
  #name, comment, check, update, &varname, def, min, max, blk }

#define MYSQL_SYSVAR_ULONGLONG(name, varname, opt, comment, check, update, def, min, max, blk) \
DECLARE_MYSQL_SYSVAR_SIMPLE(name, unsigned long long) = { \
  PLUGIN_VAR_LONGLONG | PLUGIN_VAR_UNSIGNED | ((opt) & PLUGIN_VAR_MASK), \
  #name, comment, check, update, &varname, def, min, max, blk }

#define MYSQL_SYSVAR_ENUM(name, varname, opt, comment, check, update, def, typelib) \
DECLARE_MYSQL_SYSVAR_TYPELIB(name, unsigned long) = { \
  PLUGIN_VAR_ENUM | ((opt) & PLUGIN_VAR_MASK), \
  #name, comment, check, update, &varname, def, typelib }

#define MYSQL_SYSVAR_SET(name, varname, opt, comment, check, update, def, typelib) \
DECLARE_MYSQL_SYSVAR_TYPELIB(name, unsigned long long) = { \
  PLUGIN_VAR_SET | ((opt) & PLUGIN_VAR_MASK), \
  #name, comment, check, update, &varname, def, typelib }

#define MYSQL_THDVAR_BOOL(name, opt, comment, check, update, def) \
DECLARE_MYSQL_THDVAR_BASIC(name, char) = { \
  PLUGIN_VAR_BOOL | PLUGIN_VAR_THDLOCAL | ((opt) & PLUGIN_VAR_MASK), \
  #name, comment, check, update, -1, def, NULL}

#define MYSQL_THDVAR_STR(name, opt, comment, check, update, def) \
DECLARE_MYSQL_THDVAR_BASIC(name, char *) = { \
  PLUGIN_VAR_STR | PLUGIN_VAR_THDLOCAL | ((opt) & PLUGIN_VAR_MASK), \
  #name, comment, check, update, -1, def, NULL}

#define MYSQL_THDVAR_INT(name, opt, comment, check, update, def, min, max, blk) \
DECLARE_MYSQL_THDVAR_SIMPLE(name, int) = { \
  PLUGIN_VAR_INT | PLUGIN_VAR_THDLOCAL | ((opt) & PLUGIN_VAR_MASK), \
  #name, comment, check, update, -1, def, min, max, blk, NULL }

#define MYSQL_THDVAR_UINT(name, opt, comment, check, update, def, min, max, blk) \
DECLARE_MYSQL_THDVAR_SIMPLE(name, unsigned int) = { \
  PLUGIN_VAR_INT | PLUGIN_VAR_THDLOCAL | PLUGIN_VAR_UNSIGNED | ((opt) & PLUGIN_VAR_MASK), \
  #name, comment, check, update, -1, def, min, max, blk, NULL }

#define MYSQL_THDVAR_LONG(name, opt, comment, check, update, def, min, max, blk) \
DECLARE_MYSQL_THDVAR_SIMPLE(name, long) = { \
  PLUGIN_VAR_LONG | PLUGIN_VAR_THDLOCAL | ((opt) & PLUGIN_VAR_MASK), \
  #name, comment, check, update, -1, def, min, max, blk, NULL }

#define MYSQL_THDVAR_ULONG(name, opt, comment, check, update, def, min, max, blk) \
DECLARE_MYSQL_THDVAR_SIMPLE(name, unsigned long) = { \
  PLUGIN_VAR_LONG | PLUGIN_VAR_THDLOCAL | PLUGIN_VAR_UNSIGNED | ((opt) & PLUGIN_VAR_MASK), \
  #name, comment, check, update, -1, def, min, max, blk, NULL }

#define MYSQL_THDVAR_LONGLONG(name, opt, comment, check, update, def, min, max, blk) \
DECLARE_MYSQL_THDVAR_SIMPLE(name, long long) = { \
  PLUGIN_VAR_LONGLONG | PLUGIN_VAR_THDLOCAL | ((opt) & PLUGIN_VAR_MASK), \
  #name, comment, check, update, -1, def, min, max, blk, NULL }

#define MYSQL_THDVAR_ULONGLONG(name, opt, comment, check, update, def, min, max, blk) \
DECLARE_MYSQL_THDVAR_SIMPLE(name, unsigned long long) = { \
  PLUGIN_VAR_LONGLONG | PLUGIN_VAR_THDLOCAL | PLUGIN_VAR_UNSIGNED | ((opt) & PLUGIN_VAR_MASK), \
  #name, comment, check, update, -1, def, min, max, blk, NULL }

#define MYSQL_THDVAR_ENUM(name, opt, comment, check, update, def, typelib) \
DECLARE_MYSQL_THDVAR_TYPELIB(name, unsigned long) = { \
  PLUGIN_VAR_ENUM | PLUGIN_VAR_THDLOCAL | ((opt) & PLUGIN_VAR_MASK), \
  #name, comment, check, update, -1, def, NULL, typelib }

#define MYSQL_THDVAR_SET(name, opt, comment, check, update, def, typelib) \
DECLARE_MYSQL_THDVAR_TYPELIB(name, unsigned long long) = { \
  PLUGIN_VAR_SET | PLUGIN_VAR_THDLOCAL | ((opt) & PLUGIN_VAR_MASK), \
  #name, comment, check, update, -1, def, NULL, typelib }

/* accessor macros */

#define SYSVAR(name) \
  (*(MYSQL_SYSVAR_NAME(name).value))

/* when thd == null, result points to global value */
#define THDVAR(thd, name) \
  (*(MYSQL_SYSVAR_NAME(name).resolve(thd, MYSQL_SYSVAR_NAME(name).offset)))


/*
  Plugin description structure.
*/

struct st_mysql_plugin
{
  int type;             /* the plugin type (a MYSQL_XXX_PLUGIN value)   */
  void *info;           /* pointer to type-specific plugin descriptor   */
  const char *name;     /* plugin name                                  */
  const char *author;   /* plugin author (for I_S.PLUGINS)              */
  const char *descr;    /* general descriptive text (for I_S.PLUGINS)   */
  int license;          /* the plugin license (PLUGIN_LICENSE_XXX)      */
  int (*init)(void *);  /* the function to invoke when plugin is loaded */
  int (*deinit)(void *);/* the function to invoke when plugin is unloaded */
  unsigned int version; /* plugin version (for I_S.PLUGINS)             */
  struct st_mysql_show_var *status_vars;
  struct st_mysql_sys_var **system_vars;
  void * __reserved1;   /* reserved for dependency checking             */
  unsigned long flags;  /* flags for plugin */
};

/*
  MariaDB extension for plugins declaration structure.

  It also copy current MySQL plugin fields to have more independency
  in plugins extension
*/

struct st_maria_plugin
{
  int type;             /* the plugin type (a MYSQL_XXX_PLUGIN value)   */
  void *info;           /* pointer to type-specific plugin descriptor   */
  const char *name;     /* plugin name                                  */
  const char *author;   /* plugin author (for SHOW PLUGINS)             */
  const char *descr;    /* general descriptive text (for SHOW PLUGINS ) */
  int license;          /* the plugin license (PLUGIN_LICENSE_XXX)      */
  int (*init)(void *);  /* the function to invoke when plugin is loaded */
  int (*deinit)(void *);/* the function to invoke when plugin is unloaded */
  unsigned int version; /* plugin version (for SHOW PLUGINS)            */
  struct st_mysql_show_var *status_vars;
  struct st_mysql_sys_var **system_vars;
  const char *version_info;  /* plugin version string */
  unsigned int maturity; /* MariaDB_PLUGIN_MATURITY_XXX */
};

/*************************************************************************
  API for Full-text parser plugin. (MYSQL_FTPARSER_PLUGIN)
*/
#include "plugin_ftparser.h"

/*************************************************************************
  API for Storage Engine plugin. (MYSQL_DAEMON_PLUGIN)
*/

/* handlertons of different MySQL releases are incompatible */
#define MYSQL_DAEMON_INTERFACE_VERSION (MYSQL_VERSION_ID << 8)

/*
  Here we define only the descriptor structure, that is referred from
  st_mysql_plugin.
*/

struct st_mysql_daemon
{
  int interface_version;
};


/*************************************************************************
  API for I_S plugin. (MYSQL_INFORMATION_SCHEMA_PLUGIN)
*/

/* handlertons of different MySQL releases are incompatible */
#define MYSQL_INFORMATION_SCHEMA_INTERFACE_VERSION (MYSQL_VERSION_ID << 8)

/*
  Here we define only the descriptor structure, that is referred from
  st_mysql_plugin.
*/

struct st_mysql_information_schema
{
  int interface_version;
};


/*************************************************************************
  API for Storage Engine plugin. (MYSQL_STORAGE_ENGINE_PLUGIN)
*/

/* handlertons of different MySQL releases are incompatible */
#define MYSQL_HANDLERTON_INTERFACE_VERSION (MYSQL_VERSION_ID << 8)

/*
  The real API is in the sql/handler.h
  Here we define only the descriptor structure, that is referred from
  st_mysql_plugin.
*/

struct st_mysql_storage_engine
{
  int interface_version;
};

struct handlerton;


/*
  API for Replication plugin. (MYSQL_REPLICATION_PLUGIN)
*/
 #define MYSQL_REPLICATION_INTERFACE_VERSION 0x0100
 
 /**
    Replication plugin descriptor
 */
 struct Mysql_replication {
   int interface_version;
 };

/*************************************************************************
  st_mysql_value struct for reading values from mysqld.
  Used by server variables framework to parse user-provided values.
  Will be used for arguments when implementing UDFs.

  Note that val_str() returns a string in temporary memory
  that will be freed at the end of statement. Copy the string
  if you need it to persist.
*/

#define MYSQL_VALUE_TYPE_STRING 0
#define MYSQL_VALUE_TYPE_REAL   1
#define MYSQL_VALUE_TYPE_INT    2

struct st_mysql_value
{
  int (*value_type)(struct st_mysql_value *);
  const char *(*val_str)(struct st_mysql_value *, char *buffer, int *length);
  int (*val_real)(struct st_mysql_value *, double *realbuf);
  int (*val_int)(struct st_mysql_value *, long long *intbuf);
  int (*is_unsigned)(struct st_mysql_value *);
};


/*************************************************************************
  Miscellaneous functions for plugin implementors
*/

#ifdef __cplusplus
extern "C" {
#endif

int thd_in_lock_tables(const MYSQL_THD thd);
int thd_tablespace_op(const MYSQL_THD thd);
long long thd_test_options(const MYSQL_THD thd, long long test_options);
int thd_sql_command(const MYSQL_THD thd);
void **thd_ha_data(const MYSQL_THD thd, const struct handlerton *hton);
void thd_storage_lock_wait(MYSQL_THD thd, long long value);
int thd_tx_isolation(const MYSQL_THD thd);
char *thd_security_context(MYSQL_THD thd, char *buffer, unsigned int length,
                           unsigned int max_query_len);
/* Increments the row counter, see THD::row_count */
void thd_inc_row_count(MYSQL_THD thd);

/**
  Create a temporary file.

  @details
  The temporary file is created in a location specified by the mysql
  server configuration (--tmpdir option).  The caller does not need to
  delete the file, it will be deleted automatically.

  @param prefix  prefix for temporary file name
  @retval -1    error
  @retval >= 0  a file handle that can be passed to dup or my_close
*/
int mysql_tmpfile(const char *prefix);

/**
  Check the killed state of a connection

  @details
  In MySQL support for the KILL statement is cooperative. The KILL
  statement only sets a "killed" flag. This function returns the value
  of that flag.  A thread should check it often, especially inside
  time-consuming loops, and gracefully abort the operation if it is
  non-zero.

  @param thd  user thread connection handle
  @retval 0  the connection is active
  @retval 1  the connection has been killed
*/
int thd_killed(const MYSQL_THD thd);


/**
  Return the thread id of a user thread

  @param thd  user thread connection handle
  @return  thread id
*/
unsigned long thd_get_thread_id(const MYSQL_THD thd);

/**
  Get the XID for this connection's transaction

  @param thd  user thread connection handle
  @param xid  location where identifier is stored
*/
void thd_get_xid(const MYSQL_THD thd, MYSQL_XID *xid);

/**
  Invalidate the query cache for a given table.

  @param thd         user thread connection handle
  @param key         databasename\\0tablename\\0
  @param key_length  length of key in bytes, including the NUL bytes
  @param using_trx   flag: TRUE if using transactions, FALSE otherwise
*/
void mysql_query_cache_invalidate4(MYSQL_THD thd,
                                   const char *key, unsigned int key_length,
                                   int using_trx);


/**
  Provide a handler data getter to simplify coding
*/
void *thd_get_ha_data(const MYSQL_THD thd, const struct handlerton *hton);


/**
  Provide a handler data setter to simplify coding

  @details
  Set ha_data pointer (storage engine per-connection information).

  To avoid unclean deactivation (uninstall) of storage engine plugin
  in the middle of transaction, additional storage engine plugin
  lock is acquired.

  If ha_data is not null and storage engine plugin was not locked
  by thd_set_ha_data() in this connection before, storage engine
  plugin gets locked.

  If ha_data is null and storage engine plugin was locked by
  thd_set_ha_data() in this connection before, storage engine
  plugin lock gets released.

  If handlerton::close_connection() didn't reset ha_data, server does
  it immediately after calling handlerton::close_connection().
*/
void thd_set_ha_data(MYSQL_THD thd, const struct handlerton *hton,
                     const void *ha_data);
#ifdef __cplusplus
}
#endif

#endif
<|MERGE_RESOLUTION|>--- conflicted
+++ resolved
@@ -1,9 +1,5 @@
-<<<<<<< HEAD
-/* Copyright (C) 2005 MySQL AB, 2009 Sun Microsystems, Inc.
+/* Copyright (c) 2005, 2010, Oracle and/or its affiliates. All rights reserved.
    Copyright (C) 2009-2011 Monty Program Ab
-=======
-/* Copyright (c) 2005, 2010, Oracle and/or its affiliates. All rights reserved.
->>>>>>> 68147625
 
    This program is free software; you can redistribute it and/or modify
    it under the terms of the GNU General Public License as published by
@@ -76,12 +72,8 @@
   Plugin API. Common for all plugin types.
 */
 
-<<<<<<< HEAD
 /* MySQL plugin interface version */
-#define MYSQL_PLUGIN_INTERFACE_VERSION 0x0102
-=======
 #define MYSQL_PLUGIN_INTERFACE_VERSION 0x0103
->>>>>>> 68147625
 
 /* MariaDB plugin interface version */
 #define MARIA_PLUGIN_INTERFACE_VERSION 0x0101
@@ -153,18 +145,14 @@
                  builtin_ ## NAME ## _sizeof_struct_st_plugin, \
                  builtin_ ## NAME ## _plugin)
 
-<<<<<<< HEAD
 #define maria_declare_plugin(NAME) \
 MARIA_DECLARE_PLUGIN__(NAME, \
                  builtin_maria_ ## NAME ## _plugin_interface_version, \
                  builtin_maria_ ## NAME ## _sizeof_struct_st_plugin, \
                  builtin_maria_ ## NAME ## _plugin)
 
-#define mysql_declare_plugin_end ,{0,0,0,0,0,0,0,0,0,0,0,0}}
+#define mysql_declare_plugin_end ,{0,0,0,0,0,0,0,0,0,0,0,0,0}}
 #define maria_declare_plugin_end ,{0,0,0,0,0,0,0,0,0,0,0,0,0}}
-=======
-#define mysql_declare_plugin_end ,{0,0,0,0,0,0,0,0,0,0,0,0,0}}
->>>>>>> 68147625
 
 /*
   declarations for SHOW STATUS support in plugins
