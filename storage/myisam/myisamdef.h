--- conflicted
+++ resolved
@@ -392,10 +392,6 @@
 #define MI_MAX_BLOCK_LENGTH     ((((ulong) 1 << 24)-1) & (~ (ulong) (MI_DYN_ALIGN_SIZE-1)))
 #define MI_REC_BUFF_OFFSET      ALIGN_SIZE(MI_DYN_DELETE_BLOCK_HEADER+sizeof(uint32))
 
-<<<<<<< HEAD
-#define MEMMAP_EXTRA_MARGIN     7       /* Write this as a suffix for file */
-=======
->>>>>>> 62db6839
 
 #define PACK_TYPE_SELECTED      1       /* Bits in field->pack_type */
 #define PACK_TYPE_SPACE_FIELDS  2
