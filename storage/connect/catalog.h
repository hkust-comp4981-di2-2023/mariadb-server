/*************** Catalog H Declares Source Code File (.H) **************/
/*  Name: CATALOG.H  Version 3.2                                       */
/*                                                                     */
/*  (C) Copyright to the author Olivier BERTRAND          2000-2012    */
/*                                                                     */
/*  This file contains the CATALOG PlugDB classes definitions.         */
/***********************************************************************/
#ifndef __CATALOG__H
#define  __CATALOG__H

#include "block.h"

/***********************************************************************/
/*  Defines the length of a buffer to contain entire table section.    */
/***********************************************************************/
#define PLG_MAX_PATH    144   /* Must be the same across systems       */
#define PLG_BUFF_LEN    100   /* Number of lines in binary file buffer */


//typedef class INDEXDEF *PIXDEF;

/***********************************************************************/
/*  Defines the structure used to enumerate tables or views.           */
/***********************************************************************/
typedef struct _curtab {
  PRELDEF CurTdb;
  char   *Curp;
  char   *Tabpat;
  bool    Ispat;
  bool    NoView;
  int     Nt;
  char   *Type[16];
  } CURTAB, *PCURTAB;

/***********************************************************************/
/*  Defines the structure used to get column catalog info.             */
/***********************************************************************/
typedef struct _colinfo {
  char  *Name;
  int    Type;
  int    Offset;
  int    Length;
  int    Key;
  int    Precision;
  int    Scale;
<<<<<<< HEAD
  int    Opt;
  int    Freq;
=======
>>>>>>> e5729127
  char  *Remark;
  char  *Datefmt;
  char  *Fieldfmt;
  ushort Flags;         // Used by MariaDB CONNECT handlers
  } COLINFO, *PCOLINFO;

/***********************************************************************/
/*  CATALOG: base class for catalog classes.                           */
/***********************************************************************/
class DllExport CATALOG {
  friend class RELDEF;
  friend class TABDEF;
  friend class DIRDEF;
  friend class OEMDEF;
 public:
  CATALOG(void);                       // Constructor
  virtual ~CATALOG() { }               // Make -Wdelete-non-virtual-dtor happy

  // Implementation
  int     GetCblen(void) {return Cblen;}
  bool    GetDefHuge(void) {return DefHuge;}
  void    SetDefHuge(bool b) {DefHuge = b;}
  char   *GetCbuf(void) {return Cbuf;}
  char   *GetDataPath(void) {return (char*)DataPath;}

  // Methods
  virtual void    Reset(void) {}
  virtual void    SetDataPath(PGLOBAL g, const char *path) {}
  virtual bool    GetBoolCatInfo(PSZ what, bool bdef) {return bdef;}
  virtual bool    SetIntCatInfo(PSZ what, int ival) {return false;}
  virtual int     GetIntCatInfo(PSZ what, int idef) {return idef;}
  virtual int     GetSizeCatInfo(PSZ what, PSZ sdef) {return 0;}
  virtual int     GetCharCatInfo(PSZ what, PSZ sdef, char *buf, int size)
                                {strncpy(buf, sdef, size); return size;} 
  virtual char   *GetStringCatInfo(PGLOBAL g, PSZ what, PSZ sdef)
                                {return sdef;}
  virtual int     GetColCatInfo(PGLOBAL g, PTABDEF defp) {return -1;}
  virtual bool    GetIndexInfo(PGLOBAL g, PTABDEF defp) {return true;}
  virtual bool    CheckName(PGLOBAL g, char *name) {return true;}
  virtual bool    ClearName(PGLOBAL g, PSZ name) {return true;}
  virtual PRELDEF MakeOneTableDesc(PGLOBAL g, LPCSTR name, LPCSTR am) {return NULL;}
  virtual PRELDEF GetTableDescEx(PGLOBAL g, PTABLE tablep) {return NULL;}
  virtual PRELDEF GetTableDesc(PGLOBAL g, LPCSTR name, LPCSTR type,
                                          PRELDEF *prp = NULL) {return NULL;}
  virtual PRELDEF GetFirstTable(PGLOBAL g) {return NULL;}
  virtual PRELDEF GetNextTable(PGLOBAL g) {return NULL;}
  virtual bool    TestCond(PGLOBAL g, const char *name, const char *type)
                                {return true;}
  virtual bool    DropTable(PGLOBAL g, PSZ name, bool erase) {return true;}
  virtual PTDB    GetTable(PGLOBAL g, PTABLE tablep, 
                           MODE mode = MODE_READ, LPCSTR type = NULL)
                                {return NULL;}
  virtual void    TableNames(PGLOBAL g, char *buffer, int maxbuf, int info[]) {}
  virtual void    ColumnNames(PGLOBAL g, char *tabname, char *buffer,
                                         int maxbuf, int info[]) {}
  virtual void    ColumnDefs(PGLOBAL g, char *tabname, char *buffer,
                                        int maxbuf, int info[]) {}
  virtual void   *DecodeValues(PGLOBAL g, char *tabname, char *colname,
                                  char *buffer, int maxbuf, int info[]) {return NULL;}
  virtual int     ColumnType(PGLOBAL g, char *tabname, char *colname) {return 0;}
  virtual void    ClearDB(PGLOBAL g) {}

 protected:
  virtual bool    ClearSection(PGLOBAL g, const char *key, const char *section) {return true;}
  virtual PRELDEF MakeTableDesc(PGLOBAL g, LPCSTR name, LPCSTR am) {return NULL;}

  // Members
  char   *Cbuf;                        /* Buffer used for col section  */
  int     Cblen;                       /* Length of suballoc. buffer   */
  CURTAB  Ctb;                         /* Used to enumerate tables     */
  bool    DefHuge;                     /* true: tables default to huge */
  LPCSTR  DataPath;                    /* Is the Path of DB data dir   */
  }; // end of class CATALOG

#endif // __CATALOG__H<|MERGE_RESOLUTION|>--- conflicted
+++ resolved
@@ -1,125 +1,122 @@
-/*************** Catalog H Declares Source Code File (.H) **************/
-/*  Name: CATALOG.H  Version 3.2                                       */
-/*                                                                     */
-/*  (C) Copyright to the author Olivier BERTRAND          2000-2012    */
-/*                                                                     */
-/*  This file contains the CATALOG PlugDB classes definitions.         */
-/***********************************************************************/
-#ifndef __CATALOG__H
-#define  __CATALOG__H
-
-#include "block.h"
-
-/***********************************************************************/
-/*  Defines the length of a buffer to contain entire table section.    */
-/***********************************************************************/
-#define PLG_MAX_PATH    144   /* Must be the same across systems       */
-#define PLG_BUFF_LEN    100   /* Number of lines in binary file buffer */
-
-
-//typedef class INDEXDEF *PIXDEF;
-
-/***********************************************************************/
-/*  Defines the structure used to enumerate tables or views.           */
-/***********************************************************************/
-typedef struct _curtab {
-  PRELDEF CurTdb;
-  char   *Curp;
-  char   *Tabpat;
-  bool    Ispat;
-  bool    NoView;
-  int     Nt;
-  char   *Type[16];
-  } CURTAB, *PCURTAB;
-
-/***********************************************************************/
-/*  Defines the structure used to get column catalog info.             */
-/***********************************************************************/
-typedef struct _colinfo {
-  char  *Name;
-  int    Type;
-  int    Offset;
-  int    Length;
-  int    Key;
-  int    Precision;
-  int    Scale;
-<<<<<<< HEAD
-  int    Opt;
-  int    Freq;
-=======
->>>>>>> e5729127
-  char  *Remark;
-  char  *Datefmt;
-  char  *Fieldfmt;
-  ushort Flags;         // Used by MariaDB CONNECT handlers
-  } COLINFO, *PCOLINFO;
-
-/***********************************************************************/
-/*  CATALOG: base class for catalog classes.                           */
-/***********************************************************************/
-class DllExport CATALOG {
-  friend class RELDEF;
-  friend class TABDEF;
-  friend class DIRDEF;
-  friend class OEMDEF;
- public:
-  CATALOG(void);                       // Constructor
-  virtual ~CATALOG() { }               // Make -Wdelete-non-virtual-dtor happy
-
-  // Implementation
-  int     GetCblen(void) {return Cblen;}
-  bool    GetDefHuge(void) {return DefHuge;}
-  void    SetDefHuge(bool b) {DefHuge = b;}
-  char   *GetCbuf(void) {return Cbuf;}
-  char   *GetDataPath(void) {return (char*)DataPath;}
-
-  // Methods
-  virtual void    Reset(void) {}
-  virtual void    SetDataPath(PGLOBAL g, const char *path) {}
-  virtual bool    GetBoolCatInfo(PSZ what, bool bdef) {return bdef;}
-  virtual bool    SetIntCatInfo(PSZ what, int ival) {return false;}
-  virtual int     GetIntCatInfo(PSZ what, int idef) {return idef;}
-  virtual int     GetSizeCatInfo(PSZ what, PSZ sdef) {return 0;}
-  virtual int     GetCharCatInfo(PSZ what, PSZ sdef, char *buf, int size)
-                                {strncpy(buf, sdef, size); return size;} 
-  virtual char   *GetStringCatInfo(PGLOBAL g, PSZ what, PSZ sdef)
-                                {return sdef;}
-  virtual int     GetColCatInfo(PGLOBAL g, PTABDEF defp) {return -1;}
-  virtual bool    GetIndexInfo(PGLOBAL g, PTABDEF defp) {return true;}
-  virtual bool    CheckName(PGLOBAL g, char *name) {return true;}
-  virtual bool    ClearName(PGLOBAL g, PSZ name) {return true;}
-  virtual PRELDEF MakeOneTableDesc(PGLOBAL g, LPCSTR name, LPCSTR am) {return NULL;}
-  virtual PRELDEF GetTableDescEx(PGLOBAL g, PTABLE tablep) {return NULL;}
-  virtual PRELDEF GetTableDesc(PGLOBAL g, LPCSTR name, LPCSTR type,
-                                          PRELDEF *prp = NULL) {return NULL;}
-  virtual PRELDEF GetFirstTable(PGLOBAL g) {return NULL;}
-  virtual PRELDEF GetNextTable(PGLOBAL g) {return NULL;}
-  virtual bool    TestCond(PGLOBAL g, const char *name, const char *type)
-                                {return true;}
-  virtual bool    DropTable(PGLOBAL g, PSZ name, bool erase) {return true;}
-  virtual PTDB    GetTable(PGLOBAL g, PTABLE tablep, 
-                           MODE mode = MODE_READ, LPCSTR type = NULL)
-                                {return NULL;}
-  virtual void    TableNames(PGLOBAL g, char *buffer, int maxbuf, int info[]) {}
-  virtual void    ColumnNames(PGLOBAL g, char *tabname, char *buffer,
-                                         int maxbuf, int info[]) {}
-  virtual void    ColumnDefs(PGLOBAL g, char *tabname, char *buffer,
-                                        int maxbuf, int info[]) {}
-  virtual void   *DecodeValues(PGLOBAL g, char *tabname, char *colname,
-                                  char *buffer, int maxbuf, int info[]) {return NULL;}
-  virtual int     ColumnType(PGLOBAL g, char *tabname, char *colname) {return 0;}
-  virtual void    ClearDB(PGLOBAL g) {}
-
- protected:
-  virtual bool    ClearSection(PGLOBAL g, const char *key, const char *section) {return true;}
-  virtual PRELDEF MakeTableDesc(PGLOBAL g, LPCSTR name, LPCSTR am) {return NULL;}
-
-  // Members
-  char   *Cbuf;                        /* Buffer used for col section  */
-  int     Cblen;                       /* Length of suballoc. buffer   */
-  CURTAB  Ctb;                         /* Used to enumerate tables     */
-  bool    DefHuge;                     /* true: tables default to huge */
-  LPCSTR  DataPath;                    /* Is the Path of DB data dir   */
-  }; // end of class CATALOG
-
-#endif // __CATALOG__H+/*************** Catalog H Declares Source Code File (.H) **************/
+/*  Name: CATALOG.H  Version 3.2                                       */
+/*                                                                     */
+/*  (C) Copyright to the author Olivier BERTRAND          2000-2012    */
+/*                                                                     */
+/*  This file contains the CATALOG PlugDB classes definitions.         */
+/***********************************************************************/
+#ifndef __CATALOG__H
+#define  __CATALOG__H
+
+#include "block.h"
+
+/***********************************************************************/
+/*  Defines the length of a buffer to contain entire table section.    */
+/***********************************************************************/
+#define PLG_MAX_PATH    144   /* Must be the same across systems       */
+#define PLG_BUFF_LEN    100   /* Number of lines in binary file buffer */
+
+
+//typedef class INDEXDEF *PIXDEF;
+
+/***********************************************************************/
+/*  Defines the structure used to enumerate tables or views.           */
+/***********************************************************************/
+typedef struct _curtab {
+  PRELDEF CurTdb;
+  char   *Curp;
+  char   *Tabpat;
+  bool    Ispat;
+  bool    NoView;
+  int     Nt;
+  char   *Type[16];
+  } CURTAB, *PCURTAB;
+
+/***********************************************************************/
+/*  Defines the structure used to get column catalog info.             */
+/***********************************************************************/
+typedef struct _colinfo {
+  char  *Name;
+  int    Type;
+  int    Offset;
+  int    Length;
+  int    Key;
+  int    Precision;
+  int    Scale;
+  int    Opt;
+  int    Freq;
+  char  *Remark;
+  char  *Datefmt;
+  char  *Fieldfmt;
+  ushort Flags;         // Used by MariaDB CONNECT handlers
+  } COLINFO, *PCOLINFO;
+
+/***********************************************************************/
+/*  CATALOG: base class for catalog classes.                           */
+/***********************************************************************/
+class DllExport CATALOG {
+  friend class RELDEF;
+  friend class TABDEF;
+  friend class DIRDEF;
+  friend class OEMDEF;
+ public:
+  CATALOG(void);                       // Constructor
+  virtual ~CATALOG() { }               // Make -Wdelete-non-virtual-dtor happy
+
+  // Implementation
+  int     GetCblen(void) {return Cblen;}
+  bool    GetDefHuge(void) {return DefHuge;}
+  void    SetDefHuge(bool b) {DefHuge = b;}
+  char   *GetCbuf(void) {return Cbuf;}
+  char   *GetDataPath(void) {return (char*)DataPath;}
+
+  // Methods
+  virtual void    Reset(void) {}
+  virtual void    SetDataPath(PGLOBAL g, const char *path) {}
+  virtual bool    GetBoolCatInfo(PSZ what, bool bdef) {return bdef;}
+  virtual bool    SetIntCatInfo(PSZ what, int ival) {return false;}
+  virtual int     GetIntCatInfo(PSZ what, int idef) {return idef;}
+  virtual int     GetSizeCatInfo(PSZ what, PSZ sdef) {return 0;}
+  virtual int     GetCharCatInfo(PSZ what, PSZ sdef, char *buf, int size)
+                                {strncpy(buf, sdef, size); return size;}
+  virtual char   *GetStringCatInfo(PGLOBAL g, PSZ what, PSZ sdef)
+                                {return sdef;}
+  virtual int     GetColCatInfo(PGLOBAL g, PTABDEF defp) {return -1;}
+  virtual bool    GetIndexInfo(PGLOBAL g, PTABDEF defp) {return true;}
+  virtual bool    CheckName(PGLOBAL g, char *name) {return true;}
+  virtual bool    ClearName(PGLOBAL g, PSZ name) {return true;}
+  virtual PRELDEF MakeOneTableDesc(PGLOBAL g, LPCSTR name, LPCSTR am) {return NULL;}
+  virtual PRELDEF GetTableDescEx(PGLOBAL g, PTABLE tablep) {return NULL;}
+  virtual PRELDEF GetTableDesc(PGLOBAL g, LPCSTR name, LPCSTR type,
+                                          PRELDEF *prp = NULL) {return NULL;}
+  virtual PRELDEF GetFirstTable(PGLOBAL g) {return NULL;}
+  virtual PRELDEF GetNextTable(PGLOBAL g) {return NULL;}
+  virtual bool    TestCond(PGLOBAL g, const char *name, const char *type)
+                                {return true;}
+  virtual bool    DropTable(PGLOBAL g, PSZ name, bool erase) {return true;}
+  virtual PTDB    GetTable(PGLOBAL g, PTABLE tablep,
+                           MODE mode = MODE_READ, LPCSTR type = NULL)
+                                {return NULL;}
+  virtual void    TableNames(PGLOBAL g, char *buffer, int maxbuf, int info[]) {}
+  virtual void    ColumnNames(PGLOBAL g, char *tabname, char *buffer,
+                                         int maxbuf, int info[]) {}
+  virtual void    ColumnDefs(PGLOBAL g, char *tabname, char *buffer,
+                                        int maxbuf, int info[]) {}
+  virtual void   *DecodeValues(PGLOBAL g, char *tabname, char *colname,
+                                  char *buffer, int maxbuf, int info[]) {return NULL;}
+  virtual int     ColumnType(PGLOBAL g, char *tabname, char *colname) {return 0;}
+  virtual void    ClearDB(PGLOBAL g) {}
+
+ protected:
+  virtual bool    ClearSection(PGLOBAL g, const char *key, const char *section) {return true;}
+  virtual PRELDEF MakeTableDesc(PGLOBAL g, LPCSTR name, LPCSTR am) {return NULL;}
+
+  // Members
+  char   *Cbuf;                        /* Buffer used for col section  */
+  int     Cblen;                       /* Length of suballoc. buffer   */
+  CURTAB  Ctb;                         /* Used to enumerate tables     */
+  bool    DefHuge;                     /* true: tables default to huge */
+  LPCSTR  DataPath;                    /* Is the Path of DB data dir   */
+  }; // end of class CATALOG
+
+#endif // __CATALOG__H