/************** tabrest C++ Program Source Code File (.CPP) ************/
/* PROGRAM NAME: tabrest   Version 1.7                                 */
/*  (C) Copyright to the author Olivier BERTRAND          2018 - 2019  */
/*  This program is the REST Web API support for MariaDB.              */
/*  When compiled without MARIADB defined, it is the EOM module code.  */
/***********************************************************************/

/***********************************************************************/
/*  Definitions needed by the included files.                          */
/***********************************************************************/
#if defined(MARIADB)
#include <my_global.h>    // All MariaDB stuff
#else   // !MARIADB       OEM module
#include "mini-global.h"
#define _MAX_PATH 260
#if !defined(REST_SOURCE)
#if defined(__WIN__) || defined(_WINDOWS)
#include <windows.h>
#else		 // !__WIN__
#define __stdcall
#include <dlfcn.h>         // dlopen(), dlclose(), dlsym() ...
#endif   // !__WIN__
#endif	 // !REST_SOURCE
#define _OS_H_INCLUDED     // Prevent os.h to be called
#endif  // !MARIADB

/***********************************************************************/
/*  Include application header files:                                  */
/*  global.h    is header containing all global declarations.          */
/*  plgdbsem.h  is header containing the DB application declarations.  */
/***********************************************************************/
#include "global.h"
#include "plgdbsem.h"
#include "xtable.h"
#include "filamtxt.h"
#include "tabdos.h"
#include "plgxml.h"
#if defined(XML_SUPPORT)
#include "tabxml.h"
#endif   // XML_SUPPORT
#include "tabjson.h"
#include "tabfmt.h"
#include "tabrest.h"

static XGETREST getRestFnc = NULL;

#if !defined(MARIADB)
/***********************************************************************/
/*  DB static variables.                                               */
/***********************************************************************/
int    TDB::Tnum;
int    DTVAL::Shift;
int    CSORT::Limit = 0;
double CSORT::Lg2 = log(2.0);
size_t CSORT::Cpn[1000] = { 0 };

/***********************************************************************/
/*  These functions are exported from the REST library.                */
/***********************************************************************/
extern "C" {
  PTABDEF __stdcall GetREST(PGLOBAL, void*);
  PQRYRES __stdcall ColREST(PGLOBAL, PTOS, char*, char*, bool);
} // extern "C"

/***********************************************************************/
/*  This function returns a table definition class.                    */
/***********************************************************************/
PTABDEF __stdcall GetREST(PGLOBAL g, void *memp)
{
  return new(g, memp) RESTDEF;
} // end of GetREST
#endif   // !MARIADB

/***********************************************************************/
/*  GetREST: get the external TABDEF from OEM module.                  */
/***********************************************************************/
XGETREST GetRestFunction(PGLOBAL g)
{
	if (getRestFnc)
		return getRestFnc;
	
#if !defined(MARIADB) || !defined(REST_SOURCE)
	if (trace(515))
		htrc("Looking for GetRest library\n");

#if defined(__WIN__) || defined(_WINDOWS)
	HANDLE Hdll;
	const char* soname = "GetRest.dll";   // Module name

	if (!(Hdll = LoadLibrary(soname))) {
		char  buf[256];
		DWORD rc = GetLastError();

		sprintf(g->Message, MSG(DLL_LOAD_ERROR), rc, soname);
		FormatMessage(FORMAT_MESSAGE_FROM_SYSTEM |
			FORMAT_MESSAGE_IGNORE_INSERTS, NULL, rc, 0,
			(LPTSTR)buf, sizeof(buf), NULL);
		strcat(strcat(g->Message, ": "), buf);
		return NULL;
	} // endif Hdll

// Get the function returning an instance of the external DEF class
	if (!(getRestFnc = (XGETREST)GetProcAddress((HINSTANCE)Hdll, "restGetFile"))) {
		char  buf[256];
		DWORD rc = GetLastError();

		sprintf(g->Message, MSG(PROCADD_ERROR), rc, "restGetFile");
		FormatMessage(FORMAT_MESSAGE_FROM_SYSTEM |
			FORMAT_MESSAGE_IGNORE_INSERTS, NULL, rc, 0,
			(LPTSTR)buf, sizeof(buf), NULL);
		strcat(strcat(g->Message, ": "), buf);
		FreeLibrary((HMODULE)Hdll);
		return NULL;
	} // endif getRestFnc
#else   // !__WIN__
	void* Hso;
	const char* error = NULL;
	const char* soname = "GetRest.so";   // Module name

	// Load the desired shared library
	if (!(Hso = dlopen(soname, RTLD_LAZY))) {
		error = dlerror();
		sprintf(g->Message, MSG(SHARED_LIB_ERR), soname, SVP(error));
		return NULL;
	} // endif Hdll

// Get the function returning an instance of the external DEF class
	if (!(getRestFnc = (XGETREST)dlsym(Hso, "restGetFile"))) {
		error = dlerror();
		sprintf(g->Message, MSG(GET_FUNC_ERR), "restGetFile", SVP(error));
		dlclose(Hso);
		return NULL;
	} // endif getdef
#endif  // !__WIN__
#else
	getRestFnc = restGetFile;
#endif

	return getRestFnc;
} // end of GetRestFunction

/***********************************************************************/
/*  Return the columns definition to MariaDB.                          */
/***********************************************************************/
#if defined(MARIADB)
PQRYRES RESTColumns(PGLOBAL g, PTOS tp, char *tab, char *db, bool info)
#else   // !MARIADB
PQRYRES __stdcall ColREST(PGLOBAL g, PTOS tp, char *tab, char *db, bool info)
#endif  // !MARIADB
{
  PQRYRES qrp= NULL;
  char filename[_MAX_PATH + 1];  // MAX PATH ???
  PCSZ http, uri, fn, ftype;
	XGETREST grf = GetRestFunction(g);

	if (!grf)
		return NULL;

  http = GetStringTableOption(g, tp, "Http", NULL);
  uri = GetStringTableOption(g, tp, "Uri", NULL);
#if defined(MARIADB)
  ftype = GetStringTableOption(g, tp, "Type", "JSON");
#else   // !MARIADB
  // OEM tables must specify the file type
  ftype = GetStringTableOption(g, tp, "Ftype", "JSON");
#endif  // !MARIADB
	fn = GetStringTableOption(g, tp, "Filename", NULL);

	if (!fn) {
		int n, m = strlen(ftype) + 1;

		strcat(strcpy(filename, tab), ".");
		n = strlen(filename);

		// Fold ftype to lower case
		for (int i = 0; i < m; i++)
			filename[n + i] = tolower(ftype[i]);

		fn = filename;
		tp->filename = PlugDup(g, fn);
	}	// endif fn

  //  We used the file name relative to recorded datapath
<<<<<<< HEAD
  snprintf(filename, sizeof filename, IF_WIN(".\\%s\\%s","./%s/%s"), db, fn);
=======
	PlugSetPath(filename, fn, db);
	//strcat(strcat(strcat(strcpy(filename, "."), slash), db), slash);
  //strncat(filename, fn, _MAX_PATH - strlen(filename));
>>>>>>> dc3a693b

  // Retrieve the file from the web and copy it locally
	if (http && grf(g->Message, trace(515), http, uri, filename)) {
			// sprintf(g->Message, "Failed to get file at %s", http);
  } else if (!stricmp(ftype, "JSON"))
    qrp = JSONColumns(g, db, NULL, tp, info);
  else if (!stricmp(ftype, "CSV"))
    qrp = CSVColumns(g, NULL, tp, info);
#if defined(XML_SUPPORT)
	else if (!stricmp(ftype, "XML"))
		qrp = XMLColumns(g, db, tab, tp, info);
#endif   // XML_SUPPORT
	else
    sprintf(g->Message, "Usupported file type %s", ftype);

  return qrp;
} // end of RESTColumns

/* -------------------------- Class RESTDEF -------------------------- */

/***********************************************************************/
/*  DefineAM: define specific AM block values.                         */
/***********************************************************************/
bool RESTDEF::DefineAM(PGLOBAL g, LPCSTR am, int poff)
{
	char    filename[_MAX_PATH + 1];
  int     rc = 0, n;
	bool    xt = trace(515);
	LPCSTR  ftype;
	XGETREST grf = GetRestFunction(g);

	if (!grf)
		return true;

#if defined(MARIADB)
  ftype = GetStringCatInfo(g, "Type", "JSON");
#else   // !MARIADB
  // OEM tables must specify the file type
  ftype = GetStringCatInfo(g, "Ftype", "JSON");
#endif  // !MARIADB

  if (xt)
    htrc("ftype = %s am = %s\n", ftype, SVP(am));

  n = (!stricmp(ftype, "JSON")) ? 1
#if defined(XML_SUPPORT)
    : (!stricmp(ftype, "XML"))  ? 2
#endif   // XML_SUPPORT
    : (!stricmp(ftype, "CSV"))  ? 3 : 0;

  if (n == 0) {
    htrc("DefineAM: Unsupported REST table type %s", am);
    sprintf(g->Message, "Unsupported REST table type %s", am);
    return true;
  } // endif n

  Http = GetStringCatInfo(g, "Http", NULL);
  Uri = GetStringCatInfo(g, "Uri", NULL);
  Fn = GetStringCatInfo(g, "Filename", NULL);

  //  We used the file name relative to recorded datapath
  PlugSetPath(filename, Fn, GetPath());

  // Retrieve the file from the web and copy it locally
	rc = grf(g->Message, xt, Http, Uri, filename);

  if (xt)
    htrc("Return from restGetFile: rc=%d\n", rc);

  if (rc)
    return true;
  else switch (n) {
    case 1: Tdp = new (g) JSONDEF; break;
#if defined(XML_SUPPORT)
		case 2: Tdp = new (g) XMLDEF;  break;
#endif   // XML_SUPPORT
    case 3: Tdp = new (g) CSVDEF;  break;
    default: Tdp = NULL;
  } // endswitch n

  // Do make the table/view definition
  if (Tdp && Tdp->Define(g, Cat, Name, Schema, "REST"))
    Tdp = NULL; // Error occured

  if (xt)
    htrc("Tdp defined\n", rc);

  // Return true in case of error
  return (Tdp == NULL);
} // end of DefineAM

/***********************************************************************/
/*  GetTable: makes a new Table Description Block.                     */
/***********************************************************************/
PTDB RESTDEF::GetTable(PGLOBAL g, MODE m)
{
  if (trace(515))
    htrc("REST GetTable mode=%d\n", m);

  if (m != MODE_READ && m != MODE_READX && m != MODE_ANY) {
    strcpy(g->Message, "REST tables are currently read only");
    return NULL;
  } // endif m

  return Tdp->GetTable(g, m); // Leave file type do the job
} // end of GetTable

/* ---------------------- End of Class RESTDEF ----------------------- */<|MERGE_RESOLUTION|>--- conflicted
+++ resolved
@@ -181,13 +181,9 @@
 	}	// endif fn
 
   //  We used the file name relative to recorded datapath
-<<<<<<< HEAD
-  snprintf(filename, sizeof filename, IF_WIN(".\\%s\\%s","./%s/%s"), db, fn);
-=======
 	PlugSetPath(filename, fn, db);
 	//strcat(strcat(strcat(strcpy(filename, "."), slash), db), slash);
   //strncat(filename, fn, _MAX_PATH - strlen(filename));
->>>>>>> dc3a693b
 
   // Retrieve the file from the web and copy it locally
 	if (http && grf(g->Message, trace(515), http, uri, filename)) {
