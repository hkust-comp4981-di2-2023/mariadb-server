--- conflicted
+++ resolved
@@ -30,11 +30,8 @@
   uint flag;
   MARIA_SHARE *share= info->s;
   MARIA_KEYDEF *keyinfo;
-<<<<<<< HEAD
   int icp_res= 1;
-=======
   uint update_mask= HA_STATE_NEXT_FOUND;
->>>>>>> 2eaa76b8
   DBUG_ENTER("maria_rnext");
 
   if ((inx = _ma_check_index(info,inx)) < 0)
@@ -124,14 +121,10 @@
 
 	/* Don't clear if database-changed */
   info->update&= (HA_STATE_CHANGED | HA_STATE_ROW_CHANGED);
-<<<<<<< HEAD
-  info->update|= HA_STATE_NEXT_FOUND;
+  info->update|= update_mask;
   
   if (icp_res == 2)
     my_errno=HA_ERR_END_OF_FILE; /* got beyond the end of scanned range */
-=======
-  info->update|= update_mask;
->>>>>>> 2eaa76b8
 
   if (error || icp_res != 1)
   {
