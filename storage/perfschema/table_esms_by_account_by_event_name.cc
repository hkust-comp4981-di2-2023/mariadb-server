/* Copyright (c) 2010, 2022, Oracle and/or its affiliates.

  This program is free software; you can redistribute it and/or modify
  it under the terms of the GNU General Public License, version 2.0,
  as published by the Free Software Foundation.

  This program is also distributed with certain software (including
  but not limited to OpenSSL) that is licensed under separate terms,
  as designated in a particular file or component or in included license
  documentation.  The authors of MySQL hereby grant you an additional
  permission to link the program and your derivative works with the
  separately licensed software that they have included with MySQL.

  This program is distributed in the hope that it will be useful,
  but WITHOUT ANY WARRANTY; without even the implied warranty of
  MERCHANTABILITY or FITNESS FOR A PARTICULAR PURPOSE.  See the
  GNU General Public License, version 2.0, for more details.

  You should have received a copy of the GNU General Public License
  along with this program; if not, write to the Free Software
  Foundation, Inc., 51 Franklin Street, Fifth Floor, Boston, MA 02110-1335  USA */

/**
  @file storage/perfschema/table_esms_by_account_by_event_name.cc
  Table EVENTS_STATEMENTS_SUMMARY_BY_ACCOUNT_BY_EVENT_NAME (implementation).
*/

#include "my_global.h"
#include "my_thread.h"
#include "pfs_instr_class.h"
#include "pfs_column_types.h"
#include "pfs_column_values.h"
#include "table_esms_by_account_by_event_name.h"
#include "pfs_global.h"
#include "pfs_visitor.h"
#include "pfs_buffer_container.h"
#include "field.h"

THR_LOCK table_esms_by_account_by_event_name::m_table_lock;

<<<<<<< HEAD
=======
static const TABLE_FIELD_TYPE field_types[]=
{
  {
    { C_STRING_WITH_LEN("USER") },
    { C_STRING_WITH_LEN("char(" USERNAME_CHAR_LENGTH_STR ")") },
    { NULL, 0}
  },
  {
    { C_STRING_WITH_LEN("HOST") },
    { C_STRING_WITH_LEN("char(60)") },
    { NULL, 0}
  },
  {
    { C_STRING_WITH_LEN("EVENT_NAME") },
    { C_STRING_WITH_LEN("varchar(128)") },
    { NULL, 0}
  },
  {
    { C_STRING_WITH_LEN("COUNT_STAR") },
    { C_STRING_WITH_LEN("bigint(20)") },
    { NULL, 0}
  },
  {
    { C_STRING_WITH_LEN("SUM_TIMER_WAIT") },
    { C_STRING_WITH_LEN("bigint(20)") },
    { NULL, 0}
  },
  {
    { C_STRING_WITH_LEN("MIN_TIMER_WAIT") },
    { C_STRING_WITH_LEN("bigint(20)") },
    { NULL, 0}
  },
  {
    { C_STRING_WITH_LEN("AVG_TIMER_WAIT") },
    { C_STRING_WITH_LEN("bigint(20)") },
    { NULL, 0}
  },
  {
    { C_STRING_WITH_LEN("MAX_TIMER_WAIT") },
    { C_STRING_WITH_LEN("bigint(20)") },
    { NULL, 0}
  },
  {
    { C_STRING_WITH_LEN("SUM_LOCK_TIME") },
    { C_STRING_WITH_LEN("bigint(20)") },
    { NULL, 0}
  },
  {
    { C_STRING_WITH_LEN("SUM_ERRORS") },
    { C_STRING_WITH_LEN("bigint(20)") },
    { NULL, 0}
  },
  {
    { C_STRING_WITH_LEN("SUM_WARNINGS") },
    { C_STRING_WITH_LEN("bigint(20)") },
    { NULL, 0}
  },
  {
    { C_STRING_WITH_LEN("SUM_ROWS_AFFECTED") },
    { C_STRING_WITH_LEN("bigint(20)") },
    { NULL, 0}
  },
  {
    { C_STRING_WITH_LEN("SUM_ROWS_SENT") },
    { C_STRING_WITH_LEN("bigint(20)") },
    { NULL, 0}
  },
  {
    { C_STRING_WITH_LEN("SUM_ROWS_EXAMINED") },
    { C_STRING_WITH_LEN("bigint(20)") },
    { NULL, 0}
  },
  {
    { C_STRING_WITH_LEN("SUM_CREATED_TMP_DISK_TABLES") },
    { C_STRING_WITH_LEN("bigint(20)") },
    { NULL, 0}
  },
  {
    { C_STRING_WITH_LEN("SUM_CREATED_TMP_TABLES") },
    { C_STRING_WITH_LEN("bigint(20)") },
    { NULL, 0}
  },
  {
    { C_STRING_WITH_LEN("SUM_SELECT_FULL_JOIN") },
    { C_STRING_WITH_LEN("bigint(20)") },
    { NULL, 0}
  },
  {
    { C_STRING_WITH_LEN("SUM_SELECT_FULL_RANGE_JOIN") },
    { C_STRING_WITH_LEN("bigint(20)") },
    { NULL, 0}
  },
  {
    { C_STRING_WITH_LEN("SUM_SELECT_RANGE") },
    { C_STRING_WITH_LEN("bigint(20)") },
    { NULL, 0}
  },
  {
    { C_STRING_WITH_LEN("SUM_SELECT_RANGE_CHECK") },
    { C_STRING_WITH_LEN("bigint(20)") },
    { NULL, 0}
  },
  {
    { C_STRING_WITH_LEN("SUM_SELECT_SCAN") },
    { C_STRING_WITH_LEN("bigint(20)") },
    { NULL, 0}
  },
  {
    { C_STRING_WITH_LEN("SUM_SORT_MERGE_PASSES") },
    { C_STRING_WITH_LEN("bigint(20)") },
    { NULL, 0}
  },
  {
    { C_STRING_WITH_LEN("SUM_SORT_RANGE") },
    { C_STRING_WITH_LEN("bigint(20)") },
    { NULL, 0}
  },
  {
    { C_STRING_WITH_LEN("SUM_SORT_ROWS") },
    { C_STRING_WITH_LEN("bigint(20)") },
    { NULL, 0}
  },
  {
    { C_STRING_WITH_LEN("SUM_SORT_SCAN") },
    { C_STRING_WITH_LEN("bigint(20)") },
    { NULL, 0}
  },
  {
    { C_STRING_WITH_LEN("SUM_NO_INDEX_USED") },
    { C_STRING_WITH_LEN("bigint(20)") },
    { NULL, 0}
  },
  {
    { C_STRING_WITH_LEN("SUM_NO_GOOD_INDEX_USED") },
    { C_STRING_WITH_LEN("bigint(20)") },
    { NULL, 0}
  }
};

TABLE_FIELD_DEF
table_esms_by_account_by_event_name::m_field_def=
{ 27, field_types };

PFS_engine_table_share_state
table_esms_by_account_by_event_name::m_share_state = {
  false /* m_checked */
};

>>>>>>> 61d08f74
PFS_engine_table_share
table_esms_by_account_by_event_name::m_share=
{
  { C_STRING_WITH_LEN("events_statements_summary_by_account_by_event_name") },
  &pfs_truncatable_acl,
  table_esms_by_account_by_event_name::create,
  NULL, /* write_row */
  table_esms_by_account_by_event_name::delete_all_rows,
  table_esms_by_account_by_event_name::get_row_count,
  sizeof(pos_esms_by_account_by_event_name),
  &m_table_lock,
<<<<<<< HEAD
  { C_STRING_WITH_LEN("CREATE TABLE events_statements_summary_by_account_by_event_name("
                      "USER CHAR(" USERNAME_CHAR_LENGTH_STR ") collate utf8_bin default null comment 'User. Used together with HOST and EVENT_NAME for grouping events.',"
                      "HOST CHAR(" HOSTNAME_LENGTH_STR ") collate utf8_bin default null comment 'Host. Used together with USER and EVENT_NAME for grouping events.',"
                      "EVENT_NAME VARCHAR(128) not null comment 'Event name. Used together with USER and HOST for grouping events.',"
                      "COUNT_STAR BIGINT unsigned not null comment 'Number of summarized events',"
                      "SUM_TIMER_WAIT BIGINT unsigned not null comment 'Total wait time of the summarized events that are timed.',"
                      "MIN_TIMER_WAIT BIGINT unsigned not null comment 'Minimum wait time of the summarized events that are timed.',"
                      "AVG_TIMER_WAIT BIGINT unsigned not null comment 'Average wait time of the summarized events that are timed.',"
                      "MAX_TIMER_WAIT BIGINT unsigned not null comment 'Maximum wait time of the summarized events that are timed.',"
                      "SUM_LOCK_TIME BIGINT unsigned not null comment 'Sum of the LOCK_TIME column in the events_statements_current table.',"
                      "SUM_ERRORS BIGINT unsigned not null comment 'Sum of the ERRORS column in the events_statements_current table.',"
                      "SUM_WARNINGS BIGINT unsigned not null comment 'Sum of the WARNINGS column in the events_statements_current table.',"
                      "SUM_ROWS_AFFECTED BIGINT unsigned not null comment 'Sum of the ROWS_AFFECTED column in the events_statements_current table.',"
                      "SUM_ROWS_SENT BIGINT unsigned not null comment 'Sum of the ROWS_SENT column in the events_statements_current table.',"
                      "SUM_ROWS_EXAMINED BIGINT unsigned not null comment 'Sum of the ROWS_EXAMINED column in the events_statements_current table.',"
                      "SUM_CREATED_TMP_DISK_TABLES BIGINT unsigned not null comment 'Sum of the CREATED_TMP_DISK_TABLES column in the events_statements_current table.',"
                      "SUM_CREATED_TMP_TABLES BIGINT unsigned not null comment 'Sum of the CREATED_TMP_TABLES column in the events_statements_current table.',"
                      "SUM_SELECT_FULL_JOIN BIGINT unsigned not null comment 'Sum of the SELECT_FULL_JOIN column in the events_statements_current table.',"
                      "SUM_SELECT_FULL_RANGE_JOIN BIGINT unsigned not null comment 'Sum of the SELECT_FULL_RANGE_JOIN column in the events_statements_current table.',"
                      "SUM_SELECT_RANGE BIGINT unsigned not null comment 'Sum of the SELECT_RANGE column in the events_statements_current table.',"
                      "SUM_SELECT_RANGE_CHECK BIGINT unsigned not null comment 'Sum of the SELECT_RANGE_CHECK column in the events_statements_current table.',"
                      "SUM_SELECT_SCAN BIGINT unsigned not null comment 'Sum of the SELECT_SCAN column in the events_statements_current table.',"
                      "SUM_SORT_MERGE_PASSES BIGINT unsigned not null comment 'Sum of the SORT_MERGE_PASSES column in the events_statements_current table.',"
                      "SUM_SORT_RANGE BIGINT unsigned not null comment 'Sum of the SORT_RANGE column in the events_statements_current table.',"
                      "SUM_SORT_ROWS BIGINT unsigned not null comment 'Sum of the SORT_ROWS column in the events_statements_current table.',"
                      "SUM_SORT_SCAN BIGINT unsigned not null comment 'Sum of the SORT_SCAN column in the events_statements_current table.',"
                      "SUM_NO_INDEX_USED BIGINT unsigned not null comment 'Sum of the NO_INDEX_USED column in the events_statements_current table.',"
                      "SUM_NO_GOOD_INDEX_USED BIGINT unsigned not null comment 'Sum of the NO_GOOD_INDEX_USED column in the events_statements_current table.')") },
  false  /* perpetual */
=======
  &m_field_def,
  false, /* m_perpetual */
  false, /* m_optional */
  &m_share_state
>>>>>>> 61d08f74
};

PFS_engine_table*
table_esms_by_account_by_event_name::create(void)
{
  return new table_esms_by_account_by_event_name();
}

int
table_esms_by_account_by_event_name::delete_all_rows(void)
{
  reset_events_statements_by_thread();
  reset_events_statements_by_account();
  return 0;
}

ha_rows
table_esms_by_account_by_event_name::get_row_count(void)
{
  return global_account_container.get_row_count() * statement_class_max;
}

table_esms_by_account_by_event_name::table_esms_by_account_by_event_name()
  : PFS_engine_table(&m_share, &m_pos),
    m_row_exists(false), m_pos(), m_next_pos()
{}

void table_esms_by_account_by_event_name::reset_position(void)
{
  m_pos.reset();
  m_next_pos.reset();
}

int table_esms_by_account_by_event_name::rnd_init(bool scan)
{
  m_normalizer= time_normalizer::get(statement_timer);
  return 0;
}

int table_esms_by_account_by_event_name::rnd_next(void)
{
  PFS_account *account;
  PFS_statement_class *statement_class;
  bool has_more_account= true;

  for (m_pos.set_at(&m_next_pos);
       has_more_account;
       m_pos.next_account())
  {
    account= global_account_container.get(m_pos.m_index_1, & has_more_account);
    if (account != NULL)
    {
      statement_class= find_statement_class(m_pos.m_index_2);
      if (statement_class)
      {
        make_row(account, statement_class);
        m_next_pos.set_after(&m_pos);
        return 0;
      }
    }
  }

  return HA_ERR_END_OF_FILE;
}

int
table_esms_by_account_by_event_name::rnd_pos(const void *pos)
{
  PFS_account *account;
  PFS_statement_class *statement_class;

  set_position(pos);

  account= global_account_container.get(m_pos.m_index_1);
  if (account != NULL)
  {
    statement_class= find_statement_class(m_pos.m_index_2);
    if (statement_class)
    {
      make_row(account, statement_class);
      return 0;
    }
  }

  return HA_ERR_RECORD_DELETED;
}

void table_esms_by_account_by_event_name
::make_row(PFS_account *account, PFS_statement_class *klass)
{
  pfs_optimistic_state lock;
  m_row_exists= false;

  if (klass->is_mutable())
    return;

  account->m_lock.begin_optimistic_lock(&lock);

  if (m_row.m_account.make_row(account))
    return;

  m_row.m_event_name.make_row(klass);

  PFS_connection_statement_visitor visitor(klass);
  PFS_connection_iterator::visit_account(account,
                                         true,  /* threads */
                                         false, /* THDs */
                                         & visitor);

  if (! account->m_lock.end_optimistic_lock(&lock))
    return;

  m_row_exists= true;
  m_row.m_stat.set(m_normalizer, & visitor.m_stat);
}

int table_esms_by_account_by_event_name
::read_row_values(TABLE *table, unsigned char *buf, Field **fields,
                  bool read_all)
{
  Field *f;

  if (unlikely(! m_row_exists))
    return HA_ERR_RECORD_DELETED;

  /* Set the null bits */
  assert(table->s->null_bytes == 1);
  buf[0]= 0;

  for (; (f= *fields) ; fields++)
  {
    if (read_all || bitmap_is_set(table->read_set, f->field_index))
    {
      switch(f->field_index)
      {
      case 0: /* USER */
      case 1: /* HOST */
        m_row.m_account.set_field(f->field_index, f);
        break;
      case 2: /* EVENT_NAME */
        m_row.m_event_name.set_field(f);
        break;
      default: /* 3, ... COUNT/SUM/MIN/AVG/MAX */
        m_row.m_stat.set_field(f->field_index - 3, f);
        break;
      }
    }
  }

  return 0;
}
<|MERGE_RESOLUTION|>--- conflicted
+++ resolved
@@ -38,157 +38,11 @@
 
 THR_LOCK table_esms_by_account_by_event_name::m_table_lock;
 
-<<<<<<< HEAD
-=======
-static const TABLE_FIELD_TYPE field_types[]=
-{
-  {
-    { C_STRING_WITH_LEN("USER") },
-    { C_STRING_WITH_LEN("char(" USERNAME_CHAR_LENGTH_STR ")") },
-    { NULL, 0}
-  },
-  {
-    { C_STRING_WITH_LEN("HOST") },
-    { C_STRING_WITH_LEN("char(60)") },
-    { NULL, 0}
-  },
-  {
-    { C_STRING_WITH_LEN("EVENT_NAME") },
-    { C_STRING_WITH_LEN("varchar(128)") },
-    { NULL, 0}
-  },
-  {
-    { C_STRING_WITH_LEN("COUNT_STAR") },
-    { C_STRING_WITH_LEN("bigint(20)") },
-    { NULL, 0}
-  },
-  {
-    { C_STRING_WITH_LEN("SUM_TIMER_WAIT") },
-    { C_STRING_WITH_LEN("bigint(20)") },
-    { NULL, 0}
-  },
-  {
-    { C_STRING_WITH_LEN("MIN_TIMER_WAIT") },
-    { C_STRING_WITH_LEN("bigint(20)") },
-    { NULL, 0}
-  },
-  {
-    { C_STRING_WITH_LEN("AVG_TIMER_WAIT") },
-    { C_STRING_WITH_LEN("bigint(20)") },
-    { NULL, 0}
-  },
-  {
-    { C_STRING_WITH_LEN("MAX_TIMER_WAIT") },
-    { C_STRING_WITH_LEN("bigint(20)") },
-    { NULL, 0}
-  },
-  {
-    { C_STRING_WITH_LEN("SUM_LOCK_TIME") },
-    { C_STRING_WITH_LEN("bigint(20)") },
-    { NULL, 0}
-  },
-  {
-    { C_STRING_WITH_LEN("SUM_ERRORS") },
-    { C_STRING_WITH_LEN("bigint(20)") },
-    { NULL, 0}
-  },
-  {
-    { C_STRING_WITH_LEN("SUM_WARNINGS") },
-    { C_STRING_WITH_LEN("bigint(20)") },
-    { NULL, 0}
-  },
-  {
-    { C_STRING_WITH_LEN("SUM_ROWS_AFFECTED") },
-    { C_STRING_WITH_LEN("bigint(20)") },
-    { NULL, 0}
-  },
-  {
-    { C_STRING_WITH_LEN("SUM_ROWS_SENT") },
-    { C_STRING_WITH_LEN("bigint(20)") },
-    { NULL, 0}
-  },
-  {
-    { C_STRING_WITH_LEN("SUM_ROWS_EXAMINED") },
-    { C_STRING_WITH_LEN("bigint(20)") },
-    { NULL, 0}
-  },
-  {
-    { C_STRING_WITH_LEN("SUM_CREATED_TMP_DISK_TABLES") },
-    { C_STRING_WITH_LEN("bigint(20)") },
-    { NULL, 0}
-  },
-  {
-    { C_STRING_WITH_LEN("SUM_CREATED_TMP_TABLES") },
-    { C_STRING_WITH_LEN("bigint(20)") },
-    { NULL, 0}
-  },
-  {
-    { C_STRING_WITH_LEN("SUM_SELECT_FULL_JOIN") },
-    { C_STRING_WITH_LEN("bigint(20)") },
-    { NULL, 0}
-  },
-  {
-    { C_STRING_WITH_LEN("SUM_SELECT_FULL_RANGE_JOIN") },
-    { C_STRING_WITH_LEN("bigint(20)") },
-    { NULL, 0}
-  },
-  {
-    { C_STRING_WITH_LEN("SUM_SELECT_RANGE") },
-    { C_STRING_WITH_LEN("bigint(20)") },
-    { NULL, 0}
-  },
-  {
-    { C_STRING_WITH_LEN("SUM_SELECT_RANGE_CHECK") },
-    { C_STRING_WITH_LEN("bigint(20)") },
-    { NULL, 0}
-  },
-  {
-    { C_STRING_WITH_LEN("SUM_SELECT_SCAN") },
-    { C_STRING_WITH_LEN("bigint(20)") },
-    { NULL, 0}
-  },
-  {
-    { C_STRING_WITH_LEN("SUM_SORT_MERGE_PASSES") },
-    { C_STRING_WITH_LEN("bigint(20)") },
-    { NULL, 0}
-  },
-  {
-    { C_STRING_WITH_LEN("SUM_SORT_RANGE") },
-    { C_STRING_WITH_LEN("bigint(20)") },
-    { NULL, 0}
-  },
-  {
-    { C_STRING_WITH_LEN("SUM_SORT_ROWS") },
-    { C_STRING_WITH_LEN("bigint(20)") },
-    { NULL, 0}
-  },
-  {
-    { C_STRING_WITH_LEN("SUM_SORT_SCAN") },
-    { C_STRING_WITH_LEN("bigint(20)") },
-    { NULL, 0}
-  },
-  {
-    { C_STRING_WITH_LEN("SUM_NO_INDEX_USED") },
-    { C_STRING_WITH_LEN("bigint(20)") },
-    { NULL, 0}
-  },
-  {
-    { C_STRING_WITH_LEN("SUM_NO_GOOD_INDEX_USED") },
-    { C_STRING_WITH_LEN("bigint(20)") },
-    { NULL, 0}
-  }
-};
-
-TABLE_FIELD_DEF
-table_esms_by_account_by_event_name::m_field_def=
-{ 27, field_types };
-
 PFS_engine_table_share_state
 table_esms_by_account_by_event_name::m_share_state = {
   false /* m_checked */
 };
 
->>>>>>> 61d08f74
 PFS_engine_table_share
 table_esms_by_account_by_event_name::m_share=
 {
@@ -200,7 +54,6 @@
   table_esms_by_account_by_event_name::get_row_count,
   sizeof(pos_esms_by_account_by_event_name),
   &m_table_lock,
-<<<<<<< HEAD
   { C_STRING_WITH_LEN("CREATE TABLE events_statements_summary_by_account_by_event_name("
                       "USER CHAR(" USERNAME_CHAR_LENGTH_STR ") collate utf8_bin default null comment 'User. Used together with HOST and EVENT_NAME for grouping events.',"
                       "HOST CHAR(" HOSTNAME_LENGTH_STR ") collate utf8_bin default null comment 'Host. Used together with USER and EVENT_NAME for grouping events.',"
@@ -229,13 +82,9 @@
                       "SUM_SORT_SCAN BIGINT unsigned not null comment 'Sum of the SORT_SCAN column in the events_statements_current table.',"
                       "SUM_NO_INDEX_USED BIGINT unsigned not null comment 'Sum of the NO_INDEX_USED column in the events_statements_current table.',"
                       "SUM_NO_GOOD_INDEX_USED BIGINT unsigned not null comment 'Sum of the NO_GOOD_INDEX_USED column in the events_statements_current table.')") },
-  false  /* perpetual */
-=======
-  &m_field_def,
   false, /* m_perpetual */
   false, /* m_optional */
   &m_share_state
->>>>>>> 61d08f74
 };
 
 PFS_engine_table*
