--- conflicted
+++ resolved
@@ -103,15 +103,9 @@
     User_variable & pfs_uvar= *m_array.back();
 
     /* Copy VARIABLE_NAME */
-<<<<<<< HEAD
     const char *name= sql_uvar->name.str;
     size_t name_length= sql_uvar->name.length;
     DBUG_ASSERT(name_length <= sizeof(pfs_uvar.m_name));
-=======
-    const char *name= sql_uvar->entry_name.ptr();
-    size_t name_length= sql_uvar->entry_name.length();
-    assert(name_length <= sizeof(pfs_uvar.m_name));
->>>>>>> 157e6627
     pfs_uvar.m_name.make_row(name, name_length);
 
     /* Copy VARIABLE_VALUE */
