--- conflicted
+++ resolved
@@ -46,16 +46,10 @@
   sizeof(PFS_simple_index), /* ref length */
   &m_table_lock,
   { C_STRING_WITH_LEN("CREATE TABLE users("
-<<<<<<< HEAD
-                      "USER CHAR(" USERNAME_CHAR_LENGTH_STR ") collate utf8_bin default null,"
-                      "CURRENT_CONNECTIONS bigint not null,"
-                      "TOTAL_CONNECTIONS bigint not null)") },
+                      "USER CHAR(" USERNAME_CHAR_LENGTH_STR ") collate utf8_bin default null comment 'The connection''s client user name for the connection, or NULL if an internal thread.',"
+                      "CURRENT_CONNECTIONS bigint not null comment 'Current connections for the user.',"
+                      "TOTAL_CONNECTIONS bigint not null comment 'Total connections for the user.')") },
   false  /* perpetual */
-=======
-                      "USER CHAR(" STRINGIFY_ARG(USERNAME_CHAR_LENGTH) ") collate utf8_bin default null comment 'The connection''s client user name for the connection, or NULL if an internal thread.',"
-                      "CURRENT_CONNECTIONS bigint not null comment 'Current connections for the user.',"
-                      "TOTAL_CONNECTIONS bigint not null comment 'Total connections for the user.')") }
->>>>>>> 4f85eadf
 };
 
 PFS_engine_table* table_users::create()
