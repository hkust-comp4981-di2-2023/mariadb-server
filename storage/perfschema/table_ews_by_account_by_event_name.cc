/* Copyright (c) 2010, 2015, Oracle and/or its affiliates. All rights reserved.

  This program is free software; you can redistribute it and/or modify
  it under the terms of the GNU General Public License, version 2.0,
  as published by the Free Software Foundation.

  This program is also distributed with certain software (including
  but not limited to OpenSSL) that is licensed under separate terms,
  as designated in a particular file or component or in included license
  documentation.  The authors of MySQL hereby grant you an additional
  permission to link the program and your derivative works with the
  separately licensed software that they have included with MySQL.

  This program is distributed in the hope that it will be useful,
  but WITHOUT ANY WARRANTY; without even the implied warranty of
  MERCHANTABILITY or FITNESS FOR A PARTICULAR PURPOSE.  See the
  GNU General Public License, version 2.0, for more details.

  You should have received a copy of the GNU General Public License
  along with this program; if not, write to the Free Software
  Foundation, Inc., 51 Franklin Street, Fifth Floor, Boston, MA 02110-1335  USA */

/**
  @file storage/perfschema/table_ews_by_account_by_event_name.cc
  Table EVENTS_WAITS_SUMMARY_BY_ACCOUNT_BY_EVENT_NAME (implementation).
*/

#include "my_global.h"
#include "my_thread.h"
#include "pfs_instr_class.h"
#include "pfs_column_types.h"
#include "pfs_column_values.h"
#include "table_ews_by_account_by_event_name.h"
#include "pfs_global.h"
#include "pfs_visitor.h"
#include "pfs_buffer_container.h"
#include "field.h"

THR_LOCK table_ews_by_account_by_event_name::m_table_lock;

PFS_engine_table_share
table_ews_by_account_by_event_name::m_share=
{
  { C_STRING_WITH_LEN("events_waits_summary_by_account_by_event_name") },
  &pfs_truncatable_acl,
  table_ews_by_account_by_event_name::create,
  NULL, /* write_row */
  table_ews_by_account_by_event_name::delete_all_rows,
  table_ews_by_account_by_event_name::get_row_count,
  sizeof(pos_ews_by_account_by_event_name),
  &m_table_lock,
  { C_STRING_WITH_LEN("CREATE TABLE events_waits_summary_by_account_by_event_name("
<<<<<<< HEAD
                      "USER CHAR(" USERNAME_CHAR_LENGTH_STR ") collate utf8_bin default null,"
                      "HOST CHAR(60) collate utf8_bin default null,"
=======
                      "USER CHAR(" STRINGIFY_ARG(USERNAME_CHAR_LENGTH) ") collate utf8_bin default null,"
                      "HOST CHAR(" STRINGIFY_ARG(HOSTNAME_LENGTH) ") collate utf8_bin default null,"
>>>>>>> 26965387
                      "EVENT_NAME VARCHAR(128) not null,"
                      "COUNT_STAR BIGINT unsigned not null,"
                      "SUM_TIMER_WAIT BIGINT unsigned not null,"
                      "MIN_TIMER_WAIT BIGINT unsigned not null,"
                      "AVG_TIMER_WAIT BIGINT unsigned not null,"
                      "MAX_TIMER_WAIT BIGINT unsigned not null)") },
  false  /* perpetual */
};

PFS_engine_table*
table_ews_by_account_by_event_name::create(void)
{
  return new table_ews_by_account_by_event_name();
}

int
table_ews_by_account_by_event_name::delete_all_rows(void)
{
  reset_events_waits_by_thread();
  reset_events_waits_by_account();
  return 0;
}

ha_rows
table_ews_by_account_by_event_name::get_row_count(void)
{
  return global_account_container.get_row_count() * wait_class_max;
}

table_ews_by_account_by_event_name::table_ews_by_account_by_event_name()
  : PFS_engine_table(&m_share, &m_pos),
    m_row_exists(false), m_pos(), m_next_pos()
{}

void table_ews_by_account_by_event_name::reset_position(void)
{
  m_pos.reset();
  m_next_pos.reset();
}

int table_ews_by_account_by_event_name::rnd_next(void)
{
  PFS_account *account;
  PFS_instr_class *instr_class;
  bool has_more_account= true;

  for (m_pos.set_at(&m_next_pos);
       has_more_account;
       m_pos.next_account())
  {
    account= global_account_container.get(m_pos.m_index_1, & has_more_account);
    if (account != NULL)
    {
      for ( ;
           m_pos.has_more_view();
           m_pos.next_view())
      {
        switch (m_pos.m_index_2)
        {
        case pos_ews_by_account_by_event_name::VIEW_MUTEX:
          instr_class= find_mutex_class(m_pos.m_index_3);
          break;
        case pos_ews_by_account_by_event_name::VIEW_RWLOCK:
          instr_class= find_rwlock_class(m_pos.m_index_3);
          break;
        case pos_ews_by_account_by_event_name::VIEW_COND:
          instr_class= find_cond_class(m_pos.m_index_3);
          break;
        case pos_ews_by_account_by_event_name::VIEW_FILE:
          instr_class= find_file_class(m_pos.m_index_3);
          break;
        case pos_ews_by_account_by_event_name::VIEW_TABLE:
          instr_class= find_table_class(m_pos.m_index_3);
          break;
        case pos_ews_by_account_by_event_name::VIEW_SOCKET:
          instr_class= find_socket_class(m_pos.m_index_3);
          break;
        case pos_ews_by_account_by_event_name::VIEW_IDLE:
          instr_class= find_idle_class(m_pos.m_index_3);
          break;
        case pos_ews_by_account_by_event_name::VIEW_METADATA:
          instr_class= find_metadata_class(m_pos.m_index_3);
          break;
        default:
          instr_class= NULL;
          DBUG_ASSERT(false);
          break;
        }

        if (instr_class)
        {
          make_row(account, instr_class);
          m_next_pos.set_after(&m_pos);
          return 0;
        }
      }
    }
  }

  return HA_ERR_END_OF_FILE;
}

int
table_ews_by_account_by_event_name::rnd_pos(const void *pos)
{
  PFS_account *account;
  PFS_instr_class *instr_class;

  set_position(pos);

  account= global_account_container.get(m_pos.m_index_1);
  if (account == NULL)
    return HA_ERR_RECORD_DELETED;

  switch (m_pos.m_index_2)
  {
  case pos_ews_by_account_by_event_name::VIEW_MUTEX:
    instr_class= find_mutex_class(m_pos.m_index_3);
    break;
  case pos_ews_by_account_by_event_name::VIEW_RWLOCK:
    instr_class= find_rwlock_class(m_pos.m_index_3);
    break;
  case pos_ews_by_account_by_event_name::VIEW_COND:
    instr_class= find_cond_class(m_pos.m_index_3);
    break;
  case pos_ews_by_account_by_event_name::VIEW_FILE:
    instr_class= find_file_class(m_pos.m_index_3);
    break;
  case pos_ews_by_account_by_event_name::VIEW_TABLE:
    instr_class= find_table_class(m_pos.m_index_3);
    break;
  case pos_ews_by_account_by_event_name::VIEW_SOCKET:
    instr_class= find_socket_class(m_pos.m_index_3);
    break;
  case pos_ews_by_account_by_event_name::VIEW_IDLE:
    instr_class= find_idle_class(m_pos.m_index_3);
    break;
  case pos_ews_by_account_by_event_name::VIEW_METADATA:
    instr_class= find_metadata_class(m_pos.m_index_3);
    break;
  default:
    instr_class= NULL;
    DBUG_ASSERT(false);
  }
  if (instr_class)
  {
    make_row(account, instr_class);
    return 0;
  }

  return HA_ERR_RECORD_DELETED;
}

void table_ews_by_account_by_event_name
::make_row(PFS_account *account, PFS_instr_class *klass)
{
  pfs_optimistic_state lock;
  m_row_exists= false;

  account->m_lock.begin_optimistic_lock(&lock);

  if (m_row.m_account.make_row(account))
    return;

  m_row.m_event_name.make_row(klass);

  PFS_connection_wait_visitor visitor(klass);
  PFS_connection_iterator::visit_account(account,
                                         true,  /* threads */
                                         false, /* THDs */
                                         & visitor);

  if (! account->m_lock.end_optimistic_lock(&lock))
    return;

  m_row_exists= true;

  get_normalizer(klass);
  m_row.m_stat.set(m_normalizer, & visitor.m_stat);
}

int table_ews_by_account_by_event_name
::read_row_values(TABLE *table, unsigned char *buf, Field **fields,
                  bool read_all)
{
  Field *f;

  if (unlikely(! m_row_exists))
    return HA_ERR_RECORD_DELETED;

  /* Set the null bits */
  DBUG_ASSERT(table->s->null_bytes == 1);
  buf[0]= 0;

  for (; (f= *fields) ; fields++)
  {
    if (read_all || bitmap_is_set(table->read_set, f->field_index))
    {
      switch(f->field_index)
      {
      case 0: /* USER */
      case 1: /* HOST */
        m_row.m_account.set_field(f->field_index, f);
        break;
      case 2: /* EVENT_NAME */
        m_row.m_event_name.set_field(f);
        break;
      default: /* 3, ... COUNT/SUM/MIN/AVG/MAX */
        m_row.m_stat.set_field(f->field_index - 3, f);
        break;
      }
    }
  }

  return 0;
}
<|MERGE_RESOLUTION|>--- conflicted
+++ resolved
@@ -50,13 +50,8 @@
   sizeof(pos_ews_by_account_by_event_name),
   &m_table_lock,
   { C_STRING_WITH_LEN("CREATE TABLE events_waits_summary_by_account_by_event_name("
-<<<<<<< HEAD
                       "USER CHAR(" USERNAME_CHAR_LENGTH_STR ") collate utf8_bin default null,"
-                      "HOST CHAR(60) collate utf8_bin default null,"
-=======
-                      "USER CHAR(" STRINGIFY_ARG(USERNAME_CHAR_LENGTH) ") collate utf8_bin default null,"
-                      "HOST CHAR(" STRINGIFY_ARG(HOSTNAME_LENGTH) ") collate utf8_bin default null,"
->>>>>>> 26965387
+                      "HOST CHAR(" HOSTNAME_LENGTH_STR ") collate utf8_bin default null,"
                       "EVENT_NAME VARCHAR(128) not null,"
                       "COUNT_STAR BIGINT unsigned not null,"
                       "SUM_TIMER_WAIT BIGINT unsigned not null,"
