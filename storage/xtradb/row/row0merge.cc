--- conflicted
+++ resolved
@@ -967,9 +967,8 @@
 	}
 #endif /* UNIV_DEBUG */
 
-<<<<<<< HEAD
-	success = os_file_read_no_error_handling(OS_FILE_FROM_FD(fd), buf,
-		                                 ofs, srv_sort_buf_size);
+	success = os_file_read_no_error_handling_int_fd(fd, buf,
+						 ofs, srv_sort_buf_size);
 
 	/* For encrypted tables, decrypt data after reading and copy data */
 	if (crypt_data && crypt_buf) {
@@ -977,10 +976,6 @@
 			memcpy(buf, crypt_buf, srv_sort_buf_size);
 		}
 	}
-=======
-	success = os_file_read_no_error_handling_int_fd(fd, buf,
-						 ofs, srv_sort_buf_size);
->>>>>>> 335c4ab7
 
 #ifdef POSIX_FADV_DONTNEED
 	/* Each block is read exactly once.  Free up the file cache. */
@@ -1019,7 +1014,6 @@
 
 	DBUG_EXECUTE_IF("row_merge_write_failure", return(FALSE););
 
-<<<<<<< HEAD
 	/* For encrypted tables, encrypt data before writing */
 	if (crypt_data && crypt_buf) {
 		row_merge_encrypt_buf(crypt_data, offset, space, (const byte *)buf, (byte *)crypt_buf);
@@ -1029,10 +1023,7 @@
 		mach_write_to_4((byte *)out_buf, 0);
 	}
 
-	ret = os_file_write("(merge)", OS_FILE_FROM_FD(fd), out_buf, ofs, buf_len);
-=======
 	ret = os_file_write_int_fd("(merge)", fd, buf, ofs, buf_len);
->>>>>>> 335c4ab7
 
 #ifdef UNIV_DEBUG
 	if (row_merge_print_block_write) {
