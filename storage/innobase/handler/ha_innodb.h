/*****************************************************************************

Copyright (c) 2000, 2017, Oracle and/or its affiliates. All Rights Reserved.
Copyright (c) 2013, 2017, MariaDB Corporation.

This program is free software; you can redistribute it and/or modify it under
the terms of the GNU General Public License as published by the Free Software
Foundation; version 2 of the License.

This program is distributed in the hope that it will be useful, but WITHOUT
ANY WARRANTY; without even the implied warranty of MERCHANTABILITY or FITNESS
FOR A PARTICULAR PURPOSE. See the GNU General Public License for more details.

You should have received a copy of the GNU General Public License along with
this program; if not, write to the Free Software Foundation, Inc.,
51 Franklin Street, Suite 500, Boston, MA 02110-1335 USA

*****************************************************************************/

/* The InnoDB handler: the interface between MySQL and InnoDB. */

/** "GEN_CLUST_INDEX" is the name reserved for InnoDB default
system clustered index when there is no primary key. */
extern const char innobase_index_reserve_name[];

/* Structure defines translation table between mysql index and InnoDB
index structures */
struct innodb_idx_translate_t {

	ulint		index_count;	/*!< number of valid index entries
					in the index_mapping array */

	ulint		array_size;	/*!< array size of index_mapping */

	dict_index_t**	index_mapping;	/*!< index pointer array directly
					maps to index in InnoDB from MySQL
					array index */
};

/** InnoDB table share */
typedef struct st_innobase_share {
	THR_LOCK	lock;
	const char*	table_name;	/*!< InnoDB table name */
	uint		use_count;	/*!< reference count,
					incremented in get_share()
					and decremented in
					free_share() */
	void*		table_name_hash;
					/*!< hash table chain node */
	innodb_idx_translate_t
			idx_trans_tbl;	/*!< index translation table between
					MySQL and InnoDB */
} INNOBASE_SHARE;

/** Prebuilt structures in an InnoDB table handle used within MySQL */
struct row_prebuilt_t;

/** Engine specific table options are defined using this struct */
struct ha_table_option_struct
{
	bool		page_compressed;	/*!< Table is using page compression
						if this option is true. */
	ulonglong	page_compression_level;	/*!< Table page compression level
						0-9. */
	uint		atomic_writes;		/*!< Use atomic writes for this
						table if this options is ON or
						in DEFAULT if
						srv_use_atomic_writes=1.
						Atomic writes are not used if
						value OFF.*/
	uint		encryption;		/*!<  DEFAULT, ON, OFF */
	ulonglong	encryption_key_id;	/*!< encryption key id  */
};
/* JAN: TODO: MySQL 5.7 handler.h */
struct st_handler_tablename
{
  const char *db;
  const char *tablename;
};
/** The class defining a handle to an Innodb table */
class ha_innobase: public handler
{
public:
	ha_innobase(handlerton* hton, TABLE_SHARE* table_arg);
	~ha_innobase();

	/** Get the row type from the storage engine.  If this method returns
	ROW_TYPE_NOT_USED, the information in HA_CREATE_INFO should be used. */
	enum row_type get_row_type() const;

	const char* table_type() const;

	const char* index_type(uint key_number);

	const char** bas_ext() const;

	Table_flags table_flags() const;

	ulong index_flags(uint idx, uint part, bool all_parts) const;

	uint max_supported_keys() const;

	uint max_supported_key_length() const;

	uint max_supported_key_part_length() const;

	const key_map* keys_to_use_for_scanning();

	void column_bitmaps_signal();

	/** Opens dictionary table object using table name. For partition, we need to
	try alternative lower/upper case names to support moving data files across
	platforms.
	@param[in]	table_name	name of the table/partition
	@param[in]	norm_name	normalized name of the table/partition
	@param[in]	is_partition	if this is a partition of a table
	@param[in]	ignore_err	error to ignore for loading dictionary object
	@return dictionary table object or NULL if not found */
        static dict_table_t* open_dict_table(
		const char*		table_name,
		const char*		norm_name,
		bool			is_partition,
		dict_err_ignore_t	ignore_err);

	int open(const char *name, int mode, uint test_if_locked);

	handler* clone(const char *name, MEM_ROOT *mem_root);

	int close(void);

	double scan_time();

	double read_time(uint index, uint ranges, ha_rows rows);

	longlong get_memory_buffer_size() const;

	int delete_all_rows();

	int write_row(uchar * buf);

	int update_row(const uchar * old_data, const uchar * new_data);

	int delete_row(const uchar * buf);

	bool was_semi_consistent_read();

	void try_semi_consistent_read(bool yes);

	void unlock_row();

	int index_init(uint index, bool sorted);

	int index_end();

	int index_read(
		uchar*			buf,
		const uchar*		key,
		uint			key_len,
		ha_rkey_function	find_flag);

	int index_read_last(uchar * buf, const uchar * key, uint key_len);

	int index_next(uchar * buf);

	int index_next_same(uchar * buf, const uchar *key, uint keylen);

	int index_prev(uchar * buf);

	int index_first(uchar * buf);

	int index_last(uchar * buf);

	/* Copy a cached MySQL row. If requested, also avoids
	overwriting non-read columns. */
	void copy_cached_row(uchar *to_rec, const uchar *from_rec,
				uint rec_length);
	int rnd_init(bool scan);

	int rnd_end();

	int rnd_next(uchar *buf);

	int rnd_pos(uchar * buf, uchar *pos);

	int ft_init();

	void ft_end();

	FT_INFO* ft_init_ext(uint flags, uint inx, String* key);

	FT_INFO* ft_init_ext_with_hints(
		uint			inx,
		String*			key,
		void*			hints);
		//Ft_hints*		hints);

	int ft_read(uchar* buf);

	void position(const uchar *record);

	int info(uint);

	int analyze(THD* thd,HA_CHECK_OPT* check_opt);

	int optimize(THD* thd,HA_CHECK_OPT* check_opt);

	int discard_or_import_tablespace(my_bool discard);

	int extra(ha_extra_function operation);

	int reset();

	int external_lock(THD *thd, int lock_type);

	int start_stmt(THD *thd, thr_lock_type lock_type);

	void position(uchar *record);

	ha_rows records_in_range(
		uint			inx,
		key_range*		min_key,
		key_range*		max_key);

	ha_rows estimate_rows_upper_bound();

<<<<<<< HEAD
=======
	// JAN: TODO: MySQL 5.7
	ha_rows records_new(); // FIXME: rename to records(), fix main.bug39022

>>>>>>> ce66d5b2
	void update_create_info(HA_CREATE_INFO* create_info);

	int create(
		const char*		name,
		TABLE*			form,
		HA_CREATE_INFO*		create_info);

	const char* check_table_options(THD *thd, TABLE* table,
		HA_CREATE_INFO*	create_info, const bool use_tablespace, const ulint file_format);

	int truncate();

	int delete_table(const char *name);

	int rename_table(const char* from, const char* to);
	int defragment_table(const char* name, const char* index_name,
						bool async);
	int check(THD* thd, HA_CHECK_OPT* check_opt);
	char* update_table_comment(const char* comment);

	char* get_foreign_key_create_info();

	int get_foreign_key_list(THD *thd, List<FOREIGN_KEY_INFO> *f_key_list);

	int get_parent_foreign_key_list(
		THD*			thd,
		List<FOREIGN_KEY_INFO>*	f_key_list);
	int get_cascade_foreign_key_table_list(
		THD*				thd,
		List<st_handler_tablename>*	fk_table_list);


	bool can_switch_engines();

	uint referenced_by_foreign_key();

	void free_foreign_key_create_info(char* str);

	uint lock_count(void) const;

	THR_LOCK_DATA** store_lock(
		THD*			thd,
		THR_LOCK_DATA**		to,
		thr_lock_type		lock_type);

	void init_table_handle_for_HANDLER();

	virtual void get_auto_increment(
		ulonglong		offset,
		ulonglong		increment,
		ulonglong		nb_desired_values,
		ulonglong*		first_value,
		ulonglong*		nb_reserved_values);
	int reset_auto_increment(ulonglong value);

	virtual bool get_error_message(int error, String *buf);

	virtual bool get_foreign_dup_key(char*, uint, char*, uint);

	uint8 table_cache_type();

	/**
	Ask handler about permission to cache table during query registration
	*/
	my_bool register_query_cache_table(
		THD*			thd,
		const char*		table_key,
		uint			key_length,
		qc_engine_callback*	call_back,
		ulonglong*		engine_data);

	bool primary_key_is_clustered();

	int cmp_ref(const uchar* ref1, const uchar* ref2);

	/** On-line ALTER TABLE interface @see handler0alter.cc @{ */

	/** Check if InnoDB supports a particular alter table in-place
	@param altered_table TABLE object for new version of table.
	@param ha_alter_info Structure describing changes to be done
	by ALTER TABLE and holding data used during in-place alter.

	@retval HA_ALTER_INPLACE_NOT_SUPPORTED Not supported
	@retval HA_ALTER_INPLACE_NO_LOCK Supported
	@retval HA_ALTER_INPLACE_SHARED_LOCK_AFTER_PREPARE
		Supported, but requires lock during main phase and
		exclusive lock during prepare phase.
	@retval HA_ALTER_INPLACE_NO_LOCK_AFTER_PREPARE
		Supported, prepare phase requires exclusive lock.  */
	enum_alter_inplace_result check_if_supported_inplace_alter(
		TABLE*			altered_table,
		Alter_inplace_info*	ha_alter_info);

	/** Allows InnoDB to update internal structures with concurrent
	writes blocked (provided that check_if_supported_inplace_alter()
	did not return HA_ALTER_INPLACE_NO_LOCK).
	This will be invoked before inplace_alter_table().

	@param altered_table TABLE object for new version of table.
	@param ha_alter_info Structure describing changes to be done
	by ALTER TABLE and holding data used during in-place alter.

	@retval true Failure
	@retval false Success
	*/
	bool prepare_inplace_alter_table(
		TABLE*			altered_table,
		Alter_inplace_info*	ha_alter_info);

	/** Alter the table structure in-place with operations
	specified using HA_ALTER_FLAGS and Alter_inplace_information.
	The level of concurrency allowed during this operation depends
	on the return value from check_if_supported_inplace_alter().

	@param altered_table TABLE object for new version of table.
	@param ha_alter_info Structure describing changes to be done
	by ALTER TABLE and holding data used during in-place alter.

	@retval true Failure
	@retval false Success
	*/
	bool inplace_alter_table(
		TABLE*			altered_table,
		Alter_inplace_info*	ha_alter_info);

	/** Commit or rollback the changes made during
	prepare_inplace_alter_table() and inplace_alter_table() inside
	the storage engine. Note that the allowed level of concurrency
	during this operation will be the same as for
	inplace_alter_table() and thus might be higher than during
	prepare_inplace_alter_table(). (E.g concurrent writes were
	blocked during prepare, but might not be during commit).
	@param altered_table TABLE object for new version of table.
	@param ha_alter_info Structure describing changes to be done
	by ALTER TABLE and holding data used during in-place alter.
	@param commit true => Commit, false => Rollback.
	@retval true Failure
	@retval false Success
	*/
	bool commit_inplace_alter_table(
		TABLE*			altered_table,
		Alter_inplace_info*	ha_alter_info,
		bool			commit);
	/** @} */

	bool check_if_incompatible_data(
		HA_CREATE_INFO*		info,
		uint			table_changes);

	/** @name Multi Range Read interface @{ */

	/** Initialize multi range read @see DsMrr_impl::dsmrr_init
	@param seq
	@param seq_init_param
	@param n_ranges
	@param mode
	@param buf */
	int multi_range_read_init(
		RANGE_SEQ_IF*		seq,
		void*			seq_init_param,
		uint			n_ranges,
		uint			mode,
		HANDLER_BUFFER*		buf);

	/** Process next multi range read @see DsMrr_impl::dsmrr_next
	@param range_info */
	int multi_range_read_next(range_id_t *range_info);

	/** Initialize multi range read and get information.
	@see ha_myisam::multi_range_read_info_const
	@see DsMrr_impl::dsmrr_info_const
	@param keyno
	@param seq
	@param seq_init_param
	@param n_ranges
	@param bufsz
	@param flags
	@param cost */
	ha_rows multi_range_read_info_const(
		uint			keyno,
		RANGE_SEQ_IF*		seq,
		void*			seq_init_param,
		uint			n_ranges,
		uint*			bufsz,
		uint*			flags,
		Cost_estimate*		cost);

	/** Initialize multi range read and get information.
	@see DsMrr_impl::dsmrr_info
	@param keyno
	@param seq
	@param seq_init_param
	@param n_ranges
	@param bufsz
	@param flags
	@param cost */
	ha_rows multi_range_read_info(uint keyno, uint n_ranges, uint keys,
				      uint key_parts, uint* bufsz, uint* flags,
				      Cost_estimate* cost);

	int multi_range_read_explain_info(uint mrr_mode,
					  char *str, size_t size);

	/** Attempt to push down an index condition.
	@param[in] keyno MySQL key number
	@param[in] idx_cond Index condition to be checked
	@return idx_cond if pushed; NULL if not pushed */
	Item* idx_cond_push(uint keyno, Item* idx_cond);
	/* @} */

	/* An helper function for index_cond_func_innodb: */
	bool is_thd_killed();

protected:

	/**
	MySQL calls this method at the end of each statement. This method
	exists for readability only, called from reset(). The name reset()
	doesn't give any clue that it is called at the end of a statement. */
	int end_stmt();

	dberr_t innobase_get_autoinc(ulonglong* value);
	dberr_t innobase_lock_autoinc();
	ulonglong innobase_peek_autoinc();
	dberr_t innobase_set_max_autoinc(ulonglong auto_inc);
	dberr_t innobase_reset_autoinc(ulonglong auto_inc);

	/** Resets a query execution 'template'.
	@see build_template() */
	void reset_template();

protected:
	void update_thd(THD* thd);
	void update_thd();

	int general_fetch(uchar* buf, uint direction, uint match_mode);
	int change_active_index(uint keynr);
	dict_index_t* innobase_get_index(uint keynr);

#ifdef WITH_WSREP
	int wsrep_append_keys(THD *thd, bool shared,
			      const uchar* record0, const uchar* record1);
#endif
	/** Builds a 'template' to the prebuilt struct.

	The template is used in fast retrieval of just those column
	values MySQL needs in its processing.
	@param whole_row true if access is needed to a whole row,
	false if accessing individual fields is enough */
	void build_template(bool whole_row);

	virtual int info_low(uint, bool);

	/** The multi range read session object */
	DsMrr_impl		m_ds_mrr;

	/** Save CPU time with prebuilt/cached data structures */
	row_prebuilt_t*		m_prebuilt;

	/** prebuilt pointer for the right prebuilt. For native
	partitioning, points to the current partition prebuilt. */
	row_prebuilt_t**	m_prebuilt_ptr;

	/** Thread handle of the user currently using the handler;
	this is set in external_lock function */
	THD*			m_user_thd;

	THR_LOCK_DATA	lock;

	/** information for MySQL table locking */
	INNOBASE_SHARE*		m_share;

	/** buffer used in updates */
	uchar*			m_upd_buf;

	/** the size of upd_buf in bytes */
	ulint			m_upd_buf_size;

	/** Flags that specificy the handler instance (table) capability. */
	Table_flags		m_int_table_flags;

	/** Index into the server's primkary keye meta-data table->key_info{} */
	uint			m_primary_key;

	/** this is set to 1 when we are starting a table scan but have
	not yet fetched any row, else false */
	bool			m_start_of_scan;

	/*!< match mode of the latest search: ROW_SEL_EXACT,
	ROW_SEL_EXACT_PREFIX, or undefined */
	uint			m_last_match_mode;

	/** number of write_row() calls */
	uint			m_num_write_row;

        /** If mysql has locked with external_lock() */
        bool                    m_mysql_has_locked;

	bool is_innopart()
	{
		return m_share == NULL;
	}
};


/* Some accessor functions which the InnoDB plugin needs, but which
can not be added to mysql/plugin.h as part of the public interface;
the definitions are bracketed with #ifdef INNODB_COMPATIBILITY_HOOKS */

#ifndef INNODB_COMPATIBILITY_HOOKS
#error InnoDB needs MySQL to be built with #define INNODB_COMPATIBILITY_HOOKS
#endif

LEX_STRING* thd_query_string(MYSQL_THD thd);
size_t thd_query_safe(MYSQL_THD thd, char *buf, size_t buflen);

extern "C" {

struct charset_info_st *thd_charset(MYSQL_THD thd);

/** Check if a user thread is a replication slave thread
@param thd user thread
@retval 0 the user thread is not a replication slave thread
@retval 1 the user thread is a replication slave thread */
int thd_slave_thread(const MYSQL_THD thd);

/** Check if a user thread is running a non-transactional update
@param thd user thread
@retval 0 the user thread is not running a non-transactional update
@retval 1 the user thread is running a non-transactional update */
int thd_non_transactional_update(const MYSQL_THD thd);

/** Get high resolution timestamp for the current query start time.
The timestamp is not anchored to any specific point in time,
but can be used for comparison.
@param thd user thread
@retval timestamp in microseconds precision
*/
unsigned long long thd_start_utime(const MYSQL_THD thd);

/** Get the user thread's binary logging format
@param thd user thread
@return Value to be used as index into the binlog_format_names array */
int thd_binlog_format(const MYSQL_THD thd);

/** Check if binary logging is filtered for thread's current db.
@param thd Thread handle
@retval 1 the query is not filtered, 0 otherwise. */
bool thd_binlog_filter_ok(const MYSQL_THD thd);

/** Check if the query may generate row changes which may end up in the binary.
@param thd Thread handle
@retval 1 the query may generate row changes, 0 otherwise.
*/
bool thd_sqlcom_can_generate_row_events(const MYSQL_THD thd);

/** Is strict sql_mode set.
@param thd Thread object
@return True if sql_mode has strict mode (all or trans), false otherwise. */
bool thd_is_strict_mode(const MYSQL_THD thd);

} /* extern "C" */

/** Get the file name and position of the MySQL binlog corresponding to the
 * current commit.
 */
extern void mysql_bin_log_commit_pos(THD *thd, ulonglong *out_pos, const char **out_file);

/** Get the partition_info working copy.
@param	thd	Thread object.
@return	NULL or pointer to partition_info working copy. */
/* JAN: TODO: MySQL 5.7 Partitioning
partition_info*
thd_get_work_part_info(
	THD*	thd);
*/

struct trx_t;
#ifdef WITH_WSREP
#include <mysql/service_wsrep.h>
//extern "C" int wsrep_trx_order_before(void *thd1, void *thd2);

extern "C" bool wsrep_thd_is_wsrep_on(THD *thd);


extern "C" void wsrep_thd_set_exec_mode(THD *thd, enum wsrep_exec_mode mode);
extern "C" void wsrep_thd_set_query_state(
	THD *thd, enum wsrep_query_state state);

extern "C" void wsrep_thd_set_trx_to_replay(THD *thd, uint64 trx_id);

extern "C" uint32 wsrep_thd_wsrep_rand(THD *thd);
extern "C" time_t wsrep_thd_query_start(THD *thd);
extern "C" query_id_t wsrep_thd_query_id(THD *thd);
extern "C" query_id_t wsrep_thd_wsrep_last_query_id(THD *thd);
extern "C" void wsrep_thd_set_wsrep_last_query_id(THD *thd, query_id_t id);
#endif

extern const struct _ft_vft ft_vft_result;

/** Structure Returned by ha_innobase::ft_init_ext() */
typedef struct new_ft_info
{
	struct _ft_vft		*please;
	struct _ft_vft_ext	*could_you;
	row_prebuilt_t*		ft_prebuilt;
	fts_result_t*		ft_result;
} NEW_FT_INFO;

/**
Allocates an InnoDB transaction for a MySQL handler object.
@return InnoDB transaction handle */
trx_t*
innobase_trx_allocate(
	MYSQL_THD	thd);	/*!< in: user thread handle */

/** Match index columns between MySQL and InnoDB.
This function checks whether the index column information
is consistent between KEY info from mysql and that from innodb index.
@param[in]	key_info	Index info from mysql
@param[in]	index_info	Index info from InnoDB
@return true if all column types match. */
bool
innobase_match_index_columns(
	const KEY*		key_info,
	const dict_index_t*	index_info);

/*********************************************************************//**
This function checks each index name for a table against reserved
system default primary index name 'GEN_CLUST_INDEX'. If a name
matches, this function pushes an warning message to the client,
and returns true.
@return true if the index name matches the reserved name */
bool
innobase_index_name_is_reserved(
	THD*		thd,		/*!< in/out: MySQL connection */
	const KEY*	key_info,	/*!< in: Indexes to be created */
	ulint		num_of_keys)	/*!< in: Number of indexes to
					be created. */
	MY_ATTRIBUTE((nonnull(1), warn_unused_result));

#ifdef WITH_WSREP
//extern "C" int wsrep_trx_is_aborting(void *thd_ptr);
#endif

/** Parse hint for table and its indexes, and update the information
in dictionary.
@param[in]	thd		Connection thread
@param[in,out]	table		Target table
@param[in]	table_share	Table definition */
void
innobase_parse_hint_from_comment(
	THD*			thd,
	dict_table_t*		table,
	const TABLE_SHARE*	table_share);

/** Class for handling create table information. */
class create_table_info_t
{
public:
	/** Constructor.
	Used in two ways:
	- all but file_per_table is used, when creating the table.
	- all but name/path is used, when validating options and using flags. */
	create_table_info_t(
		THD*		thd,
		TABLE*		form,
		HA_CREATE_INFO*	create_info,
		char*		table_name,
		char*		remote_path)
	:m_thd(thd),
	m_form(form),
	m_create_info(create_info),
	m_table_name(table_name),
	m_remote_path(remote_path),
	m_innodb_file_per_table(srv_file_per_table)
	{}

	/** Initialize the object. */
	int initialize();

	/** Set m_tablespace_type. */
	void set_tablespace_type(bool table_being_altered_is_file_per_table);

	/** Create the internal innodb table. */
	int create_table();

	/** Update the internal data dictionary. */
	int create_table_update_dict();

	/** Validates the create options. Checks that the options
	KEY_BLOCK_SIZE, ROW_FORMAT, DATA DIRECTORY, TEMPORARY & TABLESPACE
	are compatible with each other and other settings.
	These CREATE OPTIONS are not validated here unless innodb_strict_mode
	is on. With strict mode, this function will report each problem it
	finds using a custom message with error code
	ER_ILLEGAL_HA_CREATE_OPTION, not its built-in message.
	@return NULL if valid, string name of bad option if not. */
	const char* create_options_are_invalid();

	bool gcols_in_fulltext_or_spatial();

	/** Validates engine specific table options not handled by
	SQL-parser.
	@return NULL if valid, string name of bad option if not. */
	const char* check_table_options();

	/** Validate DATA DIRECTORY option. */
	bool create_option_data_directory_is_valid();

	/** Validate TABLESPACE option. */
	bool create_option_tablespace_is_valid();

	/** Prepare to create a table. */
	int prepare_create_table(const char*		name);

	void allocate_trx();

	/** Determines InnoDB table flags.
	If strict_mode=OFF, this will adjust the flags to what should be assumed.
	@retval true if successful, false if error */
	bool innobase_table_flags();

	/** Set flags and append '/' to remote path if necessary. */
	void set_remote_path_flags();

	/** Get table flags. */
	ulint flags() const
	{ return(m_flags); }

	/** Get table flags2. */
	ulint flags2() const
	{ return(m_flags2); }

	/** Get trx. */
	trx_t* trx() const
	{ return(m_trx); }

	/** Return table name. */
	const char* table_name() const
	{ return(m_table_name); }

	THD* thd() const
	{ return(m_thd); }

	/** Normalizes a table name string.
	A normalized name consists of the database name catenated to '/' and
	table name. An example: test/mytable. On Windows normalization puts
	both the database name and the table name always to lower case if
	"set_lower_case" is set to true.
	@param[in,out]	norm_name	Buffer to return the normalized name in.
	@param[in]	name		Table name string.
	@param[in]	set_lower_case	True if we want to set name to lower
					case. */
	static void normalize_table_name_low(
		char*           norm_name,
		const char*     name,
		ibool           set_lower_case);

private:
	/** Parses the table name into normal name and either temp path or
	remote path if needed.*/
	int
	parse_table_name(
		const char*	name);

	/** Create the internal innodb table definition. */
	int create_table_def();

	/** Connection thread handle. */
	THD*		m_thd;

	/** InnoDB transaction handle. */
	trx_t*		m_trx;

	/** Information on table columns and indexes. */
	const TABLE*	m_form;

	/** Create options. */
	HA_CREATE_INFO*	m_create_info;

	/** Table name */
	char*		m_table_name;

	/** Remote path (DATA DIRECTORY) or zero length-string */
	char*		m_remote_path;

	/** Local copy of srv_file_per_table. */
	bool		m_innodb_file_per_table;

	/** Allow file_per_table for this table either because:
	1) the setting innodb_file_per_table=on,
	2) it was explicitly requested by tablespace=innodb_file_per_table.
	3) the table being altered is currently file_per_table */
	bool		m_allow_file_per_table;

	/** After all considerations, this shows whether we will actually
	create a table and tablespace using file-per-table. */
	bool		m_use_file_per_table;

	/** Using DATA DIRECTORY */
	bool		m_use_data_dir;

	/** Table flags */
	ulint		m_flags;

	/** Table flags2 */
	ulint		m_flags2;
};

/**
Initialize the table FTS stopword list
@return TRUE if success */
ibool
innobase_fts_load_stopword(
/*=======================*/
	dict_table_t*	table,		/*!< in: Table has the FTS */
	trx_t*		trx,		/*!< in: transaction */
	THD*		thd)		/*!< in: current thread */
	MY_ATTRIBUTE((warn_unused_result));

/** Some defines for innobase_fts_check_doc_id_index() return value */
enum fts_doc_id_index_enum {
	FTS_INCORRECT_DOC_ID_INDEX,
	FTS_EXIST_DOC_ID_INDEX,
	FTS_NOT_EXIST_DOC_ID_INDEX
};

/**
Check whether the table has a unique index with FTS_DOC_ID_INDEX_NAME
on the Doc ID column.
@return the status of the FTS_DOC_ID index */
fts_doc_id_index_enum
innobase_fts_check_doc_id_index(
	const dict_table_t*	table,		/*!< in: table definition */
	const TABLE*		altered_table,	/*!< in: MySQL table
						that is being altered */
	ulint*			fts_doc_col_no)	/*!< out: The column number for
						Doc ID */
	MY_ATTRIBUTE((warn_unused_result));

/**
Check whether the table has a unique index with FTS_DOC_ID_INDEX_NAME
on the Doc ID column in MySQL create index definition.
@return FTS_EXIST_DOC_ID_INDEX if there exists the FTS_DOC_ID index,
FTS_INCORRECT_DOC_ID_INDEX if the FTS_DOC_ID index is of wrong format */
fts_doc_id_index_enum
innobase_fts_check_doc_id_index_in_def(
	ulint		n_key,		/*!< in: Number of keys */
	const KEY*	key_info)	/*!< in: Key definitions */
	MY_ATTRIBUTE((warn_unused_result));

/**
Copy table flags from MySQL's TABLE_SHARE into an InnoDB table object.
Those flags are stored in .frm file and end up in the MySQL table object,
but are frequently used inside InnoDB so we keep their copies into the
InnoDB table object. */
void
innobase_copy_frm_flags_from_table_share(
	dict_table_t*		innodb_table,	/*!< in/out: InnoDB table */
	const TABLE_SHARE*	table_share);	/*!< in: table share */

/** Set up base columns for virtual column
@param[in]	table	the InnoDB table
@param[in]	field	MySQL field
@param[in,out]	v_col	virtual column to be set up */
void
innodb_base_col_setup(
	dict_table_t*	table,
	const Field*	field,
	dict_v_col_t*	v_col);

/** Set up base columns for stored column
@param[in]	table	InnoDB table
@param[in]	field	MySQL field
@param[in,out]	s_col	stored column */
void
innodb_base_col_setup_for_stored(
	const dict_table_t*	table,
	const Field*		field,
	dict_s_col_t*		s_col);

/** whether this is a stored column */
#define innobase_is_s_fld(field) ((field)->vcol_info && (field)->stored_in_db())
/** whether this is a computed virtual column */
#define innobase_is_v_fld(field) ((field)->vcol_info && !(field)->stored_in_db())

/** Always normalize table name to lower case on Windows */
#ifdef _WIN32
#define normalize_table_name(norm_name, name)           \
	create_table_info_t::normalize_table_name_low(norm_name, name, TRUE)
#else
#define normalize_table_name(norm_name, name)           \
	create_table_info_t::normalize_table_name_low(norm_name, name, FALSE)
#endif /* _WIN32 */

/** Obtain the InnoDB transaction of a MySQL thread.
@param[in,out]	thd	MySQL thread handler.
@return reference to transaction pointer */
trx_t*& thd_to_trx(THD*	thd);

/** Converts an InnoDB error code to a MySQL error code.
Also tells to MySQL about a possible transaction rollback inside InnoDB caused
by a lock wait timeout or a deadlock.
@param[in]	error	InnoDB error code.
@param[in]	flags	InnoDB table flags or 0.
@param[in]	thd	MySQL thread or NULL.
@return MySQL error code */
int
convert_error_code_to_mysql(
	dberr_t	error,
	ulint	flags,
	THD*	thd);

/** Converts a search mode flag understood by MySQL to a flag understood
by InnoDB.
@param[in]	find_flag	MySQL search mode flag.
@return	InnoDB search mode flag. */
page_cur_mode_t
convert_search_mode_to_innobase(
	enum ha_rkey_function	find_flag);

/** Commits a transaction in an InnoDB database.
@param[in]	trx	Transaction handle. */
void
innobase_commit_low(
	trx_t*	trx);

extern my_bool	innobase_stats_on_metadata;

/** Calculate Record Per Key value.
Need to exclude the NULL value if innodb_stats_method is set to "nulls_ignored"
@param[in]	index	InnoDB index.
@param[in]	i	The column we are calculating rec per key.
@param[in]	records	Estimated total records.
@return estimated record per key value */
/* JAN: TODO: MySQL 5.7  */
typedef float rec_per_key_t;
rec_per_key_t
innodb_rec_per_key(
	dict_index_t*	index,
	ulint		i,
	ha_rows		records);

/** Build template for the virtual columns and their base columns
@param[in]	table		MySQL TABLE
@param[in]	ib_table	InnoDB dict_table_t
@param[in,out]	s_templ		InnoDB template structure
@param[in]	add_v		new virtual columns added along with
				add index call
@param[in]	locked		true if innobase_share_mutex is held */
void
innobase_build_v_templ(
	const TABLE*		table,
	const dict_table_t*	ib_table,
	dict_vcol_templ_t*	s_templ,
	const dict_add_v_col_t*	add_v,
	bool			locked);

/** callback used by MySQL server layer to initialized
the table virtual columns' template
@param[in]	table		MySQL TABLE
@param[in,out]	ib_table	InnoDB dict_table_t */
void
innobase_build_v_templ_callback(
        const TABLE*	table,
        void*		ib_table);

/** Callback function definition, used by MySQL server layer to initialized
the table virtual columns' template */
typedef void (*my_gcolumn_templatecallback_t)(const TABLE*, void*);

/** Convert MySQL column number to dict_table_t::cols[] offset.
@param[in]	field	non-virtual column
@return	column number relative to dict_table_t::cols[] */
unsigned
innodb_col_no(const Field* field)
	MY_ATTRIBUTE((nonnull, warn_unused_result));

/********************************************************************//**
Helper function to push frm mismatch error to error log and
if needed to sql-layer. */
UNIV_INTERN
void
ib_push_frm_error(
/*==============*/
	THD*		thd,		/*!< in: MySQL thd */
	dict_table_t*	ib_table,	/*!< in: InnoDB table */
	TABLE*		table,		/*!< in: MySQL table */
	ulint		n_keys,		/*!< in: InnoDB #keys */
	bool		push_warning);	/*!< in: print warning ? */<|MERGE_RESOLUTION|>--- conflicted
+++ resolved
@@ -223,12 +223,9 @@
 
 	ha_rows estimate_rows_upper_bound();
 
-<<<<<<< HEAD
-=======
 	// JAN: TODO: MySQL 5.7
 	ha_rows records_new(); // FIXME: rename to records(), fix main.bug39022
 
->>>>>>> ce66d5b2
 	void update_create_info(HA_CREATE_INFO* create_info);
 
 	int create(
