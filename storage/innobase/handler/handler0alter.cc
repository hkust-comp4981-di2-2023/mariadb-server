/*****************************************************************************

Copyright (c) 2005, 2019, Oracle and/or its affiliates. All Rights Reserved.
Copyright (c) 2013, 2022, MariaDB Corporation.

This program is free software; you can redistribute it and/or modify it under
the terms of the GNU General Public License as published by the Free Software
Foundation; version 2 of the License.

This program is distributed in the hope that it will be useful, but WITHOUT
ANY WARRANTY; without even the implied warranty of MERCHANTABILITY or FITNESS
FOR A PARTICULAR PURPOSE. See the GNU General Public License for more details.

You should have received a copy of the GNU General Public License along with
this program; if not, write to the Free Software Foundation, Inc.,
51 Franklin Street, Fifth Floor, Boston, MA 02110-1335 USA

*****************************************************************************/

/**************************************************//**
@file handler/handler0alter.cc
Smart ALTER TABLE
*******************************************************/

/* Include necessary SQL headers */
#include "univ.i"
#include <debug_sync.h>
#include <log.h>
#include <sql_lex.h>
#include <sql_class.h>
#include <sql_table.h>
#include <mysql/plugin.h>

/* Include necessary InnoDB headers */
#include "btr0sea.h"
#include "dict0crea.h"
#include "dict0dict.h"
#include "dict0load.h"
#include "dict0stats.h"
#include "dict0stats_bg.h"
#include "log0log.h"
#include "rem0types.h"
#include "row0log.h"
#include "row0merge.h"
#include "row0ins.h"
#include "row0row.h"
#include "row0upd.h"
#include "trx0trx.h"
#include "trx0purge.h"
#include "handler0alter.h"
#include "srv0mon.h"
#include "srv0srv.h"
#include "fts0priv.h"
#include "fts0plugin.h"
#include "pars0pars.h"
#include "row0sel.h"
#include "ha_innodb.h"
#include "ut0stage.h"
#include <thread>
#include <sstream>

/** File format constraint for ALTER TABLE */
extern ulong innodb_instant_alter_column_allowed;

static const char *MSG_UNSUPPORTED_ALTER_ONLINE_ON_VIRTUAL_COLUMN=
			"INPLACE ADD or DROP of virtual columns cannot be "
			"combined with other ALTER TABLE actions";

/** Operations for creating secondary indexes (no rebuild needed) */
static const alter_table_operations INNOBASE_ONLINE_CREATE
	= ALTER_ADD_NON_UNIQUE_NON_PRIM_INDEX
	| ALTER_ADD_UNIQUE_INDEX;

/** Operations that require filling in default values for columns */
static const alter_table_operations INNOBASE_DEFAULTS
	= ALTER_COLUMN_NOT_NULLABLE
	| ALTER_ADD_STORED_BASE_COLUMN;


/** Operations that require knowledge about row_start, row_end values */
static const alter_table_operations INNOBASE_ALTER_VERSIONED_REBUILD
	= ALTER_ADD_SYSTEM_VERSIONING
	| ALTER_DROP_SYSTEM_VERSIONING;

/** Operations for rebuilding a table in place */
static const alter_table_operations INNOBASE_ALTER_REBUILD
	= ALTER_ADD_PK_INDEX
	| ALTER_DROP_PK_INDEX
	| ALTER_OPTIONS
	/* ALTER_OPTIONS needs to check alter_options_need_rebuild() */
	| ALTER_COLUMN_NULLABLE
	| INNOBASE_DEFAULTS
	| ALTER_STORED_COLUMN_ORDER
	| ALTER_DROP_STORED_COLUMN
	| ALTER_RECREATE_TABLE
	/*
	| ALTER_STORED_COLUMN_TYPE
	*/
	| INNOBASE_ALTER_VERSIONED_REBUILD
	;

/** Operations that require changes to data */
static const alter_table_operations INNOBASE_ALTER_DATA
	= INNOBASE_ONLINE_CREATE | INNOBASE_ALTER_REBUILD;

/** Operations for altering a table that InnoDB does not care about */
static const alter_table_operations INNOBASE_INPLACE_IGNORE
	= ALTER_COLUMN_DEFAULT
	| ALTER_PARTITIONED
	| ALTER_COLUMN_COLUMN_FORMAT
	| ALTER_COLUMN_STORAGE_TYPE
	| ALTER_CONVERT_TO
	| ALTER_VIRTUAL_GCOL_EXPR
	| ALTER_DROP_CHECK_CONSTRAINT
	| ALTER_RENAME
	| ALTER_INDEX_ORDER
	| ALTER_COLUMN_INDEX_LENGTH
	| ALTER_CHANGE_INDEX_COMMENT
	| ALTER_INDEX_IGNORABILITY;

/** Operations on foreign key definitions (changing the schema only) */
static const alter_table_operations INNOBASE_FOREIGN_OPERATIONS
	= ALTER_DROP_FOREIGN_KEY
	| ALTER_ADD_FOREIGN_KEY;

/** Operations that InnoDB cares about and can perform without creating data */
static const alter_table_operations INNOBASE_ALTER_NOCREATE
	= ALTER_DROP_NON_UNIQUE_NON_PRIM_INDEX
	| ALTER_DROP_UNIQUE_INDEX;

/** Operations that InnoDB cares about and can perform without validation */
static const alter_table_operations INNOBASE_ALTER_NOVALIDATE
	= INNOBASE_ALTER_NOCREATE
	| ALTER_VIRTUAL_COLUMN_ORDER
	| ALTER_COLUMN_NAME
	| INNOBASE_FOREIGN_OPERATIONS
	| ALTER_COLUMN_UNVERSIONED
	| ALTER_DROP_VIRTUAL_COLUMN;

/** Operations that InnoDB cares about and can perform without rebuild */
static const alter_table_operations INNOBASE_ALTER_NOREBUILD
	= INNOBASE_ONLINE_CREATE
	| INNOBASE_ALTER_NOCREATE;

/** Operations that can be performed instantly, without inplace_alter_table() */
static const alter_table_operations INNOBASE_ALTER_INSTANT
	= ALTER_VIRTUAL_COLUMN_ORDER
	| ALTER_COLUMN_NAME
	| ALTER_ADD_VIRTUAL_COLUMN
	| INNOBASE_FOREIGN_OPERATIONS
	| ALTER_COLUMN_TYPE_CHANGE_BY_ENGINE
	| ALTER_COLUMN_UNVERSIONED
	| ALTER_RENAME_INDEX
	| ALTER_DROP_VIRTUAL_COLUMN;

/** Initialize instant->field_map.
@param[in]	table	table definition to copy from */
inline void dict_table_t::init_instant(const dict_table_t& table)
{
	const dict_index_t& oindex __attribute__((unused))= *table.indexes.start;
	dict_index_t& index = *indexes.start;
	const unsigned u = index.first_user_field();
	DBUG_ASSERT(u == oindex.first_user_field());
	DBUG_ASSERT(index.n_fields >= oindex.n_fields);

	field_map_element_t* field_map_it = static_cast<field_map_element_t*>(
		mem_heap_zalloc(heap, (index.n_fields - u)
				* sizeof *field_map_it));
	instant->field_map = field_map_it;

	ut_d(unsigned n_drop = 0);
	ut_d(unsigned n_nullable = 0);
	for (unsigned i = u; i < index.n_fields; i++) {
		auto& f = index.fields[i];
		ut_d(n_nullable += f.col->is_nullable());

		if (!f.col->is_dropped()) {
			(*field_map_it++).set_ind(f.col->ind);
			continue;
		}

		auto fixed_len = dict_col_get_fixed_size(
			f.col, not_redundant());
		field_map_it->set_dropped();
		if (!f.col->is_nullable()) {
			field_map_it->set_not_null();
		}
		field_map_it->set_ind(fixed_len
				      ? uint16_t(fixed_len + 1)
				      : DATA_BIG_COL(f.col));
		field_map_it++;
		ut_ad(f.col >= table.instant->dropped);
		ut_ad(f.col < table.instant->dropped
		      + table.instant->n_dropped);
		ut_d(n_drop++);
		size_t d = f.col - table.instant->dropped;
		ut_ad(f.col == &table.instant->dropped[d]);
		ut_ad(d <= instant->n_dropped);
		f.col = &instant->dropped[d];
	}
	ut_ad(n_drop == n_dropped());
	ut_ad(field_map_it == &instant->field_map[index.n_fields - u]);
	ut_ad(index.n_nullable == n_nullable);
}

/** Set is_instant() before instant_column().
@param[in]	old		previous table definition
@param[in]	col_map		map from old.cols[] and old.v_cols[] to this
@param[out]	first_alter_pos	0, or 1 + first changed column position */
inline void dict_table_t::prepare_instant(const dict_table_t& old,
					  const ulint* col_map,
					  unsigned& first_alter_pos)
{
	DBUG_ASSERT(!is_instant());
	DBUG_ASSERT(n_dropped() == 0);
	DBUG_ASSERT(old.n_cols == old.n_def);
	DBUG_ASSERT(n_cols == n_def);
	DBUG_ASSERT(old.supports_instant());
	DBUG_ASSERT(not_redundant() == old.not_redundant());
	DBUG_ASSERT(DICT_TF_HAS_ATOMIC_BLOBS(flags)
		    == DICT_TF_HAS_ATOMIC_BLOBS(old.flags));
	DBUG_ASSERT(!persistent_autoinc
		    || persistent_autoinc == old.persistent_autoinc);
	/* supports_instant() does not necessarily hold here,
	in case ROW_FORMAT=COMPRESSED according to the
	MariaDB data dictionary, and ALTER_OPTIONS was not set.
	If that is the case, the instant ALTER TABLE would keep
	the InnoDB table in its current format. */

	dict_index_t& oindex = *old.indexes.start;
	dict_index_t& index = *indexes.start;
	first_alter_pos = 0;

	for (unsigned i = 0; i + DATA_N_SYS_COLS < old.n_cols; i++) {
		if (col_map[i] != i) {
			first_alter_pos = 1 + i;
			goto add_metadata;
		}
	}

	if (!old.instant) {
		/* Columns were not dropped or reordered.
		Therefore columns must have been added at the end,
		or modified instantly in place. */
		DBUG_ASSERT(index.n_fields >= oindex.n_fields);
		DBUG_ASSERT(index.n_fields > oindex.n_fields
			    || !not_redundant());
#ifdef UNIV_DEBUG
		if (index.n_fields == oindex.n_fields) {
			ut_ad(!not_redundant());
			for (unsigned i = index.n_fields; i--; ) {
				ut_ad(index.fields[i].col->same_format(
					      *oindex.fields[i].col));
			}
		}
#endif
set_core_fields:
		index.n_core_fields = oindex.n_core_fields;
		index.n_core_null_bytes = oindex.n_core_null_bytes;
	} else {
add_metadata:
		const unsigned n_old_drop = old.n_dropped();
		unsigned n_drop = n_old_drop;
		for (unsigned i = old.n_cols; i--; ) {
			if (col_map[i] == ULINT_UNDEFINED) {
				DBUG_ASSERT(i + DATA_N_SYS_COLS
					    < uint(old.n_cols));
				n_drop++;
			}
		}

		instant = new (mem_heap_alloc(heap, sizeof(dict_instant_t)))
			dict_instant_t();
		instant->n_dropped = n_drop;
		if (n_drop) {
			instant->dropped
				= static_cast<dict_col_t*>(
					mem_heap_alloc(heap, n_drop
						       * sizeof(dict_col_t)));
			if (n_old_drop) {
				memcpy(instant->dropped, old.instant->dropped,
				       n_old_drop * sizeof(dict_col_t));
			}
		} else {
			instant->dropped = NULL;
		}

		for (unsigned i = 0, d = n_old_drop; i < old.n_cols; i++) {
			if (col_map[i] == ULINT_UNDEFINED) {
				(new (&instant->dropped[d++])
				 dict_col_t(old.cols[i]))->set_dropped();
			}
		}
#ifndef DBUG_OFF
		for (unsigned i = 0; i < n_drop; i++) {
			DBUG_ASSERT(instant->dropped[i].is_dropped());
		}
#endif
		const unsigned n_fields = index.n_fields + n_dropped();

		DBUG_ASSERT(n_fields >= oindex.n_fields);
		dict_field_t* fields = static_cast<dict_field_t*>(
			mem_heap_zalloc(heap, n_fields * sizeof *fields));
		unsigned i = 0, j = 0, n_nullable = 0;
		ut_d(uint core_null = 0);
		for (; i < oindex.n_fields; i++) {
			DBUG_ASSERT(j <= i);
			dict_field_t&f = fields[i] = oindex.fields[i];
			if (f.col->is_dropped()) {
				/* The column has been instantly
				dropped earlier. */
				DBUG_ASSERT(f.col >= old.instant->dropped);
				{
					size_t d = f.col
						- old.instant->dropped;
					DBUG_ASSERT(d < n_old_drop);
					DBUG_ASSERT(&old.instant->dropped[d]
						    == f.col);
					DBUG_ASSERT(!f.name);
					f.col = instant->dropped + d;
				}
				if (f.col->is_nullable()) {
found_nullable:
					n_nullable++;
					ut_d(core_null
					     += i < oindex.n_core_fields);
				}
				continue;
			}

			const ulint col_ind = col_map[f.col->ind];
			if (col_ind != ULINT_UNDEFINED) {
				if (index.fields[j].col->ind != col_ind) {
					/* The fields for instantly
					added columns must be placed
					last in the clustered index.
					Keep pre-existing fields in
					the same position. */
					uint k;
					for (k = j + 1; k < index.n_fields;
					     k++) {
						if (index.fields[k].col->ind
						    == col_ind) {
							goto found_j;
						}
					}
					DBUG_ASSERT("no such col" == 0);
found_j:
					std::swap(index.fields[j],
						  index.fields[k]);
				}
				DBUG_ASSERT(index.fields[j].col->ind
					    == col_ind);
				fields[i] = index.fields[j++];
				DBUG_ASSERT(!fields[i].col->is_dropped());
				DBUG_ASSERT(fields[i].name
					    == fields[i].col->name(*this));
				if (fields[i].col->is_nullable()) {
					goto found_nullable;
				}
				continue;
			}

			/* This column is being dropped. */
			unsigned d = n_old_drop;
			for (unsigned c = 0; c < f.col->ind; c++) {
				d += col_map[c] == ULINT_UNDEFINED;
			}
			DBUG_ASSERT(d < n_drop);
			f.col = &instant->dropped[d];
			f.name = NULL;
			if (f.col->is_nullable()) {
				goto found_nullable;
			}
		}

		/* In case of discarded tablespace, InnoDB can't
		read the root page. So assign the null bytes based
		on nullabled fields */
		if (!oindex.table->space) {
			oindex.n_core_null_bytes = static_cast<uint8_t>(
				UT_BITS_IN_BYTES(unsigned(oindex.n_nullable)));
		}

		/* The n_core_null_bytes only matters for
		ROW_FORMAT=COMPACT and ROW_FORMAT=DYNAMIC tables. */
		ut_ad(UT_BITS_IN_BYTES(core_null) == oindex.n_core_null_bytes
		      || !not_redundant());
		DBUG_ASSERT(i >= oindex.n_core_fields);
		DBUG_ASSERT(j <= i);
		DBUG_ASSERT(n_fields - (i - j) == index.n_fields);
		std::sort(index.fields + j, index.fields + index.n_fields,
			  [](const dict_field_t& a, const dict_field_t& b)
			  { return a.col->ind < b.col->ind; });
		for (; i < n_fields; i++) {
			fields[i] = index.fields[j++];
			n_nullable += fields[i].col->is_nullable();
			DBUG_ASSERT(!fields[i].col->is_dropped());
			DBUG_ASSERT(fields[i].name
				    == fields[i].col->name(*this));
		}
		DBUG_ASSERT(j == index.n_fields);
		index.n_fields = index.n_def = n_fields
			& dict_index_t::MAX_N_FIELDS;
		index.fields = fields;
		DBUG_ASSERT(n_nullable >= index.n_nullable);
		DBUG_ASSERT(n_nullable >= oindex.n_nullable);
		index.n_nullable = n_nullable & dict_index_t::MAX_N_FIELDS;
		goto set_core_fields;
	}

	DBUG_ASSERT(n_cols + n_dropped() >= old.n_cols + old.n_dropped());
	DBUG_ASSERT(n_dropped() >= old.n_dropped());
	DBUG_ASSERT(index.n_core_fields == oindex.n_core_fields);
	DBUG_ASSERT(index.n_core_null_bytes == oindex.n_core_null_bytes);
}

/** Adjust index metadata for instant ADD/DROP/reorder COLUMN.
@param[in]	clustered index definition after instant ALTER TABLE */
inline void dict_index_t::instant_add_field(const dict_index_t& instant)
{
	DBUG_ASSERT(is_primary());
	DBUG_ASSERT(instant.is_primary());
	DBUG_ASSERT(!has_virtual());
	DBUG_ASSERT(!instant.has_virtual());
	DBUG_ASSERT(instant.n_core_fields <= instant.n_fields);
	DBUG_ASSERT(n_def == n_fields);
	DBUG_ASSERT(instant.n_def == instant.n_fields);
	DBUG_ASSERT(type == instant.type);
	DBUG_ASSERT(trx_id_offset == instant.trx_id_offset);
	DBUG_ASSERT(n_user_defined_cols == instant.n_user_defined_cols);
	DBUG_ASSERT(n_uniq == instant.n_uniq);
	DBUG_ASSERT(instant.n_fields >= n_fields);
	DBUG_ASSERT(instant.n_nullable >= n_nullable);
	DBUG_ASSERT(instant.n_core_fields == n_core_fields);
	DBUG_ASSERT(instant.n_core_null_bytes == n_core_null_bytes);

	/* instant will have all fields (including ones for columns
	that have been or are being instantly dropped) in the same position
	as this index. Fields for any added columns are appended at the end. */
#ifndef DBUG_OFF
	for (unsigned i = 0; i < n_fields; i++) {
		DBUG_ASSERT(fields[i].same(instant.fields[i]));
		DBUG_ASSERT(instant.fields[i].col->same_format(*fields[i]
							       .col));
		/* Instant conversion from NULL to NOT NULL is not allowed. */
		DBUG_ASSERT(!fields[i].col->is_nullable()
			    || instant.fields[i].col->is_nullable());
		DBUG_ASSERT(fields[i].col->is_nullable()
			    == instant.fields[i].col->is_nullable()
			    || !table->not_redundant());
	}
#endif
	n_fields = instant.n_fields;
	n_def = instant.n_def;
	n_nullable = instant.n_nullable;
	fields = static_cast<dict_field_t*>(
		mem_heap_dup(heap, instant.fields, n_fields * sizeof *fields));

	ut_d(unsigned n_null = 0);
	ut_d(unsigned n_dropped = 0);

	for (unsigned i = 0; i < n_fields; i++) {
		const dict_col_t* icol = instant.fields[i].col;
		dict_field_t& f = fields[i];
		ut_d(n_null += icol->is_nullable());
		DBUG_ASSERT(!icol->is_virtual());
		if (icol->is_dropped()) {
			ut_d(n_dropped++);
			f.col->set_dropped();
			f.name = NULL;
		} else {
			f.col = &table->cols[icol - instant.table->cols];
			f.name = f.col->name(*table);
		}
	}

	ut_ad(n_null == n_nullable);
	ut_ad(n_dropped == instant.table->n_dropped());
}

/** Adjust table metadata for instant ADD/DROP/reorder COLUMN.
@param[in]	table	altered table (with dropped columns)
@param[in]	col_map	mapping from cols[] and v_cols[] to table
@return		whether the metadata record must be updated */
inline bool dict_table_t::instant_column(const dict_table_t& table,
					 const ulint* col_map)
{
	DBUG_ASSERT(!table.cached);
	DBUG_ASSERT(table.n_def == table.n_cols);
	DBUG_ASSERT(table.n_t_def == table.n_t_cols);
	DBUG_ASSERT(n_def == n_cols);
	DBUG_ASSERT(n_t_def == n_t_cols);
	DBUG_ASSERT(n_v_def == n_v_cols);
	DBUG_ASSERT(table.n_v_def == table.n_v_cols);
	DBUG_ASSERT(table.n_cols + table.n_dropped() >= n_cols + n_dropped());
	DBUG_ASSERT(!table.persistent_autoinc
		    || persistent_autoinc == table.persistent_autoinc);
	ut_ad(dict_sys.locked());

	{
		const char* end = table.col_names;
		for (unsigned i = table.n_cols; i--; ) end += strlen(end) + 1;

		col_names = static_cast<char*>(
			mem_heap_dup(heap, table.col_names,
				     ulint(end - table.col_names)));
	}
	const dict_col_t* const old_cols = cols;
	cols = static_cast<dict_col_t*>(mem_heap_dup(heap, table.cols,
						     table.n_cols
						     * sizeof *cols));

	/* Preserve the default values of previously instantly added
	columns, or copy the new default values to this->heap. */
	for (uint16_t i = 0; i < table.n_cols; i++) {
		dict_col_t& c = cols[i];

		if (const dict_col_t* o = find(old_cols, col_map, n_cols, i)) {
			c.def_val = o->def_val;
			DBUG_ASSERT(!((c.prtype ^ o->prtype)
				      & ~(DATA_NOT_NULL | DATA_VERSIONED
					  | CHAR_COLL_MASK << 16
					  | DATA_LONG_TRUE_VARCHAR)));
			DBUG_ASSERT(c.same_type(*o));
			DBUG_ASSERT(c.len >= o->len);

			if (o->vers_sys_start()) {
				ut_ad(o->ind == vers_start);
				vers_start = i & dict_index_t::MAX_N_FIELDS;
			} else if (o->vers_sys_end()) {
				ut_ad(o->ind == vers_end);
				vers_end = i & dict_index_t::MAX_N_FIELDS;
			}
			continue;
		}

		DBUG_ASSERT(c.is_added());
		if (c.def_val.len <= UNIV_PAGE_SIZE_MAX
		    && (!c.def_val.len
			|| !memcmp(c.def_val.data, field_ref_zero,
				   c.def_val.len))) {
			c.def_val.data = field_ref_zero;
		} else if (const void*& d = c.def_val.data) {
			d = mem_heap_dup(heap, d, c.def_val.len);
		} else {
			DBUG_ASSERT(c.def_val.len == UNIV_SQL_NULL);
		}
	}

	n_t_def = (n_t_def + (table.n_cols - n_cols))
		& dict_index_t::MAX_N_FIELDS;
	n_t_cols = (n_t_cols + (table.n_cols - n_cols))
		& dict_index_t::MAX_N_FIELDS;
	n_def = table.n_cols;

	const dict_v_col_t* const old_v_cols = v_cols;

	if (const char* end = table.v_col_names) {
		for (unsigned i = table.n_v_cols; i--; ) {
			end += strlen(end) + 1;
		}

		v_col_names = static_cast<char*>(
			mem_heap_dup(heap, table.v_col_names,
				     ulint(end - table.v_col_names)));
		v_cols = static_cast<dict_v_col_t*>(
			mem_heap_alloc(heap, table.n_v_cols * sizeof(*v_cols)));
		for (ulint i = table.n_v_cols; i--; ) {
			new (&v_cols[i]) dict_v_col_t(table.v_cols[i]);
			v_cols[i].v_indexes.clear();
		}
	} else {
		ut_ad(table.n_v_cols == 0);
		v_col_names = NULL;
		v_cols = NULL;
	}

	n_t_def = (n_t_def + (table.n_v_cols - n_v_cols))
		& dict_index_t::MAX_N_FIELDS;
	n_t_cols = (n_t_cols + (table.n_v_cols - n_v_cols))
		& dict_index_t::MAX_N_FIELDS;
	n_v_def = table.n_v_cols;

	for (unsigned i = 0; i < n_v_def; i++) {
		dict_v_col_t& v = v_cols[i];
		DBUG_ASSERT(v.v_indexes.empty());
		v.base_col = static_cast<dict_col_t**>(
			mem_heap_dup(heap, v.base_col,
				     v.num_base * sizeof *v.base_col));

		for (ulint n = v.num_base; n--; ) {
			dict_col_t*& base = v.base_col[n];
			if (base->is_virtual()) {
			} else if (base >= table.cols
				   && base < table.cols + table.n_cols) {
				/* The base column was instantly added. */
				size_t c = base - table.cols;
				DBUG_ASSERT(base == &table.cols[c]);
				base = &cols[c];
			} else {
				DBUG_ASSERT(base >= old_cols);
				size_t c = base - old_cols;
				DBUG_ASSERT(c + DATA_N_SYS_COLS < n_cols);
				DBUG_ASSERT(base == &old_cols[c]);
				DBUG_ASSERT(col_map[c] + DATA_N_SYS_COLS
					    < n_cols);
				base = &cols[col_map[c]];
			}
		}
	}

	dict_index_t* index = dict_table_get_first_index(this);
	bool metadata_changed;
	{
		const dict_index_t& i = *dict_table_get_first_index(&table);
		metadata_changed = i.n_fields > index->n_fields;
		ut_ad(i.n_fields >= index->n_fields);
		index->instant_add_field(i);
	}

	if (instant || table.instant) {
		const auto old_instant = instant;
		/* FIXME: add instant->heap, and transfer ownership here */
		if (!instant) {
			instant = new (mem_heap_zalloc(heap, sizeof *instant))
				dict_instant_t();
			goto dup_dropped;
		} else if (n_dropped() < table.n_dropped()) {
dup_dropped:
			instant->dropped = static_cast<dict_col_t*>(
				mem_heap_dup(heap, table.instant->dropped,
					     table.instant->n_dropped
					     * sizeof *instant->dropped));
			instant->n_dropped = table.instant->n_dropped;
		} else if (table.instant->n_dropped) {
			memcpy(instant->dropped, table.instant->dropped,
			       table.instant->n_dropped
			       * sizeof *instant->dropped);
		}

		const field_map_element_t* field_map = old_instant
			? old_instant->field_map : NULL;

		init_instant(table);

		if (!metadata_changed) {
			metadata_changed = !field_map
				|| memcmp(field_map,
					  instant->field_map,
					  (index->n_fields
					   - index->first_user_field())
					  * sizeof *field_map);
		}
	}

	while ((index = dict_table_get_next_index(index)) != NULL) {
		if (index->to_be_dropped) {
			continue;
		}
		for (unsigned i = 0; i < index->n_fields; i++) {
			dict_field_t& f = index->fields[i];
			if (f.col >= table.cols
			    && f.col < table.cols + table.n_cols) {
				/* This is an instantly added column
				in a newly added index. */
				DBUG_ASSERT(!f.col->is_virtual());
				size_t c = f.col - table.cols;
				DBUG_ASSERT(f.col == &table.cols[c]);
				f.col = &cols[c];
			} else if (f.col >= &table.v_cols->m_col
				   && f.col < &table.v_cols[n_v_cols].m_col) {
				/* This is an instantly added virtual column
				in a newly added index. */
				DBUG_ASSERT(f.col->is_virtual());
				size_t c = reinterpret_cast<dict_v_col_t*>(
					f.col) - table.v_cols;
				DBUG_ASSERT(f.col == &table.v_cols[c].m_col);
				f.col = &v_cols[c].m_col;
			} else if (f.col < old_cols
				   || f.col >= old_cols + n_cols) {
				DBUG_ASSERT(f.col->is_virtual());
				f.col = &v_cols[col_map[
						reinterpret_cast<dict_v_col_t*>(
							f.col)
						- old_v_cols + n_cols]].m_col;
			} else {
				f.col = &cols[col_map[f.col - old_cols]];
				DBUG_ASSERT(!f.col->is_virtual());
			}
			f.name = f.col->name(*this);
			if (f.col->is_virtual()) {
				dict_v_col_t* v_col = reinterpret_cast
					<dict_v_col_t*>(f.col);
				v_col->v_indexes.push_front(
					dict_v_idx_t(index, i));
			}
		}
	}

	n_cols = table.n_cols;
	n_v_cols = table.n_v_cols;
	return metadata_changed;
}

/** Find the old column number for the given new column position.
@param[in]	col_map	column map from old column to new column
@param[in]	pos	new column position
@param[in]	n	number of columns present in the column map
@return old column position for the given new column position. */
static ulint find_old_col_no(const ulint* col_map, ulint pos, ulint n)
{
	do {
		ut_ad(n);
	} while (col_map[--n] != pos);
	return n;
}

/** Roll back instant_column().
@param[in]	old_n_cols		original n_cols
@param[in]	old_cols		original cols
@param[in]	old_col_names		original col_names
@param[in]	old_instant		original instant structure
@param[in]	old_fields		original fields
@param[in]	old_n_fields		original number of fields
@param[in]	old_n_core_fields	original number of core fields
@param[in]	old_n_v_cols		original n_v_cols
@param[in]	old_v_cols		original v_cols
@param[in]	old_v_col_names		original v_col_names
@param[in]	col_map			column map */
inline void dict_table_t::rollback_instant(
	unsigned	old_n_cols,
	dict_col_t*	old_cols,
	const char*	old_col_names,
	dict_instant_t*	old_instant,
	dict_field_t*	old_fields,
	unsigned	old_n_fields,
	unsigned	old_n_core_fields,
	unsigned	old_n_v_cols,
	dict_v_col_t*	old_v_cols,
	const char*	old_v_col_names,
	const ulint*	col_map)
{
	ut_ad(dict_sys.locked());

	if (cols == old_cols) {
		/* Alter fails before instant operation happens.
		So there is no need to do rollback instant operation */
		return;
	}

	dict_index_t* index = indexes.start;
	/* index->is_instant() does not necessarily hold here, because
	the table may have been emptied */
	DBUG_ASSERT(old_n_cols >= DATA_N_SYS_COLS);
	DBUG_ASSERT(n_cols == n_def);
	DBUG_ASSERT(index->n_def == index->n_fields);
	DBUG_ASSERT(index->n_core_fields <= index->n_fields);
	DBUG_ASSERT(old_n_core_fields <= old_n_fields);
	DBUG_ASSERT(instant || !old_instant);

	instant = old_instant;

	index->n_nullable = 0;

	for (unsigned i = old_n_fields; i--; ) {
		if (old_fields[i].col->is_nullable()) {
			index->n_nullable++;
		}
	}

	for (unsigned i = n_v_cols; i--; ) {
		v_cols[i].~dict_v_col_t();
	}

	index->n_core_fields = ((index->n_fields == index->n_core_fields)
				? old_n_fields
				: old_n_core_fields)
		& dict_index_t::MAX_N_FIELDS;
	index->n_def = index->n_fields = old_n_fields
		& dict_index_t::MAX_N_FIELDS;
	index->n_core_null_bytes = static_cast<uint8_t>(
		UT_BITS_IN_BYTES(index->get_n_nullable(index->n_core_fields)));

	const dict_col_t* const new_cols = cols;
	const dict_col_t* const new_cols_end __attribute__((unused)) = cols + n_cols;
	const dict_v_col_t* const new_v_cols = v_cols;
	const dict_v_col_t* const new_v_cols_end __attribute__((unused))= v_cols + n_v_cols;

	cols = old_cols;
	col_names = old_col_names;
	v_cols = old_v_cols;
	v_col_names = old_v_col_names;
	n_def = n_cols = old_n_cols & dict_index_t::MAX_N_FIELDS;
	n_v_def = n_v_cols = old_n_v_cols & dict_index_t::MAX_N_FIELDS;
	n_t_def = n_t_cols = (n_cols + n_v_cols) & dict_index_t::MAX_N_FIELDS;

	if (versioned()) {
		for (unsigned i = 0; i < n_cols; ++i) {
			if (cols[i].vers_sys_start()) {
				vers_start = i & dict_index_t::MAX_N_FIELDS;
			} else if (cols[i].vers_sys_end()) {
				vers_end = i & dict_index_t::MAX_N_FIELDS;
			}
		}
	}

	index->fields = old_fields;

	while ((index = dict_table_get_next_index(index)) != NULL) {
		if (index->to_be_dropped) {
			/* instant_column() did not adjust these indexes. */
			continue;
		}

		for (unsigned i = 0; i < index->n_fields; i++) {
			dict_field_t& f = index->fields[i];
			if (f.col->is_virtual()) {
				DBUG_ASSERT(f.col >= &new_v_cols->m_col);
				DBUG_ASSERT(f.col < &new_v_cols_end->m_col);
				size_t n = size_t(
					reinterpret_cast<dict_v_col_t*>(f.col)
					- new_v_cols);
				DBUG_ASSERT(n <= n_v_cols);

				ulint old_col_no = find_old_col_no(
					col_map + n_cols, n, n_v_cols);
				DBUG_ASSERT(old_col_no <= n_v_cols);
				f.col = &v_cols[old_col_no].m_col;
				DBUG_ASSERT(f.col->is_virtual());
			} else {
				DBUG_ASSERT(f.col >= new_cols);
				DBUG_ASSERT(f.col < new_cols_end);
				size_t n = size_t(f.col - new_cols);
				DBUG_ASSERT(n <= n_cols);

				ulint old_col_no = find_old_col_no(col_map,
								   n, n_cols);
				DBUG_ASSERT(old_col_no < n_cols);
				f.col = &cols[old_col_no];
				DBUG_ASSERT(!f.col->is_virtual());
			}
			f.name = f.col->name(*this);
		}
	}
}

/* Report an InnoDB error to the client by invoking my_error(). */
static ATTRIBUTE_COLD __attribute__((nonnull))
void
my_error_innodb(
/*============*/
	dberr_t		error,	/*!< in: InnoDB error code */
	const char*	table,	/*!< in: table name */
	ulint		flags)	/*!< in: table flags */
{
	switch (error) {
	case DB_MISSING_HISTORY:
		my_error(ER_TABLE_DEF_CHANGED, MYF(0));
		break;
	case DB_RECORD_NOT_FOUND:
		my_error(ER_KEY_NOT_FOUND, MYF(0), table);
		break;
	case DB_DEADLOCK:
		my_error(ER_LOCK_DEADLOCK, MYF(0));
		break;
	case DB_LOCK_WAIT_TIMEOUT:
		my_error(ER_LOCK_WAIT_TIMEOUT, MYF(0));
		break;
	case DB_INTERRUPTED:
		my_error(ER_QUERY_INTERRUPTED, MYF(0));
		break;
	case DB_OUT_OF_MEMORY:
		my_error(ER_OUT_OF_RESOURCES, MYF(0));
		break;
	case DB_OUT_OF_FILE_SPACE:
		my_error(ER_RECORD_FILE_FULL, MYF(0), table);
		break;
	case DB_TEMP_FILE_WRITE_FAIL:
		my_error(ER_TEMP_FILE_WRITE_FAILURE, MYF(0));
		break;
	case DB_TOO_BIG_INDEX_COL:
		my_error(ER_INDEX_COLUMN_TOO_LONG, MYF(0),
			 (ulong) DICT_MAX_FIELD_LEN_BY_FORMAT_FLAG(flags));
		break;
	case DB_TOO_MANY_CONCURRENT_TRXS:
		my_error(ER_TOO_MANY_CONCURRENT_TRXS, MYF(0));
		break;
	case DB_LOCK_TABLE_FULL:
		my_error(ER_LOCK_TABLE_FULL, MYF(0));
		break;
	case DB_UNDO_RECORD_TOO_BIG:
		my_error(ER_UNDO_RECORD_TOO_BIG, MYF(0));
		break;
	case DB_CORRUPTION:
		my_error(ER_NOT_KEYFILE, MYF(0), table);
		break;
	case DB_TOO_BIG_RECORD: {
		/* Note that in page0zip.ic page_zip_rec_needs_ext() rec_size
		is limited to COMPRESSED_REC_MAX_DATA_SIZE (16K) or
		REDUNDANT_REC_MAX_DATA_SIZE (16K-1). */
		bool comp = !!(flags & DICT_TF_COMPACT);
		ulint free_space = page_get_free_space_of_empty(comp) / 2;

		if (free_space >= ulint(comp ? COMPRESSED_REC_MAX_DATA_SIZE :
					  REDUNDANT_REC_MAX_DATA_SIZE)) {
			free_space = (comp ? COMPRESSED_REC_MAX_DATA_SIZE :
				REDUNDANT_REC_MAX_DATA_SIZE) - 1;
		}

		my_error(ER_TOO_BIG_ROWSIZE, MYF(0), free_space);
		break;
	}
	case DB_INVALID_NULL:
		/* TODO: report the row, as we do for DB_DUPLICATE_KEY */
		my_error(ER_INVALID_USE_OF_NULL, MYF(0));
		break;
	case DB_CANT_CREATE_GEOMETRY_OBJECT:
		my_error(ER_CANT_CREATE_GEOMETRY_OBJECT, MYF(0));
		break;
	case DB_TABLESPACE_EXISTS:
		my_error(ER_TABLESPACE_EXISTS, MYF(0), table);
		break;

#ifdef UNIV_DEBUG
	case DB_SUCCESS:
	case DB_DUPLICATE_KEY:
	case DB_ONLINE_LOG_TOO_BIG:
		/* These codes should not be passed here. */
		ut_error;
#endif /* UNIV_DEBUG */
	default:
		my_error(ER_GET_ERRNO, MYF(0), error, "InnoDB");
		break;
	}
}

/** Get the name of an erroneous key.
@param[in]	error_key_num	InnoDB number of the erroneus key
@param[in]	ha_alter_info	changes that were being performed
@param[in]	table		InnoDB table
@return	the name of the erroneous key */
static
const char*
get_error_key_name(
	ulint				error_key_num,
	const Alter_inplace_info*	ha_alter_info,
	const dict_table_t*		table)
{
	if (error_key_num == ULINT_UNDEFINED) {
		return(FTS_DOC_ID_INDEX_NAME);
	} else if (ha_alter_info->key_count == 0) {
		return(dict_table_get_first_index(table)->name);
	} else {
		return(ha_alter_info->key_info_buffer[error_key_num].name.str);
	}
}

/** Convert field type and length to InnoDB format */
static void get_type(const Field &f, uint &prtype, uint8_t &mtype,
                     uint16_t &len)
{
  mtype= get_innobase_type_from_mysql_type(&prtype, &f);
  len= static_cast<uint16_t>(f.pack_length());
  prtype|= f.type();
  if (f.type() == MYSQL_TYPE_VARCHAR)
  {
    auto l= static_cast<const Field_varstring&>(f).length_bytes;
    len= static_cast<uint16_t>(len - l);
    if (l == 2)
      prtype|= DATA_LONG_TRUE_VARCHAR;
  }
  if (!f.real_maybe_null())
    prtype |= DATA_NOT_NULL;
  if (f.binary())
    prtype |= DATA_BINARY_TYPE;
  if (f.table->versioned())
  {
    if (&f == f.table->field[f.table->s->vers.start_fieldno])
      prtype|= DATA_VERS_START;
    else if (&f == f.table->field[f.table->s->vers.end_fieldno])
      prtype|= DATA_VERS_END;
    else if (!(f.flags & VERS_UPDATE_UNVERSIONED_FLAG))
      prtype|= DATA_VERSIONED;
  }

  if (!f.stored_in_db())
    prtype|= DATA_VIRTUAL;

  if (dtype_is_string_type(mtype))
    prtype|= f.charset()->number << 16;
}

struct ha_innobase_inplace_ctx : public inplace_alter_handler_ctx
{
	/** Dummy query graph */
	que_thr_t*const	thr;
	/** The prebuilt struct of the creating instance */
	row_prebuilt_t*&	prebuilt;
	/** InnoDB indexes being created */
	dict_index_t**	add_index;
	/** MySQL key numbers for the InnoDB indexes that are being created */
	const ulint*	add_key_numbers;
	/** number of InnoDB indexes being created */
	ulint		num_to_add_index;
	/** InnoDB indexes being dropped */
	dict_index_t**	drop_index;
	/** number of InnoDB indexes being dropped */
	const ulint	num_to_drop_index;
	/** InnoDB foreign key constraints being dropped */
	dict_foreign_t** drop_fk;
	/** number of InnoDB foreign key constraints being dropped */
	const ulint	num_to_drop_fk;
	/** InnoDB foreign key constraints being added */
	dict_foreign_t** add_fk;
	/** number of InnoDB foreign key constraints being dropped */
	const ulint	num_to_add_fk;
	/** whether to create the indexes online */
	const bool	online;
	/** memory heap */
	mem_heap_t* const heap;
	/** dictionary transaction */
	trx_t*		trx;
	/** original table (if rebuilt, differs from indexed_table) */
	dict_table_t*	old_table;
	/** table where the indexes are being created or dropped */
	dict_table_t*	new_table;
	/** table definition for instant ADD/DROP/reorder COLUMN */
	dict_table_t*	instant_table;
	/** mapping of old column numbers to new ones, or NULL */
	const ulint*	col_map;
	/** new column names, or NULL if nothing was renamed */
	const char**	col_names;
	/** added AUTO_INCREMENT column position, or ULINT_UNDEFINED */
	const ulint	add_autoinc;
	/** default values of ADD and CHANGE COLUMN, or NULL */
	const dtuple_t*	defaults;
	/** autoinc sequence to use */
	ib_sequence_t	sequence;
	/** temporary table name to use for old table when renaming tables */
	const char*	tmp_name;
	/** whether the order of the clustered index is unchanged */
	bool		skip_pk_sort;
	/** number of virtual columns to be added */
	unsigned	num_to_add_vcol;
	/** virtual columns to be added */
	dict_v_col_t*	add_vcol;
	const char**	add_vcol_name;
	/** number of virtual columns to be dropped */
	unsigned	num_to_drop_vcol;
	/** virtual columns to be dropped */
	dict_v_col_t*	drop_vcol;
	const char**	drop_vcol_name;
	/** ALTER TABLE stage progress recorder */
	ut_stage_alter_t* m_stage;
	/** original number of user columns in the table */
	const unsigned	old_n_cols;
	/** original columns of the table */
	dict_col_t* const old_cols;
	/** original column names of the table */
	const char* const old_col_names;
	/** original instantly dropped or reordered columns */
	dict_instant_t*	const	old_instant;
	/** original index fields */
	dict_field_t* const	old_fields;
	/** size of old_fields */
	const unsigned		old_n_fields;
	/** original old_table->n_core_fields */
	const unsigned		old_n_core_fields;
	/** original number of virtual columns in the table */
	const unsigned		old_n_v_cols;
	/** original virtual columns of the table */
	dict_v_col_t* const old_v_cols;
	/** original virtual column names of the table */
	const char* const old_v_col_names;
	/** 0, or 1 + first column whose position changes in instant ALTER */
	unsigned	first_alter_pos;
	/** Allow non-null conversion.
	(1) Alter ignore should allow the conversion
	irrespective of sql mode.
	(2) Don't allow the conversion in strict mode
	(3) Allow the conversion only in non-strict mode. */
	const bool	allow_not_null;

	/** The page_compression_level attribute, or 0 */
	const uint	page_compression_level;

	/** Indexed columns whose charset-collation is changing
	in a way that does not require the table to be rebuilt */
	col_collations change_col_collate;

	ha_innobase_inplace_ctx(row_prebuilt_t*& prebuilt_arg,
				dict_index_t** drop_arg,
				ulint num_to_drop_arg,
				dict_foreign_t** drop_fk_arg,
				ulint num_to_drop_fk_arg,
				dict_foreign_t** add_fk_arg,
				ulint num_to_add_fk_arg,
				bool online_arg,
				mem_heap_t* heap_arg,
				dict_table_t* new_table_arg,
				const char** col_names_arg,
				ulint add_autoinc_arg,
				ulonglong autoinc_col_min_value_arg,
				ulonglong autoinc_col_max_value_arg,
				bool allow_not_null_flag,
				bool page_compressed,
				ulonglong page_compression_level_arg) :
		inplace_alter_handler_ctx(),
		thr (pars_complete_graph_for_exec(nullptr, prebuilt_arg->trx,
						  heap_arg, prebuilt_arg)),
		prebuilt (prebuilt_arg),
		add_index (0), add_key_numbers (0), num_to_add_index (0),
		drop_index (drop_arg), num_to_drop_index (num_to_drop_arg),
		drop_fk (drop_fk_arg), num_to_drop_fk (num_to_drop_fk_arg),
		add_fk (add_fk_arg), num_to_add_fk (num_to_add_fk_arg),
		online (online_arg), heap (heap_arg),
		trx (innobase_trx_allocate(prebuilt_arg->trx->mysql_thd)),
		old_table (prebuilt_arg->table),
		new_table (new_table_arg), instant_table (0),
		col_map (0), col_names (col_names_arg),
		add_autoinc (add_autoinc_arg),
		defaults (0),
		sequence(prebuilt->trx->mysql_thd,
			 autoinc_col_min_value_arg, autoinc_col_max_value_arg),
		tmp_name (0),
		skip_pk_sort(false),
		num_to_add_vcol(0),
		add_vcol(0),
		add_vcol_name(0),
		num_to_drop_vcol(0),
		drop_vcol(0),
		drop_vcol_name(0),
		m_stage(NULL),
		old_n_cols(prebuilt_arg->table->n_cols),
		old_cols(prebuilt_arg->table->cols),
		old_col_names(prebuilt_arg->table->col_names),
		old_instant(prebuilt_arg->table->instant),
		old_fields(prebuilt_arg->table->indexes.start->fields),
		old_n_fields(prebuilt_arg->table->indexes.start->n_fields),
		old_n_core_fields(prebuilt_arg->table->indexes.start
				  ->n_core_fields),
		old_n_v_cols(prebuilt_arg->table->n_v_cols),
		old_v_cols(prebuilt_arg->table->v_cols),
		old_v_col_names(prebuilt_arg->table->v_col_names),
		first_alter_pos(0),
		allow_not_null(allow_not_null_flag),
		page_compression_level(page_compressed
				       ? (page_compression_level_arg
					  ? uint(page_compression_level_arg)
					  : page_zip_level)
				       : 0)
	{
		ut_ad(old_n_cols >= DATA_N_SYS_COLS);
		ut_ad(page_compression_level <= 9);
#ifdef UNIV_DEBUG
		for (ulint i = 0; i < num_to_add_index; i++) {
			ut_ad(!add_index[i]->to_be_dropped);
		}
		for (ulint i = 0; i < num_to_drop_index; i++) {
			ut_ad(drop_index[i]->to_be_dropped);
		}
#endif /* UNIV_DEBUG */

		trx_start_for_ddl(trx);
	}

	~ha_innobase_inplace_ctx()
	{
		UT_DELETE(m_stage);
		if (instant_table) {
			ut_ad(!instant_table->id);
			while (dict_index_t* index
			       = UT_LIST_GET_LAST(instant_table->indexes)) {
				UT_LIST_REMOVE(instant_table->indexes, index);
				index->lock.free();
				dict_mem_index_free(index);
			}
			for (unsigned i = old_n_v_cols; i--; ) {
				old_v_cols[i].~dict_v_col_t();
			}
			if (instant_table->fts) {
				fts_free(instant_table);
			}
			dict_mem_table_free(instant_table);
		}
		mem_heap_free(heap);
	}

	/** Determine if the table will be rebuilt.
	@return whether the table will be rebuilt */
	bool need_rebuild () const { return(old_table != new_table); }

	/** Convert table-rebuilding ALTER to instant ALTER. */
	void prepare_instant()
	{
		DBUG_ASSERT(need_rebuild());
		DBUG_ASSERT(!is_instant());
		DBUG_ASSERT(old_table->n_cols == old_n_cols);

		instant_table = new_table;
		new_table = old_table;
		export_vars.innodb_instant_alter_column++;

		instant_table->prepare_instant(*old_table, col_map,
					       first_alter_pos);
	}

	/** Adjust table metadata for instant ADD/DROP/reorder COLUMN.
	@return whether the metadata record must be updated */
	bool instant_column()
	{
		DBUG_ASSERT(is_instant());
		DBUG_ASSERT(old_n_fields
			    == old_table->indexes.start->n_fields);
		return old_table->instant_column(*instant_table, col_map);
	}

	/** Revert prepare_instant() if the transaction is rolled back. */
	void rollback_instant()
	{
		if (!is_instant()) return;
		old_table->rollback_instant(old_n_cols,
					    old_cols, old_col_names,
					    old_instant,
					    old_fields, old_n_fields,
					    old_n_core_fields,
					    old_n_v_cols, old_v_cols,
					    old_v_col_names,
					    col_map);
	}

	/** @return whether this is instant ALTER TABLE */
	bool is_instant() const
	{
		DBUG_ASSERT(!instant_table || !instant_table->can_be_evicted);
		return instant_table;
	}

	/** Create an index table where indexes are ordered as follows:

	IF a new primary key is defined for the table THEN

		1) New primary key
		2) The remaining keys in key_info

	ELSE

		1) All new indexes in the order they arrive from MySQL

	ENDIF

	@return key definitions */
	MY_ATTRIBUTE((nonnull, warn_unused_result, malloc))
	inline index_def_t*
	create_key_defs(
		const Alter_inplace_info*	ha_alter_info,
				/*!< in: alter operation */
		const TABLE*			altered_table,
				/*!< in: MySQL table that is being altered */
		ulint&				n_fts_add,
				/*!< out: number of FTS indexes to be created */
		ulint&				fts_doc_id_col,
				/*!< in: The column number for Doc ID */
		bool&				add_fts_doc_id,
				/*!< in: whether we need to add new DOC ID
				column for FTS index */
		bool&				add_fts_doc_idx,
				/*!< in: whether we need to add new DOC ID
				index for FTS index */
		const TABLE*			table);
				/*!< in: MySQL table that is being altered */

	/** Share context between partitions.
	@param[in] ctx	context from another partition of the table */
	void set_shared_data(const inplace_alter_handler_ctx& ctx)
	{
		if (add_autoinc != ULINT_UNDEFINED) {
			const ha_innobase_inplace_ctx& ha_ctx =
				static_cast<const ha_innobase_inplace_ctx&>
				(ctx);
			/* When adding an AUTO_INCREMENT column to a
			partitioned InnoDB table, we must share the
			sequence for all partitions. */
			ut_ad(ha_ctx.add_autoinc == add_autoinc);
			ut_ad(ha_ctx.sequence.last());
			sequence = ha_ctx.sequence;
		}
	}

   /** @return whether the given column is being added */
   bool is_new_vcol(const dict_v_col_t &v_col) const
   {
     for (ulint i= 0; i < num_to_add_vcol; i++)
       if (&add_vcol[i] == &v_col)
         return true;
     return false;
   }

  /** During rollback, make newly added indexes point to
  newly added virtual columns. */
  void clean_new_vcol_index()
  {
    ut_ad(old_table == new_table);
    const dict_index_t *index= dict_table_get_first_index(old_table);
    while ((index= dict_table_get_next_index(index)) != NULL)
    {
      if (!index->has_virtual() || index->is_committed())
        continue;
      ulint n_drop_new_vcol= index->get_new_n_vcol();
      for (ulint i= 0; n_drop_new_vcol && i < index->n_fields; i++)
      {
        dict_col_t *col= index->fields[i].col;
        /* Skip the non-virtual and old virtual columns */
        if (!col->is_virtual())
          continue;
        dict_v_col_t *vcol= reinterpret_cast<dict_v_col_t*>(col);
        if (!is_new_vcol(*vcol))
          continue;

        index->fields[i].col= &index->new_vcol_info->
          add_drop_v_col(index->heap, vcol, --n_drop_new_vcol)->m_col;
      }
    }
  }

  /** @return whether a FULLTEXT INDEX is being added */
  bool adding_fulltext_index() const
  {
    for (ulint a= 0; a < num_to_add_index; a++)
      if (add_index[a]->type & DICT_FTS)
        return true;
    return false;
  }

  /** Handle the apply log failure for online DDL operation.
  @param ha_alter_info    handler alter inplace info
  @param altered_table    MySQL table that is being altered
  @param error            error code
  @retval false if error value is DB_SUCCESS or
  TRUE in case of error */
  bool log_failure(Alter_inplace_info *ha_alter_info,
                   TABLE *altered_table, dberr_t error)
  {
    ulint err_key= thr_get_trx(thr)->error_key_num;
    switch (error) {
      KEY *dup_key;
    case DB_SUCCESS:
      return false;
    case DB_DUPLICATE_KEY:
      if (err_key == ULINT_UNDEFINED)
        /* This should be the hidden index on FTS_DOC_ID */
        dup_key= nullptr;
      else
      {
        DBUG_ASSERT(err_key < ha_alter_info->key_count);
        dup_key= &ha_alter_info->key_info_buffer[err_key];
      }
      print_keydup_error(altered_table, dup_key, MYF(0));
      break;
    case DB_ONLINE_LOG_TOO_BIG:
      my_error(ER_INNODB_ONLINE_LOG_TOO_BIG, MYF(0),
               get_error_key_name(err_key, ha_alter_info, new_table));
      break;
    case DB_INDEX_CORRUPT:
      my_error(ER_INDEX_CORRUPT, MYF(0),
               get_error_key_name(err_key, ha_alter_info, new_table));
      break;
    default:
      my_error_innodb(error, old_table->name.m_name, old_table->flags);
    }
    return true;
  }

  /** Check whether the column has any change in collation type.
  If it is then store the column information in heap
  @param index          index being added (or rebuilt)
  @param altered_table  altered table definition */
  void change_col_collation(dict_index_t *index, const TABLE &altered_table)
  {
    ut_ad(!need_rebuild());
    ut_ad(!index->is_primary());
    ut_ad(!index->is_committed());

    unsigned n_cols= 0;
    for (unsigned i= 0; i < index->n_fields; i++)
    {
      const char *field_name= index->fields[i].name();
      if (!field_name || !dtype_is_string_type(index->fields[i].col->mtype))
        continue;
      for (uint j= 0; j < altered_table.s->fields; j++)
      {
        const Field *altered_field= altered_table.field[j];

        if (my_strcasecmp(system_charset_info, field_name,
                          altered_field->field_name.str))
          continue;

        unsigned prtype;
        uint8_t mtype;
        uint16_t len;
        get_type(*altered_field, prtype, mtype, len);

        if (prtype == index->fields[i].col->prtype)
          continue;
        auto it= change_col_collate.find(index->fields[i].col->ind);
        if (it != change_col_collate.end())
        {
          n_cols++;
          index->fields[i].col= it->second;
          continue;
        }

        const CHARSET_INFO *cs= altered_field->charset();

        dict_col_t *col=
          static_cast<dict_col_t*>(mem_heap_alloc(heap, sizeof *col));
        *col= *index->fields[i].col;
        col->prtype= prtype;
        col->mtype= mtype;
        col->mbminlen= cs->mbminlen & 7;
        col->mbmaxlen= cs->mbmaxlen & 7;
        col->len= len;
        index->fields[i].col= col;
        n_cols++;
        change_col_collate[col->ind]= col;
      }
    }

    index->init_change_cols(n_cols);
  }

  void cleanup_col_collation()
  {
    ut_ad(old_table == new_table);
    if (change_col_collate.empty())
      return;
    const dict_index_t *index= dict_table_get_first_index(old_table);
    while ((index= dict_table_get_next_index(index)) != nullptr)
    {
      if (index->is_committed())
        continue;
      auto collate_end= change_col_collate.end();
      for (unsigned i= 0, j= 0; i < index->n_fields; i++)
      {
        const dict_col_t *col= index->fields[i].col;
        auto it= change_col_collate.find(col->ind);
        if (it != collate_end)
        {
          ut_ad(it->second == col);
          index->fields[i].col=
            index->change_col_info->add(index->heap, *col, j++);
        }
      }
    }
  }
};

/********************************************************************//**
Get the upper limit of the MySQL integral and floating-point type.
@return maximum allowed value for the field */
ulonglong innobase_get_int_col_max_value(const Field *field);

/** Determine if fulltext indexes exist in a given table.
@param table MySQL table
@return number of fulltext indexes */
static uint innobase_fulltext_exist(const TABLE* table)
{
	uint count = 0;

	for (uint i = 0; i < table->s->keys; i++) {
		if (table->key_info[i].flags & HA_FULLTEXT) {
			count++;
		}
	}

	return count;
}

/** Determine whether indexed virtual columns exist in a table.
@param[in]	table	table definition
@return	whether indexes exist on virtual columns */
static bool innobase_indexed_virtual_exist(const TABLE* table)
{
	const KEY* const end = &table->key_info[table->s->keys];

	for (const KEY* key = table->key_info; key < end; key++) {
		const KEY_PART_INFO* const key_part_end = key->key_part
			+ key->user_defined_key_parts;
		for (const KEY_PART_INFO* key_part = key->key_part;
		     key_part < key_part_end; key_part++) {
			if (!key_part->field->stored_in_db())
				return true;
		}
	}

	return false;
}

/** Determine if spatial indexes exist in a given table.
@param table MySQL table
@return whether spatial indexes exist on the table */
static
bool
innobase_spatial_exist(
/*===================*/
	const   TABLE*  table)
{
	for (uint i = 0; i < table->s->keys; i++) {
	       if (table->key_info[i].flags & HA_SPATIAL) {
		       return(true);
	       }
	}

	return(false);
}

/** Determine if ALTER_OPTIONS requires rebuilding the table.
@param[in] ha_alter_info	the ALTER TABLE operation
@param[in] table		metadata before ALTER TABLE
@return whether it is mandatory to rebuild the table */
static bool alter_options_need_rebuild(
	const Alter_inplace_info*	ha_alter_info,
	const TABLE*			table)
{
	DBUG_ASSERT(ha_alter_info->handler_flags & ALTER_OPTIONS);

	if (ha_alter_info->create_info->used_fields
	    & (HA_CREATE_USED_ROW_FORMAT
	       | HA_CREATE_USED_KEY_BLOCK_SIZE)) {
		/* Specifying ROW_FORMAT or KEY_BLOCK_SIZE requires
		rebuilding the table. (These attributes in the .frm
		file may disagree with the InnoDB data dictionary, and
		the interpretation of thse attributes depends on
		InnoDB parameters. That is why we for now always
		require a rebuild when these attributes are specified.) */
		return true;
	}

	const ha_table_option_struct& alt_opt=
			*ha_alter_info->create_info->option_struct;
	const ha_table_option_struct& opt= *table->s->option_struct;

	/* Allow an instant change to enable page_compressed,
	and any change of page_compression_level. */
	if ((!alt_opt.page_compressed && opt.page_compressed)
	    || alt_opt.encryption != opt.encryption
	    || alt_opt.encryption_key_id != opt.encryption_key_id) {
		return(true);
	}

	return false;
}

/** Determine if ALTER TABLE needs to rebuild the table
(or perform instant operation).
@param[in] ha_alter_info	the ALTER TABLE operation
@param[in] table		metadata before ALTER TABLE
@return whether it is necessary to rebuild the table or to alter columns */
static MY_ATTRIBUTE((nonnull, warn_unused_result))
bool
innobase_need_rebuild(
	const Alter_inplace_info*	ha_alter_info,
	const TABLE*			table)
{
	if ((ha_alter_info->handler_flags & ~(INNOBASE_INPLACE_IGNORE
					      | INNOBASE_ALTER_NOREBUILD
					      | INNOBASE_ALTER_INSTANT))
	    == ALTER_OPTIONS) {
		return alter_options_need_rebuild(ha_alter_info, table);
	}

	return !!(ha_alter_info->handler_flags & INNOBASE_ALTER_REBUILD);
}

/** Check if virtual column in old and new table are in order, excluding
those dropped column. This is needed because when we drop a virtual column,
ALTER_VIRTUAL_COLUMN_ORDER is also turned on, so we can't decide if this
is a real ORDER change or just DROP COLUMN
@param[in]	table		old TABLE
@param[in]	altered_table	new TABLE
@param[in]	ha_alter_info	Structure describing changes to be done
by ALTER TABLE and holding data used during in-place alter.
@return	true is all columns in order, false otherwise. */
static
bool
check_v_col_in_order(
	const TABLE*		table,
	const TABLE*		altered_table,
	Alter_inplace_info*	ha_alter_info)
{
	ulint	j = 0;

	/* We don't support any adding new virtual column before
	existed virtual column. */
	if (ha_alter_info->handler_flags
              & ALTER_ADD_VIRTUAL_COLUMN) {
		bool			has_new = false;

		for (const Create_field& new_field :
		     ha_alter_info->alter_info->create_list) {
			if (new_field.stored_in_db()) {
				continue;
			}

			/* Found a new added virtual column. */
			if (!new_field.field) {
				has_new = true;
				continue;
			}

			/* If there's any old virtual column
			after the new added virtual column,
			order must be changed. */
			if (has_new) {
				return(false);
			}
		}
	}

	/* directly return true if ALTER_VIRTUAL_COLUMN_ORDER is not on */
	if (!(ha_alter_info->handler_flags
              & ALTER_VIRTUAL_COLUMN_ORDER)) {
		return(true);
	}

	for (ulint i = 0; i < table->s->fields; i++) {
		Field*		field = table->field[i];

		if (field->stored_in_db()) {
			continue;
		}

		if (field->flags & FIELD_IS_DROPPED) {
			continue;
		}

		/* Now check if the next virtual column in altered table
		matches this column */
		while (j < altered_table->s->fields) {
			 Field*  new_field = altered_table->s->field[j];

			if (new_field->stored_in_db()) {
				j++;
				continue;
			}

			if (my_strcasecmp(system_charset_info,
					  field->field_name.str,
					  new_field->field_name.str) != 0) {
				/* different column */
				return(false);
			} else {
				j++;
				break;
			}
		}

		if (j > altered_table->s->fields) {
			/* there should not be less column in new table
			without them being in drop list */
			ut_ad(0);
			return(false);
		}
	}

	return(true);
}

/** Determine if an instant operation is possible for altering columns.
@param[in]	ib_table	InnoDB table definition
@param[in]	ha_alter_info	the ALTER TABLE operation
@param[in]	table		table definition before ALTER TABLE
@param[in]	altered_table	table definition after ALTER TABLE
@param[in]	strict		whether to ensure that user records fit */
static
bool
instant_alter_column_possible(
	const dict_table_t&		ib_table,
	const Alter_inplace_info*	ha_alter_info,
	const TABLE*			table,
	const TABLE*			altered_table,
	bool				strict)
{
	const dict_index_t* const pk = ib_table.indexes.start;
	ut_ad(pk->is_primary());
	ut_ad(!pk->has_virtual());

	if (ha_alter_info->handler_flags
	    & (ALTER_STORED_COLUMN_ORDER | ALTER_DROP_STORED_COLUMN
	       | ALTER_ADD_STORED_BASE_COLUMN)) {
#if 1 // MDEV-17459: adjust fts_fetch_doc_from_rec() and friends; remove this
		if (ib_table.fts || innobase_fulltext_exist(altered_table))
			return false;
#endif
#if 1 // MDEV-17468: fix bugs with indexed virtual columns & remove this
		for (const dict_index_t* index = ib_table.indexes.start;
		     index; index = index->indexes.next) {
			if (index->has_virtual()) {
				ut_ad(ib_table.n_v_cols
				      || index->is_corrupted());
				return false;
			}
		}
#endif
		uint n_add = 0, n_nullable = 0, lenlen = 0;
		const uint blob_prefix = dict_table_has_atomic_blobs(&ib_table)
			? 0
			: REC_ANTELOPE_MAX_INDEX_COL_LEN;
		const uint min_local_len = blob_prefix
			? blob_prefix + FIELD_REF_SIZE
			: 2 * FIELD_REF_SIZE;
		size_t min_size = 0, max_size = 0;
		Field** af = altered_table->field;
		Field** const end = altered_table->field
			+ altered_table->s->fields;
		List_iterator_fast<Create_field> cf_it(
			ha_alter_info->alter_info->create_list);

		for (; af < end; af++) {
			const Create_field* cf = cf_it++;
			if (!(*af)->stored_in_db() || cf->field) {
				/* Virtual or pre-existing column */
				continue;
			}
			const bool nullable = (*af)->real_maybe_null();
			const bool is_null = (*af)->is_real_null();
			ut_ad(!is_null || nullable);
			n_nullable += nullable;
			n_add++;
			uint l;
			switch ((*af)->type()) {
			case MYSQL_TYPE_VARCHAR:
				l = reinterpret_cast<const Field_varstring*>
					(*af)->get_length();
			variable_length:
				if (l >= min_local_len) {
					max_size += blob_prefix
						+ FIELD_REF_SIZE;
					if (!is_null) {
						min_size += blob_prefix
							+ FIELD_REF_SIZE;
					}
					lenlen += 2;
				} else {
					if (!is_null) {
						min_size += l;
					}
					l = (*af)->pack_length();
					max_size += l;
					lenlen += l > 255 ? 2 : 1;
				}
				break;
			case MYSQL_TYPE_GEOMETRY:
			case MYSQL_TYPE_TINY_BLOB:
			case MYSQL_TYPE_MEDIUM_BLOB:
			case MYSQL_TYPE_BLOB:
			case MYSQL_TYPE_LONG_BLOB:
				l = reinterpret_cast<const Field_blob*>
					((*af))->get_length();
				goto variable_length;
			default:
				l = (*af)->pack_length();
				if (l > 255 && ib_table.not_redundant()) {
					goto variable_length;
				}
				max_size += l;
				if (!is_null) {
					min_size += l;
				}
			}
		}

		ulint n_fields = pk->n_fields + n_add;

		if (n_fields >= REC_MAX_N_USER_FIELDS + DATA_N_SYS_COLS) {
			return false;
		}

		if (pk->is_gen_clust()) {
			min_size += DATA_TRX_ID_LEN + DATA_ROLL_PTR_LEN
				+ DATA_ROW_ID_LEN;
			max_size += DATA_TRX_ID_LEN + DATA_ROLL_PTR_LEN
				+ DATA_ROW_ID_LEN;
		} else {
			min_size += DATA_TRX_ID_LEN + DATA_ROLL_PTR_LEN;
			max_size += DATA_TRX_ID_LEN + DATA_ROLL_PTR_LEN;
		}

		uint i = pk->n_fields;
		while (i-- > pk->n_core_fields) {
			const dict_field_t& f = pk->fields[i];
			if (f.col->is_nullable()) {
				n_nullable++;
				if (!f.col->is_dropped()
				    && f.col->def_val.data) {
					goto instantly_added_column;
				}
			} else if (f.fixed_len
				   && (f.fixed_len <= 255
				       || !ib_table.not_redundant())) {
				if (ib_table.not_redundant()
				    || !f.col->is_dropped()) {
					min_size += f.fixed_len;
					max_size += f.fixed_len;
				}
			} else if (f.col->is_dropped() || !f.col->is_added()) {
				lenlen++;
				goto set_max_size;
			} else {
instantly_added_column:
				ut_ad(f.col->is_added());
				if (f.col->def_val.len >= min_local_len) {
					min_size += blob_prefix
						+ FIELD_REF_SIZE;
					lenlen += 2;
				} else {
					min_size += f.col->def_val.len;
					lenlen += f.col->def_val.len
						> 255 ? 2 : 1;
				}
set_max_size:
				if (f.fixed_len
				    && (f.fixed_len <= 255
					|| !ib_table.not_redundant())) {
					max_size += f.fixed_len;
				} else if (f.col->len >= min_local_len) {
					max_size += blob_prefix
						+ FIELD_REF_SIZE;
				} else {
					max_size += f.col->len;
				}
			}
		}

		do {
			const dict_field_t& f = pk->fields[i];
			if (f.col->is_nullable()) {
				n_nullable++;
			} else if (f.fixed_len) {
				min_size += f.fixed_len;
			} else {
				lenlen++;
			}
		} while (i--);

		if (ib_table.instant
		    || (ha_alter_info->handler_flags
			& (ALTER_STORED_COLUMN_ORDER
			   | ALTER_DROP_STORED_COLUMN))) {
			n_fields++;
			lenlen += 2;
			min_size += FIELD_REF_SIZE;
		}

		if (ib_table.not_redundant()) {
			min_size += REC_N_NEW_EXTRA_BYTES
				+ UT_BITS_IN_BYTES(n_nullable)
				+ lenlen;
		} else {
			min_size += (n_fields > 255 || min_size > 255)
				? n_fields * 2 : n_fields;
			min_size += REC_N_OLD_EXTRA_BYTES;
		}

		if (page_zip_rec_needs_ext(min_size, ib_table.not_redundant(),
					   0, 0)) {
			return false;
		}

		if (strict && page_zip_rec_needs_ext(max_size,
						     ib_table.not_redundant(),
						     0, 0)) {
			return false;
		}
	}
	// Making table system-versioned instantly is not implemented yet.
	if (ha_alter_info->handler_flags & ALTER_ADD_SYSTEM_VERSIONING) {
		return false;
	}

	static constexpr alter_table_operations avoid_rebuild
		= ALTER_ADD_STORED_BASE_COLUMN
		| ALTER_DROP_STORED_COLUMN
		| ALTER_STORED_COLUMN_ORDER
		| ALTER_COLUMN_NULLABLE;

	if (!(ha_alter_info->handler_flags & avoid_rebuild)) {
		alter_table_operations flags = ha_alter_info->handler_flags
			& ~avoid_rebuild;
		/* None of the flags are set that we can handle
		specially to avoid rebuild. In this case, we can
		allow ALGORITHM=INSTANT, except if some requested
		operation requires that the table be rebuilt. */
		if (flags & INNOBASE_ALTER_REBUILD) {
			return false;
		}
		if ((flags & ALTER_OPTIONS)
		    && alter_options_need_rebuild(ha_alter_info, table)) {
			return false;
		}
	} else if (!ib_table.supports_instant()) {
		return false;
	}

	/* At the moment, we disallow ADD [UNIQUE] INDEX together with
	instant ADD COLUMN.

	The main reason is that the work of instant ADD must be done
	in commit_inplace_alter_table().  For the rollback_instant()
	to work, we must add the columns to dict_table_t beforehand,
	and roll back those changes in case the transaction is rolled
	back.

	If we added the columns to the dictionary cache already in the
	prepare_inplace_alter_table(), we would have to deal with
	column number mismatch in ha_innobase::open(), write_row() and
	other functions. */

	/* FIXME: allow instant ADD COLUMN together with
	INNOBASE_ONLINE_CREATE (ADD [UNIQUE] INDEX) on pre-existing
	columns. */
	if (ha_alter_info->handler_flags
	    & ((INNOBASE_ALTER_REBUILD | INNOBASE_ONLINE_CREATE)
	       & ~ALTER_DROP_STORED_COLUMN
	       & ~ALTER_STORED_COLUMN_ORDER
	       & ~ALTER_ADD_STORED_BASE_COLUMN
	       & ~ALTER_COLUMN_NULLABLE
	       & ~ALTER_OPTIONS)) {
		return false;
	}

	if ((ha_alter_info->handler_flags & ALTER_OPTIONS)
	    && alter_options_need_rebuild(ha_alter_info, table)) {
		return false;
	}

	if (ha_alter_info->handler_flags & ALTER_COLUMN_NULLABLE) {
		if (ib_table.not_redundant()) {
			/* Instantaneous removal of NOT NULL is
			only supported for ROW_FORMAT=REDUNDANT. */
			return false;
		}
		if (ib_table.fts_doc_id_index
		    && !innobase_fulltext_exist(altered_table)) {
			/* Removing hidden FTS_DOC_ID_INDEX(FTS_DOC_ID)
			requires that the table be rebuilt. */
			return false;
		}

		Field** af = altered_table->field;
		Field** const end = altered_table->field
			+ altered_table->s->fields;
		List_iterator_fast<Create_field> cf_it(
			ha_alter_info->alter_info->create_list);
		for (unsigned c = 0; af < end; af++) {
			const Create_field* cf = cf_it++;
			if (!cf->field || !(*af)->stored_in_db()) {
				/* Ignore virtual or newly created
				column */
				continue;
			}

			const dict_col_t* col = dict_table_get_nth_col(
				&ib_table, c++);

			if (!col->ord_part || col->is_nullable()
			    || !(*af)->real_maybe_null()) {
				continue;
			}

			/* The column would be changed from NOT NULL.
			Ensure that it is not a clustered index key. */
			for (auto i = pk->n_uniq; i--; ) {
				if (pk->fields[i].col == col) {
					return false;
				}
			}
		}
	}

	return true;
}

/** Check whether the non-const default value for the field
@param[in]	field	field which could be added or changed
@return true if the non-const default is present. */
static bool is_non_const_value(Field* field)
{
	return field->default_value
		&& field->default_value->flags
		& uint(~(VCOL_SESSION_FUNC | VCOL_TIME_FUNC));
}

/** Set default value for the field.
@param[in]	field	field which could be added or changed
@return true if the default value is set. */
static bool set_default_value(Field* field)
{
	/* The added/changed NOT NULL column lacks a DEFAULT value,
	   or the DEFAULT is the same for all rows.
	   (Time functions, such as CURRENT_TIMESTAMP(),
	   are evaluated from a timestamp that is assigned
	   at the start of the statement. Session
	   functions, such as USER(), always evaluate the
	   same within a statement.) */

	ut_ad(!is_non_const_value(field));

	/* Compute the DEFAULT values of non-constant columns
	   (VCOL_SESSION_FUNC | VCOL_TIME_FUNC). */
	switch (field->set_default()) {
	case 0: /* OK */
	case 3: /* DATETIME to TIME or DATE conversion */
		return true;
	case -1: /* OOM, or GEOMETRY type mismatch */
	case 1:  /* A number adjusted to the min/max value */
	case 2:  /* String truncation, or conversion problem */
		break;
	}

	return false;
}

/** Check whether the table has the FTS_DOC_ID column
@param[in]	table		InnoDB table with fulltext index
@param[in]	altered_table	MySQL table with fulltext index
@param[out]	fts_doc_col_no	The column number for Doc ID,
				or ULINT_UNDEFINED if it is of wrong type
@param[out]	num_v		Number of virtual column
@param[in]	check_only	check only whether fts doc id exist.
@return whether there exists an FTS_DOC_ID column */
static
bool
innobase_fts_check_doc_id_col(
	const dict_table_t*	table,
	const TABLE*		altered_table,
	ulint*			fts_doc_col_no,
	ulint*			num_v,
	bool			check_only=false)
{
	*fts_doc_col_no = ULINT_UNDEFINED;

	const uint n_cols = altered_table->s->fields;
	ulint	i;
	int	err = 0;
	*num_v = 0;

	for (i = 0; i < n_cols; i++) {
		const Field*	field = altered_table->field[i];

		if (!field->stored_in_db()) {
			(*num_v)++;
		}

		if (my_strcasecmp(system_charset_info,
				  field->field_name.str, FTS_DOC_ID_COL_NAME)) {
			continue;
		}

		if (strcmp(field->field_name.str, FTS_DOC_ID_COL_NAME)) {
			err = ER_WRONG_COLUMN_NAME;
		} else if (field->type() != MYSQL_TYPE_LONGLONG
			   || field->pack_length() != 8
			   || field->real_maybe_null()
			   || !(field->flags & UNSIGNED_FLAG)
			   || !field->stored_in_db()) {
			err = ER_INNODB_FT_WRONG_DOCID_COLUMN;
		} else {
			*fts_doc_col_no = i - *num_v;
		}

		if (err && !check_only) {
			my_error(err, MYF(0), field->field_name.str);
		}

		return(true);
	}

	if (!table) {
		return(false);
	}

	/* Not to count the virtual columns */
	i -= *num_v;

	for (; i + DATA_N_SYS_COLS < (uint) table->n_cols; i++) {
		const char*     name = dict_table_get_col_name(table, i);

		if (strcmp(name, FTS_DOC_ID_COL_NAME) == 0) {
#ifdef UNIV_DEBUG
			const dict_col_t*       col;

			col = dict_table_get_nth_col(table, i);

			/* Because the FTS_DOC_ID does not exist in
			the .frm file or TABLE_SHARE, this must be the
			internally created FTS_DOC_ID column. */
			ut_ad(col->mtype == DATA_INT);
			ut_ad(col->len == 8);
			ut_ad(col->prtype & DATA_NOT_NULL);
			ut_ad(col->prtype & DATA_UNSIGNED);
#endif /* UNIV_DEBUG */
			*fts_doc_col_no = i;
			return(true);
		}
	}

	return(false);
}

/** Check whether the table is empty.
@param[in]	table			table to be checked
@param[in]	ignore_delete_marked	Ignore the delete marked
					flag record
@return true if table is empty */
static bool innobase_table_is_empty(const dict_table_t *table,
				    bool ignore_delete_marked=true)
{
  if (!table->space)
    return false;
  dict_index_t *clust_index= dict_table_get_first_index(table);
  mtr_t mtr;
  btr_pcur_t pcur;
  buf_block_t *block;
  page_cur_t *cur;
  rec_t *rec;
  bool next_page= false;

  mtr.start();
  if (pcur.open_leaf(true, clust_index, BTR_SEARCH_LEAF, &mtr) != DB_SUCCESS)
  {
non_empty:
    mtr.commit();
    return false;
  }
  rec= page_rec_get_next(btr_pcur_get_rec(&pcur));
  if (UNIV_UNLIKELY(!rec))
    goto non_empty;
  if (rec_is_metadata(rec, *clust_index))
    btr_pcur_get_page_cur(&pcur)->rec= rec;
scan_leaf:
  cur= btr_pcur_get_page_cur(&pcur);
  if (UNIV_UNLIKELY(!page_cur_move_to_next(cur)))
    goto non_empty;
next_page:
  if (next_page)
  {
    uint32_t next_page_no= btr_page_get_next(page_cur_get_page(cur));
    if (next_page_no == FIL_NULL)
    {
      mtr.commit();
      return true;
    }

    next_page= false;
    block= btr_block_get(*clust_index, next_page_no, BTR_SEARCH_LEAF, false,
                         &mtr);
    if (!block)
      goto non_empty;
    page_cur_set_before_first(block, cur);
    if (UNIV_UNLIKELY(!page_cur_move_to_next(cur)))
      goto non_empty;
    const auto s= mtr.get_savepoint();
    mtr.rollback_to_savepoint(s - 2, s - 1);
  }

  rec= page_cur_get_rec(cur);
  if (rec_get_deleted_flag(rec, dict_table_is_comp(table)))
  {
    if (ignore_delete_marked)
      goto scan_leaf;
    goto non_empty;
  }
  else if (!page_rec_is_supremum(rec))
    goto non_empty;
  else
  {
    next_page= true;
    goto next_page;
  }
  goto scan_leaf;
}

/** Check if InnoDB supports a particular alter table in-place
@param altered_table TABLE object for new version of table.
@param ha_alter_info Structure describing changes to be done
by ALTER TABLE and holding data used during in-place alter.

@retval HA_ALTER_INPLACE_NOT_SUPPORTED Not supported
@retval HA_ALTER_INPLACE_INSTANT
MDL_EXCLUSIVE is needed for executing prepare_inplace_alter_table()
and commit_inplace_alter_table(). inplace_alter_table() will not be called.
@retval HA_ALTER_INPLACE_COPY_NO_LOCK
MDL_EXCLUSIVE in prepare_inplace_alter_table(), which can be downgraded to
LOCK=NONE for rebuilding the table in inplace_alter_table()
@retval HA_ALTER_INPLACE_COPY_LOCK
MDL_EXCLUSIVE in prepare_inplace_alter_table(), which can be downgraded to
LOCK=SHARED for rebuilding the table in inplace_alter_table()
@retval HA_ALTER_INPLACE_NOCOPY_NO_LOCK
MDL_EXCLUSIVE in prepare_inplace_alter_table(), which can be downgraded to
LOCK=NONE for inplace_alter_table() which will not rebuild the table
@retval HA_ALTER_INPLACE_NOCOPY_LOCK
MDL_EXCLUSIVE in prepare_inplace_alter_table(), which can be downgraded to
LOCK=SHARED for inplace_alter_table() which will not rebuild the table
*/

enum_alter_inplace_result
ha_innobase::check_if_supported_inplace_alter(
	TABLE*			altered_table,
	Alter_inplace_info*	ha_alter_info)
{
	DBUG_ENTER("check_if_supported_inplace_alter");

	if ((ha_alter_info->handler_flags
	     & INNOBASE_ALTER_VERSIONED_REBUILD)
	    && altered_table->versioned(VERS_TIMESTAMP)) {
		ha_alter_info->unsupported_reason =
			"Not implemented for system-versioned timestamp tables";
		DBUG_RETURN(HA_ALTER_INPLACE_NOT_SUPPORTED);
	}

	/* Before 10.2.2 information about virtual columns was not stored in
	system tables. We need to do a full alter to rebuild proper 10.2.2+
	metadata with the information about virtual columns */
	if (omits_virtual_cols(*table_share)) {
		DBUG_RETURN(HA_ALTER_INPLACE_NOT_SUPPORTED);
	}

	if (altered_table->s->fields > REC_MAX_N_USER_FIELDS) {
		/* Deny the inplace ALTER TABLE. MySQL will try to
		re-create the table and ha_innobase::create() will
		return an error too. This is how we effectively
		deny adding too many columns to a table. */
		ha_alter_info->unsupported_reason =
			my_get_err_msg(ER_TOO_MANY_FIELDS);
		DBUG_RETURN(HA_ALTER_INPLACE_NOT_SUPPORTED);
	}

	update_thd();

	if (!m_prebuilt->table->space) {
		ib_senderrf(m_user_thd, IB_LOG_LEVEL_WARN,
			    ER_TABLESPACE_DISCARDED,
			    table->s->table_name.str);
	}

	if (is_read_only(!high_level_read_only
			 && (ha_alter_info->handler_flags & ALTER_OPTIONS)
			 && ha_alter_info->create_info->key_block_size == 0
			 && ha_alter_info->create_info->row_type
			 != ROW_TYPE_COMPRESSED)) {
		ha_alter_info->unsupported_reason =
			my_get_err_msg(ER_READ_ONLY_MODE);

		DBUG_RETURN(HA_ALTER_INPLACE_NOT_SUPPORTED);
	}

	if (ha_alter_info->handler_flags
	    & ~(INNOBASE_INPLACE_IGNORE
		| INNOBASE_ALTER_INSTANT
		| INNOBASE_ALTER_NOREBUILD
		| INNOBASE_ALTER_REBUILD
		| ALTER_INDEX_IGNORABILITY)) {

		if (ha_alter_info->handler_flags
		    & ALTER_STORED_COLUMN_TYPE) {
			ha_alter_info->unsupported_reason = my_get_err_msg(
				ER_ALTER_OPERATION_NOT_SUPPORTED_REASON_COLUMN_TYPE);
		}

		DBUG_RETURN(HA_ALTER_INPLACE_NOT_SUPPORTED);
	}

	ut_ad(dict_sys.sys_tables_exist());

	/* Only support online add foreign key constraint when
	check_foreigns is turned off */
	if ((ha_alter_info->handler_flags & ALTER_ADD_FOREIGN_KEY)
	    && m_prebuilt->trx->check_foreigns) {
		ha_alter_info->unsupported_reason = my_get_err_msg(
			ER_ALTER_OPERATION_NOT_SUPPORTED_REASON_FK_CHECK);
		DBUG_RETURN(HA_ALTER_INPLACE_NOT_SUPPORTED);
	}

	const char* reason_rebuild = NULL;

	switch (innodb_instant_alter_column_allowed) {
	case 0: /* never */
		if ((ha_alter_info->handler_flags
		     & (ALTER_ADD_STORED_BASE_COLUMN
			| ALTER_STORED_COLUMN_ORDER
			| ALTER_DROP_STORED_COLUMN))
		    || m_prebuilt->table->is_instant()) {
			reason_rebuild =
				"innodb_instant_alter_column_allowed=never";
innodb_instant_alter_column_allowed_reason:
			if (ha_alter_info->handler_flags
			    & ALTER_RECREATE_TABLE) {
				reason_rebuild = NULL;
			} else {
				ha_alter_info->handler_flags
					|= ALTER_RECREATE_TABLE;
				ha_alter_info->unsupported_reason
					= reason_rebuild;
			}
		}
		break;
	case 1: /* add_last */
		if ((ha_alter_info->handler_flags
		     & (ALTER_STORED_COLUMN_ORDER | ALTER_DROP_STORED_COLUMN))
		    || m_prebuilt->table->instant) {
			reason_rebuild = "innodb_instant_atler_column_allowed="
				"add_last";
			goto innodb_instant_alter_column_allowed_reason;
		}
	}

	switch (ha_alter_info->handler_flags & ~INNOBASE_INPLACE_IGNORE) {
	case ALTER_OPTIONS:
		if (alter_options_need_rebuild(ha_alter_info, table)) {
			reason_rebuild = my_get_err_msg(
				ER_ALTER_OPERATION_TABLE_OPTIONS_NEED_REBUILD);
			ha_alter_info->unsupported_reason = reason_rebuild;
			break;
		}
		/* fall through */
	case 0:
		DBUG_RETURN(HA_ALTER_INPLACE_INSTANT);
	}

	/* InnoDB cannot IGNORE when creating unique indexes. IGNORE
	should silently delete some duplicate rows. Our inplace_alter
	code will not delete anything from existing indexes. */
	if (ha_alter_info->ignore
	    && (ha_alter_info->handler_flags
		& (ALTER_ADD_PK_INDEX | ALTER_ADD_UNIQUE_INDEX))) {
		ha_alter_info->unsupported_reason = my_get_err_msg(
			ER_ALTER_OPERATION_NOT_SUPPORTED_REASON_IGNORE);
		DBUG_RETURN(HA_ALTER_INPLACE_NOT_SUPPORTED);
	}

	/* DROP PRIMARY KEY is only allowed in combination with ADD
	PRIMARY KEY. */
	if ((ha_alter_info->handler_flags
	     & (ALTER_ADD_PK_INDEX | ALTER_DROP_PK_INDEX))
	    == ALTER_DROP_PK_INDEX) {
		ha_alter_info->unsupported_reason = my_get_err_msg(
			ER_ALTER_OPERATION_NOT_SUPPORTED_REASON_NOPK);
		DBUG_RETURN(HA_ALTER_INPLACE_NOT_SUPPORTED);
	}

	if (ha_alter_info->handler_flags & ALTER_COLUMN_NULLABLE) {
		/* If a NOT NULL attribute is going to be removed and
		a UNIQUE INDEX on the column had been promoted to an
		implicit PRIMARY KEY, the table should be rebuilt by
		ALGORITHM=COPY. (Theoretically, we could support
		rebuilding by ALGORITHM=INPLACE if a PRIMARY KEY is
		going to be added, either explicitly or by promoting
		another UNIQUE KEY.) */
		const uint my_primary_key = altered_table->s->primary_key;

		if (UNIV_UNLIKELY(my_primary_key >= MAX_KEY)
		    && !dict_index_is_auto_gen_clust(
			    dict_table_get_first_index(m_prebuilt->table))) {
			ha_alter_info->unsupported_reason = my_get_err_msg(
				ER_PRIMARY_CANT_HAVE_NULL);
			DBUG_RETURN(HA_ALTER_INPLACE_NOT_SUPPORTED);
		}
	}

	/*
	  InnoDB in different MariaDB versions was generating different mtype
	  codes for certain types. In some cases the signed/unsigned bit was
	  generated differently too.

	  Inplace ALTER would change the mtype/unsigned_flag (to what the
	  current code generates) without changing the underlying data
	  represenation, and it might result in data corruption.

	  Don't do inplace ALTER if mtype/unsigned_flag are wrong.
	*/
	for (ulint i = 0, icol= 0; i < table->s->fields; i++) {
		const Field*		field = table->field[i];
		const dict_col_t*	col = dict_table_get_nth_col(
			m_prebuilt->table, icol);
		unsigned unsigned_flag;

		if (!field->stored_in_db()) {
			continue;
		}

		icol++;

		if (col->mtype != get_innobase_type_from_mysql_type(
			    &unsigned_flag, field)) {

			DBUG_RETURN(HA_ALTER_INPLACE_NOT_SUPPORTED);
		}

		if ((col->prtype & DATA_UNSIGNED) != unsigned_flag) {

			DBUG_RETURN(HA_ALTER_INPLACE_NOT_SUPPORTED);
		}
	}

	ulint n_indexes = UT_LIST_GET_LEN((m_prebuilt->table)->indexes);

	/* If InnoDB dictionary and MySQL frm file are not consistent
	use "Copy" method. */
	if (m_prebuilt->table->dict_frm_mismatch) {

		ha_alter_info->unsupported_reason = my_get_err_msg(
			ER_NO_SUCH_INDEX);
		ib_push_frm_error(m_user_thd, m_prebuilt->table, altered_table,
			n_indexes, true);

		DBUG_RETURN(HA_ALTER_INPLACE_NOT_SUPPORTED);
	}

	/* '0000-00-00' value isn't allowed for datetime datatype
	for newly added column when table is not empty */
	if (ha_alter_info->error_if_not_empty
	    && m_prebuilt->table->space
	    && !innobase_table_is_empty(m_prebuilt->table)) {
		DBUG_RETURN(HA_ALTER_INPLACE_NOT_SUPPORTED);
	}

	const bool add_drop_v_cols = !!(ha_alter_info->handler_flags
					& (ALTER_ADD_VIRTUAL_COLUMN
					   | ALTER_DROP_VIRTUAL_COLUMN
					   | ALTER_VIRTUAL_COLUMN_ORDER));

	/* We should be able to do the operation in-place.
	See if we can do it online (LOCK=NONE) or without rebuild. */
	bool online = true, need_rebuild = false;
	const uint fulltext_indexes = innobase_fulltext_exist(altered_table);

	/* Fix the key parts. */
	for (KEY* new_key = ha_alter_info->key_info_buffer;
	     new_key < ha_alter_info->key_info_buffer
		     + ha_alter_info->key_count;
	     new_key++) {

		/* Do not support adding/droping a virtual column, while
		there is a table rebuild caused by adding a new FTS_DOC_ID */
		if ((new_key->flags & HA_FULLTEXT) && add_drop_v_cols
		    && !DICT_TF2_FLAG_IS_SET(m_prebuilt->table,
					     DICT_TF2_FTS_HAS_DOC_ID)) {
			ha_alter_info->unsupported_reason =
				MSG_UNSUPPORTED_ALTER_ONLINE_ON_VIRTUAL_COLUMN;
			DBUG_RETURN(HA_ALTER_INPLACE_NOT_SUPPORTED);
		}

		for (KEY_PART_INFO* key_part = new_key->key_part;
		     key_part < (new_key->key_part
				 + new_key->user_defined_key_parts);
		     key_part++) {
			DBUG_ASSERT(key_part->fieldnr
				    < altered_table->s->fields);

			const Create_field* new_field
				= ha_alter_info->alter_info->create_list.elem(
					key_part->fieldnr);

			DBUG_ASSERT(new_field);

			key_part->field = altered_table->field[
				key_part->fieldnr];

			/* In some special cases InnoDB emits "false"
			duplicate key errors with NULL key values. Let
			us play safe and ensure that we can correctly
			print key values even in such cases. */
			key_part->null_offset = key_part->field->null_offset();
			key_part->null_bit = key_part->field->null_bit;

			if (new_field->field) {
				/* This is an existing column. */
				continue;
			}

			/* This is an added column. */
			DBUG_ASSERT(ha_alter_info->handler_flags
				    & ALTER_ADD_COLUMN);

			/* We cannot replace a hidden FTS_DOC_ID
			with a user-visible FTS_DOC_ID. */
			if (fulltext_indexes && m_prebuilt->table->fts
			    && !my_strcasecmp(
				    system_charset_info,
				    key_part->field->field_name.str,
				    FTS_DOC_ID_COL_NAME)) {
				ha_alter_info->unsupported_reason = my_get_err_msg(
					ER_ALTER_OPERATION_NOT_SUPPORTED_REASON_HIDDEN_FTS);
				DBUG_RETURN(HA_ALTER_INPLACE_NOT_SUPPORTED);
			}

			DBUG_ASSERT((key_part->field->unireg_check
				     == Field::NEXT_NUMBER)
				    == !!(key_part->field->flags
					  & AUTO_INCREMENT_FLAG));

			if (key_part->field->flags & AUTO_INCREMENT_FLAG) {
				/* We cannot assign AUTO_INCREMENT values
				during online or instant ALTER. */
				DBUG_ASSERT(key_part->field == altered_table
					    -> found_next_number_field);

				if (ha_alter_info->online) {
					ha_alter_info->unsupported_reason = my_get_err_msg(
						ER_ALTER_OPERATION_NOT_SUPPORTED_REASON_AUTOINC);
				}

				online = false;
				need_rebuild = true;
			}

			if (!key_part->field->stored_in_db()) {
				/* Do not support adding index on newly added
				virtual column, while there is also a drop
				virtual column in the same clause */
				if (ha_alter_info->handler_flags
				    & ALTER_DROP_VIRTUAL_COLUMN) {
					ha_alter_info->unsupported_reason =
						MSG_UNSUPPORTED_ALTER_ONLINE_ON_VIRTUAL_COLUMN;

					DBUG_RETURN(HA_ALTER_INPLACE_NOT_SUPPORTED);
				}

				if (ha_alter_info->online
				    && !ha_alter_info->unsupported_reason) {
					ha_alter_info->unsupported_reason =
						MSG_UNSUPPORTED_ALTER_ONLINE_ON_VIRTUAL_COLUMN;
				}

				online = false;
			}
		}
	}

	DBUG_ASSERT(!m_prebuilt->table->fts
		    || (m_prebuilt->table->fts->doc_col <= table->s->fields));

	DBUG_ASSERT(!m_prebuilt->table->fts
		    || (m_prebuilt->table->fts->doc_col
		        < dict_table_get_n_user_cols(m_prebuilt->table)));

	if (fulltext_indexes && m_prebuilt->table->fts) {
		/* FULLTEXT indexes are supposed to remain. */
		/* Disallow DROP INDEX FTS_DOC_ID_INDEX */

		for (uint i = 0; i < ha_alter_info->index_drop_count; i++) {
			if (!my_strcasecmp(
				    system_charset_info,
				    ha_alter_info->index_drop_buffer[i]->name.str,
				    FTS_DOC_ID_INDEX_NAME)) {
				ha_alter_info->unsupported_reason = my_get_err_msg(
					ER_ALTER_OPERATION_NOT_SUPPORTED_REASON_CHANGE_FTS);
				DBUG_RETURN(HA_ALTER_INPLACE_NOT_SUPPORTED);
			}
		}

		/* InnoDB can have a hidden FTS_DOC_ID_INDEX on a
		visible FTS_DOC_ID column as well. Prevent dropping or
		renaming the FTS_DOC_ID. */

		for (Field** fp = table->field; *fp; fp++) {
			if (!((*fp)->flags
			      & (FIELD_IS_RENAMED | FIELD_IS_DROPPED))) {
				continue;
			}

			if (!my_strcasecmp(
				    system_charset_info,
				    (*fp)->field_name.str,
				    FTS_DOC_ID_COL_NAME)) {
				ha_alter_info->unsupported_reason = my_get_err_msg(
					ER_ALTER_OPERATION_NOT_SUPPORTED_REASON_CHANGE_FTS);
				DBUG_RETURN(HA_ALTER_INPLACE_NOT_SUPPORTED);
			}
		}
	}

	m_prebuilt->trx->will_lock = true;

	/* When changing a NULL column to NOT NULL and specifying a
	DEFAULT value, ensure that the DEFAULT expression is a constant.
	Also, in ADD COLUMN, for now we only support a
	constant DEFAULT expression. */
	Field **af = altered_table->field;
	bool fts_need_rebuild = false;
	need_rebuild = need_rebuild
		|| innobase_need_rebuild(ha_alter_info, table);

	for (Create_field& cf : ha_alter_info->alter_info->create_list) {
		DBUG_ASSERT(cf.field
			    || (ha_alter_info->handler_flags
				& ALTER_ADD_COLUMN));

		if (const Field* f = cf.field) {
			/* An AUTO_INCREMENT attribute can only
			be added to an existing column by ALGORITHM=COPY,
			but we can remove the attribute. */
			ut_ad((*af)->unireg_check != Field::NEXT_NUMBER
			      || f->unireg_check == Field::NEXT_NUMBER);
			if (!f->real_maybe_null() || (*af)->real_maybe_null())
				goto next_column;
			/* We are changing an existing column
			from NULL to NOT NULL. */
			DBUG_ASSERT(ha_alter_info->handler_flags
				    & ALTER_COLUMN_NOT_NULLABLE);
			/* Virtual columns are never NOT NULL. */
			DBUG_ASSERT(f->stored_in_db());
			switch ((*af)->type()) {
			case MYSQL_TYPE_TIMESTAMP:
			case MYSQL_TYPE_TIMESTAMP2:
				/* Inserting NULL into a TIMESTAMP column
				would cause the DEFAULT value to be
				replaced. Ensure that the DEFAULT
				expression is not changing during
				ALTER TABLE. */
				if (!(*af)->default_value
				    && (*af)->is_real_null()) {
					/* No DEFAULT value is
					specified. We can report
					errors for any NULL values for
					the TIMESTAMP. */
					goto next_column;
				}
				break;
			default:
				/* For any other data type, NULL
				values are not converted. */
				goto next_column;
			}

			ha_alter_info->unsupported_reason = my_get_err_msg(
				ER_ALTER_OPERATION_NOT_SUPPORTED_REASON_NOT_NULL);
		} else if (!is_non_const_value(*af)
			   && set_default_value(*af)) {
			if (fulltext_indexes > 1
			    && !my_strcasecmp(system_charset_info,
					      (*af)->field_name.str,
					      FTS_DOC_ID_COL_NAME)) {
				/* If a hidden FTS_DOC_ID column exists
				(because of FULLTEXT INDEX), it cannot
				be replaced with a user-created one
				except when using ALGORITHM=COPY. */
				ha_alter_info->unsupported_reason =
					my_get_err_msg(ER_INNODB_FT_LIMIT);
				DBUG_RETURN(HA_ALTER_INPLACE_NOT_SUPPORTED);
			}
			goto next_column;
		}

		DBUG_RETURN(HA_ALTER_INPLACE_NOT_SUPPORTED);

next_column:
		af++;
	}

	const bool supports_instant = instant_alter_column_possible(
		*m_prebuilt->table, ha_alter_info, table, altered_table,
		is_innodb_strict_mode());
	if (add_drop_v_cols) {
		ulonglong flags = ha_alter_info->handler_flags;

		/* TODO: uncomment the flags below, once we start to
		support them */

		flags &= ~(ALTER_ADD_VIRTUAL_COLUMN
			   | ALTER_DROP_VIRTUAL_COLUMN
			   | ALTER_VIRTUAL_COLUMN_ORDER
		           | ALTER_VIRTUAL_GCOL_EXPR
		           | ALTER_COLUMN_VCOL
		/*
			   | ALTER_ADD_STORED_BASE_COLUMN
			   | ALTER_DROP_STORED_COLUMN
			   | ALTER_STORED_COLUMN_ORDER
			   | ALTER_ADD_UNIQUE_INDEX
		*/
			   | ALTER_ADD_NON_UNIQUE_NON_PRIM_INDEX
			   | ALTER_DROP_NON_UNIQUE_NON_PRIM_INDEX
			   | ALTER_INDEX_ORDER);
		if (supports_instant) {
			flags &= ~(ALTER_DROP_STORED_COLUMN
#if 0 /* MDEV-17468: remove check_v_col_in_order() and fix the code */
				   | ALTER_ADD_STORED_BASE_COLUMN
#endif
				   | ALTER_STORED_COLUMN_ORDER);
		}
		if (flags != 0
		    || IF_PARTITIONING((altered_table->s->partition_info_str
			&& altered_table->s->partition_info_str_len), 0)
		    || (!check_v_col_in_order(
			this->table, altered_table, ha_alter_info))) {
			ha_alter_info->unsupported_reason =
				MSG_UNSUPPORTED_ALTER_ONLINE_ON_VIRTUAL_COLUMN;
			DBUG_RETURN(HA_ALTER_INPLACE_NOT_SUPPORTED);
		}
	}

	if (supports_instant && !(ha_alter_info->handler_flags
				  & INNOBASE_ALTER_NOREBUILD)) {
		DBUG_RETURN(HA_ALTER_INPLACE_INSTANT);
	}

	if (need_rebuild
	    && (fulltext_indexes
		|| innobase_spatial_exist(altered_table)
		|| innobase_indexed_virtual_exist(altered_table))) {
		/* If the table already contains fulltext indexes,
		refuse to rebuild the table natively altogether. */
		if (fulltext_indexes > 1) {
cannot_create_many_fulltext_index:
			ha_alter_info->unsupported_reason =
				my_get_err_msg(ER_INNODB_FT_LIMIT);
			DBUG_RETURN(HA_ALTER_INPLACE_NOT_SUPPORTED);
		}

		if (!online || !ha_alter_info->online
		    || ha_alter_info->unsupported_reason != reason_rebuild) {
			/* Either LOCK=NONE was not requested, or we already
			gave specific reason to refuse it. */
		} else if (fulltext_indexes) {
			ha_alter_info->unsupported_reason = my_get_err_msg(
				ER_ALTER_OPERATION_NOT_SUPPORTED_REASON_FTS);
		} else if (innobase_spatial_exist(altered_table)) {
			ha_alter_info->unsupported_reason = my_get_err_msg(
				ER_ALTER_OPERATION_NOT_SUPPORTED_REASON_GIS);
		} else {
			/* MDEV-14341 FIXME: Remove this limitation. */
			ha_alter_info->unsupported_reason =
				"online rebuild with indexed virtual columns";
		}

		online = false;
	}

	if (ha_alter_info->handler_flags
		& ALTER_ADD_NON_UNIQUE_NON_PRIM_INDEX) {
		/* ADD FULLTEXT|SPATIAL INDEX requires a lock.

		We could do ADD FULLTEXT INDEX without a lock if the
		table already contains an FTS_DOC_ID column, but in
		that case we would have to apply the modification log
		to the full-text indexes.

		We could also do ADD SPATIAL INDEX by implementing
		row_log_apply() for it. */
		bool add_fulltext = false;

		for (uint i = 0; i < ha_alter_info->index_add_count; i++) {
			const KEY* key =
				&ha_alter_info->key_info_buffer[
					ha_alter_info->index_add_buffer[i]];
			if (key->flags & HA_FULLTEXT) {
				DBUG_ASSERT(!(key->flags & HA_KEYFLAG_MASK
					      & ~(HA_FULLTEXT
						  | HA_PACK_KEY
						  | HA_GENERATED_KEY
						  | HA_BINARY_PACK_KEY)));
				if (add_fulltext) {
					goto cannot_create_many_fulltext_index;
				}

				add_fulltext = true;
				if (ha_alter_info->online
				    && !ha_alter_info->unsupported_reason) {
					ha_alter_info->unsupported_reason = my_get_err_msg(
						ER_ALTER_OPERATION_NOT_SUPPORTED_REASON_FTS);
				}

				online = false;

				/* Full text search index exists, check
				whether the table already has DOC ID column.
				If not, InnoDB have to rebuild the table to
				add a Doc ID hidden column and change
				primary index. */
				ulint	fts_doc_col_no;
				ulint	num_v = 0;

				fts_need_rebuild =
					!innobase_fts_check_doc_id_col(
						m_prebuilt->table,
						altered_table,
						&fts_doc_col_no, &num_v, true);
			}

			if (online && (key->flags & HA_SPATIAL)) {

				if (ha_alter_info->online) {
					ha_alter_info->unsupported_reason = my_get_err_msg(
						ER_ALTER_OPERATION_NOT_SUPPORTED_REASON_GIS);
				}

				online = false;
			}
		}
	}

	// FIXME: implement Online DDL for system-versioned operations
	if (ha_alter_info->handler_flags & INNOBASE_ALTER_VERSIONED_REBUILD) {

		if (ha_alter_info->online) {
			ha_alter_info->unsupported_reason =
				"Not implemented for system-versioned operations";
		}

		online = false;
	}

	if ((need_rebuild && !supports_instant) || fts_need_rebuild) {
		ha_alter_info->handler_flags |= ALTER_RECREATE_TABLE;
		DBUG_RETURN(online
			    ? HA_ALTER_INPLACE_COPY_NO_LOCK
			    : HA_ALTER_INPLACE_COPY_LOCK);
	}

	if (ha_alter_info->unsupported_reason) {
	} else if (ha_alter_info->handler_flags & INNOBASE_ONLINE_CREATE) {
		ha_alter_info->unsupported_reason = "ADD INDEX";
	} else {
		ha_alter_info->unsupported_reason = "DROP INDEX";
	}

	DBUG_RETURN(online
		    ? HA_ALTER_INPLACE_NOCOPY_NO_LOCK
		    : HA_ALTER_INPLACE_NOCOPY_LOCK);
}

/*************************************************************//**
Initialize the dict_foreign_t structure with supplied info
@return true if added, false if duplicate foreign->id */
static MY_ATTRIBUTE((nonnull(1,3,5,7)))
bool
innobase_init_foreign(
/*==================*/
	dict_foreign_t*	foreign,		/*!< in/out: structure to
						initialize */
	const char*	constraint_name,	/*!< in/out: constraint name if
						exists */
	dict_table_t*	table,			/*!< in: foreign table */
	dict_index_t*	index,			/*!< in: foreign key index */
	const char**	column_names,		/*!< in: foreign key column
						names */
	ulint		num_field,		/*!< in: number of columns */
	const char*	referenced_table_name,	/*!< in: referenced table
						name */
	dict_table_t*	referenced_table,	/*!< in: referenced table */
	dict_index_t*	referenced_index,	/*!< in: referenced index */
	const char**	referenced_column_names,/*!< in: referenced column
						names */
	ulint		referenced_num_field)	/*!< in: number of referenced
						columns */
{
	ut_ad(dict_sys.locked());

        if (constraint_name) {
                ulint   db_len;

                /* Catenate 'databasename/' to the constraint name specified
                by the user: we conceive the constraint as belonging to the
                same MySQL 'database' as the table itself. We store the name
                to foreign->id. */

                db_len = dict_get_db_name_len(table->name.m_name);

                foreign->id = static_cast<char*>(mem_heap_alloc(
                        foreign->heap, db_len + strlen(constraint_name) + 2));

                memcpy(foreign->id, table->name.m_name, db_len);
                foreign->id[db_len] = '/';
                strcpy(foreign->id + db_len + 1, constraint_name);

		/* Check if any existing foreign key has the same id,
		this is needed only if user supplies the constraint name */

		if (table->foreign_set.find(foreign)
		    != table->foreign_set.end()) {
			return(false);
		}
        }

        foreign->foreign_table = table;
        foreign->foreign_table_name = mem_heap_strdup(
                foreign->heap, table->name.m_name);
        dict_mem_foreign_table_name_lookup_set(foreign, TRUE);

        foreign->foreign_index = index;
        foreign->n_fields = static_cast<unsigned>(num_field)
		& dict_index_t::MAX_N_FIELDS;

        foreign->foreign_col_names = static_cast<const char**>(
                mem_heap_alloc(foreign->heap, num_field * sizeof(void*)));

        for (ulint i = 0; i < foreign->n_fields; i++) {
                foreign->foreign_col_names[i] = mem_heap_strdup(
                        foreign->heap, column_names[i]);
        }

	foreign->referenced_index = referenced_index;
	foreign->referenced_table = referenced_table;

	foreign->referenced_table_name = mem_heap_strdup(
		foreign->heap, referenced_table_name);
        dict_mem_referenced_table_name_lookup_set(foreign, TRUE);

        foreign->referenced_col_names = static_cast<const char**>(
                mem_heap_alloc(foreign->heap,
			       referenced_num_field * sizeof(void*)));

        for (ulint i = 0; i < foreign->n_fields; i++) {
                foreign->referenced_col_names[i]
                        = mem_heap_strdup(foreign->heap,
					  referenced_column_names[i]);
        }

	return(true);
}

/*************************************************************//**
Check whether the foreign key options is legit
@return true if it is */
static MY_ATTRIBUTE((nonnull, warn_unused_result))
bool
innobase_check_fk_option(
/*=====================*/
	const dict_foreign_t*	foreign)	/*!< in: foreign key */
{
	if (!foreign->foreign_index) {
		return(true);
	}

	if (foreign->type & (DICT_FOREIGN_ON_UPDATE_SET_NULL
			     | DICT_FOREIGN_ON_DELETE_SET_NULL)) {

		for (ulint j = 0; j < foreign->n_fields; j++) {
			if ((dict_index_get_nth_col(
				     foreign->foreign_index, j)->prtype)
			    & DATA_NOT_NULL) {

				/* It is not sensible to define
				SET NULL if the column is not
				allowed to be NULL! */
				return(false);
			}
		}
	}

	return(true);
}

/*************************************************************//**
Set foreign key options
@return true if successfully set */
static MY_ATTRIBUTE((nonnull, warn_unused_result))
bool
innobase_set_foreign_key_option(
/*============================*/
	dict_foreign_t*	foreign,	/*!< in:InnoDB Foreign key */
	Foreign_key*	fk_key)		/*!< in: Foreign key info from
					MySQL */
{
	ut_ad(!foreign->type);

	switch (fk_key->delete_opt) {
	case FK_OPTION_NO_ACTION:
	case FK_OPTION_RESTRICT:
	case FK_OPTION_SET_DEFAULT:
		foreign->type = DICT_FOREIGN_ON_DELETE_NO_ACTION;
		break;
	case FK_OPTION_CASCADE:
		foreign->type = DICT_FOREIGN_ON_DELETE_CASCADE;
		break;
	case FK_OPTION_SET_NULL:
		foreign->type = DICT_FOREIGN_ON_DELETE_SET_NULL;
		break;
	case FK_OPTION_UNDEF:
		break;
	}

	switch (fk_key->update_opt) {
	case FK_OPTION_NO_ACTION:
	case FK_OPTION_RESTRICT:
	case FK_OPTION_SET_DEFAULT:
		foreign->type |= DICT_FOREIGN_ON_UPDATE_NO_ACTION;
		break;
	case FK_OPTION_CASCADE:
		foreign->type |= DICT_FOREIGN_ON_UPDATE_CASCADE;
		break;
	case FK_OPTION_SET_NULL:
		foreign->type |= DICT_FOREIGN_ON_UPDATE_SET_NULL;
		break;
	case FK_OPTION_UNDEF:
		break;
	}

	return(innobase_check_fk_option(foreign));
}

/*******************************************************************//**
Check if a foreign key constraint can make use of an index
that is being created.
@param[in]	col_names	column names
@param[in]	n_cols		number of columns
@param[in]	keys		index information
@param[in]	add		indexes being created
@return useable index, or NULL if none found */
static MY_ATTRIBUTE((nonnull, warn_unused_result))
const KEY*
innobase_find_equiv_index(
	const char*const*	col_names,
	uint			n_cols,
	const KEY*		keys,
	span<uint>		add)
{
	for (span<uint>::iterator it = add.begin(), end = add.end(); it != end;
	     ++it) {
		const KEY*	key = &keys[*it];

		if (key->user_defined_key_parts < n_cols
		    || key->flags & HA_SPATIAL) {
no_match:
			continue;
		}

		for (uint j = 0; j < n_cols; j++) {
			const KEY_PART_INFO&	key_part = key->key_part[j];
			uint32			col_len
				= key_part.field->pack_length();

			/* Any index on virtual columns cannot be used
			for reference constraint */
			if (!key_part.field->stored_in_db()) {
				goto no_match;
			}

			/* The MySQL pack length contains 1 or 2 bytes
			length field for a true VARCHAR. */

			if (key_part.field->type() == MYSQL_TYPE_VARCHAR) {
				col_len -= static_cast<const Field_varstring*>(
					key_part.field)->length_bytes;
			}

			if (key_part.length < col_len) {

				/* Column prefix indexes cannot be
				used for FOREIGN KEY constraints. */
				goto no_match;
			}

			if (innobase_strcasecmp(col_names[j],
						key_part.field->field_name.str)) {
				/* Name mismatch */
				goto no_match;
			}
		}

		return(key);
	}

	return(NULL);
}

/*************************************************************//**
Find an index whose first fields are the columns in the array
in the same order and is not marked for deletion
@return matching index, NULL if not found */
static MY_ATTRIBUTE((nonnull(1,4), warn_unused_result))
dict_index_t*
innobase_find_fk_index(
/*===================*/
	dict_table_t*		table,	/*!< in: table */
	const char**		col_names,
					/*!< in: column names, or NULL
					to use table->col_names */
	span<dict_index_t*>	drop_index,
					/*!< in: indexes to be dropped */
	const char**		columns,/*!< in: array of column names */
	ulint			n_cols) /*!< in: number of columns */
{
	dict_index_t*	index;

	index = dict_table_get_first_index(table);

	while (index != NULL) {
		if (dict_foreign_qualify_index(table, col_names, columns,
					       n_cols, index, NULL, true, 0,
					       NULL, NULL, NULL)
		    && std::find(drop_index.begin(), drop_index.end(), index)
			   == drop_index.end()) {
			return index;
		}

		index = dict_table_get_next_index(index);
	}

	return(NULL);
}

/** Check whether given column is a base of stored column.
@param[in]	col_name	column name
@param[in]	table		table
@param[in]	s_cols		list of stored columns
@return true if the given column is a base of stored column,else false. */
static
bool
innobase_col_check_fk(
	const char*		col_name,
	const dict_table_t*	table,
	dict_s_col_list*	s_cols)
{
	dict_s_col_list::const_iterator	it;

	for (it = s_cols->begin(); it != s_cols->end(); ++it) {
		for (ulint j = it->num_base; j--; ) {
			if (!strcmp(col_name, dict_table_get_col_name(
					    table, it->base_col[j]->ind))) {
				return(true);
			}
		}
	}

	return(false);
}

/** Check whether the foreign key constraint is on base of any stored columns.
@param[in]	foreign	Foriegn key constraing information
@param[in]	table	table to which the foreign key objects
to be added
@param[in]	s_cols	list of stored column information in the table.
@return true if yes, otherwise false. */
static
bool
innobase_check_fk_stored(
	const dict_foreign_t*	foreign,
	const dict_table_t*	table,
	dict_s_col_list*	s_cols)
{
	ulint	type = foreign->type;

	type &= ~(DICT_FOREIGN_ON_DELETE_NO_ACTION
		  | DICT_FOREIGN_ON_UPDATE_NO_ACTION);

	if (type == 0 || s_cols == NULL) {
		return(false);
	}

	for (ulint i = 0; i < foreign->n_fields; i++) {
		if (innobase_col_check_fk(
			foreign->foreign_col_names[i], table, s_cols)) {
			return(true);
		}
	}

	return(false);
}

/** Create InnoDB foreign key structure from MySQL alter_info
@param[in]	ha_alter_info	alter table info
@param[in]	table_share	TABLE_SHARE
@param[in]	table		table object
@param[in]	col_names	column names, or NULL to use
table->col_names
@param[in]	drop_index	indexes to be dropped
@param[in]	n_drop_index	size of drop_index
@param[out]	add_fk		foreign constraint added
@param[out]	n_add_fk	number of foreign constraints
added
@param[in]	trx		user transaction
@param[in]	s_cols		list of stored column information
@retval true if successful
@retval false on error (will call my_error()) */
static MY_ATTRIBUTE((nonnull(1,2,3,7,8), warn_unused_result))
bool
innobase_get_foreign_key_info(
	Alter_inplace_info*
			ha_alter_info,
	const TABLE_SHARE*
			table_share,
	dict_table_t*	table,
	const char**	col_names,
	dict_index_t**	drop_index,
	ulint		n_drop_index,
	dict_foreign_t**add_fk,
	ulint*		n_add_fk,
	const trx_t*	trx,
	dict_s_col_list*s_cols)
{
	dict_table_t*	referenced_table = NULL;
	char*		referenced_table_name = NULL;
	ulint		num_fk = 0;
	Alter_info*	alter_info = ha_alter_info->alter_info;
	const CHARSET_INFO*	cs = thd_charset(trx->mysql_thd);

	DBUG_ENTER("innobase_get_foreign_key_info");

	*n_add_fk = 0;

	for (Key& key : alter_info->key_list) {
		if (key.type != Key::FOREIGN_KEY) {
			continue;
		}

		const char*	column_names[MAX_NUM_FK_COLUMNS];
		dict_index_t*	index = NULL;
		const char*	referenced_column_names[MAX_NUM_FK_COLUMNS];
		dict_index_t*	referenced_index = NULL;
		ulint		num_col = 0;
		ulint		referenced_num_col = 0;
		bool		correct_option;

		Foreign_key* fk_key = static_cast<Foreign_key*>(&key);

		if (fk_key->columns.elements > 0) {
			ulint	i = 0;

			/* Get all the foreign key column info for the
			current table */
			for (const Key_part_spec& column : fk_key->columns) {
				column_names[i] = column.field_name.str;
				ut_ad(i < MAX_NUM_FK_COLUMNS);
				i++;
			}

			index = innobase_find_fk_index(
				table, col_names,
				span<dict_index_t*>(drop_index, n_drop_index),
				column_names, i);

			/* MySQL would add a index in the creation
			list if no such index for foreign table,
			so we have to use DBUG_EXECUTE_IF to simulate
			the scenario */
			DBUG_EXECUTE_IF("innodb_test_no_foreign_idx",
					index = NULL;);

			/* Check whether there exist such
			index in the the index create clause */
			if (!index && !innobase_find_equiv_index(
				    column_names, static_cast<uint>(i),
				    ha_alter_info->key_info_buffer,
				    span<uint>(ha_alter_info->index_add_buffer,
					       ha_alter_info->index_add_count))) {
				my_error(
					ER_FK_NO_INDEX_CHILD,
					MYF(0),
					fk_key->name.str
					? fk_key->name.str : "",
					table_share->table_name.str);
				goto err_exit;
			}

			num_col = i;
		}

		add_fk[num_fk] = dict_mem_foreign_create();

		dict_sys.lock(SRW_LOCK_CALL);

		referenced_table_name = dict_get_referenced_table(
			table->name.m_name,
			LEX_STRING_WITH_LEN(fk_key->ref_db),
			LEX_STRING_WITH_LEN(fk_key->ref_table),
			&referenced_table,
			add_fk[num_fk]->heap, cs);

		/* Test the case when referenced_table failed to
		open, if trx->check_foreigns is not set, we should
		still be able to add the foreign key */
		DBUG_EXECUTE_IF("innodb_test_open_ref_fail",
				referenced_table = NULL;);

		if (!referenced_table && trx->check_foreigns) {
			my_error(ER_FK_CANNOT_OPEN_PARENT,
				 MYF(0), fk_key->ref_table.str);
			goto err_exit_unlock;
		}

		if (fk_key->ref_columns.elements > 0) {
			ulint	i = 0;

			for (Key_part_spec &column : fk_key->ref_columns) {
				referenced_column_names[i] =
					column.field_name.str;
				ut_ad(i < MAX_NUM_FK_COLUMNS);
				i++;
			}

			if (referenced_table) {
				referenced_index =
					dict_foreign_find_index(
						referenced_table, 0,
						referenced_column_names,
						i, index,
						TRUE, FALSE,
						NULL, NULL, NULL);

				DBUG_EXECUTE_IF(
					"innodb_test_no_reference_idx",
					referenced_index = NULL;);

				/* Check whether there exist such
				index in the the index create clause */
				if (!referenced_index) {
					my_error(ER_FK_NO_INDEX_PARENT, MYF(0),
						 fk_key->name.str
						 ? fk_key->name.str : "",
						 fk_key->ref_table.str);
					goto err_exit_unlock;
				}
			} else {
				ut_a(!trx->check_foreigns);
			}

			referenced_num_col = i;
		} else {
			/* Not possible to add a foreign key without a
			referenced column */
			my_error(ER_CANNOT_ADD_FOREIGN, MYF(0),
				 fk_key->ref_table.str);
			goto err_exit_unlock;
		}

		if (!innobase_init_foreign(
			    add_fk[num_fk], fk_key->name.str,
			    table, index, column_names,
			    num_col, referenced_table_name,
			    referenced_table, referenced_index,
			    referenced_column_names, referenced_num_col)) {
			my_error(
				ER_DUP_CONSTRAINT_NAME,
				MYF(0),
                                "FOREIGN KEY", add_fk[num_fk]->id);
			goto err_exit_unlock;
		}

		dict_sys.unlock();

		correct_option = innobase_set_foreign_key_option(
			add_fk[num_fk], fk_key);

		DBUG_EXECUTE_IF("innodb_test_wrong_fk_option",
				correct_option = false;);

		if (!correct_option) {
			my_error(ER_FK_INCORRECT_OPTION,
				 MYF(0),
				 table_share->table_name.str,
				 add_fk[num_fk]->id);
			goto err_exit;
		}

		if (innobase_check_fk_stored(
			add_fk[num_fk], table, s_cols)) {
			my_printf_error(
				HA_ERR_UNSUPPORTED,
				"Cannot add foreign key on the base column "
				"of stored column", MYF(0));
			goto err_exit;
		}

		num_fk++;
	}

	*n_add_fk = num_fk;

	DBUG_RETURN(true);
err_exit_unlock:
	dict_sys.unlock();
err_exit:
	for (ulint i = 0; i <= num_fk; i++) {
		if (add_fk[i]) {
			dict_foreign_free(add_fk[i]);
		}
	}

	DBUG_RETURN(false);
}

/*************************************************************//**
Copies an InnoDB column to a MySQL field.  This function is
adapted from row_sel_field_store_in_mysql_format(). */
static
void
innobase_col_to_mysql(
/*==================*/
	const dict_col_t*	col,	/*!< in: InnoDB column */
	const uchar*		data,	/*!< in: InnoDB column data */
	ulint			len,	/*!< in: length of data, in bytes */
	Field*			field)	/*!< in/out: MySQL field */
{
	uchar*	ptr;
	uchar*	dest	= field->ptr;
	ulint	flen	= field->pack_length();

	switch (col->mtype) {
	case DATA_INT:
		ut_ad(len == flen);

		/* Convert integer data from Innobase to little-endian
		format, sign bit restored to normal */

		for (ptr = dest + len; ptr != dest; ) {
			*--ptr = *data++;
		}

		if (!(col->prtype & DATA_UNSIGNED)) {
			((byte*) dest)[len - 1] ^= 0x80;
		}

		break;

	case DATA_VARCHAR:
	case DATA_VARMYSQL:
	case DATA_BINARY:
		field->reset();

		if (field->type() == MYSQL_TYPE_VARCHAR) {
			/* This is a >= 5.0.3 type true VARCHAR. Store the
			length of the data to the first byte or the first
			two bytes of dest. */

			dest = row_mysql_store_true_var_len(
				dest, len, flen - field->key_length());
		}

		/* Copy the actual data */
		memcpy(dest, data, len);
		break;

	case DATA_GEOMETRY:
	case DATA_BLOB:
		/* Skip MySQL BLOBs when reporting an erroneous row
		during index creation or table rebuild. */
		field->set_null();
		break;

#ifdef UNIV_DEBUG
	case DATA_MYSQL:
		ut_ad(flen >= len);
		ut_ad(col->mbmaxlen >= col->mbminlen);
		memcpy(dest, data, len);
		break;

	default:
	case DATA_SYS_CHILD:
	case DATA_SYS:
		/* These column types should never be shipped to MySQL. */
		ut_ad(0);
		/* fall through */
	case DATA_FLOAT:
	case DATA_DOUBLE:
	case DATA_DECIMAL:
		/* Above are the valid column types for MySQL data. */
		ut_ad(flen == len);
		/* fall through */
	case DATA_FIXBINARY:
	case DATA_CHAR:
		/* We may have flen > len when there is a shorter
		prefix on the CHAR and BINARY column. */
		ut_ad(flen >= len);
#else /* UNIV_DEBUG */
	default:
#endif /* UNIV_DEBUG */
		memcpy(dest, data, len);
	}
}

/*************************************************************//**
Copies an InnoDB record to table->record[0]. */
void
innobase_rec_to_mysql(
/*==================*/
	struct TABLE*		table,	/*!< in/out: MySQL table */
	const rec_t*		rec,	/*!< in: record */
	const dict_index_t*	index,	/*!< in: index */
	const rec_offs*		offsets)/*!< in: rec_get_offsets(
					rec, index, ...) */
{
	uint	n_fields	= table->s->fields;

	ut_ad(n_fields == dict_table_get_n_user_cols(index->table)
	      - !!(DICT_TF2_FLAG_IS_SET(index->table,
					DICT_TF2_FTS_HAS_DOC_ID)));

	for (uint i = 0; i < n_fields; i++) {
		Field*		field	= table->field[i];
		ulint		ipos;
		ulint		ilen;
		const uchar*	ifield;
		ulint prefix_col;

		field->reset();

		ipos = dict_index_get_nth_col_or_prefix_pos(
			index, i, true, false, &prefix_col);

		if (ipos == ULINT_UNDEFINED
		    || rec_offs_nth_extern(offsets, ipos)) {
null_field:
			field->set_null();
			continue;
		}

		ifield = rec_get_nth_cfield(rec, index, offsets, ipos, &ilen);

		/* Assign the NULL flag */
		if (ilen == UNIV_SQL_NULL) {
			ut_ad(field->real_maybe_null());
			goto null_field;
		}

		field->set_notnull();

		innobase_col_to_mysql(
			dict_field_get_col(
				dict_index_get_nth_field(index, ipos)),
			ifield, ilen, field);
	}
}

/*************************************************************//**
Copies an InnoDB index entry to table->record[0].
This is used in preparation for print_keydup_error() from
inline add index */
void
innobase_fields_to_mysql(
/*=====================*/
	struct TABLE*		table,	/*!< in/out: MySQL table */
	const dict_index_t*	index,	/*!< in: InnoDB index */
	const dfield_t*		fields)	/*!< in: InnoDB index fields */
{
	uint	n_fields	= table->s->fields;
	ulint	num_v 		= 0;

	ut_ad(n_fields == dict_table_get_n_user_cols(index->table)
	      + dict_table_get_n_v_cols(index->table)
	      - !!(DICT_TF2_FLAG_IS_SET(index->table,
					DICT_TF2_FTS_HAS_DOC_ID)));

	for (uint i = 0; i < n_fields; i++) {
		Field*		field	= table->field[i];
		ulint		ipos;
		ulint		prefix_col;

		field->reset();

		const bool is_v = !field->stored_in_db();
		const ulint col_n = is_v ? num_v++ : i - num_v;

		ipos = dict_index_get_nth_col_or_prefix_pos(
			index, col_n, true, is_v, &prefix_col);

		if (ipos == ULINT_UNDEFINED
		    || dfield_is_ext(&fields[ipos])
		    || dfield_is_null(&fields[ipos])) {

			field->set_null();
		} else {
			field->set_notnull();

			const dfield_t*	df	= &fields[ipos];

			innobase_col_to_mysql(
				dict_field_get_col(
					dict_index_get_nth_field(index, ipos)),
				static_cast<const uchar*>(dfield_get_data(df)),
				dfield_get_len(df), field);
		}
	}
}

/*************************************************************//**
Copies an InnoDB row to table->record[0].
This is used in preparation for print_keydup_error() from
row_log_table_apply() */
void
innobase_row_to_mysql(
/*==================*/
	struct TABLE*		table,	/*!< in/out: MySQL table */
	const dict_table_t*	itab,	/*!< in: InnoDB table */
	const dtuple_t*		row)	/*!< in: InnoDB row */
{
	uint	n_fields = table->s->fields;
	ulint	num_v = 0;

	/* The InnoDB row may contain an extra FTS_DOC_ID column at the end. */
	ut_ad(row->n_fields == dict_table_get_n_cols(itab));
	ut_ad(n_fields == row->n_fields - DATA_N_SYS_COLS
	      + dict_table_get_n_v_cols(itab)
	      - !!(DICT_TF2_FLAG_IS_SET(itab, DICT_TF2_FTS_HAS_DOC_ID)));

	for (uint i = 0; i < n_fields; i++) {
		Field*		field	= table->field[i];

		field->reset();

		if (!field->stored_in_db()) {
			/* Virtual column are not stored in InnoDB table, so
			skip it */
			num_v++;
			continue;
		}

		const dfield_t*	df	= dtuple_get_nth_field(row, i - num_v);

		if (dfield_is_ext(df) || dfield_is_null(df)) {
			field->set_null();
		} else {
			field->set_notnull();

			innobase_col_to_mysql(
				dict_table_get_nth_col(itab, i - num_v),
				static_cast<const uchar*>(dfield_get_data(df)),
				dfield_get_len(df), field);
		}
	}
	if (table->vfield) {
		MY_BITMAP*	old_read_set = tmp_use_all_columns(table, &table->read_set);
		table->update_virtual_fields(table->file, VCOL_UPDATE_FOR_READ);
		tmp_restore_column_map(&table->read_set, old_read_set);
	}
}

/*******************************************************************//**
This function checks that index keys are sensible.
@return 0 or error number */
static MY_ATTRIBUTE((nonnull, warn_unused_result))
int
innobase_check_index_keys(
/*======================*/
	const Alter_inplace_info*	info,
				/*!< in: indexes to be created or dropped */
	const dict_table_t*		innodb_table)
				/*!< in: Existing indexes */
{
	for (uint key_num = 0; key_num < info->index_add_count;
	     key_num++) {
		const KEY&	key = info->key_info_buffer[
			info->index_add_buffer[key_num]];

		/* Check that the same index name does not appear
		twice in indexes to be created. */

		for (ulint i = 0; i < key_num; i++) {
			const KEY&	key2 = info->key_info_buffer[
				info->index_add_buffer[i]];

			if (0 == strcmp(key.name.str, key2.name.str)) {
				my_error(ER_WRONG_NAME_FOR_INDEX, MYF(0),
					 key.name.str);

				return(ER_WRONG_NAME_FOR_INDEX);
			}
		}

		/* Check that the same index name does not already exist. */

		const dict_index_t* index;

		for (index = dict_table_get_first_index(innodb_table);
		     index; index = dict_table_get_next_index(index)) {

			if (index->is_committed()
			    && !strcmp(key.name.str, index->name)) {
				break;
			}
		}

		/* Now we are in a situation where we have "ADD INDEX x"
		and an index by the same name already exists. We have 4
		possible cases:
		1. No further clauses for an index x are given. Should reject
		the operation.
		2. "DROP INDEX x" is given. Should allow the operation.
		3. "RENAME INDEX x TO y" is given. Should allow the operation.
		4. "DROP INDEX x, RENAME INDEX x TO y" is given. Should allow
		the operation, since no name clash occurs. In this particular
		case MySQL cancels the operation without calling InnoDB
		methods. */

		if (index) {
			/* If a key by the same name is being created and
			dropped, the name clash is OK. */
			for (uint i = 0; i < info->index_drop_count;
			     i++) {
				const KEY*	drop_key
					= info->index_drop_buffer[i];

				if (0 == strcmp(key.name.str,
                                                drop_key->name.str)) {
					goto name_ok;
				}
			}

			for (const Alter_inplace_info::Rename_key_pair& pair :
			     info->rename_keys) {
				if (0 == strcmp(key.name.str,
                                                pair.old_key->name.str)) {
					goto name_ok;
				}
			}

			my_error(ER_WRONG_NAME_FOR_INDEX, MYF(0),
                                 key.name.str);
			return(ER_WRONG_NAME_FOR_INDEX);
		}

name_ok:
		for (ulint i = 0; i < key.user_defined_key_parts; i++) {
			const KEY_PART_INFO&	key_part1
				= key.key_part[i];
			const Field*		field
				= key_part1.field;
			unsigned		is_unsigned;

			switch (get_innobase_type_from_mysql_type(
					&is_unsigned, field)) {
			default:
				break;
			case DATA_INT:
			case DATA_FLOAT:
			case DATA_DOUBLE:
			case DATA_DECIMAL:
				/* Check that MySQL does not try to
				create a column prefix index field on
				an inappropriate data type. */

				if (field->type() == MYSQL_TYPE_VARCHAR) {
					if (key_part1.length
					    >= field->pack_length()
					    - ((Field_varstring*) field)
					    ->length_bytes) {
						break;
					}
				} else {
					if (key_part1.length
					    >= field->pack_length()) {
						break;
					}
				}

				my_error(ER_WRONG_KEY_COLUMN, MYF(0), "InnoDB",
					 field->field_name.str);
				return(ER_WRONG_KEY_COLUMN);
			}

			/* Check that the same column does not appear
			twice in the index. */

			for (ulint j = 0; j < i; j++) {
				const KEY_PART_INFO&	key_part2
					= key.key_part[j];

				if (key_part1.fieldnr != key_part2.fieldnr) {
					continue;
				}

				my_error(ER_WRONG_KEY_COLUMN, MYF(0), "InnoDB",
					 field->field_name.str);
				return(ER_WRONG_KEY_COLUMN);
			}
		}
	}

	return(0);
}

/** Create index field definition for key part
@param[in]	new_clustered	true if alter is generating a new clustered
index
@param[in]	altered_table	MySQL table that is being altered
@param[in]	key_part	MySQL key definition
@param[out]	index_field	index field definition for key_part */
static MY_ATTRIBUTE((nonnull))
void
innobase_create_index_field_def(
	bool			new_clustered,
	const TABLE*		altered_table,
	const KEY_PART_INFO*	key_part,
	index_field_t*		index_field)
{
	const Field*	field;
	unsigned	is_unsigned;
	unsigned	num_v = 0;

	DBUG_ENTER("innobase_create_index_field_def");

	field = new_clustered
		? altered_table->field[key_part->fieldnr]
		: key_part->field;

	for (ulint i = 0; i < key_part->fieldnr; i++) {
		if (!altered_table->field[i]->stored_in_db()) {
			num_v++;
		}
	}

	auto col_type = get_innobase_type_from_mysql_type(
		&is_unsigned, field);

	if ((index_field->is_v_col = !field->stored_in_db())) {
		index_field->col_no = num_v;
	} else {
		index_field->col_no = key_part->fieldnr - num_v;
	}

	if (DATA_LARGE_MTYPE(col_type)
	    || (key_part->length < field->pack_length()
		&& field->type() != MYSQL_TYPE_VARCHAR)
	    || (field->type() == MYSQL_TYPE_VARCHAR
		&& key_part->length < field->pack_length()
			- ((Field_varstring*) field)->length_bytes)) {

		index_field->prefix_len = key_part->length;
	} else {
		index_field->prefix_len = 0;
	}

	DBUG_VOID_RETURN;
}

/** Create index definition for key
@param[in]	altered_table		MySQL table that is being altered
@param[in]	keys			key definitions
@param[in]	key_number		MySQL key number
@param[in]	new_clustered		true if generating a new clustered
index on the table
@param[in]	key_clustered		true if this is the new clustered index
@param[out]	index			index definition
@param[in]	heap			heap where memory is allocated */
static MY_ATTRIBUTE((nonnull))
void
innobase_create_index_def(
	const TABLE*		altered_table,
	const KEY*		keys,
	ulint			key_number,
	bool			new_clustered,
	bool			key_clustered,
	index_def_t*		index,
	mem_heap_t*		heap)
{
	const KEY*	key = &keys[key_number];
	ulint		i;
	ulint		n_fields = key->user_defined_key_parts;

	DBUG_ENTER("innobase_create_index_def");
	DBUG_ASSERT(!key_clustered || new_clustered);

	index->fields = static_cast<index_field_t*>(
		mem_heap_alloc(heap, n_fields * sizeof *index->fields));

	index->parser = NULL;
	index->key_number = key_number;
	index->n_fields = n_fields;
	index->name = mem_heap_strdup(heap, key->name.str);
	index->rebuild = new_clustered;

	if (key_clustered) {
		DBUG_ASSERT(!(key->flags & (HA_FULLTEXT | HA_SPATIAL)));
		DBUG_ASSERT(key->flags & HA_NOSAME);
		index->ind_type = DICT_CLUSTERED | DICT_UNIQUE;
	} else if (key->flags & HA_FULLTEXT) {
		DBUG_ASSERT(!(key->flags & (HA_SPATIAL | HA_NOSAME)));
		DBUG_ASSERT(!(key->flags & HA_KEYFLAG_MASK
			      & ~(HA_FULLTEXT
				  | HA_PACK_KEY
				  | HA_BINARY_PACK_KEY)));
		index->ind_type = DICT_FTS;

		/* Note: key->parser is only parser name,
			 we need to get parser from altered_table instead */

		if (key->flags & HA_USES_PARSER) {
			for (ulint j = 0; j < altered_table->s->keys; j++) {
				if (!strcmp(altered_table->key_info[j].name.str,
					    key->name.str)) {
					ut_ad(altered_table->key_info[j].flags
					      & HA_USES_PARSER);

					plugin_ref	parser =
						altered_table->key_info[j].parser;
					index->parser =
						static_cast<st_mysql_ftparser*>(
						plugin_decl(parser)->info);

					break;
				}
			}

			DBUG_EXECUTE_IF("fts_instrument_use_default_parser",
				index->parser = &fts_default_parser;);
			ut_ad(index->parser);
		}
	} else if (key->flags & HA_SPATIAL) {
		DBUG_ASSERT(!(key->flags & HA_NOSAME));
		index->ind_type = DICT_SPATIAL;
		ut_ad(n_fields == 1);
		ulint	num_v = 0;

		/* Need to count the virtual fields before this spatial
		indexed field */
		for (ulint i = 0; i < key->key_part->fieldnr; i++) {
			num_v += !altered_table->field[i]->stored_in_db();
		}
		index->fields[0].col_no = key->key_part[0].fieldnr - num_v;
		index->fields[0].prefix_len = 0;
		index->fields[0].is_v_col = false;

		/* Currently, the spatial index cannot be created
		on virtual columns. It is blocked in the SQL layer. */
		DBUG_ASSERT(key->key_part[0].field->stored_in_db());
	} else {
		index->ind_type = (key->flags & HA_NOSAME) ? DICT_UNIQUE : 0;
	}

	if (!(key->flags & HA_SPATIAL)) {
		for (i = 0; i < n_fields; i++) {
			innobase_create_index_field_def(
				new_clustered, altered_table,
				&key->key_part[i], &index->fields[i]);

			if (index->fields[i].is_v_col) {
				index->ind_type |= DICT_VIRTUAL;
			}
		}
	}

	DBUG_VOID_RETURN;
}

/*******************************************************************//**
Check whether the table has a unique index with FTS_DOC_ID_INDEX_NAME
on the Doc ID column.
@return the status of the FTS_DOC_ID index */
enum fts_doc_id_index_enum
innobase_fts_check_doc_id_index(
/*============================*/
	const dict_table_t*	table,		/*!< in: table definition */
	const TABLE*		altered_table,	/*!< in: MySQL table
						that is being altered */
	ulint*			fts_doc_col_no)	/*!< out: The column number for
						Doc ID, or ULINT_UNDEFINED
						if it is being created in
						ha_alter_info */
{
	const dict_index_t*	index;
	const dict_field_t*	field;

	if (altered_table) {
		/* Check if a unique index with the name of
		FTS_DOC_ID_INDEX_NAME is being created. */

		for (uint i = 0; i < altered_table->s->keys; i++) {
			const KEY& key = altered_table->key_info[i];

			if (innobase_strcasecmp(
				    key.name.str, FTS_DOC_ID_INDEX_NAME)) {
				continue;
			}

			if ((key.flags & HA_NOSAME)
			    && key.user_defined_key_parts == 1
			    && !strcmp(key.name.str, FTS_DOC_ID_INDEX_NAME)
			    && !strcmp(key.key_part[0].field->field_name.str,
				       FTS_DOC_ID_COL_NAME)) {
				if (fts_doc_col_no) {
					*fts_doc_col_no = ULINT_UNDEFINED;
				}
				return(FTS_EXIST_DOC_ID_INDEX);
			} else {
				return(FTS_INCORRECT_DOC_ID_INDEX);
			}
		}
	}

	if (!table) {
		return(FTS_NOT_EXIST_DOC_ID_INDEX);
	}

	for (index = dict_table_get_first_index(table);
	     index; index = dict_table_get_next_index(index)) {


		/* Check if there exists a unique index with the name of
		FTS_DOC_ID_INDEX_NAME and ignore the corrupted index */
		if (index->type & DICT_CORRUPT
		    || innobase_strcasecmp(index->name, FTS_DOC_ID_INDEX_NAME)) {
			continue;
		}

		if (!dict_index_is_unique(index)
		    || dict_index_get_n_unique(index) > 1
		    || strcmp(index->name, FTS_DOC_ID_INDEX_NAME)) {
			return(FTS_INCORRECT_DOC_ID_INDEX);
		}

		/* Check whether the index has FTS_DOC_ID as its
		first column */
		field = dict_index_get_nth_field(index, 0);

		/* The column would be of a BIGINT data type */
		if (strcmp(field->name, FTS_DOC_ID_COL_NAME) == 0
		    && field->col->mtype == DATA_INT
		    && field->col->len == 8
		    && field->col->prtype & DATA_NOT_NULL
		    && !field->col->is_virtual()) {
			if (fts_doc_col_no) {
				*fts_doc_col_no = dict_col_get_no(field->col);
			}
			return(FTS_EXIST_DOC_ID_INDEX);
		} else {
			return(FTS_INCORRECT_DOC_ID_INDEX);
		}
	}


	/* Not found */
	return(FTS_NOT_EXIST_DOC_ID_INDEX);
}
/*******************************************************************//**
Check whether the table has a unique index with FTS_DOC_ID_INDEX_NAME
on the Doc ID column in MySQL create index definition.
@return FTS_EXIST_DOC_ID_INDEX if there exists the FTS_DOC_ID index,
FTS_INCORRECT_DOC_ID_INDEX if the FTS_DOC_ID index is of wrong format */
enum fts_doc_id_index_enum
innobase_fts_check_doc_id_index_in_def(
/*===================================*/
	ulint		n_key,		/*!< in: Number of keys */
	const KEY*	key_info)	/*!< in: Key definition */
{
	/* Check whether there is a "FTS_DOC_ID_INDEX" in the to be built index
	list */
	for (ulint j = 0; j < n_key; j++) {
		const KEY*	key = &key_info[j];

		if (innobase_strcasecmp(key->name.str, FTS_DOC_ID_INDEX_NAME)) {
			continue;
		}

		/* Do a check on FTS DOC ID_INDEX, it must be unique,
		named as "FTS_DOC_ID_INDEX" and on column "FTS_DOC_ID" */
		if (!(key->flags & HA_NOSAME)
		    || key->user_defined_key_parts != 1
		    || strcmp(key->name.str, FTS_DOC_ID_INDEX_NAME)
		    || strcmp(key->key_part[0].field->field_name.str,
			      FTS_DOC_ID_COL_NAME)) {
			return(FTS_INCORRECT_DOC_ID_INDEX);
		}

		return(FTS_EXIST_DOC_ID_INDEX);
	}

	return(FTS_NOT_EXIST_DOC_ID_INDEX);
}

/** Create an index table where indexes are ordered as follows:

IF a new primary key is defined for the table THEN

	1) New primary key
	2) The remaining keys in key_info

ELSE

	1) All new indexes in the order they arrive from MySQL

ENDIF

@return key definitions */
MY_ATTRIBUTE((nonnull, warn_unused_result, malloc))
inline index_def_t*
ha_innobase_inplace_ctx::create_key_defs(
	const Alter_inplace_info*	ha_alter_info,
			/*!< in: alter operation */
	const TABLE*			altered_table,
			/*!< in: MySQL table that is being altered */
	ulint&				n_fts_add,
			/*!< out: number of FTS indexes to be created */
	ulint&				fts_doc_id_col,
			/*!< in: The column number for Doc ID */
	bool&				add_fts_doc_id,
			/*!< in: whether we need to add new DOC ID
			column for FTS index */
	bool&				add_fts_doc_idx,
			/*!< in: whether we need to add new DOC ID
			index for FTS index */
	const TABLE*			table)
			/*!< in: MySQL table that is being altered */
{
	ulint&			n_add = num_to_add_index;
	const bool got_default_clust = new_table->indexes.start->is_gen_clust();

	index_def_t*		indexdef;
	index_def_t*		indexdefs;
	bool			new_primary;
	const uint*const	add
		= ha_alter_info->index_add_buffer;
	const KEY*const		key_info
		= ha_alter_info->key_info_buffer;

	DBUG_ENTER("ha_innobase_inplace_ctx::create_key_defs");
	DBUG_ASSERT(!add_fts_doc_id || add_fts_doc_idx);
	DBUG_ASSERT(ha_alter_info->index_add_count == n_add);

	/* If there is a primary key, it is always the first index
	defined for the innodb_table. */

	new_primary = n_add > 0
		&& !my_strcasecmp(system_charset_info,
				  key_info[*add].name.str, "PRIMARY");
	n_fts_add = 0;

	/* If there is a UNIQUE INDEX consisting entirely of NOT NULL
	columns and if the index does not contain column prefix(es)
	(only prefix/part of the column is indexed), MySQL will treat the
	index as a PRIMARY KEY unless the table already has one. */

	ut_ad(altered_table->s->primary_key == 0
	      || altered_table->s->primary_key == MAX_KEY);

	if (got_default_clust && !new_primary) {
		new_primary = (altered_table->s->primary_key != MAX_KEY);
	}

	const bool rebuild = new_primary || add_fts_doc_id
		|| innobase_need_rebuild(ha_alter_info, table);

	/* Reserve one more space if new_primary is true, and we might
	need to add the FTS_DOC_ID_INDEX */
	indexdef = indexdefs = static_cast<index_def_t*>(
		mem_heap_alloc(
			heap, sizeof *indexdef
			* (ha_alter_info->key_count
			   + rebuild
			   + got_default_clust)));

	if (rebuild) {
		ulint	primary_key_number;

		if (new_primary) {
			DBUG_ASSERT(n_add || got_default_clust);
			DBUG_ASSERT(n_add || !altered_table->s->primary_key);
			primary_key_number = altered_table->s->primary_key;
		} else if (got_default_clust) {
			/* Create the GEN_CLUST_INDEX */
			index_def_t*	index = indexdef++;

			index->fields = NULL;
			index->n_fields = 0;
			index->ind_type = DICT_CLUSTERED;
			index->name = innobase_index_reserve_name;
			index->rebuild = true;
			index->key_number = ~0U;
			primary_key_number = ULINT_UNDEFINED;
			goto created_clustered;
		} else {
			primary_key_number = 0;
		}

		/* Create the PRIMARY key index definition */
		innobase_create_index_def(
			altered_table, key_info, primary_key_number,
			true, true, indexdef++, heap);

created_clustered:
		n_add = 1;

		for (ulint i = 0; i < ha_alter_info->key_count; i++) {
			if (i == primary_key_number) {
				continue;
			}
			/* Copy the index definitions. */
			innobase_create_index_def(
				altered_table, key_info, i, true,
				false, indexdef, heap);

			if (indexdef->ind_type & DICT_FTS) {
				n_fts_add++;
			}

			indexdef++;
			n_add++;
		}

		if (n_fts_add > 0) {
			ulint	num_v = 0;

			if (!add_fts_doc_id
			    && !innobase_fts_check_doc_id_col(
				    NULL, altered_table,
				    &fts_doc_id_col, &num_v)) {
				fts_doc_id_col = altered_table->s->fields - num_v;
				add_fts_doc_id = true;
			}

			if (!add_fts_doc_idx) {
				fts_doc_id_index_enum	ret;
				ulint			doc_col_no;

				ret = innobase_fts_check_doc_id_index(
					NULL, altered_table, &doc_col_no);

				/* This should have been checked before */
				ut_ad(ret != FTS_INCORRECT_DOC_ID_INDEX);

				if (ret == FTS_NOT_EXIST_DOC_ID_INDEX) {
					add_fts_doc_idx = true;
				} else {
					ut_ad(ret == FTS_EXIST_DOC_ID_INDEX);
					ut_ad(doc_col_no == ULINT_UNDEFINED
					      || doc_col_no == fts_doc_id_col);
				}
			}
		}
	} else {
		/* Create definitions for added secondary indexes. */

		for (ulint i = 0; i < n_add; i++) {
			innobase_create_index_def(
				altered_table, key_info, add[i],
				false, false, indexdef, heap);

			if (indexdef->ind_type & DICT_FTS) {
				n_fts_add++;
			}

			indexdef++;
		}
	}

	DBUG_ASSERT(indexdefs + n_add == indexdef);

	if (add_fts_doc_idx) {
		index_def_t*	index = indexdef++;

		index->fields = static_cast<index_field_t*>(
			mem_heap_alloc(heap, sizeof *index->fields));
		index->n_fields = 1;
		index->fields->col_no = fts_doc_id_col;
		index->fields->prefix_len = 0;
		index->fields->is_v_col = false;
		index->ind_type = DICT_UNIQUE;
		ut_ad(!rebuild
		      || !add_fts_doc_id
		      || fts_doc_id_col <= altered_table->s->fields);

		index->name = FTS_DOC_ID_INDEX_NAME;
		index->rebuild = rebuild;

		/* TODO: assign a real MySQL key number for this */
		index->key_number = ULINT_UNDEFINED;
		n_add++;
	}

	DBUG_ASSERT(indexdef > indexdefs);
	DBUG_ASSERT((ulint) (indexdef - indexdefs)
		    <= ha_alter_info->key_count
		    + add_fts_doc_idx + got_default_clust);
	DBUG_ASSERT(ha_alter_info->index_add_count <= n_add);
	DBUG_RETURN(indexdefs);
}

MY_ATTRIBUTE((warn_unused_result))
bool too_big_key_part_length(size_t max_field_len, const KEY& key)
{
	for (ulint i = 0; i < key.user_defined_key_parts; i++) {
		if (key.key_part[i].length > max_field_len) {
			return true;
		}
	}
	return false;
}

/********************************************************************//**
Drop any indexes that we were not able to free previously due to
open table handles. */
static
void
online_retry_drop_indexes_low(
/*==========================*/
	dict_table_t*	table,	/*!< in/out: table */
	trx_t*		trx)	/*!< in/out: transaction */
{
	ut_ad(dict_sys.locked());
	ut_ad(trx->dict_operation_lock_mode);
	ut_ad(trx->dict_operation);

	/* We can have table->n_ref_count > 1, because other threads
	may have prebuilt->table pointing to the table. However, these
	other threads should be between statements, waiting for the
	next statement to execute, or for a meta-data lock. */
	ut_ad(table->get_ref_count() >= 1);

	if (table->drop_aborted) {
		row_merge_drop_indexes(trx, table, true);
	}
}

/** After commit, unlock the data dictionary and close any deleted files.
@param deleted  handles of deleted files
@param trx      committed transaction */
static void unlock_and_close_files(const std::vector<pfs_os_file_t> &deleted,
                                   trx_t *trx)
{
  row_mysql_unlock_data_dictionary(trx);
  for (pfs_os_file_t d : deleted)
    os_file_close(d);
  log_write_up_to(trx->commit_lsn, true);
}

/** Commit a DDL transaction and unlink any deleted files. */
static void commit_unlock_and_unlink(trx_t *trx)
{
  std::vector<pfs_os_file_t> deleted;
  trx->commit(deleted);
  unlock_and_close_files(deleted, trx);
}

/**
Drop any indexes that we were not able to free previously due to
open table handles.
@param table     InnoDB table
@param thd       connection handle
*/
static void online_retry_drop_indexes(dict_table_t *table, THD *thd)
{
  if (table->drop_aborted)
  {
    trx_t *trx= innobase_trx_allocate(thd);

    trx_start_for_ddl(trx);
    if (lock_sys_tables(trx) == DB_SUCCESS)
    {
      row_mysql_lock_data_dictionary(trx);
      online_retry_drop_indexes_low(table, trx);
      commit_unlock_and_unlink(trx);
    }
    else
      trx->commit();
    trx->free();
  }

  ut_d(dict_sys.freeze(SRW_LOCK_CALL));
  ut_d(dict_table_check_for_dup_indexes(table, CHECK_ALL_COMPLETE));
  ut_d(dict_sys.unfreeze());
  ut_ad(!table->drop_aborted);
}

/** Determines if InnoDB is dropping a foreign key constraint.
@param foreign the constraint
@param drop_fk constraints being dropped
@param n_drop_fk number of constraints that are being dropped
@return whether the constraint is being dropped */
MY_ATTRIBUTE((pure, nonnull(1), warn_unused_result))
inline
bool
innobase_dropping_foreign(
	const dict_foreign_t*	foreign,
	dict_foreign_t**	drop_fk,
	ulint			n_drop_fk)
{
	while (n_drop_fk--) {
		if (*drop_fk++ == foreign) {
			return(true);
		}
	}

	return(false);
}

/** Determines if an InnoDB FOREIGN KEY constraint depends on a
column that is being dropped or modified to NOT NULL.
@param user_table InnoDB table as it is before the ALTER operation
@param col_name Name of the column being altered
@param drop_fk constraints being dropped
@param n_drop_fk number of constraints that are being dropped
@param drop true=drop column, false=set NOT NULL
@retval true Not allowed (will call my_error())
@retval false Allowed
*/
MY_ATTRIBUTE((pure, nonnull(1,4), warn_unused_result))
static
bool
innobase_check_foreigns_low(
	const dict_table_t*	user_table,
	dict_foreign_t**	drop_fk,
	ulint			n_drop_fk,
	const char*		col_name,
	bool			drop)
{
	dict_foreign_t*	foreign;
	ut_ad(dict_sys.locked());

	/* Check if any FOREIGN KEY constraints are defined on this
	column. */

	for (dict_foreign_set::const_iterator it = user_table->foreign_set.begin();
	     it != user_table->foreign_set.end();
	     ++it) {

		foreign = *it;

		if (!drop && !(foreign->type
			       & (DICT_FOREIGN_ON_DELETE_SET_NULL
				  | DICT_FOREIGN_ON_UPDATE_SET_NULL))) {
			continue;
		}

		if (innobase_dropping_foreign(foreign, drop_fk, n_drop_fk)) {
			continue;
		}

		for (unsigned f = 0; f < foreign->n_fields; f++) {
			if (!strcmp(foreign->foreign_col_names[f],
				    col_name)) {
				my_error(drop
					 ? ER_FK_COLUMN_CANNOT_DROP
					 : ER_FK_COLUMN_NOT_NULL, MYF(0),
					 col_name, foreign->id);
				return(true);
			}
		}
	}

	if (!drop) {
		/* SET NULL clauses on foreign key constraints of
		child tables affect the child tables, not the parent table.
		The column can be NOT NULL in the parent table. */
		return(false);
	}

	/* Check if any FOREIGN KEY constraints in other tables are
	referring to the column that is being dropped. */
	for (dict_foreign_set::const_iterator it
		= user_table->referenced_set.begin();
	     it != user_table->referenced_set.end();
	     ++it) {

		foreign = *it;

		if (innobase_dropping_foreign(foreign, drop_fk, n_drop_fk)) {
			continue;
		}

		for (unsigned f = 0; f < foreign->n_fields; f++) {
			char display_name[FN_REFLEN];

			if (strcmp(foreign->referenced_col_names[f],
				   col_name)) {
				continue;
			}

			char* buf_end = innobase_convert_name(
				display_name, (sizeof display_name) - 1,
				foreign->foreign_table_name,
				strlen(foreign->foreign_table_name),
				NULL);
			*buf_end = '\0';
			my_error(ER_FK_COLUMN_CANNOT_DROP_CHILD,
				 MYF(0), col_name, foreign->id,
				 display_name);

			return(true);
		}
	}

	return(false);
}

/** Determines if an InnoDB FOREIGN KEY constraint depends on a
column that is being dropped or modified to NOT NULL.
@param ha_alter_info Data used during in-place alter
@param altered_table MySQL table that is being altered
@param old_table MySQL table as it is before the ALTER operation
@param user_table InnoDB table as it is before the ALTER operation
@param drop_fk constraints being dropped
@param n_drop_fk number of constraints that are being dropped
@retval true Not allowed (will call my_error())
@retval false Allowed
*/
MY_ATTRIBUTE((pure, nonnull(1,2,3), warn_unused_result))
static
bool
innobase_check_foreigns(
	Alter_inplace_info*	ha_alter_info,
	const TABLE*		old_table,
	const dict_table_t*	user_table,
	dict_foreign_t**	drop_fk,
	ulint			n_drop_fk)
{
	for (Field** fp = old_table->field; *fp; fp++) {
		ut_ad(!(*fp)->real_maybe_null()
		      == !!((*fp)->flags & NOT_NULL_FLAG));

		auto end = ha_alter_info->alter_info->create_list.end();
		auto it = std::find_if(
			ha_alter_info->alter_info->create_list.begin(), end,
			[fp](const Create_field& field) {
				return field.field == *fp;
			});

		if (it == end || (it->flags & NOT_NULL_FLAG)) {
			if (innobase_check_foreigns_low(
				    user_table, drop_fk, n_drop_fk,
				    (*fp)->field_name.str, it == end)) {
				return(true);
			}
		}
	}

	return(false);
}

/** Convert a default value for ADD COLUMN.
@param[in,out]	heap		Memory heap where allocated
@param[out]	dfield		InnoDB data field to copy to
@param[in]	field		MySQL value for the column
@param[in]	old_field	Old column if altering; NULL for ADD COLUMN
@param[in]	comp		nonzero if in compact format. */
static void innobase_build_col_map_add(
	mem_heap_t*	heap,
	dfield_t*	dfield,
	const Field*	field,
	const Field*	old_field,
	ulint		comp)
{
	if (old_field && old_field->real_maybe_null()
	    && field->real_maybe_null()) {
		return;
	}

	if (field->is_real_null()) {
		dfield_set_null(dfield);
		return;
	}

	const Field& from = old_field ? *old_field : *field;
	ulint	size	= from.pack_length();

	byte*	buf	= static_cast<byte*>(mem_heap_alloc(heap, size));

	row_mysql_store_col_in_innobase_format(
		dfield, buf, true, from.ptr, size, comp);
}

/** Construct the translation table for reordering, dropping or
adding columns.

@param ha_alter_info Data used during in-place alter
@param altered_table MySQL table that is being altered
@param table MySQL table as it is before the ALTER operation
@param new_table InnoDB table corresponding to MySQL altered_table
@param old_table InnoDB table corresponding to MYSQL table
@param defaults Default values for ADD COLUMN, or NULL if no ADD COLUMN
@param heap Memory heap where allocated
@return array of integers, mapping column numbers in the table
to column numbers in altered_table */
static MY_ATTRIBUTE((nonnull(1,2,3,4,5,7), warn_unused_result))
const ulint*
innobase_build_col_map(
/*===================*/
	Alter_inplace_info*	ha_alter_info,
	const TABLE*		altered_table,
	const TABLE*		table,
	dict_table_t*		new_table,
	const dict_table_t*	old_table,
	dtuple_t*		defaults,
	mem_heap_t*		heap)
{
	DBUG_ENTER("innobase_build_col_map");
	DBUG_ASSERT(altered_table != table);
	DBUG_ASSERT(new_table != old_table);
	DBUG_ASSERT(dict_table_get_n_cols(new_table)
		    + dict_table_get_n_v_cols(new_table)
		    >= altered_table->s->fields + DATA_N_SYS_COLS);
	DBUG_ASSERT(dict_table_get_n_cols(old_table)
		    + dict_table_get_n_v_cols(old_table)
		    >= table->s->fields + DATA_N_SYS_COLS
		    || ha_innobase::omits_virtual_cols(*table->s));
	DBUG_ASSERT(!!defaults == !!(ha_alter_info->handler_flags
				     & INNOBASE_DEFAULTS));
	DBUG_ASSERT(!defaults || dtuple_get_n_fields(defaults)
		    == dict_table_get_n_cols(new_table));

	const uint old_n_v_cols = uint(table->s->fields
				       - table->s->stored_fields);
	DBUG_ASSERT(old_n_v_cols == old_table->n_v_cols
		    || table->s->frm_version < FRM_VER_EXPRESSSIONS);
	DBUG_ASSERT(!old_n_v_cols || table->s->virtual_fields);

	ulint*	col_map = static_cast<ulint*>(
		mem_heap_alloc(
			heap, (size_t(old_table->n_cols) + old_n_v_cols)
			* sizeof *col_map));

	uint	i = 0;
	uint	num_v = 0;

	/* Any dropped columns will map to ULINT_UNDEFINED. */
	for (uint old_i = 0; old_i + DATA_N_SYS_COLS < old_table->n_cols;
	     old_i++) {
		col_map[old_i] = ULINT_UNDEFINED;
	}

	for (uint old_i = 0; old_i < old_n_v_cols; old_i++) {
		col_map[old_i + old_table->n_cols] = ULINT_UNDEFINED;
	}

	const bool omits_virtual = ha_innobase::omits_virtual_cols(*table->s);

	for (const Create_field& new_field :
	     ha_alter_info->alter_info->create_list) {
		bool	is_v = !new_field.stored_in_db();
		ulint	num_old_v = 0;

		for (uint old_i = 0; table->field[old_i]; old_i++) {
			const Field* field = table->field[old_i];
			if (!field->stored_in_db()) {
				if (is_v && new_field.field == field) {
					if (!omits_virtual) {
						col_map[old_table->n_cols
							+ num_v]
							= num_old_v;
					}
					num_old_v++;
					goto found_col;
				}
				num_old_v++;
				continue;
			}

			if (new_field.field == field) {

				const Field* altered_field =
					altered_table->field[i + num_v];

				if (defaults) {
					innobase_build_col_map_add(
						heap,
						dtuple_get_nth_field(
							defaults, i),
						altered_field,
						field,
						dict_table_is_comp(
							new_table));
				}

				col_map[old_i - num_old_v] = i;
				if (!old_table->versioned()
				    || !altered_table->versioned()) {
				} else if (old_i == old_table->vers_start) {
					new_table->vers_start = (i + num_v)
						& dict_index_t::MAX_N_FIELDS;
				} else if (old_i == old_table->vers_end) {
					new_table->vers_end = (i + num_v)
						& dict_index_t::MAX_N_FIELDS;
				}
				goto found_col;
			}
		}

		if (!is_v) {
			innobase_build_col_map_add(
				heap, dtuple_get_nth_field(defaults, i),
				altered_table->field[i + num_v],
				NULL,
				dict_table_is_comp(new_table));
		}
found_col:
		if (is_v) {
			num_v++;
		} else {
			i++;
		}
	}

	DBUG_ASSERT(i == altered_table->s->fields - num_v);

	i = table->s->fields - old_n_v_cols;

	/* Add the InnoDB hidden FTS_DOC_ID column, if any. */
	if (i + DATA_N_SYS_COLS < old_table->n_cols) {
		/* There should be exactly one extra field,
		the FTS_DOC_ID. */
		DBUG_ASSERT(DICT_TF2_FLAG_IS_SET(old_table,
						 DICT_TF2_FTS_HAS_DOC_ID));
		DBUG_ASSERT(i + DATA_N_SYS_COLS + 1 == old_table->n_cols);
		DBUG_ASSERT(!strcmp(dict_table_get_col_name(
					    old_table, i),
				    FTS_DOC_ID_COL_NAME));
		if (altered_table->s->fields + DATA_N_SYS_COLS
		    - new_table->n_v_cols
		    < new_table->n_cols) {
			DBUG_ASSERT(DICT_TF2_FLAG_IS_SET(
					    new_table,
					    DICT_TF2_FTS_HAS_DOC_ID));
			DBUG_ASSERT(altered_table->s->fields
				    + DATA_N_SYS_COLS + 1
				    == static_cast<ulint>(
					new_table->n_cols
					+ new_table->n_v_cols));
			col_map[i] = altered_table->s->fields
				     - new_table->n_v_cols;
		} else {
			DBUG_ASSERT(!DICT_TF2_FLAG_IS_SET(
					    new_table,
					    DICT_TF2_FTS_HAS_DOC_ID));
			col_map[i] = ULINT_UNDEFINED;
		}

		i++;
	} else {
		DBUG_ASSERT(!DICT_TF2_FLAG_IS_SET(
				    old_table,
				    DICT_TF2_FTS_HAS_DOC_ID));
	}

	for (; i < old_table->n_cols; i++) {
		col_map[i] = i + new_table->n_cols - old_table->n_cols;
	}

	DBUG_RETURN(col_map);
}

/** Get the new non-virtual column names if any columns were renamed
@param ha_alter_info	Data used during in-place alter
@param altered_table	MySQL table that is being altered
@param table		MySQL table as it is before the ALTER operation
@param user_table	InnoDB table as it is before the ALTER operation
@param heap		Memory heap for the allocation
@return array of new column names in rebuilt_table, or NULL if not renamed */
static MY_ATTRIBUTE((nonnull, warn_unused_result))
const char**
innobase_get_col_names(
	Alter_inplace_info*	ha_alter_info,
	const TABLE*		altered_table,
	const TABLE*		table,
	const dict_table_t*	user_table,
	mem_heap_t*		heap)
{
	const char**		cols;
	uint			i;

	DBUG_ENTER("innobase_get_col_names");
	DBUG_ASSERT(user_table->n_t_def > table->s->fields);
	DBUG_ASSERT(ha_alter_info->handler_flags
		    & ALTER_COLUMN_NAME);

	cols = static_cast<const char**>(
		mem_heap_zalloc(heap, user_table->n_def * sizeof *cols));

	i = 0;
	for (const Create_field& new_field :
	     ha_alter_info->alter_info->create_list) {
		ulint	num_v = 0;
		DBUG_ASSERT(i < altered_table->s->fields);

		if (!new_field.stored_in_db()) {
			continue;
		}

		for (uint old_i = 0; table->field[old_i]; old_i++) {
			num_v += !table->field[old_i]->stored_in_db();

			if (new_field.field == table->field[old_i]) {
				cols[old_i - num_v] = new_field.field_name.str;
				break;
			}
		}

		i++;
	}

	/* Copy the internal column names. */
	i = table->s->fields - user_table->n_v_def;
	cols[i] = dict_table_get_col_name(user_table, i);

	while (++i < user_table->n_def) {
		cols[i] = cols[i - 1] + strlen(cols[i - 1]) + 1;
	}

	DBUG_RETURN(cols);
}

/** Check whether the column prefix is increased, decreased, or unchanged.
@param[in]	new_prefix_len	new prefix length
@param[in]	old_prefix_len	new prefix length
@retval	1	prefix is increased
@retval	0	prefix is unchanged
@retval	-1	prefix is decreased */
static inline
lint
innobase_pk_col_prefix_compare(
	ulint	new_prefix_len,
	ulint	old_prefix_len)
{
	ut_ad(new_prefix_len < COMPRESSED_REC_MAX_DATA_SIZE);
	ut_ad(old_prefix_len < COMPRESSED_REC_MAX_DATA_SIZE);

	if (new_prefix_len == old_prefix_len) {
		return(0);
	}

	if (new_prefix_len == 0) {
		new_prefix_len = ULINT_MAX;
	}

	if (old_prefix_len == 0) {
		old_prefix_len = ULINT_MAX;
	}

	if (new_prefix_len > old_prefix_len) {
		return(1);
	} else {
		return(-1);
	}
}

/** Check whether the column is existing in old table.
@param[in]	new_col_no	new column no
@param[in]	col_map		mapping of old column numbers to new ones
@param[in]	col_map_size	the column map size
@return true if the column is existing, otherwise false. */
static inline
bool
innobase_pk_col_is_existing(
	const ulint	new_col_no,
	const ulint*	col_map,
	const ulint	col_map_size)
{
	for (ulint i = 0; i < col_map_size; i++) {
		if (col_map[i] == new_col_no) {
			return(true);
		}
	}

	return(false);
}

/** Determine whether both the indexes have same set of primary key
fields arranged in the same order.

Rules when we cannot skip sorting:
(1) Removing existing PK columns somewhere else than at the end of the PK;
(2) Adding existing columns to the PK, except at the end of the PK when no
columns are removed from the PK;
(3) Changing the order of existing PK columns;
(4) Decreasing the prefix length just like removing existing PK columns
follows rule(1), Increasing the prefix length just like adding existing
PK columns follows rule(2).
@param[in]	col_map		mapping of old column numbers to new ones
@param[in]	ha_alter_info	Data used during in-place alter
@param[in]	old_clust_index	index to be compared
@param[in]	new_clust_index index to be compared
@retval true if both indexes have same order.
@retval false. */
static MY_ATTRIBUTE((warn_unused_result))
bool
innobase_pk_order_preserved(
	const ulint*		col_map,
	const dict_index_t*	old_clust_index,
	const dict_index_t*	new_clust_index)
{
	ulint	old_n_uniq
		= dict_index_get_n_ordering_defined_by_user(
			old_clust_index);
	ulint	new_n_uniq
		= dict_index_get_n_ordering_defined_by_user(
			new_clust_index);

	ut_ad(dict_index_is_clust(old_clust_index));
	ut_ad(dict_index_is_clust(new_clust_index));
	ut_ad(old_clust_index->table != new_clust_index->table);
	ut_ad(col_map != NULL);

	if (old_n_uniq == 0) {
		/* There was no PRIMARY KEY in the table.
		If there is no PRIMARY KEY after the ALTER either,
		no sorting is needed. */
		return(new_n_uniq == old_n_uniq);
	}

	/* DROP PRIMARY KEY is only allowed in combination with
	ADD PRIMARY KEY. */
	ut_ad(new_n_uniq > 0);

	/* The order of the last processed new_clust_index key field,
	not counting ADD COLUMN, which are constant. */
	lint	last_field_order = -1;
	ulint	existing_field_count = 0;
	ulint	old_n_cols = dict_table_get_n_cols(old_clust_index->table);
	for (ulint new_field = 0; new_field < new_n_uniq; new_field++) {
		ulint	new_col_no =
			new_clust_index->fields[new_field].col->ind;

		/* Check if there is a match in old primary key. */
		ulint	old_field = 0;
		while (old_field < old_n_uniq) {
			ulint	old_col_no =
				old_clust_index->fields[old_field].col->ind;

			if (col_map[old_col_no] == new_col_no) {
				break;
			}

			old_field++;
		}

		/* The order of key field in the new primary key.
		1. old PK column:      idx in old primary key
		2. existing column:    old_n_uniq + sequence no
		3. newly added column: no order */
		lint		new_field_order;
		const bool	old_pk_column = old_field < old_n_uniq;

		if (old_pk_column) {
			new_field_order = lint(old_field);
		} else if (innobase_pk_col_is_existing(new_col_no, col_map,
						       old_n_cols)
			   || new_clust_index->table->persistent_autoinc
			   == new_field + 1) {
			/* Adding an existing column or an AUTO_INCREMENT
			column may change the existing ordering. */
			new_field_order = lint(old_n_uniq
					       + existing_field_count++);
		} else {
			/* Skip newly added column. */
			continue;
		}

		if (last_field_order + 1 != new_field_order) {
			/* Old PK order is not kept, or existing column
			is not added at the end of old PK. */
			return(false);
		}

		last_field_order = new_field_order;

		if (!old_pk_column) {
			continue;
		}

		/* Check prefix length change. */
		const lint	prefix_change = innobase_pk_col_prefix_compare(
			new_clust_index->fields[new_field].prefix_len,
			old_clust_index->fields[old_field].prefix_len);

		if (prefix_change < 0) {
			/* If a column's prefix length is decreased, it should
			be the last old PK column in new PK.
			Note: we set last_field_order to -2, so that if	there
			are any old PK colmns or existing columns after it in
			new PK, the comparison to new_field_order will fail in
			the next round.*/
			last_field_order = -2;
		} else if (prefix_change > 0) {
			/* If a column's prefix length is increased, it	should
			be the last PK column in old PK. */
			if (old_field != old_n_uniq - 1) {
				return(false);
			}
		}
	}

	return(true);
}

/** Update the mtype from DATA_BLOB to DATA_GEOMETRY for a specified
GIS column of a table. This is used when we want to create spatial index
on legacy GIS columns coming from 5.6, where we store GIS data as DATA_BLOB
in innodb layer.
@param[in]	table_id	table id
@param[in]	col_name	column name
@param[in]	trx		data dictionary transaction
@retval true Failure
@retval false Success */
static
bool
innobase_update_gis_column_type(
	table_id_t	table_id,
	const char*	col_name,
	trx_t*		trx)
{
	pars_info_t*	info;
	dberr_t		error;

	DBUG_ENTER("innobase_update_gis_column_type");

	DBUG_ASSERT(trx->dict_operation);
	ut_ad(trx->dict_operation_lock_mode);
	ut_ad(dict_sys.locked());

	info = pars_info_create();

	pars_info_add_ull_literal(info, "tableid", table_id);
	pars_info_add_str_literal(info, "name", col_name);
	pars_info_add_int4_literal(info, "mtype", DATA_GEOMETRY);

	trx->op_info = "update column type to DATA_GEOMETRY";

	error = que_eval_sql(
		info,
		"PROCEDURE UPDATE_SYS_COLUMNS_PROC () IS\n"
		"BEGIN\n"
		"UPDATE SYS_COLUMNS SET MTYPE=:mtype\n"
		"WHERE TABLE_ID=:tableid AND NAME=:name;\n"
		"END;\n", trx);

	trx->error_state = DB_SUCCESS;
	trx->op_info = "";

	DBUG_RETURN(error != DB_SUCCESS);
}

/** Check if we are creating spatial indexes on GIS columns, which are
legacy columns from earlier MySQL, such as 5.6. If so, we have to update
the mtypes of the old GIS columns to DATA_GEOMETRY.
In 5.6, we store GIS columns as DATA_BLOB in InnoDB layer, it will introduce
confusion when we run latest server on older data. That's why we need to
do the upgrade.
@param[in] ha_alter_info	Data used during in-place alter
@param[in] table		Table on which we want to add indexes
@param[in] trx			Transaction
@return DB_SUCCESS if update successfully or no columns need to be updated,
otherwise DB_ERROR, which means we can't update the mtype for some
column, and creating spatial index on it should be dangerous */
static
dberr_t
innobase_check_gis_columns(
	Alter_inplace_info*	ha_alter_info,
	dict_table_t*		table,
	trx_t*			trx)
{
	DBUG_ENTER("innobase_check_gis_columns");

	for (uint key_num = 0;
	     key_num < ha_alter_info->index_add_count;
	     key_num++) {

		const KEY&	key = ha_alter_info->key_info_buffer[
			ha_alter_info->index_add_buffer[key_num]];

		if (!(key.flags & HA_SPATIAL)) {
			continue;
		}

		ut_ad(key.user_defined_key_parts == 1);
		const KEY_PART_INFO&    key_part = key.key_part[0];

		/* Does not support spatial index on virtual columns */
		if (!key_part.field->stored_in_db()) {
			DBUG_RETURN(DB_UNSUPPORTED);
		}

		ulint col_nr = dict_table_has_column(
			table,
			key_part.field->field_name.str,
			key_part.fieldnr);
		ut_ad(col_nr != table->n_def);
		dict_col_t*	col = &table->cols[col_nr];

		if (col->mtype != DATA_BLOB) {
			ut_ad(DATA_GEOMETRY_MTYPE(col->mtype));
			continue;
		}

		const char* col_name = dict_table_get_col_name(
			table, col_nr);

		if (innobase_update_gis_column_type(
			table->id, col_name, trx)) {

			DBUG_RETURN(DB_ERROR);
		} else {
			col->mtype = DATA_GEOMETRY;

			ib::info() << "Updated mtype of column" << col_name
				<< " in table " << table->name
				<< ", whose id is " << table->id
				<< " to DATA_GEOMETRY";
		}
	}

	DBUG_RETURN(DB_SUCCESS);
}

/** Collect virtual column info for its addition
@param[in] ha_alter_info	Data used during in-place alter
@param[in] altered_table	MySQL table that is being altered to
@param[in] table		MySQL table as it is before the ALTER operation
@retval true Failure
@retval false Success */
static
bool
prepare_inplace_add_virtual(
	Alter_inplace_info*	ha_alter_info,
	const TABLE*		altered_table,
	const TABLE*		table)
{
	ha_innobase_inplace_ctx*	ctx;
	uint16_t i = 0;

	ctx = static_cast<ha_innobase_inplace_ctx*>
		(ha_alter_info->handler_ctx);

	unsigned j = altered_table->s->virtual_fields + ctx->num_to_drop_vcol;

	ctx->add_vcol = static_cast<dict_v_col_t*>(
		 mem_heap_zalloc(ctx->heap, j * sizeof *ctx->add_vcol));
	ctx->add_vcol_name = static_cast<const char**>(
		 mem_heap_alloc(ctx->heap, j * sizeof *ctx->add_vcol_name));

	j = 0;

	for (const Create_field& new_field :
	     ha_alter_info->alter_info->create_list) {
		const Field* field = altered_table->field[i++];

		if (new_field.field || field->stored_in_db()) {
			continue;
		}

		unsigned is_unsigned;
		auto col_type = get_innobase_type_from_mysql_type(
			&is_unsigned, field);

		auto col_len = field->pack_length();
		unsigned field_type = field->type() | is_unsigned;

		if (!field->real_maybe_null()) {
			field_type |= DATA_NOT_NULL;
		}

		if (field->binary()) {
			field_type |= DATA_BINARY_TYPE;
		}

		unsigned charset_no;

		if (dtype_is_string_type(col_type)) {
			charset_no = field->charset()->number;

			DBUG_EXECUTE_IF(
				"ib_alter_add_virtual_fail",
				charset_no += MAX_CHAR_COLL_NUM;);

			if (charset_no > MAX_CHAR_COLL_NUM) {
				my_error(ER_WRONG_KEY_COLUMN, MYF(0), "InnoDB",
					 field->field_name.str);
				return(true);
			}
		} else {
			charset_no = 0;
		}

		if (field->type() == MYSQL_TYPE_VARCHAR) {
			uint32  length_bytes
				= static_cast<const Field_varstring*>(
					field)->length_bytes;

			col_len -= length_bytes;

			if (length_bytes == 2) {
				field_type |= DATA_LONG_TRUE_VARCHAR;
			}
		}

		new (&ctx->add_vcol[j]) dict_v_col_t();
		ctx->add_vcol[j].m_col.prtype = dtype_form_prtype(
						field_type, charset_no);

		ctx->add_vcol[j].m_col.prtype |= DATA_VIRTUAL;

		ctx->add_vcol[j].m_col.mtype = col_type;

		ctx->add_vcol[j].m_col.len = static_cast<uint16_t>(col_len);

		ctx->add_vcol[j].m_col.ind = (i - 1)
			& dict_index_t::MAX_N_FIELDS;
		ctx->add_vcol[j].num_base = 0;
		ctx->add_vcol_name[j] = field->field_name.str;
		ctx->add_vcol[j].base_col = NULL;
		ctx->add_vcol[j].v_pos = (ctx->old_table->n_v_cols
					  - ctx->num_to_drop_vcol + j)
			& dict_index_t::MAX_N_FIELDS;

		/* MDEV-17468: Do this on ctx->instant_table later */
		innodb_base_col_setup(ctx->old_table, field, &ctx->add_vcol[j]);
		j++;
	}

	ctx->num_to_add_vcol = j;
	return(false);
}

/** Collect virtual column info for its addition
@param[in] ha_alter_info	Data used during in-place alter
@param[in] table		MySQL table as it is before the ALTER operation
@retval true Failure
@retval false Success */
static
bool
prepare_inplace_drop_virtual(
	Alter_inplace_info*	ha_alter_info,
	const TABLE*		table)
{
	ha_innobase_inplace_ctx*	ctx;
	unsigned i = 0, j = 0;

	ctx = static_cast<ha_innobase_inplace_ctx*>
		(ha_alter_info->handler_ctx);

	ctx->num_to_drop_vcol = 0;
	for (i = 0; table->field[i]; i++) {
		const Field* field = table->field[i];
		if (field->flags & FIELD_IS_DROPPED && !field->stored_in_db()) {
			ctx->num_to_drop_vcol++;
		}
	}

	ctx->drop_vcol = static_cast<dict_v_col_t*>(
		 mem_heap_alloc(ctx->heap, ctx->num_to_drop_vcol
				* sizeof *ctx->drop_vcol));
	ctx->drop_vcol_name = static_cast<const char**>(
		 mem_heap_alloc(ctx->heap, ctx->num_to_drop_vcol
				* sizeof *ctx->drop_vcol_name));

	for (i = 0; table->field[i]; i++) {
		Field *field =  table->field[i];
		if (!(field->flags & FIELD_IS_DROPPED) || field->stored_in_db()) {
			continue;
		}

		unsigned is_unsigned;

		auto col_type = get_innobase_type_from_mysql_type(
			&is_unsigned, field);

		auto col_len = field->pack_length();
		unsigned field_type = field->type() | is_unsigned;

		if (!field->real_maybe_null()) {
			field_type |= DATA_NOT_NULL;
		}

		if (field->binary()) {
			field_type |= DATA_BINARY_TYPE;
		}

		unsigned charset_no = 0;

		if (dtype_is_string_type(col_type)) {
			charset_no = field->charset()->number;

			DBUG_EXECUTE_IF(
				"ib_alter_add_virtual_fail",
				charset_no += MAX_CHAR_COLL_NUM;);

			if (charset_no > MAX_CHAR_COLL_NUM) {
				my_error(ER_WRONG_KEY_COLUMN, MYF(0), "InnoDB",
					 field->field_name.str);
				return(true);
			}
		} else {
			charset_no = 0;
		}

		if (field->type() == MYSQL_TYPE_VARCHAR) {
			uint32  length_bytes
				= static_cast<const Field_varstring*>(
					field)->length_bytes;

			col_len -= length_bytes;

			if (length_bytes == 2) {
				field_type |= DATA_LONG_TRUE_VARCHAR;
			}
		}


		ctx->drop_vcol[j].m_col.prtype = dtype_form_prtype(
						field_type, charset_no);

		ctx->drop_vcol[j].m_col.prtype |= DATA_VIRTUAL;

		ctx->drop_vcol[j].m_col.mtype = col_type;

		ctx->drop_vcol[j].m_col.len = static_cast<uint16_t>(col_len);

		ctx->drop_vcol[j].m_col.ind = i & dict_index_t::MAX_N_FIELDS;

		ctx->drop_vcol_name[j] = field->field_name.str;

		dict_v_col_t*	v_col = dict_table_get_nth_v_col_mysql(
					ctx->old_table, i);
		ctx->drop_vcol[j].v_pos = v_col->v_pos;
		j++;
	}

	return(false);
}

/** Insert a new record to INNODB SYS_VIRTUAL
@param[in] table	InnoDB table
@param[in] pos		virtual column column no
@param[in] base_pos	base column pos
@param[in] trx		transaction
@retval	false	on success
@retval	true	on failure (my_error() will have been called) */
static bool innobase_insert_sys_virtual(
	const dict_table_t*	table,
	ulint			pos,
	ulint			base_pos,
	trx_t*			trx)
{
	pars_info_t*    info = pars_info_create();
	pars_info_add_ull_literal(info, "id", table->id);
	pars_info_add_int4_literal(info, "pos", pos);
	pars_info_add_int4_literal(info, "base_pos", base_pos);

	if (DB_SUCCESS != que_eval_sql(
		    info,
		    "PROCEDURE P () IS\n"
		    "BEGIN\n"
		    "INSERT INTO SYS_VIRTUAL VALUES (:id, :pos, :base_pos);\n"
		    "END;\n", trx)) {
		my_error(ER_INTERNAL_ERROR, MYF(0),
			 "InnoDB: ADD COLUMN...VIRTUAL");
		return true;
	}

	return false;
}

/** Insert a record to the SYS_COLUMNS dictionary table.
@param[in]	table_id	table id
@param[in]	pos		position of the column
@param[in]	field_name	field name
@param[in]	mtype		main type
@param[in]	prtype		precise type
@param[in]	len		fixed length in bytes, or 0
@param[in]	n_base		number of base columns of virtual columns, or 0
@param[in]	update		whether to update instead of inserting
@retval	false	on success
@retval	true	on failure (my_error() will have been called) */
static bool innodb_insert_sys_columns(
	table_id_t	table_id,
	ulint		pos,
	const char*	field_name,
	ulint		mtype,
	ulint		prtype,
	ulint		len,
	ulint		n_base,
	trx_t*		trx,
	bool		update = false)
{
	pars_info_t*	info = pars_info_create();
	pars_info_add_ull_literal(info, "id", table_id);
	pars_info_add_int4_literal(info, "pos", pos);
	pars_info_add_str_literal(info, "name", field_name);
	pars_info_add_int4_literal(info, "mtype", mtype);
	pars_info_add_int4_literal(info, "prtype", prtype);
	pars_info_add_int4_literal(info, "len", len);
	pars_info_add_int4_literal(info, "base", n_base);

	if (update) {
		if (DB_SUCCESS != que_eval_sql(
			    info,
			    "PROCEDURE UPD_COL () IS\n"
			    "BEGIN\n"
			    "UPDATE SYS_COLUMNS SET\n"
			    "NAME=:name, MTYPE=:mtype, PRTYPE=:prtype, "
			    "LEN=:len, PREC=:base\n"
			    "WHERE TABLE_ID=:id AND POS=:pos;\n"
			    "END;\n", trx)) {
			my_error(ER_INTERNAL_ERROR, MYF(0),
				 "InnoDB: Updating SYS_COLUMNS failed");
			return true;
		}

		return false;
	}

	if (DB_SUCCESS != que_eval_sql(
		    info,
		    "PROCEDURE ADD_COL () IS\n"
		    "BEGIN\n"
		    "INSERT INTO SYS_COLUMNS VALUES"
		    "(:id,:pos,:name,:mtype,:prtype,:len,:base);\n"
		    "END;\n", trx)) {
		my_error(ER_INTERNAL_ERROR, MYF(0),
			 "InnoDB: Insert into SYS_COLUMNS failed");
		return true;
	}

	return false;
}

/** Update INNODB SYS_COLUMNS on new virtual columns
@param[in] table	InnoDB table
@param[in] col_name	column name
@param[in] vcol		virtual column
@param[in] trx		transaction
@retval	false	on success
@retval	true	on failure (my_error() will have been called) */
static bool innobase_add_one_virtual(
	const dict_table_t*	table,
	const char*		col_name,
	dict_v_col_t*		vcol,
	trx_t*			trx)
{
	ulint		pos = dict_create_v_col_pos(vcol->v_pos,
						    vcol->m_col.ind);

	if (innodb_insert_sys_columns(table->id, pos, col_name,
				      vcol->m_col.mtype, vcol->m_col.prtype,
				      vcol->m_col.len, vcol->num_base, trx)) {
		return true;
	}

	for (unsigned i = 0; i < vcol->num_base; i++) {
		if (innobase_insert_sys_virtual(
			    table, pos, vcol->base_col[i]->ind, trx)) {
			return true;
		}
	}

	return false;
}

/** Update SYS_TABLES.N_COLS in the data dictionary.
@param[in] user_table	InnoDB table
@param[in] n		the new value of SYS_TABLES.N_COLS
@param[in] trx		transaction
@return whether the operation failed */
static bool innodb_update_cols(const dict_table_t* table, ulint n, trx_t* trx)
{
	pars_info_t*    info = pars_info_create();

	pars_info_add_int4_literal(info, "n", n);
	pars_info_add_ull_literal(info, "id", table->id);

	if (DB_SUCCESS != que_eval_sql(info,
				       "PROCEDURE UPDATE_N_COLS () IS\n"
				       "BEGIN\n"
				       "UPDATE SYS_TABLES SET N_COLS = :n"
				       " WHERE ID = :id;\n"
				       "END;\n", trx)) {
		my_error(ER_INTERNAL_ERROR, MYF(0),
			 "InnoDB: Updating SYS_TABLES.N_COLS failed");
		return true;
	}

	return false;
}

/** Update system table for adding virtual column(s)
@param[in]	ha_alter_info	Data used during in-place alter
@param[in]	user_table	InnoDB table
@param[in]	trx		transaction
@retval true Failure
@retval false Success */
static
bool
innobase_add_virtual_try(
	const Alter_inplace_info*	ha_alter_info,
	const dict_table_t*		user_table,
	trx_t*				trx)
{
	ha_innobase_inplace_ctx* ctx = static_cast<ha_innobase_inplace_ctx*>(
		ha_alter_info->handler_ctx);

	for (ulint i = 0; i < ctx->num_to_add_vcol; i++) {
		if (innobase_add_one_virtual(
			    user_table, ctx->add_vcol_name[i],
			    &ctx->add_vcol[i], trx)) {
			return true;
		}
	}

	return false;
}

/** Delete metadata from SYS_COLUMNS and SYS_VIRTUAL.
@param[in]	id	table id
@param[in]	pos	first SYS_COLUMNS.POS
@param[in,out]	trx	data dictionary transaction
@retval true Failure
@retval false Success. */
static bool innobase_instant_drop_cols(table_id_t id, ulint pos, trx_t* trx)
{
	pars_info_t*	info = pars_info_create();
	pars_info_add_ull_literal(info, "id", id);
	pars_info_add_int4_literal(info, "pos", pos);

	dberr_t err = que_eval_sql(
			info,
			"PROCEDURE DELETE_COL () IS\n"
			"BEGIN\n"
			"DELETE FROM SYS_COLUMNS WHERE\n"
			"TABLE_ID = :id AND POS >= :pos;\n"
			"DELETE FROM SYS_VIRTUAL WHERE TABLE_ID = :id;\n"
			"END;\n", trx);
	if (err != DB_SUCCESS) {
		my_error(ER_INTERNAL_ERROR, MYF(0),
			 "InnoDB: DELETE from SYS_COLUMNS/SYS_VIRTUAL failed");
		return true;
	}

	return false;
}

/** Update INNODB SYS_COLUMNS on new virtual column's position
@param[in]	table	InnoDB table
@param[in]	old_pos	old position
@param[in]	new_pos	new position
@param[in]	trx	transaction
@return DB_SUCCESS if successful, otherwise error code */
static
dberr_t
innobase_update_v_pos_sys_columns(
	const dict_table_t*	table,
	ulint			old_pos,
	ulint			new_pos,
	trx_t*			trx)
{
	pars_info_t*    info = pars_info_create();

	pars_info_add_int4_literal(info, "pos", old_pos);
	pars_info_add_int4_literal(info, "val", new_pos);
	pars_info_add_ull_literal(info, "id", table->id);

	dberr_t error = que_eval_sql(
			info,
			"PROCEDURE P () IS\n"
			"BEGIN\n"
			"UPDATE SYS_COLUMNS\n"
			"SET POS = :val\n"
			"WHERE POS = :pos\n"
			"AND TABLE_ID = :id;\n"
			"END;\n", trx);

	return(error);
}

/** Update INNODB SYS_VIRTUAL table with new virtual column position
@param[in]	table		InnoDB table
@param[in]	old_pos		old position
@param[in]	new_pos		new position
@param[in]	trx		transaction
@return DB_SUCCESS if successful, otherwise error code */
static
dberr_t
innobase_update_v_pos_sys_virtual(
	const dict_table_t*	table,
	ulint			old_pos,
	ulint			new_pos,
	trx_t*			trx)
{
	pars_info_t*    info = pars_info_create();

	pars_info_add_int4_literal(info, "pos", old_pos);
	pars_info_add_int4_literal(info, "val", new_pos);
	pars_info_add_ull_literal(info, "id", table->id);

	dberr_t error = que_eval_sql(
			info,
			"PROCEDURE P () IS\n"
			"BEGIN\n"
			"UPDATE SYS_VIRTUAL\n"
			"SET POS = :val\n"
			"WHERE POS = :pos\n"
			"AND TABLE_ID = :id;\n"
			"END;\n", trx);

	return(error);
}

/** Update InnoDB system tables on dropping a virtual column
@param[in]	table		InnoDB table
@param[in]	col_name	column name of the dropping column
@param[in]	drop_col	col information for the dropping column
@param[in]	n_prev_dropped	number of previously dropped columns in the
				same alter clause
@param[in]	trx		transaction
@return DB_SUCCESS if successful, otherwise error code */
static
dberr_t
innobase_drop_one_virtual_sys_columns(
	const dict_table_t*	table,
	const char*		col_name,
	dict_col_t*		drop_col,
	ulint			n_prev_dropped,
	trx_t*			trx)
{
	pars_info_t*    info = pars_info_create();
	pars_info_add_ull_literal(info, "id", table->id);

	pars_info_add_str_literal(info, "name", col_name);

	dberr_t error = que_eval_sql(
			info,
			"PROCEDURE P () IS\n"
			"BEGIN\n"
			"DELETE FROM SYS_COLUMNS\n"
			"WHERE TABLE_ID = :id\n"
			"AND NAME = :name;\n"
			"END;\n", trx);

	if (error != DB_SUCCESS) {
		return(error);
	}

	dict_v_col_t*	v_col = dict_table_get_nth_v_col_mysql(
				table, drop_col->ind);

	/* Adjust column positions for all subsequent columns */
	for (ulint i = v_col->v_pos + 1; i < table->n_v_cols; i++) {
		dict_v_col_t*   t_col = dict_table_get_nth_v_col(table, i);
		ulint		old_p = dict_create_v_col_pos(
			t_col->v_pos - n_prev_dropped,
			t_col->m_col.ind - n_prev_dropped);
		ulint		new_p = dict_create_v_col_pos(
			t_col->v_pos - 1 - n_prev_dropped,
			ulint(t_col->m_col.ind) - 1 - n_prev_dropped);

		error = innobase_update_v_pos_sys_columns(
			table, old_p, new_p, trx);
		if (error != DB_SUCCESS) {
			return(error);
		}
		error = innobase_update_v_pos_sys_virtual(
			table, old_p, new_p, trx);
		if (error != DB_SUCCESS) {
			return(error);
		}
	}

	return(error);
}

/** Delete virtual column's info from INNODB SYS_VIRTUAL
@param[in]	table	InnoDB table
@param[in]	pos	position of the virtual column to be deleted
@param[in]	trx	transaction
@return DB_SUCCESS if successful, otherwise error code */
static
dberr_t
innobase_drop_one_virtual_sys_virtual(
	const dict_table_t*	table,
	ulint			pos,
	trx_t*			trx)
{
	pars_info_t*    info = pars_info_create();
	pars_info_add_ull_literal(info, "id", table->id);

	pars_info_add_int4_literal(info, "pos", pos);

	dberr_t error = que_eval_sql(
			info,
			"PROCEDURE P () IS\n"
			"BEGIN\n"
			"DELETE FROM SYS_VIRTUAL\n"
			"WHERE TABLE_ID = :id\n"
			"AND POS = :pos;\n"
			"END;\n", trx);

	return(error);
}

/** Update system table for dropping virtual column(s)
@param[in]	ha_alter_info	Data used during in-place alter
@param[in]	user_table	InnoDB table
@param[in]	trx		transaction
@retval true Failure
@retval false Success */
static
bool
innobase_drop_virtual_try(
	const Alter_inplace_info*	ha_alter_info,
	const dict_table_t*	     user_table,
	trx_t*				trx)
{
	ha_innobase_inplace_ctx*	ctx;
	dberr_t				err = DB_SUCCESS;

	ctx = static_cast<ha_innobase_inplace_ctx*>
		(ha_alter_info->handler_ctx);

	for (unsigned i = 0; i < ctx->num_to_drop_vcol; i++) {

		ulint	pos = dict_create_v_col_pos(
			ctx->drop_vcol[i].v_pos - i,
			ctx->drop_vcol[i].m_col.ind - i);
		err = innobase_drop_one_virtual_sys_virtual(
			user_table, pos, trx);

		if (err != DB_SUCCESS) {
			my_error(ER_INTERNAL_ERROR, MYF(0),
				 "InnoDB: DROP COLUMN...VIRTUAL");
			return(true);
		}

		err = innobase_drop_one_virtual_sys_columns(
			user_table, ctx->drop_vcol_name[i],
			&(ctx->drop_vcol[i].m_col), i, trx);

		if (err != DB_SUCCESS) {
			my_error(ER_INTERNAL_ERROR, MYF(0),
				 "InnoDB: DROP COLUMN...VIRTUAL");
			return(true);
		}
	}

	return false;
}

/** Serialise metadata of dropped or reordered columns.
@param[in,out]	heap	memory heap for allocation
@param[out]	field	data field with the metadata */
inline
void dict_table_t::serialise_columns(mem_heap_t* heap, dfield_t* field) const
{
	DBUG_ASSERT(instant);
	const dict_index_t& index = *UT_LIST_GET_FIRST(indexes);
	unsigned n_fixed = index.first_user_field();
	unsigned num_non_pk_fields = index.n_fields - n_fixed;

	ulint len = 4 + num_non_pk_fields * 2;

	byte* data = static_cast<byte*>(mem_heap_alloc(heap, len));

	dfield_set_data(field, data, len);

	mach_write_to_4(data, num_non_pk_fields);

	data += 4;

	for (ulint i = n_fixed; i < index.n_fields; i++) {
		mach_write_to_2(data, instant->field_map[i - n_fixed]);
		data += 2;
	}
}

/** Construct the metadata record for instant ALTER TABLE.
@param[in]	row	dummy or default values for existing columns
@param[in,out]	heap	memory heap for allocations
@return	metadata record */
inline
dtuple_t*
dict_index_t::instant_metadata(const dtuple_t& row, mem_heap_t* heap) const
{
	ut_ad(is_primary());
	dtuple_t* entry;

	if (!table->instant) {
		entry = row_build_index_entry(&row, NULL, this, heap);
		entry->info_bits = REC_INFO_METADATA_ADD;
		return entry;
	}

	entry = dtuple_create(heap, n_fields + 1);
	entry->n_fields_cmp = n_uniq;
	entry->info_bits = REC_INFO_METADATA_ALTER;

	const dict_field_t* field = fields;

	for (uint i = 0; i <= n_fields; i++, field++) {
		dfield_t* dfield = dtuple_get_nth_field(entry, i);

		if (i == first_user_field()) {
			table->serialise_columns(heap, dfield);
			dfield->type.metadata_blob_init();
			field--;
			continue;
		}

		ut_ad(!field->col->is_virtual());

		if (field->col->is_dropped()) {
			dict_col_copy_type(field->col, &dfield->type);
			if (field->col->is_nullable()) {
				dfield_set_null(dfield);
			} else {
				dfield_set_data(dfield, field_ref_zero,
						field->fixed_len);
			}
			continue;
		}

		const dfield_t* s = dtuple_get_nth_field(&row, field->col->ind);
		ut_ad(dict_col_type_assert_equal(field->col, &s->type));
		*dfield = *s;

		if (dfield_is_null(dfield)) {
			continue;
		}

		if (dfield_is_ext(dfield)) {
			ut_ad(i > first_user_field());
			ut_ad(!field->prefix_len);
			ut_ad(dfield->len >= FIELD_REF_SIZE);
			dfield_set_len(dfield, dfield->len - FIELD_REF_SIZE);
		}

		if (!field->prefix_len) {
			continue;
		}

		ut_ad(field->col->ord_part);
		ut_ad(i < n_uniq);

		ulint len = dtype_get_at_most_n_mbchars(
			field->col->prtype,
			field->col->mbminlen, field->col->mbmaxlen,
			field->prefix_len, dfield->len,
			static_cast<char*>(dfield_get_data(dfield)));
		dfield_set_len(dfield, len);
	}

	return entry;
}

/** Insert or update SYS_COLUMNS and the hidden metadata record
for instant ALTER TABLE.
@param[in]	ha_alter_info	ALTER TABLE context
@param[in,out]	ctx		ALTER TABLE context for the current partition
@param[in]	altered_table	MySQL table that is being altered
@param[in]	table		MySQL table as it is before the ALTER operation
@param[in,out]	trx		dictionary transaction
@retval	true	failure
@retval	false	success */
static bool innobase_instant_try(
	const Alter_inplace_info*	ha_alter_info,
	ha_innobase_inplace_ctx*	ctx,
	const TABLE*			altered_table,
	const TABLE*			table,
	trx_t*				trx)
{
	DBUG_ASSERT(!ctx->need_rebuild());
	DBUG_ASSERT(ctx->is_instant());

	dict_table_t* user_table = ctx->old_table;

	dict_index_t* index = dict_table_get_first_index(user_table);
	const unsigned n_old_fields = index->n_fields;
	const dict_col_t* old_cols = user_table->cols;
	DBUG_ASSERT(user_table->n_cols == ctx->old_n_cols);

#ifdef BTR_CUR_HASH_ADAPT
	/* Acquire the ahi latch to avoid a race condition
	between ahi access and instant alter table */
	srw_spin_lock* ahi_latch = btr_search_sys.get_latch(*index);
	ahi_latch->wr_lock(SRW_LOCK_CALL);
#endif /* BTR_CUR_HASH_ADAPT */
	const bool metadata_changed = ctx->instant_column();
#ifdef BTR_CUR_HASH_ADAPT
	ahi_latch->wr_unlock();
#endif /* BTR_CUR_HASH_ADAPT */

	DBUG_ASSERT(index->n_fields >= n_old_fields);
	/* The table may have been emptied and may have lost its
	'instantness' during this ALTER TABLE. */

	/* Construct a table row of default values for the stored columns. */
	dtuple_t* row = dtuple_create(ctx->heap, user_table->n_cols);
	dict_table_copy_types(row, user_table);
	Field** af = altered_table->field;
	Field** const end = altered_table->field + altered_table->s->fields;
	ut_d(List_iterator_fast<Create_field> cf_it(
		     ha_alter_info->alter_info->create_list));
	if (ctx->first_alter_pos
	    && innobase_instant_drop_cols(user_table->id,
					  ctx->first_alter_pos - 1, trx)) {
		return true;
	}
	for (uint i = 0; af < end; af++) {
		if (!(*af)->stored_in_db()) {
			ut_d(cf_it++);
			continue;
		}

		const dict_col_t* old = dict_table_t::find(old_cols,
							   ctx->col_map,
							   ctx->old_n_cols, i);
		DBUG_ASSERT(!old || i >= ctx->old_n_cols - DATA_N_SYS_COLS
			    || old->ind == i
			    || (ctx->first_alter_pos
				&& old->ind >= ctx->first_alter_pos - 1));

		dfield_t* d = dtuple_get_nth_field(row, i);
		const dict_col_t* col = dict_table_get_nth_col(user_table, i);
		DBUG_ASSERT(!col->is_virtual());
		DBUG_ASSERT(!col->is_dropped());
		DBUG_ASSERT(col->mtype != DATA_SYS);
		DBUG_ASSERT(!strcmp((*af)->field_name.str,
				    dict_table_get_col_name(user_table, i)));
		DBUG_ASSERT(old || col->is_added());

		ut_d(const Create_field* new_field = cf_it++);
		/* new_field->field would point to an existing column.
		If it is NULL, the column was added by this ALTER TABLE. */
		ut_ad(!new_field->field == !old);

		if (col->is_added()) {
			dfield_set_data(d, col->def_val.data,
					col->def_val.len);
		} else if ((*af)->real_maybe_null()) {
			/* Store NULL for nullable 'core' columns. */
			dfield_set_null(d);
		} else {
			switch ((*af)->type()) {
			case MYSQL_TYPE_VARCHAR:
			case MYSQL_TYPE_GEOMETRY:
			case MYSQL_TYPE_TINY_BLOB:
			case MYSQL_TYPE_MEDIUM_BLOB:
			case MYSQL_TYPE_BLOB:
			case MYSQL_TYPE_LONG_BLOB:
			variable_length:
				/* Store the empty string for 'core'
				variable-length NOT NULL columns. */
				dfield_set_data(d, field_ref_zero, 0);
				break;
			case MYSQL_TYPE_STRING:
				if (col->mbminlen != col->mbmaxlen
				    && user_table->not_redundant()) {
					goto variable_length;
				}
				/* fall through */
			default:
				/* For fixed-length NOT NULL 'core' columns,
				get a dummy default value from SQL. Note that
				we will preserve the old values of these
				columns when updating the metadata
				record, to avoid unnecessary updates. */
				ulint len = (*af)->pack_length();
				DBUG_ASSERT(d->type.mtype != DATA_INT
					    || len <= 8);
				row_mysql_store_col_in_innobase_format(
					d, d->type.mtype == DATA_INT
					? static_cast<byte*>(
						mem_heap_alloc(ctx->heap, len))
					: NULL, true, (*af)->ptr, len,
					dict_table_is_comp(user_table));
				ut_ad(new_field->field->pack_length() == len);
			}
		}

		bool update = old && (!ctx->first_alter_pos
				      || i < ctx->first_alter_pos - 1);
		DBUG_ASSERT(!old || col->same_format(*old));
		if (update
		    && old->prtype == d->type.prtype) {
			/* The record is already present in SYS_COLUMNS. */
		} else if (innodb_insert_sys_columns(user_table->id, i,
						     (*af)->field_name.str,
						     d->type.mtype,
						     d->type.prtype,
						     d->type.len, 0, trx,
						     update)) {
			return true;
		}

		i++;
	}

	if (innodb_update_cols(user_table, dict_table_encode_n_col(
				       unsigned(user_table->n_cols)
				       - DATA_N_SYS_COLS,
				       user_table->n_v_cols)
			       | (user_table->flags & DICT_TF_COMPACT) << 31,
			       trx)) {
		return true;
	}

	if (ctx->first_alter_pos) {
add_all_virtual:
		for (uint i = 0; i < user_table->n_v_cols; i++) {
			if (innobase_add_one_virtual(
				    user_table,
				    dict_table_get_v_col_name(user_table, i),
				    &user_table->v_cols[i], trx)) {
				return true;
			}
		}
	} else if (ha_alter_info->handler_flags & ALTER_DROP_VIRTUAL_COLUMN) {
		if (innobase_instant_drop_cols(user_table->id, 65536, trx)) {
			return true;
		}
		goto add_all_virtual;
	} else if ((ha_alter_info->handler_flags & ALTER_ADD_VIRTUAL_COLUMN)
		   && innobase_add_virtual_try(ha_alter_info, user_table,
					       trx)) {
		return true;
        }

	if (!user_table->space) {
		/* In case of ALTER TABLE...DISCARD TABLESPACE,
		update only the metadata and transform the dictionary
		cache entry to the canonical format. */
		index->clear_instant_alter();
		return false;
	}

	unsigned i = unsigned(user_table->n_cols) - DATA_N_SYS_COLS;
	DBUG_ASSERT(i >= altered_table->s->stored_fields);
	DBUG_ASSERT(i <= altered_table->s->stored_fields + 1);
	if (i > altered_table->s->fields) {
		const dict_col_t& fts_doc_id = user_table->cols[i - 1];
		DBUG_ASSERT(!strcmp(fts_doc_id.name(*user_table),
				    FTS_DOC_ID_COL_NAME));
		DBUG_ASSERT(!fts_doc_id.is_nullable());
		DBUG_ASSERT(fts_doc_id.len == 8);
		dfield_set_data(dtuple_get_nth_field(row, i - 1),
				field_ref_zero, fts_doc_id.len);
	}
	byte trx_id[DATA_TRX_ID_LEN], roll_ptr[DATA_ROLL_PTR_LEN];
	dfield_set_data(dtuple_get_nth_field(row, i++), field_ref_zero,
			DATA_ROW_ID_LEN);
	dfield_set_data(dtuple_get_nth_field(row, i++), trx_id, sizeof trx_id);
	dfield_set_data(dtuple_get_nth_field(row, i),roll_ptr,sizeof roll_ptr);
	DBUG_ASSERT(i + 1 == user_table->n_cols);

	trx_write_trx_id(trx_id, trx->id);
	/* The DB_ROLL_PTR will be assigned later, when allocating undo log.
	Silence a Valgrind warning in dtuple_validate() when
	row_ins_clust_index_entry_low() searches for the insert position. */
	memset(roll_ptr, 0, sizeof roll_ptr);

	dtuple_t* entry = index->instant_metadata(*row, ctx->heap);
	mtr_t	mtr;
	mtr.start();
	index->set_modified(mtr);
	btr_pcur_t pcur;
	dberr_t err= pcur.open_leaf(true, index, BTR_MODIFY_TREE, &mtr);
	if (err != DB_SUCCESS) {
func_exit:
		mtr.commit();

		if (err != DB_SUCCESS) {
			my_error_innodb(err, table->s->table_name.str,
					user_table->flags);
			return true;
		}
		return false;
	}
	ut_ad(btr_pcur_is_before_first_on_page(&pcur));

	buf_block_t* block = btr_pcur_get_block(&pcur);
	ut_ad(page_is_leaf(block->page.frame));
	ut_ad(!page_has_prev(block->page.frame));
	ut_ad(!buf_block_get_page_zip(block));
	const rec_t* rec = btr_pcur_move_to_next_on_page(&pcur);
	if (UNIV_UNLIKELY(!rec)) {
		err = DB_CORRUPTION;
		goto func_exit;
	}

	que_thr_t* thr = pars_complete_graph_for_exec(
		NULL, trx, ctx->heap, NULL);
	const bool is_root = block->page.id().page_no() == index->page;

	if (rec_is_metadata(rec, *index)) {
		ut_ad(page_rec_is_user_rec(rec));
		if (is_root
		    && !rec_is_alter_metadata(rec, *index)
		    && !index->table->instant
		    && !page_has_next(block->page.frame)
		    && page_rec_is_last(rec, block->page.frame)) {
			goto empty_table;
		}

		if (!metadata_changed) {
			goto func_exit;
		}

		/* Ensure that the root page is in the correct format. */
		buf_block_t* root = btr_root_block_get(index, RW_X_LATCH,
						       &mtr, &err);
		if (UNIV_UNLIKELY(!root)) {
			goto func_exit;
		}

		if (fil_page_get_type(root->page.frame)
		    != FIL_PAGE_TYPE_INSTANT) {
			DBUG_ASSERT("wrong page type" == 0);
			err = DB_CORRUPTION;
			goto func_exit;
		}

		btr_set_instant(root, *index, &mtr);

		/* Extend the record with any added columns. */
		uint n = uint(index->n_fields) - n_old_fields;
		/* Reserve room for DB_TRX_ID,DB_ROLL_PTR and any
		non-updated off-page columns in case they are moved off
		page as a result of the update. */
		const uint16_t f = user_table->instant != NULL;
		upd_t* update = upd_create(index->n_fields + f, ctx->heap);
		update->n_fields = n + f;
		update->info_bits = f
			? REC_INFO_METADATA_ALTER
			: REC_INFO_METADATA_ADD;
		if (f) {
			upd_field_t* uf = upd_get_nth_field(update, 0);
			uf->field_no = index->first_user_field();
			uf->new_val = entry->fields[uf->field_no];
			DBUG_ASSERT(!dfield_is_ext(&uf->new_val));
			DBUG_ASSERT(!dfield_is_null(&uf->new_val));
		}

		/* Add the default values for instantly added columns */
		unsigned j = f;

		for (unsigned k = n_old_fields; k < index->n_fields; k++) {
			upd_field_t* uf = upd_get_nth_field(update, j++);
			uf->field_no = static_cast<uint16_t>(k + f);
			uf->new_val = entry->fields[k + f];

			ut_ad(j <= n + f);
		}

		ut_ad(j == n + f);

		rec_offs* offsets = NULL;
		mem_heap_t* offsets_heap = NULL;
		big_rec_t* big_rec;
		err = btr_cur_pessimistic_update(
			BTR_NO_LOCKING_FLAG | BTR_KEEP_POS_FLAG,
			btr_pcur_get_btr_cur(&pcur),
			&offsets, &offsets_heap, ctx->heap,
			&big_rec, update, UPD_NODE_NO_ORD_CHANGE,
			thr, trx->id, &mtr);
		if (err == DB_SUCCESS) {
			offsets = rec_get_offsets(
				btr_pcur_get_rec(&pcur), index, offsets,
				index->n_core_fields, ULINT_UNDEFINED,
				&offsets_heap);
		}

		if (big_rec) {
			if (err == DB_SUCCESS) {
				err = btr_store_big_rec_extern_fields(
					&pcur, offsets, big_rec, &mtr,
					BTR_STORE_UPDATE);
			}

			dtuple_big_rec_free(big_rec);
		}
		if (offsets_heap) {
			mem_heap_free(offsets_heap);
		}
		ut_free(pcur.old_rec_buf);
		goto func_exit;
	} else if (is_root && page_rec_is_supremum(rec)
		   && !index->table->instant) {
empty_table:
		/* The table is empty. */
		ut_ad(fil_page_index_page_check(block->page.frame));
		ut_ad(!page_has_siblings(block->page.frame));
		ut_ad(block->page.id().page_no() == index->page);
		/* MDEV-17383: free metadata BLOBs! */
		btr_page_empty(block, NULL, index, 0, &mtr);
		if (index->is_instant()) {
			index->clear_instant_add();
		}
		goto func_exit;
	} else if (!user_table->is_instant()) {
		ut_ad(!user_table->not_redundant());
		goto func_exit;
	}

	/* Convert the table to the instant ALTER TABLE format. */
	mtr.commit();
	mtr.start();
	index->set_modified(mtr);
	if (buf_block_t* root = btr_root_block_get(index, RW_SX_LATCH, &mtr,
						   &err)) {
		if (fil_page_get_type(root->page.frame) != FIL_PAGE_INDEX) {
			DBUG_ASSERT("wrong page type" == 0);
			err = DB_CORRUPTION;
			goto func_exit;
		}

		btr_set_instant(root, *index, &mtr);
		mtr.commit();
		mtr.start();
		index->set_modified(mtr);
		err = row_ins_clust_index_entry_low(
			BTR_NO_LOCKING_FLAG, BTR_MODIFY_TREE, index,
			index->n_uniq, entry, 0, thr);
	}

	goto func_exit;
}

/** Adjust the create index column number from "New table" to
"old InnoDB table" while we are doing dropping virtual column. Since we do
not create separate new table for the dropping/adding virtual columns.
To correctly find the indexed column, we will need to find its col_no
in the "Old Table", not the "New table".
@param[in]	ha_alter_info	Data used during in-place alter
@param[in]	old_table	MySQL table as it is before the ALTER operation
@param[in]	num_v_dropped	number of virtual column dropped
@param[in,out]	index_def	index definition */
static
void
innodb_v_adjust_idx_col(
	const Alter_inplace_info*	ha_alter_info,
	const TABLE*			old_table,
	ulint				num_v_dropped,
	index_def_t*			index_def)
{
	for (ulint i = 0; i < index_def->n_fields; i++) {
#ifdef UNIV_DEBUG
		bool	col_found = false;
#endif /* UNIV_DEBUG */
		ulint	num_v = 0;

		index_field_t*	index_field = &index_def->fields[i];

		/* Only adjust virtual column col_no, since non-virtual
		column position (in non-vcol list) won't change unless
		table rebuild */
		if (!index_field->is_v_col) {
			continue;
		}

		const Field*	field = NULL;

		/* Found the field in the new table */
		for (const Create_field& new_field :
		     ha_alter_info->alter_info->create_list) {
			if (new_field.stored_in_db()) {
				continue;
			}

			field = new_field.field;

			if (num_v == index_field->col_no) {
				break;
			}
			num_v++;
		}

		if (!field) {
			/* this means the field is a newly added field, this
			should have been blocked when we drop virtual column
			at the same time */
			ut_ad(num_v_dropped > 0);
			ut_a(0);
		}

		ut_ad(!field->stored_in_db());

		num_v = 0;

		/* Look for its position in old table */
		for (uint old_i = 0; old_table->field[old_i]; old_i++) {
			if (old_table->field[old_i] == field) {
				/* Found it, adjust its col_no to its position
				in old table */
				index_def->fields[i].col_no = num_v;
				ut_d(col_found = true);
				break;
			}

			num_v += !old_table->field[old_i]->stored_in_db();
		}

		ut_ad(col_found);
	}
}

/** Create index metadata in the data dictionary.
@param[in,out]	trx	dictionary transaction
@param[in,out]	index	index being created
@param[in]	mode	encryption mode (for creating a table)
@param[in]	key_id	encryption key identifier (for creating a table)
@param[in]	add_v	virtual columns that are being added, or NULL
@return the created index */
MY_ATTRIBUTE((nonnull(1,2), warn_unused_result))
static
dict_index_t*
create_index_dict(
	trx_t*			trx,
	dict_index_t*		index,
	fil_encryption_t	mode,
	uint32_t		key_id,
	const dict_add_v_col_t* add_v)
{
	DBUG_ENTER("create_index_dict");

	mem_heap_t* heap = mem_heap_create(512);
	ind_node_t* node = ind_create_graph_create(
		index, index->table->name.m_name, heap, mode, key_id, add_v);
	que_thr_t* thr = pars_complete_graph_for_exec(node, trx, heap, NULL);

	que_fork_start_command(
		static_cast<que_fork_t*>(que_node_get_parent(thr)));

	que_run_threads(thr);

	DBUG_ASSERT(trx->error_state != DB_SUCCESS || index != node->index);
	DBUG_ASSERT(trx->error_state != DB_SUCCESS || node->index);
	index = node->index;

	que_graph_free((que_t*) que_node_get_parent(thr));

	DBUG_RETURN(index);
}

/** Update internal structures with concurrent writes blocked,
while preparing ALTER TABLE.

@param ha_alter_info Data used during in-place alter
@param altered_table MySQL table that is being altered
@param old_table MySQL table as it is before the ALTER operation
@param table_name Table name in MySQL
@param flags Table and tablespace flags
@param flags2 Additional table flags
@param fts_doc_id_col The column number of FTS_DOC_ID
@param add_fts_doc_id Flag: add column FTS_DOC_ID?
@param add_fts_doc_id_idx Flag: add index FTS_DOC_ID_INDEX (FTS_DOC_ID)?

@retval true Failure
@retval false Success
*/
static MY_ATTRIBUTE((warn_unused_result, nonnull(1,2,3,4)))
bool
prepare_inplace_alter_table_dict(
/*=============================*/
	Alter_inplace_info*	ha_alter_info,
	const TABLE*		altered_table,
	const TABLE*		old_table,
	const char*		table_name,
	ulint			flags,
	ulint			flags2,
	ulint			fts_doc_id_col,
	bool			add_fts_doc_id,
	bool			add_fts_doc_id_idx)
{
	bool			dict_locked	= false;
	ulint*			add_key_nums;	/* MySQL key numbers */
	index_def_t*		index_defs;	/* index definitions */
	dict_table_t*		user_table;
	dict_index_t*		fts_index	= NULL;
	bool			new_clustered	= false;
	dberr_t			error		= DB_SUCCESS;
	ulint			num_fts_index;
	dict_add_v_col_t*	add_v = NULL;
	ha_innobase_inplace_ctx*ctx;

	DBUG_ENTER("prepare_inplace_alter_table_dict");

	ctx = static_cast<ha_innobase_inplace_ctx*>
		(ha_alter_info->handler_ctx);

	DBUG_ASSERT((ctx->add_autoinc != ULINT_UNDEFINED)
		    == (ctx->sequence.max_value() > 0));
	DBUG_ASSERT(!ctx->num_to_drop_index == !ctx->drop_index);
	DBUG_ASSERT(!ctx->num_to_drop_fk == !ctx->drop_fk);
	DBUG_ASSERT(!add_fts_doc_id || add_fts_doc_id_idx);
	DBUG_ASSERT(!add_fts_doc_id_idx
		    || innobase_fulltext_exist(altered_table));
	DBUG_ASSERT(!ctx->defaults);
	DBUG_ASSERT(!ctx->add_index);
	DBUG_ASSERT(!ctx->add_key_numbers);
	DBUG_ASSERT(!ctx->num_to_add_index);

	user_table = ctx->new_table;

	switch (ha_alter_info->inplace_supported) {
	default: break;
	case HA_ALTER_INPLACE_INSTANT:
	case HA_ALTER_INPLACE_NOCOPY_LOCK:
	case HA_ALTER_INPLACE_NOCOPY_NO_LOCK:
		/* If we promised ALGORITHM=NOCOPY or ALGORITHM=INSTANT,
		we must retain the original ROW_FORMAT of the table. */
		flags = (user_table->flags & (DICT_TF_MASK_COMPACT
					      | DICT_TF_MASK_ZIP_SSIZE
					      | DICT_TF_MASK_ATOMIC_BLOBS))
			| (flags & ~(DICT_TF_MASK_COMPACT
				     | DICT_TF_MASK_ZIP_SSIZE
				     | DICT_TF_MASK_ATOMIC_BLOBS));
	}

	trx_start_if_not_started_xa(ctx->prebuilt->trx, true);

	if (ha_alter_info->handler_flags
	    & ALTER_DROP_VIRTUAL_COLUMN) {
		if (prepare_inplace_drop_virtual(ha_alter_info, old_table)) {
			DBUG_RETURN(true);
		}
	}

	if (ha_alter_info->handler_flags
	    & ALTER_ADD_VIRTUAL_COLUMN) {
		if (prepare_inplace_add_virtual(
			    ha_alter_info, altered_table, old_table)) {
			DBUG_RETURN(true);
		}

		/* Need information for newly added virtual columns
		for create index */

		if (ha_alter_info->handler_flags
		    & ALTER_ADD_NON_UNIQUE_NON_PRIM_INDEX) {
			for (ulint i = 0; i < ctx->num_to_add_vcol; i++) {
				/* Set mbminmax for newly added column */
				dict_col_t& col = ctx->add_vcol[i].m_col;
				unsigned mbminlen, mbmaxlen;
				dtype_get_mblen(col.mtype, col.prtype,
						&mbminlen, &mbmaxlen);
				col.mbminlen = mbminlen & 7;
				col.mbmaxlen = mbmaxlen & 7;
			}
			add_v = static_cast<dict_add_v_col_t*>(
				mem_heap_alloc(ctx->heap, sizeof *add_v));
			add_v->n_v_col = ctx->num_to_add_vcol;
			add_v->v_col = ctx->add_vcol;
			add_v->v_col_name = ctx->add_vcol_name;
		}
	}

	/* There should be no order change for virtual columns coming in
	here */
	ut_ad(check_v_col_in_order(old_table, altered_table, ha_alter_info));

	/* Create table containing all indexes to be built in this
	ALTER TABLE ADD INDEX so that they are in the correct order
	in the table. */

	ctx->num_to_add_index = ha_alter_info->index_add_count;

	ut_ad(ctx->prebuilt->trx->mysql_thd != NULL);
	const char*	path = thd_innodb_tmpdir(
		ctx->prebuilt->trx->mysql_thd);

	index_defs = ctx->create_key_defs(
		ha_alter_info, altered_table,
		num_fts_index,
		fts_doc_id_col, add_fts_doc_id, add_fts_doc_id_idx,
		old_table);

	new_clustered = (DICT_CLUSTERED & index_defs[0].ind_type) != 0;

	create_table_info_t info(ctx->prebuilt->trx->mysql_thd, altered_table,
				 ha_alter_info->create_info, NULL, NULL,
				 srv_file_per_table);

	/* The primary index would be rebuilt if a FTS Doc ID
	column is to be added, and the primary index definition
	is just copied from old table and stored in indexdefs[0] */
	DBUG_ASSERT(!add_fts_doc_id || new_clustered);
	DBUG_ASSERT(!!new_clustered ==
		    (innobase_need_rebuild(ha_alter_info, old_table)
		     || add_fts_doc_id));

	/* Allocate memory for dictionary index definitions */

	ctx->add_index = static_cast<dict_index_t**>(
		mem_heap_zalloc(ctx->heap, ctx->num_to_add_index
			       * sizeof *ctx->add_index));
	ctx->add_key_numbers = add_key_nums = static_cast<ulint*>(
		mem_heap_alloc(ctx->heap, ctx->num_to_add_index
			       * sizeof *ctx->add_key_numbers));

	const bool fts_exist = ctx->new_table->flags2
		& (DICT_TF2_FTS_HAS_DOC_ID | DICT_TF2_FTS);
	/* Acquire a lock on the table before creating any indexes. */
	bool table_lock_failed = false;

	if (!ctx->online) {
acquire_lock:
		ctx->prebuilt->trx->op_info = "acquiring table lock";
		error = lock_table_for_trx(user_table, ctx->trx, LOCK_S);
	} else if (add_key_nums) {
		/* FIXME: trx_resurrect_table_locks() will not resurrect
		MDL for any recovered transactions that may hold locks on
		the table. We will prevent race conditions by "unnecessarily"
		acquiring an InnoDB table lock even for online operation,
		to ensure that the rollback of recovered transactions will
		not run concurrently with online ADD INDEX. */
		user_table->lock_mutex_lock();
		for (lock_t *lock = UT_LIST_GET_FIRST(user_table->locks);
		     lock;
		     lock = UT_LIST_GET_NEXT(un_member.tab_lock.locks, lock)) {
			if (lock->trx->is_recovered) {
				user_table->lock_mutex_unlock();
				goto acquire_lock;
			}
		}
		user_table->lock_mutex_unlock();
	}

	if (fts_exist) {
		purge_sys.stop_FTS(*ctx->new_table);
		if (error == DB_SUCCESS) {
			error = fts_lock_tables(ctx->trx, *ctx->new_table);
		}
	}

	if (error == DB_SUCCESS) {
		error = lock_sys_tables(ctx->trx);
	}

	if (error != DB_SUCCESS) {
		table_lock_failed = true;
		goto error_handling;
	}

	/* Latch the InnoDB data dictionary exclusively so that no deadlocks
	or lock waits can happen in it during an index create operation. */

	row_mysql_lock_data_dictionary(ctx->trx);
	dict_locked = true;
	online_retry_drop_indexes_low(ctx->new_table, ctx->trx);

	ut_d(dict_table_check_for_dup_indexes(
		     ctx->new_table, CHECK_ABORTED_OK));

	DBUG_EXECUTE_IF("innodb_OOM_prepare_inplace_alter",
			error = DB_OUT_OF_MEMORY;
			goto error_handling;);

	/* If a new clustered index is defined for the table we need
	to rebuild the table with a temporary name. */

	if (new_clustered) {
		if (innobase_check_foreigns(
			    ha_alter_info, old_table,
			    user_table, ctx->drop_fk, ctx->num_to_drop_fk)) {
new_clustered_failed:
			DBUG_ASSERT(ctx->trx != ctx->prebuilt->trx);
			ctx->trx->rollback();

			ut_ad(user_table->get_ref_count() == 1);

			if (user_table->drop_aborted) {
				row_mysql_unlock_data_dictionary(ctx->trx);
				trx_start_for_ddl(ctx->trx);
				if (lock_sys_tables(ctx->trx) == DB_SUCCESS) {
					row_mysql_lock_data_dictionary(
						ctx->trx);
					online_retry_drop_indexes_low(
						user_table, ctx->trx);
					commit_unlock_and_unlink(ctx->trx);
				} else {
					ctx->trx->commit();
				}
				row_mysql_lock_data_dictionary(ctx->trx);
			}

			if (ctx->need_rebuild()) {
				if (ctx->new_table) {
					ut_ad(!ctx->new_table->cached);
					dict_mem_table_free(ctx->new_table);
				}
				ctx->new_table = ctx->old_table;
			}

			while (ctx->num_to_add_index--) {
				if (dict_index_t*& i = ctx->add_index[
					    ctx->num_to_add_index]) {
					dict_mem_index_free(i);
					i = NULL;
				}
			}

			goto err_exit;
		}

		size_t	prefixlen= strlen(mysql_data_home);
                if (mysql_data_home[prefixlen-1] != FN_LIBCHAR)
                  prefixlen++;
		size_t	tablen = altered_table->s->path.length - prefixlen;
		const char* part = ctx->old_table->name.part();
		size_t	partlen = part ? strlen(part) : 0;
		char*	new_table_name = static_cast<char*>(
			mem_heap_alloc(ctx->heap, tablen + partlen + 1));
		memcpy(new_table_name,
		       altered_table->s->path.str + prefixlen, tablen);
#ifdef _WIN32
                {
                  char *sep= strchr(new_table_name, FN_LIBCHAR);
                  sep[0]= '/';
                }
#endif
		memcpy(new_table_name + tablen, part ? part : "", partlen + 1);
		ulint		n_cols = 0;
		ulint		n_v_cols = 0;
		dtuple_t*	defaults;
		ulint		z = 0;

		for (uint i = 0; i < altered_table->s->fields; i++) {
			const Field*	field = altered_table->field[i];

			if (!field->stored_in_db()) {
				n_v_cols++;
			} else {
				n_cols++;
			}
		}

		ut_ad(n_cols + n_v_cols == altered_table->s->fields);

		if (add_fts_doc_id) {
			n_cols++;
			DBUG_ASSERT(flags2 & DICT_TF2_FTS);
			DBUG_ASSERT(add_fts_doc_id_idx);
			flags2 |= DICT_TF2_FTS_ADD_DOC_ID
				| DICT_TF2_FTS_HAS_DOC_ID
				| DICT_TF2_FTS;
		}

		DBUG_ASSERT(!add_fts_doc_id_idx || (flags2 & DICT_TF2_FTS));

		ctx->new_table = dict_table_t::create(
			{new_table_name, tablen + partlen}, nullptr,
			n_cols + n_v_cols, n_v_cols, flags, flags2);

		/* The rebuilt indexed_table will use the renamed
		column names. */
		ctx->col_names = NULL;

		if (DICT_TF_HAS_DATA_DIR(flags)) {
			ctx->new_table->data_dir_path =
				mem_heap_strdup(ctx->new_table->heap,
				user_table->data_dir_path);
		}

		for (uint i = 0; i < altered_table->s->fields; i++) {
			const Field*	field = altered_table->field[i];
			unsigned is_unsigned;
			auto col_type = get_innobase_type_from_mysql_type(
				&is_unsigned, field);
			unsigned field_type = field->type() | is_unsigned;
			const bool is_virtual = !field->stored_in_db();

			/* we assume in dtype_form_prtype() that this
			fits in two bytes */
			ut_a(field_type <= MAX_CHAR_COLL_NUM);

			if (!field->real_maybe_null()) {
				field_type |= DATA_NOT_NULL;
			}

			if (field->binary()) {
				field_type |= DATA_BINARY_TYPE;
			}

			if (altered_table->versioned()) {
				if (i == altered_table->s->vers.start_fieldno) {
					field_type |= DATA_VERS_START;
				} else if (i ==
					   altered_table->s->vers.end_fieldno) {
					field_type |= DATA_VERS_END;
				} else if (!(field->flags
					     & VERS_UPDATE_UNVERSIONED_FLAG)) {
					field_type |= DATA_VERSIONED;
				}
			}

			unsigned charset_no;

			if (dtype_is_string_type(col_type)) {
				charset_no = field->charset()->number;

				if (charset_no > MAX_CHAR_COLL_NUM) {
					my_error(ER_WRONG_KEY_COLUMN, MYF(0), "InnoDB",
						 field->field_name.str);
					goto new_clustered_failed;
				}
			} else {
				charset_no = 0;
			}

			auto col_len = field->pack_length();

			/* The MySQL pack length contains 1 or 2 bytes
			length field for a true VARCHAR. Let us
			subtract that, so that the InnoDB column
			length in the InnoDB data dictionary is the
			real maximum byte length of the actual data. */

			if (field->type() == MYSQL_TYPE_VARCHAR) {
				uint32	length_bytes
					= static_cast<const Field_varstring*>(
						field)->length_bytes;

				col_len -= length_bytes;

				if (length_bytes == 2) {
					field_type |= DATA_LONG_TRUE_VARCHAR;
				}

			}

			if (dict_col_name_is_reserved(field->field_name.str)) {
wrong_column_name:
				dict_mem_table_free(ctx->new_table);
				ctx->new_table = ctx->old_table;
				my_error(ER_WRONG_COLUMN_NAME, MYF(0),
					 field->field_name.str);
				goto new_clustered_failed;
			}

			/** Note the FTS_DOC_ID name is case sensitive due
			 to internal query parser.
			 FTS_DOC_ID column must be of BIGINT NOT NULL type
			 and it should be in all capitalized characters */
			if (!innobase_strcasecmp(field->field_name.str,
						 FTS_DOC_ID_COL_NAME)) {
				if (col_type != DATA_INT
				    || field->real_maybe_null()
				    || col_len != sizeof(doc_id_t)
				    || strcmp(field->field_name.str,
					      FTS_DOC_ID_COL_NAME)) {
					goto wrong_column_name;
				}
			}

			if (is_virtual) {
				dict_mem_table_add_v_col(
					ctx->new_table, ctx->heap,
					field->field_name.str,
					col_type,
					dtype_form_prtype(
						field_type, charset_no)
					| DATA_VIRTUAL,
					col_len, i, 0);
			} else {
				dict_mem_table_add_col(
					ctx->new_table, ctx->heap,
					field->field_name.str,
					col_type,
					dtype_form_prtype(
						field_type, charset_no),
					col_len);
			}
		}

		if (n_v_cols) {
			for (uint i = 0; i < altered_table->s->fields; i++) {
				dict_v_col_t*	v_col;
				const Field*	field = altered_table->field[i];

				if (!!field->stored_in_db()) {
					continue;
				}
				v_col = dict_table_get_nth_v_col(
					ctx->new_table, z);
				z++;
				innodb_base_col_setup(
					ctx->new_table, field, v_col);
			}
		}

		if (add_fts_doc_id) {
			fts_add_doc_id_column(ctx->new_table, ctx->heap);
			ctx->new_table->fts->doc_col = fts_doc_id_col;
			ut_ad(fts_doc_id_col
			      == altered_table->s->fields - n_v_cols);
		} else if (ctx->new_table->fts) {
			ctx->new_table->fts->doc_col = fts_doc_id_col;
		}

		dict_table_add_system_columns(ctx->new_table, ctx->heap);

		if (ha_alter_info->handler_flags & INNOBASE_DEFAULTS) {
			defaults = dtuple_create_with_vcol(
				ctx->heap,
				dict_table_get_n_cols(ctx->new_table),
				dict_table_get_n_v_cols(ctx->new_table));

			dict_table_copy_types(defaults, ctx->new_table);
		} else {
			defaults = NULL;
		}

		ctx->col_map = innobase_build_col_map(
			ha_alter_info, altered_table, old_table,
			ctx->new_table, user_table, defaults, ctx->heap);
		ctx->defaults = defaults;
	} else {
		DBUG_ASSERT(!innobase_need_rebuild(ha_alter_info, old_table));
		DBUG_ASSERT(old_table->s->primary_key
			    == altered_table->s->primary_key);

		for (dict_index_t* index
			     = dict_table_get_first_index(user_table);
		     index != NULL;
		     index = dict_table_get_next_index(index)) {
			if (!index->to_be_dropped && index->is_corrupted()) {
				my_error(ER_CHECK_NO_SUCH_TABLE, MYF(0));
				goto error_handled;
			}
		}

		for (dict_index_t* index
			     = dict_table_get_first_index(user_table);
		     index != NULL;
		     index = dict_table_get_next_index(index)) {
			if (!index->to_be_dropped && index->is_corrupted()) {
				my_error(ER_CHECK_NO_SUCH_TABLE, MYF(0));
				goto error_handled;
			}
		}

		if (!ctx->new_table->fts
		    && innobase_fulltext_exist(altered_table)) {
			ctx->new_table->fts = fts_create(
				ctx->new_table);
			ctx->new_table->fts->doc_col = fts_doc_id_col;
		}

		/* Check if we need to update mtypes of legacy GIS columns.
		This check is only needed when we don't have to rebuild
		the table, since rebuild would update all mtypes for GIS
		columns */
		error = innobase_check_gis_columns(
			ha_alter_info, ctx->new_table, ctx->trx);
		if (error != DB_SUCCESS) {
			ut_ad(error == DB_ERROR);
			my_error(ER_TABLE_CANT_HANDLE_SPKEYS, MYF(0), "SYS_COLUMNS");
			goto error_handled;
		}
	}

	ut_ad(new_clustered == ctx->need_rebuild());

	/* Create the index metadata. */
	for (ulint a = 0; a < ctx->num_to_add_index; a++) {
		if (index_defs[a].ind_type & DICT_VIRTUAL
		    && ctx->num_to_drop_vcol > 0 && !new_clustered) {
			innodb_v_adjust_idx_col(ha_alter_info, old_table,
						ctx->num_to_drop_vcol,
						&index_defs[a]);
		}

		ctx->add_index[a] = row_merge_create_index(
			ctx->new_table, &index_defs[a], add_v);

		add_key_nums[a] = index_defs[a].key_number;

		DBUG_ASSERT(ctx->add_index[a]->is_committed()
			    == !!new_clustered);
	}

	DBUG_ASSERT(!ctx->need_rebuild()
		    || !ctx->new_table->persistent_autoinc);

	if (ctx->need_rebuild() && instant_alter_column_possible(
		    *user_table, ha_alter_info, old_table, altered_table,
		    ha_innobase::is_innodb_strict_mode(ctx->trx->mysql_thd))) {
		for (uint a = 0; a < ctx->num_to_add_index; a++) {
			ctx->add_index[a]->table = ctx->new_table;
			error = dict_index_add_to_cache(
				ctx->add_index[a], FIL_NULL, add_v);
			ut_a(error == DB_SUCCESS);
		}

		DBUG_ASSERT(ha_alter_info->key_count
			    /* hidden GEN_CLUST_INDEX in InnoDB */
			    + dict_index_is_auto_gen_clust(
				    dict_table_get_first_index(ctx->new_table))
			    /* hidden FTS_DOC_ID_INDEX in InnoDB */
			    + (ctx->old_table->fts_doc_id_index
			       && innobase_fts_check_doc_id_index_in_def(
				       altered_table->s->keys,
				       altered_table->key_info)
			       != FTS_EXIST_DOC_ID_INDEX)
			    == ctx->num_to_add_index);

		ctx->num_to_add_index = 0;
		ctx->add_index = NULL;

		uint i = 0; // index of stored columns ctx->new_table->cols[]
		Field **af = altered_table->field;

		for (const Create_field& new_field :
		     ha_alter_info->alter_info->create_list) {
			DBUG_ASSERT(!new_field.field
				    || std::find(old_table->field,
						 old_table->field
						 + old_table->s->fields,
						 new_field.field) !=
				    old_table->field + old_table->s->fields);
			DBUG_ASSERT(new_field.field
				    || !strcmp(new_field.field_name.str,
					       (*af)->field_name.str));

			if (!(*af)->stored_in_db()) {
				af++;
				continue;
			}

			dict_col_t* col = dict_table_get_nth_col(
				ctx->new_table, i);
			DBUG_ASSERT(!strcmp((*af)->field_name.str,
				    dict_table_get_col_name(ctx->new_table,
							    i)));
			DBUG_ASSERT(!col->is_added());

			if (new_field.field) {
				/* This is a pre-existing column,
				possibly at a different position. */
			} else if ((*af)->is_real_null()) {
				/* DEFAULT NULL */
				col->def_val.len = UNIV_SQL_NULL;
			} else {
				switch ((*af)->type()) {
				case MYSQL_TYPE_VARCHAR:
					col->def_val.len = reinterpret_cast
						<const Field_varstring*>
						((*af))->get_length();
					col->def_val.data = reinterpret_cast
						<const Field_varstring*>
						((*af))->get_data();
					break;
				case MYSQL_TYPE_GEOMETRY:
				case MYSQL_TYPE_TINY_BLOB:
				case MYSQL_TYPE_MEDIUM_BLOB:
				case MYSQL_TYPE_BLOB:
				case MYSQL_TYPE_LONG_BLOB:
					col->def_val.len = reinterpret_cast
						<const Field_blob*>
						((*af))->get_length();
					col->def_val.data = reinterpret_cast
						<const Field_blob*>
						((*af))->get_ptr();
					break;
				default:
					dfield_t d;
					dict_col_copy_type(col, &d.type);
					ulint len = (*af)->pack_length();
					DBUG_ASSERT(len <= 8
						    || d.type.mtype
						    != DATA_INT);
					row_mysql_store_col_in_innobase_format(
						&d,
						d.type.mtype == DATA_INT
						? static_cast<byte*>(
							mem_heap_alloc(
								ctx->heap,
								len))
						: NULL,
						true, (*af)->ptr, len,
						dict_table_is_comp(
							user_table));
					col->def_val.len = d.len;
					col->def_val.data = d.data;
				}
			}

			i++;
			af++;
		}

		DBUG_ASSERT(af == altered_table->field
			    + altered_table->s->fields);
		/* There might exist a hidden FTS_DOC_ID column for
		FULLTEXT INDEX. If it exists, the columns should have
		been implicitly added by ADD FULLTEXT INDEX together
		with instant ADD COLUMN. (If a hidden FTS_DOC_ID pre-existed,
		then the ctx->col_map[] check should have prevented
		adding visible user columns after that.) */
		DBUG_ASSERT(DATA_N_SYS_COLS + i == ctx->new_table->n_cols
			    || (1 + DATA_N_SYS_COLS + i
				== ctx->new_table->n_cols
				&& !strcmp(dict_table_get_col_name(
						   ctx->new_table, i),
				   FTS_DOC_ID_COL_NAME)));

		if (altered_table->found_next_number_field) {
			ctx->new_table->persistent_autoinc
				= ctx->old_table->persistent_autoinc;
		}

		ctx->prepare_instant();
	}

	if (ctx->need_rebuild()) {
		DBUG_ASSERT(ctx->need_rebuild());
		DBUG_ASSERT(!ctx->is_instant());
		DBUG_ASSERT(num_fts_index <= 1);
		DBUG_ASSERT(!ctx->online || num_fts_index == 0);
		DBUG_ASSERT(!ctx->online
			    || !ha_alter_info->mdl_exclusive_after_prepare
			    || ctx->add_autoinc == ULINT_UNDEFINED);
		DBUG_ASSERT(!ctx->online
			    || !innobase_need_rebuild(ha_alter_info, old_table)
			    || !innobase_fulltext_exist(altered_table));

		uint32_t		key_id	= FIL_DEFAULT_ENCRYPTION_KEY;
		fil_encryption_t	mode	= FIL_ENCRYPTION_DEFAULT;

		if (fil_space_t* s = user_table->space) {
			if (const fil_space_crypt_t* c = s->crypt_data) {
				key_id = c->key_id;
				mode = c->encryption;
			}
		}

		if (ha_alter_info->handler_flags & ALTER_OPTIONS) {
			const ha_table_option_struct& alt_opt=
				*ha_alter_info->create_info->option_struct;
			const ha_table_option_struct& opt=
				*old_table->s->option_struct;
			if (alt_opt.encryption != opt.encryption
			    || alt_opt.encryption_key_id
			    != opt.encryption_key_id) {
				key_id = uint32_t(alt_opt.encryption_key_id);
				mode = fil_encryption_t(alt_opt.encryption);
			}
		}

		if (dict_sys.find_table(
			    {ctx->new_table->name.m_name,
			     strlen(ctx->new_table->name.m_name)})) {
			my_error(ER_TABLE_EXISTS_ERROR, MYF(0),
				 ctx->new_table->name.m_name);
			goto new_clustered_failed;
		}

		/* Create the table. */
		ctx->trx->dict_operation = true;

		error = row_create_table_for_mysql(ctx->new_table, ctx->trx);

		switch (error) {
		case DB_SUCCESS:
			DBUG_ASSERT(ctx->new_table->get_ref_count() == 0);
			DBUG_ASSERT(ctx->new_table->id != 0);
			break;
		case DB_DUPLICATE_KEY:
			my_error(HA_ERR_TABLE_EXIST, MYF(0),
				 altered_table->s->table_name.str);
			goto new_table_failed;
		case DB_UNSUPPORTED:
			my_error(ER_UNSUPPORTED_EXTENSION, MYF(0),
				 altered_table->s->table_name.str);
			goto new_table_failed;
		default:
			my_error_innodb(error, table_name, flags);
new_table_failed:
			DBUG_ASSERT(ctx->trx != ctx->prebuilt->trx);
			ctx->new_table = NULL;
			goto new_clustered_failed;
		}

		for (ulint a = 0; a < ctx->num_to_add_index; a++) {
			dict_index_t* index = ctx->add_index[a];
			const ulint n_v_col = index->get_new_n_vcol();
			index = create_index_dict(ctx->trx, index,
						  mode, key_id, add_v);
			error = ctx->trx->error_state;
			if (error != DB_SUCCESS) {
				if (index) {
					dict_mem_index_free(index);
				}
error_handling_drop_uncached_1:
				while (++a < ctx->num_to_add_index) {
					dict_mem_index_free(ctx->add_index[a]);
				}
				goto error_handling;
			} else {
				DBUG_ASSERT(index != ctx->add_index[a]);
			}

			ctx->add_index[a] = index;
			/* For ALTER TABLE...FORCE or OPTIMIZE TABLE,
			we may only issue warnings, because there will
			be no schema change from the user perspective. */
			if (!info.row_size_is_acceptable(
				    *index,
				    !!(ha_alter_info->handler_flags
				       & ~(INNOBASE_INPLACE_IGNORE
					   | INNOBASE_ALTER_NOVALIDATE
					   | ALTER_RECREATE_TABLE)))) {
				error = DB_TOO_BIG_RECORD;
				goto error_handling_drop_uncached_1;
			}
			index->parser = index_defs[a].parser;
			if (n_v_col) {
				index->assign_new_v_col(n_v_col);
			}
			/* Note the id of the transaction that created this
			index, we use it to restrict readers from accessing
			this index, to ensure read consistency. */
			ut_ad(index->trx_id == ctx->trx->id);

			if (index->type & DICT_FTS) {
				DBUG_ASSERT(num_fts_index == 1);
				DBUG_ASSERT(!fts_index);
				DBUG_ASSERT(index->type == DICT_FTS);
				fts_index = ctx->add_index[a];
			}
		}

		dict_index_t*	clust_index = dict_table_get_first_index(
			user_table);
		dict_index_t*	new_clust_index = dict_table_get_first_index(
			ctx->new_table);
		ut_ad(!new_clust_index->is_instant());
		/* row_merge_build_index() depends on the correct value */
		ut_ad(new_clust_index->n_core_null_bytes
		      == UT_BITS_IN_BYTES(new_clust_index->n_nullable));

		if (const Field* ai = altered_table->found_next_number_field) {
			const unsigned	col_no = innodb_col_no(ai);

			ctx->new_table->persistent_autoinc =
				(dict_table_get_nth_col_pos(
					ctx->new_table, col_no, NULL) + 1)
				& dict_index_t::MAX_N_FIELDS;

			/* Initialize the AUTO_INCREMENT sequence
			to the rebuilt table from the old one. */
			if (!old_table->found_next_number_field
			    || !user_table->space) {
			} else if (ib_uint64_t autoinc
				   = btr_read_autoinc(clust_index)) {
				btr_write_autoinc(new_clust_index, autoinc);
			}
		}

		ctx->skip_pk_sort = innobase_pk_order_preserved(
			ctx->col_map, clust_index, new_clust_index);

		DBUG_EXECUTE_IF("innodb_alter_table_pk_assert_no_sort",
			DBUG_ASSERT(ctx->skip_pk_sort););

		if (ctx->online) {
			/* Allocate a log for online table rebuild. */
			clust_index->lock.x_lock(SRW_LOCK_CALL);
			bool ok = row_log_allocate(
				ctx->prebuilt->trx,
				clust_index, ctx->new_table,
				!(ha_alter_info->handler_flags
				  & ALTER_ADD_PK_INDEX),
				ctx->defaults, ctx->col_map, path,
				old_table,
				ctx->allow_not_null);
			clust_index->lock.x_unlock();

			if (!ok) {
				error = DB_OUT_OF_MEMORY;
				goto error_handling;
			}
		}
	} else if (ctx->num_to_add_index) {
		ut_ad(!ctx->is_instant());

		for (ulint a = 0; a < ctx->num_to_add_index; a++) {
			dict_index_t* index = ctx->add_index[a];
			const ulint n_v_col = index->get_new_n_vcol();
			DBUG_EXECUTE_IF(
				"create_index_metadata_fail",
				if (a + 1 == ctx->num_to_add_index) {
					ctx->trx->error_state =
						DB_OUT_OF_FILE_SPACE;
					goto index_created;
				});
			index = create_index_dict(ctx->trx, index,
						  FIL_ENCRYPTION_DEFAULT,
						  FIL_DEFAULT_ENCRYPTION_KEY,
						  add_v);
#ifndef DBUG_OFF
index_created:
#endif
			error = ctx->trx->error_state;
			if (error != DB_SUCCESS) {
				if (index) {
					dict_mem_index_free(index);
				}
error_handling_drop_uncached:
				while (++a < ctx->num_to_add_index) {
					dict_mem_index_free(ctx->add_index[a]);
				}
				goto error_handling;
			} else {
				DBUG_ASSERT(index != ctx->add_index[a]);
			}
			ctx->add_index[a]= index;
			if (!info.row_size_is_acceptable(*index, true)) {
				error = DB_TOO_BIG_RECORD;
				goto error_handling_drop_uncached;
			}

			index->parser = index_defs[a].parser;
			if (n_v_col) {
				index->assign_new_v_col(n_v_col);
			}

			ctx->change_col_collation(index, *altered_table);
			/* Note the id of the transaction that created this
			index, we use it to restrict readers from accessing
			this index, to ensure read consistency. */
			ut_ad(index->trx_id == ctx->trx->id);

			/* If ADD INDEX with LOCK=NONE has been
			requested, allocate a modification log. */
			if (index->type & DICT_FTS) {
				DBUG_ASSERT(num_fts_index == 1);
				DBUG_ASSERT(!fts_index);
				DBUG_ASSERT(index->type == DICT_FTS);
				fts_index = ctx->add_index[a];
				/* Fulltext indexes are not covered
				by a modification log. */
			} else if (!ctx->online
				   || !user_table->is_readable()
				   || !user_table->space) {
				/* No need to allocate a modification log. */
				DBUG_ASSERT(!index->online_log);
			} else {
				index->lock.x_lock(SRW_LOCK_CALL);

				bool ok = row_log_allocate(
					ctx->prebuilt->trx,
					index,
					NULL, true, NULL, NULL,
					path, old_table,
					ctx->allow_not_null);

				index->lock.x_unlock();

				DBUG_EXECUTE_IF(
					"innodb_OOM_prepare_add_index",
					if (ok && a == 1) {
						row_log_free(
							index->online_log);
						index->online_log = NULL;
						ctx->old_table->indexes.start
							->online_log = nullptr;
						ok = false;
					});

				if (!ok) {
					error = DB_OUT_OF_MEMORY;
					goto error_handling_drop_uncached;
				}
			}
		}
	} else if (ctx->is_instant()
		   && !info.row_size_is_acceptable(*user_table, true)) {
		error = DB_TOO_BIG_RECORD;
		goto error_handling;
	}

	if (ctx->online && ctx->num_to_add_index) {
		/* Assign a consistent read view for
		row_merge_read_clustered_index(). */
		ctx->prebuilt->trx->read_view.open(ctx->prebuilt->trx);
	}

	if (fts_index) {
		ut_ad(ctx->trx->dict_operation);
		ut_ad(ctx->trx->dict_operation_lock_mode);
		ut_ad(dict_sys.locked());

		DICT_TF2_FLAG_SET(ctx->new_table, DICT_TF2_FTS);
		if (ctx->need_rebuild()) {
			/* For !ctx->need_rebuild(), this will be set at
			commit_cache_norebuild(). */
			ctx->new_table->fts_doc_id_index
				= dict_table_get_index_on_name(
					ctx->new_table, FTS_DOC_ID_INDEX_NAME);
			DBUG_ASSERT(ctx->new_table->fts_doc_id_index != NULL);
		}

		error = fts_create_index_tables(ctx->trx, fts_index,
						ctx->new_table->id);

		DBUG_EXECUTE_IF("innodb_test_fail_after_fts_index_table",
				error = DB_LOCK_WAIT_TIMEOUT;
				goto error_handling;);

		if (error != DB_SUCCESS) {
			goto error_handling;
		}

		if (!ctx->new_table->fts
		    || ib_vector_size(ctx->new_table->fts->indexes) == 0) {
			error = fts_create_common_tables(
				ctx->trx, ctx->new_table, true);

			DBUG_EXECUTE_IF(
				"innodb_test_fail_after_fts_common_table",
				error = DB_LOCK_WAIT_TIMEOUT;);

			if (error != DB_SUCCESS) {
				goto error_handling;
			}

			error = innobase_fts_load_stopword(
				ctx->new_table, ctx->trx,
				ctx->prebuilt->trx->mysql_thd)
				? DB_SUCCESS : DB_ERROR;

			if (error != DB_SUCCESS) {
				goto error_handling;
			}
		}
	}

	DBUG_ASSERT(error == DB_SUCCESS);

	{
		/* Commit the data dictionary transaction in order to release
		the table locks on the system tables.  This means that if
		MariaDB is killed while rebuilding the table inside
		row_merge_build_indexes(), ctx->new_table will not be dropped
		by trx_rollback_active(). */
		ut_d(dict_table_check_for_dup_indexes(user_table,
						      CHECK_PARTIAL_OK));
		if (ctx->need_rebuild()) {
			ctx->new_table->acquire();
		}

		/* fts_create_common_tables() may drop old common tables,
		whose files would be deleted here. */
		commit_unlock_and_unlink(ctx->trx);
		if (fts_exist) {
			purge_sys.resume_FTS();
		}

		trx_start_for_ddl(ctx->trx);
		ctx->prebuilt->trx_id = ctx->trx->id;
	}

	if (ctx->old_table->fts) {
		fts_sync_during_ddl(ctx->old_table);
	}

	DBUG_RETURN(false);

error_handling:
	/* After an error, remove all those index definitions from the
	dictionary which were defined. */

	switch (error) {
	case DB_TABLESPACE_EXISTS:
		my_error(ER_TABLESPACE_EXISTS, MYF(0), "(unknown)");
		break;
	case DB_DUPLICATE_KEY:
		my_error(ER_DUP_KEY, MYF(0), "SYS_INDEXES");
		break;
	default:
		my_error_innodb(error, table_name, user_table->flags);
	}

	ctx->trx->rollback();

	ut_ad(!ctx->need_rebuild()
	      || !user_table->indexes.start->online_log);

	ctx->prebuilt->trx->error_info = NULL;
	ctx->trx->error_state = DB_SUCCESS;

	if (false) {
error_handled:
		ut_ad(!table_lock_failed);
		ut_ad(ctx->trx->state == TRX_STATE_ACTIVE);
		ut_ad(!ctx->trx->undo_no);
		ut_ad(dict_locked);
	} else if (table_lock_failed) {
		if (!dict_locked) {
			row_mysql_lock_data_dictionary(ctx->trx);
		}
		goto err_exit;
	} else {
		ut_ad(ctx->trx->state == TRX_STATE_NOT_STARTED);
		if (new_clustered && !user_table->drop_aborted) {
			goto err_exit;
		}
		if (dict_locked) {
			row_mysql_unlock_data_dictionary(ctx->trx);
		}
		trx_start_for_ddl(ctx->trx);
		dberr_t err= lock_sys_tables(ctx->trx);
		row_mysql_lock_data_dictionary(ctx->trx);
		if (err != DB_SUCCESS) {
			goto err_exit;
		}
	}

	/* n_ref_count must be 1, because background threads cannot
	be executing on this very table as we are
	holding MDL_EXCLUSIVE. */
	ut_ad(ctx->online || user_table->get_ref_count() == 1);

	if (new_clustered) {
		online_retry_drop_indexes_low(user_table, ctx->trx);
		commit_unlock_and_unlink(ctx->trx);
		row_mysql_lock_data_dictionary(ctx->trx);
	} else {
		row_merge_drop_indexes(ctx->trx, user_table, true);
		ctx->trx->commit();
	}

	ut_d(dict_table_check_for_dup_indexes(user_table, CHECK_ALL_COMPLETE));
	ut_ad(!user_table->drop_aborted);

err_exit:
	/* Clear the to_be_dropped flag in the data dictionary cache. */
	for (ulint i = 0; i < ctx->num_to_drop_index; i++) {
		DBUG_ASSERT(ctx->drop_index[i]->is_committed());
		DBUG_ASSERT(ctx->drop_index[i]->to_be_dropped);
		ctx->drop_index[i]->to_be_dropped = 0;
	}

	if (ctx->trx) {
		row_mysql_unlock_data_dictionary(ctx->trx);
		ctx->trx->rollback();
		ctx->trx->free();
	}
	trx_commit_for_mysql(ctx->prebuilt->trx);
	if (fts_exist) {
		purge_sys.resume_FTS();
	}

	for (uint i = 0; i < ctx->num_to_add_fk; i++) {
		if (ctx->add_fk[i]) {
			dict_foreign_free(ctx->add_fk[i]);
		}
	}

	delete ctx;
	ha_alter_info->handler_ctx = NULL;

	DBUG_RETURN(true);
}

/* Check whether an index is needed for the foreign key constraint.
If so, if it is dropped, is there an equivalent index can play its role.
@return true if the index is needed and can't be dropped */
static MY_ATTRIBUTE((nonnull(1,2,3,5), warn_unused_result))
bool
innobase_check_foreign_key_index(
/*=============================*/
	Alter_inplace_info*	ha_alter_info,	/*!< in: Structure describing
						changes to be done by ALTER
						TABLE */
	dict_index_t*		index,		/*!< in: index to check */
	dict_table_t*		indexed_table,	/*!< in: table that owns the
						foreign keys */
	const char**		col_names,	/*!< in: column names, or NULL
						for indexed_table->col_names */
	trx_t*			trx,		/*!< in/out: transaction */
	dict_foreign_t**	drop_fk,	/*!< in: Foreign key constraints
						to drop */
	ulint			n_drop_fk)	/*!< in: Number of foreign keys
						to drop */
{
	const dict_foreign_set*	fks = &indexed_table->referenced_set;

	/* Check for all FK references from other tables to the index. */
	for (dict_foreign_set::const_iterator it = fks->begin();
	     it != fks->end(); ++it) {

		dict_foreign_t*	foreign = *it;
		if (foreign->referenced_index != index) {
			continue;
		}
		ut_ad(indexed_table == foreign->referenced_table);

		if (NULL == dict_foreign_find_index(
			    indexed_table, col_names,
			    foreign->referenced_col_names,
			    foreign->n_fields, index,
			    /*check_charsets=*/TRUE,
			    /*check_null=*/FALSE,
			    NULL, NULL, NULL)
		    && NULL == innobase_find_equiv_index(
			    foreign->referenced_col_names,
			    foreign->n_fields,
			    ha_alter_info->key_info_buffer,
			    span<uint>(ha_alter_info->index_add_buffer,
				       ha_alter_info->index_add_count))) {

			/* Index cannot be dropped. */
			trx->error_info = index;
			return(true);
		}
	}

	fks = &indexed_table->foreign_set;

	/* Check for all FK references in current table using the index. */
	for (dict_foreign_set::const_iterator it = fks->begin();
	     it != fks->end(); ++it) {

		dict_foreign_t*	foreign = *it;
		if (foreign->foreign_index != index) {
			continue;
		}

		ut_ad(indexed_table == foreign->foreign_table);

		if (!innobase_dropping_foreign(
			    foreign, drop_fk, n_drop_fk)
		    && NULL == dict_foreign_find_index(
			    indexed_table, col_names,
			    foreign->foreign_col_names,
			    foreign->n_fields, index,
			    /*check_charsets=*/TRUE,
			    /*check_null=*/FALSE,
			    NULL, NULL, NULL)
		    && NULL == innobase_find_equiv_index(
			    foreign->foreign_col_names,
			    foreign->n_fields,
			    ha_alter_info->key_info_buffer,
			    span<uint>(ha_alter_info->index_add_buffer,
				       ha_alter_info->index_add_count))) {

			/* Index cannot be dropped. */
			trx->error_info = index;
			return(true);
		}
	}

	return(false);
}

/**
Rename a given index in the InnoDB data dictionary.

@param index index to rename
@param new_name new name of the index
@param[in,out] trx dict transaction to use, not going to be committed here

@retval true Failure
@retval false Success */
static MY_ATTRIBUTE((warn_unused_result))
bool
rename_index_try(
	const dict_index_t*	index,
	const char*		new_name,
	trx_t*			trx)
{
	DBUG_ENTER("rename_index_try");
	ut_ad(dict_sys.locked());
	ut_ad(trx->dict_operation_lock_mode);

	pars_info_t*	pinfo;
	dberr_t		err;

	pinfo = pars_info_create();

	pars_info_add_ull_literal(pinfo, "table_id", index->table->id);
	pars_info_add_ull_literal(pinfo, "index_id", index->id);
	pars_info_add_str_literal(pinfo, "new_name", new_name);

	trx->op_info = "Renaming an index in SYS_INDEXES";

	DBUG_EXECUTE_IF(
		"ib_rename_index_fail1",
		DBUG_SET("+d,innodb_report_deadlock");
	);

	err = que_eval_sql(
		pinfo,
		"PROCEDURE RENAME_INDEX_IN_SYS_INDEXES () IS\n"
		"BEGIN\n"
		"UPDATE SYS_INDEXES SET\n"
		"NAME = :new_name\n"
		"WHERE\n"
		"ID = :index_id AND\n"
		"TABLE_ID = :table_id;\n"
		"END;\n", trx); /* pinfo is freed by que_eval_sql() */

	DBUG_EXECUTE_IF(
		"ib_rename_index_fail1",
		DBUG_SET("-d,innodb_report_deadlock");
	);

	trx->op_info = "";

	if (err != DB_SUCCESS) {
		my_error_innodb(err, index->table->name.m_name, 0);
		DBUG_RETURN(true);
	}

	DBUG_RETURN(false);
}


/**
Rename a given index in the InnoDB data dictionary cache.

@param[in,out] index index to rename
@param new_name new index name
*/
static
void
innobase_rename_index_cache(dict_index_t* index, const char* new_name)
{
	DBUG_ENTER("innobase_rename_index_cache");
	ut_ad(dict_sys.locked());

	size_t	old_name_len = strlen(index->name);
	size_t	new_name_len = strlen(new_name);

	if (old_name_len < new_name_len) {
		index->name = static_cast<char*>(
		    mem_heap_alloc(index->heap, new_name_len + 1));
	}

	memcpy(const_cast<char*>(index->name()), new_name, new_name_len + 1);

	DBUG_VOID_RETURN;
}


/** Rename the index name in cache.
@param[in]	ctx		alter context
@param[in]	ha_alter_info	Data used during inplace alter. */
static void
innobase_rename_indexes_cache(const ha_innobase_inplace_ctx *ctx,
                              const Alter_inplace_info *ha_alter_info)
{
  DBUG_ASSERT(ha_alter_info->handler_flags & ALTER_RENAME_INDEX);

  std::vector<std::pair<dict_index_t *, const char *>> rename_info;
  rename_info.reserve(ha_alter_info->rename_keys.size());

  for (const Alter_inplace_info::Rename_key_pair &pair :
       ha_alter_info->rename_keys)
  {
    dict_index_t *index=
        dict_table_get_index_on_name(ctx->old_table, pair.old_key->name.str);
    ut_ad(index);

    rename_info.emplace_back(index, pair.new_key->name.str);
  }

  for (const auto &pair : rename_info)
    innobase_rename_index_cache(pair.first, pair.second);
}

/** Fill the stored column information in s_cols list.
@param[in]	altered_table	mysql table object
@param[in]	table		innodb table object
@param[out]	s_cols		list of stored column
@param[out]	s_heap		heap for storing stored
column information. */
static
void
alter_fill_stored_column(
	const TABLE*		altered_table,
	dict_table_t*		table,
	dict_s_col_list**	s_cols,
	mem_heap_t**		s_heap)
{
	ulint	n_cols = altered_table->s->fields;
	ulint	stored_col_no = 0;

	for (ulint i = 0; i < n_cols; i++) {
		Field* field = altered_table->field[i];
		dict_s_col_t	s_col;

		if (field->stored_in_db()) {
			stored_col_no++;
		}

		if (!innobase_is_s_fld(field)) {
			continue;
		}

		ulint	num_base = 0;
		dict_col_t*	col = dict_table_get_nth_col(table,
							     stored_col_no);

		s_col.m_col = col;
		s_col.s_pos = i;

		if (*s_cols == NULL) {
			*s_cols = UT_NEW_NOKEY(dict_s_col_list());
			*s_heap = mem_heap_create(1000);
		}

		if (num_base != 0) {
			s_col.base_col = static_cast<dict_col_t**>(mem_heap_zalloc(
						*s_heap, num_base * sizeof(dict_col_t*)));
		} else {
			s_col.base_col = NULL;
		}

		s_col.num_base = num_base;
		innodb_base_col_setup_for_stored(table, field, &s_col);
		(*s_cols)->push_front(s_col);
	}
}

static bool alter_templ_needs_rebuild(const TABLE* altered_table,
                                      const Alter_inplace_info* ha_alter_info,
                                      const dict_table_t* table);


/** Allows InnoDB to update internal structures with concurrent
writes blocked (provided that check_if_supported_inplace_alter()
did not return HA_ALTER_INPLACE_NO_LOCK).
This will be invoked before inplace_alter_table().

@param altered_table TABLE object for new version of table.
@param ha_alter_info Structure describing changes to be done
by ALTER TABLE and holding data used during in-place alter.

@retval true Failure
@retval false Success
*/

bool
ha_innobase::prepare_inplace_alter_table(
/*=====================================*/
	TABLE*			altered_table,
	Alter_inplace_info*	ha_alter_info)
{
	dict_index_t**	drop_index;	/*!< Index to be dropped */
	ulint		n_drop_index;	/*!< Number of indexes to drop */
	dict_foreign_t**drop_fk;	/*!< Foreign key constraints to drop */
	ulint		n_drop_fk;	/*!< Number of foreign keys to drop */
	dict_foreign_t**add_fk = NULL;	/*!< Foreign key constraints to drop */
	ulint		n_add_fk;	/*!< Number of foreign keys to drop */
	dict_table_t*	indexed_table;	/*!< Table where indexes are created */
	mem_heap_t*	heap;
	const char**	col_names;
	int		error;
	ulint		add_autoinc_col_no	= ULINT_UNDEFINED;
	ulonglong	autoinc_col_max_value	= 0;
	ulint		fts_doc_col_no		= ULINT_UNDEFINED;
	bool		add_fts_doc_id		= false;
	bool		add_fts_doc_id_idx	= false;
	bool		add_fts_idx		= false;
	dict_s_col_list*s_cols			= NULL;
	mem_heap_t*	s_heap			= NULL;

	DBUG_ENTER("prepare_inplace_alter_table");
	DBUG_ASSERT(!ha_alter_info->handler_ctx);
	DBUG_ASSERT(ha_alter_info->create_info);
	DBUG_ASSERT(!srv_read_only_mode);

	/* Init online ddl status variables */
	onlineddl_rowlog_rows = 0;
	onlineddl_rowlog_pct_used = 0;
	onlineddl_pct_progress = 0;

	MONITOR_ATOMIC_INC(MONITOR_PENDING_ALTER_TABLE);

#ifdef UNIV_DEBUG
	for (dict_index_t* index = dict_table_get_first_index(m_prebuilt->table);
	     index;
	     index = dict_table_get_next_index(index)) {
		ut_ad(!index->to_be_dropped);
	}
#endif /* UNIV_DEBUG */

	ut_d(dict_sys.freeze(SRW_LOCK_CALL));
	ut_d(dict_table_check_for_dup_indexes(
		     m_prebuilt->table, CHECK_ABORTED_OK));
	ut_d(dict_sys.unfreeze());

	if (!(ha_alter_info->handler_flags & ~INNOBASE_INPLACE_IGNORE)) {
		/* Nothing to do */
		DBUG_ASSERT(!m_prebuilt->trx->dict_operation_lock_mode);
		m_prebuilt->trx_id = 0;
		DBUG_RETURN(false);
	}

#ifdef WITH_PARTITION_STORAGE_ENGINE
	if (table->part_info == NULL) {
#endif
	/* Ignore the MDL downgrade when table is empty.
	This optimization is disabled for partition table. */
	ha_alter_info->mdl_exclusive_after_prepare =
		innobase_table_is_empty(m_prebuilt->table, false);
	if (ha_alter_info->online
	    && ha_alter_info->mdl_exclusive_after_prepare) {
		ha_alter_info->online = false;
	}
#ifdef WITH_PARTITION_STORAGE_ENGINE
	}
#endif
	indexed_table = m_prebuilt->table;

	/* ALTER TABLE will not implicitly move a table from a single-table
	tablespace to the system tablespace when innodb_file_per_table=OFF.
	But it will implicitly move a table from the system tablespace to a
	single-table tablespace if innodb_file_per_table = ON. */

	create_table_info_t	info(m_user_thd,
				     altered_table,
				     ha_alter_info->create_info,
				     NULL,
				     NULL,
				     srv_file_per_table);

	info.set_tablespace_type(indexed_table->space != fil_system.sys_space);

	if (ha_alter_info->handler_flags & ALTER_ADD_NON_UNIQUE_NON_PRIM_INDEX) {
		if (info.gcols_in_fulltext_or_spatial()) {
			goto err_exit_no_heap;
		}
	}

	if (indexed_table->is_readable()) {
	} else {
		if (indexed_table->corrupted) {
			/* Handled below */
		} else {
			if (const fil_space_t* space = indexed_table->space) {
				String str;
				const char* engine= table_type();

				push_warning_printf(
					m_user_thd,
					Sql_condition::WARN_LEVEL_WARN,
					HA_ERR_DECRYPTION_FAILED,
					"Table %s in file %s is encrypted but encryption service or"
					" used key_id is not available. "
					" Can't continue reading table.",
					table_share->table_name.str,
					space->chain.start->name);

				my_error(ER_GET_ERRMSG, MYF(0), HA_ERR_DECRYPTION_FAILED, str.c_ptr(), engine);
				DBUG_RETURN(true);
			}
		}
	}

	if (indexed_table->corrupted
	    || dict_table_get_first_index(indexed_table) == NULL
	    || dict_table_get_first_index(indexed_table)->is_corrupted()) {
		/* The clustered index is corrupted. */
		my_error(ER_CHECK_NO_SUCH_TABLE, MYF(0));
		DBUG_RETURN(true);
	} else {
		const char* invalid_opt = info.create_options_are_invalid();

		/* Check engine specific table options */
		if (const char* invalid_tbopt = info.check_table_options()) {
			my_error(ER_ILLEGAL_HA_CREATE_OPTION, MYF(0),
				 table_type(), invalid_tbopt);
			goto err_exit_no_heap;
		}

		if (invalid_opt) {
			my_error(ER_ILLEGAL_HA_CREATE_OPTION, MYF(0),
				 table_type(), invalid_opt);
			goto err_exit_no_heap;
		}
	}

	/* Check if any index name is reserved. */
	if (innobase_index_name_is_reserved(
		    m_user_thd,
		    ha_alter_info->key_info_buffer,
		    ha_alter_info->key_count)) {
err_exit_no_heap:
		DBUG_ASSERT(!m_prebuilt->trx->dict_operation_lock_mode);
		online_retry_drop_indexes(m_prebuilt->table, m_user_thd);
		DBUG_RETURN(true);
	}

	indexed_table = m_prebuilt->table;

	/* Check that index keys are sensible */
	error = innobase_check_index_keys(ha_alter_info, indexed_table);

	if (error) {
		goto err_exit_no_heap;
	}

	/* Prohibit renaming a column to something that the table
	already contains. */
	if (ha_alter_info->handler_flags
	    & ALTER_COLUMN_NAME) {
		for (Field** fp = table->field; *fp; fp++) {
			if (!((*fp)->flags & FIELD_IS_RENAMED)) {
				continue;
			}

			const char* name = 0;

			for (const Create_field& cf :
			     ha_alter_info->alter_info->create_list) {
				if (cf.field == *fp) {
					name = cf.field_name.str;
					goto check_if_ok_to_rename;
				}
			}

			ut_error;
check_if_ok_to_rename:
			/* Prohibit renaming a column from FTS_DOC_ID
			if full-text indexes exist. */
			if (!my_strcasecmp(system_charset_info,
					   (*fp)->field_name.str,
					   FTS_DOC_ID_COL_NAME)
			    && innobase_fulltext_exist(altered_table)) {
				my_error(ER_INNODB_FT_WRONG_DOCID_COLUMN,
					 MYF(0), name);
				goto err_exit_no_heap;
			}

			/* Prohibit renaming a column to an internal column. */
			const char*	s = m_prebuilt->table->col_names;
			unsigned j;
			/* Skip user columns.
			MySQL should have checked these already.
			We want to allow renaming of c1 to c2, c2 to c1. */
			for (j = 0; j < table->s->fields; j++) {
				if (table->field[j]->stored_in_db()) {
					s += strlen(s) + 1;
				}
			}

			for (; j < m_prebuilt->table->n_def; j++) {
				if (!my_strcasecmp(
					    system_charset_info, name, s)) {
					my_error(ER_WRONG_COLUMN_NAME, MYF(0),
						 s);
					goto err_exit_no_heap;
				}

				s += strlen(s) + 1;
			}
		}
	}

	if (!info.innobase_table_flags()) {
		my_error(ER_ILLEGAL_HA_CREATE_OPTION, MYF(0),
			 table_type(), "PAGE_COMPRESSED");
		goto err_exit_no_heap;
	}

	if (info.flags2() & DICT_TF2_USE_FILE_PER_TABLE) {
		/* Preserve the DATA DIRECTORY attribute, because it
		currently cannot be changed during ALTER TABLE. */
		info.flags_set(m_prebuilt->table->flags
			       & 1U << DICT_TF_POS_DATA_DIR);
	}


	/* ALGORITHM=INPLACE without rebuild (10.3+ ALGORITHM=NOCOPY)
	must use the current ROW_FORMAT of the table. */
	const ulint max_col_len = DICT_MAX_FIELD_LEN_BY_FORMAT_FLAG(
		innobase_need_rebuild(ha_alter_info, this->table)
		? info.flags()
		: m_prebuilt->table->flags);

	/* Check each index's column length to make sure they do not
	exceed limit */
	for (ulint i = 0; i < ha_alter_info->key_count; i++) {
		const KEY* key = &ha_alter_info->key_info_buffer[i];

		if (key->flags & HA_FULLTEXT) {
			/* The column length does not matter for
			fulltext search indexes. But, UNIQUE
			fulltext indexes are not supported. */
			DBUG_ASSERT(!(key->flags & HA_NOSAME));
			DBUG_ASSERT(!(key->flags & HA_KEYFLAG_MASK
				      & ~(HA_FULLTEXT
					  | HA_PACK_KEY
					  | HA_BINARY_PACK_KEY)));
			add_fts_idx = true;
			continue;
		}

		if (too_big_key_part_length(max_col_len, *key)) {
			my_error(ER_INDEX_COLUMN_TOO_LONG, MYF(0),
				 max_col_len);
			goto err_exit_no_heap;
		}
	}

	/* We won't be allowed to add fts index to a table with
	fts indexes already but without AUX_HEX_NAME set.
	This means the aux tables of the table failed to
	rename to hex format but new created aux tables
	shall be in hex format, which is contradictory. */
	if (!DICT_TF2_FLAG_IS_SET(indexed_table, DICT_TF2_FTS_AUX_HEX_NAME)
	    && indexed_table->fts != NULL && add_fts_idx) {
		my_error(ER_INNODB_FT_AUX_NOT_HEX_ID, MYF(0));
		goto err_exit_no_heap;
	}

	/* Check existing index definitions for too-long column
	prefixes as well, in case max_col_len shrunk. */
	for (const dict_index_t* index
		     = dict_table_get_first_index(indexed_table);
	     index;
	     index = dict_table_get_next_index(index)) {
		if (index->type & DICT_FTS) {
			DBUG_ASSERT(index->type == DICT_FTS
				    || (index->type & DICT_CORRUPT));

			/* We need to drop any corrupted fts indexes
			before we add a new fts index. */
			if (add_fts_idx && index->type & DICT_CORRUPT) {
				ib_errf(m_user_thd, IB_LOG_LEVEL_ERROR,
					ER_INNODB_INDEX_CORRUPT,
					"Fulltext index '%s' is corrupt. "
					"you should drop this index first.",
					index->name());

				goto err_exit_no_heap;
			}

			continue;
		}

		for (ulint i = 0; i < dict_index_get_n_fields(index); i++) {
			const dict_field_t* field
				= dict_index_get_nth_field(index, i);
			if (field->prefix_len > max_col_len) {
				my_error(ER_INDEX_COLUMN_TOO_LONG, MYF(0),
					 max_col_len);
				goto err_exit_no_heap;
			}
		}
	}

	n_drop_index = 0;
	n_drop_fk = 0;

	if (ha_alter_info->handler_flags
	    & (INNOBASE_ALTER_NOREBUILD | INNOBASE_ALTER_REBUILD
	       | INNOBASE_ALTER_INSTANT)) {
		heap = mem_heap_create(1024);

		if (ha_alter_info->handler_flags
		    & ALTER_COLUMN_NAME) {
			col_names = innobase_get_col_names(
				ha_alter_info, altered_table, table,
				indexed_table, heap);
		} else {
			col_names = NULL;
		}
	} else {
		heap = NULL;
		col_names = NULL;
	}

	if (ha_alter_info->handler_flags
	    & ALTER_DROP_FOREIGN_KEY) {
		DBUG_ASSERT(ha_alter_info->alter_info->drop_list.elements > 0);

		drop_fk = static_cast<dict_foreign_t**>(
			mem_heap_alloc(
				heap,
				ha_alter_info->alter_info->drop_list.elements
				* sizeof(dict_foreign_t*)));

		for (Alter_drop& drop : ha_alter_info->alter_info->drop_list) {
			if (drop.type != Alter_drop::FOREIGN_KEY) {
				continue;
			}

			dict_foreign_t* foreign;

			for (dict_foreign_set::iterator it
				= m_prebuilt->table->foreign_set.begin();
			     it != m_prebuilt->table->foreign_set.end();
			     ++it) {

				foreign = *it;
				const char* fid = strchr(foreign->id, '/');

				DBUG_ASSERT(fid);
				/* If no database/ prefix was present in
				the FOREIGN KEY constraint name, compare
				to the full constraint name. */
				fid = fid ? fid + 1 : foreign->id;

				if (!my_strcasecmp(system_charset_info,
						   fid, drop.name)) {
					goto found_fk;
				}
			}

			my_error(ER_CANT_DROP_FIELD_OR_KEY, MYF(0),
				drop.type_name(), drop.name);
			goto err_exit;
found_fk:
			for (ulint i = n_drop_fk; i--; ) {
				if (drop_fk[i] == foreign) {
					goto dup_fk;
				}
			}
			drop_fk[n_drop_fk++] = foreign;
dup_fk:
			continue;
		}

		DBUG_ASSERT(n_drop_fk > 0);

		DBUG_ASSERT(n_drop_fk
			    <= ha_alter_info->alter_info->drop_list.elements);
	} else {
		drop_fk = NULL;
	}

	if (ha_alter_info->index_drop_count) {
		dict_index_t*	drop_primary = NULL;

		DBUG_ASSERT(ha_alter_info->handler_flags
			    & (ALTER_DROP_NON_UNIQUE_NON_PRIM_INDEX
			       | ALTER_DROP_UNIQUE_INDEX
			       | ALTER_DROP_PK_INDEX));
		/* Check which indexes to drop. */
		drop_index = static_cast<dict_index_t**>(
			mem_heap_alloc(
				heap, (ha_alter_info->index_drop_count + 1)
				* sizeof *drop_index));

		for (uint i = 0; i < ha_alter_info->index_drop_count; i++) {
			const KEY*	key
				= ha_alter_info->index_drop_buffer[i];
			dict_index_t*	index
				= dict_table_get_index_on_name(
					indexed_table, key->name.str);

			if (!index) {
				push_warning_printf(
					m_user_thd,
					Sql_condition::WARN_LEVEL_WARN,
					HA_ERR_WRONG_INDEX,
					"InnoDB could not find key"
					" with name %s", key->name.str);
			} else {
				ut_ad(!index->to_be_dropped);
				if (!index->is_primary()) {
					drop_index[n_drop_index++] = index;
				} else {
					drop_primary = index;
				}
			}
		}

		/* If all FULLTEXT indexes were removed, drop an
		internal FTS_DOC_ID_INDEX as well, unless it exists in
		the table. */

		if (innobase_fulltext_exist(table)
		    && !innobase_fulltext_exist(altered_table)
		    && !DICT_TF2_FLAG_IS_SET(
			indexed_table, DICT_TF2_FTS_HAS_DOC_ID)) {
			dict_index_t*	fts_doc_index
				= indexed_table->fts_doc_id_index;
			ut_ad(fts_doc_index);

			// Add some fault tolerance for non-debug builds.
			if (fts_doc_index == NULL) {
				goto check_if_can_drop_indexes;
			}

			DBUG_ASSERT(!fts_doc_index->to_be_dropped);

			for (uint i = 0; i < table->s->keys; i++) {
				if (!my_strcasecmp(
					    system_charset_info,
					    FTS_DOC_ID_INDEX_NAME,
					    table->key_info[i].name.str)) {
					/* The index exists in the MySQL
					data dictionary. Do not drop it,
					even though it is no longer needed
					by InnoDB fulltext search. */
					goto check_if_can_drop_indexes;
				}
			}

			drop_index[n_drop_index++] = fts_doc_index;
		}

check_if_can_drop_indexes:
		/* Check if the indexes can be dropped. */

		/* Prevent a race condition between DROP INDEX and
		CREATE TABLE adding FOREIGN KEY constraints. */
		row_mysql_lock_data_dictionary(m_prebuilt->trx);

		if (!n_drop_index) {
			drop_index = NULL;
		} else {
			/* Flag all indexes that are to be dropped. */
			for (ulint i = 0; i < n_drop_index; i++) {
				ut_ad(!drop_index[i]->to_be_dropped);
				drop_index[i]->to_be_dropped = 1;
			}
		}

		if (m_prebuilt->trx->check_foreigns) {
			for (uint i = 0; i < n_drop_index; i++) {
				dict_index_t*	index = drop_index[i];

				if (innobase_check_foreign_key_index(
						ha_alter_info, index,
						indexed_table, col_names,
						m_prebuilt->trx, drop_fk, n_drop_fk)) {
					row_mysql_unlock_data_dictionary(
						m_prebuilt->trx);
					m_prebuilt->trx->error_info = index;
					print_error(HA_ERR_DROP_INDEX_FK,
						MYF(0));
					goto err_exit;
				}
			}

			/* If a primary index is dropped, need to check
			any depending foreign constraints get affected */
			if (drop_primary
				&& innobase_check_foreign_key_index(
					ha_alter_info, drop_primary,
					indexed_table, col_names,
					m_prebuilt->trx, drop_fk, n_drop_fk)) {
				row_mysql_unlock_data_dictionary(m_prebuilt->trx);
				print_error(HA_ERR_DROP_INDEX_FK, MYF(0));
				goto err_exit;
			}
		}

		row_mysql_unlock_data_dictionary(m_prebuilt->trx);
	} else {
		drop_index = NULL;
	}

	/* Check if any of the existing indexes are marked as corruption
	and if they are, refuse adding more indexes. */
	if (ha_alter_info->handler_flags & ALTER_ADD_NON_UNIQUE_NON_PRIM_INDEX) {
		for (dict_index_t* index = dict_table_get_first_index(indexed_table);
		     index != NULL; index = dict_table_get_next_index(index)) {

			if (!index->to_be_dropped && index->is_committed()
			    && index->is_corrupted()) {
				my_error(ER_INDEX_CORRUPT, MYF(0), index->name());
				goto err_exit;
			}
		}
	}

	n_add_fk = 0;

	if (ha_alter_info->handler_flags
	    & ALTER_ADD_FOREIGN_KEY) {
		ut_ad(!m_prebuilt->trx->check_foreigns);

		alter_fill_stored_column(altered_table, m_prebuilt->table,
					 &s_cols, &s_heap);

		add_fk = static_cast<dict_foreign_t**>(
			mem_heap_zalloc(
				heap,
				ha_alter_info->alter_info->key_list.elements
				* sizeof(dict_foreign_t*)));

		if (!innobase_get_foreign_key_info(
			    ha_alter_info, table_share,
			    m_prebuilt->table, col_names,
			    drop_index, n_drop_index,
			    add_fk, &n_add_fk, m_prebuilt->trx, s_cols)) {
err_exit:
			if (n_drop_index) {
				row_mysql_lock_data_dictionary(m_prebuilt->trx);

				/* Clear the to_be_dropped flags, which might
				have been set at this point. */
				for (ulint i = 0; i < n_drop_index; i++) {
					ut_ad(drop_index[i]->is_committed());
					drop_index[i]->to_be_dropped = 0;
				}

				row_mysql_unlock_data_dictionary(
					m_prebuilt->trx);
			}

			if (heap) {
				mem_heap_free(heap);
			}

			if (s_cols != NULL) {
				UT_DELETE(s_cols);
				mem_heap_free(s_heap);
			}

			goto err_exit_no_heap;
		}

		if (s_cols != NULL) {
			UT_DELETE(s_cols);
			mem_heap_free(s_heap);
		}
	}

	if (ha_alter_info->handler_flags & ALTER_RENAME_INDEX) {
		for (const Alter_inplace_info::Rename_key_pair& pair :
		     ha_alter_info->rename_keys) {
			dict_index_t* index = dict_table_get_index_on_name(
			    indexed_table, pair.old_key->name.str);

			if (!index || index->is_corrupted()) {
				my_error(ER_INDEX_CORRUPT, MYF(0),
					 index->name());
				goto err_exit;
			}
		}
	}

	const ha_table_option_struct& alt_opt=
		*ha_alter_info->create_info->option_struct;

        ha_innobase_inplace_ctx *ctx = NULL;

	if (!(ha_alter_info->handler_flags & INNOBASE_ALTER_DATA)
	    || ((ha_alter_info->handler_flags & ~(INNOBASE_INPLACE_IGNORE
						  | INNOBASE_ALTER_NOCREATE
						  | INNOBASE_ALTER_INSTANT))
		== ALTER_OPTIONS
		&& !alter_options_need_rebuild(ha_alter_info, table))) {

		DBUG_ASSERT(!m_prebuilt->trx->dict_operation_lock_mode);
		online_retry_drop_indexes(m_prebuilt->table, m_user_thd);

		if (heap) {
			ctx = new ha_innobase_inplace_ctx(
					m_prebuilt,
					drop_index, n_drop_index,
					drop_fk, n_drop_fk,
					add_fk, n_add_fk,
					ha_alter_info->online,
					heap, indexed_table,
					col_names, ULINT_UNDEFINED, 0, 0,
					(ha_alter_info->ignore
					 || !thd_is_strict_mode(m_user_thd)),
					alt_opt.page_compressed,
					alt_opt.page_compression_level);
			ha_alter_info->handler_ctx = ctx;
		}

		if ((ha_alter_info->handler_flags
		     & ALTER_DROP_VIRTUAL_COLUMN)
		    && prepare_inplace_drop_virtual(ha_alter_info, table)) {
			DBUG_RETURN(true);
		}

		if ((ha_alter_info->handler_flags
		     & ALTER_ADD_VIRTUAL_COLUMN)
		    && prepare_inplace_add_virtual(
			    ha_alter_info, altered_table, table)) {
			DBUG_RETURN(true);
		}

		if (!(ha_alter_info->handler_flags & INNOBASE_ALTER_DATA)
		    && alter_templ_needs_rebuild(altered_table, ha_alter_info,
						 ctx->new_table)
		    && ctx->new_table->n_v_cols > 0) {
			/* Changing maria record structure may end up here only
			if virtual columns were altered. In this case, however,
			vc_templ should be rebuilt. Since we don't actually
			change any stored data, we can just dispose vc_templ;
			it will be recreated on next ha_innobase::open(). */

			DBUG_ASSERT(ctx->new_table == ctx->old_table);

			dict_free_vc_templ(ctx->new_table->vc_templ);
			UT_DELETE(ctx->new_table->vc_templ);

			ctx->new_table->vc_templ = NULL;
		}


success:
		/* Memorize the future transaction ID for committing
		the data dictionary change, to be reported by
		ha_innobase::table_version(). */
		m_prebuilt->trx_id = (ha_alter_info->handler_flags
				      & ~INNOBASE_INPLACE_IGNORE)
			? static_cast<ha_innobase_inplace_ctx*>
			(ha_alter_info->handler_ctx)->trx->id
			: 0;
		DBUG_RETURN(false);
	}

	/* If we are to build a full-text search index, check whether
	the table already has a DOC ID column.  If not, we will need to
	add a Doc ID hidden column and rebuild the primary index */
	if (innobase_fulltext_exist(altered_table)) {
		ulint	doc_col_no;
		ulint	num_v = 0;

		if (!innobase_fts_check_doc_id_col(
			    m_prebuilt->table,
			    altered_table, &fts_doc_col_no, &num_v)) {

			fts_doc_col_no = altered_table->s->fields - num_v;
			add_fts_doc_id = true;
			add_fts_doc_id_idx = true;

		} else if (fts_doc_col_no == ULINT_UNDEFINED) {
			goto err_exit;
		}

		switch (innobase_fts_check_doc_id_index(
				m_prebuilt->table, altered_table,
				&doc_col_no)) {
		case FTS_NOT_EXIST_DOC_ID_INDEX:
			add_fts_doc_id_idx = true;
			break;
		case FTS_INCORRECT_DOC_ID_INDEX:
			my_error(ER_INNODB_FT_WRONG_DOCID_INDEX, MYF(0),
				 FTS_DOC_ID_INDEX_NAME);
			goto err_exit;
		case FTS_EXIST_DOC_ID_INDEX:
			DBUG_ASSERT(
				doc_col_no == fts_doc_col_no
				|| doc_col_no == ULINT_UNDEFINED
				|| (ha_alter_info->handler_flags
				    & (ALTER_STORED_COLUMN_ORDER
				       | ALTER_DROP_STORED_COLUMN
				       | ALTER_ADD_STORED_BASE_COLUMN)));
		}
	}

	/* See if an AUTO_INCREMENT column was added. */
	uint	i = 0;
	ulint	num_v = 0;
	for (const Create_field& new_field :
	     ha_alter_info->alter_info->create_list) {
		const Field*	field;

		DBUG_ASSERT(i < altered_table->s->fields);

		for (uint old_i = 0; table->field[old_i]; old_i++) {
			if (new_field.field == table->field[old_i]) {
				goto found_col;
			}
		}

		/* This is an added column. */
		DBUG_ASSERT(!new_field.field);
		DBUG_ASSERT(ha_alter_info->handler_flags
			    & ALTER_ADD_COLUMN);

		field = altered_table->field[i];

		DBUG_ASSERT((field->unireg_check
			     == Field::NEXT_NUMBER)
			    == !!(field->flags & AUTO_INCREMENT_FLAG));

		if (field->flags & AUTO_INCREMENT_FLAG) {
			if (add_autoinc_col_no != ULINT_UNDEFINED) {
				/* This should have been blocked earlier. */
				ut_ad(0);
				my_error(ER_WRONG_AUTO_KEY, MYF(0));
				goto err_exit;
			}

			/* Get the col no of the old table non-virtual column array */
			add_autoinc_col_no = i - num_v;

			autoinc_col_max_value = innobase_get_int_col_max_value(field);
		}
found_col:
		num_v += !new_field.stored_in_db();
		i++;
	}

	DBUG_ASSERT(heap);
	DBUG_ASSERT(m_user_thd == m_prebuilt->trx->mysql_thd);
	DBUG_ASSERT(!ha_alter_info->handler_ctx);

	ha_alter_info->handler_ctx = new ha_innobase_inplace_ctx(
		m_prebuilt,
		drop_index, n_drop_index,
		drop_fk, n_drop_fk, add_fk, n_add_fk,
		ha_alter_info->online,
		heap, m_prebuilt->table, col_names,
		add_autoinc_col_no,
		ha_alter_info->create_info->auto_increment_value,
		autoinc_col_max_value,
		ha_alter_info->ignore || !thd_is_strict_mode(m_user_thd),
		alt_opt.page_compressed, alt_opt.page_compression_level);

	if (!prepare_inplace_alter_table_dict(
		    ha_alter_info, altered_table, table,
		    table_share->table_name.str,
		    info.flags(), info.flags2(),
		    fts_doc_col_no, add_fts_doc_id,
		    add_fts_doc_id_idx)) {
		goto success;
	}

	DBUG_RETURN(true);
}

/* Check whether a columnn length change alter operation requires
to rebuild the template.
@param[in]	altered_table	TABLE object for new version of table.
@param[in]	ha_alter_info	Structure describing changes to be done
				by ALTER TABLE and holding data used
				during in-place alter.
@param[in]	table		table being altered
@return TRUE if needs rebuild. */
static
bool
alter_templ_needs_rebuild(
	const TABLE*            altered_table,
	const Alter_inplace_info*     ha_alter_info,
	const dict_table_t*		table)
{
        ulint	i = 0;

	for (Field** fp = altered_table->field; *fp; fp++, i++) {
		for (const Create_field& cf :
		     ha_alter_info->alter_info->create_list) {
			for (ulint j=0; j < table->n_cols; j++) {
				dict_col_t* cols
                                   = dict_table_get_nth_col(table, j);
				if (cf.length > cols->len) {
					return(true);
				}
			}
		}
	}

	return(false);
}

/** Alter the table structure in-place with operations
specified using Alter_inplace_info.
The level of concurrency allowed during this operation depends
on the return value from check_if_supported_inplace_alter().

@param altered_table TABLE object for new version of table.
@param ha_alter_info Structure describing changes to be done
by ALTER TABLE and holding data used during in-place alter.

@retval true Failure
@retval false Success
*/

bool
ha_innobase::inplace_alter_table(
/*=============================*/
	TABLE*			altered_table,
	Alter_inplace_info*	ha_alter_info)
{
	dberr_t			error;
	dict_add_v_col_t*	add_v = NULL;
	dict_vcol_templ_t*	s_templ = NULL;
	dict_vcol_templ_t*	old_templ = NULL;
	struct TABLE*		eval_table = altered_table;
	bool			rebuild_templ = false;
	DBUG_ENTER("inplace_alter_table");
	DBUG_ASSERT(!srv_read_only_mode);

	DEBUG_SYNC(m_user_thd, "innodb_inplace_alter_table_enter");

	/* Ignore the inplace alter phase when table is empty */
	if (!(ha_alter_info->handler_flags & INNOBASE_ALTER_DATA)
	    || ha_alter_info->mdl_exclusive_after_prepare) {
ok_exit:
		DEBUG_SYNC(m_user_thd, "innodb_after_inplace_alter_table");
		DBUG_RETURN(false);
	}

	if ((ha_alter_info->handler_flags & ~(INNOBASE_INPLACE_IGNORE
					      | INNOBASE_ALTER_NOCREATE
					      | INNOBASE_ALTER_INSTANT))
	    == ALTER_OPTIONS
	    && !alter_options_need_rebuild(ha_alter_info, table)) {
		goto ok_exit;
	}

	ha_innobase_inplace_ctx*	ctx
		= static_cast<ha_innobase_inplace_ctx*>
		(ha_alter_info->handler_ctx);

	DBUG_ASSERT(ctx);
	DBUG_ASSERT(ctx->trx);
	DBUG_ASSERT(ctx->prebuilt == m_prebuilt);

	if (ctx->is_instant()) goto ok_exit;

	dict_index_t*	pk = dict_table_get_first_index(m_prebuilt->table);
	ut_ad(pk != NULL);

	/* For partitioned tables this could be already allocated from a
	previous partition invocation. For normal tables this is NULL. */
	UT_DELETE(ctx->m_stage);

	ctx->m_stage = UT_NEW_NOKEY(ut_stage_alter_t(pk));

	if (!m_prebuilt->table->is_readable()) {
		goto all_done;
	}

	/* If we are doing a table rebuilding or having added virtual
	columns in the same clause, we will need to build a table template
	that carries translation information between MySQL TABLE and InnoDB
	table, which indicates the virtual columns and their base columns
	info. This is used to do the computation callback, so that the
	data in base columns can be extracted send to server.
	If the Column length changes and it is a part of virtual
	index then we need to rebuild the template. */
	rebuild_templ
	     = ctx->need_rebuild()
	       || ((ha_alter_info->handler_flags
		& ALTER_COLUMN_TYPE_CHANGE_BY_ENGINE)
		&& alter_templ_needs_rebuild(
		   altered_table, ha_alter_info, ctx->new_table));

	if ((ctx->new_table->n_v_cols > 0) && rebuild_templ) {
		/* Save the templ if isn't NULL so as to restore the
		original state in case of alter operation failures. */
		if (ctx->new_table->vc_templ != NULL && !ctx->need_rebuild()) {
			old_templ = ctx->new_table->vc_templ;
		}
		s_templ = UT_NEW_NOKEY(dict_vcol_templ_t());

		innobase_build_v_templ(
			altered_table, ctx->new_table, s_templ, NULL, false);

		ctx->new_table->vc_templ = s_templ;
	} else if (ctx->num_to_add_vcol > 0 && ctx->num_to_drop_vcol == 0) {
		/* if there is ongoing drop virtual column, then we disallow
		inplace add index on newly added virtual column, so it does
		not need to come in here to rebuild template with add_v.
		Please also see the assertion in innodb_v_adjust_idx_col() */

		s_templ = UT_NEW_NOKEY(dict_vcol_templ_t());

		add_v = static_cast<dict_add_v_col_t*>(
			mem_heap_alloc(ctx->heap, sizeof *add_v));
		add_v->n_v_col = ctx->num_to_add_vcol;
		add_v->v_col = ctx->add_vcol;
		add_v->v_col_name = ctx->add_vcol_name;

		innobase_build_v_templ(
			altered_table, ctx->new_table, s_templ, add_v, false);
		old_templ = ctx->new_table->vc_templ;
		ctx->new_table->vc_templ = s_templ;
	}

	/* Drop virtual column without rebuild will keep dict table
	unchanged, we use old table to evaluate virtual column value
	in innobase_get_computed_value(). */
	if (!ctx->need_rebuild() && ctx->num_to_drop_vcol > 0) {
		eval_table = table;
	}

	/* Read the clustered index of the table and build
	indexes based on this information using temporary
	files and merge sort. */
	DBUG_EXECUTE_IF("innodb_OOM_inplace_alter",
			error = DB_OUT_OF_MEMORY; goto oom;);

	error = row_merge_build_indexes(
		m_prebuilt->trx,
		m_prebuilt->table, ctx->new_table,
		ctx->online,
		ctx->add_index, ctx->add_key_numbers, ctx->num_to_add_index,
		altered_table, ctx->defaults, ctx->col_map,
		ctx->add_autoinc, ctx->sequence, ctx->skip_pk_sort,
		ctx->m_stage, add_v, eval_table, ctx->allow_not_null,
		ctx->change_col_collate.empty()
		? nullptr : &ctx->change_col_collate);

#ifndef DBUG_OFF
oom:
#endif /* !DBUG_OFF */
	if (error == DB_SUCCESS && ctx->online && ctx->need_rebuild()) {
		DEBUG_SYNC_C("row_log_table_apply1_before");
		error = row_log_table_apply(
			ctx->thr, m_prebuilt->table, altered_table,
			ctx->m_stage, ctx->new_table);
	}

	/* Init online ddl status variables */
	onlineddl_rowlog_rows = 0;
	onlineddl_rowlog_pct_used = 0;
	onlineddl_pct_progress = 0;

	if (s_templ) {
		ut_ad(ctx->need_rebuild() || ctx->num_to_add_vcol > 0
		      || rebuild_templ);
		dict_free_vc_templ(s_templ);
		UT_DELETE(s_templ);

		ctx->new_table->vc_templ = old_templ;
	}

	DEBUG_SYNC_C("inplace_after_index_build");

	DBUG_EXECUTE_IF("create_index_fail",
			error = DB_DUPLICATE_KEY;
			m_prebuilt->trx->error_key_num = ULINT_UNDEFINED;);

	/* After an error, remove all those index definitions
	from the dictionary which were defined. */

	switch (error) {
		KEY*	dup_key;
	default:
		my_error_innodb(error,
				table_share->table_name.str,
				m_prebuilt->table->flags);
		break;
	all_done:
	case DB_SUCCESS:
		ut_d(dict_sys.freeze(SRW_LOCK_CALL));
		ut_d(dict_table_check_for_dup_indexes(
			     m_prebuilt->table, CHECK_PARTIAL_OK));
		ut_d(dict_sys.unfreeze());
		/* prebuilt->table->n_ref_count can be anything here,
		given that we hold at most a shared lock on the table. */
		goto ok_exit;
	case DB_DUPLICATE_KEY:
		if (m_prebuilt->trx->error_key_num == ULINT_UNDEFINED
		    || ha_alter_info->key_count == 0) {
			/* This should be the hidden index on
			FTS_DOC_ID, or there is no PRIMARY KEY in the
			table. Either way, we should be seeing and
			reporting a bogus duplicate key error. */
			dup_key = NULL;
		} else {
			DBUG_ASSERT(m_prebuilt->trx->error_key_num
				    < ha_alter_info->key_count);
			dup_key = &ha_alter_info->key_info_buffer[
				m_prebuilt->trx->error_key_num];
		}
		print_keydup_error(altered_table, dup_key, MYF(0));
		break;
	case DB_ONLINE_LOG_TOO_BIG:
		DBUG_ASSERT(ctx->online);
		my_error(ER_INNODB_ONLINE_LOG_TOO_BIG, MYF(0),
			 get_error_key_name(m_prebuilt->trx->error_key_num,
					    ha_alter_info, m_prebuilt->table));
		break;
	case DB_INDEX_CORRUPT:
		my_error(ER_INDEX_CORRUPT, MYF(0),
			 get_error_key_name(m_prebuilt->trx->error_key_num,
					    ha_alter_info, m_prebuilt->table));
		break;
	case DB_DECRYPTION_FAILED:
		String str;
		const char* engine= table_type();
		get_error_message(HA_ERR_DECRYPTION_FAILED, &str);
		my_error(ER_GET_ERRMSG, MYF(0), HA_ERR_DECRYPTION_FAILED,
			 str.c_ptr(), engine);
		break;
	}

	/* prebuilt->table->n_ref_count can be anything here, given
	that we hold at most a shared lock on the table. */
	m_prebuilt->trx->error_info = NULL;
	ctx->trx->error_state = DB_SUCCESS;

	DBUG_RETURN(true);
}

/** Free the modification log for online table rebuild.
@param table table that was being rebuilt online */
static
void
innobase_online_rebuild_log_free(
/*=============================*/
	dict_table_t*	table)
{
	dict_index_t* clust_index = dict_table_get_first_index(table);
	ut_ad(dict_sys.locked());
	clust_index->lock.x_lock(SRW_LOCK_CALL);

	if (clust_index->online_log) {
		ut_ad(dict_index_get_online_status(clust_index)
		      == ONLINE_INDEX_CREATION);
		clust_index->online_status = ONLINE_INDEX_COMPLETE;
		row_log_free(clust_index->online_log);
		clust_index->online_log = NULL;
		DEBUG_SYNC_C("innodb_online_rebuild_log_free_aborted");
	}

	DBUG_ASSERT(dict_index_get_online_status(clust_index)
		    == ONLINE_INDEX_COMPLETE);
	clust_index->lock.x_unlock();
}

/** For each user column, which is part of an index which is not going to be
dropped, it checks if the column number of the column is same as col_no
argument passed.
@param[in]	table		table
@param[in]	col_no		column number
@param[in]	is_v		if this is a virtual column
@param[in]	only_committed	whether to consider only committed indexes
@retval true column exists
@retval false column does not exist, true if column is system column or
it is in the index. */
static
bool
check_col_exists_in_indexes(
	const dict_table_t*	table,
	ulint			col_no,
	bool			is_v,
	bool			only_committed = false)
{
	/* This function does not check system columns */
	if (!is_v && dict_table_get_nth_col(table, col_no)->mtype == DATA_SYS) {
		return(true);
	}

	for (const dict_index_t* index = dict_table_get_first_index(table);
	     index;
	     index = dict_table_get_next_index(index)) {

		if (only_committed
		    ? !index->is_committed()
		    : index->to_be_dropped) {
			continue;
		}

		for (ulint i = 0; i < index->n_user_defined_cols; i++) {
			const dict_col_t* idx_col
				= dict_index_get_nth_col(index, i);

			if (is_v && idx_col->is_virtual()) {
				const dict_v_col_t*   v_col = reinterpret_cast<
					const dict_v_col_t*>(idx_col);
				if (v_col->v_pos == col_no) {
					return(true);
				}
			}

			if (!is_v && !idx_col->is_virtual()
			    && dict_col_get_no(idx_col) == col_no) {
				return(true);
			}
		}
	}

	return(false);
}

/** Rollback a secondary index creation, drop the indexes with
temparary index prefix
@param user_table InnoDB table
@param table the TABLE
@param locked TRUE=table locked, FALSE=may need to do a lazy drop
@param trx the transaction
@param alter_trx transaction which takes S-lock on the table
                 while creating the index */
static
void
innobase_rollback_sec_index(
        dict_table_t*   user_table,
        const TABLE*    table,
        bool            locked,
        trx_t*          trx,
        const trx_t*    alter_trx=NULL)
{
	row_merge_drop_indexes(trx, user_table, locked, alter_trx);

	/* Free the table->fts only if there is no FTS_DOC_ID
	in the table */
	if (user_table->fts
	    && !DICT_TF2_FLAG_IS_SET(user_table,
				     DICT_TF2_FTS_HAS_DOC_ID)
	    && !innobase_fulltext_exist(table)) {
		fts_free(user_table);
	}
}

MY_ATTRIBUTE((nonnull, warn_unused_result))
/** Roll back the changes made during prepare_inplace_alter_table()
and inplace_alter_table() inside the storage engine. Note that the
allowed level of concurrency during this operation will be the same as
for inplace_alter_table() and thus might be higher than during
prepare_inplace_alter_table(). (E.g concurrent writes were blocked
during prepare, but might not be during commit).

@param ha_alter_info Data used during in-place alter.
@param table the TABLE
@param prebuilt the prebuilt struct
@retval true Failure
@retval false Success
*/
inline bool rollback_inplace_alter_table(Alter_inplace_info *ha_alter_info,
                                         const TABLE *table,
                                         row_prebuilt_t *prebuilt)
{
  bool fail= false;
  ha_innobase_inplace_ctx *ctx= static_cast<ha_innobase_inplace_ctx*>
    (ha_alter_info->handler_ctx);

  DBUG_ENTER("rollback_inplace_alter_table");

  DEBUG_SYNC_C("innodb_rollback_inplace_alter_table");
  if (!ctx)
    /* If we have not started a transaction yet,
    (almost) nothing has been or needs to be done. */
    dict_sys.lock(SRW_LOCK_CALL);
  else if (ctx->trx->state == TRX_STATE_NOT_STARTED)
    goto free_and_exit;
  else if (ctx->new_table)
  {
    ut_ad(ctx->trx->state == TRX_STATE_ACTIVE);
    const bool fts_exist= (ctx->new_table->flags2 &
                           (DICT_TF2_FTS_HAS_DOC_ID | DICT_TF2_FTS)) ||
      ctx->adding_fulltext_index();
    if (ctx->need_rebuild())
    {
      if (fts_exist)
      {
        fts_optimize_remove_table(ctx->new_table);
        purge_sys.stop_FTS(*ctx->new_table);
      }

      dberr_t err= lock_table_for_trx(ctx->new_table, ctx->trx, LOCK_X);
      if (fts_exist)
      {
        if (err == DB_SUCCESS)
          err= fts_lock_common_tables(ctx->trx, *ctx->new_table);
        for (const dict_index_t* index= ctx->new_table->indexes.start;
             err == DB_SUCCESS && index; index= index->indexes.next)
          if (index->type & DICT_FTS)
            err= fts_lock_index_tables(ctx->trx, *index);
      }
      if (err == DB_SUCCESS)
        err= lock_sys_tables(ctx->trx);

      row_mysql_lock_data_dictionary(ctx->trx);
      /* Detach ctx->new_table from dict_index_t::online_log. */
      innobase_online_rebuild_log_free(ctx->old_table);

      ut_d(const bool last_handle=) ctx->new_table->release();
      ut_ad(last_handle);
      if (err == DB_SUCCESS)
        err= ctx->trx->drop_table(*ctx->new_table);

      if (err == DB_SUCCESS)
        for (const dict_index_t* index= ctx->new_table->indexes.start; index;
             index= index->indexes.next)
          if (index->type & DICT_FTS)
            if (dberr_t err2= fts_drop_index_tables(ctx->trx, *index))
              err= err2;

      if (err != DB_SUCCESS)
      {
        my_error_innodb(err, table->s->table_name.str, ctx->new_table->flags);
        fail= true;
      }
    }
    else
    {
      DBUG_ASSERT(!(ha_alter_info->handler_flags & ALTER_ADD_PK_INDEX));
      DBUG_ASSERT(ctx->old_table == prebuilt->table);
      uint &innodb_lock_wait_timeout=
        thd_lock_wait_timeout(ctx->trx->mysql_thd);
      const uint save_timeout= innodb_lock_wait_timeout;
      innodb_lock_wait_timeout= ~0U; /* infinite  */
      dict_index_t *old_clust_index= ctx->old_table->indexes.start;
      old_clust_index->lock.x_lock(SRW_LOCK_CALL);
      old_clust_index->online_log= nullptr;
      old_clust_index->lock.x_unlock();
      if (fts_exist)
      {
        const dict_index_t *fts_index= nullptr;
        for (ulint a= 0; a < ctx->num_to_add_index; a++)
        {
          const dict_index_t *index = ctx->add_index[a];
          if (index->type & DICT_FTS)
            fts_index= index;
        }

        /* Remove the fts table from fts_optimize_wq if there are
        no FTS secondary index exist other than newly added one */
        if (fts_index &&
            (ib_vector_is_empty(prebuilt->table->fts->indexes) ||
             (ib_vector_size(prebuilt->table->fts->indexes) == 1 &&
              fts_index == static_cast<dict_index_t*>(
                ib_vector_getp(prebuilt->table->fts->indexes, 0)))))
          fts_optimize_remove_table(prebuilt->table);

        purge_sys.stop_FTS(*prebuilt->table);
        ut_a(!fts_index || !fts_lock_index_tables(ctx->trx, *fts_index));
        ut_a(!fts_lock_common_tables(ctx->trx, *ctx->new_table));
        ut_a(!lock_sys_tables(ctx->trx));
      }
      else
      {
        ut_a(!lock_table_for_trx(dict_sys.sys_indexes, ctx->trx, LOCK_X));
        ut_a(!lock_table_for_trx(dict_sys.sys_fields, ctx->trx, LOCK_X));
      }
      innodb_lock_wait_timeout= save_timeout;
      row_mysql_lock_data_dictionary(ctx->trx);
      ctx->rollback_instant();
      innobase_rollback_sec_index(ctx->old_table, table,
                                  ha_alter_info->alter_info->requested_lock ==
                                  Alter_info::ALTER_TABLE_LOCK_EXCLUSIVE,
                                  ctx->trx, prebuilt->trx);
      ctx->clean_new_vcol_index();
      ctx->cleanup_col_collation();
      ut_d(dict_table_check_for_dup_indexes(ctx->old_table, CHECK_ABORTED_OK));
    }

    DEBUG_SYNC(ctx->trx->mysql_thd, "before_commit_rollback_inplace");
    commit_unlock_and_unlink(ctx->trx);
    if (fts_exist)
      purge_sys.resume_FTS();
    if (ctx->old_table->fts)
    {
      dict_sys.lock(SRW_LOCK_CALL);
      ut_ad(fts_check_cached_index(ctx->old_table));
      fts_optimize_add_table(ctx->old_table);
      dict_sys.unlock();
    }
    goto free_and_exit;
  }
  else
  {
free_and_exit:
    DBUG_ASSERT(ctx->prebuilt == prebuilt);
    ctx->trx->free();
    ctx->trx= nullptr;

    dict_sys.lock(SRW_LOCK_CALL);

    if (ctx->add_vcol)
    {
      for (ulint i = 0; i < ctx->num_to_add_vcol; i++)
        ctx->add_vcol[i].~dict_v_col_t();
      ctx->num_to_add_vcol= 0;
      ctx->add_vcol= nullptr;
    }

    for (ulint i= 0; i < ctx->num_to_add_fk; i++)
      dict_foreign_free(ctx->add_fk[i]);
    /* Clear the to_be_dropped flags in the data dictionary cache.
    The flags may already have been cleared, in case an error was
    detected in commit_inplace_alter_table(). */
    for (ulint i= 0; i < ctx->num_to_drop_index; i++)
    {
      dict_index_t *index= ctx->drop_index[i];
      DBUG_ASSERT(index->is_committed());
      index->to_be_dropped= 0;
    }
  }

  DBUG_ASSERT(!prebuilt->table->indexes.start->online_log);
  DBUG_ASSERT(prebuilt->table->indexes.start->online_status ==
              ONLINE_INDEX_COMPLETE);

  /* Reset dict_col_t::ord_part for unindexed columns */
  for (ulint i= 0; i < dict_table_get_n_cols(prebuilt->table); i++)
  {
    dict_col_t &col= prebuilt->table->cols[i];
    if (col.ord_part && !check_col_exists_in_indexes(prebuilt->table, i, false,
                                                     true))
      col.ord_part= 0;
  }

  for (ulint i = 0; i < dict_table_get_n_v_cols(prebuilt->table); i++)
  {
    dict_col_t &col = prebuilt->table->v_cols[i].m_col;
    if (col.ord_part && !check_col_exists_in_indexes(prebuilt->table, i, true,
                                                     true))
      col.ord_part= 0;
  }
  dict_sys.unlock();
  trx_commit_for_mysql(prebuilt->trx);
  prebuilt->trx_id = 0;
  MONITOR_ATOMIC_DEC(MONITOR_PENDING_ALTER_TABLE);
  DBUG_RETURN(fail);
}

/** Drop a FOREIGN KEY constraint from the data dictionary tables.
@param trx data dictionary transaction
@param table_name Table name in MySQL
@param foreign_id Foreign key constraint identifier
@retval true Failure
@retval false Success */
static MY_ATTRIBUTE((nonnull, warn_unused_result))
bool
innobase_drop_foreign_try(
/*======================*/
	trx_t*			trx,
	const char*		table_name,
	const char*		foreign_id)
{
	DBUG_ENTER("innobase_drop_foreign_try");

	DBUG_ASSERT(trx->dict_operation);
	ut_ad(trx->dict_operation_lock_mode);
	ut_ad(dict_sys.locked());

	/* Drop the constraint from the data dictionary. */
	static const char sql[] =
		"PROCEDURE DROP_FOREIGN_PROC () IS\n"
		"BEGIN\n"
		"DELETE FROM SYS_FOREIGN WHERE ID=:id;\n"
		"DELETE FROM SYS_FOREIGN_COLS WHERE ID=:id;\n"
		"END;\n";

	dberr_t		error;
	pars_info_t*	info;

	info = pars_info_create();
	pars_info_add_str_literal(info, "id", foreign_id);

	trx->op_info = "dropping foreign key constraint from dictionary";
	error = que_eval_sql(info, sql, trx);
	trx->op_info = "";

	DBUG_EXECUTE_IF("ib_drop_foreign_error",
			error = DB_OUT_OF_FILE_SPACE;);

	if (error != DB_SUCCESS) {
		my_error_innodb(error, table_name, 0);
		trx->error_state = DB_SUCCESS;
		DBUG_RETURN(true);
	}

	DBUG_RETURN(false);
}

/** Rename a column in the data dictionary tables.
@param[in] ctx			ALTER TABLE context
@param[in,out] trx		Data dictionary transaction
@param[in] table_name		Table name in MySQL
@param[in] from			old column name
@param[in] to			new column name
@retval true Failure
@retval false Success */
static MY_ATTRIBUTE((nonnull, warn_unused_result))
bool
innobase_rename_column_try(
	const ha_innobase_inplace_ctx&	ctx,
	trx_t*				trx,
	const char*			table_name,
	const char*			from,
	const char*			to)
{
	dberr_t		error;
	bool clust_has_prefixes = false;

	DBUG_ENTER("innobase_rename_column_try");

	DBUG_ASSERT(trx->dict_operation);
	ut_ad(trx->dict_operation_lock_mode);
	ut_ad(dict_sys.locked());

	if (ctx.need_rebuild()) {
		goto rename_foreign;
	}

	error = DB_SUCCESS;

	trx->op_info = "renaming column in SYS_FIELDS";

	for (const dict_index_t* index = dict_table_get_first_index(
		     ctx.old_table);
	     index != NULL;
	     index = dict_table_get_next_index(index)) {

		bool has_prefixes = false;
		for (size_t i = 0; i < dict_index_get_n_fields(index); i++) {
			if (dict_index_get_nth_field(index, i)->prefix_len) {
				has_prefixes = true;
				break;
			}
		}

		for (ulint i = 0; i < dict_index_get_n_fields(index); i++) {
			const dict_field_t& f = index->fields[i];
			DBUG_ASSERT(!f.name == f.col->is_dropped());

			if (!f.name || my_strcasecmp(system_charset_info,
						     f.name, from)) {
				continue;
			}

			pars_info_t* info = pars_info_create();
			ulint pos = has_prefixes ? i << 16 | f.prefix_len : i;

			pars_info_add_ull_literal(info, "indexid", index->id);
			pars_info_add_int4_literal(info, "nth", pos);
			pars_info_add_str_literal(info, "new", to);

			error = que_eval_sql(
				info,
				"PROCEDURE RENAME_SYS_FIELDS_PROC () IS\n"
				"BEGIN\n"
				"UPDATE SYS_FIELDS SET COL_NAME=:new\n"
				"WHERE INDEX_ID=:indexid\n"
				"AND POS=:nth;\n"
				"END;\n", trx);
			DBUG_EXECUTE_IF("ib_rename_column_error",
					error = DB_OUT_OF_FILE_SPACE;);

			if (error != DB_SUCCESS) {
				goto err_exit;
			}

			if (!has_prefixes || !clust_has_prefixes
			    || f.prefix_len) {
				continue;
			}

			/* For secondary indexes, the
			has_prefixes check can be 'polluted'
			by PRIMARY KEY column prefix. Try also
			the simpler encoding of SYS_FIELDS.POS. */
			info = pars_info_create();

			pars_info_add_ull_literal(info, "indexid", index->id);
			pars_info_add_int4_literal(info, "nth", i);
			pars_info_add_str_literal(info, "new", to);

			error = que_eval_sql(
				info,
				"PROCEDURE RENAME_SYS_FIELDS_PROC () IS\n"
				"BEGIN\n"
				"UPDATE SYS_FIELDS SET COL_NAME=:new\n"
				"WHERE INDEX_ID=:indexid\n"
				"AND POS=:nth;\n"
				"END;\n", trx);

			if (error != DB_SUCCESS) {
				goto err_exit;
			}
		}

		if (index == dict_table_get_first_index(ctx.old_table)) {
			clust_has_prefixes = has_prefixes;
		}
	}

	if (error != DB_SUCCESS) {
err_exit:
		my_error_innodb(error, table_name, 0);
		trx->error_state = DB_SUCCESS;
		trx->op_info = "";
		DBUG_RETURN(true);
	}

rename_foreign:
	trx->op_info = "renaming column in SYS_FOREIGN_COLS";

	std::set<dict_foreign_t*> fk_evict;
	bool		foreign_modified;

	for (dict_foreign_set::const_iterator it = ctx.old_table->foreign_set.begin();
	     it != ctx.old_table->foreign_set.end();
	     ++it) {

		dict_foreign_t*	foreign = *it;
		foreign_modified = false;

		for (unsigned i = 0; i < foreign->n_fields; i++) {
			if (my_strcasecmp(system_charset_info,
					  foreign->foreign_col_names[i],
					  from)) {
				continue;
			}

			/* Ignore the foreign key rename if fk info
			is being dropped. */
			if (innobase_dropping_foreign(
				    foreign, ctx.drop_fk,
				    ctx.num_to_drop_fk)) {
				continue;
			}

			pars_info_t* info = pars_info_create();

			pars_info_add_str_literal(info, "id", foreign->id);
			pars_info_add_int4_literal(info, "nth", i);
			pars_info_add_str_literal(info, "new", to);

			error = que_eval_sql(
				info,
				"PROCEDURE RENAME_SYS_FOREIGN_F_PROC () IS\n"
				"BEGIN\n"
				"UPDATE SYS_FOREIGN_COLS\n"
				"SET FOR_COL_NAME=:new\n"
				"WHERE ID=:id AND POS=:nth;\n"
				"END;\n", trx);

			if (error != DB_SUCCESS) {
				goto err_exit;
			}
			foreign_modified = true;
		}

		if (foreign_modified) {
			fk_evict.insert(foreign);
		}
	}

	for (dict_foreign_set::const_iterator it
		= ctx.old_table->referenced_set.begin();
	     it != ctx.old_table->referenced_set.end();
	     ++it) {

		foreign_modified = false;
		dict_foreign_t*	foreign = *it;

		for (unsigned i = 0; i < foreign->n_fields; i++) {
			if (my_strcasecmp(system_charset_info,
					  foreign->referenced_col_names[i],
					  from)) {
				continue;
			}

			pars_info_t* info = pars_info_create();

			pars_info_add_str_literal(info, "id", foreign->id);
			pars_info_add_int4_literal(info, "nth", i);
			pars_info_add_str_literal(info, "new", to);

			error = que_eval_sql(
				info,
				"PROCEDURE RENAME_SYS_FOREIGN_R_PROC () IS\n"
				"BEGIN\n"
				"UPDATE SYS_FOREIGN_COLS\n"
				"SET REF_COL_NAME=:new\n"
				"WHERE ID=:id AND POS=:nth;\n"
				"END;\n", trx);

			if (error != DB_SUCCESS) {
				goto err_exit;
			}
			foreign_modified = true;
		}

		if (foreign_modified) {
			fk_evict.insert(foreign);
		}
	}

	/* Reload the foreign key info for instant table too. */
	if (ctx.need_rebuild() || ctx.is_instant()) {
		std::for_each(fk_evict.begin(), fk_evict.end(),
			      dict_foreign_remove_from_cache);
	}

	trx->op_info = "";
	DBUG_RETURN(false);
}

/** Rename columns in the data dictionary tables.
@param ha_alter_info Data used during in-place alter.
@param ctx In-place ALTER TABLE context
@param table the TABLE
@param trx data dictionary transaction
@param table_name Table name in MySQL
@retval true Failure
@retval false Success */
static MY_ATTRIBUTE((nonnull, warn_unused_result))
bool
innobase_rename_columns_try(
/*========================*/
	Alter_inplace_info*	ha_alter_info,
	ha_innobase_inplace_ctx*ctx,
	const TABLE*		table,
	trx_t*			trx,
	const char*		table_name)
{
	uint	i = 0;

	DBUG_ASSERT(ctx->need_rebuild());
	DBUG_ASSERT(ha_alter_info->handler_flags
		    & ALTER_COLUMN_NAME);

	for (Field** fp = table->field; *fp; fp++, i++) {
		if (!((*fp)->flags & FIELD_IS_RENAMED)) {
			continue;
		}

		for (const Create_field& cf :
		     ha_alter_info->alter_info->create_list) {
			if (cf.field == *fp) {
				if (innobase_rename_column_try(
					    *ctx, trx, table_name,
					    cf.field->field_name.str,
					    cf.field_name.str)) {
					return(true);
				}
				goto processed_field;
			}
		}

		ut_error;
processed_field:
		continue;
	}

	return(false);
}

/** Enlarge a column in the data dictionary tables.
@param ctx In-place ALTER TABLE context
@param trx data dictionary transaction
@param table_name Table name in MySQL
@param pos 0-based index to user_table->cols[] or user_table->v_cols[]
@param f new column
@param is_v if it's a virtual column
@retval true Failure
@retval false Success */
static MY_ATTRIBUTE((nonnull, warn_unused_result))
bool
innobase_rename_or_enlarge_column_try(
	ha_innobase_inplace_ctx*ctx,
	trx_t*			trx,
	const char*		table_name,
	ulint			pos,
	const Field&		f,
	bool			is_v)
{
	dict_col_t*	col;
	dict_table_t* user_table = ctx->old_table;

	DBUG_ENTER("innobase_rename_or_enlarge_column_try");
	DBUG_ASSERT(!ctx->need_rebuild());

	DBUG_ASSERT(trx->dict_operation);
	ut_ad(trx->dict_operation_lock_mode);
	ut_ad(dict_sys.locked());

	ulint n_base;

	if (is_v) {
		dict_v_col_t* v_col= dict_table_get_nth_v_col(user_table, pos);
		pos = dict_create_v_col_pos(v_col->v_pos, v_col->m_col.ind);
		col = &v_col->m_col;
		n_base = v_col->num_base;
	} else {
		col = dict_table_get_nth_col(user_table, pos);
		n_base = 0;
	}

	unsigned prtype;
	uint8_t mtype;
	uint16_t len;
	get_type(f, prtype, mtype, len);
	DBUG_ASSERT(!dtype_is_string_type(col->mtype)
		    || col->mbminlen == f.charset()->mbminlen);
	DBUG_ASSERT(col->len <= len);

#ifdef UNIV_DEBUG
	ut_ad(col->mbminlen <= col->mbmaxlen);
	switch (mtype) {
	case DATA_MYSQL:
		if (!(prtype & DATA_BINARY_TYPE) || user_table->not_redundant()
		    || col->mbminlen != col->mbmaxlen) {
			/* NOTE: we could allow this when !(prtype &
			DATA_BINARY_TYPE) and ROW_FORMAT is not REDUNDANT and
			mbminlen<mbmaxlen. That is, we treat a UTF-8 CHAR(n)
			column somewhat like a VARCHAR. */
			break;
		}
		/* fall through */
	case DATA_FIXBINARY:
	case DATA_CHAR:
		ut_ad(col->len == len);
		break;
	case DATA_BINARY:
	case DATA_VARCHAR:
	case DATA_VARMYSQL:
	case DATA_DECIMAL:
	case DATA_BLOB:
		break;
	default:
		ut_ad(!((col->prtype ^ prtype) & ~DATA_VERSIONED));
		ut_ad(col->mtype == mtype);
		ut_ad(col->len == len);
	}
#endif /* UNIV_DEBUG */

	const char* col_name = col->name(*user_table);
	const bool same_name = !strcmp(col_name, f.field_name.str);

	if (!same_name
	    && innobase_rename_column_try(*ctx, trx, table_name,
					  col_name, f.field_name.str)) {
		DBUG_RETURN(true);
	}

	if (same_name
	    && col->prtype == prtype && col->mtype == mtype
	    && col->len == len) {
		DBUG_RETURN(false);
	}

	DBUG_RETURN(innodb_insert_sys_columns(user_table->id, pos,
					      f.field_name.str,
					      mtype, prtype, len,
					      n_base, trx, true));
}

/** Rename or enlarge columns in the data dictionary cache
as part of commit_try_norebuild().
@param ha_alter_info Data used during in-place alter.
@param ctx In-place ALTER TABLE context
@param altered_table metadata after ALTER TABLE
@param table metadata before ALTER TABLE
@param trx data dictionary transaction
@param table_name Table name in MySQL
@retval true Failure
@retval false Success */
static MY_ATTRIBUTE((nonnull, warn_unused_result))
bool
innobase_rename_or_enlarge_columns_try(
	Alter_inplace_info*	ha_alter_info,
	ha_innobase_inplace_ctx*ctx,
	const TABLE*		altered_table,
	const TABLE*		table,
	trx_t*			trx,
	const char*		table_name)
{
	DBUG_ENTER("innobase_rename_or_enlarge_columns_try");

	if (!(ha_alter_info->handler_flags
	      & (ALTER_COLUMN_TYPE_CHANGE_BY_ENGINE
		 | ALTER_COLUMN_NAME))) {
		DBUG_RETURN(false);
	}

	ulint	i = 0;
	ulint	num_v = 0;

	for (Field** fp = table->field; *fp; fp++, i++) {
		const bool is_v = !(*fp)->stored_in_db();
		ulint idx = is_v ? num_v++ : i - num_v;

		Field** af = altered_table->field;
		for (const Create_field& cf :
		     ha_alter_info->alter_info->create_list) {
			if (cf.field == *fp) {
				if (innobase_rename_or_enlarge_column_try(
					    ctx, trx, table_name,
					    idx, **af, is_v)) {
					DBUG_RETURN(true);
				}
				break;
			}
			af++;
		}
	}

	DBUG_RETURN(false);
}

/** Rename or enlarge columns in the data dictionary cache
as part of commit_cache_norebuild().
@param ha_alter_info Data used during in-place alter.
@param altered_table metadata after ALTER TABLE
@param table metadata before ALTER TABLE
@param user_table InnoDB table that was being altered */
static MY_ATTRIBUTE((nonnull))
void
innobase_rename_or_enlarge_columns_cache(
/*=====================================*/
	Alter_inplace_info*	ha_alter_info,
	const TABLE*		altered_table,
	const TABLE*		table,
	dict_table_t*		user_table)
{
	if (!(ha_alter_info->handler_flags
	      & (ALTER_COLUMN_TYPE_CHANGE_BY_ENGINE
		 | ALTER_COLUMN_NAME))) {
		return;
	}

	uint	i = 0;
	ulint	num_v = 0;

	for (Field** fp = table->field; *fp; fp++, i++) {
		const bool is_virtual = !(*fp)->stored_in_db();

		Field** af = altered_table->field;
		for (Create_field& cf :
		     ha_alter_info->alter_info->create_list) {
			if (cf.field != *fp) {
				af++;
				continue;
			}

			ulint	col_n = is_virtual ? num_v : i - num_v;
			dict_col_t *col = is_virtual
				? &dict_table_get_nth_v_col(user_table, col_n)
				->m_col
				: dict_table_get_nth_col(user_table, col_n);
			const bool is_string= dtype_is_string_type(col->mtype);
			DBUG_ASSERT(col->mbminlen
				    == (is_string
					? (*af)->charset()->mbminlen : 0));
			unsigned prtype;
			uint8_t mtype;
			uint16_t len;
			get_type(**af, prtype, mtype, len);
			DBUG_ASSERT(is_string == dtype_is_string_type(mtype));

			col->prtype = prtype;
			col->mtype = mtype;
			col->len = len;
			col->mbmaxlen = is_string
				? (*af)->charset()->mbmaxlen & 7: 0;

			if ((*fp)->flags & FIELD_IS_RENAMED) {
				dict_mem_table_col_rename(
					user_table, col_n,
					cf.field->field_name.str,
					(*af)->field_name.str, is_virtual);
			}

			break;
		}

		if (is_virtual) {
			num_v++;
		}
	}
}

/** Set the auto-increment value of the table on commit.
@param ha_alter_info Data used during in-place alter
@param ctx In-place ALTER TABLE context
@param altered_table MySQL table that is being altered
@param old_table MySQL table as it is before the ALTER operation
@return whether the operation failed (and my_error() was called) */
static MY_ATTRIBUTE((nonnull))
bool
commit_set_autoinc(
	Alter_inplace_info*	ha_alter_info,
	ha_innobase_inplace_ctx*ctx,
	const TABLE*		altered_table,
	const TABLE*		old_table)
{
	DBUG_ENTER("commit_set_autoinc");

	if (!altered_table->found_next_number_field) {
		/* There is no AUTO_INCREMENT column in the table
		after the ALTER operation. */
	} else if (ctx->add_autoinc != ULINT_UNDEFINED) {
		ut_ad(ctx->need_rebuild());
		/* An AUTO_INCREMENT column was added. Get the last
		value from the sequence, which may be based on a
		supplied AUTO_INCREMENT value. */
		ib_uint64_t autoinc = ctx->sequence.last();
		ctx->new_table->autoinc = autoinc;
		/* Bulk index creation does not update
		PAGE_ROOT_AUTO_INC, so we must persist the "last used"
		value here. */
		btr_write_autoinc(dict_table_get_first_index(ctx->new_table),
				  autoinc - 1, true);
	} else if ((ha_alter_info->handler_flags
		    & ALTER_CHANGE_CREATE_OPTION)
		   && (ha_alter_info->create_info->used_fields
		       & HA_CREATE_USED_AUTO)) {

		if (!ctx->old_table->space) {
			my_error(ER_TABLESPACE_DISCARDED, MYF(0),
				 old_table->s->table_name.str);
			DBUG_RETURN(true);
		}

		/* An AUTO_INCREMENT value was supplied by the user.
		It must be persisted to the data file. */
		const Field*	ai	= old_table->found_next_number_field;
		ut_ad(!strcmp(dict_table_get_col_name(ctx->old_table,
						      innodb_col_no(ai)),
			      ai->field_name.str));

		ib_uint64_t	autoinc
			= ha_alter_info->create_info->auto_increment_value;
		if (autoinc == 0) {
			autoinc = 1;
		}

		if (autoinc >= ctx->old_table->autoinc) {
			/* Persist the predecessor of the
			AUTO_INCREMENT value as the last used one. */
			ctx->new_table->autoinc = autoinc--;
		} else {
			/* Mimic ALGORITHM=COPY in the following scenario:

			CREATE TABLE t (a SERIAL);
			INSERT INTO t SET a=100;
			ALTER TABLE t AUTO_INCREMENT = 1;
			INSERT INTO t SET a=NULL;
			SELECT * FROM t;

			By default, ALGORITHM=INPLACE would reset the
			sequence to 1, while after ALGORITHM=COPY, the
			last INSERT would use a value larger than 100.

			We could only search the tree to know current
			max counter in the table and compare. */
			const dict_col_t*	autoinc_col
				= dict_table_get_nth_col(ctx->old_table,
							 innodb_col_no(ai));
			dict_index_t*		index
				= dict_table_get_first_index(ctx->old_table);
			while (index != NULL
			       && index->fields[0].col != autoinc_col) {
				index = dict_table_get_next_index(index);
			}

			ut_ad(index);

			ib_uint64_t	max_in_table = index
				? row_search_max_autoinc(index)
				: 0;

			if (autoinc <= max_in_table) {
				ctx->new_table->autoinc = innobase_next_autoinc(
					max_in_table, 1,
					ctx->prebuilt->autoinc_increment,
					ctx->prebuilt->autoinc_offset,
					innobase_get_int_col_max_value(ai));
				/* Persist the maximum value as the
				last used one. */
				autoinc = max_in_table;
			} else {
				/* Persist the predecessor of the
				AUTO_INCREMENT value as the last used one. */
				ctx->new_table->autoinc = autoinc--;
			}
		}

		btr_write_autoinc(dict_table_get_first_index(ctx->new_table),
				  autoinc, true);
	} else if (ctx->need_rebuild()) {
		/* No AUTO_INCREMENT value was specified.
		Copy it from the old table. */
		ctx->new_table->autoinc = ctx->old_table->autoinc;
		/* The persistent value was already copied in
		prepare_inplace_alter_table_dict() when ctx->new_table
		was created. If this was a LOCK=NONE operation, the
		AUTO_INCREMENT values would be updated during
		row_log_table_apply(). If this was LOCK!=NONE,
		the table contents could not possibly have changed
		between prepare_inplace and commit_inplace. */
	}

	DBUG_RETURN(false);
}

/** Add or drop foreign key constraints to the data dictionary tables,
but do not touch the data dictionary cache.
@param ha_alter_info Data used during in-place alter
@param ctx In-place ALTER TABLE context
@param trx Data dictionary transaction
@param table_name Table name in MySQL
@retval true Failure
@retval false Success
*/
static MY_ATTRIBUTE((nonnull, warn_unused_result))
bool
innobase_update_foreign_try(
/*========================*/
	ha_innobase_inplace_ctx*ctx,
	trx_t*			trx,
	const char*		table_name)
{
	ulint	foreign_id;
	ulint	i;

	DBUG_ENTER("innobase_update_foreign_try");

	foreign_id = dict_table_get_highest_foreign_id(ctx->new_table);

	foreign_id++;

	for (i = 0; i < ctx->num_to_add_fk; i++) {
		dict_foreign_t*		fk = ctx->add_fk[i];

		ut_ad(fk->foreign_table == ctx->new_table
		      || fk->foreign_table == ctx->old_table);

		dberr_t error = dict_create_add_foreign_id(
			&foreign_id, ctx->old_table->name.m_name, fk);

		if (error != DB_SUCCESS) {
			my_error(ER_TOO_LONG_IDENT, MYF(0),
				 fk->id);
			DBUG_RETURN(true);
		}

		if (!fk->foreign_index) {
			fk->foreign_index = dict_foreign_find_index(
				ctx->new_table, ctx->col_names,
				fk->foreign_col_names,
				fk->n_fields, fk->referenced_index, TRUE,
				fk->type
				& (DICT_FOREIGN_ON_DELETE_SET_NULL
					| DICT_FOREIGN_ON_UPDATE_SET_NULL),
				NULL, NULL, NULL);
			if (!fk->foreign_index) {
				my_error(ER_FK_INCORRECT_OPTION,
					 MYF(0), table_name, fk->id);
				DBUG_RETURN(true);
			}
		}

		/* The fk->foreign_col_names[] uses renamed column
		names, while the columns in ctx->old_table have not
		been renamed yet. */
		error = dict_create_add_foreign_to_dictionary(
			ctx->old_table->name.m_name, fk, trx);

		DBUG_EXECUTE_IF(
			"innodb_test_cannot_add_fk_system",
			error = DB_ERROR;);

		if (error != DB_SUCCESS) {
			my_error(ER_FK_FAIL_ADD_SYSTEM, MYF(0),
				 fk->id);
			DBUG_RETURN(true);
		}
	}

	for (i = 0; i < ctx->num_to_drop_fk; i++) {
		dict_foreign_t* fk = ctx->drop_fk[i];

		DBUG_ASSERT(fk->foreign_table == ctx->old_table);

		if (innobase_drop_foreign_try(trx, table_name, fk->id)) {
			DBUG_RETURN(true);
		}
	}

	DBUG_RETURN(false);
}

/** Update the foreign key constraint definitions in the data dictionary cache
after the changes to data dictionary tables were committed.
@param ctx	In-place ALTER TABLE context
@param user_thd	MySQL connection
@return		InnoDB error code (should always be DB_SUCCESS) */
static MY_ATTRIBUTE((nonnull, warn_unused_result))
dberr_t
innobase_update_foreign_cache(
/*==========================*/
	ha_innobase_inplace_ctx*	ctx,
	THD*				user_thd)
{
	dict_table_t*	user_table;
	dberr_t		err = DB_SUCCESS;

	DBUG_ENTER("innobase_update_foreign_cache");

	ut_ad(dict_sys.locked());

	user_table = ctx->old_table;

	/* Discard the added foreign keys, because we will
	load them from the data dictionary. */
	for (ulint i = 0; i < ctx->num_to_add_fk; i++) {
		dict_foreign_t*	fk = ctx->add_fk[i];
		dict_foreign_free(fk);
	}

	if (ctx->need_rebuild()) {
		/* The rebuilt table is already using the renamed
		column names. No need to pass col_names or to drop
		constraints from the data dictionary cache. */
		DBUG_ASSERT(!ctx->col_names);
		user_table = ctx->new_table;
	} else {
		/* Drop the foreign key constraints if the
		table was not rebuilt. If the table is rebuilt,
		there would not be any foreign key contraints for
		it yet in the data dictionary cache. */
		for (ulint i = 0; i < ctx->num_to_drop_fk; i++) {
			dict_foreign_t* fk = ctx->drop_fk[i];
			dict_foreign_remove_from_cache(fk);
		}
	}

	/* Load the old or added foreign keys from the data dictionary
	and prevent the table from being evicted from the data
	dictionary cache (work around the lack of WL#6049). */
	dict_names_t	fk_tables;

	err = dict_load_foreigns(user_table->name.m_name,
				 ctx->col_names, 1, true,
				 DICT_ERR_IGNORE_FK_NOKEY,
				 fk_tables);

	if (err == DB_CANNOT_ADD_CONSTRAINT) {
		fk_tables.clear();

		/* It is possible there are existing foreign key are
		loaded with "foreign_key checks" off,
		so let's retry the loading with charset_check is off */
		err = dict_load_foreigns(user_table->name.m_name,
					 ctx->col_names, 1, false,
					 DICT_ERR_IGNORE_NONE,
					 fk_tables);

		/* The load with "charset_check" off is successful, warn
		the user that the foreign key has loaded with mis-matched
		charset */
		if (err == DB_SUCCESS) {
			push_warning_printf(
				user_thd,
				Sql_condition::WARN_LEVEL_WARN,
				ER_ALTER_INFO,
				"Foreign key constraints for table '%s'"
				" are loaded with charset check off",
				user_table->name.m_name);
		}
	}

	/* For complete loading of foreign keys, all associated tables must
	also be loaded. */
	while (err == DB_SUCCESS && !fk_tables.empty()) {
		const char *f = fk_tables.front();
		if (!dict_sys.load_table({f, strlen(f)})) {
			err = DB_TABLE_NOT_FOUND;
			ib::error()
				<< "Failed to load table "
				<< table_name_t(const_cast<char*>(f))
				<< " which has a foreign key constraint with"
				<< user_table->name;
			break;
		}

		fk_tables.pop_front();
	}

	DBUG_RETURN(err);
}

/** Changes SYS_COLUMNS.PRTYPE for one column.
@param[in,out]	trx	transaction
@param[in]	table_name	table name
@param[in]	tableid	table ID as in SYS_TABLES
@param[in]	pos	column position
@param[in]	prtype	new precise type
@return		boolean flag
@retval	true	on failure
@retval false	on success */
static
bool
vers_change_field_try(
	trx_t* trx,
	const char* table_name,
	const table_id_t tableid,
	const ulint pos,
	const ulint prtype)
{
	DBUG_ENTER("vers_change_field_try");

	pars_info_t* info = pars_info_create();

	pars_info_add_int4_literal(info, "prtype", prtype);
	pars_info_add_ull_literal(info,"tableid", tableid);
	pars_info_add_int4_literal(info, "pos", pos);

	dberr_t error = que_eval_sql(info,
				     "PROCEDURE CHANGE_COLUMN_MTYPE () IS\n"
				     "BEGIN\n"
				     "UPDATE SYS_COLUMNS SET PRTYPE=:prtype\n"
				     "WHERE TABLE_ID=:tableid AND POS=:pos;\n"
				     "END;\n", trx);

	if (error != DB_SUCCESS) {
		my_error_innodb(error, table_name, 0);
		trx->error_state = DB_SUCCESS;
		trx->op_info = "";
		DBUG_RETURN(true);
	}

	DBUG_RETURN(false);
}

/** Changes fields WITH/WITHOUT SYSTEM VERSIONING property in SYS_COLUMNS.
@param[in]	ha_alter_info	alter info
@param[in]	ctx	alter inplace context
@param[in]	trx	transaction
@param[in]	table	old table
@return		boolean flag
@retval	true	on failure
@retval false	on success */
static
bool
vers_change_fields_try(
	const Alter_inplace_info* ha_alter_info,
	const ha_innobase_inplace_ctx* ctx,
	trx_t* trx,
	const TABLE* table)
{
	DBUG_ENTER("vers_change_fields_try");

	DBUG_ASSERT(ha_alter_info);
	DBUG_ASSERT(ctx);

	for (const Create_field& create_field : ha_alter_info->alter_info->create_list) {
		if (!create_field.field) {
			continue;
		}
		if (create_field.versioning
		    == Column_definition::VERSIONING_NOT_SET) {
			continue;
		}

		const dict_table_t* new_table = ctx->new_table;
		const uint pos = innodb_col_no(create_field.field);
		const dict_col_t* col = dict_table_get_nth_col(new_table, pos);

		DBUG_ASSERT(!col->vers_sys_start());
		DBUG_ASSERT(!col->vers_sys_end());

		ulint new_prtype
		    = create_field.versioning
			      == Column_definition::WITHOUT_VERSIONING
			  ? col->prtype & ~DATA_VERSIONED
			  : col->prtype | DATA_VERSIONED;

		if (vers_change_field_try(trx, table->s->table_name.str,
					  new_table->id, pos,
					  new_prtype)) {
			DBUG_RETURN(true);
		}
	}

	DBUG_RETURN(false);
}

/** Changes WITH/WITHOUT SYSTEM VERSIONING for fields
in the data dictionary cache.
@param ha_alter_info Data used during in-place alter
@param ctx In-place ALTER TABLE context
@param table MySQL table as it is before the ALTER operation */
static
void
vers_change_fields_cache(
	Alter_inplace_info*		ha_alter_info,
	const ha_innobase_inplace_ctx*	ctx,
	const TABLE*			table)
{
	DBUG_ENTER("vers_change_fields_cache");

	DBUG_ASSERT(ha_alter_info);
	DBUG_ASSERT(ctx);
	DBUG_ASSERT(ha_alter_info->handler_flags & ALTER_COLUMN_UNVERSIONED);

	for (const Create_field& create_field :
	     ha_alter_info->alter_info->create_list) {
		if (!create_field.field || create_field.field->vcol_info) {
			continue;
		}
		dict_col_t* col = dict_table_get_nth_col(
		    ctx->new_table, innodb_col_no(create_field.field));

		if (create_field.versioning
		    == Column_definition::WITHOUT_VERSIONING) {

			DBUG_ASSERT(!col->vers_sys_start());
			DBUG_ASSERT(!col->vers_sys_end());
			col->prtype &= ~DATA_VERSIONED;
		} else if (create_field.versioning
			   == Column_definition::WITH_VERSIONING) {

			DBUG_ASSERT(!col->vers_sys_start());
			DBUG_ASSERT(!col->vers_sys_end());
			col->prtype |= DATA_VERSIONED;
		}
	}

	DBUG_VOID_RETURN;
}

/** Commit the changes made during prepare_inplace_alter_table()
and inplace_alter_table() inside the data dictionary tables,
when rebuilding the table.
@param ha_alter_info Data used during in-place alter
@param ctx In-place ALTER TABLE context
@param altered_table MySQL table that is being altered
@param old_table MySQL table as it is before the ALTER operation
@param trx Data dictionary transaction
@param table_name Table name in MySQL
@retval true Failure
@retval false Success
*/
inline MY_ATTRIBUTE((nonnull, warn_unused_result))
bool
commit_try_rebuild(
/*===============*/
	Alter_inplace_info*	ha_alter_info,
	ha_innobase_inplace_ctx*ctx,
	TABLE*			altered_table,
	const TABLE*		old_table,
	bool			statistics_exist,
	trx_t*			trx,
	const char*		table_name)
{
	dict_table_t*	rebuilt_table	= ctx->new_table;
	dict_table_t*	user_table	= ctx->old_table;

	DBUG_ENTER("commit_try_rebuild");
	DBUG_ASSERT(ctx->need_rebuild());
	DBUG_ASSERT(trx->dict_operation_lock_mode);
	DBUG_ASSERT(!(ha_alter_info->handler_flags
		      & ALTER_DROP_FOREIGN_KEY)
		    || ctx->num_to_drop_fk > 0);
	DBUG_ASSERT(ctx->num_to_drop_fk
		    <= ha_alter_info->alter_info->drop_list.elements);

	innobase_online_rebuild_log_free(user_table);

	for (dict_index_t* index = dict_table_get_first_index(rebuilt_table);
	     index;
	     index = dict_table_get_next_index(index)) {
		DBUG_ASSERT(dict_index_get_online_status(index)
			    == ONLINE_INDEX_COMPLETE);
		DBUG_ASSERT(index->is_committed());
		if (index->is_corrupted()) {
			my_error(ER_INDEX_CORRUPT, MYF(0), index->name());
			DBUG_RETURN(true);
		}
	}

	if (innobase_update_foreign_try(ctx, trx, table_name)) {
		DBUG_RETURN(true);
	}

	/* Clear the to_be_dropped flag in the data dictionary cache
	of user_table. */
	for (ulint i = 0; i < ctx->num_to_drop_index; i++) {
		dict_index_t*	index = ctx->drop_index[i];
		DBUG_ASSERT(index->table == user_table);
		DBUG_ASSERT(index->is_committed());
		DBUG_ASSERT(index->to_be_dropped);
		index->to_be_dropped = 0;
	}

	if ((ha_alter_info->handler_flags
	     & ALTER_COLUMN_NAME)
	    && innobase_rename_columns_try(ha_alter_info, ctx, old_table,
					   trx, table_name)) {
		DBUG_RETURN(true);
	}

	/* The new table must inherit the flag from the
	"parent" table. */
	if (!user_table->space) {
		rebuilt_table->file_unreadable = true;
		rebuilt_table->flags2 |= DICT_TF2_DISCARDED;
	}

	/* We can now rename the old table as a temporary table,
	rename the new temporary table as the old table and drop the
	old table. */
	char* old_name= mem_heap_strdup(ctx->heap, user_table->name.m_name);

	dberr_t error = row_rename_table_for_mysql(user_table->name.m_name,
						   ctx->tmp_name, trx, false);
	if (error == DB_SUCCESS) {
		error = row_rename_table_for_mysql(
			rebuilt_table->name.m_name, old_name, trx, false);
		if (error == DB_SUCCESS) {
			/* The statistics for the surviving indexes will be
			re-inserted in alter_stats_rebuild(). */
<<<<<<< HEAD
			error = trx->drop_table_statistics(old_name);
=======
			if (statistics_exist) {
				error = trx->drop_table_statistics(old_name);
			}
>>>>>>> 0a67daad
			if (error == DB_SUCCESS) {
				error = trx->drop_table(*user_table);
			}
		}
	}

	/* We must be still holding a table handle. */
	DBUG_ASSERT(user_table->get_ref_count() == 1);
	DBUG_EXECUTE_IF("ib_rebuild_cannot_rename", error = DB_ERROR;);

	switch (error) {
	case DB_SUCCESS:
		DBUG_RETURN(false);
	case DB_TABLESPACE_EXISTS:
		ut_a(rebuilt_table->get_ref_count() == 1);
		my_error(ER_TABLESPACE_EXISTS, MYF(0), ctx->tmp_name);
		DBUG_RETURN(true);
	case DB_DUPLICATE_KEY:
		ut_a(rebuilt_table->get_ref_count() == 1);
		my_error(ER_TABLE_EXISTS_ERROR, MYF(0), ctx->tmp_name);
		DBUG_RETURN(true);
	default:
		my_error_innodb(error, table_name, user_table->flags);
		DBUG_RETURN(true);
	}
}

/** Rename indexes in dictionary.
@param[in]	ctx		alter info context
@param[in]	ha_alter_info	Operation used during inplace alter
@param[out]	trx		transaction to change the index name
				in dictionary
@return true if it failed to rename
@return false if it is success. */
static
bool
rename_indexes_try(
	const ha_innobase_inplace_ctx*	ctx,
	const Alter_inplace_info*	ha_alter_info,
	trx_t*				trx)
{
	DBUG_ASSERT(ha_alter_info->handler_flags & ALTER_RENAME_INDEX);

	for (const Alter_inplace_info::Rename_key_pair& pair :
	     ha_alter_info->rename_keys) {
		dict_index_t* index = dict_table_get_index_on_name(
		    ctx->old_table, pair.old_key->name.str);
		// This was checked previously in
		// ha_innobase::prepare_inplace_alter_table()
		ut_ad(index);

		if (rename_index_try(index, pair.new_key->name.str, trx)) {
			return true;
		}
	}

	return false;
}

/** Set of column numbers */
typedef std::set<ulint, std::less<ulint>, ut_allocator<ulint> >	col_set;

/** Collect (not instantly dropped) columns from dropped indexes
@param[in]	ctx		In-place ALTER TABLE context
@param[in, out]	drop_col_list	list which will be set, containing columns
				which is part of index being dropped
@param[in, out]	drop_v_col_list	list which will be set, containing
				virtual columns which is part of index
				being dropped */
static
void
collect_columns_from_dropped_indexes(
	const ha_innobase_inplace_ctx*	ctx,
	col_set&			drop_col_list,
	col_set&			drop_v_col_list)
{
	for (ulint index_count = 0; index_count < ctx->num_to_drop_index;
	     index_count++) {
		const dict_index_t*	index = ctx->drop_index[index_count];

		for (ulint col = 0; col < index->n_user_defined_cols; col++) {
			const dict_col_t*	idx_col
				= dict_index_get_nth_col(index, col);

			if (idx_col->is_virtual()) {
				const dict_v_col_t*	v_col
					= reinterpret_cast<
						const dict_v_col_t*>(idx_col);
				drop_v_col_list.insert(v_col->v_pos);

			} else {
				ulint	col_no = dict_col_get_no(idx_col);
				if (ctx->col_map
				    && ctx->col_map[col_no]
					   == ULINT_UNDEFINED) {
					// this column was instantly dropped
					continue;
				}
				drop_col_list.insert(col_no);
			}
		}
	}
}

/** Change PAGE_COMPRESSED to ON or change the PAGE_COMPRESSION_LEVEL.
@param[in]	level		PAGE_COMPRESSION_LEVEL
@param[in]	table		table before the change
@param[in,out]	trx		data dictionary transaction
@param[in]	table_name	table name in MariaDB
@return	whether the operation succeeded */
MY_ATTRIBUTE((nonnull, warn_unused_result))
static
bool
innobase_page_compression_try(
	uint			level,
	const dict_table_t*	table,
	trx_t*			trx,
	const char*		table_name)
{
	DBUG_ENTER("innobase_page_compression_try");
	DBUG_ASSERT(level >= 1);
	DBUG_ASSERT(level <= 9);

	unsigned flags = table->flags
		& ~(0xFU << DICT_TF_POS_PAGE_COMPRESSION_LEVEL);
	flags |= 1U << DICT_TF_POS_PAGE_COMPRESSION
		| level << DICT_TF_POS_PAGE_COMPRESSION_LEVEL;

	if (table->flags == flags) {
		DBUG_RETURN(false);
	}

	pars_info_t* info = pars_info_create();

	pars_info_add_ull_literal(info, "id", table->id);
	pars_info_add_int4_literal(info, "type",
				   dict_tf_to_sys_tables_type(flags));

	dberr_t error = que_eval_sql(info,
				     "PROCEDURE CHANGE_COMPRESSION () IS\n"
				     "BEGIN\n"
				     "UPDATE SYS_TABLES SET TYPE=:type\n"
				     "WHERE ID=:id;\n"
				     "END;\n", trx);

	if (error != DB_SUCCESS) {
		my_error_innodb(error, table_name, 0);
		trx->error_state = DB_SUCCESS;
		trx->op_info = "";
		DBUG_RETURN(true);
	}

	DBUG_RETURN(false);
}

/** Evict the table from cache and reopen it. Drop outdated statistics.
@param thd           mariadb THD entity
@param table         innodb table
@param table_name    user-friendly table name for errors
@param ctx           ALTER TABLE context
@return newly opened table */
static dict_table_t *innobase_reload_table(THD *thd, dict_table_t *table,
                                           const LEX_CSTRING &table_name,
                                           ha_innobase_inplace_ctx &ctx)
{
  if (ctx.is_instant())
  {
    for (auto i= ctx.old_n_v_cols; i--; )
    {
      ctx.old_v_cols[i].~dict_v_col_t();
      const_cast<unsigned&>(ctx.old_n_v_cols)= 0;
    }
  }

  const table_id_t id= table->id;
  table->release();
  dict_sys.remove(table);
  return dict_table_open_on_id(id, true, DICT_TABLE_OP_NORMAL);
}

/** Commit the changes made during prepare_inplace_alter_table()
and inplace_alter_table() inside the data dictionary tables,
when not rebuilding the table.
@param ha_alter_info Data used during in-place alter
@param ctx In-place ALTER TABLE context
@param old_table MySQL table as it is before the ALTER operation
@param trx Data dictionary transaction
@param table_name Table name in MySQL
@retval true Failure
@retval false Success
*/
inline MY_ATTRIBUTE((nonnull, warn_unused_result))
bool
commit_try_norebuild(
/*=================*/
	Alter_inplace_info*	ha_alter_info,
	ha_innobase_inplace_ctx*ctx,
	TABLE*			altered_table,
	const TABLE*		old_table,
	trx_t*			trx,
	const char*		table_name)
{
	DBUG_ENTER("commit_try_norebuild");
	DBUG_ASSERT(!ctx->need_rebuild());
	DBUG_ASSERT(trx->dict_operation_lock_mode);
	DBUG_ASSERT(!(ha_alter_info->handler_flags
		      & ALTER_DROP_FOREIGN_KEY)
		    || ctx->num_to_drop_fk > 0);
	DBUG_ASSERT(ctx->num_to_drop_fk
		    <= ha_alter_info->alter_info->drop_list.elements
		    || ctx->num_to_drop_vcol
		       == ha_alter_info->alter_info->drop_list.elements);

	if (ctx->page_compression_level
	    && innobase_page_compression_try(ctx->page_compression_level,
					     ctx->new_table, trx,
					     table_name)) {
		DBUG_RETURN(true);
	}

	for (ulint i = 0; i < ctx->num_to_add_index; i++) {
		dict_index_t*	index = ctx->add_index[i];
		DBUG_ASSERT(dict_index_get_online_status(index)
			    == ONLINE_INDEX_COMPLETE);
		DBUG_ASSERT(!index->is_committed());
		if (index->is_corrupted()) {
			/* Report a duplicate key
			error for the index that was
			flagged corrupted, most likely
			because a duplicate value was
			inserted (directly or by
			rollback) after
			ha_innobase::inplace_alter_table()
			completed.
			TODO: report this as a corruption
			with a detailed reason once
			WL#6379 has been implemented. */
			my_error(ER_DUP_UNKNOWN_IN_INDEX,
				 MYF(0), index->name());
			DBUG_RETURN(true);
		}
	}

	if (innobase_update_foreign_try(ctx, trx, table_name)) {
		DBUG_RETURN(true);
	}

	if ((ha_alter_info->handler_flags & ALTER_COLUMN_UNVERSIONED)
	    && vers_change_fields_try(ha_alter_info, ctx, trx, old_table)) {
		DBUG_RETURN(true);
	}

	dberr_t	error = DB_SUCCESS;
	dict_index_t* index;
	const char *op = "rename index to add";
	ulint num_fts_index = 0;

	/* We altered the table in place. Mark the indexes as committed. */
	for (ulint i = 0; i < ctx->num_to_add_index; i++) {
		index = ctx->add_index[i];
		DBUG_ASSERT(dict_index_get_online_status(index)
			    == ONLINE_INDEX_COMPLETE);
		DBUG_ASSERT(!index->is_committed());
		error = row_merge_rename_index_to_add(
			trx, ctx->new_table->id, index->id);
		if (error) {
			goto handle_error;
		}
	}

	for (dict_index_t *index = UT_LIST_GET_FIRST(ctx->old_table->indexes);
	     index; index = UT_LIST_GET_NEXT(indexes, index)) {
		if (index->type & DICT_FTS) {
			num_fts_index++;
		}
	}

	char db[MAX_DB_UTF8_LEN], table[MAX_TABLE_UTF8_LEN];
	if (ctx->num_to_drop_index) {
		dict_fs2utf8(ctx->old_table->name.m_name,
			     db, sizeof db, table, sizeof table);
	}

	for (ulint i = 0; i < ctx->num_to_drop_index; i++) {
		index = ctx->drop_index[i];
		DBUG_ASSERT(index->is_committed());
		DBUG_ASSERT(index->table == ctx->new_table);
		DBUG_ASSERT(index->to_be_dropped);
		op = "DROP INDEX";

		static const char drop_index[] =
			"PROCEDURE DROP_INDEX_PROC () IS\n"
			"BEGIN\n"
			"DELETE FROM SYS_FIELDS WHERE INDEX_ID=:indexid;\n"
			"DELETE FROM SYS_INDEXES WHERE ID=:indexid;\n"
			"END;\n";

		pars_info_t* info = pars_info_create();
		pars_info_add_ull_literal(info, "indexid", index->id);
		error = que_eval_sql(info, drop_index, trx);

		if (error == DB_SUCCESS && index->type & DICT_FTS) {
			DBUG_ASSERT(index->table->fts);
			DEBUG_SYNC_C("norebuild_fts_drop");
			error = fts_drop_index(index->table, index, trx);
			ut_ad(num_fts_index);
			num_fts_index--;
		}

		if (error != DB_SUCCESS) {
			goto handle_error;
		}

		error = dict_stats_delete_from_index_stats(db, table,
							   index->name, trx);
		switch (error) {
		case DB_SUCCESS:
		case DB_STATS_DO_NOT_EXIST:
			continue;
		default:
			goto handle_error;
		}
	}

	if (const size_t size = ha_alter_info->rename_keys.size()) {
		char tmp_name[5];
		char db[MAX_DB_UTF8_LEN], table[MAX_TABLE_UTF8_LEN];

		dict_fs2utf8(ctx->new_table->name.m_name, db, sizeof db,
			     table, sizeof table);
		tmp_name[0]= (char)0xff;
		for (size_t i = 0; error == DB_SUCCESS && i < size; i++) {
			snprintf(tmp_name+1, sizeof(tmp_name)-1, "%zu", i);
			error = dict_stats_rename_index(db, table,
							ha_alter_info->
							rename_keys[i].
							old_key->name.str,
							tmp_name, trx);
		}
		for (size_t i = 0; error == DB_SUCCESS && i < size; i++) {
			snprintf(tmp_name+1, sizeof(tmp_name)-1, "%zu", i);
			error = dict_stats_rename_index(db, table, tmp_name,
							ha_alter_info
							->rename_keys[i].
							new_key->name.str,
							trx);
		}

		switch (error) {
		case DB_SUCCESS:
		case DB_STATS_DO_NOT_EXIST:
			break;
		case DB_DUPLICATE_KEY:
			my_error(ER_DUP_KEY, MYF(0),
				 "mysql.innodb_index_stats");
			DBUG_RETURN(true);
		default:
			goto handle_error;
		}
	}

	if ((ctx->old_table->flags2 & DICT_TF2_FTS) && !num_fts_index) {
		error = fts_drop_tables(trx, *ctx->old_table);
		if (error != DB_SUCCESS) {
handle_error:
			switch (error) {
			case DB_TOO_MANY_CONCURRENT_TRXS:
				my_error(ER_TOO_MANY_CONCURRENT_TRXS, MYF(0));
				break;
			case DB_LOCK_WAIT_TIMEOUT:
				my_error(ER_LOCK_WAIT_TIMEOUT, MYF(0));
				break;
			default:
				sql_print_error("InnoDB: %s: %s\n", op,
						ut_strerr(error));
				DBUG_ASSERT(error == DB_IO_ERROR
					    || error == DB_LOCK_TABLE_FULL
					    || error == DB_DECRYPTION_FAILED
					    || error == DB_PAGE_CORRUPTED
					    || error == DB_CORRUPTION);
				my_error(ER_INTERNAL_ERROR, MYF(0), op);
			}

			DBUG_RETURN(true);
		}
	}

	if (innobase_rename_or_enlarge_columns_try(ha_alter_info, ctx,
						   altered_table, old_table,
						   trx, table_name)) {
		DBUG_RETURN(true);
	}

	if ((ha_alter_info->handler_flags & ALTER_RENAME_INDEX)
	    && rename_indexes_try(ctx, ha_alter_info, trx)) {
		DBUG_RETURN(true);
	}

	if (ctx->is_instant()) {
		DBUG_RETURN(innobase_instant_try(ha_alter_info, ctx,
						 altered_table, old_table,
						 trx));
	}

	if (ha_alter_info->handler_flags
	    & (ALTER_DROP_VIRTUAL_COLUMN | ALTER_ADD_VIRTUAL_COLUMN)) {
		if ((ha_alter_info->handler_flags & ALTER_DROP_VIRTUAL_COLUMN)
		    && innobase_drop_virtual_try(ha_alter_info, ctx->old_table,
						 trx)) {
			DBUG_RETURN(true);
		}

		if ((ha_alter_info->handler_flags & ALTER_ADD_VIRTUAL_COLUMN)
		    && innobase_add_virtual_try(ha_alter_info, ctx->old_table,
						trx)) {
			DBUG_RETURN(true);
		}

		unsigned n_col = ctx->old_table->n_cols
			- DATA_N_SYS_COLS;
		unsigned n_v_col = ctx->old_table->n_v_cols
			+ ctx->num_to_add_vcol - ctx->num_to_drop_vcol;

		if (innodb_update_cols(
			    ctx->old_table,
			    dict_table_encode_n_col(n_col, n_v_col)
			    | unsigned(ctx->old_table->flags & DICT_TF_COMPACT)
			    << 31, trx)) {
			DBUG_RETURN(true);
		}
	}

	DBUG_RETURN(false);
}

/** Commit the changes to the data dictionary cache
after a successful commit_try_norebuild() call.
@param ha_alter_info algorithm=inplace context
@param ctx In-place ALTER TABLE context for the current partition
@param altered_table the TABLE after the ALTER
@param table the TABLE before the ALTER
@param trx Data dictionary transaction
(will be started and committed, for DROP INDEX)
@return whether all replacements were found for dropped indexes */
inline MY_ATTRIBUTE((nonnull))
bool
commit_cache_norebuild(
/*===================*/
	Alter_inplace_info*	ha_alter_info,
	ha_innobase_inplace_ctx*ctx,
	const TABLE*		altered_table,
	const TABLE*		table,
	trx_t*			trx)
{
	DBUG_ENTER("commit_cache_norebuild");
	DBUG_ASSERT(!ctx->need_rebuild());
	DBUG_ASSERT(ctx->new_table->space != fil_system.temp_space);
	DBUG_ASSERT(!ctx->new_table->is_temporary());

	bool found = true;

	if (ctx->page_compression_level) {
		DBUG_ASSERT(ctx->new_table->space != fil_system.sys_space);
#if defined __GNUC__ && !defined __clang__ && __GNUC__ < 6
# pragma GCC diagnostic push
# pragma GCC diagnostic ignored "-Wconversion" /* GCC 4 and 5 need this here */
#endif
		ctx->new_table->flags
			= static_cast<uint16_t>(
				(ctx->new_table->flags
				 & ~(0xFU
				     << DICT_TF_POS_PAGE_COMPRESSION_LEVEL))
				| 1 << DICT_TF_POS_PAGE_COMPRESSION
				| (ctx->page_compression_level & 0xF)
				<< DICT_TF_POS_PAGE_COMPRESSION_LEVEL)
			& ((1U << DICT_TF_BITS) - 1);
#if defined __GNUC__ && !defined __clang__ && __GNUC__ < 6
# pragma GCC diagnostic pop
#endif

		if (fil_space_t* space = ctx->new_table->space) {
			bool update = !(space->flags
					& FSP_FLAGS_MASK_PAGE_COMPRESSION);
			mysql_mutex_lock(&fil_system.mutex);
			space->flags &= ~FSP_FLAGS_MASK_MEM_COMPRESSION_LEVEL;
			space->flags |= ctx->page_compression_level
				<< FSP_FLAGS_MEM_COMPRESSION_LEVEL;
			if (!space->full_crc32()) {
				space->flags
					|= FSP_FLAGS_MASK_PAGE_COMPRESSION;
			} else if (!space->is_compressed()) {
				space->flags |= static_cast<uint32_t>(
					innodb_compression_algorithm)
					<< FSP_FLAGS_FCRC32_POS_COMPRESSED_ALGO;
			}
			mysql_mutex_unlock(&fil_system.mutex);

			if (update) {
				/* Maybe we should introduce an undo
				log record for updating tablespace
				flags, and perform the update already
				in innobase_page_compression_try().

				If the server is killed before the
				following mini-transaction commit
				becomes durable, fsp_flags_try_adjust()
				will perform the equivalent adjustment
				and warn "adjusting FSP_SPACE_FLAGS". */
				mtr_t	mtr;
				mtr.start();
				if (buf_block_t* b = buf_page_get(
					    page_id_t(space->id, 0),
					    space->zip_size(),
					    RW_X_LATCH, &mtr)) {
					byte* f = FSP_HEADER_OFFSET
						+ FSP_SPACE_FLAGS
						+ b->page.frame;
					const auto sf = space->flags
						& ~FSP_FLAGS_MEM_MASK;
					if (mach_read_from_4(f) != sf) {
						mtr.set_named_space(space);
						mtr.write<4,mtr_t::FORCED>(
							*b, f, sf);
					}
				}
				mtr.commit();
			}
		}
	}

	col_set			drop_list;
	col_set			v_drop_list;

	/* Check if the column, part of an index to be dropped is part of any
	other index which is not being dropped. If it so, then set the ord_part
	of the column to 0. */
	collect_columns_from_dropped_indexes(ctx, drop_list, v_drop_list);

	for (ulint col : drop_list) {
		if (!check_col_exists_in_indexes(ctx->new_table, col, false)) {
			ctx->new_table->cols[col].ord_part = 0;
		}
	}

	for (ulint col : v_drop_list) {
		if (!check_col_exists_in_indexes(ctx->new_table, col, true)) {
			ctx->new_table->v_cols[col].m_col.ord_part = 0;
		}
	}

	for (ulint i = 0; i < ctx->num_to_add_index; i++) {
		dict_index_t*	index = ctx->add_index[i];
		DBUG_ASSERT(dict_index_get_online_status(index)
			    == ONLINE_INDEX_COMPLETE);
		DBUG_ASSERT(!index->is_committed());
		index->change_col_info = nullptr;
		index->set_committed(true);
	}

	for (ulint i = 0; i < ctx->num_to_drop_index; i++) {
		dict_index_t*	index = ctx->drop_index[i];
		DBUG_ASSERT(index->is_committed());
		DBUG_ASSERT(index->table == ctx->new_table);
		DBUG_ASSERT(index->to_be_dropped);

		if (!dict_foreign_replace_index(index->table, ctx->col_names,
						index)) {
			found = false;
		}

		dict_index_remove_from_cache(index->table, index);
	}

	fts_clear_all(ctx->old_table);

	if (!ctx->is_instant()) {
		innobase_rename_or_enlarge_columns_cache(
			ha_alter_info, altered_table, table, ctx->new_table);
	} else {
		ut_ad(ctx->col_map);

		if (fts_t* fts = ctx->new_table->fts) {
			ut_ad(fts->doc_col != ULINT_UNDEFINED);
			ut_ad(ctx->new_table->n_cols > DATA_N_SYS_COLS);
			const ulint c = ctx->col_map[fts->doc_col];
			ut_ad(c < ulint(ctx->new_table->n_cols)
			      - DATA_N_SYS_COLS);
			ut_d(const dict_col_t& col = ctx->new_table->cols[c]);
			ut_ad(!col.is_nullable());
			ut_ad(!col.is_virtual());
			ut_ad(!col.is_added());
			ut_ad(col.prtype & DATA_UNSIGNED);
			ut_ad(col.mtype == DATA_INT);
			ut_ad(col.len == 8);
			ut_ad(col.ord_part);
			fts->doc_col = c;
		}

		if (ha_alter_info->handler_flags & ALTER_DROP_STORED_COLUMN) {
			const dict_index_t* index = ctx->new_table->indexes.start;

			for (const dict_field_t* f = index->fields,
				     * const end = f + index->n_fields;
			     f != end; f++) {
				dict_col_t& c = *f->col;
				if (c.is_dropped()) {
					c.set_dropped(!c.is_nullable(),
						      DATA_LARGE_MTYPE(c.mtype)
						      || (!f->fixed_len
							  && c.len > 255),
						      f->fixed_len);
				}
			}
		}

		if (!ctx->instant_table->persistent_autoinc) {
			ctx->new_table->persistent_autoinc = 0;
		}
	}

	if (ha_alter_info->handler_flags & ALTER_COLUMN_UNVERSIONED) {
		vers_change_fields_cache(ha_alter_info, ctx, table);
	}

	if (ha_alter_info->handler_flags & ALTER_RENAME_INDEX) {
		innobase_rename_indexes_cache(ctx, ha_alter_info);
	}

	ctx->new_table->fts_doc_id_index
		= ctx->new_table->fts
		? dict_table_get_index_on_name(
			ctx->new_table, FTS_DOC_ID_INDEX_NAME)
		: NULL;
	DBUG_ASSERT((ctx->new_table->fts == NULL)
		    == (ctx->new_table->fts_doc_id_index == NULL));
	if (table->found_next_number_field
		&& !altered_table->found_next_number_field) {
		ctx->prebuilt->table->persistent_autoinc = 0;
	}
	DBUG_RETURN(found);
}

/** Adjust the persistent statistics after non-rebuilding ALTER TABLE.
Remove statistics for dropped indexes, add statistics for created indexes
and rename statistics for renamed indexes.
@param ha_alter_info Data used during in-place alter
@param ctx In-place ALTER TABLE context
@param thd MySQL connection
*/
static
void
alter_stats_norebuild(
/*==================*/
	Alter_inplace_info*		ha_alter_info,
	ha_innobase_inplace_ctx*	ctx,
	THD*				thd)
{
	DBUG_ENTER("alter_stats_norebuild");
	DBUG_ASSERT(!ctx->need_rebuild());

	if (!dict_stats_is_persistent_enabled(ctx->new_table)) {
		DBUG_VOID_RETURN;
	}

	for (ulint i = 0; i < ctx->num_to_add_index; i++) {
		dict_index_t*	index = ctx->add_index[i];
		DBUG_ASSERT(index->table == ctx->new_table);

		if (!(index->type & DICT_FTS)) {
			dict_stats_init(ctx->new_table);
			dict_stats_update_for_index(index);
		}
	}

	DBUG_VOID_RETURN;
}

/** Adjust the persistent statistics after rebuilding ALTER TABLE.
Remove statistics for dropped indexes, add statistics for created indexes
and rename statistics for renamed indexes.
@param table InnoDB table that was rebuilt by ALTER TABLE
@param table_name Table name in MySQL
@param thd MySQL connection
*/
static
void
alter_stats_rebuild(
/*================*/
	dict_table_t*	table,
	const char*	table_name,
	THD*		thd)
{
	DBUG_ENTER("alter_stats_rebuild");

	if (!table->space
	    || !dict_stats_is_persistent_enabled(table)) {
		DBUG_VOID_RETURN;
	}

	dberr_t	ret = dict_stats_update(table, DICT_STATS_RECALC_PERSISTENT);

	if (ret != DB_SUCCESS) {
		push_warning_printf(
			thd,
			Sql_condition::WARN_LEVEL_WARN,
			ER_ALTER_INFO,
			"Error updating stats for table '%s'"
			" after table rebuild: %s",
			table_name, ut_strerr(ret));
	}

	DBUG_VOID_RETURN;
}

/** Apply the log for the table rebuild operation.
@param[in]	ctx		Inplace Alter table context
@param[in]	altered_table	MySQL table that is being altered
@return true Failure, else false. */
static bool alter_rebuild_apply_log(
	ha_innobase_inplace_ctx*	ctx,
	Alter_inplace_info*		ha_alter_info,
	TABLE*				altered_table)
{
	DBUG_ENTER("alter_rebuild_apply_log");

	if (!ctx->online) {
		DBUG_RETURN(false);
	}

	/* We copied the table. Any indexes that were requested to be
	dropped were not created in the copy of the table. Apply any
	last bit of the rebuild log and then rename the tables. */
	dict_table_t*	user_table = ctx->old_table;

	DEBUG_SYNC_C("row_log_table_apply2_before");

	dict_vcol_templ_t* s_templ  = NULL;

	if (ctx->new_table->n_v_cols > 0) {
		s_templ = UT_NEW_NOKEY(
				dict_vcol_templ_t());
		s_templ->vtempl = NULL;

		innobase_build_v_templ(altered_table, ctx->new_table, s_templ,
				       NULL, true);
		ctx->new_table->vc_templ = s_templ;
	}

	dberr_t error = row_log_table_apply(
		ctx->thr, user_table, altered_table,
		static_cast<ha_innobase_inplace_ctx*>(
			ha_alter_info->handler_ctx)->m_stage,
		ctx->new_table);

	if (s_templ) {
		ut_ad(ctx->need_rebuild());
		dict_free_vc_templ(s_templ);
		UT_DELETE(s_templ);
		ctx->new_table->vc_templ = NULL;
	}

	DBUG_RETURN(ctx->log_failure(
			ha_alter_info, altered_table, error));
}

/** Commit or rollback the changes made during
prepare_inplace_alter_table() and inplace_alter_table() inside
the storage engine. Note that the allowed level of concurrency
during this operation will be the same as for
inplace_alter_table() and thus might be higher than during
prepare_inplace_alter_table(). (E.g concurrent writes were
blocked during prepare, but might not be during commit).
@param altered_table TABLE object for new version of table.
@param ha_alter_info Structure describing changes to be done
by ALTER TABLE and holding data used during in-place alter.
@param commit true => Commit, false => Rollback.
@retval true Failure
@retval false Success
*/

bool
ha_innobase::commit_inplace_alter_table(
/*====================================*/
	TABLE*			altered_table,
	Alter_inplace_info*	ha_alter_info,
	bool			commit)
{
	ha_innobase_inplace_ctx*ctx0;

	ctx0 = static_cast<ha_innobase_inplace_ctx*>
		(ha_alter_info->handler_ctx);

#ifndef DBUG_OFF
	uint	failure_inject_count	= 1;
#endif /* DBUG_OFF */

	DBUG_ENTER("commit_inplace_alter_table");
	DBUG_ASSERT(!srv_read_only_mode);
	DBUG_ASSERT(!ctx0 || ctx0->prebuilt == m_prebuilt);
	DBUG_ASSERT(!ctx0 || ctx0->old_table == m_prebuilt->table);

	DEBUG_SYNC_C("innodb_commit_inplace_alter_table_enter");

	DEBUG_SYNC_C("innodb_commit_inplace_alter_table_wait");

	if (ctx0 != NULL && ctx0->m_stage != NULL) {
		ctx0->m_stage->begin_phase_end();
	}

	if (!commit) {
		/* A rollback is being requested. So far we may at
		most have created stubs for ADD INDEX or a copy of the
		table for rebuild. */
		DBUG_RETURN(rollback_inplace_alter_table(
				    ha_alter_info, table, m_prebuilt));
	}

	if (!(ha_alter_info->handler_flags & ~INNOBASE_INPLACE_IGNORE)) {
		DBUG_ASSERT(!ctx0);
		MONITOR_ATOMIC_DEC(MONITOR_PENDING_ALTER_TABLE);
		if (table->found_next_number_field
			&& !altered_table->found_next_number_field) {
			m_prebuilt->table->persistent_autoinc = 0;
			/* Don't reset ha_alter_info->group_commit_ctx to make
			partitions engine to call this function for all
			partitions. */
		}
		else
			ha_alter_info->group_commit_ctx = NULL;
		DBUG_RETURN(false);
	}

	DBUG_ASSERT(ctx0);

	inplace_alter_handler_ctx**	ctx_array;
	inplace_alter_handler_ctx*	ctx_single[2];

	if (ha_alter_info->group_commit_ctx) {
		ctx_array = ha_alter_info->group_commit_ctx;
	} else {
		ctx_single[0] = ctx0;
		ctx_single[1] = NULL;
		ctx_array = ctx_single;
	}

	DBUG_ASSERT(ctx0 == ctx_array[0]);
	ut_ad(m_prebuilt->table == ctx0->old_table);
	ha_alter_info->group_commit_ctx = NULL;

	const bool new_clustered = ctx0->need_rebuild();
	trx_t* const trx = ctx0->trx;
	trx->op_info = "acquiring table lock";
	bool fts_exist = false;
	for (inplace_alter_handler_ctx** pctx = ctx_array; *pctx; pctx++) {
		auto ctx = static_cast<ha_innobase_inplace_ctx*>(*pctx);
		DBUG_ASSERT(ctx->prebuilt->trx == m_prebuilt->trx);
		ut_ad(m_prebuilt != ctx->prebuilt || ctx == ctx0);
		DBUG_ASSERT(new_clustered == ctx->need_rebuild());
		/* If decryption failed for old table or new table
		fail here. */
		if ((!ctx->old_table->is_readable()
		     && ctx->old_table->space)
		    || (!ctx->new_table->is_readable()
			&& ctx->new_table->space)) {
			String str;
			const char* engine= table_type();
			get_error_message(HA_ERR_DECRYPTION_FAILED, &str);
			my_error(ER_GET_ERRMSG, MYF(0), HA_ERR_DECRYPTION_FAILED, str.c_ptr(), engine);
			DBUG_RETURN(true);
		}
		if ((ctx->old_table->flags2 | ctx->new_table->flags2)
		    & (DICT_TF2_FTS_HAS_DOC_ID | DICT_TF2_FTS)) {
			fts_exist = true;
		}
	}

	bool already_stopped= false;
	for (inplace_alter_handler_ctx** pctx = ctx_array; *pctx; pctx++) {
		auto ctx = static_cast<ha_innobase_inplace_ctx*>(*pctx);
		dberr_t error = DB_SUCCESS;

		if (fts_exist) {
			purge_sys.stop_FTS(*ctx->old_table, already_stopped);
			already_stopped = true;
		}

		if (new_clustered && ctx->old_table->fts) {
			ut_ad(!ctx->old_table->fts->add_wq);
			fts_optimize_remove_table(ctx->old_table);
		}

		dict_sys.freeze(SRW_LOCK_CALL);
		for (auto f : ctx->old_table->referenced_set) {
			if (dict_table_t* child = f->foreign_table) {
				error = lock_table_for_trx(child, trx, LOCK_X);
				if (error != DB_SUCCESS) {
					break;
				}
			}
		}
		dict_sys.unfreeze();

		if (ctx->new_table->fts) {
			ut_ad(!ctx->new_table->fts->add_wq);
			fts_optimize_remove_table(ctx->new_table);
			fts_sync_during_ddl(ctx->new_table);
		}

		/* Exclusively lock the table, to ensure that no other
		transaction is holding locks on the table while we
		change the table definition. Any recovered incomplete
		transactions would be holding InnoDB locks only, not MDL. */
		if (error == DB_SUCCESS) {
			error = lock_table_for_trx(ctx->new_table, trx,
						   LOCK_X);
		}

		DBUG_EXECUTE_IF("deadlock_table_fail",
				{
				  error= DB_DEADLOCK;
				  trx_rollback_for_mysql(trx);
				});

		if (error != DB_SUCCESS) {
lock_fail:
			my_error_innodb(
				error, table_share->table_name.str, 0);
			if (fts_exist) {
				purge_sys.resume_FTS();
			}

			/* Deadlock encountered and rollbacked the
			transaction. So restart the transaction
			to remove the newly created table or
			index from data dictionary and table cache
			in rollback_inplace_alter_table() */
			if (trx->state == TRX_STATE_NOT_STARTED) {
				trx_start_for_ddl(trx);
			}

			DBUG_RETURN(true);
		} else if ((ctx->new_table->flags2
			    & (DICT_TF2_FTS_HAS_DOC_ID | DICT_TF2_FTS))
			   && (error = fts_lock_tables(trx, *ctx->new_table))
			   != DB_SUCCESS) {
			goto lock_fail;
		} else if (!new_clustered) {
		} else if ((error = lock_table_for_trx(ctx->old_table, trx,
						       LOCK_X))
			   != DB_SUCCESS) {
			goto lock_fail;
		} else if ((ctx->old_table->flags2
			    & (DICT_TF2_FTS_HAS_DOC_ID | DICT_TF2_FTS))
			   && (error = fts_lock_tables(trx, *ctx->old_table))
			   != DB_SUCCESS) {
			goto lock_fail;
		}
	}

	DEBUG_SYNC(m_user_thd, "innodb_alter_commit_after_lock_table");

	if (new_clustered) {
		/* We are holding MDL_EXCLUSIVE as well as exclusive
		InnoDB table locks. Let us apply any table rebuild log
		before locking dict_sys. */
		for (inplace_alter_handler_ctx** pctx= ctx_array; *pctx;
		     pctx++) {
			auto ctx= static_cast<ha_innobase_inplace_ctx*>(*pctx);
			DBUG_ASSERT(ctx->need_rebuild());
			if (alter_rebuild_apply_log(ctx, ha_alter_info,
						    altered_table)) {
				if (fts_exist) {
					purge_sys.resume_FTS();
				}
				DBUG_RETURN(true);
			}
		}
	} else {
		dberr_t error= DB_SUCCESS;
		for (inplace_alter_handler_ctx** pctx= ctx_array; *pctx;
		     pctx++) {
			auto ctx= static_cast<ha_innobase_inplace_ctx*>(*pctx);

			if (!ctx->online || !ctx->old_table->space
			    || !ctx->old_table->is_readable()) {
				continue;
			}

			for (ulint i = 0; i < ctx->num_to_add_index; i++) {
				dict_index_t *index= ctx->add_index[i];

				ut_ad(!(index->type &
					(DICT_FTS | DICT_SPATIAL)));

				index->lock.x_lock(SRW_LOCK_CALL);
				if (!index->online_log) {
					/* online log would've cleared
					when we detect the error in
					other index */
					index->lock.x_unlock();
					continue;
				}

				if (index->is_corrupted()) {
					/* Online index log has been
					preserved to show the error
					when it happened via
					row_log_apply() by DML thread */
					error= row_log_get_error(index);
err_index:
					ut_ad(error != DB_SUCCESS);
					ctx->log_failure(
						ha_alter_info,
						altered_table, error);
					row_log_free(index->online_log);
					index->online_log= nullptr;
					index->lock.x_unlock();

					ctx->old_table->indexes.start
						->online_log= nullptr;
					if (fts_exist) {
						purge_sys.resume_FTS();
					}
					MONITOR_ATOMIC_INC(
						MONITOR_BACKGROUND_DROP_INDEX);
					DBUG_RETURN(true);
				}

				index->lock.x_unlock();

				error = row_log_apply(
					m_prebuilt->trx, index, altered_table,
					ctx->m_stage);

				index->lock.x_lock(SRW_LOCK_CALL);

				if (error != DB_SUCCESS) {
					goto err_index;
				}

				row_log_free(index->online_log);
				index->online_log= nullptr;
				index->lock.x_unlock();
			}

			ctx->old_table->indexes.start->online_log= nullptr;
		}
	}

	dict_table_t *table_stats = nullptr, *index_stats = nullptr;
	MDL_ticket *mdl_table = nullptr, *mdl_index = nullptr;
	dberr_t error = DB_SUCCESS;
	if (!ctx0->old_table->is_stats_table() &&
	    !ctx0->new_table->is_stats_table()) {
		table_stats = dict_table_open_on_name(
			TABLE_STATS_NAME, false, DICT_ERR_IGNORE_NONE);
		if (table_stats) {
			dict_sys.freeze(SRW_LOCK_CALL);
			table_stats = dict_acquire_mdl_shared<false>(
				table_stats, m_user_thd, &mdl_table);
			dict_sys.unfreeze();
		}
		index_stats = dict_table_open_on_name(
			INDEX_STATS_NAME, false, DICT_ERR_IGNORE_NONE);
		if (index_stats) {
			dict_sys.freeze(SRW_LOCK_CALL);
			index_stats = dict_acquire_mdl_shared<false>(
				index_stats, m_user_thd, &mdl_index);
			dict_sys.unfreeze();
		}

		if (table_stats && index_stats
		    && !strcmp(table_stats->name.m_name, TABLE_STATS_NAME)
		    && !strcmp(index_stats->name.m_name, INDEX_STATS_NAME)
		    && !(error = lock_table_for_trx(table_stats,
						    trx, LOCK_X))) {
			error = lock_table_for_trx(index_stats, trx, LOCK_X);
		}
	}

	DBUG_EXECUTE_IF("stats_lock_fail",
			error = DB_LOCK_WAIT;);

	if (error == DB_SUCCESS) {
		error = lock_sys_tables(trx);
	}
	if (error != DB_SUCCESS) {
		if (table_stats) {
			dict_table_close(table_stats, false, m_user_thd,
					 mdl_table);
		}
		if (index_stats) {
			dict_table_close(index_stats, false, m_user_thd,
					 mdl_index);
		}
		my_error_innodb(error, table_share->table_name.str, 0);
		if (fts_exist) {
			purge_sys.resume_FTS();
		}
		DBUG_RETURN(true);
	}

	row_mysql_lock_data_dictionary(trx);

	/* Apply the changes to the data dictionary tables, for all
	partitions. */
	for (inplace_alter_handler_ctx** pctx = ctx_array; *pctx; pctx++) {
		auto ctx = static_cast<ha_innobase_inplace_ctx*>(*pctx);

		DBUG_ASSERT(new_clustered == ctx->need_rebuild());
		if (ctx->need_rebuild() && !ctx->old_table->space) {
			my_error(ER_TABLESPACE_DISCARDED, MYF(0),
				 table->s->table_name.str);
fail:
			trx->rollback();
			ut_ad(!trx->fts_trx);
			if (table_stats) {
				dict_table_close(table_stats, true, m_user_thd,
						 mdl_table);
			}
			if (index_stats) {
				dict_table_close(index_stats, true, m_user_thd,
						 mdl_index);
			}
			row_mysql_unlock_data_dictionary(trx);
			if (fts_exist) {
				purge_sys.resume_FTS();
			}
			trx_start_for_ddl(trx);
			DBUG_RETURN(true);
		}

		if (commit_set_autoinc(ha_alter_info, ctx,
				       altered_table, table)) {
			goto fail;
		}

		if (ctx->need_rebuild()) {
			ctx->tmp_name = dict_mem_create_temporary_tablename(
				ctx->heap, ctx->new_table->name.m_name,
				ctx->new_table->id);

			if (commit_try_rebuild(ha_alter_info, ctx,
					       altered_table, table,
<<<<<<< HEAD
=======
					       table_stats && index_stats,
>>>>>>> 0a67daad
					       trx,
					       table_share->table_name.str)) {
				goto fail;
			}
		} else if (commit_try_norebuild(ha_alter_info, ctx,
						altered_table, table, trx,
						table_share->table_name.str)) {
			goto fail;
		}
#ifndef DBUG_OFF
		{
			/* Generate a dynamic dbug text. */
			char buf[32];

			snprintf(buf, sizeof buf,
				    "ib_commit_inplace_fail_%u",
				    failure_inject_count++);

			DBUG_EXECUTE_IF(buf,
					my_error(ER_INTERNAL_ERROR, MYF(0),
						 "Injected error!");
					goto fail;
			);
		}
#endif
	}

	if (table_stats) {
		dict_table_close(table_stats, true, m_user_thd, mdl_table);
	}
	if (index_stats) {
		dict_table_close(index_stats, true, m_user_thd, mdl_index);
	}

	/* Commit or roll back the changes to the data dictionary. */
	DEBUG_SYNC(m_user_thd, "innodb_alter_inplace_before_commit");

	if (new_clustered) {
		ut_ad(trx->has_logged());
		for (inplace_alter_handler_ctx** pctx = ctx_array; *pctx;
		     pctx++) {
			auto ctx= static_cast<ha_innobase_inplace_ctx*>(*pctx);
			ut_ad(!strcmp(ctx->old_table->name.m_name,
				      ctx->tmp_name));
			ut_ad(ctx->new_table->get_ref_count() == 1);
			const bool own = m_prebuilt == ctx->prebuilt;
			trx_t* const user_trx = m_prebuilt->trx;
			ctx->prebuilt->table->release();
			ctx->prebuilt->table = nullptr;
			row_prebuilt_free(ctx->prebuilt);
			/* Rebuild the prebuilt object. */
			ctx->prebuilt = row_create_prebuilt(
				ctx->new_table, altered_table->s->reclength);
			if (own) {
				m_prebuilt = ctx->prebuilt;
			}
			trx_start_if_not_started(user_trx, true);
			m_prebuilt->trx = user_trx;
		}
	}

	ut_ad(!trx->fts_trx);

	std::vector<pfs_os_file_t> deleted;
	DBUG_EXECUTE_IF("innodb_alter_commit_crash_before_commit",
			log_buffer_flush_to_disk(); DBUG_SUICIDE(););
	/* The SQL layer recovery of ALTER TABLE will invoke
	innodb_check_version() to know whether our trx->id, which we
	reported via ha_innobase::table_version() after
	ha_innobase::prepare_inplace_alter_table(), was committed.

	If this trx was committed (the log write below completed),
	we will be able to recover our trx->id to
	dict_table_t::def_trx_id from the data dictionary tables.

	For this logic to work, purge_sys.stop_SYS() and
	purge_sys.resume_SYS() will ensure that the DB_TRX_ID that we
	wrote to the SYS_ tables will be preserved until the SQL layer
	has durably marked the ALTER TABLE operation as completed.

	During recovery, the purge of InnoDB transaction history will
	not start until innodb_ddl_recovery_done(). */
	ha_alter_info->inplace_alter_table_committed = purge_sys.resume_SYS;
	purge_sys.stop_SYS();
	trx->commit(deleted);

	/* At this point, the changes to the persistent storage have
	been committed or rolled back. What remains to be done is to
	update the in-memory structures, close some handles, release
	temporary files, and (unless we rolled back) update persistent
	statistics. */
	for (inplace_alter_handler_ctx** pctx = ctx_array;
	     *pctx; pctx++) {
		ha_innobase_inplace_ctx*	ctx
			= static_cast<ha_innobase_inplace_ctx*>(*pctx);

		DBUG_ASSERT(ctx->need_rebuild() == new_clustered);

		innobase_copy_frm_flags_from_table_share(
			ctx->new_table, altered_table->s);

		if (new_clustered) {
			DBUG_PRINT("to_be_dropped",
				   ("table: %s", ctx->old_table->name.m_name));

			if (innobase_update_foreign_cache(ctx, m_user_thd)
			    != DB_SUCCESS
			    && m_prebuilt->trx->check_foreigns) {
foreign_fail:
				push_warning_printf(
					m_user_thd,
					Sql_condition::WARN_LEVEL_WARN,
					ER_ALTER_INFO,
					"failed to load FOREIGN KEY"
					" constraints");
			}
		} else {
			bool fk_fail = innobase_update_foreign_cache(
				ctx, m_user_thd) != DB_SUCCESS;

			if (!commit_cache_norebuild(ha_alter_info, ctx,
						    altered_table, table,
						    trx)) {
				fk_fail = true;
			}

			if (fk_fail && m_prebuilt->trx->check_foreigns) {
				goto foreign_fail;
			}
		}

		dict_mem_table_free_foreign_vcol_set(ctx->new_table);
		dict_mem_table_fill_foreign_vcol_set(ctx->new_table);
	}

	ut_ad(trx == ctx0->trx);
	ctx0->trx = nullptr;

	/* Free the ctx->trx of other partitions, if any. We will only
	use the ctx0->trx here. Others may have been allocated in
	the prepare stage. */

	for (inplace_alter_handler_ctx** pctx = &ctx_array[1]; *pctx;
	     pctx++) {
		ha_innobase_inplace_ctx*	ctx
			= static_cast<ha_innobase_inplace_ctx*>(*pctx);

		if (ctx->trx) {
			ctx->trx->rollback();
			ctx->trx->free();
			ctx->trx = NULL;
		}
	}

	/* MDEV-17468: Avoid this at least when ctx->is_instant().
	Currently dict_load_column_low() is the only place where
	num_base for virtual columns is assigned to nonzero. */
	if (ctx0->num_to_drop_vcol || ctx0->num_to_add_vcol
	    || (ctx0->new_table->n_v_cols && !new_clustered
		&& (ha_alter_info->alter_info->drop_list.elements
		    || ha_alter_info->alter_info->create_list.elements))
	    || (ctx0->is_instant()
		&& m_prebuilt->table->n_v_cols
		&& ha_alter_info->handler_flags & ALTER_STORED_COLUMN_ORDER)
	    || !ctx0->change_col_collate.empty()) {
		DBUG_ASSERT(ctx0->old_table->get_ref_count() == 1);
		ut_ad(ctx0->prebuilt == m_prebuilt);

		for (inplace_alter_handler_ctx** pctx = ctx_array; *pctx;
		     pctx++) {
			auto ctx= static_cast<ha_innobase_inplace_ctx*>(*pctx);
			ctx->prebuilt->table = innobase_reload_table(
				m_user_thd, ctx->prebuilt->table,
				table->s->table_name, *ctx);
			innobase_copy_frm_flags_from_table_share(
				ctx->prebuilt->table, altered_table->s);
		}

		unlock_and_close_files(deleted, trx);
		log_write_up_to(trx->commit_lsn, true);
		DBUG_EXECUTE_IF("innodb_alter_commit_crash_after_commit",
				DBUG_SUICIDE(););
		trx->free();
		if (fts_exist) {
			purge_sys.resume_FTS();
		}
		MONITOR_ATOMIC_DEC(MONITOR_PENDING_ALTER_TABLE);
		/* There is no need to reset dict_table_t::persistent_autoinc
		as the table is reloaded */
		DBUG_RETURN(false);
	}

	for (inplace_alter_handler_ctx** pctx = ctx_array;
	     *pctx; pctx++) {
		ha_innobase_inplace_ctx*	ctx
			= static_cast<ha_innobase_inplace_ctx*>
			(*pctx);
		DBUG_ASSERT(ctx->need_rebuild() == new_clustered);

		/* Publish the created fulltext index, if any.
		Note that a fulltext index can be created without
		creating the clustered index, if there already exists
		a suitable FTS_DOC_ID column. If not, one will be
		created, implying new_clustered */
		for (ulint i = 0; i < ctx->num_to_add_index; i++) {
			dict_index_t*	index = ctx->add_index[i];

			if (index->type & DICT_FTS) {
				DBUG_ASSERT(index->type == DICT_FTS);
				/* We reset DICT_TF2_FTS here because the bit
				is left unset when a drop proceeds the add. */
				DICT_TF2_FLAG_SET(ctx->new_table, DICT_TF2_FTS);
				fts_add_index(index, ctx->new_table);
			}
		}

		ut_d(dict_table_check_for_dup_indexes(
			     ctx->new_table, CHECK_ALL_COMPLETE));

		/* Start/Restart the FTS background operations. */
		if (ctx->new_table->fts) {
			fts_optimize_add_table(ctx->new_table);
		}

		ut_d(dict_table_check_for_dup_indexes(
			     ctx->new_table, CHECK_ABORTED_OK));

		ut_ad(!ctx->new_table->fts
		      || fts_check_cached_index(ctx->new_table));
	}

	unlock_and_close_files(deleted, trx);
	log_write_up_to(trx->commit_lsn, true);
	DBUG_EXECUTE_IF("innodb_alter_commit_crash_after_commit",
			DBUG_SUICIDE(););
	trx->free();
	if (fts_exist) {
		purge_sys.resume_FTS();
	}

	/* TODO: The following code could be executed
	while allowing concurrent access to the table
	(MDL downgrade). */

	if (new_clustered) {
		for (inplace_alter_handler_ctx** pctx = ctx_array;
		     *pctx; pctx++) {
			ha_innobase_inplace_ctx*	ctx
				= static_cast<ha_innobase_inplace_ctx*>
				(*pctx);
			DBUG_ASSERT(ctx->need_rebuild());

			alter_stats_rebuild(
				ctx->new_table, table->s->table_name.str,
				m_user_thd);
		}
	} else {
		for (inplace_alter_handler_ctx** pctx = ctx_array;
		     *pctx; pctx++) {
			ha_innobase_inplace_ctx*	ctx
				= static_cast<ha_innobase_inplace_ctx*>
				(*pctx);
			DBUG_ASSERT(!ctx->need_rebuild());

			alter_stats_norebuild(ha_alter_info, ctx, m_user_thd);
		}
	}

	innobase_parse_hint_from_comment(
		m_user_thd, m_prebuilt->table, altered_table->s);

	/* TODO: Also perform DROP TABLE and DROP INDEX after
	the MDL downgrade. */

#ifndef DBUG_OFF
	dict_index_t* clust_index = dict_table_get_first_index(
		ctx0->prebuilt->table);
	DBUG_ASSERT(!clust_index->online_log);
	DBUG_ASSERT(dict_index_get_online_status(clust_index)
		    == ONLINE_INDEX_COMPLETE);

	for (dict_index_t* index = clust_index;
	     index;
	     index = dict_table_get_next_index(index)) {
		DBUG_ASSERT(!index->to_be_dropped);
	}
#endif /* DBUG_OFF */
	MONITOR_ATOMIC_DEC(MONITOR_PENDING_ALTER_TABLE);
	DBUG_RETURN(false);
}

/**
@param thd the session
@param start_value the lower bound
@param max_value the upper bound (inclusive) */

ib_sequence_t::ib_sequence_t(
	THD*		thd,
	ulonglong	start_value,
	ulonglong	max_value)
	:
	m_max_value(max_value),
	m_increment(0),
	m_offset(0),
	m_next_value(start_value),
	m_eof(false)
{
	if (thd != 0 && m_max_value > 0) {

		thd_get_autoinc(thd, &m_offset, &m_increment);

		if (m_increment > 1 || m_offset > 1) {

			/* If there is an offset or increment specified
			then we need to work out the exact next value. */

			m_next_value = innobase_next_autoinc(
				start_value, 1,
				m_increment, m_offset, m_max_value);

		} else if (start_value == 0) {
			/* The next value can never be 0. */
			m_next_value = 1;
		}
	} else {
		m_eof = true;
	}
}

/**
Postfix increment
@return the next value to insert */

ulonglong
ib_sequence_t::operator++(int) UNIV_NOTHROW
{
	ulonglong	current = m_next_value;

	ut_ad(!m_eof);
	ut_ad(m_max_value > 0);

	m_next_value = innobase_next_autoinc(
		current, 1, m_increment, m_offset, m_max_value);

	if (m_next_value == m_max_value && current == m_next_value) {
		m_eof = true;
	}

	return(current);
}<|MERGE_RESOLUTION|>--- conflicted
+++ resolved
@@ -10172,13 +10172,9 @@
 		if (error == DB_SUCCESS) {
 			/* The statistics for the surviving indexes will be
 			re-inserted in alter_stats_rebuild(). */
-<<<<<<< HEAD
-			error = trx->drop_table_statistics(old_name);
-=======
 			if (statistics_exist) {
 				error = trx->drop_table_statistics(old_name);
 			}
->>>>>>> 0a67daad
 			if (error == DB_SUCCESS) {
 				error = trx->drop_table(*user_table);
 			}
@@ -11323,10 +11319,7 @@
 
 			if (commit_try_rebuild(ha_alter_info, ctx,
 					       altered_table, table,
-<<<<<<< HEAD
-=======
 					       table_stats && index_stats,
->>>>>>> 0a67daad
 					       trx,
 					       table_share->table_name.str)) {
 				goto fail;
