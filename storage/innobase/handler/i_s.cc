/*****************************************************************************

Copyright (c) 2007, 2016, Oracle and/or its affiliates. All Rights Reserved.
Copyright (c) 2014, 2019, MariaDB Corporation.

This program is free software; you can redistribute it and/or modify it under
the terms of the GNU General Public License as published by the Free Software
Foundation; version 2 of the License.

This program is distributed in the hope that it will be useful, but WITHOUT
ANY WARRANTY; without even the implied warranty of MERCHANTABILITY or FITNESS
FOR A PARTICULAR PURPOSE. See the GNU General Public License for more details.

You should have received a copy of the GNU General Public License along with
this program; if not, write to the Free Software Foundation, Inc.,
51 Franklin Street, Suite 500, Boston, MA 02110-1335 USA

*****************************************************************************/

/**************************************************//**
@file handler/i_s.cc
InnoDB INFORMATION SCHEMA tables interface to MySQL.

Created July 18, 2007 Vasil Dimov
Modified Dec 29, 2014 Jan Lindström (Added sys_semaphore_waits)
*******************************************************/

#include "univ.i"
#include <mysql_version.h>
#include <field.h>

#include <sql_acl.h>
#include <sql_show.h>
#include <sql_time.h>

#include "i_s.h"
#include "btr0pcur.h"
#include "btr0types.h"
#include "dict0dict.h"
#include "dict0load.h"
#include "buf0buddy.h"
#include "buf0buf.h"
#include "ibuf0ibuf.h"
#include "dict0mem.h"
#include "dict0types.h"
#include "srv0start.h"
#include "trx0i_s.h"
#include "trx0trx.h"
#include "srv0mon.h"
#include "fut0fut.h"
#include "pars0pars.h"
#include "fts0types.h"
#include "fts0opt.h"
#include "fts0priv.h"
#include "btr0btr.h"
#include "page0zip.h"
#include "sync0arr.h"
#include "fil0fil.h"
#include "fil0crypt.h"
#include "dict0crea.h"

/** structure associates a name string with a file page type and/or buffer
page state. */
struct buf_page_desc_t{
	const char*	type_str;	/*!< String explain the page
					type/state */
	ulint		type_value;	/*!< Page type or page state */
};

/** We also define I_S_PAGE_TYPE_INDEX as the Index Page's position
in i_s_page_type[] array */
#define I_S_PAGE_TYPE_INDEX		1

/** Any unassigned FIL_PAGE_TYPE will be treated as unknown. */
#define	I_S_PAGE_TYPE_UNKNOWN		FIL_PAGE_TYPE_UNKNOWN

/** R-tree index page */
#define	I_S_PAGE_TYPE_RTREE		(FIL_PAGE_TYPE_LAST + 1)

/** Change buffer B-tree page */
#define	I_S_PAGE_TYPE_IBUF		(FIL_PAGE_TYPE_LAST + 2)

#define I_S_PAGE_TYPE_LAST		I_S_PAGE_TYPE_IBUF

#define I_S_PAGE_TYPE_BITS		4

/* Check if we can hold all page types */
#if I_S_PAGE_TYPE_LAST >= 1 << I_S_PAGE_TYPE_BITS
# error i_s_page_type[] is too large
#endif

/** Name string for File Page Types */
static buf_page_desc_t	i_s_page_type[] = {
	{"ALLOCATED", FIL_PAGE_TYPE_ALLOCATED},
	{"INDEX", FIL_PAGE_INDEX},
	{"UNDO_LOG", FIL_PAGE_UNDO_LOG},
	{"INODE", FIL_PAGE_INODE},
	{"IBUF_FREE_LIST", FIL_PAGE_IBUF_FREE_LIST},
	{"IBUF_BITMAP", FIL_PAGE_IBUF_BITMAP},
	{"SYSTEM", FIL_PAGE_TYPE_SYS},
	{"TRX_SYSTEM", FIL_PAGE_TYPE_TRX_SYS},
	{"FILE_SPACE_HEADER", FIL_PAGE_TYPE_FSP_HDR},
	{"EXTENT_DESCRIPTOR", FIL_PAGE_TYPE_XDES},
	{"BLOB", FIL_PAGE_TYPE_BLOB},
	{"COMPRESSED_BLOB", FIL_PAGE_TYPE_ZBLOB},
	{"COMPRESSED_BLOB2", FIL_PAGE_TYPE_ZBLOB2},
	{"UNKNOWN", I_S_PAGE_TYPE_UNKNOWN},
	{"RTREE_INDEX", I_S_PAGE_TYPE_RTREE},
	{"IBUF_INDEX", I_S_PAGE_TYPE_IBUF},
	{"PAGE COMPRESSED", FIL_PAGE_PAGE_COMPRESSED},
	{"PAGE COMPRESSED AND ENCRYPTED", FIL_PAGE_PAGE_COMPRESSED_ENCRYPTED},
};

/** This structure defines information we will fetch from pages
currently cached in the buffer pool. It will be used to populate
table INFORMATION_SCHEMA.INNODB_BUFFER_PAGE */
struct buf_page_info_t{
	ulint		block_id;	/*!< Buffer Pool block ID */
	unsigned	space_id:32;	/*!< Tablespace ID */
	unsigned	page_num:32;	/*!< Page number/offset */
	unsigned	access_time:32;	/*!< Time of first access */
	unsigned	pool_id:MAX_BUFFER_POOLS_BITS;
					/*!< Buffer Pool ID. Must be less than
					MAX_BUFFER_POOLS */
	unsigned	flush_type:2;	/*!< Flush type */
	unsigned	io_fix:2;	/*!< type of pending I/O operation */
	unsigned	fix_count:19;	/*!< Count of how manyfold this block
					is bufferfixed */
#ifdef BTR_CUR_HASH_ADAPT
	unsigned	hashed:1;	/*!< Whether hash index has been
					built on this page */
#endif /* BTR_CUR_HASH_ADAPT */
	unsigned	is_old:1;	/*!< TRUE if the block is in the old
					blocks in buf_pool->LRU_old */
	unsigned	freed_page_clock:31; /*!< the value of
					buf_pool->freed_page_clock */
	unsigned	zip_ssize:PAGE_ZIP_SSIZE_BITS;
					/*!< Compressed page size */
	unsigned	page_state:BUF_PAGE_STATE_BITS; /*!< Page state */
	unsigned	page_type:I_S_PAGE_TYPE_BITS;	/*!< Page type */
	unsigned	num_recs:UNIV_PAGE_SIZE_SHIFT_MAX-2;
					/*!< Number of records on Page */
	unsigned	data_size:UNIV_PAGE_SIZE_SHIFT_MAX;
					/*!< Sum of the sizes of the records */
	lsn_t		newest_mod;	/*!< Log sequence number of
					the youngest modification */
	lsn_t		oldest_mod;	/*!< Log sequence number of
					the oldest modification */
	index_id_t	index_id;	/*!< Index ID if a index page */
};

/*
Use the following types mapping:

C type	ST_FIELD_INFO::field_type
---------------------------------
long			MYSQL_TYPE_LONGLONG
(field_length=MY_INT64_NUM_DECIMAL_DIGITS)

long unsigned		MYSQL_TYPE_LONGLONG
(field_length=MY_INT64_NUM_DECIMAL_DIGITS, field_flags=MY_I_S_UNSIGNED)

char*			MYSQL_TYPE_STRING
(field_length=n)

float			MYSQL_TYPE_FLOAT
(field_length=0 is ignored)

void*			MYSQL_TYPE_LONGLONG
(field_length=MY_INT64_NUM_DECIMAL_DIGITS, field_flags=MY_I_S_UNSIGNED)

boolean (if else)	MYSQL_TYPE_LONG
(field_length=1)

time_t			MYSQL_TYPE_DATETIME
(field_length=0 ignored)
---------------------------------
*/

/** Implemented on sync0arr.cc */
/*******************************************************************//**
Function to populate INFORMATION_SCHEMA.INNODB_SYS_SEMAPHORE_WAITS table.
Loop through each item on sync array, and extract the column
information and fill the INFORMATION_SCHEMA.INNODB_SYS_SEMAPHORE_WAITS table.
@return 0 on success */
UNIV_INTERN
int
sync_arr_fill_sys_semphore_waits_table(
/*===================================*/
	THD*		thd,	/*!< in: thread */
	TABLE_LIST*	tables,	/*!< in/out: tables to fill */
	Item*		);	/*!< in: condition (not used) */

/*******************************************************************//**
Common function to fill any of the dynamic tables:
INFORMATION_SCHEMA.innodb_trx
INFORMATION_SCHEMA.innodb_locks
INFORMATION_SCHEMA.innodb_lock_waits
@return 0 on success */
static
int
trx_i_s_common_fill_table(
/*======================*/
	THD*		thd,	/*!< in: thread */
	TABLE_LIST*	tables,	/*!< in/out: tables to fill */
	Item*		);	/*!< in: condition (not used) */

/*******************************************************************//**
Unbind a dynamic INFORMATION_SCHEMA table.
@return 0 on success */
static
int
i_s_common_deinit(
/*==============*/
	void*	p);	/*!< in/out: table schema object */
/*******************************************************************//**
Auxiliary function to store time_t value in MYSQL_TYPE_DATETIME
field.
@return 0 on success */
static
int
field_store_time_t(
/*===============*/
	Field*	field,	/*!< in/out: target field for storage */
	time_t	time)	/*!< in: value to store */
{
	MYSQL_TIME	my_time;
	struct tm	tm_time;

	if (time) {
#if 0
		/* use this if you are sure that `variables' and `time_zone'
		are always initialized */
		thd->variables.time_zone->gmt_sec_to_TIME(
			&my_time, (my_time_t) time);
#else
		localtime_r(&time, &tm_time);
		localtime_to_TIME(&my_time, &tm_time);
		my_time.time_type = MYSQL_TIMESTAMP_DATETIME;
#endif
	} else {
		memset(&my_time, 0, sizeof(my_time));
	}

	/* JAN: TODO: MySQL 5.7
	return(field->store_time(&my_time, MYSQL_TIMESTAMP_DATETIME));
	*/
	return(field->store_time(&my_time));
}

/*******************************************************************//**
Auxiliary function to store char* value in MYSQL_TYPE_STRING field.
@return 0 on success */
int
field_store_string(
/*===============*/
	Field*		field,	/*!< in/out: target field for storage */
	const char*	str)	/*!< in: NUL-terminated utf-8 string,
				or NULL */
{
	if (!str) {
		field->set_null();
		return 0;
	}

	field->set_notnull();
	return field->store(str, uint(strlen(str)), system_charset_info);
}

/*******************************************************************//**
Auxiliary function to store ulint value in MYSQL_TYPE_LONGLONG field.
If the value is ULINT_UNDEFINED then the field is set to NULL.
@return 0 on success */
int
field_store_ulint(
/*==============*/
	Field*	field,	/*!< in/out: target field for storage */
	ulint	n)	/*!< in: value to store */
{
	int	ret;

	if (n != ULINT_UNDEFINED) {

		ret = field->store(n, true);
		field->set_notnull();
	} else {

		ret = 0; /* success */
		field->set_null();
	}

	return(ret);
}

#ifdef BTR_CUR_HASH_ADAPT
# define I_S_AHI 1 /* Include the IS_HASHED column */
#else
# define I_S_AHI 0 /* Omit the IS_HASHED column */
#endif

/* Fields of the dynamic table INFORMATION_SCHEMA.innodb_trx */
static ST_FIELD_INFO	innodb_trx_fields_info[] =
{
#define IDX_TRX_ID		0
	{STRUCT_FLD(field_name,		"trx_id"),
	 STRUCT_FLD(field_length,	TRX_ID_MAX_LEN + 1),
	 STRUCT_FLD(field_type,		MYSQL_TYPE_STRING),
	 STRUCT_FLD(value,		0),
	 STRUCT_FLD(field_flags,	0),
	 STRUCT_FLD(old_name,		""),
	 STRUCT_FLD(open_method,	SKIP_OPEN_TABLE)},

#define IDX_TRX_STATE		1
	{STRUCT_FLD(field_name,		"trx_state"),
	 STRUCT_FLD(field_length,	TRX_QUE_STATE_STR_MAX_LEN + 1),
	 STRUCT_FLD(field_type,		MYSQL_TYPE_STRING),
	 STRUCT_FLD(value,		0),
	 STRUCT_FLD(field_flags,	0),
	 STRUCT_FLD(old_name,		""),
	 STRUCT_FLD(open_method,	SKIP_OPEN_TABLE)},

#define IDX_TRX_STARTED		2
	{STRUCT_FLD(field_name,		"trx_started"),
	 STRUCT_FLD(field_length,	0),
	 STRUCT_FLD(field_type,		MYSQL_TYPE_DATETIME),
	 STRUCT_FLD(value,		0),
	 STRUCT_FLD(field_flags,	0),
	 STRUCT_FLD(old_name,		""),
	 STRUCT_FLD(open_method,	SKIP_OPEN_TABLE)},

#define IDX_TRX_REQUESTED_LOCK_ID	3
	{STRUCT_FLD(field_name,		"trx_requested_lock_id"),
	 STRUCT_FLD(field_length,	TRX_I_S_LOCK_ID_MAX_LEN + 1),
	 STRUCT_FLD(field_type,		MYSQL_TYPE_STRING),
	 STRUCT_FLD(value,		0),
	 STRUCT_FLD(field_flags,	MY_I_S_MAYBE_NULL),
	 STRUCT_FLD(old_name,		""),
	 STRUCT_FLD(open_method,	SKIP_OPEN_TABLE)},

#define IDX_TRX_WAIT_STARTED	4
	{STRUCT_FLD(field_name,		"trx_wait_started"),
	 STRUCT_FLD(field_length,	0),
	 STRUCT_FLD(field_type,		MYSQL_TYPE_DATETIME),
	 STRUCT_FLD(value,		0),
	 STRUCT_FLD(field_flags,	MY_I_S_MAYBE_NULL),
	 STRUCT_FLD(old_name,		""),
	 STRUCT_FLD(open_method,	SKIP_OPEN_TABLE)},

#define IDX_TRX_WEIGHT		5
	{STRUCT_FLD(field_name,		"trx_weight"),
	 STRUCT_FLD(field_length,	MY_INT64_NUM_DECIMAL_DIGITS),
	 STRUCT_FLD(field_type,		MYSQL_TYPE_LONGLONG),
	 STRUCT_FLD(value,		0),
	 STRUCT_FLD(field_flags,	MY_I_S_UNSIGNED),
	 STRUCT_FLD(old_name,		""),
	 STRUCT_FLD(open_method,	SKIP_OPEN_TABLE)},

#define IDX_TRX_MYSQL_THREAD_ID	6
	{STRUCT_FLD(field_name,		"trx_mysql_thread_id"),
	 STRUCT_FLD(field_length,	MY_INT64_NUM_DECIMAL_DIGITS),
	 STRUCT_FLD(field_type,		MYSQL_TYPE_LONGLONG),
	 STRUCT_FLD(value,		0),
	 STRUCT_FLD(field_flags,	MY_I_S_UNSIGNED),
	 STRUCT_FLD(old_name,		""),
	 STRUCT_FLD(open_method,	SKIP_OPEN_TABLE)},

#define IDX_TRX_QUERY		7
	{STRUCT_FLD(field_name,		"trx_query"),
	 STRUCT_FLD(field_length,	TRX_I_S_TRX_QUERY_MAX_LEN),
	 STRUCT_FLD(field_type,		MYSQL_TYPE_STRING),
	 STRUCT_FLD(value,		0),
	 STRUCT_FLD(field_flags,	MY_I_S_MAYBE_NULL),
	 STRUCT_FLD(old_name,		""),
	 STRUCT_FLD(open_method,	SKIP_OPEN_TABLE)},

#define IDX_TRX_OPERATION_STATE	8
	{STRUCT_FLD(field_name,		"trx_operation_state"),
	 STRUCT_FLD(field_length,	TRX_I_S_TRX_OP_STATE_MAX_LEN),
	 STRUCT_FLD(field_type,		MYSQL_TYPE_STRING),
	 STRUCT_FLD(value,		0),
	 STRUCT_FLD(field_flags,	MY_I_S_MAYBE_NULL),
	 STRUCT_FLD(old_name,		""),
	 STRUCT_FLD(open_method,	SKIP_OPEN_TABLE)},

#define IDX_TRX_TABLES_IN_USE	9
	{STRUCT_FLD(field_name,		"trx_tables_in_use"),
	 STRUCT_FLD(field_length,	MY_INT64_NUM_DECIMAL_DIGITS),
	 STRUCT_FLD(field_type,		MYSQL_TYPE_LONGLONG),
	 STRUCT_FLD(value,		0),
	 STRUCT_FLD(field_flags,	MY_I_S_UNSIGNED),
	 STRUCT_FLD(old_name,		""),
	 STRUCT_FLD(open_method,	SKIP_OPEN_TABLE)},

#define IDX_TRX_TABLES_LOCKED	10
	{STRUCT_FLD(field_name,		"trx_tables_locked"),
	 STRUCT_FLD(field_length,	MY_INT64_NUM_DECIMAL_DIGITS),
	 STRUCT_FLD(field_type,		MYSQL_TYPE_LONGLONG),
	 STRUCT_FLD(value,		0),
	 STRUCT_FLD(field_flags,	MY_I_S_UNSIGNED),
	 STRUCT_FLD(old_name,		""),
	 STRUCT_FLD(open_method,	SKIP_OPEN_TABLE)},

#define IDX_TRX_LOCK_STRUCTS	11
	{STRUCT_FLD(field_name,		"trx_lock_structs"),
	 STRUCT_FLD(field_length,	MY_INT64_NUM_DECIMAL_DIGITS),
	 STRUCT_FLD(field_type,		MYSQL_TYPE_LONGLONG),
	 STRUCT_FLD(value,		0),
	 STRUCT_FLD(field_flags,	MY_I_S_UNSIGNED),
	 STRUCT_FLD(old_name,		""),
	 STRUCT_FLD(open_method,	SKIP_OPEN_TABLE)},

#define IDX_TRX_LOCK_MEMORY_BYTES	12
	{STRUCT_FLD(field_name,		"trx_lock_memory_bytes"),
	 STRUCT_FLD(field_length,	MY_INT64_NUM_DECIMAL_DIGITS),
	 STRUCT_FLD(field_type,		MYSQL_TYPE_LONGLONG),
	 STRUCT_FLD(value,		0),
	 STRUCT_FLD(field_flags,	MY_I_S_UNSIGNED),
	 STRUCT_FLD(old_name,		""),
	 STRUCT_FLD(open_method,	SKIP_OPEN_TABLE)},

#define IDX_TRX_ROWS_LOCKED	13
	{STRUCT_FLD(field_name,		"trx_rows_locked"),
	 STRUCT_FLD(field_length,	MY_INT64_NUM_DECIMAL_DIGITS),
	 STRUCT_FLD(field_type,		MYSQL_TYPE_LONGLONG),
	 STRUCT_FLD(value,		0),
	 STRUCT_FLD(field_flags,	MY_I_S_UNSIGNED),
	 STRUCT_FLD(old_name,		""),
	 STRUCT_FLD(open_method,	SKIP_OPEN_TABLE)},

#define IDX_TRX_ROWS_MODIFIED		14
	{STRUCT_FLD(field_name,		"trx_rows_modified"),
	 STRUCT_FLD(field_length,	MY_INT64_NUM_DECIMAL_DIGITS),
	 STRUCT_FLD(field_type,		MYSQL_TYPE_LONGLONG),
	 STRUCT_FLD(value,		0),
	 STRUCT_FLD(field_flags,	MY_I_S_UNSIGNED),
	 STRUCT_FLD(old_name,		""),
	 STRUCT_FLD(open_method,	SKIP_OPEN_TABLE)},

#define IDX_TRX_CONNCURRENCY_TICKETS	15
	{STRUCT_FLD(field_name,		"trx_concurrency_tickets"),
	 STRUCT_FLD(field_length,	MY_INT64_NUM_DECIMAL_DIGITS),
	 STRUCT_FLD(field_type,		MYSQL_TYPE_LONGLONG),
	 STRUCT_FLD(value,		0),
	 STRUCT_FLD(field_flags,	MY_I_S_UNSIGNED),
	 STRUCT_FLD(old_name,		""),
	 STRUCT_FLD(open_method,	SKIP_OPEN_TABLE)},

#define IDX_TRX_ISOLATION_LEVEL	16
	{STRUCT_FLD(field_name,		"trx_isolation_level"),
	 STRUCT_FLD(field_length,	TRX_I_S_TRX_ISOLATION_LEVEL_MAX_LEN),
	 STRUCT_FLD(field_type,		MYSQL_TYPE_STRING),
	 STRUCT_FLD(value,		0),
	 STRUCT_FLD(field_flags,	0),
	 STRUCT_FLD(old_name,		""),
	 STRUCT_FLD(open_method,	SKIP_OPEN_TABLE)},

#define IDX_TRX_UNIQUE_CHECKS	17
	{STRUCT_FLD(field_name,		"trx_unique_checks"),
	 STRUCT_FLD(field_length,	1),
	 STRUCT_FLD(field_type,		MYSQL_TYPE_LONG),
	 STRUCT_FLD(value,		1),
	 STRUCT_FLD(field_flags,	0),
	 STRUCT_FLD(old_name,		""),
	 STRUCT_FLD(open_method,	SKIP_OPEN_TABLE)},

#define IDX_TRX_FOREIGN_KEY_CHECKS	18
	{STRUCT_FLD(field_name,		"trx_foreign_key_checks"),
	 STRUCT_FLD(field_length,	1),
	 STRUCT_FLD(field_type,		MYSQL_TYPE_LONG),
	 STRUCT_FLD(value,		1),
	 STRUCT_FLD(field_flags,	0),
	 STRUCT_FLD(old_name,		""),
	 STRUCT_FLD(open_method,	SKIP_OPEN_TABLE)},

#define IDX_TRX_LAST_FOREIGN_KEY_ERROR	19
	{STRUCT_FLD(field_name,		"trx_last_foreign_key_error"),
	 STRUCT_FLD(field_length,	TRX_I_S_TRX_FK_ERROR_MAX_LEN),
	 STRUCT_FLD(field_type,		MYSQL_TYPE_STRING),
	 STRUCT_FLD(value,		0),
	 STRUCT_FLD(field_flags,	MY_I_S_MAYBE_NULL),
	 STRUCT_FLD(old_name,		""),
	 STRUCT_FLD(open_method,	SKIP_OPEN_TABLE)},

#ifdef BTR_CUR_HASH_ADAPT
#define IDX_TRX_ADAPTIVE_HASH_LATCHED	20
	{STRUCT_FLD(field_name,		"trx_adaptive_hash_latched"),
	 STRUCT_FLD(field_length,	1),
	 STRUCT_FLD(field_type,		MYSQL_TYPE_LONG),
	 STRUCT_FLD(value,		0),
	 STRUCT_FLD(field_flags,	0),
	 STRUCT_FLD(old_name,		""),
	 STRUCT_FLD(open_method,	SKIP_OPEN_TABLE)},
#endif /* BTR_CUR_HASH_ADAPT */

#define IDX_TRX_READ_ONLY		20 + I_S_AHI
	{STRUCT_FLD(field_name,		"trx_is_read_only"),
	 STRUCT_FLD(field_length,	1),
	 STRUCT_FLD(field_type,		MYSQL_TYPE_LONG),
	 STRUCT_FLD(value,		0),
	 STRUCT_FLD(field_flags,	0),
	 STRUCT_FLD(old_name,		""),
	 STRUCT_FLD(open_method,	SKIP_OPEN_TABLE)},

#define IDX_TRX_AUTOCOMMIT_NON_LOCKING	21 + I_S_AHI
	{STRUCT_FLD(field_name,		"trx_autocommit_non_locking"),
	 STRUCT_FLD(field_length,	1),
	 STRUCT_FLD(field_type,		MYSQL_TYPE_LONG),
	 STRUCT_FLD(value,		0),
	 STRUCT_FLD(field_flags,	0),
	 STRUCT_FLD(old_name,		""),
	 STRUCT_FLD(open_method,	SKIP_OPEN_TABLE)},

	END_OF_ST_FIELD_INFO
};

/*******************************************************************//**
Read data from cache buffer and fill the INFORMATION_SCHEMA.innodb_trx
table with it.
@return 0 on success */
static
int
fill_innodb_trx_from_cache(
/*=======================*/
	trx_i_s_cache_t*	cache,	/*!< in: cache to read from */
	THD*			thd,	/*!< in: used to call
					schema_table_store_record() */
	TABLE*			table)	/*!< in/out: fill this table */
{
	Field**	fields;
	ulint	rows_num;
	char	lock_id[TRX_I_S_LOCK_ID_MAX_LEN + 1];
	ulint	i;

	DBUG_ENTER("fill_innodb_trx_from_cache");

	fields = table->field;

	rows_num = trx_i_s_cache_get_rows_used(cache,
					       I_S_INNODB_TRX);

	for (i = 0; i < rows_num; i++) {

		i_s_trx_row_t*	row;
		char		trx_id[TRX_ID_MAX_LEN + 1];

		row = (i_s_trx_row_t*)
			trx_i_s_cache_get_nth_row(
				cache, I_S_INNODB_TRX, i);

		/* trx_id */
		snprintf(trx_id, sizeof(trx_id), TRX_ID_FMT, row->trx_id);
		OK(field_store_string(fields[IDX_TRX_ID], trx_id));

		/* trx_state */
		OK(field_store_string(fields[IDX_TRX_STATE],
				      row->trx_state));

		/* trx_started */
		OK(field_store_time_t(fields[IDX_TRX_STARTED],
				      (time_t) row->trx_started));

		/* trx_requested_lock_id */
		/* trx_wait_started */
		if (row->trx_wait_started != 0) {

			OK(field_store_string(
				   fields[IDX_TRX_REQUESTED_LOCK_ID],
				   trx_i_s_create_lock_id(
					   row->requested_lock_row,
					   lock_id, sizeof(lock_id))));
			/* field_store_string() sets it no notnull */

			OK(field_store_time_t(
				   fields[IDX_TRX_WAIT_STARTED],
				   (time_t) row->trx_wait_started));
			fields[IDX_TRX_WAIT_STARTED]->set_notnull();
		} else {

			fields[IDX_TRX_REQUESTED_LOCK_ID]->set_null();
			fields[IDX_TRX_WAIT_STARTED]->set_null();
		}

		/* trx_weight */
		OK(fields[IDX_TRX_WEIGHT]->store(row->trx_weight, true));

		/* trx_mysql_thread_id */
		OK(fields[IDX_TRX_MYSQL_THREAD_ID]->store(
			   row->trx_mysql_thread_id, true));

		/* trx_query */
		if (row->trx_query) {
			/* store will do appropriate character set
			conversion check */
			fields[IDX_TRX_QUERY]->store(
				row->trx_query,
				static_cast<uint>(strlen(row->trx_query)),
				row->trx_query_cs);
			fields[IDX_TRX_QUERY]->set_notnull();
		} else {
			fields[IDX_TRX_QUERY]->set_null();
		}

		/* trx_operation_state */
		OK(field_store_string(fields[IDX_TRX_OPERATION_STATE],
				      row->trx_operation_state));

		/* trx_tables_in_use */
		OK(fields[IDX_TRX_TABLES_IN_USE]->store(
			   row->trx_tables_in_use, true));

		/* trx_tables_locked */
		OK(fields[IDX_TRX_TABLES_LOCKED]->store(
			   row->trx_tables_locked, true));

		/* trx_lock_structs */
		OK(fields[IDX_TRX_LOCK_STRUCTS]->store(
			   row->trx_lock_structs, true));

		/* trx_lock_memory_bytes */
		OK(fields[IDX_TRX_LOCK_MEMORY_BYTES]->store(
			   row->trx_lock_memory_bytes, true));

		/* trx_rows_locked */
		OK(fields[IDX_TRX_ROWS_LOCKED]->store(
			   row->trx_rows_locked, true));

		/* trx_rows_modified */
		OK(fields[IDX_TRX_ROWS_MODIFIED]->store(
			   row->trx_rows_modified, true));

		/* trx_concurrency_tickets */
		OK(fields[IDX_TRX_CONNCURRENCY_TICKETS]->store(
			   row->trx_concurrency_tickets, true));

		/* trx_isolation_level */
		OK(field_store_string(fields[IDX_TRX_ISOLATION_LEVEL],
				      row->trx_isolation_level));

		/* trx_unique_checks */
		OK(fields[IDX_TRX_UNIQUE_CHECKS]->store(
			   row->trx_unique_checks, true));

		/* trx_foreign_key_checks */
		OK(fields[IDX_TRX_FOREIGN_KEY_CHECKS]->store(
			   row->trx_foreign_key_checks, true));

		/* trx_last_foreign_key_error */
		OK(field_store_string(fields[IDX_TRX_LAST_FOREIGN_KEY_ERROR],
				      row->trx_foreign_key_error));

#ifdef BTR_CUR_HASH_ADAPT
		/* trx_adaptive_hash_latched */
		OK(fields[IDX_TRX_ADAPTIVE_HASH_LATCHED]->store(0, true));
#endif /* BTR_CUR_HASH_ADAPT */

		/* trx_is_read_only*/
		OK(fields[IDX_TRX_READ_ONLY]->store(
			   row->trx_is_read_only, true));

		/* trx_is_autocommit_non_locking */
		OK(fields[IDX_TRX_AUTOCOMMIT_NON_LOCKING]->store(
			   (longlong) row->trx_is_autocommit_non_locking,
			   true));

		OK(schema_table_store_record(thd, table));
	}

	DBUG_RETURN(0);
}

/*******************************************************************//**
Bind the dynamic table INFORMATION_SCHEMA.innodb_trx
@return 0 on success */
static
int
innodb_trx_init(
/*============*/
	void*	p)	/*!< in/out: table schema object */
{
	ST_SCHEMA_TABLE*	schema;

	DBUG_ENTER("innodb_trx_init");

	schema = (ST_SCHEMA_TABLE*) p;

	schema->fields_info = innodb_trx_fields_info;
	schema->fill_table = trx_i_s_common_fill_table;

	DBUG_RETURN(0);
}

static struct st_mysql_information_schema	i_s_info =
{
	MYSQL_INFORMATION_SCHEMA_INTERFACE_VERSION
};

UNIV_INTERN struct st_maria_plugin	i_s_innodb_trx =
{
	/* the plugin type (a MYSQL_XXX_PLUGIN value) */
	/* int */
	STRUCT_FLD(type, MYSQL_INFORMATION_SCHEMA_PLUGIN),

	/* pointer to type-specific plugin descriptor */
	/* void* */
	STRUCT_FLD(info, &i_s_info),

	/* plugin name */
	/* const char* */
	STRUCT_FLD(name, "INNODB_TRX"),

	/* plugin author (for SHOW PLUGINS) */
	/* const char* */
	STRUCT_FLD(author, plugin_author),

	/* general descriptive text (for SHOW PLUGINS) */
	/* const char* */
	STRUCT_FLD(descr, "InnoDB transactions"),

	/* the plugin license (PLUGIN_LICENSE_XXX) */
	/* int */
	STRUCT_FLD(license, PLUGIN_LICENSE_GPL),

	/* the function to invoke when plugin is loaded */
	/* int (*)(void*); */
	STRUCT_FLD(init, innodb_trx_init),

	/* the function to invoke when plugin is unloaded */
	/* int (*)(void*); */
	STRUCT_FLD(deinit, i_s_common_deinit),

	/* plugin version (for SHOW PLUGINS) */
	/* unsigned int */
	STRUCT_FLD(version, INNODB_VERSION_SHORT),

	/* struct st_mysql_show_var* */
	STRUCT_FLD(status_vars, NULL),

	/* struct st_mysql_sys_var** */
	STRUCT_FLD(system_vars, NULL),

        /* Maria extension */
	STRUCT_FLD(version_info, INNODB_VERSION_STR),
        STRUCT_FLD(maturity, MariaDB_PLUGIN_MATURITY_STABLE),
};

/* Fields of the dynamic table INFORMATION_SCHEMA.innodb_locks */
static ST_FIELD_INFO	innodb_locks_fields_info[] =
{
#define IDX_LOCK_ID		0
	{STRUCT_FLD(field_name,		"lock_id"),
	 STRUCT_FLD(field_length,	TRX_I_S_LOCK_ID_MAX_LEN + 1),
	 STRUCT_FLD(field_type,		MYSQL_TYPE_STRING),
	 STRUCT_FLD(value,		0),
	 STRUCT_FLD(field_flags,	0),
	 STRUCT_FLD(old_name,		""),
	 STRUCT_FLD(open_method,	SKIP_OPEN_TABLE)},

#define IDX_LOCK_TRX_ID		1
	{STRUCT_FLD(field_name,		"lock_trx_id"),
	 STRUCT_FLD(field_length,	TRX_ID_MAX_LEN + 1),
	 STRUCT_FLD(field_type,		MYSQL_TYPE_STRING),
	 STRUCT_FLD(value,		0),
	 STRUCT_FLD(field_flags,	0),
	 STRUCT_FLD(old_name,		""),
	 STRUCT_FLD(open_method,	SKIP_OPEN_TABLE)},

#define IDX_LOCK_MODE		2
	{STRUCT_FLD(field_name,		"lock_mode"),
	 /* S[,GAP] X[,GAP] IS[,GAP] IX[,GAP] AUTO_INC UNKNOWN */
	 STRUCT_FLD(field_length,	32),
	 STRUCT_FLD(field_type,		MYSQL_TYPE_STRING),
	 STRUCT_FLD(value,		0),
	 STRUCT_FLD(field_flags,	0),
	 STRUCT_FLD(old_name,		""),
	 STRUCT_FLD(open_method,	SKIP_OPEN_TABLE)},

#define IDX_LOCK_TYPE		3
	{STRUCT_FLD(field_name,		"lock_type"),
	 STRUCT_FLD(field_length,	32 /* RECORD|TABLE|UNKNOWN */),
	 STRUCT_FLD(field_type,		MYSQL_TYPE_STRING),
	 STRUCT_FLD(value,		0),
	 STRUCT_FLD(field_flags,	0),
	 STRUCT_FLD(old_name,		""),
	 STRUCT_FLD(open_method,	SKIP_OPEN_TABLE)},

#define IDX_LOCK_TABLE		4
	{STRUCT_FLD(field_name,		"lock_table"),
	 STRUCT_FLD(field_length,	1024),
	 STRUCT_FLD(field_type,		MYSQL_TYPE_STRING),
	 STRUCT_FLD(value,		0),
	 STRUCT_FLD(field_flags,	0),
	 STRUCT_FLD(old_name,		""),
	 STRUCT_FLD(open_method,	SKIP_OPEN_TABLE)},

#define IDX_LOCK_INDEX		5
	{STRUCT_FLD(field_name,		"lock_index"),
	 STRUCT_FLD(field_length,	1024),
	 STRUCT_FLD(field_type,		MYSQL_TYPE_STRING),
	 STRUCT_FLD(value,		0),
	 STRUCT_FLD(field_flags,	MY_I_S_MAYBE_NULL),
	 STRUCT_FLD(old_name,		""),
	 STRUCT_FLD(open_method,	SKIP_OPEN_TABLE)},

#define IDX_LOCK_SPACE		6
	{STRUCT_FLD(field_name,		"lock_space"),
	 STRUCT_FLD(field_length,	MY_INT64_NUM_DECIMAL_DIGITS),
	 STRUCT_FLD(field_type,		MYSQL_TYPE_LONGLONG),
	 STRUCT_FLD(value,		0),
	 STRUCT_FLD(field_flags,	MY_I_S_UNSIGNED | MY_I_S_MAYBE_NULL),
	 STRUCT_FLD(old_name,		""),
	 STRUCT_FLD(open_method,	SKIP_OPEN_TABLE)},

#define IDX_LOCK_PAGE		7
	{STRUCT_FLD(field_name,		"lock_page"),
	 STRUCT_FLD(field_length,	MY_INT64_NUM_DECIMAL_DIGITS),
	 STRUCT_FLD(field_type,		MYSQL_TYPE_LONGLONG),
	 STRUCT_FLD(value,		0),
	 STRUCT_FLD(field_flags,	MY_I_S_UNSIGNED | MY_I_S_MAYBE_NULL),
	 STRUCT_FLD(old_name,		""),
	 STRUCT_FLD(open_method,	SKIP_OPEN_TABLE)},

#define IDX_LOCK_REC		8
	{STRUCT_FLD(field_name,		"lock_rec"),
	 STRUCT_FLD(field_length,	MY_INT64_NUM_DECIMAL_DIGITS),
	 STRUCT_FLD(field_type,		MYSQL_TYPE_LONGLONG),
	 STRUCT_FLD(value,		0),
	 STRUCT_FLD(field_flags,	MY_I_S_UNSIGNED | MY_I_S_MAYBE_NULL),
	 STRUCT_FLD(old_name,		""),
	 STRUCT_FLD(open_method,	SKIP_OPEN_TABLE)},

#define IDX_LOCK_DATA		9
	{STRUCT_FLD(field_name,		"lock_data"),
	 STRUCT_FLD(field_length,	TRX_I_S_LOCK_DATA_MAX_LEN),
	 STRUCT_FLD(field_type,		MYSQL_TYPE_STRING),
	 STRUCT_FLD(value,		0),
	 STRUCT_FLD(field_flags,	MY_I_S_MAYBE_NULL),
	 STRUCT_FLD(old_name,		""),
	 STRUCT_FLD(open_method,	SKIP_OPEN_TABLE)},

	END_OF_ST_FIELD_INFO
};

/*******************************************************************//**
Read data from cache buffer and fill the INFORMATION_SCHEMA.innodb_locks
table with it.
@return 0 on success */
static
int
fill_innodb_locks_from_cache(
/*=========================*/
	trx_i_s_cache_t*	cache,	/*!< in: cache to read from */
	THD*			thd,	/*!< in: MySQL client connection */
	TABLE*			table)	/*!< in/out: fill this table */
{
	Field**	fields;
	ulint	rows_num;
	char	lock_id[TRX_I_S_LOCK_ID_MAX_LEN + 1];
	ulint	i;

	DBUG_ENTER("fill_innodb_locks_from_cache");

	fields = table->field;

	rows_num = trx_i_s_cache_get_rows_used(cache,
					       I_S_INNODB_LOCKS);

	for (i = 0; i < rows_num; i++) {

		i_s_locks_row_t*	row;
		char			buf[MAX_FULL_NAME_LEN + 1];
		const char*		bufend;

		char			lock_trx_id[TRX_ID_MAX_LEN + 1];

		row = (i_s_locks_row_t*)
			trx_i_s_cache_get_nth_row(
				cache, I_S_INNODB_LOCKS, i);

		/* lock_id */
		trx_i_s_create_lock_id(row, lock_id, sizeof(lock_id));
		OK(field_store_string(fields[IDX_LOCK_ID],
				      lock_id));

		/* lock_trx_id */
		snprintf(lock_trx_id, sizeof(lock_trx_id),
			 TRX_ID_FMT, row->lock_trx_id);
		OK(field_store_string(fields[IDX_LOCK_TRX_ID], lock_trx_id));

		/* lock_mode */
		OK(field_store_string(fields[IDX_LOCK_MODE],
				      row->lock_mode));

		/* lock_type */
		OK(field_store_string(fields[IDX_LOCK_TYPE],
				      row->lock_type));

		/* lock_table */
		bufend = innobase_convert_name(buf, sizeof(buf),
					       row->lock_table,
					       strlen(row->lock_table),
					       thd);
		OK(fields[IDX_LOCK_TABLE]->store(
			buf, uint(bufend - buf), system_charset_info));

		/* lock_index */
		OK(field_store_string(fields[IDX_LOCK_INDEX],
				      row->lock_index));

		/* lock_space */
		OK(field_store_ulint(fields[IDX_LOCK_SPACE],
				     row->lock_space));

		/* lock_page */
		OK(field_store_ulint(fields[IDX_LOCK_PAGE],
				     row->lock_page));

		/* lock_rec */
		OK(field_store_ulint(fields[IDX_LOCK_REC],
				     row->lock_rec));

		/* lock_data */
		OK(field_store_string(fields[IDX_LOCK_DATA],
				      row->lock_data));

		OK(schema_table_store_record(thd, table));
	}

	DBUG_RETURN(0);
}

/*******************************************************************//**
Bind the dynamic table INFORMATION_SCHEMA.innodb_locks
@return 0 on success */
static
int
innodb_locks_init(
/*==============*/
	void*	p)	/*!< in/out: table schema object */
{
	ST_SCHEMA_TABLE*	schema;

	DBUG_ENTER("innodb_locks_init");

	schema = (ST_SCHEMA_TABLE*) p;

	schema->fields_info = innodb_locks_fields_info;
	schema->fill_table = trx_i_s_common_fill_table;

	DBUG_RETURN(0);
}

UNIV_INTERN struct st_maria_plugin	i_s_innodb_locks =
{
	/* the plugin type (a MYSQL_XXX_PLUGIN value) */
	/* int */
	STRUCT_FLD(type, MYSQL_INFORMATION_SCHEMA_PLUGIN),

	/* pointer to type-specific plugin descriptor */
	/* void* */
	STRUCT_FLD(info, &i_s_info),

	/* plugin name */
	/* const char* */
	STRUCT_FLD(name, "INNODB_LOCKS"),

	/* plugin author (for SHOW PLUGINS) */
	/* const char* */
	STRUCT_FLD(author, plugin_author),

	/* general descriptive text (for SHOW PLUGINS) */
	/* const char* */
	STRUCT_FLD(descr, "InnoDB conflicting locks"),

	/* the plugin license (PLUGIN_LICENSE_XXX) */
	/* int */
	STRUCT_FLD(license, PLUGIN_LICENSE_GPL),

	/* the function to invoke when plugin is loaded */
	/* int (*)(void*); */
	STRUCT_FLD(init, innodb_locks_init),

	/* the function to invoke when plugin is unloaded */
	/* int (*)(void*); */
	STRUCT_FLD(deinit, i_s_common_deinit),

	/* plugin version (for SHOW PLUGINS) */
	/* unsigned int */
	STRUCT_FLD(version, INNODB_VERSION_SHORT),

	/* struct st_mysql_show_var* */
	STRUCT_FLD(status_vars, NULL),

	/* struct st_mysql_sys_var** */
	STRUCT_FLD(system_vars, NULL),

        /* Maria extension */
	STRUCT_FLD(version_info, INNODB_VERSION_STR),
        STRUCT_FLD(maturity, MariaDB_PLUGIN_MATURITY_STABLE),
};

/* Fields of the dynamic table INFORMATION_SCHEMA.innodb_lock_waits */
static ST_FIELD_INFO	innodb_lock_waits_fields_info[] =
{
#define IDX_REQUESTING_TRX_ID	0
	{STRUCT_FLD(field_name,		"requesting_trx_id"),
	 STRUCT_FLD(field_length,	TRX_ID_MAX_LEN + 1),
	 STRUCT_FLD(field_type,		MYSQL_TYPE_STRING),
	 STRUCT_FLD(value,		0),
	 STRUCT_FLD(field_flags,	0),
	 STRUCT_FLD(old_name,		""),
	 STRUCT_FLD(open_method,	SKIP_OPEN_TABLE)},

#define IDX_REQUESTED_LOCK_ID	1
	{STRUCT_FLD(field_name,		"requested_lock_id"),
	 STRUCT_FLD(field_length,	TRX_I_S_LOCK_ID_MAX_LEN + 1),
	 STRUCT_FLD(field_type,		MYSQL_TYPE_STRING),
	 STRUCT_FLD(value,		0),
	 STRUCT_FLD(field_flags,	0),
	 STRUCT_FLD(old_name,		""),
	 STRUCT_FLD(open_method,	SKIP_OPEN_TABLE)},

#define IDX_BLOCKING_TRX_ID	2
	{STRUCT_FLD(field_name,		"blocking_trx_id"),
	 STRUCT_FLD(field_length,	TRX_ID_MAX_LEN + 1),
	 STRUCT_FLD(field_type,		MYSQL_TYPE_STRING),
	 STRUCT_FLD(value,		0),
	 STRUCT_FLD(field_flags,	0),
	 STRUCT_FLD(old_name,		""),
	 STRUCT_FLD(open_method,	SKIP_OPEN_TABLE)},

#define IDX_BLOCKING_LOCK_ID	3
	{STRUCT_FLD(field_name,		"blocking_lock_id"),
	 STRUCT_FLD(field_length,	TRX_I_S_LOCK_ID_MAX_LEN + 1),
	 STRUCT_FLD(field_type,		MYSQL_TYPE_STRING),
	 STRUCT_FLD(value,		0),
	 STRUCT_FLD(field_flags,	0),
	 STRUCT_FLD(old_name,		""),
	 STRUCT_FLD(open_method,	SKIP_OPEN_TABLE)},

	END_OF_ST_FIELD_INFO
};

/*******************************************************************//**
Read data from cache buffer and fill the
INFORMATION_SCHEMA.innodb_lock_waits table with it.
@return 0 on success */
static
int
fill_innodb_lock_waits_from_cache(
/*==============================*/
	trx_i_s_cache_t*	cache,	/*!< in: cache to read from */
	THD*			thd,	/*!< in: used to call
					schema_table_store_record() */
	TABLE*			table)	/*!< in/out: fill this table */
{
	Field**	fields;
	ulint	rows_num;
	char	requested_lock_id[TRX_I_S_LOCK_ID_MAX_LEN + 1];
	char	blocking_lock_id[TRX_I_S_LOCK_ID_MAX_LEN + 1];
	ulint	i;

	DBUG_ENTER("fill_innodb_lock_waits_from_cache");

	fields = table->field;

	rows_num = trx_i_s_cache_get_rows_used(cache,
					       I_S_INNODB_LOCK_WAITS);

	for (i = 0; i < rows_num; i++) {

		i_s_lock_waits_row_t*	row;

		char	requesting_trx_id[TRX_ID_MAX_LEN + 1];
		char	blocking_trx_id[TRX_ID_MAX_LEN + 1];

		row = (i_s_lock_waits_row_t*)
			trx_i_s_cache_get_nth_row(
				cache, I_S_INNODB_LOCK_WAITS, i);

		/* requesting_trx_id */
		snprintf(requesting_trx_id, sizeof(requesting_trx_id),
			 TRX_ID_FMT, row->requested_lock_row->lock_trx_id);
		OK(field_store_string(fields[IDX_REQUESTING_TRX_ID],
				      requesting_trx_id));

		/* requested_lock_id */
		OK(field_store_string(
			   fields[IDX_REQUESTED_LOCK_ID],
			   trx_i_s_create_lock_id(
				   row->requested_lock_row,
				   requested_lock_id,
				   sizeof(requested_lock_id))));

		/* blocking_trx_id */
		snprintf(blocking_trx_id, sizeof(blocking_trx_id),
			 TRX_ID_FMT, row->blocking_lock_row->lock_trx_id);
		OK(field_store_string(fields[IDX_BLOCKING_TRX_ID],
				      blocking_trx_id));

		/* blocking_lock_id */
		OK(field_store_string(
			   fields[IDX_BLOCKING_LOCK_ID],
			   trx_i_s_create_lock_id(
				   row->blocking_lock_row,
				   blocking_lock_id,
				   sizeof(blocking_lock_id))));

		OK(schema_table_store_record(thd, table));
	}

	DBUG_RETURN(0);
}

/*******************************************************************//**
Bind the dynamic table INFORMATION_SCHEMA.innodb_lock_waits
@return 0 on success */
static
int
innodb_lock_waits_init(
/*===================*/
	void*	p)	/*!< in/out: table schema object */
{
	ST_SCHEMA_TABLE*	schema;

	DBUG_ENTER("innodb_lock_waits_init");

	schema = (ST_SCHEMA_TABLE*) p;

	schema->fields_info = innodb_lock_waits_fields_info;
	schema->fill_table = trx_i_s_common_fill_table;

	DBUG_RETURN(0);
}

UNIV_INTERN struct st_maria_plugin	i_s_innodb_lock_waits =
{
	/* the plugin type (a MYSQL_XXX_PLUGIN value) */
	/* int */
	STRUCT_FLD(type, MYSQL_INFORMATION_SCHEMA_PLUGIN),

	/* pointer to type-specific plugin descriptor */
	/* void* */
	STRUCT_FLD(info, &i_s_info),

	/* plugin name */
	/* const char* */
	STRUCT_FLD(name, "INNODB_LOCK_WAITS"),

	/* plugin author (for SHOW PLUGINS) */
	/* const char* */
	STRUCT_FLD(author, plugin_author),

	/* general descriptive text (for SHOW PLUGINS) */
	/* const char* */
	STRUCT_FLD(descr, "InnoDB which lock is blocking which"),

	/* the plugin license (PLUGIN_LICENSE_XXX) */
	/* int */
	STRUCT_FLD(license, PLUGIN_LICENSE_GPL),

	/* the function to invoke when plugin is loaded */
	/* int (*)(void*); */
	STRUCT_FLD(init, innodb_lock_waits_init),

	/* the function to invoke when plugin is unloaded */
	/* int (*)(void*); */
	STRUCT_FLD(deinit, i_s_common_deinit),

	/* plugin version (for SHOW PLUGINS) */
	/* unsigned int */
	STRUCT_FLD(version, INNODB_VERSION_SHORT),

	/* struct st_mysql_show_var* */
	STRUCT_FLD(status_vars, NULL),

	/* struct st_mysql_sys_var** */
	STRUCT_FLD(system_vars, NULL),

        /* Maria extension */
	STRUCT_FLD(version_info, INNODB_VERSION_STR),
        STRUCT_FLD(maturity, MariaDB_PLUGIN_MATURITY_STABLE),
};

/*******************************************************************//**
Common function to fill any of the dynamic tables:
INFORMATION_SCHEMA.innodb_trx
INFORMATION_SCHEMA.innodb_locks
INFORMATION_SCHEMA.innodb_lock_waits
@return 0 on success */
static
int
trx_i_s_common_fill_table(
/*======================*/
	THD*		thd,	/*!< in: thread */
	TABLE_LIST*	tables,	/*!< in/out: tables to fill */
	Item*		)	/*!< in: condition (not used) */
{
	const char*		table_name;
	int			ret;
	trx_i_s_cache_t*	cache;

	DBUG_ENTER("trx_i_s_common_fill_table");

	/* deny access to non-superusers */
	if (check_global_access(thd, PROCESS_ACL)) {

		DBUG_RETURN(0);
	}

	/* minimize the number of places where global variables are
	referenced */
	cache = trx_i_s_cache;

	/* which table we have to fill? */
	table_name = tables->schema_table_name;
	/* or table_name = tables->schema_table->table_name; */

	RETURN_IF_INNODB_NOT_STARTED(table_name);

	/* update the cache */
	trx_i_s_cache_start_write(cache);
	trx_i_s_possibly_fetch_data_into_cache(cache);
	trx_i_s_cache_end_write(cache);

	if (trx_i_s_cache_is_truncated(cache)) {

		ib::warn() << "Data in " << table_name << " truncated due to"
			" memory limit of " << TRX_I_S_MEM_LIMIT << " bytes";
	}

	ret = 0;

	trx_i_s_cache_start_read(cache);

	if (innobase_strcasecmp(table_name, "innodb_trx") == 0) {

		if (fill_innodb_trx_from_cache(
			cache, thd, tables->table) != 0) {

			ret = 1;
		}

	} else if (innobase_strcasecmp(table_name, "innodb_locks") == 0) {

		if (fill_innodb_locks_from_cache(
			cache, thd, tables->table) != 0) {

			ret = 1;
		}

	} else if (innobase_strcasecmp(table_name, "innodb_lock_waits") == 0) {

		if (fill_innodb_lock_waits_from_cache(
			cache, thd, tables->table) != 0) {

			ret = 1;
		}

	} else {
		ib::error() << "trx_i_s_common_fill_table() was"
			" called to fill unknown table: " << table_name << "."
			" This function only knows how to fill"
			" innodb_trx, innodb_locks and"
			" innodb_lock_waits tables.";

		ret = 1;
	}

	trx_i_s_cache_end_read(cache);

#if 0
	DBUG_RETURN(ret);
#else
	/* if this function returns something else than 0 then a
	deadlock occurs between the mysqld server and mysql client,
	see http://bugs.mysql.com/29900 ; when that bug is resolved
	we can enable the DBUG_RETURN(ret) above */
	ret++;  // silence a gcc46 warning
	DBUG_RETURN(0);
#endif
}

/* Fields of the dynamic table information_schema.innodb_cmp. */
static ST_FIELD_INFO	i_s_cmp_fields_info[] =
{
	{STRUCT_FLD(field_name,		"page_size"),
	 STRUCT_FLD(field_length,	5),
	 STRUCT_FLD(field_type,		MYSQL_TYPE_LONG),
	 STRUCT_FLD(value,		0),
	 STRUCT_FLD(field_flags,	0),
	 STRUCT_FLD(old_name,		"Compressed Page Size"),
	 STRUCT_FLD(open_method,	SKIP_OPEN_TABLE)},

	{STRUCT_FLD(field_name,		"compress_ops"),
	 STRUCT_FLD(field_length,	MY_INT32_NUM_DECIMAL_DIGITS),
	 STRUCT_FLD(field_type,		MYSQL_TYPE_LONG),
	 STRUCT_FLD(value,		0),
	 STRUCT_FLD(field_flags,	0),
	 STRUCT_FLD(old_name,		"Total Number of Compressions"),
	 STRUCT_FLD(open_method,	SKIP_OPEN_TABLE)},

	{STRUCT_FLD(field_name,		"compress_ops_ok"),
	 STRUCT_FLD(field_length,	MY_INT32_NUM_DECIMAL_DIGITS),
	 STRUCT_FLD(field_type,		MYSQL_TYPE_LONG),
	 STRUCT_FLD(value,		0),
	 STRUCT_FLD(field_flags,	0),
	 STRUCT_FLD(old_name,		"Total Number of"
					" Successful Compressions"),
	 STRUCT_FLD(open_method,	SKIP_OPEN_TABLE)},

	{STRUCT_FLD(field_name,		"compress_time"),
	 STRUCT_FLD(field_length,	MY_INT32_NUM_DECIMAL_DIGITS),
	 STRUCT_FLD(field_type,		MYSQL_TYPE_LONG),
	 STRUCT_FLD(value,		0),
	 STRUCT_FLD(field_flags,	0),
	 STRUCT_FLD(old_name,		"Total Duration of Compressions,"
		    " in Seconds"),
	 STRUCT_FLD(open_method,	SKIP_OPEN_TABLE)},

	{STRUCT_FLD(field_name,		"uncompress_ops"),
	 STRUCT_FLD(field_length,	MY_INT32_NUM_DECIMAL_DIGITS),
	 STRUCT_FLD(field_type,		MYSQL_TYPE_LONG),
	 STRUCT_FLD(value,		0),
	 STRUCT_FLD(field_flags,	0),
	 STRUCT_FLD(old_name,		"Total Number of Decompressions"),
	 STRUCT_FLD(open_method,	SKIP_OPEN_TABLE)},

	{STRUCT_FLD(field_name,		"uncompress_time"),
	 STRUCT_FLD(field_length,	MY_INT32_NUM_DECIMAL_DIGITS),
	 STRUCT_FLD(field_type,		MYSQL_TYPE_LONG),
	 STRUCT_FLD(value,		0),
	 STRUCT_FLD(field_flags,	0),
	 STRUCT_FLD(old_name,		"Total Duration of Decompressions,"
		    " in Seconds"),
	 STRUCT_FLD(open_method,	SKIP_OPEN_TABLE)},

	END_OF_ST_FIELD_INFO
};


/*******************************************************************//**
Fill the dynamic table information_schema.innodb_cmp or
innodb_cmp_reset.
@return 0 on success, 1 on failure */
static
int
i_s_cmp_fill_low(
/*=============*/
	THD*		thd,	/*!< in: thread */
	TABLE_LIST*	tables,	/*!< in/out: tables to fill */
	Item*		,	/*!< in: condition (ignored) */
	ibool		reset)	/*!< in: TRUE=reset cumulated counts */
{
	TABLE*	table	= (TABLE*) tables->table;
	int	status	= 0;

	DBUG_ENTER("i_s_cmp_fill_low");

	/* deny access to non-superusers */
	if (check_global_access(thd, PROCESS_ACL)) {

		DBUG_RETURN(0);
	}

	RETURN_IF_INNODB_NOT_STARTED(tables->schema_table_name);

	for (uint i = 0; i < PAGE_ZIP_SSIZE_MAX; i++) {
		page_zip_stat_t*	zip_stat = &page_zip_stat[i];

		table->field[0]->store(UNIV_ZIP_SIZE_MIN << i);

		/* The cumulated counts are not protected by any
		mutex.  Thus, some operation in page0zip.cc could
		increment a counter between the time we read it and
		clear it.  We could introduce mutex protection, but it
		could cause a measureable performance hit in
		page0zip.cc. */
		table->field[1]->store(zip_stat->compressed, true);
		table->field[2]->store(zip_stat->compressed_ok, true);
		table->field[3]->store(zip_stat->compressed_usec / 1000000,
				       true);
		table->field[4]->store(zip_stat->decompressed, true);
		table->field[5]->store(zip_stat->decompressed_usec / 1000000,
				       true);

		if (reset) {
			new (zip_stat) page_zip_stat_t();
		}

		if (schema_table_store_record(thd, table)) {
			status = 1;
			break;
		}
	}

	DBUG_RETURN(status);
}

/*******************************************************************//**
Fill the dynamic table information_schema.innodb_cmp.
@return 0 on success, 1 on failure */
static
int
i_s_cmp_fill(
/*=========*/
	THD*		thd,	/*!< in: thread */
	TABLE_LIST*	tables,	/*!< in/out: tables to fill */
	Item*		cond)	/*!< in: condition (ignored) */
{
	return(i_s_cmp_fill_low(thd, tables, cond, FALSE));
}

/*******************************************************************//**
Fill the dynamic table information_schema.innodb_cmp_reset.
@return 0 on success, 1 on failure */
static
int
i_s_cmp_reset_fill(
/*===============*/
	THD*		thd,	/*!< in: thread */
	TABLE_LIST*	tables,	/*!< in/out: tables to fill */
	Item*		cond)	/*!< in: condition (ignored) */
{
	return(i_s_cmp_fill_low(thd, tables, cond, TRUE));
}

/*******************************************************************//**
Bind the dynamic table information_schema.innodb_cmp.
@return 0 on success */
static
int
i_s_cmp_init(
/*=========*/
	void*	p)	/*!< in/out: table schema object */
{
	DBUG_ENTER("i_s_cmp_init");
	ST_SCHEMA_TABLE* schema = (ST_SCHEMA_TABLE*) p;

	schema->fields_info = i_s_cmp_fields_info;
	schema->fill_table = i_s_cmp_fill;

	DBUG_RETURN(0);
}

/*******************************************************************//**
Bind the dynamic table information_schema.innodb_cmp_reset.
@return 0 on success */
static
int
i_s_cmp_reset_init(
/*===============*/
	void*	p)	/*!< in/out: table schema object */
{
	DBUG_ENTER("i_s_cmp_reset_init");
	ST_SCHEMA_TABLE* schema = (ST_SCHEMA_TABLE*) p;

	schema->fields_info = i_s_cmp_fields_info;
	schema->fill_table = i_s_cmp_reset_fill;

	DBUG_RETURN(0);
}

UNIV_INTERN struct st_maria_plugin	i_s_innodb_cmp =
{
	/* the plugin type (a MYSQL_XXX_PLUGIN value) */
	/* int */
	STRUCT_FLD(type, MYSQL_INFORMATION_SCHEMA_PLUGIN),

	/* pointer to type-specific plugin descriptor */
	/* void* */
	STRUCT_FLD(info, &i_s_info),

	/* plugin name */
	/* const char* */
	STRUCT_FLD(name, "INNODB_CMP"),

	/* plugin author (for SHOW PLUGINS) */
	/* const char* */
	STRUCT_FLD(author, plugin_author),

	/* general descriptive text (for SHOW PLUGINS) */
	/* const char* */
	STRUCT_FLD(descr, "Statistics for the InnoDB compression"),

	/* the plugin license (PLUGIN_LICENSE_XXX) */
	/* int */
	STRUCT_FLD(license, PLUGIN_LICENSE_GPL),

	/* the function to invoke when plugin is loaded */
	/* int (*)(void*); */
	STRUCT_FLD(init, i_s_cmp_init),

	/* the function to invoke when plugin is unloaded */
	/* int (*)(void*); */
	STRUCT_FLD(deinit, i_s_common_deinit),

	/* plugin version (for SHOW PLUGINS) */
	/* unsigned int */
	STRUCT_FLD(version, INNODB_VERSION_SHORT),

	/* struct st_mysql_show_var* */
	STRUCT_FLD(status_vars, NULL),

	/* struct st_mysql_sys_var** */
	STRUCT_FLD(system_vars, NULL),

        /* Maria extension */
	STRUCT_FLD(version_info, INNODB_VERSION_STR),
        STRUCT_FLD(maturity, MariaDB_PLUGIN_MATURITY_STABLE),
};

UNIV_INTERN struct st_maria_plugin	i_s_innodb_cmp_reset =
{
	/* the plugin type (a MYSQL_XXX_PLUGIN value) */
	/* int */
	STRUCT_FLD(type, MYSQL_INFORMATION_SCHEMA_PLUGIN),

	/* pointer to type-specific plugin descriptor */
	/* void* */
	STRUCT_FLD(info, &i_s_info),

	/* plugin name */
	/* const char* */
	STRUCT_FLD(name, "INNODB_CMP_RESET"),

	/* plugin author (for SHOW PLUGINS) */
	/* const char* */
	STRUCT_FLD(author, plugin_author),

	/* general descriptive text (for SHOW PLUGINS) */
	/* const char* */
	STRUCT_FLD(descr, "Statistics for the InnoDB compression;"
		   " reset cumulated counts"),

	/* the plugin license (PLUGIN_LICENSE_XXX) */
	/* int */
	STRUCT_FLD(license, PLUGIN_LICENSE_GPL),

	/* the function to invoke when plugin is loaded */
	/* int (*)(void*); */
	STRUCT_FLD(init, i_s_cmp_reset_init),

	/* the function to invoke when plugin is unloaded */
	/* int (*)(void*); */
	STRUCT_FLD(deinit, i_s_common_deinit),

	/* plugin version (for SHOW PLUGINS) */
	/* unsigned int */
	STRUCT_FLD(version, INNODB_VERSION_SHORT),

	/* struct st_mysql_show_var* */
	STRUCT_FLD(status_vars, NULL),

	/* struct st_mysql_sys_var** */
	STRUCT_FLD(system_vars, NULL),

        /* Maria extension */
	STRUCT_FLD(version_info, INNODB_VERSION_STR),
        STRUCT_FLD(maturity, MariaDB_PLUGIN_MATURITY_STABLE),
};

/* Fields of the dynamic tables
information_schema.innodb_cmp_per_index and
information_schema.innodb_cmp_per_index_reset. */
static ST_FIELD_INFO	i_s_cmp_per_index_fields_info[] =
{
#define IDX_DATABASE_NAME	0
	{STRUCT_FLD(field_name,		"database_name"),
	 STRUCT_FLD(field_length,	192),
	 STRUCT_FLD(field_type,		MYSQL_TYPE_STRING),
	 STRUCT_FLD(value,		0),
	 STRUCT_FLD(field_flags,	0),
	 STRUCT_FLD(old_name,		""),
	 STRUCT_FLD(open_method,	SKIP_OPEN_TABLE)},

#define IDX_TABLE_NAME		1
	{STRUCT_FLD(field_name,		"table_name"),
	 STRUCT_FLD(field_length,	192),
	 STRUCT_FLD(field_type,		MYSQL_TYPE_STRING),
	 STRUCT_FLD(value,		0),
	 STRUCT_FLD(field_flags,	0),
	 STRUCT_FLD(old_name,		""),
	 STRUCT_FLD(open_method,	SKIP_OPEN_TABLE)},

#define IDX_INDEX_NAME		2
	{STRUCT_FLD(field_name,		"index_name"),
	 STRUCT_FLD(field_length,	192),
	 STRUCT_FLD(field_type,		MYSQL_TYPE_STRING),
	 STRUCT_FLD(value,		0),
	 STRUCT_FLD(field_flags,	0),
	 STRUCT_FLD(old_name,		""),
	 STRUCT_FLD(open_method,	SKIP_OPEN_TABLE)},

#define IDX_COMPRESS_OPS	3
	{STRUCT_FLD(field_name,		"compress_ops"),
	 STRUCT_FLD(field_length,	MY_INT32_NUM_DECIMAL_DIGITS),
	 STRUCT_FLD(field_type,		MYSQL_TYPE_LONG),
	 STRUCT_FLD(value,		0),
	 STRUCT_FLD(field_flags,	0),
	 STRUCT_FLD(old_name,		""),
	 STRUCT_FLD(open_method,	SKIP_OPEN_TABLE)},

#define IDX_COMPRESS_OPS_OK	4
	{STRUCT_FLD(field_name,		"compress_ops_ok"),
	 STRUCT_FLD(field_length,	MY_INT32_NUM_DECIMAL_DIGITS),
	 STRUCT_FLD(field_type,		MYSQL_TYPE_LONG),
	 STRUCT_FLD(value,		0),
	 STRUCT_FLD(field_flags,	0),
	 STRUCT_FLD(old_name,		""),
	 STRUCT_FLD(open_method,	SKIP_OPEN_TABLE)},

#define IDX_COMPRESS_TIME	5
	{STRUCT_FLD(field_name,		"compress_time"),
	 STRUCT_FLD(field_length,	MY_INT32_NUM_DECIMAL_DIGITS),
	 STRUCT_FLD(field_type,		MYSQL_TYPE_LONG),
	 STRUCT_FLD(value,		0),
	 STRUCT_FLD(field_flags,	0),
	 STRUCT_FLD(old_name,		""),
	 STRUCT_FLD(open_method,	SKIP_OPEN_TABLE)},

#define IDX_UNCOMPRESS_OPS	6
	{STRUCT_FLD(field_name,		"uncompress_ops"),
	 STRUCT_FLD(field_length,	MY_INT32_NUM_DECIMAL_DIGITS),
	 STRUCT_FLD(field_type,		MYSQL_TYPE_LONG),
	 STRUCT_FLD(value,		0),
	 STRUCT_FLD(field_flags,	0),
	 STRUCT_FLD(old_name,		""),
	 STRUCT_FLD(open_method,	SKIP_OPEN_TABLE)},

#define IDX_UNCOMPRESS_TIME	7
	{STRUCT_FLD(field_name,		"uncompress_time"),
	 STRUCT_FLD(field_length,	MY_INT32_NUM_DECIMAL_DIGITS),
	 STRUCT_FLD(field_type,		MYSQL_TYPE_LONG),
	 STRUCT_FLD(value,		0),
	 STRUCT_FLD(field_flags,	0),
	 STRUCT_FLD(old_name,		""),
	 STRUCT_FLD(open_method,	SKIP_OPEN_TABLE)},

	END_OF_ST_FIELD_INFO
};

/*******************************************************************//**
Fill the dynamic table
information_schema.innodb_cmp_per_index or
information_schema.innodb_cmp_per_index_reset.
@return 0 on success, 1 on failure */
static
int
i_s_cmp_per_index_fill_low(
/*=======================*/
	THD*		thd,	/*!< in: thread */
	TABLE_LIST*	tables,	/*!< in/out: tables to fill */
	Item*		,	/*!< in: condition (ignored) */
	ibool		reset)	/*!< in: TRUE=reset cumulated counts */
{
	TABLE*	table = tables->table;
	Field**	fields = table->field;
	int	status = 0;

	DBUG_ENTER("i_s_cmp_per_index_fill_low");

	/* deny access to non-superusers */
	if (check_global_access(thd, PROCESS_ACL)) {

		DBUG_RETURN(0);
	}

	RETURN_IF_INNODB_NOT_STARTED(tables->schema_table_name);

	/* Create a snapshot of the stats so we do not bump into lock
	order violations with dict_sys->mutex below. */
	mutex_enter(&page_zip_stat_per_index_mutex);
	page_zip_stat_per_index_t		snap (page_zip_stat_per_index);
	mutex_exit(&page_zip_stat_per_index_mutex);

	mutex_enter(&dict_sys->mutex);

	page_zip_stat_per_index_t::iterator	iter;
	ulint					i;

	for (iter = snap.begin(), i = 0; iter != snap.end(); iter++, i++) {

		dict_index_t*	index = dict_index_find_on_id_low(iter->first);

		if (index != NULL) {
			char	db_utf8[MAX_DB_UTF8_LEN];
			char	table_utf8[MAX_TABLE_UTF8_LEN];

			dict_fs2utf8(index->table_name,
				     db_utf8, sizeof(db_utf8),
				     table_utf8, sizeof(table_utf8));

			status = field_store_string(fields[IDX_DATABASE_NAME],
						    db_utf8)
				|| field_store_string(fields[IDX_TABLE_NAME],
						      table_utf8)
				|| field_store_string(fields[IDX_INDEX_NAME],
						      index->name);
		} else {
			/* index not found */
			char name[MY_INT64_NUM_DECIMAL_DIGITS
				  + sizeof "index_id: "];
			fields[IDX_DATABASE_NAME]->set_null();
			fields[IDX_TABLE_NAME]->set_null();
			fields[IDX_INDEX_NAME]->set_notnull();
			status = fields[IDX_INDEX_NAME]->store(
				name,
				uint(snprintf(name, sizeof name,
					      "index_id: " IB_ID_FMT,
					      iter->first)),
				system_charset_info);
		}

		if (status
		    || fields[IDX_COMPRESS_OPS]->store(
			    iter->second.compressed, true)
		    || fields[IDX_COMPRESS_OPS_OK]->store(
			    iter->second.compressed_ok, true)
		    || fields[IDX_COMPRESS_TIME]->store(
			    iter->second.compressed_usec / 1000000, true)
		    || fields[IDX_UNCOMPRESS_OPS]->store(
			    iter->second.decompressed, true)
		    || fields[IDX_UNCOMPRESS_TIME]->store(
			    iter->second.decompressed_usec / 1000000, true)
		    || schema_table_store_record(thd, table)) {
			status = 1;
			break;
		}
		/* Release and reacquire the dict mutex to allow other
		threads to proceed. This could eventually result in the
		contents of INFORMATION_SCHEMA.innodb_cmp_per_index being
		inconsistent, but it is an acceptable compromise. */
		if (i == 1000) {
			mutex_exit(&dict_sys->mutex);
			i = 0;
			mutex_enter(&dict_sys->mutex);
		}
	}

	mutex_exit(&dict_sys->mutex);

	if (reset) {
		page_zip_reset_stat_per_index();
	}

	DBUG_RETURN(status);
}

/*******************************************************************//**
Fill the dynamic table information_schema.innodb_cmp_per_index.
@return 0 on success, 1 on failure */
static
int
i_s_cmp_per_index_fill(
/*===================*/
	THD*		thd,	/*!< in: thread */
	TABLE_LIST*	tables,	/*!< in/out: tables to fill */
	Item*		cond)	/*!< in: condition (ignored) */
{
	return(i_s_cmp_per_index_fill_low(thd, tables, cond, FALSE));
}

/*******************************************************************//**
Fill the dynamic table information_schema.innodb_cmp_per_index_reset.
@return 0 on success, 1 on failure */
static
int
i_s_cmp_per_index_reset_fill(
/*=========================*/
	THD*		thd,	/*!< in: thread */
	TABLE_LIST*	tables,	/*!< in/out: tables to fill */
	Item*		cond)	/*!< in: condition (ignored) */
{
	return(i_s_cmp_per_index_fill_low(thd, tables, cond, TRUE));
}

/*******************************************************************//**
Bind the dynamic table information_schema.innodb_cmp_per_index.
@return 0 on success */
static
int
i_s_cmp_per_index_init(
/*===================*/
	void*	p)	/*!< in/out: table schema object */
{
	DBUG_ENTER("i_s_cmp_init");
	ST_SCHEMA_TABLE* schema = (ST_SCHEMA_TABLE*) p;

	schema->fields_info = i_s_cmp_per_index_fields_info;
	schema->fill_table = i_s_cmp_per_index_fill;

	DBUG_RETURN(0);
}

/*******************************************************************//**
Bind the dynamic table information_schema.innodb_cmp_per_index_reset.
@return 0 on success */
static
int
i_s_cmp_per_index_reset_init(
/*=========================*/
	void*	p)	/*!< in/out: table schema object */
{
	DBUG_ENTER("i_s_cmp_reset_init");
	ST_SCHEMA_TABLE* schema = (ST_SCHEMA_TABLE*) p;

	schema->fields_info = i_s_cmp_per_index_fields_info;
	schema->fill_table = i_s_cmp_per_index_reset_fill;

	DBUG_RETURN(0);
}

UNIV_INTERN struct st_maria_plugin	i_s_innodb_cmp_per_index =
{
	/* the plugin type (a MYSQL_XXX_PLUGIN value) */
	/* int */
	STRUCT_FLD(type, MYSQL_INFORMATION_SCHEMA_PLUGIN),

	/* pointer to type-specific plugin descriptor */
	/* void* */
	STRUCT_FLD(info, &i_s_info),

	/* plugin name */
	/* const char* */
	STRUCT_FLD(name, "INNODB_CMP_PER_INDEX"),

	/* plugin author (for SHOW PLUGINS) */
	/* const char* */
	STRUCT_FLD(author, plugin_author),

	/* general descriptive text (for SHOW PLUGINS) */
	/* const char* */
	STRUCT_FLD(descr, "Statistics for the InnoDB compression (per index)"),

	/* the plugin license (PLUGIN_LICENSE_XXX) */
	/* int */
	STRUCT_FLD(license, PLUGIN_LICENSE_GPL),

	/* the function to invoke when plugin is loaded */
	/* int (*)(void*); */
	STRUCT_FLD(init, i_s_cmp_per_index_init),

	/* the function to invoke when plugin is unloaded */
	/* int (*)(void*); */
	STRUCT_FLD(deinit, i_s_common_deinit),

	/* plugin version (for SHOW PLUGINS) */
	/* unsigned int */
	STRUCT_FLD(version, INNODB_VERSION_SHORT),

	/* struct st_mysql_show_var* */
	STRUCT_FLD(status_vars, NULL),

	/* struct st_mysql_sys_var** */
	STRUCT_FLD(system_vars, NULL),

        /* Maria extension */
	STRUCT_FLD(version_info, INNODB_VERSION_STR),
        STRUCT_FLD(maturity, MariaDB_PLUGIN_MATURITY_STABLE),
};

UNIV_INTERN struct st_maria_plugin	i_s_innodb_cmp_per_index_reset =
{
	/* the plugin type (a MYSQL_XXX_PLUGIN value) */
	/* int */
	STRUCT_FLD(type, MYSQL_INFORMATION_SCHEMA_PLUGIN),

	/* pointer to type-specific plugin descriptor */
	/* void* */
	STRUCT_FLD(info, &i_s_info),

	/* plugin name */
	/* const char* */
	STRUCT_FLD(name, "INNODB_CMP_PER_INDEX_RESET"),

	/* plugin author (for SHOW PLUGINS) */
	/* const char* */
	STRUCT_FLD(author, plugin_author),

	/* general descriptive text (for SHOW PLUGINS) */
	/* const char* */
	STRUCT_FLD(descr, "Statistics for the InnoDB compression (per index);"
		   " reset cumulated counts"),

	/* the plugin license (PLUGIN_LICENSE_XXX) */
	/* int */
	STRUCT_FLD(license, PLUGIN_LICENSE_GPL),

	/* the function to invoke when plugin is loaded */
	/* int (*)(void*); */
	STRUCT_FLD(init, i_s_cmp_per_index_reset_init),

	/* the function to invoke when plugin is unloaded */
	/* int (*)(void*); */
	STRUCT_FLD(deinit, i_s_common_deinit),

	/* plugin version (for SHOW PLUGINS) */
	/* unsigned int */
	STRUCT_FLD(version, INNODB_VERSION_SHORT),

	/* struct st_mysql_show_var* */
	STRUCT_FLD(status_vars, NULL),

	/* struct st_mysql_sys_var** */
	STRUCT_FLD(system_vars, NULL),

        /* Maria extension */
	STRUCT_FLD(version_info, INNODB_VERSION_STR),
        STRUCT_FLD(maturity, MariaDB_PLUGIN_MATURITY_STABLE),
};

/* Fields of the dynamic table information_schema.innodb_cmpmem. */
static ST_FIELD_INFO	i_s_cmpmem_fields_info[] =
{
	{STRUCT_FLD(field_name,		"page_size"),
	 STRUCT_FLD(field_length,	5),
	 STRUCT_FLD(field_type,		MYSQL_TYPE_LONG),
	 STRUCT_FLD(value,		0),
	 STRUCT_FLD(field_flags,	0),
	 STRUCT_FLD(old_name,		"Buddy Block Size"),
	 STRUCT_FLD(open_method,	SKIP_OPEN_TABLE)},

	{STRUCT_FLD(field_name,		"buffer_pool_instance"),
	STRUCT_FLD(field_length,	MY_INT32_NUM_DECIMAL_DIGITS),
	STRUCT_FLD(field_type,		MYSQL_TYPE_LONG),
	STRUCT_FLD(value,		0),
	STRUCT_FLD(field_flags,		0),
	STRUCT_FLD(old_name,		"Buffer Pool Id"),
	STRUCT_FLD(open_method,		SKIP_OPEN_TABLE)},

	{STRUCT_FLD(field_name,		"pages_used"),
	 STRUCT_FLD(field_length,	MY_INT32_NUM_DECIMAL_DIGITS),
	 STRUCT_FLD(field_type,		MYSQL_TYPE_LONG),
	 STRUCT_FLD(value,		0),
	 STRUCT_FLD(field_flags,	0),
	 STRUCT_FLD(old_name,		"Currently in Use"),
	 STRUCT_FLD(open_method,	SKIP_OPEN_TABLE)},

	{STRUCT_FLD(field_name,		"pages_free"),
	 STRUCT_FLD(field_length,	MY_INT32_NUM_DECIMAL_DIGITS),
	 STRUCT_FLD(field_type,		MYSQL_TYPE_LONG),
	 STRUCT_FLD(value,		0),
	 STRUCT_FLD(field_flags,	0),
	 STRUCT_FLD(old_name,		"Currently Available"),
	 STRUCT_FLD(open_method,	SKIP_OPEN_TABLE)},

	{STRUCT_FLD(field_name,		"relocation_ops"),
	 STRUCT_FLD(field_length,	MY_INT64_NUM_DECIMAL_DIGITS),
	 STRUCT_FLD(field_type,		MYSQL_TYPE_LONGLONG),
	 STRUCT_FLD(value,		0),
	 STRUCT_FLD(field_flags,	0),
	 STRUCT_FLD(old_name,		"Total Number of Relocations"),
	 STRUCT_FLD(open_method,	SKIP_OPEN_TABLE)},

	{STRUCT_FLD(field_name,		"relocation_time"),
	 STRUCT_FLD(field_length,	MY_INT32_NUM_DECIMAL_DIGITS),
	 STRUCT_FLD(field_type,		MYSQL_TYPE_LONG),
	 STRUCT_FLD(value,		0),
	 STRUCT_FLD(field_flags,	0),
	 STRUCT_FLD(old_name,		"Total Duration of Relocations,"
					" in Seconds"),
	 STRUCT_FLD(open_method,	SKIP_OPEN_TABLE)},

	END_OF_ST_FIELD_INFO
};

/*******************************************************************//**
Fill the dynamic table information_schema.innodb_cmpmem or
innodb_cmpmem_reset.
@return 0 on success, 1 on failure */
static
int
i_s_cmpmem_fill_low(
/*================*/
	THD*		thd,	/*!< in: thread */
	TABLE_LIST*	tables,	/*!< in/out: tables to fill */
	Item*		,	/*!< in: condition (ignored) */
	ibool		reset)	/*!< in: TRUE=reset cumulated counts */
{
	int		status = 0;
	TABLE*	table	= (TABLE*) tables->table;

	DBUG_ENTER("i_s_cmpmem_fill_low");

	/* deny access to non-superusers */
	if (check_global_access(thd, PROCESS_ACL)) {

		DBUG_RETURN(0);
	}

	RETURN_IF_INNODB_NOT_STARTED(tables->schema_table_name);

	for (ulint i = 0; i < srv_buf_pool_instances; i++) {
		buf_pool_t*		buf_pool;
		ulint			zip_free_len_local[BUF_BUDDY_SIZES_MAX + 1];
		buf_buddy_stat_t	buddy_stat_local[BUF_BUDDY_SIZES_MAX + 1];

		status	= 0;

		buf_pool = buf_pool_from_array(i);

		/* Save buddy stats for buffer pool in local variables. */
		buf_pool_mutex_enter(buf_pool);
		for (uint x = 0; x <= BUF_BUDDY_SIZES; x++) {

			zip_free_len_local[x] = (x < BUF_BUDDY_SIZES) ?
				UT_LIST_GET_LEN(buf_pool->zip_free[x]) : 0;

			buddy_stat_local[x] = buf_pool->buddy_stat[x];

			if (reset) {
				/* This is protected by buf_pool->mutex. */
				buf_pool->buddy_stat[x].relocated = 0;
				buf_pool->buddy_stat[x].relocated_usec = 0;
			}
		}
		buf_pool_mutex_exit(buf_pool);

		for (uint x = 0; x <= BUF_BUDDY_SIZES; x++) {
			buf_buddy_stat_t*	buddy_stat;

			buddy_stat = &buddy_stat_local[x];

			table->field[0]->store(BUF_BUDDY_LOW << x);
			table->field[1]->store(i, true);
			table->field[2]->store(buddy_stat->used, true);
			table->field[3]->store(zip_free_len_local[x], true);
			table->field[4]->store(buddy_stat->relocated, true);
			table->field[5]->store(
				buddy_stat->relocated_usec / 1000000, true);

			if (schema_table_store_record(thd, table)) {
				status = 1;
				break;
			}
		}

		if (status) {
			break;
		}
	}

	DBUG_RETURN(status);
}

/*******************************************************************//**
Fill the dynamic table information_schema.innodb_cmpmem.
@return 0 on success, 1 on failure */
static
int
i_s_cmpmem_fill(
/*============*/
	THD*		thd,	/*!< in: thread */
	TABLE_LIST*	tables,	/*!< in/out: tables to fill */
	Item*		cond)	/*!< in: condition (ignored) */
{
	return(i_s_cmpmem_fill_low(thd, tables, cond, FALSE));
}

/*******************************************************************//**
Fill the dynamic table information_schema.innodb_cmpmem_reset.
@return 0 on success, 1 on failure */
static
int
i_s_cmpmem_reset_fill(
/*==================*/
	THD*		thd,	/*!< in: thread */
	TABLE_LIST*	tables,	/*!< in/out: tables to fill */
	Item*		cond)	/*!< in: condition (ignored) */
{
	return(i_s_cmpmem_fill_low(thd, tables, cond, TRUE));
}

/*******************************************************************//**
Bind the dynamic table information_schema.innodb_cmpmem.
@return 0 on success */
static
int
i_s_cmpmem_init(
/*============*/
	void*	p)	/*!< in/out: table schema object */
{
	DBUG_ENTER("i_s_cmpmem_init");
	ST_SCHEMA_TABLE* schema = (ST_SCHEMA_TABLE*) p;

	schema->fields_info = i_s_cmpmem_fields_info;
	schema->fill_table = i_s_cmpmem_fill;

	DBUG_RETURN(0);
}

/*******************************************************************//**
Bind the dynamic table information_schema.innodb_cmpmem_reset.
@return 0 on success */
static
int
i_s_cmpmem_reset_init(
/*==================*/
	void*	p)	/*!< in/out: table schema object */
{
	DBUG_ENTER("i_s_cmpmem_reset_init");
	ST_SCHEMA_TABLE* schema = (ST_SCHEMA_TABLE*) p;

	schema->fields_info = i_s_cmpmem_fields_info;
	schema->fill_table = i_s_cmpmem_reset_fill;

	DBUG_RETURN(0);
}

UNIV_INTERN struct st_maria_plugin	i_s_innodb_cmpmem =
{
	/* the plugin type (a MYSQL_XXX_PLUGIN value) */
	/* int */
	STRUCT_FLD(type, MYSQL_INFORMATION_SCHEMA_PLUGIN),

	/* pointer to type-specific plugin descriptor */
	/* void* */
	STRUCT_FLD(info, &i_s_info),

	/* plugin name */
	/* const char* */
	STRUCT_FLD(name, "INNODB_CMPMEM"),

	/* plugin author (for SHOW PLUGINS) */
	/* const char* */
	STRUCT_FLD(author, plugin_author),

	/* general descriptive text (for SHOW PLUGINS) */
	/* const char* */
	STRUCT_FLD(descr, "Statistics for the InnoDB compressed buffer pool"),

	/* the plugin license (PLUGIN_LICENSE_XXX) */
	/* int */
	STRUCT_FLD(license, PLUGIN_LICENSE_GPL),

	/* the function to invoke when plugin is loaded */
	/* int (*)(void*); */
	STRUCT_FLD(init, i_s_cmpmem_init),

	/* the function to invoke when plugin is unloaded */
	/* int (*)(void*); */
	STRUCT_FLD(deinit, i_s_common_deinit),

	/* plugin version (for SHOW PLUGINS) */
	/* unsigned int */
	STRUCT_FLD(version, INNODB_VERSION_SHORT),

	/* struct st_mysql_show_var* */
	STRUCT_FLD(status_vars, NULL),

	/* struct st_mysql_sys_var** */
	STRUCT_FLD(system_vars, NULL),

        /* Maria extension */
	STRUCT_FLD(version_info, INNODB_VERSION_STR),
        STRUCT_FLD(maturity, MariaDB_PLUGIN_MATURITY_STABLE),
};

UNIV_INTERN struct st_maria_plugin	i_s_innodb_cmpmem_reset =
{
	/* the plugin type (a MYSQL_XXX_PLUGIN value) */
	/* int */
	STRUCT_FLD(type, MYSQL_INFORMATION_SCHEMA_PLUGIN),

	/* pointer to type-specific plugin descriptor */
	/* void* */
	STRUCT_FLD(info, &i_s_info),

	/* plugin name */
	/* const char* */
	STRUCT_FLD(name, "INNODB_CMPMEM_RESET"),

	/* plugin author (for SHOW PLUGINS) */
	/* const char* */
	STRUCT_FLD(author, plugin_author),

	/* general descriptive text (for SHOW PLUGINS) */
	/* const char* */
	STRUCT_FLD(descr, "Statistics for the InnoDB compressed buffer pool;"
		   " reset cumulated counts"),

	/* the plugin license (PLUGIN_LICENSE_XXX) */
	/* int */
	STRUCT_FLD(license, PLUGIN_LICENSE_GPL),

	/* the function to invoke when plugin is loaded */
	/* int (*)(void*); */
	STRUCT_FLD(init, i_s_cmpmem_reset_init),

	/* the function to invoke when plugin is unloaded */
	/* int (*)(void*); */
	STRUCT_FLD(deinit, i_s_common_deinit),

	/* plugin version (for SHOW PLUGINS) */
	/* unsigned int */
	STRUCT_FLD(version, INNODB_VERSION_SHORT),

	/* struct st_mysql_show_var* */
	STRUCT_FLD(status_vars, NULL),

	/* struct st_mysql_sys_var** */
	STRUCT_FLD(system_vars, NULL),

        /* Maria extension */
	STRUCT_FLD(version_info, INNODB_VERSION_STR),
        STRUCT_FLD(maturity, MariaDB_PLUGIN_MATURITY_STABLE),
};

/* Fields of the dynamic table INFORMATION_SCHEMA.innodb_metrics */
static ST_FIELD_INFO	innodb_metrics_fields_info[] =
{
#define	METRIC_NAME		0
	{STRUCT_FLD(field_name,		"NAME"),
	 STRUCT_FLD(field_length,	NAME_LEN + 1),
	 STRUCT_FLD(field_type,		MYSQL_TYPE_STRING),
	 STRUCT_FLD(value,		0),
	 STRUCT_FLD(field_flags,	0),
	 STRUCT_FLD(old_name,		""),
	 STRUCT_FLD(open_method,	SKIP_OPEN_TABLE)},

#define	METRIC_SUBSYS		1
	{STRUCT_FLD(field_name,		"SUBSYSTEM"),
	 STRUCT_FLD(field_length,	NAME_LEN + 1),
	 STRUCT_FLD(field_type,		MYSQL_TYPE_STRING),
	 STRUCT_FLD(value,		0),
	 STRUCT_FLD(field_flags,	0),
	 STRUCT_FLD(old_name,		""),
	 STRUCT_FLD(open_method,	SKIP_OPEN_TABLE)},

#define	METRIC_VALUE_START	2
	{STRUCT_FLD(field_name,		"COUNT"),
	 STRUCT_FLD(field_length,	MY_INT64_NUM_DECIMAL_DIGITS),
	 STRUCT_FLD(field_type,		MYSQL_TYPE_LONGLONG),
	 STRUCT_FLD(value,		0),
	 STRUCT_FLD(field_flags,	0),
	 STRUCT_FLD(old_name,		""),
	 STRUCT_FLD(open_method,	SKIP_OPEN_TABLE)},

#define	METRIC_MAX_VALUE_START	3
	{STRUCT_FLD(field_name,		"MAX_COUNT"),
	 STRUCT_FLD(field_length,	MY_INT64_NUM_DECIMAL_DIGITS),
	 STRUCT_FLD(field_type,		MYSQL_TYPE_LONGLONG),
	 STRUCT_FLD(value,		0),
	 STRUCT_FLD(field_flags,	MY_I_S_MAYBE_NULL),
	 STRUCT_FLD(old_name,		""),
	 STRUCT_FLD(open_method,	SKIP_OPEN_TABLE)},

#define	METRIC_MIN_VALUE_START	4
	{STRUCT_FLD(field_name,		"MIN_COUNT"),
	 STRUCT_FLD(field_length,	MY_INT64_NUM_DECIMAL_DIGITS),
	 STRUCT_FLD(field_type,		MYSQL_TYPE_LONGLONG),
	 STRUCT_FLD(value,		0),
	 STRUCT_FLD(field_flags,	MY_I_S_MAYBE_NULL),
	 STRUCT_FLD(old_name,		""),
	 STRUCT_FLD(open_method,	SKIP_OPEN_TABLE)},

#define	METRIC_AVG_VALUE_START	5
	{STRUCT_FLD(field_name,		"AVG_COUNT"),
	 STRUCT_FLD(field_length,	MAX_FLOAT_STR_LENGTH),
	 STRUCT_FLD(field_type,		MYSQL_TYPE_FLOAT),
	 STRUCT_FLD(value,		0),
	 STRUCT_FLD(field_flags,	MY_I_S_MAYBE_NULL),
	 STRUCT_FLD(old_name,		""),
	 STRUCT_FLD(open_method,	SKIP_OPEN_TABLE)},

#define	METRIC_VALUE_RESET	6
	{STRUCT_FLD(field_name,		"COUNT_RESET"),
	 STRUCT_FLD(field_length,	MY_INT64_NUM_DECIMAL_DIGITS),
	 STRUCT_FLD(field_type,		MYSQL_TYPE_LONGLONG),
	 STRUCT_FLD(value,		0),
	 STRUCT_FLD(field_flags,	0),
	 STRUCT_FLD(old_name,		""),
	 STRUCT_FLD(open_method,	SKIP_OPEN_TABLE)},

#define	METRIC_MAX_VALUE_RESET	7
	{STRUCT_FLD(field_name,		"MAX_COUNT_RESET"),
	 STRUCT_FLD(field_length,	MY_INT64_NUM_DECIMAL_DIGITS),
	 STRUCT_FLD(field_type,		MYSQL_TYPE_LONGLONG),
	 STRUCT_FLD(value,		0),
	 STRUCT_FLD(field_flags,	MY_I_S_MAYBE_NULL),
	 STRUCT_FLD(old_name,		""),
	 STRUCT_FLD(open_method,	SKIP_OPEN_TABLE)},

#define	METRIC_MIN_VALUE_RESET	8
	{STRUCT_FLD(field_name,		"MIN_COUNT_RESET"),
	 STRUCT_FLD(field_length,	MY_INT64_NUM_DECIMAL_DIGITS),
	 STRUCT_FLD(field_type,		MYSQL_TYPE_LONGLONG),
	 STRUCT_FLD(value,		0),
	 STRUCT_FLD(field_flags,	MY_I_S_MAYBE_NULL),
	 STRUCT_FLD(old_name,		""),
	 STRUCT_FLD(open_method,	SKIP_OPEN_TABLE)},

#define	METRIC_AVG_VALUE_RESET	9
	{STRUCT_FLD(field_name,		"AVG_COUNT_RESET"),
	 STRUCT_FLD(field_length,	MAX_FLOAT_STR_LENGTH),
	 STRUCT_FLD(field_type,		MYSQL_TYPE_FLOAT),
	 STRUCT_FLD(value,		0),
	 STRUCT_FLD(field_flags,	MY_I_S_MAYBE_NULL),
	 STRUCT_FLD(old_name,		""),
	 STRUCT_FLD(open_method,	SKIP_OPEN_TABLE)},

#define	METRIC_START_TIME	10
	{STRUCT_FLD(field_name,		"TIME_ENABLED"),
	 STRUCT_FLD(field_length,	0),
	 STRUCT_FLD(field_type,		MYSQL_TYPE_DATETIME),
	 STRUCT_FLD(value,		0),
	 STRUCT_FLD(field_flags,	MY_I_S_MAYBE_NULL),
	 STRUCT_FLD(old_name,		""),
	 STRUCT_FLD(open_method,	SKIP_OPEN_TABLE)},

#define	METRIC_STOP_TIME	11
	{STRUCT_FLD(field_name,		"TIME_DISABLED"),
	 STRUCT_FLD(field_length,	0),
	 STRUCT_FLD(field_type,		MYSQL_TYPE_DATETIME),
	 STRUCT_FLD(value,		0),
	 STRUCT_FLD(field_flags,	MY_I_S_MAYBE_NULL),
	 STRUCT_FLD(old_name,		""),
	 STRUCT_FLD(open_method,	SKIP_OPEN_TABLE)},

#define	METRIC_TIME_ELAPSED	12
	{STRUCT_FLD(field_name,		"TIME_ELAPSED"),
	 STRUCT_FLD(field_length,	MY_INT64_NUM_DECIMAL_DIGITS),
	 STRUCT_FLD(field_type,		MYSQL_TYPE_LONGLONG),
	 STRUCT_FLD(value,		0),
	 STRUCT_FLD(field_flags,	MY_I_S_MAYBE_NULL),
	 STRUCT_FLD(old_name,		""),
	 STRUCT_FLD(open_method,	SKIP_OPEN_TABLE)},

#define	METRIC_RESET_TIME	13
	{STRUCT_FLD(field_name,		"TIME_RESET"),
	 STRUCT_FLD(field_length,	0),
	 STRUCT_FLD(field_type,		MYSQL_TYPE_DATETIME),
	 STRUCT_FLD(value,		0),
	 STRUCT_FLD(field_flags,	MY_I_S_MAYBE_NULL),
	 STRUCT_FLD(old_name,		""),
	 STRUCT_FLD(open_method,	SKIP_OPEN_TABLE)},

#define	METRIC_STATUS		14
	{STRUCT_FLD(field_name,		"STATUS"),
	 STRUCT_FLD(field_length,	NAME_LEN + 1),
	 STRUCT_FLD(field_type,		MYSQL_TYPE_STRING),
	 STRUCT_FLD(value,		0),
	 STRUCT_FLD(field_flags,	0),
	 STRUCT_FLD(old_name,		""),
	 STRUCT_FLD(open_method,	SKIP_OPEN_TABLE)},

#define	METRIC_TYPE		15
	{STRUCT_FLD(field_name,		"TYPE"),
	 STRUCT_FLD(field_length,	NAME_LEN + 1),
	 STRUCT_FLD(field_type,		MYSQL_TYPE_STRING),
	 STRUCT_FLD(value,		0),
	 STRUCT_FLD(field_flags,	0),
	 STRUCT_FLD(old_name,		""),
	 STRUCT_FLD(open_method,	SKIP_OPEN_TABLE)},

#define	METRIC_DESC		16
	{STRUCT_FLD(field_name,		"COMMENT"),
	 STRUCT_FLD(field_length,	NAME_LEN + 1),
	 STRUCT_FLD(field_type,		MYSQL_TYPE_STRING),
	 STRUCT_FLD(value,		0),
	 STRUCT_FLD(field_flags,	0),
	 STRUCT_FLD(old_name,		""),
	 STRUCT_FLD(open_method,	SKIP_OPEN_TABLE)},

	END_OF_ST_FIELD_INFO
};

/**********************************************************************//**
Fill the information schema metrics table.
@return 0 on success */
static
int
i_s_metrics_fill(
/*=============*/
	THD*		thd,		/*!< in: thread */
	TABLE*		table_to_fill)	/*!< in/out: fill this table */
{
	int		count;
	Field**		fields;
	double		time_diff = 0;
	monitor_info_t*	monitor_info;
	mon_type_t	min_val;
	mon_type_t	max_val;

	DBUG_ENTER("i_s_metrics_fill");
	fields = table_to_fill->field;

	for (count = 0; count < NUM_MONITOR; count++) {
		monitor_info = srv_mon_get_info((monitor_id_t) count);

		/* A good place to sanity check the Monitor ID */
		ut_a(count == monitor_info->monitor_id);

		/* If the item refers to a Module, nothing to fill,
		continue. */
		if ((monitor_info->monitor_type & MONITOR_MODULE)
		    || (monitor_info->monitor_type & MONITOR_HIDDEN)) {
			continue;
		}

		/* If this is an existing "status variable", and
		its corresponding counter is still on, we need
		to calculate the result from its corresponding
		counter. */
		if (monitor_info->monitor_type & MONITOR_EXISTING
		    && MONITOR_IS_ON(count)) {
			srv_mon_process_existing_counter((monitor_id_t) count,
							 MONITOR_GET_VALUE);
		}

		/* Fill in counter's basic information */
		OK(field_store_string(fields[METRIC_NAME],
				      monitor_info->monitor_name));

		OK(field_store_string(fields[METRIC_SUBSYS],
				      monitor_info->monitor_module));

		OK(field_store_string(fields[METRIC_DESC],
				      monitor_info->monitor_desc));

		/* Fill in counter values */
		OK(fields[METRIC_VALUE_RESET]->store(
			MONITOR_VALUE(count), FALSE));

		OK(fields[METRIC_VALUE_START]->store(
			MONITOR_VALUE_SINCE_START(count), FALSE));

		/* If the max value is MAX_RESERVED, counter max
		value has not been updated. Set the column value
		to NULL. */
		if (MONITOR_MAX_VALUE(count) == MAX_RESERVED
		    || MONITOR_MAX_MIN_NOT_INIT(count)) {
			fields[METRIC_MAX_VALUE_RESET]->set_null();
		} else {
			OK(fields[METRIC_MAX_VALUE_RESET]->store(
				MONITOR_MAX_VALUE(count), FALSE));
			fields[METRIC_MAX_VALUE_RESET]->set_notnull();
		}

		/* If the min value is MAX_RESERVED, counter min
		value has not been updated. Set the column value
		to NULL. */
		if (MONITOR_MIN_VALUE(count) == MIN_RESERVED
		    || MONITOR_MAX_MIN_NOT_INIT(count)) {
			fields[METRIC_MIN_VALUE_RESET]->set_null();
		} else {
			OK(fields[METRIC_MIN_VALUE_RESET]->store(
				MONITOR_MIN_VALUE(count), FALSE));
			fields[METRIC_MIN_VALUE_RESET]->set_notnull();
		}

		/* Calculate the max value since counter started */
		max_val = srv_mon_calc_max_since_start((monitor_id_t) count);

		if (max_val == MAX_RESERVED
		    || MONITOR_MAX_MIN_NOT_INIT(count)) {
			fields[METRIC_MAX_VALUE_START]->set_null();
		} else {
			OK(fields[METRIC_MAX_VALUE_START]->store(
				max_val, FALSE));
			fields[METRIC_MAX_VALUE_START]->set_notnull();
		}

		/* Calculate the min value since counter started */
		min_val = srv_mon_calc_min_since_start((monitor_id_t) count);

		if (min_val == MIN_RESERVED
		    || MONITOR_MAX_MIN_NOT_INIT(count)) {
			fields[METRIC_MIN_VALUE_START]->set_null();
		} else {
			OK(fields[METRIC_MIN_VALUE_START]->store(
				min_val, FALSE));

			fields[METRIC_MIN_VALUE_START]->set_notnull();
		}

		/* If monitor has been enabled (no matter it is disabled
		or not now), fill METRIC_START_TIME and METRIC_TIME_ELAPSED
		field */
		if (MONITOR_FIELD(count, mon_start_time)) {
			OK(field_store_time_t(fields[METRIC_START_TIME],
				(time_t)MONITOR_FIELD(count, mon_start_time)));
			fields[METRIC_START_TIME]->set_notnull();

			/* If monitor is enabled, the TIME_ELAPSED is the
			time difference between current and time when monitor
			is enabled. Otherwise, it is the time difference
			between time when monitor is enabled and time
			when it is disabled */
			if (MONITOR_IS_ON(count)) {
				time_diff = difftime(time(NULL),
					MONITOR_FIELD(count, mon_start_time));
			} else {
				time_diff =  difftime(
					MONITOR_FIELD(count, mon_stop_time),
					MONITOR_FIELD(count, mon_start_time));
			}

			OK(fields[METRIC_TIME_ELAPSED]->store(
				time_diff));
			fields[METRIC_TIME_ELAPSED]->set_notnull();
		} else {
			fields[METRIC_START_TIME]->set_null();
			fields[METRIC_TIME_ELAPSED]->set_null();
			time_diff = 0;
		}

		/* Unless MONITOR__NO_AVERAGE is marked, we will need
		to calculate the average value. If this is a monitor set
		owner marked by MONITOR_SET_OWNER, divide
		the value by another counter (number of calls) designated
		by monitor_info->monitor_related_id.
		Otherwise average the counter value by the time between the
		time that the counter is enabled and time it is disabled
		or time it is sampled. */
		if (!(monitor_info->monitor_type & MONITOR_NO_AVERAGE)
		    && (monitor_info->monitor_type & MONITOR_SET_OWNER)
		    && monitor_info->monitor_related_id) {
			mon_type_t	value_start
				 = MONITOR_VALUE_SINCE_START(
					monitor_info->monitor_related_id);

			if (value_start) {
				OK(fields[METRIC_AVG_VALUE_START]->store(
					MONITOR_VALUE_SINCE_START(count)
					/ value_start, FALSE));

				fields[METRIC_AVG_VALUE_START]->set_notnull();
			} else {
				fields[METRIC_AVG_VALUE_START]->set_null();
			}

			if (MONITOR_VALUE(monitor_info->monitor_related_id)) {
				OK(fields[METRIC_AVG_VALUE_RESET]->store(
					MONITOR_VALUE(count)
					/ MONITOR_VALUE(
					monitor_info->monitor_related_id),
					FALSE));
			} else {
				fields[METRIC_AVG_VALUE_RESET]->set_null();
			}
		} else if (!(monitor_info->monitor_type & MONITOR_NO_AVERAGE)
			   && !(monitor_info->monitor_type
				& MONITOR_DISPLAY_CURRENT)) {
			if (time_diff != 0) {
				OK(fields[METRIC_AVG_VALUE_START]->store(
					(double) MONITOR_VALUE_SINCE_START(
						count) / time_diff));
				fields[METRIC_AVG_VALUE_START]->set_notnull();
			} else {
				fields[METRIC_AVG_VALUE_START]->set_null();
			}

			if (MONITOR_FIELD(count, mon_reset_time)) {
				/* calculate the time difference since last
				reset */
				if (MONITOR_IS_ON(count)) {
					time_diff = difftime(
						time(NULL), MONITOR_FIELD(
							count, mon_reset_time));
				} else {
					time_diff =  difftime(
					MONITOR_FIELD(count, mon_stop_time),
					MONITOR_FIELD(count, mon_reset_time));
				}
			} else {
				time_diff = 0;
			}

			if (time_diff != 0) {
				OK(fields[METRIC_AVG_VALUE_RESET]->store(
					static_cast<double>(
						MONITOR_VALUE(count) / time_diff)));
				fields[METRIC_AVG_VALUE_RESET]->set_notnull();
			} else {
				fields[METRIC_AVG_VALUE_RESET]->set_null();
			}
		} else {
			fields[METRIC_AVG_VALUE_START]->set_null();
			fields[METRIC_AVG_VALUE_RESET]->set_null();
		}


		if (MONITOR_IS_ON(count)) {
			/* If monitor is on, the stop time will set to NULL */
			fields[METRIC_STOP_TIME]->set_null();

			/* Display latest Monitor Reset Time only if Monitor
			counter is on. */
			if (MONITOR_FIELD(count, mon_reset_time)) {
				OK(field_store_time_t(
					fields[METRIC_RESET_TIME],
					(time_t)MONITOR_FIELD(
						count, mon_reset_time)));
				fields[METRIC_RESET_TIME]->set_notnull();
			} else {
				fields[METRIC_RESET_TIME]->set_null();
			}

			/* Display the monitor status as "enabled" */
			OK(field_store_string(fields[METRIC_STATUS],
					      "enabled"));
		} else {
			if (MONITOR_FIELD(count, mon_stop_time)) {
				OK(field_store_time_t(fields[METRIC_STOP_TIME],
				(time_t)MONITOR_FIELD(count, mon_stop_time)));
				fields[METRIC_STOP_TIME]->set_notnull();
			} else {
				fields[METRIC_STOP_TIME]->set_null();
			}

			fields[METRIC_RESET_TIME]->set_null();

			OK(field_store_string(fields[METRIC_STATUS],
					      "disabled"));
		}

		if (monitor_info->monitor_type & MONITOR_DISPLAY_CURRENT) {
			OK(field_store_string(fields[METRIC_TYPE],
					      "value"));
		} else if (monitor_info->monitor_type & MONITOR_EXISTING) {
			OK(field_store_string(fields[METRIC_TYPE],
					      "status_counter"));
		} else if (monitor_info->monitor_type & MONITOR_SET_OWNER) {
			OK(field_store_string(fields[METRIC_TYPE],
					      "set_owner"));
		} else if ( monitor_info->monitor_type & MONITOR_SET_MEMBER) {
			OK(field_store_string(fields[METRIC_TYPE],
					      "set_member"));
		} else {
			OK(field_store_string(fields[METRIC_TYPE],
					      "counter"));
		}

		OK(schema_table_store_record(thd, table_to_fill));
	}

	DBUG_RETURN(0);
}

/*******************************************************************//**
Function to fill information schema metrics tables.
@return 0 on success */
static
int
i_s_metrics_fill_table(
/*===================*/
	THD*		thd,	/*!< in: thread */
	TABLE_LIST*	tables,	/*!< in/out: tables to fill */
	Item*		)	/*!< in: condition (not used) */
{
	DBUG_ENTER("i_s_metrics_fill_table");

	/* deny access to non-superusers */
	if (check_global_access(thd, PROCESS_ACL)) {
		DBUG_RETURN(0);
	}

	i_s_metrics_fill(thd, tables->table);

	DBUG_RETURN(0);
}
/*******************************************************************//**
Bind the dynamic table INFORMATION_SCHEMA.innodb_metrics
@return 0 on success */
static
int
innodb_metrics_init(
/*================*/
	void*	p)	/*!< in/out: table schema object */
{
	ST_SCHEMA_TABLE*	schema;

	DBUG_ENTER("innodb_metrics_init");

	schema = (ST_SCHEMA_TABLE*) p;

	schema->fields_info = innodb_metrics_fields_info;
	schema->fill_table = i_s_metrics_fill_table;

	DBUG_RETURN(0);
}

UNIV_INTERN struct st_maria_plugin	i_s_innodb_metrics =
{
	/* the plugin type (a MYSQL_XXX_PLUGIN value) */
	/* int */
	STRUCT_FLD(type, MYSQL_INFORMATION_SCHEMA_PLUGIN),

	/* pointer to type-specific plugin descriptor */
	/* void* */
	STRUCT_FLD(info, &i_s_info),

	/* plugin name */
	/* const char* */
	STRUCT_FLD(name, "INNODB_METRICS"),

	/* plugin author (for SHOW PLUGINS) */
	/* const char* */
	STRUCT_FLD(author, plugin_author),

	/* general descriptive text (for SHOW PLUGINS) */
	/* const char* */
	STRUCT_FLD(descr, "InnoDB Metrics Info"),

	/* the plugin license (PLUGIN_LICENSE_XXX) */
	/* int */
	STRUCT_FLD(license, PLUGIN_LICENSE_GPL),

	/* the function to invoke when plugin is loaded */
	/* int (*)(void*); */
	STRUCT_FLD(init, innodb_metrics_init),

	/* the function to invoke when plugin is unloaded */
	/* int (*)(void*); */
	STRUCT_FLD(deinit, i_s_common_deinit),

	/* plugin version (for SHOW PLUGINS) */
	/* unsigned int */
	STRUCT_FLD(version, INNODB_VERSION_SHORT),

	/* struct st_mysql_show_var* */
	STRUCT_FLD(status_vars, NULL),

	/* struct st_mysql_sys_var** */
	STRUCT_FLD(system_vars, NULL),

        /* Maria extension */
	STRUCT_FLD(version_info, INNODB_VERSION_STR),
        STRUCT_FLD(maturity, MariaDB_PLUGIN_MATURITY_STABLE),
};
/* Fields of the dynamic table INFORMATION_SCHEMA.innodb_ft_default_stopword */
static ST_FIELD_INFO	i_s_stopword_fields_info[] =
{
#define STOPWORD_VALUE	0
	{STRUCT_FLD(field_name,		"value"),
	 STRUCT_FLD(field_length,	TRX_ID_MAX_LEN + 1),
	 STRUCT_FLD(field_type,		MYSQL_TYPE_STRING),
	 STRUCT_FLD(value,		0),
	 STRUCT_FLD(field_flags,	0),
	 STRUCT_FLD(old_name,		""),
	 STRUCT_FLD(open_method,	SKIP_OPEN_TABLE)},

	END_OF_ST_FIELD_INFO
};

/*******************************************************************//**
Fill the dynamic table information_schema.innodb_ft_default_stopword.
@return 0 on success, 1 on failure */
static
int
i_s_stopword_fill(
/*==============*/
	THD*		thd,	/*!< in: thread */
	TABLE_LIST*	tables,	/*!< in/out: tables to fill */
	Item*		)	/*!< in: condition (not used) */
{
	Field**	fields;
	ulint	i = 0;
	TABLE*	table = (TABLE*) tables->table;

	DBUG_ENTER("i_s_stopword_fill");

	fields = table->field;

	/* Fill with server default stopword list in array
	fts_default_stopword */
	while (fts_default_stopword[i]) {
		OK(field_store_string(fields[STOPWORD_VALUE],
				      fts_default_stopword[i]));

		OK(schema_table_store_record(thd, table));
		i++;
	}

	DBUG_RETURN(0);
}

/*******************************************************************//**
Bind the dynamic table information_schema.innodb_ft_default_stopword.
@return 0 on success */
static
int
i_s_stopword_init(
/*==============*/
	void*	p)	/*!< in/out: table schema object */
{
	DBUG_ENTER("i_s_stopword_init");
	ST_SCHEMA_TABLE* schema = (ST_SCHEMA_TABLE*) p;

	schema->fields_info = i_s_stopword_fields_info;
	schema->fill_table = i_s_stopword_fill;

	DBUG_RETURN(0);
}

UNIV_INTERN struct st_maria_plugin	i_s_innodb_ft_default_stopword =
{
	/* the plugin type (a MYSQL_XXX_PLUGIN value) */
	/* int */
	STRUCT_FLD(type, MYSQL_INFORMATION_SCHEMA_PLUGIN),

	/* pointer to type-specific plugin descriptor */
	/* void* */
	STRUCT_FLD(info, &i_s_info),

	/* plugin name */
	/* const char* */
	STRUCT_FLD(name, "INNODB_FT_DEFAULT_STOPWORD"),

	/* plugin author (for SHOW PLUGINS) */
	/* const char* */
	STRUCT_FLD(author, plugin_author),

	/* general descriptive text (for SHOW PLUGINS) */
	/* const char* */
	STRUCT_FLD(descr, "Default stopword list for InnoDB Full Text Search"),

	/* the plugin license (PLUGIN_LICENSE_XXX) */
	/* int */
	STRUCT_FLD(license, PLUGIN_LICENSE_GPL),

	/* the function to invoke when plugin is loaded */
	/* int (*)(void*); */
	STRUCT_FLD(init, i_s_stopword_init),

	/* the function to invoke when plugin is unloaded */
	/* int (*)(void*); */
	STRUCT_FLD(deinit, i_s_common_deinit),

	/* plugin version (for SHOW PLUGINS) */
	/* unsigned int */
	STRUCT_FLD(version, INNODB_VERSION_SHORT),

	/* struct st_mysql_show_var* */
	STRUCT_FLD(status_vars, NULL),

	/* struct st_mysql_sys_var** */
	STRUCT_FLD(system_vars, NULL),

        /* Maria extension */
	STRUCT_FLD(version_info, INNODB_VERSION_STR),
        STRUCT_FLD(maturity, MariaDB_PLUGIN_MATURITY_STABLE),
};

/* Fields of the dynamic table INFORMATION_SCHEMA.INNODB_FT_DELETED
INFORMATION_SCHEMA.INNODB_FT_BEING_DELETED */
static ST_FIELD_INFO	i_s_fts_doc_fields_info[] =
{
#define	I_S_FTS_DOC_ID			0
	{STRUCT_FLD(field_name,		"DOC_ID"),
	 STRUCT_FLD(field_length,	MY_INT64_NUM_DECIMAL_DIGITS),
	 STRUCT_FLD(field_type,		MYSQL_TYPE_LONGLONG),
	 STRUCT_FLD(value,		0),
	 STRUCT_FLD(field_flags,	MY_I_S_UNSIGNED),
	 STRUCT_FLD(old_name,		""),
	 STRUCT_FLD(open_method,	SKIP_OPEN_TABLE)},

	END_OF_ST_FIELD_INFO
};

/*******************************************************************//**
Fill the dynamic table INFORMATION_SCHEMA.INNODB_FT_DELETED or
INFORMATION_SCHEMA.INNODB_FT_BEING_DELETED
@return 0 on success, 1 on failure */
static
int
i_s_fts_deleted_generic_fill(
/*=========================*/
	THD*		thd,		/*!< in: thread */
	TABLE_LIST*	tables,		/*!< in/out: tables to fill */
	ibool		being_deleted)	/*!< in: BEING_DELTED table */
{
	Field**			fields;
	TABLE*			table = (TABLE*) tables->table;
	trx_t*			trx;
	fts_table_t		fts_table;
	fts_doc_ids_t*		deleted;
	dict_table_t*		user_table;

	DBUG_ENTER("i_s_fts_deleted_generic_fill");

	/* deny access to non-superusers */
	if (check_global_access(thd, PROCESS_ACL)) {
		DBUG_RETURN(0);
	}

	if (!fts_internal_tbl_name) {
		DBUG_RETURN(0);
	}

	/* Prevent DDL to drop fts aux tables. */
	rw_lock_s_lock(dict_operation_lock);

	user_table = dict_table_open_on_name(
		fts_internal_tbl_name, FALSE, FALSE, DICT_ERR_IGNORE_NONE);

	if (!user_table) {
		rw_lock_s_unlock(dict_operation_lock);

		DBUG_RETURN(0);
	} else if (!dict_table_has_fts_index(user_table)) {
		dict_table_close(user_table, FALSE, FALSE);

		rw_lock_s_unlock(dict_operation_lock);

		DBUG_RETURN(0);
	}

	deleted = fts_doc_ids_create();

	trx = trx_allocate_for_background();
	trx->op_info = "Select for FTS DELETE TABLE";

	FTS_INIT_FTS_TABLE(&fts_table,
			   (being_deleted) ? "BEING_DELETED" : "DELETED",
			   FTS_COMMON_TABLE, user_table);

	fts_table_fetch_doc_ids(trx, &fts_table, deleted);

	fields = table->field;

	int	ret = 0;

	for (ulint j = 0; j < ib_vector_size(deleted->doc_ids); ++j) {
		doc_id_t	doc_id;

		doc_id = *(doc_id_t*) ib_vector_get_const(deleted->doc_ids, j);

		BREAK_IF(ret = fields[I_S_FTS_DOC_ID]->store(doc_id, true));

		BREAK_IF(ret = schema_table_store_record(thd, table));
	}

	trx_free_for_background(trx);

	fts_doc_ids_free(deleted);

	dict_table_close(user_table, FALSE, FALSE);

	rw_lock_s_unlock(dict_operation_lock);

	DBUG_RETURN(ret);
}

/*******************************************************************//**
Fill the dynamic table INFORMATION_SCHEMA.INNODB_FT_DELETED
@return 0 on success, 1 on failure */
static
int
i_s_fts_deleted_fill(
/*=================*/
	THD*		thd,	/*!< in: thread */
	TABLE_LIST*	tables,	/*!< in/out: tables to fill */
	Item*		)	/*!< in: condition (ignored) */
{
	DBUG_ENTER("i_s_fts_deleted_fill");

	DBUG_RETURN(i_s_fts_deleted_generic_fill(thd, tables, FALSE));
}

/*******************************************************************//**
Bind the dynamic table INFORMATION_SCHEMA.INNODB_FT_DELETED
@return 0 on success */
static
int
i_s_fts_deleted_init(
/*=================*/
	void*	p)	/*!< in/out: table schema object */
{
	DBUG_ENTER("i_s_fts_deleted_init");
	ST_SCHEMA_TABLE* schema = (ST_SCHEMA_TABLE*) p;

	schema->fields_info = i_s_fts_doc_fields_info;
	schema->fill_table = i_s_fts_deleted_fill;

	DBUG_RETURN(0);
}

UNIV_INTERN struct st_maria_plugin	i_s_innodb_ft_deleted =
{
	/* the plugin type (a MYSQL_XXX_PLUGIN value) */
	/* int */
	STRUCT_FLD(type, MYSQL_INFORMATION_SCHEMA_PLUGIN),

	/* pointer to type-specific plugin descriptor */
	/* void* */
	STRUCT_FLD(info, &i_s_info),

	/* plugin name */
	/* const char* */
	STRUCT_FLD(name, "INNODB_FT_DELETED"),

	/* plugin author (for SHOW PLUGINS) */
	/* const char* */
	STRUCT_FLD(author, plugin_author),

	/* general descriptive text (for SHOW PLUGINS) */
	/* const char* */
	STRUCT_FLD(descr, "INNODB AUXILIARY FTS DELETED TABLE"),

	/* the plugin license (PLUGIN_LICENSE_XXX) */
	/* int */
	STRUCT_FLD(license, PLUGIN_LICENSE_GPL),

	/* the function to invoke when plugin is loaded */
	/* int (*)(void*); */
	STRUCT_FLD(init, i_s_fts_deleted_init),

	/* the function to invoke when plugin is unloaded */
	/* int (*)(void*); */
	STRUCT_FLD(deinit, i_s_common_deinit),

	/* plugin version (for SHOW PLUGINS) */
	/* unsigned int */
	STRUCT_FLD(version, INNODB_VERSION_SHORT),

	/* struct st_mysql_show_var* */
	STRUCT_FLD(status_vars, NULL),

	/* struct st_mysql_sys_var** */
	STRUCT_FLD(system_vars, NULL),

        /* Maria extension */
	STRUCT_FLD(version_info, INNODB_VERSION_STR),
        STRUCT_FLD(maturity, MariaDB_PLUGIN_MATURITY_STABLE),
};

/*******************************************************************//**
Fill the dynamic table INFORMATION_SCHEMA.INNODB_FT_BEING_DELETED
@return 0 on success, 1 on failure */
static
int
i_s_fts_being_deleted_fill(
/*=======================*/
	THD*		thd,	/*!< in: thread */
	TABLE_LIST*	tables,	/*!< in/out: tables to fill */
	Item*		)	/*!< in: condition (ignored) */
{
	DBUG_ENTER("i_s_fts_being_deleted_fill");

	DBUG_RETURN(i_s_fts_deleted_generic_fill(thd, tables, TRUE));
}

/*******************************************************************//**
Bind the dynamic table INFORMATION_SCHEMA.INNODB_FT_BEING_DELETED
@return 0 on success */
static
int
i_s_fts_being_deleted_init(
/*=======================*/
	void*	p)	/*!< in/out: table schema object */
{
	DBUG_ENTER("i_s_fts_deleted_init");
	ST_SCHEMA_TABLE* schema = (ST_SCHEMA_TABLE*) p;

	schema->fields_info = i_s_fts_doc_fields_info;
	schema->fill_table = i_s_fts_being_deleted_fill;

	DBUG_RETURN(0);
}

UNIV_INTERN struct st_maria_plugin	i_s_innodb_ft_being_deleted =
{
	/* the plugin type (a MYSQL_XXX_PLUGIN value) */
	/* int */
	STRUCT_FLD(type, MYSQL_INFORMATION_SCHEMA_PLUGIN),

	/* pointer to type-specific plugin descriptor */
	/* void* */
	STRUCT_FLD(info, &i_s_info),

	/* plugin name */
	/* const char* */
	STRUCT_FLD(name, "INNODB_FT_BEING_DELETED"),

	/* plugin author (for SHOW PLUGINS) */
	/* const char* */
	STRUCT_FLD(author, plugin_author),

	/* general descriptive text (for SHOW PLUGINS) */
	/* const char* */
	STRUCT_FLD(descr, "INNODB AUXILIARY FTS BEING DELETED TABLE"),

	/* the plugin license (PLUGIN_LICENSE_XXX) */
	/* int */
	STRUCT_FLD(license, PLUGIN_LICENSE_GPL),

	/* the function to invoke when plugin is loaded */
	/* int (*)(void*); */
	STRUCT_FLD(init, i_s_fts_being_deleted_init),

	/* the function to invoke when plugin is unloaded */
	/* int (*)(void*); */
	STRUCT_FLD(deinit, i_s_common_deinit),

	/* plugin version (for SHOW PLUGINS) */
	/* unsigned int */
	STRUCT_FLD(version, INNODB_VERSION_SHORT),

	/* struct st_mysql_show_var* */
	STRUCT_FLD(status_vars, NULL),

	/* struct st_mysql_sys_var** */
	STRUCT_FLD(system_vars, NULL),

        /* Maria extension */
	STRUCT_FLD(version_info, INNODB_VERSION_STR),
        STRUCT_FLD(maturity, MariaDB_PLUGIN_MATURITY_STABLE),
};

/* Fields of the dynamic table INFORMATION_SCHEMA.INNODB_FT_INDEX_CACHED and
INFORMATION_SCHEMA.INNODB_FT_INDEX_TABLE */
static ST_FIELD_INFO	i_s_fts_index_fields_info[] =
{
#define	I_S_FTS_WORD			0
	{STRUCT_FLD(field_name,		"WORD"),
	 STRUCT_FLD(field_length,	FTS_MAX_WORD_LEN + 1),
	 STRUCT_FLD(field_type,		MYSQL_TYPE_STRING),
	 STRUCT_FLD(value,		0),
	 STRUCT_FLD(field_flags,	0),
	 STRUCT_FLD(old_name,		""),
	 STRUCT_FLD(open_method,	SKIP_OPEN_TABLE)},

#define	I_S_FTS_FIRST_DOC_ID		1
	{STRUCT_FLD(field_name,		"FIRST_DOC_ID"),
	 STRUCT_FLD(field_length,	MY_INT64_NUM_DECIMAL_DIGITS),
	 STRUCT_FLD(field_type,		MYSQL_TYPE_LONGLONG),
	 STRUCT_FLD(value,		0),
	 STRUCT_FLD(field_flags,	MY_I_S_UNSIGNED),
	 STRUCT_FLD(old_name,		""),
	 STRUCT_FLD(open_method,	SKIP_OPEN_TABLE)},

#define	I_S_FTS_LAST_DOC_ID		2
	{STRUCT_FLD(field_name,		"LAST_DOC_ID"),
	 STRUCT_FLD(field_length,	MY_INT64_NUM_DECIMAL_DIGITS),
	 STRUCT_FLD(field_type,		MYSQL_TYPE_LONGLONG),
	 STRUCT_FLD(value,		0),
	 STRUCT_FLD(field_flags,	MY_I_S_UNSIGNED),
	 STRUCT_FLD(old_name,		""),
	 STRUCT_FLD(open_method,	SKIP_OPEN_TABLE)},

#define	I_S_FTS_DOC_COUNT		3
	{STRUCT_FLD(field_name,		"DOC_COUNT"),
	 STRUCT_FLD(field_length,	MY_INT64_NUM_DECIMAL_DIGITS),
	 STRUCT_FLD(field_type,		MYSQL_TYPE_LONGLONG),
	 STRUCT_FLD(value,		0),
	 STRUCT_FLD(field_flags,	MY_I_S_UNSIGNED),
	 STRUCT_FLD(old_name,		""),
	 STRUCT_FLD(open_method,	SKIP_OPEN_TABLE)},

#define	I_S_FTS_ILIST_DOC_ID		4
	{STRUCT_FLD(field_name,		"DOC_ID"),
	 STRUCT_FLD(field_length,	MY_INT64_NUM_DECIMAL_DIGITS),
	 STRUCT_FLD(field_type,		MYSQL_TYPE_LONGLONG),
	 STRUCT_FLD(value,		0),
	 STRUCT_FLD(field_flags,	MY_I_S_UNSIGNED),
	 STRUCT_FLD(old_name,		""),
	 STRUCT_FLD(open_method,	SKIP_OPEN_TABLE)},

#define	I_S_FTS_ILIST_DOC_POS		5
	{STRUCT_FLD(field_name,		"POSITION"),
	 STRUCT_FLD(field_length,	MY_INT64_NUM_DECIMAL_DIGITS),
	 STRUCT_FLD(field_type,		MYSQL_TYPE_LONGLONG),
	 STRUCT_FLD(value,		0),
	 STRUCT_FLD(field_flags,	MY_I_S_UNSIGNED),
	 STRUCT_FLD(old_name,		""),
	 STRUCT_FLD(open_method,	SKIP_OPEN_TABLE)},

	END_OF_ST_FIELD_INFO
};

/*******************************************************************//**
Go through the Doc Node and its ilist, fill the dynamic table
INFORMATION_SCHEMA.INNODB_FT_INDEX_CACHED for one FTS index on the table.
@return 0 on success, 1 on failure */
static
int
i_s_fts_index_cache_fill_one_index(
/*===============================*/
	fts_index_cache_t*	index_cache,	/*!< in: FTS index cache */
	THD*			thd,		/*!< in: thread */
	fts_string_t*		conv_str,	/*!< in/out: buffer */
	TABLE_LIST*		tables)		/*!< in/out: tables to fill */
{
	TABLE*			table = (TABLE*) tables->table;
	Field**			fields;
	CHARSET_INFO*		index_charset;
	const ib_rbt_node_t*	rbt_node;
	uint			dummy_errors;
	char*			word_str;

	DBUG_ENTER("i_s_fts_index_cache_fill_one_index");

	fields = table->field;

	index_charset = index_cache->charset;
	conv_str->f_n_char = 0;

	int	ret = 0;

	/* Go through each word in the index cache */
	for (rbt_node = rbt_first(index_cache->words);
	     rbt_node;
	     rbt_node = rbt_next(index_cache->words, rbt_node)) {
		fts_tokenizer_word_t* word;

		word = rbt_value(fts_tokenizer_word_t, rbt_node);

		/* Convert word from index charset to system_charset_info */
		if (index_charset->cset != system_charset_info->cset) {
			conv_str->f_n_char = my_convert(
				reinterpret_cast<char*>(conv_str->f_str),
				static_cast<uint32>(conv_str->f_len),
				system_charset_info,
				reinterpret_cast<char*>(word->text.f_str),
				static_cast<uint32>(word->text.f_len),
				index_charset, &dummy_errors);
			ut_ad(conv_str->f_n_char <= conv_str->f_len);
			conv_str->f_str[conv_str->f_n_char] = 0;
			word_str = reinterpret_cast<char*>(conv_str->f_str);
		} else {
			word_str = reinterpret_cast<char*>(word->text.f_str);
		}

		/* Decrypt the ilist, and display Dod ID and word position */
		for (ulint i = 0; i < ib_vector_size(word->nodes); i++) {
			fts_node_t*	node;
			byte*		ptr;
			ulint		decoded = 0;
			doc_id_t	doc_id = 0;

			node = static_cast<fts_node_t*> (ib_vector_get(
				word->nodes, i));

			ptr = node->ilist;

			while (decoded < node->ilist_size) {
				ulint	pos = fts_decode_vlc(&ptr);

				doc_id += pos;

				/* Get position info */
				while (*ptr) {
					pos = fts_decode_vlc(&ptr);

					OK(field_store_string(
						   fields[I_S_FTS_WORD],
						   word_str));

					OK(fields[I_S_FTS_FIRST_DOC_ID]->store(
						   node->first_doc_id,
						   true));

					OK(fields[I_S_FTS_LAST_DOC_ID]->store(
						   node->last_doc_id,
						   true));

					OK(fields[I_S_FTS_DOC_COUNT]->store(
						   node->doc_count, true));

					OK(fields[I_S_FTS_ILIST_DOC_ID]->store(
						   doc_id, true));

					OK(fields[I_S_FTS_ILIST_DOC_POS]->store(
						   pos, true));

					OK(schema_table_store_record(
						   thd, table));
				}

				++ptr;

				decoded = ptr - (byte*) node->ilist;
			}
		}
	}

	DBUG_RETURN(ret);
}
/*******************************************************************//**
Fill the dynamic table INFORMATION_SCHEMA.INNODB_FT_INDEX_CACHED
@return 0 on success, 1 on failure */
static
int
i_s_fts_index_cache_fill(
/*=====================*/
	THD*		thd,	/*!< in: thread */
	TABLE_LIST*	tables,	/*!< in/out: tables to fill */
	Item*		)	/*!< in: condition (ignored) */
{
	dict_table_t*		user_table;
	fts_cache_t*		cache;

	DBUG_ENTER("i_s_fts_index_cache_fill");

	/* deny access to non-superusers */
	if (check_global_access(thd, PROCESS_ACL)) {
		DBUG_RETURN(0);
	}

	if (!fts_internal_tbl_name) {
		DBUG_RETURN(0);
	}

	user_table = dict_table_open_on_name(
		fts_internal_tbl_name, FALSE, FALSE, DICT_ERR_IGNORE_NONE);

	if (!user_table) {
		DBUG_RETURN(0);
	}

	if (user_table->fts == NULL || user_table->fts->cache == NULL) {
		dict_table_close(user_table, FALSE, FALSE);

		DBUG_RETURN(0);
	}

	cache = user_table->fts->cache;

	ut_a(cache);

	int			ret = 0;
	fts_string_t		conv_str;
	conv_str.f_len = system_charset_info->mbmaxlen
		* FTS_MAX_WORD_LEN_IN_CHAR;
	conv_str.f_str = static_cast<byte*>(ut_malloc_nokey(conv_str.f_len));

	for (ulint i = 0; i < ib_vector_size(cache->indexes); i++) {
		fts_index_cache_t*      index_cache;

		index_cache = static_cast<fts_index_cache_t*> (
			ib_vector_get(cache->indexes, i));

		BREAK_IF(ret = i_s_fts_index_cache_fill_one_index(
				 index_cache, thd, &conv_str, tables));
	}

	ut_free(conv_str.f_str);

	dict_table_close(user_table, FALSE, FALSE);

	DBUG_RETURN(ret);
}

/*******************************************************************//**
Bind the dynamic table INFORMATION_SCHEMA.INNODB_FT_INDEX_CACHE
@return 0 on success */
static
int
i_s_fts_index_cache_init(
/*=====================*/
	void*	p)	/*!< in/out: table schema object */
{
	DBUG_ENTER("i_s_fts_index_cache_init");
	ST_SCHEMA_TABLE* schema = (ST_SCHEMA_TABLE*) p;

	schema->fields_info = i_s_fts_index_fields_info;
	schema->fill_table = i_s_fts_index_cache_fill;

	DBUG_RETURN(0);
}

UNIV_INTERN struct st_maria_plugin	i_s_innodb_ft_index_cache =
{
	/* the plugin type (a MYSQL_XXX_PLUGIN value) */
	/* int */
	STRUCT_FLD(type, MYSQL_INFORMATION_SCHEMA_PLUGIN),

	/* pointer to type-specific plugin descriptor */
	/* void* */
	STRUCT_FLD(info, &i_s_info),

	/* plugin name */
	/* const char* */
	STRUCT_FLD(name, "INNODB_FT_INDEX_CACHE"),

	/* plugin author (for SHOW PLUGINS) */
	/* const char* */
	STRUCT_FLD(author, plugin_author),

	/* general descriptive text (for SHOW PLUGINS) */
	/* const char* */
	STRUCT_FLD(descr, "INNODB AUXILIARY FTS INDEX CACHED"),

	/* the plugin license (PLUGIN_LICENSE_XXX) */
	/* int */
	STRUCT_FLD(license, PLUGIN_LICENSE_GPL),

	/* the function to invoke when plugin is loaded */
	/* int (*)(void*); */
	STRUCT_FLD(init, i_s_fts_index_cache_init),

	/* the function to invoke when plugin is unloaded */
	/* int (*)(void*); */
	STRUCT_FLD(deinit, i_s_common_deinit),

	/* plugin version (for SHOW PLUGINS) */
	/* unsigned int */
	STRUCT_FLD(version, INNODB_VERSION_SHORT),

	/* struct st_mysql_show_var* */
	STRUCT_FLD(status_vars, NULL),

	/* struct st_mysql_sys_var** */
	STRUCT_FLD(system_vars, NULL),

        /* Maria extension */
	STRUCT_FLD(version_info, INNODB_VERSION_STR),
        STRUCT_FLD(maturity, MariaDB_PLUGIN_MATURITY_STABLE),
};

/*******************************************************************//**
Go through a FTS index auxiliary table, fetch its rows and fill
FTS word cache structure.
@return DB_SUCCESS on success, otherwise error code */
static
dberr_t
i_s_fts_index_table_fill_selected(
/*==============================*/
	dict_index_t*		index,		/*!< in: FTS index */
	ib_vector_t*		words,		/*!< in/out: vector to hold
						fetched words */
	ulint			selected,	/*!< in: selected FTS index */
	fts_string_t*		word)		/*!< in: word to select */
{
	pars_info_t*		info;
	fts_table_t		fts_table;
	trx_t*			trx;
	que_t*			graph;
	dberr_t			error;
	fts_fetch_t		fetch;
	char			table_name[MAX_FULL_NAME_LEN];

	info = pars_info_create();

	fetch.read_arg = words;
	fetch.read_record = fts_optimize_index_fetch_node;
	fetch.total_memory = 0;

	DBUG_EXECUTE_IF("fts_instrument_result_cache_limit",
	        fts_result_cache_limit = 8192;
	);

	trx = trx_allocate_for_background();

	trx->op_info = "fetching FTS index nodes";

	pars_info_bind_function(info, "my_func", fetch.read_record, &fetch);
	pars_info_bind_varchar_literal(info, "word", word->f_str, word->f_len);

	FTS_INIT_INDEX_TABLE(&fts_table, fts_get_suffix(selected),
			     FTS_INDEX_TABLE, index);
	fts_get_table_name(&fts_table, table_name);
	pars_info_bind_id(info, true, "table_name", table_name);

	graph = fts_parse_sql(
		&fts_table, info,
		"DECLARE FUNCTION my_func;\n"
		"DECLARE CURSOR c IS"
		" SELECT word, doc_count, first_doc_id, last_doc_id,"
		" ilist\n"
		" FROM $table_name WHERE word >= :word;\n"
		"BEGIN\n"
		"\n"
		"OPEN c;\n"
		"WHILE 1 = 1 LOOP\n"
		"  FETCH c INTO my_func();\n"
		"  IF c % NOTFOUND THEN\n"
		"    EXIT;\n"
		"  END IF;\n"
		"END LOOP;\n"
		"CLOSE c;");

	for (;;) {
		error = fts_eval_sql(trx, graph);

		if (error == DB_SUCCESS) {
			fts_sql_commit(trx);

			break;
		} else {
			fts_sql_rollback(trx);

			if (error == DB_LOCK_WAIT_TIMEOUT) {
				ib::warn() << "Lock wait timeout reading"
					" FTS index. Retrying!";

				trx->error_state = DB_SUCCESS;
			} else {
				ib::error() << "Error occurred while reading"
					" FTS index: " << ut_strerr(error);
				break;
			}
		}
	}

	mutex_enter(&dict_sys->mutex);
	que_graph_free(graph);
	mutex_exit(&dict_sys->mutex);

	trx_free_for_background(trx);

	if (fetch.total_memory >= fts_result_cache_limit) {
		error = DB_FTS_EXCEED_RESULT_CACHE_LIMIT;
	}

	return(error);
}

/*******************************************************************//**
Free words. */
static
void
i_s_fts_index_table_free_one_fetch(
/*===============================*/
	ib_vector_t*		words)		/*!< in: words fetched */
{
	for (ulint i = 0; i < ib_vector_size(words); i++) {
		fts_word_t*	word;

		word = static_cast<fts_word_t*>(ib_vector_get(words, i));

		for (ulint j = 0; j < ib_vector_size(word->nodes); j++) {
			fts_node_t*     node;

			node = static_cast<fts_node_t*> (ib_vector_get(
				word->nodes, j));
			ut_free(node->ilist);
		}

		fts_word_free(word);
	}

	ib_vector_reset(words);
}

/*******************************************************************//**
Go through words, fill INFORMATION_SCHEMA.INNODB_FT_INDEX_TABLE.
@return	0 on success, 1 on failure */
static
int
i_s_fts_index_table_fill_one_fetch(
/*===============================*/
	CHARSET_INFO*		index_charset,	/*!< in: FTS index charset */
	THD*			thd,		/*!< in: thread */
	TABLE_LIST*		tables,		/*!< in/out: tables to fill */
	ib_vector_t*		words,		/*!< in: words fetched */
	fts_string_t*		conv_str,	/*!< in: string for conversion*/
	bool			has_more)	/*!< in: has more to fetch */
{
	TABLE*			table = (TABLE*) tables->table;
	Field**			fields;
	uint			dummy_errors;
	char*			word_str;
	ulint			words_size;
	int			ret = 0;

	DBUG_ENTER("i_s_fts_index_table_fill_one_fetch");

	fields = table->field;

	words_size = ib_vector_size(words);
	if (has_more) {
		/* the last word is not fetched completely. */
		ut_ad(words_size > 1);
		words_size -= 1;
	}

	/* Go through each word in the index cache */
	for (ulint i = 0; i < words_size; i++) {
		fts_word_t*	word;

		word = static_cast<fts_word_t*>(ib_vector_get(words, i));

		word->text.f_str[word->text.f_len] = 0;

		/* Convert word from index charset to system_charset_info */
		if (index_charset->cset != system_charset_info->cset) {
			conv_str->f_n_char = my_convert(
				reinterpret_cast<char*>(conv_str->f_str),
				static_cast<uint32>(conv_str->f_len),
				system_charset_info,
				reinterpret_cast<char*>(word->text.f_str),
				static_cast<uint32>(word->text.f_len),
				index_charset, &dummy_errors);
			ut_ad(conv_str->f_n_char <= conv_str->f_len);
			conv_str->f_str[conv_str->f_n_char] = 0;
			word_str = reinterpret_cast<char*>(conv_str->f_str);
		} else {
			word_str = reinterpret_cast<char*>(word->text.f_str);
		}

		/* Decrypt the ilist, and display Dod ID and word position */
		for (ulint i = 0; i < ib_vector_size(word->nodes); i++) {
			fts_node_t*	node;
			byte*		ptr;
			ulint		decoded = 0;
			doc_id_t	doc_id = 0;

			node = static_cast<fts_node_t*> (ib_vector_get(
				word->nodes, i));

			ptr = node->ilist;

			while (decoded < node->ilist_size) {
				ulint	pos = fts_decode_vlc(&ptr);

				doc_id += pos;

				/* Get position info */
				while (*ptr) {
					pos = fts_decode_vlc(&ptr);

					OK(field_store_string(
						   fields[I_S_FTS_WORD],
						   word_str));

					OK(fields[I_S_FTS_FIRST_DOC_ID]->store(
						longlong(node->first_doc_id), true));

					OK(fields[I_S_FTS_LAST_DOC_ID]->store(
						longlong(node->last_doc_id), true));

					OK(fields[I_S_FTS_DOC_COUNT]->store(
						   node->doc_count, true));

					OK(fields[I_S_FTS_ILIST_DOC_ID]->store(
						longlong(doc_id), true));

					OK(fields[I_S_FTS_ILIST_DOC_POS]->store(
						   pos, true));

					OK(schema_table_store_record(
						   thd, table));
				}

				++ptr;

				decoded = ptr - (byte*) node->ilist;
			}
		}
	}

	DBUG_RETURN(ret);
}

/*******************************************************************//**
Go through a FTS index and its auxiliary tables, fetch rows in each table
and fill INFORMATION_SCHEMA.INNODB_FT_INDEX_TABLE.
@return 0 on success, 1 on failure */
static
int
i_s_fts_index_table_fill_one_index(
/*===============================*/
	dict_index_t*		index,		/*!< in: FTS index */
	THD*			thd,		/*!< in: thread */
	fts_string_t*		conv_str,	/*!< in/out: buffer */
	TABLE_LIST*		tables)		/*!< in/out: tables to fill */
{
	ib_vector_t*		words;
	mem_heap_t*		heap;
	CHARSET_INFO*		index_charset;
	dberr_t			error;
	int			ret = 0;

	DBUG_ENTER("i_s_fts_index_table_fill_one_index");
	DBUG_ASSERT(!dict_index_is_online_ddl(index));

	heap = mem_heap_create(1024);

	words = ib_vector_create(ib_heap_allocator_create(heap),
				 sizeof(fts_word_t), 256);

	index_charset = fts_index_get_charset(index);

	/* Iterate through each auxiliary table as described in
	fts_index_selector */
	for (ulint selected = 0; selected < FTS_NUM_AUX_INDEX; selected++) {
		fts_string_t	word;
		bool		has_more = false;

		word.f_str = NULL;
		word.f_len = 0;
		word.f_n_char = 0;

		do {
			/* Fetch from index */
			error = i_s_fts_index_table_fill_selected(
				index, words, selected, &word);

			if (error == DB_SUCCESS) {
				has_more = false;
			} else if (error == DB_FTS_EXCEED_RESULT_CACHE_LIMIT) {
				has_more = true;
			} else {
				i_s_fts_index_table_free_one_fetch(words);
				ret = 1;
				goto func_exit;
			}

			if (has_more) {
				fts_word_t*	last_word;

				/* Prepare start point for next fetch */
				last_word = static_cast<fts_word_t*>(ib_vector_last(words));
				ut_ad(last_word != NULL);
				fts_string_dup(&word, &last_word->text, heap);
			}

			/* Fill into tables */
			ret = i_s_fts_index_table_fill_one_fetch(
				index_charset, thd, tables, words, conv_str,
				has_more);
			i_s_fts_index_table_free_one_fetch(words);

			if (ret != 0) {
				goto func_exit;
			}
		} while (has_more);
	}

func_exit:
	mem_heap_free(heap);

	DBUG_RETURN(ret);
}
/*******************************************************************//**
Fill the dynamic table INFORMATION_SCHEMA.INNODB_FT_INDEX_TABLE
@return 0 on success, 1 on failure */
static
int
i_s_fts_index_table_fill(
/*=====================*/
	THD*		thd,	/*!< in: thread */
	TABLE_LIST*	tables,	/*!< in/out: tables to fill */
	Item*		)	/*!< in: condition (ignored) */
{
	dict_table_t*		user_table;
	dict_index_t*		index;

	DBUG_ENTER("i_s_fts_index_table_fill");

	/* deny access to non-superusers */
	if (check_global_access(thd, PROCESS_ACL)) {
		DBUG_RETURN(0);
	}

	if (!fts_internal_tbl_name) {
		DBUG_RETURN(0);
	}

	/* Prevent DDL to drop fts aux tables. */
	rw_lock_s_lock(dict_operation_lock);

	user_table = dict_table_open_on_name(
		fts_internal_tbl_name, FALSE, FALSE, DICT_ERR_IGNORE_NONE);

	if (!user_table) {
		rw_lock_s_unlock(dict_operation_lock);

		DBUG_RETURN(0);
	}

	int		ret = 0;
	fts_string_t	conv_str;
	conv_str.f_len = system_charset_info->mbmaxlen
		* FTS_MAX_WORD_LEN_IN_CHAR;
	conv_str.f_str = static_cast<byte*>(ut_malloc_nokey(conv_str.f_len));

	for (index = dict_table_get_first_index(user_table);
	     index; index = dict_table_get_next_index(index)) {
		if (index->type & DICT_FTS) {
			BREAK_IF(ret = i_s_fts_index_table_fill_one_index(
					 index, thd, &conv_str, tables));
		}
	}

	dict_table_close(user_table, FALSE, FALSE);

	rw_lock_s_unlock(dict_operation_lock);

	ut_free(conv_str.f_str);

	DBUG_RETURN(ret);
}

/*******************************************************************//**
Bind the dynamic table INFORMATION_SCHEMA.INNODB_FT_INDEX_TABLE
@return 0 on success */
static
int
i_s_fts_index_table_init(
/*=====================*/
	void*	p)	/*!< in/out: table schema object */
{
	DBUG_ENTER("i_s_fts_index_table_init");
	ST_SCHEMA_TABLE* schema = (ST_SCHEMA_TABLE*) p;

	schema->fields_info = i_s_fts_index_fields_info;
	schema->fill_table = i_s_fts_index_table_fill;

	DBUG_RETURN(0);
}

UNIV_INTERN struct st_maria_plugin	i_s_innodb_ft_index_table =
{
	/* the plugin type (a MYSQL_XXX_PLUGIN value) */
	/* int */
	STRUCT_FLD(type, MYSQL_INFORMATION_SCHEMA_PLUGIN),

	/* pointer to type-specific plugin descriptor */
	/* void* */
	STRUCT_FLD(info, &i_s_info),

	/* plugin name */
	/* const char* */
	STRUCT_FLD(name, "INNODB_FT_INDEX_TABLE"),

	/* plugin author (for SHOW PLUGINS) */
	/* const char* */
	STRUCT_FLD(author, plugin_author),

	/* general descriptive text (for SHOW PLUGINS) */
	/* const char* */
	STRUCT_FLD(descr, "INNODB AUXILIARY FTS INDEX TABLE"),

	/* the plugin license (PLUGIN_LICENSE_XXX) */
	/* int */
	STRUCT_FLD(license, PLUGIN_LICENSE_GPL),

	/* the function to invoke when plugin is loaded */
	/* int (*)(void*); */
	STRUCT_FLD(init, i_s_fts_index_table_init),

	/* the function to invoke when plugin is unloaded */
	/* int (*)(void*); */
	STRUCT_FLD(deinit, i_s_common_deinit),

	/* plugin version (for SHOW PLUGINS) */
	/* unsigned int */
	STRUCT_FLD(version, INNODB_VERSION_SHORT),

	/* struct st_mysql_show_var* */
	STRUCT_FLD(status_vars, NULL),

	/* struct st_mysql_sys_var** */
	STRUCT_FLD(system_vars, NULL),

        /* Maria extension */
	STRUCT_FLD(version_info, INNODB_VERSION_STR),
        STRUCT_FLD(maturity, MariaDB_PLUGIN_MATURITY_STABLE),
};

/* Fields of the dynamic table INFORMATION_SCHEMA.INNODB_FT_CONFIG */
static ST_FIELD_INFO	i_s_fts_config_fields_info[] =
{
#define	FTS_CONFIG_KEY			0
	{STRUCT_FLD(field_name,		"KEY"),
	 STRUCT_FLD(field_length,	NAME_LEN + 1),
	 STRUCT_FLD(field_type,		MYSQL_TYPE_STRING),
	 STRUCT_FLD(value,		0),
	 STRUCT_FLD(field_flags,	0),
	 STRUCT_FLD(old_name,		""),
	 STRUCT_FLD(open_method,	SKIP_OPEN_TABLE)},

#define	FTS_CONFIG_VALUE		1
	{STRUCT_FLD(field_name,		"VALUE"),
	 STRUCT_FLD(field_length,	NAME_LEN + 1),
	 STRUCT_FLD(field_type,		MYSQL_TYPE_STRING),
	 STRUCT_FLD(value,		0),
	 STRUCT_FLD(field_flags,	0),
	 STRUCT_FLD(old_name,		""),
	 STRUCT_FLD(open_method,	SKIP_OPEN_TABLE)},

	END_OF_ST_FIELD_INFO
};

static const char* fts_config_key[] = {
	FTS_OPTIMIZE_LIMIT_IN_SECS,
	FTS_SYNCED_DOC_ID,
	FTS_STOPWORD_TABLE_NAME,
	FTS_USE_STOPWORD,
        NULL
};

/*******************************************************************//**
Fill the dynamic table INFORMATION_SCHEMA.INNODB_FT_CONFIG
@return 0 on success, 1 on failure */
static
int
i_s_fts_config_fill(
/*================*/
	THD*		thd,		/*!< in: thread */
	TABLE_LIST*	tables,		/*!< in/out: tables to fill */
	Item*		)	/*!< in: condition (ignored) */
{
	Field**			fields;
	TABLE*			table = (TABLE*) tables->table;
	trx_t*			trx;
	fts_table_t		fts_table;
	dict_table_t*		user_table;
	ulint			i = 0;
	dict_index_t*		index = NULL;
	unsigned char		str[FTS_MAX_CONFIG_VALUE_LEN + 1];

	DBUG_ENTER("i_s_fts_config_fill");

	/* deny access to non-superusers */
	if (check_global_access(thd, PROCESS_ACL)) {
		DBUG_RETURN(0);
	}

	if (!fts_internal_tbl_name) {
		DBUG_RETURN(0);
	}

	DEBUG_SYNC_C("i_s_fts_config_fille_check");

	fields = table->field;

	/* Prevent DDL to drop fts aux tables. */
	rw_lock_s_lock(dict_operation_lock);

	user_table = dict_table_open_on_name(
		fts_internal_tbl_name, FALSE, FALSE, DICT_ERR_IGNORE_NONE);

	if (!user_table) {
		rw_lock_s_unlock(dict_operation_lock);

		DBUG_RETURN(0);
	} else if (!dict_table_has_fts_index(user_table)) {
		dict_table_close(user_table, FALSE, FALSE);

		rw_lock_s_unlock(dict_operation_lock);

		DBUG_RETURN(0);
	}

	trx = trx_allocate_for_background();
	trx->op_info = "Select for FTS CONFIG TABLE";

	FTS_INIT_FTS_TABLE(&fts_table, "CONFIG", FTS_COMMON_TABLE, user_table);

	if (!ib_vector_is_empty(user_table->fts->indexes)) {
		index = (dict_index_t*) ib_vector_getp_const(
				user_table->fts->indexes, 0);
		DBUG_ASSERT(!dict_index_is_online_ddl(index));
	}

	int	ret = 0;

	while (fts_config_key[i]) {
		fts_string_t	value;
		char*		key_name;
		ulint		allocated = FALSE;

		value.f_len = FTS_MAX_CONFIG_VALUE_LEN;

		value.f_str = str;

		if (index
		    && strcmp(fts_config_key[i], FTS_TOTAL_WORD_COUNT) == 0) {
			key_name = fts_config_create_index_param_name(
				fts_config_key[i], index);
			allocated = TRUE;
		} else {
			key_name = (char*) fts_config_key[i];
		}

		fts_config_get_value(trx, &fts_table, key_name, &value);

		if (allocated) {
			ut_free(key_name);
		}

		BREAK_IF(ret = field_store_string(
				 fields[FTS_CONFIG_KEY], fts_config_key[i]));

		BREAK_IF(ret = field_store_string(
				 fields[FTS_CONFIG_VALUE],
				 reinterpret_cast<const char*>(value.f_str)));

		BREAK_IF(ret = schema_table_store_record(thd, table));

		i++;
	}

	fts_sql_commit(trx);

	trx_free_for_background(trx);

	dict_table_close(user_table, FALSE, FALSE);

	rw_lock_s_unlock(dict_operation_lock);

	DBUG_RETURN(ret);
}

/*******************************************************************//**
Bind the dynamic table INFORMATION_SCHEMA.INNODB_FT_CONFIG
@return 0 on success */
static
int
i_s_fts_config_init(
/*=================*/
	void*	p)	/*!< in/out: table schema object */
{
	DBUG_ENTER("i_s_fts_config_init");
	ST_SCHEMA_TABLE* schema = (ST_SCHEMA_TABLE*) p;

	schema->fields_info = i_s_fts_config_fields_info;
	schema->fill_table = i_s_fts_config_fill;

	DBUG_RETURN(0);
}

UNIV_INTERN struct st_maria_plugin	i_s_innodb_ft_config =
{
	/* the plugin type (a MYSQL_XXX_PLUGIN value) */
	/* int */
	STRUCT_FLD(type, MYSQL_INFORMATION_SCHEMA_PLUGIN),

	/* pointer to type-specific plugin descriptor */
	/* void* */
	STRUCT_FLD(info, &i_s_info),

	/* plugin name */
	/* const char* */
	STRUCT_FLD(name, "INNODB_FT_CONFIG"),

	/* plugin author (for SHOW PLUGINS) */
	/* const char* */
	STRUCT_FLD(author, plugin_author),

	/* general descriptive text (for SHOW PLUGINS) */
	/* const char* */
	STRUCT_FLD(descr, "INNODB AUXILIARY FTS CONFIG TABLE"),

	/* the plugin license (PLUGIN_LICENSE_XXX) */
	/* int */
	STRUCT_FLD(license, PLUGIN_LICENSE_GPL),

	/* the function to invoke when plugin is loaded */
	/* int (*)(void*); */
	STRUCT_FLD(init, i_s_fts_config_init),

	/* the function to invoke when plugin is unloaded */
	/* int (*)(void*); */
	STRUCT_FLD(deinit, i_s_common_deinit),

	/* plugin version (for SHOW PLUGINS) */
	/* unsigned int */
	STRUCT_FLD(version, INNODB_VERSION_SHORT),

	/* struct st_mysql_show_var* */
	STRUCT_FLD(status_vars, NULL),

	/* struct st_mysql_sys_var** */
	STRUCT_FLD(system_vars, NULL),

        /* Maria extension */
	STRUCT_FLD(version_info, INNODB_VERSION_STR),
        STRUCT_FLD(maturity, MariaDB_PLUGIN_MATURITY_STABLE),
};

/* Fields of the dynamic table INNODB_BUFFER_POOL_STATS. */
static ST_FIELD_INFO	i_s_innodb_buffer_stats_fields_info[] =
{
#define IDX_BUF_STATS_POOL_ID		0
	{STRUCT_FLD(field_name,		"POOL_ID"),
	 STRUCT_FLD(field_length,	MY_INT64_NUM_DECIMAL_DIGITS),
	 STRUCT_FLD(field_type,		MYSQL_TYPE_LONGLONG),
	 STRUCT_FLD(value,		0),
	 STRUCT_FLD(field_flags,	MY_I_S_UNSIGNED),
	 STRUCT_FLD(old_name,		""),
	 STRUCT_FLD(open_method,	SKIP_OPEN_TABLE)},

#define IDX_BUF_STATS_POOL_SIZE		1
	{STRUCT_FLD(field_name,		"POOL_SIZE"),
	 STRUCT_FLD(field_length,	MY_INT64_NUM_DECIMAL_DIGITS),
	 STRUCT_FLD(field_type,		MYSQL_TYPE_LONGLONG),
	 STRUCT_FLD(value,		0),
	 STRUCT_FLD(field_flags,	MY_I_S_UNSIGNED),
	 STRUCT_FLD(old_name,		""),
	 STRUCT_FLD(open_method,	SKIP_OPEN_TABLE)},

#define IDX_BUF_STATS_FREE_BUFFERS	2
	{STRUCT_FLD(field_name,		"FREE_BUFFERS"),
	 STRUCT_FLD(field_length,	MY_INT64_NUM_DECIMAL_DIGITS),
	 STRUCT_FLD(field_type,		MYSQL_TYPE_LONGLONG),
	 STRUCT_FLD(value,		0),
	 STRUCT_FLD(field_flags,	MY_I_S_UNSIGNED),
	 STRUCT_FLD(old_name,		""),
	 STRUCT_FLD(open_method,	SKIP_OPEN_TABLE)},

#define IDX_BUF_STATS_LRU_LEN		3
	{STRUCT_FLD(field_name,		"DATABASE_PAGES"),
	 STRUCT_FLD(field_length,	MY_INT64_NUM_DECIMAL_DIGITS),
	 STRUCT_FLD(field_type,		MYSQL_TYPE_LONGLONG),
	 STRUCT_FLD(value,		0),
	 STRUCT_FLD(field_flags,	MY_I_S_UNSIGNED),
	 STRUCT_FLD(old_name,		""),
	 STRUCT_FLD(open_method,	SKIP_OPEN_TABLE)},

#define IDX_BUF_STATS_OLD_LRU_LEN	4
	{STRUCT_FLD(field_name,		"OLD_DATABASE_PAGES"),
	 STRUCT_FLD(field_length,	MY_INT64_NUM_DECIMAL_DIGITS),
	 STRUCT_FLD(field_type,		MYSQL_TYPE_LONGLONG),
	 STRUCT_FLD(value,		0),
	 STRUCT_FLD(field_flags,	MY_I_S_UNSIGNED),
	 STRUCT_FLD(old_name,		""),
	 STRUCT_FLD(open_method,	SKIP_OPEN_TABLE)},

#define IDX_BUF_STATS_FLUSH_LIST_LEN	5
	{STRUCT_FLD(field_name,		"MODIFIED_DATABASE_PAGES"),
	 STRUCT_FLD(field_length,	MY_INT64_NUM_DECIMAL_DIGITS),
	 STRUCT_FLD(field_type,		MYSQL_TYPE_LONGLONG),
	 STRUCT_FLD(value,		0),
	 STRUCT_FLD(field_flags,	MY_I_S_UNSIGNED),
	 STRUCT_FLD(old_name,		""),
	 STRUCT_FLD(open_method,	SKIP_OPEN_TABLE)},

#define IDX_BUF_STATS_PENDING_ZIP	6
	{STRUCT_FLD(field_name,		"PENDING_DECOMPRESS"),
	 STRUCT_FLD(field_length,	MY_INT64_NUM_DECIMAL_DIGITS),
	 STRUCT_FLD(field_type,		MYSQL_TYPE_LONGLONG),
	 STRUCT_FLD(value,		0),
	 STRUCT_FLD(field_flags,	MY_I_S_UNSIGNED),
	 STRUCT_FLD(old_name,		""),
	 STRUCT_FLD(open_method,	SKIP_OPEN_TABLE)},

#define IDX_BUF_STATS_PENDING_READ	7
	{STRUCT_FLD(field_name,		"PENDING_READS"),
	 STRUCT_FLD(field_length,	MY_INT64_NUM_DECIMAL_DIGITS),
	 STRUCT_FLD(field_type,		MYSQL_TYPE_LONGLONG),
	 STRUCT_FLD(value,		0),
	 STRUCT_FLD(field_flags,	MY_I_S_UNSIGNED),
	 STRUCT_FLD(old_name,		""),
	 STRUCT_FLD(open_method,	SKIP_OPEN_TABLE)},

#define IDX_BUF_STATS_FLUSH_LRU		8
	{STRUCT_FLD(field_name,		"PENDING_FLUSH_LRU"),
	 STRUCT_FLD(field_length,	MY_INT64_NUM_DECIMAL_DIGITS),
	 STRUCT_FLD(field_type,		MYSQL_TYPE_LONGLONG),
	 STRUCT_FLD(value,		0),
	 STRUCT_FLD(field_flags,	MY_I_S_UNSIGNED),
	 STRUCT_FLD(old_name,		""),
	 STRUCT_FLD(open_method,	SKIP_OPEN_TABLE)},

#define IDX_BUF_STATS_FLUSH_LIST	9
	{STRUCT_FLD(field_name,		"PENDING_FLUSH_LIST"),
	 STRUCT_FLD(field_length,	MY_INT64_NUM_DECIMAL_DIGITS),
	 STRUCT_FLD(field_type,		MYSQL_TYPE_LONGLONG),
	 STRUCT_FLD(value,		0),
	 STRUCT_FLD(field_flags,	MY_I_S_UNSIGNED),
	 STRUCT_FLD(old_name,		""),
	 STRUCT_FLD(open_method,	SKIP_OPEN_TABLE)},

#define IDX_BUF_STATS_PAGE_YOUNG	10
	{STRUCT_FLD(field_name,		"PAGES_MADE_YOUNG"),
	 STRUCT_FLD(field_length,	MY_INT64_NUM_DECIMAL_DIGITS),
	 STRUCT_FLD(field_type,		MYSQL_TYPE_LONGLONG),
	 STRUCT_FLD(value,		0),
	 STRUCT_FLD(field_flags,	MY_I_S_UNSIGNED),
	 STRUCT_FLD(old_name,		""),
	 STRUCT_FLD(open_method,	SKIP_OPEN_TABLE)},

#define IDX_BUF_STATS_PAGE_NOT_YOUNG	11
	{STRUCT_FLD(field_name,		"PAGES_NOT_MADE_YOUNG"),
	 STRUCT_FLD(field_length,	MY_INT64_NUM_DECIMAL_DIGITS),
	 STRUCT_FLD(field_type,		MYSQL_TYPE_LONGLONG),
	 STRUCT_FLD(value,		0),
	 STRUCT_FLD(field_flags,	MY_I_S_UNSIGNED),
	 STRUCT_FLD(old_name,		""),
	 STRUCT_FLD(open_method,	SKIP_OPEN_TABLE)},

#define	IDX_BUF_STATS_PAGE_YOUNG_RATE	12
	{STRUCT_FLD(field_name,		"PAGES_MADE_YOUNG_RATE"),
	 STRUCT_FLD(field_length,	MAX_FLOAT_STR_LENGTH),
	 STRUCT_FLD(field_type,		MYSQL_TYPE_FLOAT),
	 STRUCT_FLD(value,		0),
	 STRUCT_FLD(field_flags,	0),
	 STRUCT_FLD(old_name,		""),
	 STRUCT_FLD(open_method,	SKIP_OPEN_TABLE)},

#define	IDX_BUF_STATS_PAGE_NOT_YOUNG_RATE 13
	{STRUCT_FLD(field_name,		"PAGES_MADE_NOT_YOUNG_RATE"),
	 STRUCT_FLD(field_length,	MAX_FLOAT_STR_LENGTH),
	 STRUCT_FLD(field_type,		MYSQL_TYPE_FLOAT),
	 STRUCT_FLD(value,		0),
	 STRUCT_FLD(field_flags,	0),
	 STRUCT_FLD(old_name,		""),
	 STRUCT_FLD(open_method,	SKIP_OPEN_TABLE)},

#define IDX_BUF_STATS_PAGE_READ		14
	{STRUCT_FLD(field_name,		"NUMBER_PAGES_READ"),
	 STRUCT_FLD(field_length,	MY_INT64_NUM_DECIMAL_DIGITS),
	 STRUCT_FLD(field_type,		MYSQL_TYPE_LONGLONG),
	 STRUCT_FLD(value,		0),
	 STRUCT_FLD(field_flags,	MY_I_S_UNSIGNED),
	 STRUCT_FLD(old_name,		""),
	 STRUCT_FLD(open_method,	SKIP_OPEN_TABLE)},

#define IDX_BUF_STATS_PAGE_CREATED	15
	{STRUCT_FLD(field_name,		"NUMBER_PAGES_CREATED"),
	 STRUCT_FLD(field_length,	MY_INT64_NUM_DECIMAL_DIGITS),
	 STRUCT_FLD(field_type,		MYSQL_TYPE_LONGLONG),
	 STRUCT_FLD(value,		0),
	 STRUCT_FLD(field_flags,	MY_I_S_UNSIGNED),
	 STRUCT_FLD(old_name,		""),
	 STRUCT_FLD(open_method,	SKIP_OPEN_TABLE)},

#define IDX_BUF_STATS_PAGE_WRITTEN	16
	{STRUCT_FLD(field_name,		"NUMBER_PAGES_WRITTEN"),
	 STRUCT_FLD(field_length,	MY_INT64_NUM_DECIMAL_DIGITS),
	 STRUCT_FLD(field_type,		MYSQL_TYPE_LONGLONG),
	 STRUCT_FLD(value,		0),
	 STRUCT_FLD(field_flags,	MY_I_S_UNSIGNED),
	 STRUCT_FLD(old_name,		""),
	 STRUCT_FLD(open_method,	SKIP_OPEN_TABLE)},

#define	IDX_BUF_STATS_PAGE_READ_RATE	17
	{STRUCT_FLD(field_name,		"PAGES_READ_RATE"),
	 STRUCT_FLD(field_length,	MAX_FLOAT_STR_LENGTH),
	 STRUCT_FLD(field_type,		MYSQL_TYPE_FLOAT),
	 STRUCT_FLD(value,		0),
	 STRUCT_FLD(field_flags,	0),
	 STRUCT_FLD(old_name,		""),
	 STRUCT_FLD(open_method,	SKIP_OPEN_TABLE)},

#define	IDX_BUF_STATS_PAGE_CREATE_RATE	18
	{STRUCT_FLD(field_name,		"PAGES_CREATE_RATE"),
	 STRUCT_FLD(field_length,	MAX_FLOAT_STR_LENGTH),
	 STRUCT_FLD(field_type,		MYSQL_TYPE_FLOAT),
	 STRUCT_FLD(value,		0),
	 STRUCT_FLD(field_flags,	0),
	 STRUCT_FLD(old_name,		""),
	 STRUCT_FLD(open_method,	SKIP_OPEN_TABLE)},

#define	IDX_BUF_STATS_PAGE_WRITTEN_RATE	19
	{STRUCT_FLD(field_name,		"PAGES_WRITTEN_RATE"),
	 STRUCT_FLD(field_length,	MAX_FLOAT_STR_LENGTH),
	 STRUCT_FLD(field_type,		MYSQL_TYPE_FLOAT),
	 STRUCT_FLD(value,		0),
	 STRUCT_FLD(field_flags,	0),
	 STRUCT_FLD(old_name,		""),
	 STRUCT_FLD(open_method,	SKIP_OPEN_TABLE)},

#define IDX_BUF_STATS_GET		20
	{STRUCT_FLD(field_name,		"NUMBER_PAGES_GET"),
	 STRUCT_FLD(field_length,	MY_INT64_NUM_DECIMAL_DIGITS),
	 STRUCT_FLD(field_type,		MYSQL_TYPE_LONGLONG),
	 STRUCT_FLD(value,		0),
	 STRUCT_FLD(field_flags,	MY_I_S_UNSIGNED),
	 STRUCT_FLD(old_name,		""),
	 STRUCT_FLD(open_method,	SKIP_OPEN_TABLE)},

#define IDX_BUF_STATS_HIT_RATE		21
	{STRUCT_FLD(field_name,		"HIT_RATE"),
	 STRUCT_FLD(field_length,	MY_INT64_NUM_DECIMAL_DIGITS),
	 STRUCT_FLD(field_type,		MYSQL_TYPE_LONGLONG),
	 STRUCT_FLD(value,		0),
	 STRUCT_FLD(field_flags,	MY_I_S_UNSIGNED),
	 STRUCT_FLD(old_name,		""),
	 STRUCT_FLD(open_method,	SKIP_OPEN_TABLE)},

#define IDX_BUF_STATS_MADE_YOUNG_PCT	22
	{STRUCT_FLD(field_name,		"YOUNG_MAKE_PER_THOUSAND_GETS"),
	 STRUCT_FLD(field_length,	MY_INT64_NUM_DECIMAL_DIGITS),
	 STRUCT_FLD(field_type,		MYSQL_TYPE_LONGLONG),
	 STRUCT_FLD(value,		0),
	 STRUCT_FLD(field_flags,	MY_I_S_UNSIGNED),
	 STRUCT_FLD(old_name,		""),
	 STRUCT_FLD(open_method,	SKIP_OPEN_TABLE)},

#define IDX_BUF_STATS_NOT_MADE_YOUNG_PCT 23
	{STRUCT_FLD(field_name,		"NOT_YOUNG_MAKE_PER_THOUSAND_GETS"),
	 STRUCT_FLD(field_length,	MY_INT64_NUM_DECIMAL_DIGITS),
	 STRUCT_FLD(field_type,		MYSQL_TYPE_LONGLONG),
	 STRUCT_FLD(value,		0),
	 STRUCT_FLD(field_flags,	MY_I_S_UNSIGNED),
	 STRUCT_FLD(old_name,		""),
	 STRUCT_FLD(open_method,	SKIP_OPEN_TABLE)},

#define IDX_BUF_STATS_READ_AHREAD	24
	{STRUCT_FLD(field_name,		"NUMBER_PAGES_READ_AHEAD"),
	 STRUCT_FLD(field_length,	MY_INT64_NUM_DECIMAL_DIGITS),
	 STRUCT_FLD(field_type,		MYSQL_TYPE_LONGLONG),
	 STRUCT_FLD(value,		0),
	 STRUCT_FLD(field_flags,	MY_I_S_UNSIGNED),
	 STRUCT_FLD(old_name,		""),
	 STRUCT_FLD(open_method,	SKIP_OPEN_TABLE)},

#define IDX_BUF_STATS_READ_AHEAD_EVICTED 25
	{STRUCT_FLD(field_name,		"NUMBER_READ_AHEAD_EVICTED"),
	 STRUCT_FLD(field_length,	MY_INT64_NUM_DECIMAL_DIGITS),
	 STRUCT_FLD(field_type,		MYSQL_TYPE_LONGLONG),
	 STRUCT_FLD(value,		0),
	 STRUCT_FLD(field_flags,	MY_I_S_UNSIGNED),
	 STRUCT_FLD(old_name,		""),
	 STRUCT_FLD(open_method,	SKIP_OPEN_TABLE)},

#define	IDX_BUF_STATS_READ_AHEAD_RATE	26
	{STRUCT_FLD(field_name,		"READ_AHEAD_RATE"),
	 STRUCT_FLD(field_length,	MAX_FLOAT_STR_LENGTH),
	 STRUCT_FLD(field_type,		MYSQL_TYPE_FLOAT),
	 STRUCT_FLD(value,		0),
	 STRUCT_FLD(field_flags,	0),
	 STRUCT_FLD(old_name,		""),
	 STRUCT_FLD(open_method,	SKIP_OPEN_TABLE)},

#define	IDX_BUF_STATS_READ_AHEAD_EVICT_RATE 27
	{STRUCT_FLD(field_name,		"READ_AHEAD_EVICTED_RATE"),
	 STRUCT_FLD(field_length,	MAX_FLOAT_STR_LENGTH),
	 STRUCT_FLD(field_type,		MYSQL_TYPE_FLOAT),
	 STRUCT_FLD(value,		0),
	 STRUCT_FLD(field_flags,	0),
	 STRUCT_FLD(old_name,		""),
	 STRUCT_FLD(open_method,	SKIP_OPEN_TABLE)},

#define IDX_BUF_STATS_LRU_IO_SUM	28
	{STRUCT_FLD(field_name,		"LRU_IO_TOTAL"),
	 STRUCT_FLD(field_length,	MY_INT64_NUM_DECIMAL_DIGITS),
	 STRUCT_FLD(field_type,		MYSQL_TYPE_LONGLONG),
	 STRUCT_FLD(value,		0),
	 STRUCT_FLD(field_flags,	MY_I_S_UNSIGNED),
	 STRUCT_FLD(old_name,		""),
	 STRUCT_FLD(open_method,	SKIP_OPEN_TABLE)},

#define IDX_BUF_STATS_LRU_IO_CUR	29
	{STRUCT_FLD(field_name,		"LRU_IO_CURRENT"),
	 STRUCT_FLD(field_length,	MY_INT64_NUM_DECIMAL_DIGITS),
	 STRUCT_FLD(field_type,		MYSQL_TYPE_LONGLONG),
	 STRUCT_FLD(value,		0),
	 STRUCT_FLD(field_flags,	MY_I_S_UNSIGNED),
	 STRUCT_FLD(old_name,		""),
	 STRUCT_FLD(open_method,	SKIP_OPEN_TABLE)},

#define IDX_BUF_STATS_UNZIP_SUM		30
	{STRUCT_FLD(field_name,		"UNCOMPRESS_TOTAL"),
	 STRUCT_FLD(field_length,	MY_INT64_NUM_DECIMAL_DIGITS),
	 STRUCT_FLD(field_type,		MYSQL_TYPE_LONGLONG),
	 STRUCT_FLD(value,		0),
	 STRUCT_FLD(field_flags,	MY_I_S_UNSIGNED),
	 STRUCT_FLD(old_name,		""),
	 STRUCT_FLD(open_method,	SKIP_OPEN_TABLE)},

#define IDX_BUF_STATS_UNZIP_CUR		31
	{STRUCT_FLD(field_name,		"UNCOMPRESS_CURRENT"),
	 STRUCT_FLD(field_length,	MY_INT64_NUM_DECIMAL_DIGITS),
	 STRUCT_FLD(field_type,		MYSQL_TYPE_LONGLONG),
	 STRUCT_FLD(value,		0),
	 STRUCT_FLD(field_flags,	MY_I_S_UNSIGNED),
	 STRUCT_FLD(old_name,		""),
	 STRUCT_FLD(open_method,	SKIP_OPEN_TABLE)},

	END_OF_ST_FIELD_INFO
};

/*******************************************************************//**
Fill Information Schema table INNODB_BUFFER_POOL_STATS for a particular
buffer pool
@return 0 on success, 1 on failure */
static
int
i_s_innodb_stats_fill(
/*==================*/
	THD*			thd,		/*!< in: thread */
	TABLE_LIST*		tables,		/*!< in/out: tables to fill */
	const buf_pool_info_t*	info)		/*!< in: buffer pool
						information */
{
	TABLE*			table;
	Field**			fields;

	DBUG_ENTER("i_s_innodb_stats_fill");

	table = tables->table;

	fields = table->field;

	OK(fields[IDX_BUF_STATS_POOL_ID]->store(
		   info->pool_unique_id, true));

	OK(fields[IDX_BUF_STATS_POOL_SIZE]->store(
		   info->pool_size, true));

	OK(fields[IDX_BUF_STATS_LRU_LEN]->store(
		   info->lru_len, true));

	OK(fields[IDX_BUF_STATS_OLD_LRU_LEN]->store(
		   info->old_lru_len, true));

	OK(fields[IDX_BUF_STATS_FREE_BUFFERS]->store(
		   info->free_list_len, true));

	OK(fields[IDX_BUF_STATS_FLUSH_LIST_LEN]->store(
		   info->flush_list_len, true));

	OK(fields[IDX_BUF_STATS_PENDING_ZIP]->store(
		   info->n_pend_unzip, true));

	OK(fields[IDX_BUF_STATS_PENDING_READ]->store(
		   info->n_pend_reads, true));

	OK(fields[IDX_BUF_STATS_FLUSH_LRU]->store(
		   info->n_pending_flush_lru, true));

	OK(fields[IDX_BUF_STATS_FLUSH_LIST]->store(
		   info->n_pending_flush_list, true));

	OK(fields[IDX_BUF_STATS_PAGE_YOUNG]->store(
		   info->n_pages_made_young, true));

	OK(fields[IDX_BUF_STATS_PAGE_NOT_YOUNG]->store(
		   info->n_pages_not_made_young, true));

	OK(fields[IDX_BUF_STATS_PAGE_YOUNG_RATE]->store(
		   info->page_made_young_rate));

	OK(fields[IDX_BUF_STATS_PAGE_NOT_YOUNG_RATE]->store(
		   info->page_not_made_young_rate));

	OK(fields[IDX_BUF_STATS_PAGE_READ]->store(
		   info->n_pages_read, true));

	OK(fields[IDX_BUF_STATS_PAGE_CREATED]->store(
		   info->n_pages_created, true));

	OK(fields[IDX_BUF_STATS_PAGE_WRITTEN]->store(
		   info->n_pages_written, true));

	OK(fields[IDX_BUF_STATS_GET]->store(
		   info->n_page_gets, true));

	OK(fields[IDX_BUF_STATS_PAGE_READ_RATE]->store(
		   info->pages_read_rate));

	OK(fields[IDX_BUF_STATS_PAGE_CREATE_RATE]->store(
		   info->pages_created_rate));

	OK(fields[IDX_BUF_STATS_PAGE_WRITTEN_RATE]->store(
		   info->pages_written_rate));

	if (info->n_page_get_delta) {
		if (info->page_read_delta <= info->n_page_get_delta) {
			OK(fields[IDX_BUF_STATS_HIT_RATE]->store(
				static_cast<double>(
					1000 - (1000 * info->page_read_delta
					/ info->n_page_get_delta))));
		} else {
			OK(fields[IDX_BUF_STATS_HIT_RATE]->store(0));
		}

		OK(fields[IDX_BUF_STATS_MADE_YOUNG_PCT]->store(
			   1000 * info->young_making_delta
			   / info->n_page_get_delta, true));

		OK(fields[IDX_BUF_STATS_NOT_MADE_YOUNG_PCT]->store(
			   1000 * info->not_young_making_delta
			   / info->n_page_get_delta, true));
	} else {
		OK(fields[IDX_BUF_STATS_HIT_RATE]->store(0, true));
		OK(fields[IDX_BUF_STATS_MADE_YOUNG_PCT]->store(0, true));
		OK(fields[IDX_BUF_STATS_NOT_MADE_YOUNG_PCT]->store(0, true));
	}

	OK(fields[IDX_BUF_STATS_READ_AHREAD]->store(
		   info->n_ra_pages_read, true));

	OK(fields[IDX_BUF_STATS_READ_AHEAD_EVICTED]->store(
		   info->n_ra_pages_evicted, true));

	OK(fields[IDX_BUF_STATS_READ_AHEAD_RATE]->store(
		   info->pages_readahead_rate));

	OK(fields[IDX_BUF_STATS_READ_AHEAD_EVICT_RATE]->store(
		   info->pages_evicted_rate));

	OK(fields[IDX_BUF_STATS_LRU_IO_SUM]->store(
		   info->io_sum, true));

	OK(fields[IDX_BUF_STATS_LRU_IO_CUR]->store(
		   info->io_cur, true));

	OK(fields[IDX_BUF_STATS_UNZIP_SUM]->store(
		   info->unzip_sum, true));

	OK(fields[IDX_BUF_STATS_UNZIP_CUR]->store(
		   info->unzip_cur, true));

	DBUG_RETURN(schema_table_store_record(thd, table));
}

/*******************************************************************//**
This is the function that loops through each buffer pool and fetch buffer
pool stats to information schema  table: I_S_INNODB_BUFFER_POOL_STATS
@return 0 on success, 1 on failure */
static
int
i_s_innodb_buffer_stats_fill_table(
/*===============================*/
	THD*		thd,		/*!< in: thread */
	TABLE_LIST*	tables,		/*!< in/out: tables to fill */
	Item*		)		/*!< in: condition (ignored) */
{
	int			status	= 0;
	buf_pool_info_t*	pool_info;

	DBUG_ENTER("i_s_innodb_buffer_fill_general");
	RETURN_IF_INNODB_NOT_STARTED(tables->schema_table_name);

	/* Only allow the PROCESS privilege holder to access the stats */
	if (check_global_access(thd, PROCESS_ACL)) {
		DBUG_RETURN(0);
	}

	pool_info = (buf_pool_info_t*) ut_zalloc_nokey(
		srv_buf_pool_instances *  sizeof *pool_info);

	/* Walk through each buffer pool */
	for (ulint i = 0; i < srv_buf_pool_instances; i++) {
		buf_pool_t*		buf_pool;

		buf_pool = buf_pool_from_array(i);

		/* Fetch individual buffer pool info */
		buf_stats_get_pool_info(buf_pool, i, pool_info);

		status = i_s_innodb_stats_fill(thd, tables, &pool_info[i]);

		/* If something goes wrong, break and return */
		if (status) {
			break;
		}
	}

	ut_free(pool_info);

	DBUG_RETURN(status);
}

/*******************************************************************//**
Bind the dynamic table INFORMATION_SCHEMA.INNODB_BUFFER_POOL_STATS.
@return 0 on success, 1 on failure */
static
int
i_s_innodb_buffer_pool_stats_init(
/*==============================*/
	void*	p)	/*!< in/out: table schema object */
{
	ST_SCHEMA_TABLE*	schema;

	DBUG_ENTER("i_s_innodb_buffer_pool_stats_init");

	schema = reinterpret_cast<ST_SCHEMA_TABLE*>(p);

	schema->fields_info = i_s_innodb_buffer_stats_fields_info;
	schema->fill_table = i_s_innodb_buffer_stats_fill_table;

	DBUG_RETURN(0);
}

UNIV_INTERN struct st_maria_plugin	i_s_innodb_buffer_stats =
{
	/* the plugin type (a MYSQL_XXX_PLUGIN value) */
	/* int */
	STRUCT_FLD(type, MYSQL_INFORMATION_SCHEMA_PLUGIN),

	/* pointer to type-specific plugin descriptor */
	/* void* */
	STRUCT_FLD(info, &i_s_info),

	/* plugin name */
	/* const char* */
	STRUCT_FLD(name, "INNODB_BUFFER_POOL_STATS"),

	/* plugin author (for SHOW PLUGINS) */
	/* const char* */
	STRUCT_FLD(author, plugin_author),

	/* general descriptive text (for SHOW PLUGINS) */
	/* const char* */
	STRUCT_FLD(descr, "InnoDB Buffer Pool Statistics Information "),

	/* the plugin license (PLUGIN_LICENSE_XXX) */
	/* int */
	STRUCT_FLD(license, PLUGIN_LICENSE_GPL),

	/* the function to invoke when plugin is loaded */
	/* int (*)(void*); */
	STRUCT_FLD(init, i_s_innodb_buffer_pool_stats_init),

	/* the function to invoke when plugin is unloaded */
	/* int (*)(void*); */
	STRUCT_FLD(deinit, i_s_common_deinit),

	/* plugin version (for SHOW PLUGINS) */
	/* unsigned int */
	STRUCT_FLD(version, INNODB_VERSION_SHORT),

	/* struct st_mysql_show_var* */
	STRUCT_FLD(status_vars, NULL),

	/* struct st_mysql_sys_var** */
	STRUCT_FLD(system_vars, NULL),

        /* Maria extension */
	STRUCT_FLD(version_info, INNODB_VERSION_STR),
        STRUCT_FLD(maturity, MariaDB_PLUGIN_MATURITY_STABLE),
};

/* Fields of the dynamic table INNODB_BUFFER_POOL_PAGE. */
static ST_FIELD_INFO	i_s_innodb_buffer_page_fields_info[] =
{
#define IDX_BUFFER_POOL_ID		0
	{STRUCT_FLD(field_name,		"POOL_ID"),
	 STRUCT_FLD(field_length,	MY_INT64_NUM_DECIMAL_DIGITS),
	 STRUCT_FLD(field_type,		MYSQL_TYPE_LONGLONG),
	 STRUCT_FLD(value,		0),
	 STRUCT_FLD(field_flags,	MY_I_S_UNSIGNED),
	 STRUCT_FLD(old_name,		""),
	 STRUCT_FLD(open_method,	SKIP_OPEN_TABLE)},

#define IDX_BUFFER_BLOCK_ID		1
	{STRUCT_FLD(field_name,		"BLOCK_ID"),
	 STRUCT_FLD(field_length,	MY_INT64_NUM_DECIMAL_DIGITS),
	 STRUCT_FLD(field_type,		MYSQL_TYPE_LONGLONG),
	 STRUCT_FLD(value,		0),
	 STRUCT_FLD(field_flags,	MY_I_S_UNSIGNED),
	 STRUCT_FLD(old_name,		""),
	 STRUCT_FLD(open_method,	SKIP_OPEN_TABLE)},

#define IDX_BUFFER_PAGE_SPACE		2
	{STRUCT_FLD(field_name,		"SPACE"),
	 STRUCT_FLD(field_length,	MY_INT64_NUM_DECIMAL_DIGITS),
	 STRUCT_FLD(field_type,		MYSQL_TYPE_LONGLONG),
	 STRUCT_FLD(value,		0),
	 STRUCT_FLD(field_flags,	MY_I_S_UNSIGNED),
	 STRUCT_FLD(old_name,		""),
	 STRUCT_FLD(open_method,	SKIP_OPEN_TABLE)},

#define IDX_BUFFER_PAGE_NUM		3
	{STRUCT_FLD(field_name,		"PAGE_NUMBER"),
	 STRUCT_FLD(field_length,	MY_INT64_NUM_DECIMAL_DIGITS),
	 STRUCT_FLD(field_type,		MYSQL_TYPE_LONGLONG),
	 STRUCT_FLD(value,		0),
	 STRUCT_FLD(field_flags,	MY_I_S_UNSIGNED),
	 STRUCT_FLD(old_name,		""),
	 STRUCT_FLD(open_method,	SKIP_OPEN_TABLE)},

#define IDX_BUFFER_PAGE_TYPE		4
	{STRUCT_FLD(field_name,		"PAGE_TYPE"),
	 STRUCT_FLD(field_length,	64),
	 STRUCT_FLD(field_type,		MYSQL_TYPE_STRING),
	 STRUCT_FLD(value,		0),
	 STRUCT_FLD(field_flags,	MY_I_S_MAYBE_NULL),
	 STRUCT_FLD(old_name,		""),
	 STRUCT_FLD(open_method,	SKIP_OPEN_TABLE)},

#define IDX_BUFFER_PAGE_FLUSH_TYPE	5
	{STRUCT_FLD(field_name,		"FLUSH_TYPE"),
	 STRUCT_FLD(field_length,	MY_INT64_NUM_DECIMAL_DIGITS),
	 STRUCT_FLD(field_type,		MYSQL_TYPE_LONGLONG),
	 STRUCT_FLD(value,		0),
	 STRUCT_FLD(field_flags,	MY_I_S_UNSIGNED),
	 STRUCT_FLD(old_name,		""),
	 STRUCT_FLD(open_method,	SKIP_OPEN_TABLE)},

#define IDX_BUFFER_PAGE_FIX_COUNT	6
	{STRUCT_FLD(field_name,		"FIX_COUNT"),
	 STRUCT_FLD(field_length,	MY_INT64_NUM_DECIMAL_DIGITS),
	 STRUCT_FLD(field_type,		MYSQL_TYPE_LONGLONG),
	 STRUCT_FLD(value,		0),
	 STRUCT_FLD(field_flags,	MY_I_S_UNSIGNED),
	 STRUCT_FLD(old_name,		""),
	 STRUCT_FLD(open_method,	SKIP_OPEN_TABLE)},

#ifdef BTR_CUR_HASH_ADAPT
#define IDX_BUFFER_PAGE_HASHED		7
	{STRUCT_FLD(field_name,		"IS_HASHED"),
	 STRUCT_FLD(field_length,	3),
	 STRUCT_FLD(field_type,		MYSQL_TYPE_STRING),
	 STRUCT_FLD(value,		0),
	 STRUCT_FLD(field_flags,	MY_I_S_MAYBE_NULL),
	 STRUCT_FLD(old_name,		""),
	 STRUCT_FLD(open_method,	SKIP_OPEN_TABLE)},
#endif /* BTR_CUR_HASH_ADAPT */

#define IDX_BUFFER_PAGE_NEWEST_MOD	7 + I_S_AHI
	{STRUCT_FLD(field_name,		"NEWEST_MODIFICATION"),
	 STRUCT_FLD(field_length,	MY_INT64_NUM_DECIMAL_DIGITS),
	 STRUCT_FLD(field_type,		MYSQL_TYPE_LONGLONG),
	 STRUCT_FLD(value,		0),
	 STRUCT_FLD(field_flags,	MY_I_S_UNSIGNED),
	 STRUCT_FLD(old_name,		""),
	 STRUCT_FLD(open_method,	SKIP_OPEN_TABLE)},

#define IDX_BUFFER_PAGE_OLDEST_MOD	8 + I_S_AHI
	{STRUCT_FLD(field_name,		"OLDEST_MODIFICATION"),
	 STRUCT_FLD(field_length,	MY_INT64_NUM_DECIMAL_DIGITS),
	 STRUCT_FLD(field_type,		MYSQL_TYPE_LONGLONG),
	 STRUCT_FLD(value,		0),
	 STRUCT_FLD(field_flags,	MY_I_S_UNSIGNED),
	 STRUCT_FLD(old_name,		""),
	 STRUCT_FLD(open_method,	SKIP_OPEN_TABLE)},

#define IDX_BUFFER_PAGE_ACCESS_TIME	9 + I_S_AHI
	{STRUCT_FLD(field_name,		"ACCESS_TIME"),
	 STRUCT_FLD(field_length,	MY_INT64_NUM_DECIMAL_DIGITS),
	 STRUCT_FLD(field_type,		MYSQL_TYPE_LONGLONG),
	 STRUCT_FLD(value,		0),
	 STRUCT_FLD(field_flags,	MY_I_S_UNSIGNED),
	 STRUCT_FLD(old_name,		""),
	 STRUCT_FLD(open_method,	SKIP_OPEN_TABLE)},

#define IDX_BUFFER_PAGE_TABLE_NAME	10 + I_S_AHI
	{STRUCT_FLD(field_name,		"TABLE_NAME"),
	 STRUCT_FLD(field_length,	1024),
	 STRUCT_FLD(field_type,		MYSQL_TYPE_STRING),
	 STRUCT_FLD(value,		0),
	 STRUCT_FLD(field_flags,	MY_I_S_MAYBE_NULL),
	 STRUCT_FLD(old_name,		""),
	 STRUCT_FLD(open_method,	SKIP_OPEN_TABLE)},

#define IDX_BUFFER_PAGE_INDEX_NAME	11 + I_S_AHI
	{STRUCT_FLD(field_name,		"INDEX_NAME"),
	 STRUCT_FLD(field_length,	1024),
	 STRUCT_FLD(field_type,		MYSQL_TYPE_STRING),
	 STRUCT_FLD(value,		0),
	 STRUCT_FLD(field_flags,	MY_I_S_MAYBE_NULL),
	 STRUCT_FLD(old_name,		""),
	 STRUCT_FLD(open_method,	SKIP_OPEN_TABLE)},

#define IDX_BUFFER_PAGE_NUM_RECS	12 + I_S_AHI
	{STRUCT_FLD(field_name,		"NUMBER_RECORDS"),
	 STRUCT_FLD(field_length,	MY_INT64_NUM_DECIMAL_DIGITS),
	 STRUCT_FLD(field_type,		MYSQL_TYPE_LONGLONG),
	 STRUCT_FLD(value,		0),
	 STRUCT_FLD(field_flags,	MY_I_S_UNSIGNED),
	 STRUCT_FLD(old_name,		""),
	 STRUCT_FLD(open_method,	SKIP_OPEN_TABLE)},

#define IDX_BUFFER_PAGE_DATA_SIZE	13 + I_S_AHI
	{STRUCT_FLD(field_name,		"DATA_SIZE"),
	 STRUCT_FLD(field_length,	MY_INT64_NUM_DECIMAL_DIGITS),
	 STRUCT_FLD(field_type,		MYSQL_TYPE_LONGLONG),
	 STRUCT_FLD(value,		0),
	 STRUCT_FLD(field_flags,	MY_I_S_UNSIGNED),
	 STRUCT_FLD(old_name,		""),
	 STRUCT_FLD(open_method,	SKIP_OPEN_TABLE)},

#define IDX_BUFFER_PAGE_ZIP_SIZE	14 + I_S_AHI
	{STRUCT_FLD(field_name,		"COMPRESSED_SIZE"),
	 STRUCT_FLD(field_length,	MY_INT64_NUM_DECIMAL_DIGITS),
	 STRUCT_FLD(field_type,		MYSQL_TYPE_LONGLONG),
	 STRUCT_FLD(value,		0),
	 STRUCT_FLD(field_flags,	MY_I_S_UNSIGNED),
	 STRUCT_FLD(old_name,		""),
	 STRUCT_FLD(open_method,	SKIP_OPEN_TABLE)},

#define IDX_BUFFER_PAGE_STATE		15 + I_S_AHI
	{STRUCT_FLD(field_name,		"PAGE_STATE"),
	 STRUCT_FLD(field_length,	64),
	 STRUCT_FLD(field_type,		MYSQL_TYPE_STRING),
	 STRUCT_FLD(value,		0),
	 STRUCT_FLD(field_flags,	MY_I_S_MAYBE_NULL),
	 STRUCT_FLD(old_name,		""),
	 STRUCT_FLD(open_method,	SKIP_OPEN_TABLE)},

#define IDX_BUFFER_PAGE_IO_FIX		16 + I_S_AHI
	{STRUCT_FLD(field_name,		"IO_FIX"),
	 STRUCT_FLD(field_length,	64),
	 STRUCT_FLD(field_type,		MYSQL_TYPE_STRING),
	 STRUCT_FLD(value,		0),
	 STRUCT_FLD(field_flags,	MY_I_S_MAYBE_NULL),
	 STRUCT_FLD(old_name,		""),
	 STRUCT_FLD(open_method,	SKIP_OPEN_TABLE)},

#define IDX_BUFFER_PAGE_IS_OLD		17 + I_S_AHI
	{STRUCT_FLD(field_name,		"IS_OLD"),
	 STRUCT_FLD(field_length,	3),
	 STRUCT_FLD(field_type,		MYSQL_TYPE_STRING),
	 STRUCT_FLD(value,		0),
	 STRUCT_FLD(field_flags,	MY_I_S_MAYBE_NULL),
	 STRUCT_FLD(old_name,		""),
	 STRUCT_FLD(open_method,	SKIP_OPEN_TABLE)},

#define IDX_BUFFER_PAGE_FREE_CLOCK	18 + I_S_AHI
	{STRUCT_FLD(field_name,		"FREE_PAGE_CLOCK"),
	 STRUCT_FLD(field_length,	MY_INT64_NUM_DECIMAL_DIGITS),
	 STRUCT_FLD(field_type,		MYSQL_TYPE_LONGLONG),
	 STRUCT_FLD(value,		0),
	 STRUCT_FLD(field_flags,	MY_I_S_UNSIGNED),
	 STRUCT_FLD(old_name,		""),
	 STRUCT_FLD(open_method,	SKIP_OPEN_TABLE)},

	END_OF_ST_FIELD_INFO
};

/*******************************************************************//**
Fill Information Schema table INNODB_BUFFER_PAGE with information
cached in the buf_page_info_t array
@return 0 on success, 1 on failure */
static
int
i_s_innodb_buffer_page_fill(
/*========================*/
	THD*			thd,		/*!< in: thread */
	TABLE_LIST*		tables,		/*!< in/out: tables to fill */
	const buf_page_info_t*	info_array,	/*!< in: array cached page
						info */
	ulint			num_page)	/*!< in: number of page info
						cached */
{
	TABLE*			table;
	Field**			fields;

	DBUG_ENTER("i_s_innodb_buffer_page_fill");

	table = tables->table;

	fields = table->field;

	/* Iterate through the cached array and fill the I_S table rows */
	for (ulint i = 0; i < num_page; i++) {
		const buf_page_info_t*	page_info;
		char			table_name[MAX_FULL_NAME_LEN + 1];
		const char*		table_name_end = NULL;
		const char*		state_str;
		enum buf_page_state	state;

		page_info = info_array + i;

		state_str = NULL;

		OK(fields[IDX_BUFFER_POOL_ID]->store(
			   page_info->pool_id, true));

		OK(fields[IDX_BUFFER_BLOCK_ID]->store(
			   page_info->block_id, true));

		OK(fields[IDX_BUFFER_PAGE_SPACE]->store(
			   page_info->space_id, true));

		OK(fields[IDX_BUFFER_PAGE_NUM]->store(
			   page_info->page_num, true));

		OK(field_store_string(
			   fields[IDX_BUFFER_PAGE_TYPE],
			   i_s_page_type[page_info->page_type].type_str));

		OK(fields[IDX_BUFFER_PAGE_FLUSH_TYPE]->store(
			   page_info->flush_type, true));

		OK(fields[IDX_BUFFER_PAGE_FIX_COUNT]->store(
			   page_info->fix_count, true));

#ifdef BTR_CUR_HASH_ADAPT
		OK(field_store_string(fields[IDX_BUFFER_PAGE_HASHED],
				      page_info->hashed ? "YES" : "NO"));
#endif /* BTR_CUR_HASH_ADAPT */

		OK(fields[IDX_BUFFER_PAGE_NEWEST_MOD]->store(
			   page_info->newest_mod, true));

		OK(fields[IDX_BUFFER_PAGE_OLDEST_MOD]->store(
			   page_info->oldest_mod, true));

		OK(fields[IDX_BUFFER_PAGE_ACCESS_TIME]->store(
			   page_info->access_time, true));

		fields[IDX_BUFFER_PAGE_TABLE_NAME]->set_null();

		fields[IDX_BUFFER_PAGE_INDEX_NAME]->set_null();

		/* If this is an index page, fetch the index name
		and table name */
		if (page_info->page_type == I_S_PAGE_TYPE_INDEX) {
			bool ret = false;

			mutex_enter(&dict_sys->mutex);

			const dict_index_t* index =
				dict_index_get_if_in_cache_low(
					page_info->index_id);

			if (index) {
				table_name_end = innobase_convert_name(
					table_name, sizeof(table_name),
					index->table_name,
					strlen(index->table_name),
					thd);

				ret = fields[IDX_BUFFER_PAGE_TABLE_NAME]
					->store(table_name,
						static_cast<uint>(
							table_name_end
							- table_name),
						system_charset_info)
					|| fields[IDX_BUFFER_PAGE_INDEX_NAME]
					->store(index->name,
						uint(strlen(index->name)),
						system_charset_info);
			}

			mutex_exit(&dict_sys->mutex);

			OK(ret);

			if (index) {
				fields[IDX_BUFFER_PAGE_TABLE_NAME]
					->set_notnull();
				fields[IDX_BUFFER_PAGE_INDEX_NAME]
					->set_notnull();
			}
		}

		OK(fields[IDX_BUFFER_PAGE_NUM_RECS]->store(
			   page_info->num_recs, true));

		OK(fields[IDX_BUFFER_PAGE_DATA_SIZE]->store(
			   page_info->data_size, true));

		OK(fields[IDX_BUFFER_PAGE_ZIP_SIZE]->store(
			   page_info->zip_ssize
			   ? (UNIV_ZIP_SIZE_MIN >> 1) << page_info->zip_ssize
			   : 0, true));

#if BUF_PAGE_STATE_BITS > 3
# error "BUF_PAGE_STATE_BITS > 3, please ensure that all 1<<BUF_PAGE_STATE_BITS values are checked for"
#endif
		state = static_cast<enum buf_page_state>(page_info->page_state);

		switch (state) {
		/* First three states are for compression pages and
		are not states we would get as we scan pages through
		buffer blocks */
		case BUF_BLOCK_POOL_WATCH:
		case BUF_BLOCK_ZIP_PAGE:
		case BUF_BLOCK_ZIP_DIRTY:
			state_str = NULL;
			break;
		case BUF_BLOCK_NOT_USED:
			state_str = "NOT_USED";
			break;
		case BUF_BLOCK_READY_FOR_USE:
			state_str = "READY_FOR_USE";
			break;
		case BUF_BLOCK_FILE_PAGE:
			state_str = "FILE_PAGE";
			break;
		case BUF_BLOCK_MEMORY:
			state_str = "MEMORY";
			break;
		case BUF_BLOCK_REMOVE_HASH:
			state_str = "REMOVE_HASH";
			break;
		};

		OK(field_store_string(fields[IDX_BUFFER_PAGE_STATE],
				      state_str));

		switch (page_info->io_fix) {
		case BUF_IO_NONE:
			state_str = "IO_NONE";
			break;
		case BUF_IO_READ:
			state_str = "IO_READ";
			break;
		case BUF_IO_WRITE:
			state_str = "IO_WRITE";
			break;
		case BUF_IO_PIN:
			state_str = "IO_PIN";
			break;
		}

		OK(field_store_string(fields[IDX_BUFFER_PAGE_IO_FIX],
				      state_str));

		OK(field_store_string(fields[IDX_BUFFER_PAGE_IS_OLD],
				      (page_info->is_old) ? "YES" : "NO"));

		OK(fields[IDX_BUFFER_PAGE_FREE_CLOCK]->store(
			   page_info->freed_page_clock, true));

		OK(schema_table_store_record(thd, table));
	}

	DBUG_RETURN(0);
}

/*******************************************************************//**
Set appropriate page type to a buf_page_info_t structure */
static
void
i_s_innodb_set_page_type(
/*=====================*/
	buf_page_info_t*page_info,	/*!< in/out: structure to fill with
					scanned info */
	ulint		page_type,	/*!< in: page type */
	const byte*	frame)		/*!< in: buffer frame */
{
	if (fil_page_type_is_index(page_type)) {
		const page_t*	page = (const page_t*) frame;

		page_info->index_id = btr_page_get_index_id(page);

		/* FIL_PAGE_INDEX and FIL_PAGE_RTREE are a bit special,
		their values are defined as 17855 and 17854, so we cannot
		use them to index into i_s_page_type[] array, its array index
		in the i_s_page_type[] array is I_S_PAGE_TYPE_INDEX
		(1) for index pages or I_S_PAGE_TYPE_IBUF for
		change buffer index pages */
		if (page_info->index_id
		    == static_cast<index_id_t>(DICT_IBUF_ID_MIN
					       + IBUF_SPACE_ID)) {
			page_info->page_type = I_S_PAGE_TYPE_IBUF;
		} else if (page_type == FIL_PAGE_RTREE) {
			page_info->page_type = I_S_PAGE_TYPE_RTREE;
		} else {
			page_info->page_type = I_S_PAGE_TYPE_INDEX;
		}

		page_info->data_size = unsigned(page_header_get_field(
			page, PAGE_HEAP_TOP) - (page_is_comp(page)
						? PAGE_NEW_SUPREMUM_END
						: PAGE_OLD_SUPREMUM_END)
			- page_header_get_field(page, PAGE_GARBAGE));

		page_info->num_recs = page_get_n_recs(page);
	} else if (page_type > FIL_PAGE_TYPE_LAST) {
		/* Encountered an unknown page type */
		page_info->page_type = I_S_PAGE_TYPE_UNKNOWN;
	} else {
		/* Make sure we get the right index into the
		i_s_page_type[] array */
		ut_a(page_type == i_s_page_type[page_type].type_value);

		page_info->page_type = page_type;
	}

	if (page_info->page_type == FIL_PAGE_TYPE_ZBLOB
	    || page_info->page_type == FIL_PAGE_TYPE_ZBLOB2) {
		page_info->page_num = mach_read_from_4(
			frame + FIL_PAGE_OFFSET);
		page_info->space_id = mach_read_from_4(
			frame + FIL_PAGE_ARCH_LOG_NO_OR_SPACE_ID);
	}
}
/*******************************************************************//**
Scans pages in the buffer cache, and collect their general information
into the buf_page_info_t array which is zero-filled. So any fields
that are not initialized in the function will default to 0 */
static
void
i_s_innodb_buffer_page_get_info(
/*============================*/
	const buf_page_t*bpage,		/*!< in: buffer pool page to scan */
	ulint		pool_id,	/*!< in: buffer pool id */
	ulint		pos,		/*!< in: buffer block position in
					buffer pool or in the LRU list */
	buf_page_info_t*page_info)	/*!< in: zero filled info structure;
					out: structure filled with scanned
					info */
{
	ut_ad(pool_id < MAX_BUFFER_POOLS);

	page_info->pool_id = pool_id;

	page_info->block_id = pos;

	page_info->page_state = buf_page_get_state(bpage);

	/* Only fetch information for buffers that map to a tablespace,
	that is, buffer page with state BUF_BLOCK_ZIP_PAGE,
	BUF_BLOCK_ZIP_DIRTY or BUF_BLOCK_FILE_PAGE */
	if (buf_page_in_file(bpage)) {
		const byte*	frame;
		ulint		page_type;

		page_info->space_id = bpage->id.space();

		page_info->page_num = bpage->id.page_no();

		page_info->flush_type = bpage->flush_type;

		page_info->fix_count = bpage->buf_fix_count;

		page_info->newest_mod = bpage->newest_modification;

		page_info->oldest_mod = bpage->oldest_modification;

		page_info->access_time = bpage->access_time;

		page_info->zip_ssize = bpage->zip.ssize;

		page_info->io_fix = bpage->io_fix;

		page_info->is_old = bpage->old;

		page_info->freed_page_clock = bpage->freed_page_clock;

		switch (buf_page_get_io_fix(bpage)) {
		case BUF_IO_NONE:
		case BUF_IO_WRITE:
		case BUF_IO_PIN:
			break;
		case BUF_IO_READ:
			page_info->page_type = I_S_PAGE_TYPE_UNKNOWN;
			return;
		}

		if (page_info->page_state == BUF_BLOCK_FILE_PAGE) {
			const buf_block_t*block;

			block = reinterpret_cast<const buf_block_t*>(bpage);
			frame = block->frame;
#ifdef BTR_CUR_HASH_ADAPT
			/* Note: this may be a false positive, that
			is, block->index will not always be set to
			NULL when the last adaptive hash index
			reference is dropped. */
			page_info->hashed = (block->index != NULL);
#endif /* BTR_CUR_HASH_ADAPT */
		} else {
			ut_ad(page_info->zip_ssize);
			frame = bpage->zip.data;
		}

		page_type = fil_page_get_type(frame);

		i_s_innodb_set_page_type(page_info, page_type, frame);
	} else {
		page_info->page_type = I_S_PAGE_TYPE_UNKNOWN;
	}
}

/*******************************************************************//**
This is the function that goes through each block of the buffer pool
and fetch information to information schema tables: INNODB_BUFFER_PAGE.
@return 0 on success, 1 on failure */
static
int
i_s_innodb_fill_buffer_pool(
/*========================*/
	THD*			thd,		/*!< in: thread */
	TABLE_LIST*		tables,		/*!< in/out: tables to fill */
	buf_pool_t*		buf_pool,	/*!< in: buffer pool to scan */
	const ulint		pool_id)	/*!< in: buffer pool id */
{
	int			status	= 0;
	mem_heap_t*		heap;

	DBUG_ENTER("i_s_innodb_fill_buffer_pool");

	heap = mem_heap_create(10000);

	/* Go through each chunk of buffer pool. Currently, we only
	have one single chunk for each buffer pool */
	for (ulint n = 0;
	     n < ut_min(buf_pool->n_chunks, buf_pool->n_chunks_new); n++) {
		const buf_block_t*	block;
		ulint			n_blocks;
		buf_page_info_t*	info_buffer;
		ulint			num_page;
		ulint			mem_size;
		ulint			chunk_size;
		ulint			num_to_process = 0;
		ulint			block_id = 0;

		/* Get buffer block of the nth chunk */
		block = buf_get_nth_chunk_block(buf_pool, n, &chunk_size);
		num_page = 0;

		while (chunk_size > 0) {
			/* we cache maximum MAX_BUF_INFO_CACHED number of
			buffer page info */
			num_to_process = ut_min(chunk_size,
				(ulint)MAX_BUF_INFO_CACHED);

			mem_size = num_to_process * sizeof(buf_page_info_t);

			/* For each chunk, we'll pre-allocate information
			structures to cache the page information read from
			the buffer pool. Doing so before obtain any mutex */
			info_buffer = (buf_page_info_t*) mem_heap_zalloc(
				heap, mem_size);

			/* Obtain appropriate mutexes. Since this is diagnostic
			buffer pool info printout, we are not required to
			preserve the overall consistency, so we can
			release mutex periodically */
			buf_pool_mutex_enter(buf_pool);

			/* GO through each block in the chunk */
			for (n_blocks = num_to_process; n_blocks--; block++) {
				i_s_innodb_buffer_page_get_info(
					&block->page, pool_id, block_id,
					info_buffer + num_page);
				block_id++;
				num_page++;
			}

			buf_pool_mutex_exit(buf_pool);

			/* Fill in information schema table with information
			just collected from the buffer chunk scan */
			status = i_s_innodb_buffer_page_fill(
				thd, tables, info_buffer,
				num_page);

			/* If something goes wrong, break and return */
			if (status) {
				break;
			}

			mem_heap_empty(heap);
			chunk_size -= num_to_process;
			num_page = 0;
		}
	}

	mem_heap_free(heap);

	DBUG_RETURN(status);
}

/*******************************************************************//**
Fill page information for pages in InnoDB buffer pool to the
dynamic table INFORMATION_SCHEMA.INNODB_BUFFER_PAGE
@return 0 on success, 1 on failure */
static
int
i_s_innodb_buffer_page_fill_table(
/*==============================*/
	THD*		thd,		/*!< in: thread */
	TABLE_LIST*	tables,		/*!< in/out: tables to fill */
	Item*		)		/*!< in: condition (ignored) */
{
	int	status	= 0;

	DBUG_ENTER("i_s_innodb_buffer_page_fill_table");

	RETURN_IF_INNODB_NOT_STARTED(tables->schema_table_name);

	/* deny access to user without PROCESS privilege */
	if (check_global_access(thd, PROCESS_ACL)) {
		DBUG_RETURN(0);
	}

	/* Walk through each buffer pool */
	for (ulint i = 0; i < srv_buf_pool_instances; i++) {
		buf_pool_t*	buf_pool;

		buf_pool = buf_pool_from_array(i);

		/* Fetch information from pages in this buffer pool,
		and fill the corresponding I_S table */
		status = i_s_innodb_fill_buffer_pool(thd, tables, buf_pool, i);

		/* If something wrong, break and return */
		if (status) {
			break;
		}
	}

	DBUG_RETURN(status);
}

/*******************************************************************//**
Bind the dynamic table INFORMATION_SCHEMA.INNODB_BUFFER_PAGE.
@return 0 on success, 1 on failure */
static
int
i_s_innodb_buffer_page_init(
/*========================*/
	void*	p)	/*!< in/out: table schema object */
{
	ST_SCHEMA_TABLE*	schema;

	DBUG_ENTER("i_s_innodb_buffer_page_init");

	schema = reinterpret_cast<ST_SCHEMA_TABLE*>(p);

	schema->fields_info = i_s_innodb_buffer_page_fields_info;
	schema->fill_table = i_s_innodb_buffer_page_fill_table;

	DBUG_RETURN(0);
}

UNIV_INTERN struct st_maria_plugin	i_s_innodb_buffer_page =
{
	/* the plugin type (a MYSQL_XXX_PLUGIN value) */
	/* int */
	STRUCT_FLD(type, MYSQL_INFORMATION_SCHEMA_PLUGIN),

	/* pointer to type-specific plugin descriptor */
	/* void* */
	STRUCT_FLD(info, &i_s_info),

	/* plugin name */
	/* const char* */
	STRUCT_FLD(name, "INNODB_BUFFER_PAGE"),

	/* plugin author (for SHOW PLUGINS) */
	/* const char* */
	STRUCT_FLD(author, plugin_author),

	/* general descriptive text (for SHOW PLUGINS) */
	/* const char* */
	STRUCT_FLD(descr, "InnoDB Buffer Page Information"),

	/* the plugin license (PLUGIN_LICENSE_XXX) */
	/* int */
	STRUCT_FLD(license, PLUGIN_LICENSE_GPL),

	/* the function to invoke when plugin is loaded */
	/* int (*)(void*); */
	STRUCT_FLD(init, i_s_innodb_buffer_page_init),

	/* the function to invoke when plugin is unloaded */
	/* int (*)(void*); */
	STRUCT_FLD(deinit, i_s_common_deinit),

	/* plugin version (for SHOW PLUGINS) */
	/* unsigned int */
	STRUCT_FLD(version, INNODB_VERSION_SHORT),

	/* struct st_mysql_show_var* */
	STRUCT_FLD(status_vars, NULL),

	/* struct st_mysql_sys_var** */
	STRUCT_FLD(system_vars, NULL),

        /* Maria extension */
	STRUCT_FLD(version_info, INNODB_VERSION_STR),
        STRUCT_FLD(maturity, MariaDB_PLUGIN_MATURITY_STABLE),
};

static ST_FIELD_INFO	i_s_innodb_buf_page_lru_fields_info[] =
{
#define IDX_BUF_LRU_POOL_ID		0
	{STRUCT_FLD(field_name,		"POOL_ID"),
	 STRUCT_FLD(field_length,	MY_INT64_NUM_DECIMAL_DIGITS),
	 STRUCT_FLD(field_type,		MYSQL_TYPE_LONGLONG),
	 STRUCT_FLD(value,		0),
	 STRUCT_FLD(field_flags,	MY_I_S_UNSIGNED),
	 STRUCT_FLD(old_name,		""),
	 STRUCT_FLD(open_method,	SKIP_OPEN_TABLE)},

#define IDX_BUF_LRU_POS			1
	{STRUCT_FLD(field_name,		"LRU_POSITION"),
	 STRUCT_FLD(field_length,	MY_INT64_NUM_DECIMAL_DIGITS),
	 STRUCT_FLD(field_type,		MYSQL_TYPE_LONGLONG),
	 STRUCT_FLD(value,		0),
	 STRUCT_FLD(field_flags,	MY_I_S_UNSIGNED),
	 STRUCT_FLD(old_name,		""),
	 STRUCT_FLD(open_method,	SKIP_OPEN_TABLE)},

#define IDX_BUF_LRU_PAGE_SPACE		2
	{STRUCT_FLD(field_name,		"SPACE"),
	 STRUCT_FLD(field_length,	MY_INT64_NUM_DECIMAL_DIGITS),
	 STRUCT_FLD(field_type,		MYSQL_TYPE_LONGLONG),
	 STRUCT_FLD(value,		0),
	 STRUCT_FLD(field_flags,	MY_I_S_UNSIGNED),
	 STRUCT_FLD(old_name,		""),
	 STRUCT_FLD(open_method,	SKIP_OPEN_TABLE)},

#define IDX_BUF_LRU_PAGE_NUM		3
	{STRUCT_FLD(field_name,		"PAGE_NUMBER"),
	 STRUCT_FLD(field_length,	MY_INT64_NUM_DECIMAL_DIGITS),
	 STRUCT_FLD(field_type,		MYSQL_TYPE_LONGLONG),
	 STRUCT_FLD(value,		0),
	 STRUCT_FLD(field_flags,	MY_I_S_UNSIGNED),
	 STRUCT_FLD(old_name,		""),
	 STRUCT_FLD(open_method,	SKIP_OPEN_TABLE)},

#define IDX_BUF_LRU_PAGE_TYPE		4
	{STRUCT_FLD(field_name,		"PAGE_TYPE"),
	 STRUCT_FLD(field_length,	64),
	 STRUCT_FLD(field_type,		MYSQL_TYPE_STRING),
	 STRUCT_FLD(value,		0),
	 STRUCT_FLD(field_flags,	MY_I_S_MAYBE_NULL),
	 STRUCT_FLD(old_name,		""),
	 STRUCT_FLD(open_method,	SKIP_OPEN_TABLE)},

#define IDX_BUF_LRU_PAGE_FLUSH_TYPE	5
	{STRUCT_FLD(field_name,		"FLUSH_TYPE"),
	 STRUCT_FLD(field_length,	MY_INT64_NUM_DECIMAL_DIGITS),
	 STRUCT_FLD(field_type,		MYSQL_TYPE_LONGLONG),
	 STRUCT_FLD(value,		0),
	 STRUCT_FLD(field_flags,	MY_I_S_UNSIGNED),
	 STRUCT_FLD(old_name,		""),
	 STRUCT_FLD(open_method,	SKIP_OPEN_TABLE)},

#define IDX_BUF_LRU_PAGE_FIX_COUNT	6
	{STRUCT_FLD(field_name,		"FIX_COUNT"),
	 STRUCT_FLD(field_length,	MY_INT64_NUM_DECIMAL_DIGITS),
	 STRUCT_FLD(field_type,		MYSQL_TYPE_LONGLONG),
	 STRUCT_FLD(value,		0),
	 STRUCT_FLD(field_flags,	MY_I_S_UNSIGNED),
	 STRUCT_FLD(old_name,		""),
	 STRUCT_FLD(open_method,	SKIP_OPEN_TABLE)},

#ifdef BTR_CUR_HASH_ADAPT
#define IDX_BUF_LRU_PAGE_HASHED		7
	{STRUCT_FLD(field_name,		"IS_HASHED"),
	 STRUCT_FLD(field_length,	3),
	 STRUCT_FLD(field_type,		MYSQL_TYPE_STRING),
	 STRUCT_FLD(value,		0),
	 STRUCT_FLD(field_flags,	MY_I_S_MAYBE_NULL),
	 STRUCT_FLD(old_name,		""),
	 STRUCT_FLD(open_method,	SKIP_OPEN_TABLE)},
#endif /* BTR_CUR_HASH_ADAPT */

#define IDX_BUF_LRU_PAGE_NEWEST_MOD	7 + I_S_AHI
	{STRUCT_FLD(field_name,		"NEWEST_MODIFICATION"),
	 STRUCT_FLD(field_length,	MY_INT64_NUM_DECIMAL_DIGITS),
	 STRUCT_FLD(field_type,		MYSQL_TYPE_LONGLONG),
	 STRUCT_FLD(value,		0),
	 STRUCT_FLD(field_flags,	MY_I_S_UNSIGNED),
	 STRUCT_FLD(old_name,		""),
	 STRUCT_FLD(open_method,	SKIP_OPEN_TABLE)},

#define IDX_BUF_LRU_PAGE_OLDEST_MOD	8 + I_S_AHI
	{STRUCT_FLD(field_name,		"OLDEST_MODIFICATION"),
	 STRUCT_FLD(field_length,	MY_INT64_NUM_DECIMAL_DIGITS),
	 STRUCT_FLD(field_type,		MYSQL_TYPE_LONGLONG),
	 STRUCT_FLD(value,		0),
	 STRUCT_FLD(field_flags,	MY_I_S_UNSIGNED),
	 STRUCT_FLD(old_name,		""),
	 STRUCT_FLD(open_method,	SKIP_OPEN_TABLE)},

#define IDX_BUF_LRU_PAGE_ACCESS_TIME	9 + I_S_AHI
	{STRUCT_FLD(field_name,		"ACCESS_TIME"),
	 STRUCT_FLD(field_length,	MY_INT64_NUM_DECIMAL_DIGITS),
	 STRUCT_FLD(field_type,		MYSQL_TYPE_LONGLONG),
	 STRUCT_FLD(value,		0),
	 STRUCT_FLD(field_flags,	MY_I_S_UNSIGNED),
	 STRUCT_FLD(old_name,		""),
	 STRUCT_FLD(open_method,	SKIP_OPEN_TABLE)},

#define IDX_BUF_LRU_PAGE_TABLE_NAME	10 + I_S_AHI
	{STRUCT_FLD(field_name,		"TABLE_NAME"),
	 STRUCT_FLD(field_length,	1024),
	 STRUCT_FLD(field_type,		MYSQL_TYPE_STRING),
	 STRUCT_FLD(value,		0),
	 STRUCT_FLD(field_flags,	MY_I_S_MAYBE_NULL),
	 STRUCT_FLD(old_name,		""),
	 STRUCT_FLD(open_method,	SKIP_OPEN_TABLE)},

#define IDX_BUF_LRU_PAGE_INDEX_NAME	11 + I_S_AHI
	{STRUCT_FLD(field_name,		"INDEX_NAME"),
	 STRUCT_FLD(field_length,	1024),
	 STRUCT_FLD(field_type,		MYSQL_TYPE_STRING),
	 STRUCT_FLD(value,		0),
	 STRUCT_FLD(field_flags,	MY_I_S_MAYBE_NULL),
	 STRUCT_FLD(old_name,		""),
	 STRUCT_FLD(open_method,	SKIP_OPEN_TABLE)},

#define IDX_BUF_LRU_PAGE_NUM_RECS	12 + I_S_AHI
	{STRUCT_FLD(field_name,		"NUMBER_RECORDS"),
	 STRUCT_FLD(field_length,	MY_INT64_NUM_DECIMAL_DIGITS),
	 STRUCT_FLD(field_type,		MYSQL_TYPE_LONGLONG),
	 STRUCT_FLD(value,		0),
	 STRUCT_FLD(field_flags,	MY_I_S_UNSIGNED),
	 STRUCT_FLD(old_name,		""),
	 STRUCT_FLD(open_method,	SKIP_OPEN_TABLE)},

#define IDX_BUF_LRU_PAGE_DATA_SIZE	13 + I_S_AHI
	{STRUCT_FLD(field_name,		"DATA_SIZE"),
	 STRUCT_FLD(field_length,	MY_INT64_NUM_DECIMAL_DIGITS),
	 STRUCT_FLD(field_type,		MYSQL_TYPE_LONGLONG),
	 STRUCT_FLD(value,		0),
	 STRUCT_FLD(field_flags,	MY_I_S_UNSIGNED),
	 STRUCT_FLD(old_name,		""),
	 STRUCT_FLD(open_method,	SKIP_OPEN_TABLE)},

#define IDX_BUF_LRU_PAGE_ZIP_SIZE	14 + I_S_AHI
	{STRUCT_FLD(field_name,		"COMPRESSED_SIZE"),
	 STRUCT_FLD(field_length,	MY_INT64_NUM_DECIMAL_DIGITS),
	 STRUCT_FLD(field_type,		MYSQL_TYPE_LONGLONG),
	 STRUCT_FLD(value,		0),
	 STRUCT_FLD(field_flags,	MY_I_S_UNSIGNED),
	 STRUCT_FLD(old_name,		""),
	 STRUCT_FLD(open_method,	SKIP_OPEN_TABLE)},

#define IDX_BUF_LRU_PAGE_STATE		15 + I_S_AHI
	{STRUCT_FLD(field_name,		"COMPRESSED"),
	 STRUCT_FLD(field_length,	3),
	 STRUCT_FLD(field_type,		MYSQL_TYPE_STRING),
	 STRUCT_FLD(value,		0),
	 STRUCT_FLD(field_flags,	MY_I_S_MAYBE_NULL),
	 STRUCT_FLD(old_name,		""),
	 STRUCT_FLD(open_method,	SKIP_OPEN_TABLE)},

#define IDX_BUF_LRU_PAGE_IO_FIX		16 + I_S_AHI
	{STRUCT_FLD(field_name,		"IO_FIX"),
	 STRUCT_FLD(field_length,	64),
	 STRUCT_FLD(field_type,		MYSQL_TYPE_STRING),
	 STRUCT_FLD(value,		0),
	 STRUCT_FLD(field_flags,	MY_I_S_MAYBE_NULL),
	 STRUCT_FLD(old_name,		""),
	 STRUCT_FLD(open_method,	SKIP_OPEN_TABLE)},

#define IDX_BUF_LRU_PAGE_IS_OLD		17 + I_S_AHI
	{STRUCT_FLD(field_name,		"IS_OLD"),
	 STRUCT_FLD(field_length,	3),
	 STRUCT_FLD(field_type,		MYSQL_TYPE_STRING),
	 STRUCT_FLD(value,		0),
	 STRUCT_FLD(field_flags,	MY_I_S_MAYBE_NULL),
	 STRUCT_FLD(old_name,		""),
	 STRUCT_FLD(open_method,	SKIP_OPEN_TABLE)},

#define IDX_BUF_LRU_PAGE_FREE_CLOCK	18 + I_S_AHI
	{STRUCT_FLD(field_name,		"FREE_PAGE_CLOCK"),
	 STRUCT_FLD(field_length,	MY_INT64_NUM_DECIMAL_DIGITS),
	 STRUCT_FLD(field_type,		MYSQL_TYPE_LONGLONG),
	 STRUCT_FLD(value,		0),
	 STRUCT_FLD(field_flags,	MY_I_S_UNSIGNED),
	 STRUCT_FLD(old_name,		""),
	 STRUCT_FLD(open_method,	SKIP_OPEN_TABLE)},

	END_OF_ST_FIELD_INFO
};

/*******************************************************************//**
Fill Information Schema table INNODB_BUFFER_PAGE_LRU with information
cached in the buf_page_info_t array
@return 0 on success, 1 on failure */
static
int
i_s_innodb_buf_page_lru_fill(
/*=========================*/
	THD*			thd,		/*!< in: thread */
	TABLE_LIST*		tables,		/*!< in/out: tables to fill */
	const buf_page_info_t*	info_array,	/*!< in: array cached page
						info */
	ulint			num_page)	/*!< in: number of page info
						 cached */
{
	DBUG_ENTER("i_s_innodb_buf_page_lru_fill");

	TABLE*	table	= tables->table;
	Field**	fields	= table->field;

	/* Iterate through the cached array and fill the I_S table rows */
	for (ulint i = 0; i < num_page; i++) {
		const buf_page_info_t*	page_info;
		char			table_name[MAX_FULL_NAME_LEN + 1];
		const char*		table_name_end = NULL;
		const char*		state_str;
		enum buf_page_state	state;

		state_str = NULL;

		page_info = info_array + i;

		OK(fields[IDX_BUF_LRU_POOL_ID]->store(
			   page_info->pool_id, true));

		OK(fields[IDX_BUF_LRU_POS]->store(
			   page_info->block_id, true));

		OK(fields[IDX_BUF_LRU_PAGE_SPACE]->store(
			   page_info->space_id, true));

		OK(fields[IDX_BUF_LRU_PAGE_NUM]->store(
			   page_info->page_num, true));

		OK(field_store_string(
			   fields[IDX_BUF_LRU_PAGE_TYPE],
			   i_s_page_type[page_info->page_type].type_str));

		OK(fields[IDX_BUF_LRU_PAGE_FLUSH_TYPE]->store(
			   page_info->flush_type, true));

		OK(fields[IDX_BUF_LRU_PAGE_FIX_COUNT]->store(
			   page_info->fix_count, true));

#ifdef BTR_CUR_HASH_ADAPT
		OK(field_store_string(fields[IDX_BUF_LRU_PAGE_HASHED],
				      page_info->hashed ? "YES" : "NO"));
#endif /* BTR_CUR_HASH_ADAPT */

		OK(fields[IDX_BUF_LRU_PAGE_NEWEST_MOD]->store(
			   page_info->newest_mod, true));

		OK(fields[IDX_BUF_LRU_PAGE_OLDEST_MOD]->store(
			   page_info->oldest_mod, true));

		OK(fields[IDX_BUF_LRU_PAGE_ACCESS_TIME]->store(
			   page_info->access_time, true));

		fields[IDX_BUF_LRU_PAGE_TABLE_NAME]->set_null();

		fields[IDX_BUF_LRU_PAGE_INDEX_NAME]->set_null();

		/* If this is an index page, fetch the index name
		and table name */
		if (page_info->page_type == I_S_PAGE_TYPE_INDEX) {
			bool ret = false;

			mutex_enter(&dict_sys->mutex);

			const dict_index_t* index =
				dict_index_get_if_in_cache_low(
					page_info->index_id);

			if (index) {
				table_name_end = innobase_convert_name(
					table_name, sizeof(table_name),
					index->table_name,
					strlen(index->table_name),
					thd);

				ret = fields[IDX_BUF_LRU_PAGE_TABLE_NAME]
					->store(table_name,
						static_cast<uint>(
							table_name_end
							- table_name),
						system_charset_info)
					|| fields[IDX_BUF_LRU_PAGE_INDEX_NAME]
					->store(index->name,
						uint(strlen(index->name)),
						system_charset_info);
			}

			mutex_exit(&dict_sys->mutex);

			OK(ret);

			if (index) {
				fields[IDX_BUF_LRU_PAGE_TABLE_NAME]
					->set_notnull();
				fields[IDX_BUF_LRU_PAGE_INDEX_NAME]
					->set_notnull();
			}
		}

		OK(fields[IDX_BUF_LRU_PAGE_NUM_RECS]->store(
			   page_info->num_recs, true));

		OK(fields[IDX_BUF_LRU_PAGE_DATA_SIZE]->store(
			   page_info->data_size, true));

		OK(fields[IDX_BUF_LRU_PAGE_ZIP_SIZE]->store(
			   page_info->zip_ssize
			   ? 512 << page_info->zip_ssize : 0, true));

		state = static_cast<enum buf_page_state>(page_info->page_state);

		switch (state) {
		/* Compressed page */
		case BUF_BLOCK_ZIP_PAGE:
		case BUF_BLOCK_ZIP_DIRTY:
			state_str = "YES";
			break;
		/* Uncompressed page */
		case BUF_BLOCK_FILE_PAGE:
			state_str = "NO";
			break;
		/* We should not see following states */
		case BUF_BLOCK_POOL_WATCH:
		case BUF_BLOCK_READY_FOR_USE:
		case BUF_BLOCK_NOT_USED:
		case BUF_BLOCK_MEMORY:
		case BUF_BLOCK_REMOVE_HASH:
			state_str = NULL;
			break;
		};

		OK(field_store_string(fields[IDX_BUF_LRU_PAGE_STATE],
				      state_str));

		switch (page_info->io_fix) {
		case BUF_IO_NONE:
			state_str = "IO_NONE";
			break;
		case BUF_IO_READ:
			state_str = "IO_READ";
			break;
		case BUF_IO_WRITE:
			state_str = "IO_WRITE";
			break;
		case BUF_IO_PIN:
			state_str = "IO_PIN";
			break;
		}

		OK(field_store_string(fields[IDX_BUF_LRU_PAGE_IO_FIX],
				      state_str));

		OK(field_store_string(fields[IDX_BUF_LRU_PAGE_IS_OLD],
				      page_info->is_old ? "YES" : "NO"));

		OK(fields[IDX_BUF_LRU_PAGE_FREE_CLOCK]->store(
			   page_info->freed_page_clock, true));

		OK(schema_table_store_record(thd, table));
	}

	DBUG_RETURN(0);
}

/*******************************************************************//**
This is the function that goes through buffer pool's LRU list
and fetch information to INFORMATION_SCHEMA.INNODB_BUFFER_PAGE_LRU.
@return 0 on success, 1 on failure */
static
int
i_s_innodb_fill_buffer_lru(
/*=======================*/
	THD*			thd,		/*!< in: thread */
	TABLE_LIST*		tables,		/*!< in/out: tables to fill */
	buf_pool_t*		buf_pool,	/*!< in: buffer pool to scan */
	const ulint		pool_id)	/*!< in: buffer pool id */
{
	int			status = 0;
	buf_page_info_t*	info_buffer;
	ulint			lru_pos = 0;
	const buf_page_t*	bpage;
	ulint			lru_len;

	DBUG_ENTER("i_s_innodb_fill_buffer_lru");

	/* Obtain buf_pool mutex before allocate info_buffer, since
	UT_LIST_GET_LEN(buf_pool->LRU) could change */
	buf_pool_mutex_enter(buf_pool);

	lru_len = UT_LIST_GET_LEN(buf_pool->LRU);

	/* Print error message if malloc fail */
	info_buffer = (buf_page_info_t*) my_malloc(
		lru_len * sizeof *info_buffer, MYF(MY_WME));
	/* JAN: TODO: MySQL 5.7 PSI
	info_buffer = (buf_page_info_t*) my_malloc(PSI_INSTRUMENT_ME,
		lru_len * sizeof *info_buffer, MYF(MY_WME));
	*/

	if (!info_buffer) {
		status = 1;
		goto exit;
	}

	memset(info_buffer, 0, lru_len * sizeof *info_buffer);

	/* Walk through Pool's LRU list and print the buffer page
	information */
	bpage = UT_LIST_GET_LAST(buf_pool->LRU);

	while (bpage != NULL) {
		/* Use the same function that collect buffer info for
		INNODB_BUFFER_PAGE to get buffer page info */
		i_s_innodb_buffer_page_get_info(bpage, pool_id, lru_pos,
						(info_buffer + lru_pos));

		bpage = UT_LIST_GET_PREV(LRU, bpage);

		lru_pos++;
	}

	ut_ad(lru_pos == lru_len);
	ut_ad(lru_pos == UT_LIST_GET_LEN(buf_pool->LRU));

exit:
	buf_pool_mutex_exit(buf_pool);

	if (info_buffer) {
		status = i_s_innodb_buf_page_lru_fill(
			thd, tables, info_buffer, lru_len);

		my_free(info_buffer);
	}

	DBUG_RETURN(status);
}

/*******************************************************************//**
Fill page information for pages in InnoDB buffer pool to the
dynamic table INFORMATION_SCHEMA.INNODB_BUFFER_PAGE_LRU
@return 0 on success, 1 on failure */
static
int
i_s_innodb_buf_page_lru_fill_table(
/*===============================*/
	THD*		thd,		/*!< in: thread */
	TABLE_LIST*	tables,		/*!< in/out: tables to fill */
	Item*		)		/*!< in: condition (ignored) */
{
	int	status	= 0;

	DBUG_ENTER("i_s_innodb_buf_page_lru_fill_table");

	RETURN_IF_INNODB_NOT_STARTED(tables->schema_table_name);

	/* deny access to any users that do not hold PROCESS_ACL */
	if (check_global_access(thd, PROCESS_ACL)) {
		DBUG_RETURN(0);
	}

	/* Walk through each buffer pool */
	for (ulint i = 0; i < srv_buf_pool_instances; i++) {
		buf_pool_t*	buf_pool;

		buf_pool = buf_pool_from_array(i);

		/* Fetch information from pages in this buffer pool's LRU list,
		and fill the corresponding I_S table */
		status = i_s_innodb_fill_buffer_lru(thd, tables, buf_pool, i);

		/* If something wrong, break and return */
		if (status) {
			break;
		}
	}

	DBUG_RETURN(status);
}

/*******************************************************************//**
Bind the dynamic table INFORMATION_SCHEMA.INNODB_BUFFER_PAGE_LRU.
@return 0 on success, 1 on failure */
static
int
i_s_innodb_buffer_page_lru_init(
/*============================*/
	void*	p)	/*!< in/out: table schema object */
{
	ST_SCHEMA_TABLE*	schema;

	DBUG_ENTER("i_s_innodb_buffer_page_lru_init");

	schema = reinterpret_cast<ST_SCHEMA_TABLE*>(p);

	schema->fields_info = i_s_innodb_buf_page_lru_fields_info;
	schema->fill_table = i_s_innodb_buf_page_lru_fill_table;

	DBUG_RETURN(0);
}

UNIV_INTERN struct st_maria_plugin	i_s_innodb_buffer_page_lru =
{
	/* the plugin type (a MYSQL_XXX_PLUGIN value) */
	/* int */
	STRUCT_FLD(type, MYSQL_INFORMATION_SCHEMA_PLUGIN),

	/* pointer to type-specific plugin descriptor */
	/* void* */
	STRUCT_FLD(info, &i_s_info),

	/* plugin name */
	/* const char* */
	STRUCT_FLD(name, "INNODB_BUFFER_PAGE_LRU"),

	/* plugin author (for SHOW PLUGINS) */
	/* const char* */
	STRUCT_FLD(author, plugin_author),

	/* general descriptive text (for SHOW PLUGINS) */
	/* const char* */
	STRUCT_FLD(descr, "InnoDB Buffer Page in LRU"),

	/* the plugin license (PLUGIN_LICENSE_XXX) */
	/* int */
	STRUCT_FLD(license, PLUGIN_LICENSE_GPL),

	/* the function to invoke when plugin is loaded */
	/* int (*)(void*); */
	STRUCT_FLD(init, i_s_innodb_buffer_page_lru_init),

	/* the function to invoke when plugin is unloaded */
	/* int (*)(void*); */
	STRUCT_FLD(deinit, i_s_common_deinit),

	/* plugin version (for SHOW PLUGINS) */
	/* unsigned int */
	STRUCT_FLD(version, INNODB_VERSION_SHORT),

	/* struct st_mysql_show_var* */
	STRUCT_FLD(status_vars, NULL),

	/* struct st_mysql_sys_var** */
	STRUCT_FLD(system_vars, NULL),

        /* Maria extension */
	STRUCT_FLD(version_info, INNODB_VERSION_STR),
        STRUCT_FLD(maturity, MariaDB_PLUGIN_MATURITY_STABLE),
};

/*******************************************************************//**
Unbind a dynamic INFORMATION_SCHEMA table.
@return 0 on success */
static
int
i_s_common_deinit(
/*==============*/
	void*	p)	/*!< in/out: table schema object */
{
	DBUG_ENTER("i_s_common_deinit");

	/* Do nothing */

	DBUG_RETURN(0);
}

/**  SYS_TABLES  ***************************************************/
/* Fields of the dynamic table INFORMATION_SCHEMA.SYS_TABLES */
static ST_FIELD_INFO	innodb_sys_tables_fields_info[] =
{
#define SYS_TABLES_ID			0
	{STRUCT_FLD(field_name,		"TABLE_ID"),
	 STRUCT_FLD(field_length,	MY_INT64_NUM_DECIMAL_DIGITS),
	 STRUCT_FLD(field_type,		MYSQL_TYPE_LONGLONG),
	 STRUCT_FLD(value,		0),
	 STRUCT_FLD(field_flags,	MY_I_S_UNSIGNED),
	 STRUCT_FLD(old_name,		""),
	 STRUCT_FLD(open_method,	SKIP_OPEN_TABLE)},

#define SYS_TABLES_NAME			1
	{STRUCT_FLD(field_name,		"NAME"),
	 STRUCT_FLD(field_length,	MAX_FULL_NAME_LEN + 1),
	 STRUCT_FLD(field_type,		MYSQL_TYPE_STRING),
	 STRUCT_FLD(value,		0),
	 STRUCT_FLD(field_flags,	0),
	 STRUCT_FLD(old_name,		""),
	 STRUCT_FLD(open_method,	SKIP_OPEN_TABLE)},

#define SYS_TABLES_FLAG			2
	{STRUCT_FLD(field_name,		"FLAG"),
	 STRUCT_FLD(field_length,	MY_INT32_NUM_DECIMAL_DIGITS),
	 STRUCT_FLD(field_type,		MYSQL_TYPE_LONG),
	 STRUCT_FLD(value,		0),
	 STRUCT_FLD(field_flags,	0),
	 STRUCT_FLD(old_name,		""),
	 STRUCT_FLD(open_method,	SKIP_OPEN_TABLE)},

#define SYS_TABLES_NUM_COLUMN		3
	{STRUCT_FLD(field_name,		"N_COLS"),
	 STRUCT_FLD(field_length,	MY_INT32_NUM_DECIMAL_DIGITS),
	 STRUCT_FLD(field_type,		MYSQL_TYPE_LONG),
	 STRUCT_FLD(value,		0),
	 STRUCT_FLD(field_flags,	0),
	 STRUCT_FLD(old_name,		""),
	 STRUCT_FLD(open_method,	SKIP_OPEN_TABLE)},

#define SYS_TABLES_SPACE		4
	{STRUCT_FLD(field_name,		"SPACE"),
	 STRUCT_FLD(field_length,	MY_INT32_NUM_DECIMAL_DIGITS),
	 STRUCT_FLD(field_type,		MYSQL_TYPE_LONG),
	 STRUCT_FLD(value,		0),
	 STRUCT_FLD(field_flags,	0),
	 STRUCT_FLD(old_name,		""),
	 STRUCT_FLD(open_method,	SKIP_OPEN_TABLE)},

#define SYS_TABLES_FILE_FORMAT		5
	{STRUCT_FLD(field_name,		"FILE_FORMAT"),
	 STRUCT_FLD(field_length,	10),
	 STRUCT_FLD(field_type,		MYSQL_TYPE_STRING),
	 STRUCT_FLD(value,		0),
	 STRUCT_FLD(field_flags,	MY_I_S_MAYBE_NULL),
	 STRUCT_FLD(old_name,		""),
	 STRUCT_FLD(open_method,	SKIP_OPEN_TABLE)},

#define SYS_TABLES_ROW_FORMAT		6
	{STRUCT_FLD(field_name,		"ROW_FORMAT"),
	 STRUCT_FLD(field_length,	12),
	 STRUCT_FLD(field_type,		MYSQL_TYPE_STRING),
	 STRUCT_FLD(value,		0),
	 STRUCT_FLD(field_flags,	MY_I_S_MAYBE_NULL),
	 STRUCT_FLD(old_name,		""),
	 STRUCT_FLD(open_method,	SKIP_OPEN_TABLE)},

#define SYS_TABLES_ZIP_PAGE_SIZE	7
	{STRUCT_FLD(field_name,		"ZIP_PAGE_SIZE"),
	 STRUCT_FLD(field_length,	MY_INT32_NUM_DECIMAL_DIGITS),
	 STRUCT_FLD(field_type,		MYSQL_TYPE_LONG),
	 STRUCT_FLD(value,		0),
	 STRUCT_FLD(field_flags,	MY_I_S_UNSIGNED),
	 STRUCT_FLD(old_name,		""),
	 STRUCT_FLD(open_method,	SKIP_OPEN_TABLE)},

#define SYS_TABLES_SPACE_TYPE	8
	{STRUCT_FLD(field_name,		"SPACE_TYPE"),
	 STRUCT_FLD(field_length,	10),
	 STRUCT_FLD(field_type,		MYSQL_TYPE_STRING),
	 STRUCT_FLD(value,		0),
	 STRUCT_FLD(field_flags,	MY_I_S_MAYBE_NULL),
	 STRUCT_FLD(old_name,		""),
	 STRUCT_FLD(open_method,	SKIP_OPEN_TABLE)},

	END_OF_ST_FIELD_INFO
};

/**********************************************************************//**
Populate information_schema.innodb_sys_tables table with information
from SYS_TABLES.
@return 0 on success */
static
int
i_s_dict_fill_sys_tables(
/*=====================*/
	THD*		thd,		/*!< in: thread */
	dict_table_t*	table,		/*!< in: table */
	TABLE*		table_to_fill)	/*!< in/out: fill this table */
{
	Field**			fields;
	ulint			compact = DICT_TF_GET_COMPACT(table->flags);
	ulint			atomic_blobs = DICT_TF_HAS_ATOMIC_BLOBS(
								table->flags);
	const page_size_t&	page_size = dict_tf_get_page_size(table->flags);
	const char*		file_format;
	const char*		row_format;
	const char*		space_type;

	file_format = trx_sys_file_format_id_to_name(atomic_blobs);
	if (!compact) {
		row_format = "Redundant";
	} else if (!atomic_blobs) {
		row_format = "Compact";
	} else if (DICT_TF_GET_ZIP_SSIZE(table->flags)) {
		row_format = "Compressed";
	} else {
		row_format = "Dynamic";
	}

	if (is_system_tablespace(table->space)) {
		space_type = "System";
	} else {
		space_type = "Single";
	}

	DBUG_ENTER("i_s_dict_fill_sys_tables");

	fields = table_to_fill->field;

	OK(fields[SYS_TABLES_ID]->store(longlong(table->id), TRUE));

	OK(field_store_string(fields[SYS_TABLES_NAME], table->name.m_name));

	OK(fields[SYS_TABLES_FLAG]->store(table->flags));

	OK(fields[SYS_TABLES_NUM_COLUMN]->store(table->n_cols));

	OK(fields[SYS_TABLES_SPACE]->store(table->space));

	OK(field_store_string(fields[SYS_TABLES_FILE_FORMAT], file_format));

	OK(field_store_string(fields[SYS_TABLES_ROW_FORMAT], row_format));

	OK(fields[SYS_TABLES_ZIP_PAGE_SIZE]->store(
				page_size.is_compressed()
				? page_size.physical()
				: 0, true));

	OK(field_store_string(fields[SYS_TABLES_SPACE_TYPE], space_type));

	OK(schema_table_store_record(thd, table_to_fill));

	DBUG_RETURN(0);
}
/*******************************************************************//**
Function to go through each record in SYS_TABLES table, and fill the
information_schema.innodb_sys_tables table with related table information
@return 0 on success */
static
int
i_s_sys_tables_fill_table(
/*======================*/
	THD*		thd,	/*!< in: thread */
	TABLE_LIST*	tables,	/*!< in/out: tables to fill */
	Item*		)	/*!< in: condition (not used) */
{
	btr_pcur_t	pcur;
	const rec_t*	rec;
	mem_heap_t*	heap;
	mtr_t		mtr;

	DBUG_ENTER("i_s_sys_tables_fill_table");
	RETURN_IF_INNODB_NOT_STARTED(tables->schema_table_name);

	/* deny access to user without PROCESS_ACL privilege */
	if (check_global_access(thd, PROCESS_ACL)) {
		DBUG_RETURN(0);
	}

	heap = mem_heap_create(1000);
	mutex_enter(&dict_sys->mutex);
	mtr_start(&mtr);

	rec = dict_startscan_system(&pcur, &mtr, SYS_TABLES);

	while (rec) {
		const char*	err_msg;
		dict_table_t*	table_rec;

		/* Create and populate a dict_table_t structure with
		information from SYS_TABLES row */
		err_msg = dict_process_sys_tables_rec_and_mtr_commit(
			heap, rec, &table_rec,
			DICT_TABLE_LOAD_FROM_RECORD, &mtr);

		mutex_exit(&dict_sys->mutex);

		if (!err_msg) {
			i_s_dict_fill_sys_tables(thd, table_rec, tables->table);
		} else {
			push_warning_printf(thd, Sql_condition::WARN_LEVEL_WARN,
					    ER_CANT_FIND_SYSTEM_REC, "%s",
					    err_msg);
		}

		/* Since dict_process_sys_tables_rec_and_mtr_commit()
		is called with DICT_TABLE_LOAD_FROM_RECORD, the table_rec
		is created in dict_process_sys_tables_rec(), we will
		need to free it */
		if (table_rec) {
			dict_mem_table_free(table_rec);
		}

		mem_heap_empty(heap);

		/* Get the next record */
		mutex_enter(&dict_sys->mutex);
		mtr_start(&mtr);
		rec = dict_getnext_system(&pcur, &mtr);
	}

	mtr_commit(&mtr);
	mutex_exit(&dict_sys->mutex);
	mem_heap_free(heap);

	DBUG_RETURN(0);
}

/*******************************************************************//**
Bind the dynamic table INFORMATION_SCHEMA.innodb_sys_tables
@return 0 on success */
static
int
innodb_sys_tables_init(
/*===================*/
	void*	p)	/*!< in/out: table schema object */
{
	ST_SCHEMA_TABLE*	schema;

	DBUG_ENTER("innodb_sys_tables_init");

	schema = (ST_SCHEMA_TABLE*) p;

	schema->fields_info = innodb_sys_tables_fields_info;
	schema->fill_table = i_s_sys_tables_fill_table;

	DBUG_RETURN(0);
}

UNIV_INTERN struct st_maria_plugin	i_s_innodb_sys_tables =
{
	/* the plugin type (a MYSQL_XXX_PLUGIN value) */
	/* int */
	STRUCT_FLD(type, MYSQL_INFORMATION_SCHEMA_PLUGIN),

	/* pointer to type-specific plugin descriptor */
	/* void* */
	STRUCT_FLD(info, &i_s_info),

	/* plugin name */
	/* const char* */
	STRUCT_FLD(name, "INNODB_SYS_TABLES"),

	/* plugin author (for SHOW PLUGINS) */
	/* const char* */
	STRUCT_FLD(author, plugin_author),

	/* general descriptive text (for SHOW PLUGINS) */
	/* const char* */
	STRUCT_FLD(descr, "InnoDB SYS_TABLES"),

	/* the plugin license (PLUGIN_LICENSE_XXX) */
	/* int */
	STRUCT_FLD(license, PLUGIN_LICENSE_GPL),

	/* the function to invoke when plugin is loaded */
	/* int (*)(void*); */
	STRUCT_FLD(init, innodb_sys_tables_init),

	/* the function to invoke when plugin is unloaded */
	/* int (*)(void*); */
	STRUCT_FLD(deinit, i_s_common_deinit),

	/* plugin version (for SHOW PLUGINS) */
	/* unsigned int */
	STRUCT_FLD(version, INNODB_VERSION_SHORT),

	/* struct st_mysql_show_var* */
	STRUCT_FLD(status_vars, NULL),

	/* struct st_mysql_sys_var** */
	STRUCT_FLD(system_vars, NULL),

        /* Maria extension */
	STRUCT_FLD(version_info, INNODB_VERSION_STR),
        STRUCT_FLD(maturity, MariaDB_PLUGIN_MATURITY_STABLE),
};

/**  SYS_TABLESTATS  ***********************************************/
/* Fields of the dynamic table INFORMATION_SCHEMA.SYS_TABLESTATS */
static ST_FIELD_INFO	innodb_sys_tablestats_fields_info[] =
{
#define SYS_TABLESTATS_ID		0
	{STRUCT_FLD(field_name,		"TABLE_ID"),
	 STRUCT_FLD(field_length,	MY_INT64_NUM_DECIMAL_DIGITS),
	 STRUCT_FLD(field_type,		MYSQL_TYPE_LONGLONG),
	 STRUCT_FLD(value,		0),
	 STRUCT_FLD(field_flags,	MY_I_S_UNSIGNED),
	 STRUCT_FLD(old_name,		""),
	 STRUCT_FLD(open_method,	SKIP_OPEN_TABLE)},

#define SYS_TABLESTATS_NAME		1
	{STRUCT_FLD(field_name,		"NAME"),
	 STRUCT_FLD(field_length,	NAME_LEN + 1),
	 STRUCT_FLD(field_type,		MYSQL_TYPE_STRING),
	 STRUCT_FLD(value,		0),
	 STRUCT_FLD(field_flags,	0),
	 STRUCT_FLD(old_name,		""),
	 STRUCT_FLD(open_method,	SKIP_OPEN_TABLE)},

#define SYS_TABLESTATS_INIT		2
	{STRUCT_FLD(field_name,		"STATS_INITIALIZED"),
	 STRUCT_FLD(field_length,	NAME_LEN + 1),
	 STRUCT_FLD(field_type,		MYSQL_TYPE_STRING),
	 STRUCT_FLD(value,		0),
	 STRUCT_FLD(field_flags,	0),
	 STRUCT_FLD(old_name,		""),
	 STRUCT_FLD(open_method,	SKIP_OPEN_TABLE)},

#define SYS_TABLESTATS_NROW		3
	{STRUCT_FLD(field_name,		"NUM_ROWS"),
	 STRUCT_FLD(field_length,	MY_INT64_NUM_DECIMAL_DIGITS),
	 STRUCT_FLD(field_type,		MYSQL_TYPE_LONGLONG),
	 STRUCT_FLD(value,		0),
	 STRUCT_FLD(field_flags,	MY_I_S_UNSIGNED),
	 STRUCT_FLD(old_name,		""),
	 STRUCT_FLD(open_method,	SKIP_OPEN_TABLE)},

#define SYS_TABLESTATS_CLUST_SIZE	4
	{STRUCT_FLD(field_name,		"CLUST_INDEX_SIZE"),
	 STRUCT_FLD(field_length,	MY_INT64_NUM_DECIMAL_DIGITS),
	 STRUCT_FLD(field_type,		MYSQL_TYPE_LONGLONG),
	 STRUCT_FLD(value,		0),
	 STRUCT_FLD(field_flags,	MY_I_S_UNSIGNED),
	 STRUCT_FLD(old_name,		""),
	 STRUCT_FLD(open_method,	SKIP_OPEN_TABLE)},

#define SYS_TABLESTATS_INDEX_SIZE	5
	{STRUCT_FLD(field_name,		"OTHER_INDEX_SIZE"),
	 STRUCT_FLD(field_length,	MY_INT64_NUM_DECIMAL_DIGITS),
	 STRUCT_FLD(field_type,		MYSQL_TYPE_LONGLONG),
	 STRUCT_FLD(value,		0),
	 STRUCT_FLD(field_flags,	MY_I_S_UNSIGNED),
	 STRUCT_FLD(old_name,		""),
	 STRUCT_FLD(open_method,	SKIP_OPEN_TABLE)},

#define SYS_TABLESTATS_MODIFIED		6
	{STRUCT_FLD(field_name,		"MODIFIED_COUNTER"),
	 STRUCT_FLD(field_length,	MY_INT64_NUM_DECIMAL_DIGITS),
	 STRUCT_FLD(field_type,		MYSQL_TYPE_LONGLONG),
	 STRUCT_FLD(value,		0),
	 STRUCT_FLD(field_flags,	MY_I_S_UNSIGNED),
	 STRUCT_FLD(old_name,		""),
	 STRUCT_FLD(open_method,	SKIP_OPEN_TABLE)},

#define SYS_TABLESTATS_AUTONINC		7
	{STRUCT_FLD(field_name,		"AUTOINC"),
	 STRUCT_FLD(field_length,	MY_INT64_NUM_DECIMAL_DIGITS),
	 STRUCT_FLD(field_type,		MYSQL_TYPE_LONGLONG),
	 STRUCT_FLD(value,		0),
	 STRUCT_FLD(field_flags,	MY_I_S_UNSIGNED),
	 STRUCT_FLD(old_name,		""),
	 STRUCT_FLD(open_method,	SKIP_OPEN_TABLE)},

#define SYS_TABLESTATS_TABLE_REF_COUNT	8
	{STRUCT_FLD(field_name,		"REF_COUNT"),
	 STRUCT_FLD(field_length,	MY_INT32_NUM_DECIMAL_DIGITS),
	 STRUCT_FLD(field_type,		MYSQL_TYPE_LONG),
	 STRUCT_FLD(value,		0),
	 STRUCT_FLD(field_flags,	0),
	 STRUCT_FLD(old_name,		""),
	 STRUCT_FLD(open_method,	SKIP_OPEN_TABLE)},

	END_OF_ST_FIELD_INFO
};

/** Populate information_schema.innodb_sys_tablestats table with information
from SYS_TABLES.
@param[in]	thd		thread ID
@param[in,out]	table		table
@param[in]	ref_count	table reference count
@param[in,out]	table_to_fill	fill this table
@return 0 on success */
static
int
i_s_dict_fill_sys_tablestats(
	THD*		thd,
	dict_table_t*	table,
	ulint		ref_count,
	TABLE*		table_to_fill)
{
	Field**		fields;

	DBUG_ENTER("i_s_dict_fill_sys_tablestats");

	fields = table_to_fill->field;

	OK(fields[SYS_TABLESTATS_ID]->store(longlong(table->id), TRUE));

	OK(field_store_string(fields[SYS_TABLESTATS_NAME],
			      table->name.m_name));

	dict_table_stats_lock(table, RW_S_LATCH);

	if (table->stat_initialized) {
		OK(field_store_string(fields[SYS_TABLESTATS_INIT],
				      "Initialized"));

		OK(fields[SYS_TABLESTATS_NROW]->store(table->stat_n_rows,
						      true));

		OK(fields[SYS_TABLESTATS_CLUST_SIZE]->store(
			   table->stat_clustered_index_size, true));

		OK(fields[SYS_TABLESTATS_INDEX_SIZE]->store(
			   table->stat_sum_of_other_index_sizes, true));

		OK(fields[SYS_TABLESTATS_MODIFIED]->store(
			   table->stat_modified_counter, true));
	} else {
		OK(field_store_string(fields[SYS_TABLESTATS_INIT],
				      "Uninitialized"));

		OK(fields[SYS_TABLESTATS_NROW]->store(0, true));

		OK(fields[SYS_TABLESTATS_CLUST_SIZE]->store(0, true));

		OK(fields[SYS_TABLESTATS_INDEX_SIZE]->store(0, true));

		OK(fields[SYS_TABLESTATS_MODIFIED]->store(0, true));
	}

	dict_table_stats_unlock(table, RW_S_LATCH);

	OK(fields[SYS_TABLESTATS_AUTONINC]->store(table->autoinc, true));

	OK(fields[SYS_TABLESTATS_TABLE_REF_COUNT]->store(ref_count, true));

	OK(schema_table_store_record(thd, table_to_fill));

	DBUG_RETURN(0);
}

/*******************************************************************//**
Function to go through each record in SYS_TABLES table, and fill the
information_schema.innodb_sys_tablestats table with table statistics
related information
@return 0 on success */
static
int
i_s_sys_tables_fill_table_stats(
/*============================*/
	THD*		thd,	/*!< in: thread */
	TABLE_LIST*	tables,	/*!< in/out: tables to fill */
	Item*		)	/*!< in: condition (not used) */
{
	btr_pcur_t	pcur;
	const rec_t*	rec;
	mem_heap_t*	heap;
	mtr_t		mtr;

	DBUG_ENTER("i_s_sys_tables_fill_table_stats");
	RETURN_IF_INNODB_NOT_STARTED(tables->schema_table_name);

	/* deny access to user without PROCESS_ACL privilege */
	if (check_global_access(thd, PROCESS_ACL)) {
		DBUG_RETURN(0);
	}

	heap = mem_heap_create(1000);
	rw_lock_s_lock(dict_operation_lock);
	mutex_enter(&dict_sys->mutex);
	mtr_start(&mtr);

	rec = dict_startscan_system(&pcur, &mtr, SYS_TABLES);

	while (rec) {
		const char*	err_msg;
		dict_table_t*	table_rec;

		/* Fetch the dict_table_t structure corresponding to
		this SYS_TABLES record */
		err_msg = dict_process_sys_tables_rec_and_mtr_commit(
			heap, rec, &table_rec,
			DICT_TABLE_LOAD_FROM_CACHE, &mtr);

		ulint ref_count = table_rec ? table_rec->get_ref_count() : 0;
		mutex_exit(&dict_sys->mutex);

		DBUG_EXECUTE_IF("test_sys_tablestats", {
			if (strcmp("test/t1", table_rec->name.m_name) == 0 ) {
				DEBUG_SYNC_C("dict_table_not_protected");
			}});

		if (table_rec != NULL) {
			ut_ad(err_msg == NULL);
			i_s_dict_fill_sys_tablestats(thd, table_rec, ref_count,
						     tables->table);
		} else {
			ut_ad(err_msg != NULL);
			push_warning_printf(thd, Sql_condition::WARN_LEVEL_WARN,
					    ER_CANT_FIND_SYSTEM_REC, "%s",
					    err_msg);
		}

		rw_lock_s_unlock(dict_operation_lock);
		mem_heap_empty(heap);

		/* Get the next record */
		rw_lock_s_lock(dict_operation_lock);
		mutex_enter(&dict_sys->mutex);

		mtr_start(&mtr);
		rec = dict_getnext_system(&pcur, &mtr);
	}

	mtr_commit(&mtr);
	mutex_exit(&dict_sys->mutex);
	rw_lock_s_unlock(dict_operation_lock);
	mem_heap_free(heap);

	DBUG_RETURN(0);
}

/*******************************************************************//**
Bind the dynamic table INFORMATION_SCHEMA.innodb_sys_tablestats
@return 0 on success */
static
int
innodb_sys_tablestats_init(
/*=======================*/
	void*	p)	/*!< in/out: table schema object */
{
	ST_SCHEMA_TABLE*	schema;

	DBUG_ENTER("innodb_sys_tablestats_init");

	schema = (ST_SCHEMA_TABLE*) p;

	schema->fields_info = innodb_sys_tablestats_fields_info;
	schema->fill_table = i_s_sys_tables_fill_table_stats;

	DBUG_RETURN(0);
}

UNIV_INTERN struct st_maria_plugin	i_s_innodb_sys_tablestats =
{
	/* the plugin type (a MYSQL_XXX_PLUGIN value) */
	/* int */
	STRUCT_FLD(type, MYSQL_INFORMATION_SCHEMA_PLUGIN),

	/* pointer to type-specific plugin descriptor */
	/* void* */
	STRUCT_FLD(info, &i_s_info),

	/* plugin name */
	/* const char* */
	STRUCT_FLD(name, "INNODB_SYS_TABLESTATS"),

	/* plugin author (for SHOW PLUGINS) */
	/* const char* */
	STRUCT_FLD(author, plugin_author),

	/* general descriptive text (for SHOW PLUGINS) */
	/* const char* */
	STRUCT_FLD(descr, "InnoDB SYS_TABLESTATS"),

	/* the plugin license (PLUGIN_LICENSE_XXX) */
	/* int */
	STRUCT_FLD(license, PLUGIN_LICENSE_GPL),

	/* the function to invoke when plugin is loaded */
	/* int (*)(void*); */
	STRUCT_FLD(init, innodb_sys_tablestats_init),

	/* the function to invoke when plugin is unloaded */
	/* int (*)(void*); */
	STRUCT_FLD(deinit, i_s_common_deinit),

	/* plugin version (for SHOW PLUGINS) */
	/* unsigned int */
	STRUCT_FLD(version, INNODB_VERSION_SHORT),

	/* struct st_mysql_show_var* */
	STRUCT_FLD(status_vars, NULL),

	/* struct st_mysql_sys_var** */
	STRUCT_FLD(system_vars, NULL),

        /* Maria extension */
	STRUCT_FLD(version_info, INNODB_VERSION_STR),
        STRUCT_FLD(maturity, MariaDB_PLUGIN_MATURITY_STABLE),
};

/**  SYS_INDEXES  **************************************************/
/* Fields of the dynamic table INFORMATION_SCHEMA.SYS_INDEXES */
static ST_FIELD_INFO	innodb_sysindex_fields_info[] =
{
#define SYS_INDEX_ID		0
	{STRUCT_FLD(field_name,		"INDEX_ID"),
	 STRUCT_FLD(field_length,	MY_INT64_NUM_DECIMAL_DIGITS),
	 STRUCT_FLD(field_type,		MYSQL_TYPE_LONGLONG),
	 STRUCT_FLD(value,		0),
	 STRUCT_FLD(field_flags,	MY_I_S_UNSIGNED),
	 STRUCT_FLD(old_name,		""),
	 STRUCT_FLD(open_method,	SKIP_OPEN_TABLE)},

#define SYS_INDEX_NAME		1
	{STRUCT_FLD(field_name,		"NAME"),
	 STRUCT_FLD(field_length,	NAME_LEN + 1),
	 STRUCT_FLD(field_type,		MYSQL_TYPE_STRING),
	 STRUCT_FLD(value,		0),
	 STRUCT_FLD(field_flags,	0),
	 STRUCT_FLD(old_name,		""),
	 STRUCT_FLD(open_method,	SKIP_OPEN_TABLE)},

#define SYS_INDEX_TABLE_ID	2
	{STRUCT_FLD(field_name,		"TABLE_ID"),
	 STRUCT_FLD(field_length,	MY_INT64_NUM_DECIMAL_DIGITS),
	 STRUCT_FLD(field_type,		MYSQL_TYPE_LONGLONG),
	 STRUCT_FLD(value,		0),
	 STRUCT_FLD(field_flags,	MY_I_S_UNSIGNED),
	 STRUCT_FLD(old_name,		""),
	 STRUCT_FLD(open_method,	SKIP_OPEN_TABLE)},

#define SYS_INDEX_TYPE		3
	{STRUCT_FLD(field_name,		"TYPE"),
	 STRUCT_FLD(field_length,	MY_INT32_NUM_DECIMAL_DIGITS),
	 STRUCT_FLD(field_type,		MYSQL_TYPE_LONG),
	 STRUCT_FLD(value,		0),
	 STRUCT_FLD(field_flags,	0),
	 STRUCT_FLD(old_name,		""),
	 STRUCT_FLD(open_method,	SKIP_OPEN_TABLE)},

#define SYS_INDEX_NUM_FIELDS	4
	{STRUCT_FLD(field_name,		"N_FIELDS"),
	 STRUCT_FLD(field_length,	MY_INT32_NUM_DECIMAL_DIGITS),
	 STRUCT_FLD(field_type,		MYSQL_TYPE_LONG),
	 STRUCT_FLD(value,		0),
	 STRUCT_FLD(field_flags,	0),
	 STRUCT_FLD(old_name,		""),
	 STRUCT_FLD(open_method,	SKIP_OPEN_TABLE)},

#define SYS_INDEX_PAGE_NO	5
	{STRUCT_FLD(field_name,		"PAGE_NO"),
	 STRUCT_FLD(field_length,	MY_INT32_NUM_DECIMAL_DIGITS),
	 STRUCT_FLD(field_type,		MYSQL_TYPE_LONG),
	 STRUCT_FLD(value,		0),
	 STRUCT_FLD(field_flags,	0),
	 STRUCT_FLD(old_name,		""),
	 STRUCT_FLD(open_method,	SKIP_OPEN_TABLE)},

#define SYS_INDEX_SPACE		6
	{STRUCT_FLD(field_name,		"SPACE"),
	 STRUCT_FLD(field_length,	MY_INT32_NUM_DECIMAL_DIGITS),
	 STRUCT_FLD(field_type,		MYSQL_TYPE_LONG),
	 STRUCT_FLD(value,		0),
	 STRUCT_FLD(field_flags,	0),
	 STRUCT_FLD(old_name,		""),
	 STRUCT_FLD(open_method,	SKIP_OPEN_TABLE)},

#define SYS_INDEX_MERGE_THRESHOLD 7
	{STRUCT_FLD(field_name,		"MERGE_THRESHOLD"),
	 STRUCT_FLD(field_length,	MY_INT32_NUM_DECIMAL_DIGITS),
	 STRUCT_FLD(field_type,		MYSQL_TYPE_LONG),
	 STRUCT_FLD(value,		0),
	 STRUCT_FLD(field_flags,	0),
	 STRUCT_FLD(old_name,		""),
	 STRUCT_FLD(open_method,	SKIP_OPEN_TABLE)},

	END_OF_ST_FIELD_INFO
};

/**********************************************************************//**
Function to populate the information_schema.innodb_sys_indexes table with
collected index information
@return 0 on success */
static
int
i_s_dict_fill_sys_indexes(
/*======================*/
	THD*		thd,		/*!< in: thread */
	table_id_t	table_id,	/*!< in: table id */
	dict_index_t*	index,		/*!< in: populated dict_index_t
					struct with index info */
	TABLE*		table_to_fill)	/*!< in/out: fill this table */
{
	Field**		fields;

	DBUG_ENTER("i_s_dict_fill_sys_indexes");

	fields = table_to_fill->field;

	if (*index->name == *TEMP_INDEX_PREFIX_STR) {
		/* Since TEMP_INDEX_PREFIX_STR is not valid UTF-8, we
		need to convert it to something else. */
		*const_cast<char*>(index->name()) = '?';
	}

	OK(fields[SYS_INDEX_NAME]->store(index->name,
					 uint(strlen(index->name)),
					 system_charset_info));

	OK(fields[SYS_INDEX_ID]->store(longlong(index->id), true));

	OK(fields[SYS_INDEX_TABLE_ID]->store(longlong(table_id), true));

	OK(fields[SYS_INDEX_TYPE]->store(index->type));

	OK(fields[SYS_INDEX_NUM_FIELDS]->store(index->n_fields));

	/* FIL_NULL is ULINT32_UNDEFINED */
	if (index->page == FIL_NULL) {
		OK(fields[SYS_INDEX_PAGE_NO]->store(-1));
	} else {
		OK(fields[SYS_INDEX_PAGE_NO]->store(index->page));
	}

	OK(fields[SYS_INDEX_SPACE]->store(index->space));

	OK(fields[SYS_INDEX_MERGE_THRESHOLD]->store(index->merge_threshold));

	OK(schema_table_store_record(thd, table_to_fill));

	DBUG_RETURN(0);
}
/*******************************************************************//**
Function to go through each record in SYS_INDEXES table, and fill the
information_schema.innodb_sys_indexes table with related index information
@return 0 on success */
static
int
i_s_sys_indexes_fill_table(
/*=======================*/
	THD*		thd,	/*!< in: thread */
	TABLE_LIST*	tables,	/*!< in/out: tables to fill */
	Item*		)	/*!< in: condition (not used) */
{
	btr_pcur_t		pcur;
	const rec_t*		rec;
	mem_heap_t*		heap;
	mtr_t			mtr;

	DBUG_ENTER("i_s_sys_indexes_fill_table");
	RETURN_IF_INNODB_NOT_STARTED(tables->schema_table_name);

	/* deny access to user without PROCESS_ACL privilege */
	if (check_global_access(thd, PROCESS_ACL)) {
		DBUG_RETURN(0);
	}

	heap = mem_heap_create(1000);
	mutex_enter(&dict_sys->mutex);
	mtr_start(&mtr);

	/* Start scan the SYS_INDEXES table */
	rec = dict_startscan_system(&pcur, &mtr, SYS_INDEXES);

	/* Process each record in the table */
	while (rec) {
		const char*	err_msg;
		table_id_t	table_id;
		dict_index_t	index_rec;

		/* Populate a dict_index_t structure with information from
		a SYS_INDEXES row */
		err_msg = dict_process_sys_indexes_rec(heap, rec, &index_rec,
						       &table_id);

		mtr_commit(&mtr);
		mutex_exit(&dict_sys->mutex);

		if (!err_msg) {
			i_s_dict_fill_sys_indexes(thd, table_id, &index_rec,
						 tables->table);
		} else {
			push_warning_printf(thd, Sql_condition::WARN_LEVEL_WARN,
					    ER_CANT_FIND_SYSTEM_REC, "%s",
					    err_msg);
		}

		mem_heap_empty(heap);

		/* Get the next record */
		mutex_enter(&dict_sys->mutex);
		mtr_start(&mtr);
		rec = dict_getnext_system(&pcur, &mtr);
	}

	mtr_commit(&mtr);
	mutex_exit(&dict_sys->mutex);
	mem_heap_free(heap);

	DBUG_RETURN(0);
}
/*******************************************************************//**
Bind the dynamic table INFORMATION_SCHEMA.innodb_sys_indexes
@return 0 on success */
static
int
innodb_sys_indexes_init(
/*====================*/
	void*	p)	/*!< in/out: table schema object */
{
	ST_SCHEMA_TABLE*	schema;

	DBUG_ENTER("innodb_sys_indexes_init");

	schema = (ST_SCHEMA_TABLE*) p;

	schema->fields_info = innodb_sysindex_fields_info;
	schema->fill_table = i_s_sys_indexes_fill_table;

	DBUG_RETURN(0);
}

UNIV_INTERN struct st_maria_plugin	i_s_innodb_sys_indexes =
{
	/* the plugin type (a MYSQL_XXX_PLUGIN value) */
	/* int */
	STRUCT_FLD(type, MYSQL_INFORMATION_SCHEMA_PLUGIN),

	/* pointer to type-specific plugin descriptor */
	/* void* */
	STRUCT_FLD(info, &i_s_info),

	/* plugin name */
	/* const char* */
	STRUCT_FLD(name, "INNODB_SYS_INDEXES"),

	/* plugin author (for SHOW PLUGINS) */
	/* const char* */
	STRUCT_FLD(author, plugin_author),

	/* general descriptive text (for SHOW PLUGINS) */
	/* const char* */
	STRUCT_FLD(descr, "InnoDB SYS_INDEXES"),

	/* the plugin license (PLUGIN_LICENSE_XXX) */
	/* int */
	STRUCT_FLD(license, PLUGIN_LICENSE_GPL),

	/* the function to invoke when plugin is loaded */
	/* int (*)(void*); */
	STRUCT_FLD(init, innodb_sys_indexes_init),

	/* the function to invoke when plugin is unloaded */
	/* int (*)(void*); */
	STRUCT_FLD(deinit, i_s_common_deinit),

	/* plugin version (for SHOW PLUGINS) */
	/* unsigned int */
	STRUCT_FLD(version, INNODB_VERSION_SHORT),

	/* struct st_mysql_show_var* */
	STRUCT_FLD(status_vars, NULL),

	/* struct st_mysql_sys_var** */
	STRUCT_FLD(system_vars, NULL),

        /* Maria extension */
	STRUCT_FLD(version_info, INNODB_VERSION_STR),
        STRUCT_FLD(maturity, MariaDB_PLUGIN_MATURITY_STABLE),
};

/**  SYS_COLUMNS  **************************************************/
/* Fields of the dynamic table INFORMATION_SCHEMA.INNODB_SYS_COLUMNS */
static ST_FIELD_INFO	innodb_sys_columns_fields_info[] =
{
#define SYS_COLUMN_TABLE_ID		0
	{STRUCT_FLD(field_name,		"TABLE_ID"),
	 STRUCT_FLD(field_length,	MY_INT64_NUM_DECIMAL_DIGITS),
	 STRUCT_FLD(field_type,		MYSQL_TYPE_LONGLONG),
	 STRUCT_FLD(value,		0),
	 STRUCT_FLD(field_flags,	MY_I_S_UNSIGNED),
	 STRUCT_FLD(old_name,		""),
	 STRUCT_FLD(open_method,	SKIP_OPEN_TABLE)},

#define SYS_COLUMN_NAME		1
	{STRUCT_FLD(field_name,		"NAME"),
	 STRUCT_FLD(field_length,	NAME_LEN + 1),
	 STRUCT_FLD(field_type,		MYSQL_TYPE_STRING),
	 STRUCT_FLD(value,		0),
	 STRUCT_FLD(field_flags,	0),
	 STRUCT_FLD(old_name,		""),
	 STRUCT_FLD(open_method,	SKIP_OPEN_TABLE)},

#define SYS_COLUMN_POSITION	2
	{STRUCT_FLD(field_name,		"POS"),
	 STRUCT_FLD(field_length,	MY_INT64_NUM_DECIMAL_DIGITS),
	 STRUCT_FLD(field_type,		MYSQL_TYPE_LONGLONG),
	 STRUCT_FLD(value,		0),
	 STRUCT_FLD(field_flags,	MY_I_S_UNSIGNED),
	 STRUCT_FLD(old_name,		""),
	 STRUCT_FLD(open_method,	SKIP_OPEN_TABLE)},

#define SYS_COLUMN_MTYPE		3
	{STRUCT_FLD(field_name,		"MTYPE"),
	 STRUCT_FLD(field_length,	MY_INT32_NUM_DECIMAL_DIGITS),
	 STRUCT_FLD(field_type,		MYSQL_TYPE_LONG),
	 STRUCT_FLD(value,		0),
	 STRUCT_FLD(field_flags,	0),
	 STRUCT_FLD(old_name,		""),
	 STRUCT_FLD(open_method,	SKIP_OPEN_TABLE)},

#define SYS_COLUMN__PRTYPE	4
	{STRUCT_FLD(field_name,		"PRTYPE"),
	 STRUCT_FLD(field_length,	MY_INT32_NUM_DECIMAL_DIGITS),
	 STRUCT_FLD(field_type,		MYSQL_TYPE_LONG),
	 STRUCT_FLD(value,		0),
	 STRUCT_FLD(field_flags,	0),
	 STRUCT_FLD(old_name,		""),
	 STRUCT_FLD(open_method,	SKIP_OPEN_TABLE)},

#define SYS_COLUMN_COLUMN_LEN	5
	{STRUCT_FLD(field_name,		"LEN"),
	 STRUCT_FLD(field_length,	MY_INT32_NUM_DECIMAL_DIGITS),
	 STRUCT_FLD(field_type,		MYSQL_TYPE_LONG),
	 STRUCT_FLD(value,		0),
	 STRUCT_FLD(field_flags,	0),
	 STRUCT_FLD(old_name,		""),
	 STRUCT_FLD(open_method,	SKIP_OPEN_TABLE)},

	END_OF_ST_FIELD_INFO
};

/**********************************************************************//**
Function to populate the information_schema.innodb_sys_columns with
related column information
@return 0 on success */
static
int
i_s_dict_fill_sys_columns(
/*======================*/
	THD*		thd,		/*!< in: thread */
	table_id_t	table_id,	/*!< in: table ID */
	const char*	col_name,	/*!< in: column name */
	dict_col_t*	column,		/*!< in: dict_col_t struct holding
					more column information */
	ulint		nth_v_col,	/*!< in: virtual column, its
					sequence number (nth virtual col) */
	TABLE*		table_to_fill)	/*!< in/out: fill this table */
{
	Field**		fields;

	DBUG_ENTER("i_s_dict_fill_sys_columns");

	fields = table_to_fill->field;

	OK(fields[SYS_COLUMN_TABLE_ID]->store((longlong) table_id, TRUE));

	OK(field_store_string(fields[SYS_COLUMN_NAME], col_name));

	if (dict_col_is_virtual(column)) {
		ulint	pos = dict_create_v_col_pos(nth_v_col, column->ind);
		OK(fields[SYS_COLUMN_POSITION]->store(pos, true));
	} else {
		OK(fields[SYS_COLUMN_POSITION]->store(column->ind, true));
	}

	OK(fields[SYS_COLUMN_MTYPE]->store(column->mtype));

	OK(fields[SYS_COLUMN__PRTYPE]->store(column->prtype));

	OK(fields[SYS_COLUMN_COLUMN_LEN]->store(column->len));

	OK(schema_table_store_record(thd, table_to_fill));

	DBUG_RETURN(0);
}
/*******************************************************************//**
Function to fill information_schema.innodb_sys_columns with information
collected by scanning SYS_COLUMNS table.
@return 0 on success */
static
int
i_s_sys_columns_fill_table(
/*=======================*/
	THD*		thd,	/*!< in: thread */
	TABLE_LIST*	tables,	/*!< in/out: tables to fill */
	Item*		)	/*!< in: condition (not used) */
{
	btr_pcur_t	pcur;
	const rec_t*	rec;
	const char*	col_name;
	mem_heap_t*	heap;
	mtr_t		mtr;

	DBUG_ENTER("i_s_sys_columns_fill_table");
	RETURN_IF_INNODB_NOT_STARTED(tables->schema_table_name);

	/* deny access to user without PROCESS_ACL privilege */
	if (check_global_access(thd, PROCESS_ACL)) {
		DBUG_RETURN(0);
	}

	heap = mem_heap_create(1000);
	mutex_enter(&dict_sys->mutex);
	mtr_start(&mtr);

	rec = dict_startscan_system(&pcur, &mtr, SYS_COLUMNS);

	while (rec) {
		const char*	err_msg;
		dict_col_t	column_rec;
		table_id_t	table_id;
		ulint		nth_v_col;

		/* populate a dict_col_t structure with information from
		a SYS_COLUMNS row */
		err_msg = dict_process_sys_columns_rec(heap, rec, &column_rec,
						       &table_id, &col_name,
						       &nth_v_col);

		mtr_commit(&mtr);
		mutex_exit(&dict_sys->mutex);

		if (!err_msg) {
			i_s_dict_fill_sys_columns(thd, table_id, col_name,
						 &column_rec, nth_v_col,
						 tables->table);
		} else {
			push_warning_printf(thd, Sql_condition::WARN_LEVEL_WARN,
					    ER_CANT_FIND_SYSTEM_REC, "%s",
					    err_msg);
		}

		mem_heap_empty(heap);

		/* Get the next record */
		mutex_enter(&dict_sys->mutex);
		mtr_start(&mtr);
		rec = dict_getnext_system(&pcur, &mtr);
	}

	mtr_commit(&mtr);
	mutex_exit(&dict_sys->mutex);
	mem_heap_free(heap);

	DBUG_RETURN(0);
}
/*******************************************************************//**
Bind the dynamic table INFORMATION_SCHEMA.innodb_sys_columns
@return 0 on success */
static
int
innodb_sys_columns_init(
/*====================*/
	void*	p)	/*!< in/out: table schema object */
{
	ST_SCHEMA_TABLE*	schema;

	DBUG_ENTER("innodb_sys_columns_init");

	schema = (ST_SCHEMA_TABLE*) p;

	schema->fields_info = innodb_sys_columns_fields_info;
	schema->fill_table = i_s_sys_columns_fill_table;

	DBUG_RETURN(0);
}

UNIV_INTERN struct st_maria_plugin	i_s_innodb_sys_columns =
{
	/* the plugin type (a MYSQL_XXX_PLUGIN value) */
	/* int */
	STRUCT_FLD(type, MYSQL_INFORMATION_SCHEMA_PLUGIN),

	/* pointer to type-specific plugin descriptor */
	/* void* */
	STRUCT_FLD(info, &i_s_info),

	/* plugin name */
	/* const char* */
	STRUCT_FLD(name, "INNODB_SYS_COLUMNS"),

	/* plugin author (for SHOW PLUGINS) */
	/* const char* */
	STRUCT_FLD(author, plugin_author),

	/* general descriptive text (for SHOW PLUGINS) */
	/* const char* */
	STRUCT_FLD(descr, "InnoDB SYS_COLUMNS"),

	/* the plugin license (PLUGIN_LICENSE_XXX) */
	/* int */
	STRUCT_FLD(license, PLUGIN_LICENSE_GPL),

	/* the function to invoke when plugin is loaded */
	/* int (*)(void*); */
	STRUCT_FLD(init, innodb_sys_columns_init),

	/* the function to invoke when plugin is unloaded */
	/* int (*)(void*); */
	STRUCT_FLD(deinit, i_s_common_deinit),

	/* plugin version (for SHOW PLUGINS) */
	/* unsigned int */
	STRUCT_FLD(version, INNODB_VERSION_SHORT),

	/* struct st_mysql_show_var* */
	STRUCT_FLD(status_vars, NULL),

	/* struct st_mysql_sys_var** */
	STRUCT_FLD(system_vars, NULL),

        /* Maria extension */
	STRUCT_FLD(version_info, INNODB_VERSION_STR),
        STRUCT_FLD(maturity, MariaDB_PLUGIN_MATURITY_STABLE),
};

/**  SYS_VIRTUAL **************************************************/
/** Fields of the dynamic table INFORMATION_SCHEMA.INNODB_SYS_VIRTUAL */
static ST_FIELD_INFO	innodb_sys_virtual_fields_info[] =
{
#define SYS_VIRTUAL_TABLE_ID		0
	{STRUCT_FLD(field_name,		"TABLE_ID"),
	 STRUCT_FLD(field_length,	MY_INT64_NUM_DECIMAL_DIGITS),
	 STRUCT_FLD(field_type,		MYSQL_TYPE_LONGLONG),
	 STRUCT_FLD(value,		0),
	 STRUCT_FLD(field_flags,	MY_I_S_UNSIGNED),
	 STRUCT_FLD(old_name,		""),
	 STRUCT_FLD(open_method,	SKIP_OPEN_TABLE)},

#define SYS_VIRTUAL_POS			1
	{STRUCT_FLD(field_name,		"POS"),
	 STRUCT_FLD(field_length,	MY_INT32_NUM_DECIMAL_DIGITS),
	 STRUCT_FLD(field_type,		MYSQL_TYPE_LONG),
	 STRUCT_FLD(value,		0),
	 STRUCT_FLD(field_flags,	MY_I_S_UNSIGNED),
	 STRUCT_FLD(old_name,		""),
	 STRUCT_FLD(open_method,	SKIP_OPEN_TABLE)},

#define SYS_VIRTUAL_BASE_POS		2
	{STRUCT_FLD(field_name,		"BASE_POS"),
	 STRUCT_FLD(field_length,	MY_INT32_NUM_DECIMAL_DIGITS),
	 STRUCT_FLD(field_type,		MYSQL_TYPE_LONG),
	 STRUCT_FLD(value,		0),
	 STRUCT_FLD(field_flags,	MY_I_S_UNSIGNED),
	 STRUCT_FLD(old_name,		""),
	 STRUCT_FLD(open_method,	SKIP_OPEN_TABLE)},

	END_OF_ST_FIELD_INFO
};

/** Function to populate the information_schema.innodb_sys_virtual with
related information
param[in]	thd		thread
param[in]	table_id	table ID
param[in]	pos		virtual column position
param[in]	base_pos	base column position
param[in,out]	table_to_fill	fill this table
@return 0 on success */
static
int
i_s_dict_fill_sys_virtual(
	THD*		thd,
	table_id_t	table_id,
	ulint		pos,
	ulint		base_pos,
	TABLE*		table_to_fill)
{
	Field**		fields;

	DBUG_ENTER("i_s_dict_fill_sys_virtual");

	fields = table_to_fill->field;

	OK(fields[SYS_VIRTUAL_TABLE_ID]->store(table_id, true));

	OK(fields[SYS_VIRTUAL_POS]->store(pos, true));

	OK(fields[SYS_VIRTUAL_BASE_POS]->store(base_pos, true));

	OK(schema_table_store_record(thd, table_to_fill));

	DBUG_RETURN(0);
}

/** Function to fill information_schema.innodb_sys_virtual with information
collected by scanning SYS_VIRTUAL table.
param[in]	thd		thread
param[in,out]	tables		tables to fill
param[in]	item		condition (not used)
@return 0 on success */
static
int
i_s_sys_virtual_fill_table(
	THD*		thd,
	TABLE_LIST*	tables,
	Item*		)
{
	btr_pcur_t	pcur;
	const rec_t*	rec;
	ulint		pos;
	ulint		base_pos;
	mem_heap_t*	heap;
	mtr_t		mtr;

	DBUG_ENTER("i_s_sys_virtual_fill_table");
	RETURN_IF_INNODB_NOT_STARTED(tables->schema_table_name);

	/* deny access to user without PROCESS_ACL privilege */
	if (check_global_access(thd, PROCESS_ACL)) {
		DBUG_RETURN(0);
	}

	heap = mem_heap_create(1000);
	mutex_enter(&dict_sys->mutex);
	mtr_start(&mtr);

	rec = dict_startscan_system(&pcur, &mtr, SYS_VIRTUAL);

	while (rec) {
		const char*	err_msg;
		table_id_t	table_id;

		/* populate a dict_col_t structure with information from
		a SYS_VIRTUAL row */
		err_msg = dict_process_sys_virtual_rec(heap, rec,
						       &table_id, &pos,
						       &base_pos);

		mtr_commit(&mtr);
		mutex_exit(&dict_sys->mutex);

		if (!err_msg) {
			i_s_dict_fill_sys_virtual(thd, table_id, pos, base_pos,
						  tables->table);
		} else {
			push_warning_printf(thd, Sql_condition::WARN_LEVEL_WARN,
					    ER_CANT_FIND_SYSTEM_REC, "%s",
					    err_msg);
		}

		mem_heap_empty(heap);

		/* Get the next record */
		mutex_enter(&dict_sys->mutex);
		mtr_start(&mtr);
		rec = dict_getnext_system(&pcur, &mtr);
	}

	mtr_commit(&mtr);
	mutex_exit(&dict_sys->mutex);
	mem_heap_free(heap);

	DBUG_RETURN(0);
}

/** Bind the dynamic table INFORMATION_SCHEMA.innodb_sys_virtual
param[in,out]	p	table schema object
@return 0 on success */
static
int
innodb_sys_virtual_init(
	void*	p)
{
	ST_SCHEMA_TABLE*	schema;

	DBUG_ENTER("innodb_sys_virtual_init");

	schema = (ST_SCHEMA_TABLE*) p;

	schema->fields_info = innodb_sys_virtual_fields_info;
	schema->fill_table = i_s_sys_virtual_fill_table;

	DBUG_RETURN(0);
}

struct st_maria_plugin	i_s_innodb_sys_virtual =
{
	/* the plugin type (a MYSQL_XXX_PLUGIN value) */
	/* int */
	STRUCT_FLD(type, MYSQL_INFORMATION_SCHEMA_PLUGIN),

	/* pointer to type-specific plugin descriptor */
	/* void* */
	STRUCT_FLD(info, &i_s_info),

	/* plugin name */
	/* const char* */
	STRUCT_FLD(name, "INNODB_SYS_VIRTUAL"),

	/* plugin author (for SHOW PLUGINS) */
	/* const char* */
	STRUCT_FLD(author, plugin_author),

	/* general descriptive text (for SHOW PLUGINS) */
	/* const char* */
	STRUCT_FLD(descr, "InnoDB SYS_VIRTUAL"),

	/* the plugin license (PLUGIN_LICENSE_XXX) */
	/* int */
	STRUCT_FLD(license, PLUGIN_LICENSE_GPL),

	/* the function to invoke when plugin is loaded */
	/* int (*)(void*); */
	STRUCT_FLD(init, innodb_sys_virtual_init),

	/* the function to invoke when plugin is unloaded */
	/* int (*)(void*); */
	STRUCT_FLD(deinit, i_s_common_deinit),

	/* plugin version (for SHOW PLUGINS) */
	/* unsigned int */
	STRUCT_FLD(version, INNODB_VERSION_SHORT),

	/* struct st_mysql_show_var* */
	STRUCT_FLD(status_vars, NULL),

	/* struct st_mysql_sys_var** */
	STRUCT_FLD(system_vars, NULL),

	/* Maria extension */
	STRUCT_FLD(version_info, INNODB_VERSION_STR),
	STRUCT_FLD(maturity, MariaDB_PLUGIN_MATURITY_BETA),
};
/**  SYS_FIELDS  ***************************************************/
/* Fields of the dynamic table INFORMATION_SCHEMA.INNODB_SYS_FIELDS */
static ST_FIELD_INFO	innodb_sys_fields_fields_info[] =
{
#define SYS_FIELD_INDEX_ID	0
	{STRUCT_FLD(field_name,		"INDEX_ID"),
	 STRUCT_FLD(field_length,	MY_INT64_NUM_DECIMAL_DIGITS),
	 STRUCT_FLD(field_type,		MYSQL_TYPE_LONGLONG),
	 STRUCT_FLD(value,		0),
	 STRUCT_FLD(field_flags,	MY_I_S_UNSIGNED),
	 STRUCT_FLD(old_name,		""),
	 STRUCT_FLD(open_method,	SKIP_OPEN_TABLE)},

#define SYS_FIELD_NAME		1
	{STRUCT_FLD(field_name,		"NAME"),
	 STRUCT_FLD(field_length,	NAME_LEN + 1),
	 STRUCT_FLD(field_type,		MYSQL_TYPE_STRING),
	 STRUCT_FLD(value,		0),
	 STRUCT_FLD(field_flags,	0),
	 STRUCT_FLD(old_name,		""),
	 STRUCT_FLD(open_method,	SKIP_OPEN_TABLE)},

#define SYS_FIELD_POS		2
	{STRUCT_FLD(field_name,		"POS"),
	 STRUCT_FLD(field_length,	MY_INT32_NUM_DECIMAL_DIGITS),
	 STRUCT_FLD(field_type,		MYSQL_TYPE_LONG),
	 STRUCT_FLD(value,		0),
	 STRUCT_FLD(field_flags,	MY_I_S_UNSIGNED),
	 STRUCT_FLD(old_name,		""),
	 STRUCT_FLD(open_method,	SKIP_OPEN_TABLE)},

	END_OF_ST_FIELD_INFO
};

/**********************************************************************//**
Function to fill information_schema.innodb_sys_fields with information
collected by scanning SYS_FIELDS table.
@return 0 on success */
static
int
i_s_dict_fill_sys_fields(
/*=====================*/
	THD*		thd,		/*!< in: thread */
	index_id_t	index_id,	/*!< in: index id for the field */
	dict_field_t*	field,		/*!< in: table */
	ulint		pos,		/*!< in: Field position */
	TABLE*		table_to_fill)	/*!< in/out: fill this table */
{
	Field**		fields;

	DBUG_ENTER("i_s_dict_fill_sys_fields");

	fields = table_to_fill->field;

	OK(fields[SYS_FIELD_INDEX_ID]->store(index_id, true));

	OK(field_store_string(fields[SYS_FIELD_NAME], field->name));

	OK(fields[SYS_FIELD_POS]->store(pos, true));

	OK(schema_table_store_record(thd, table_to_fill));

	DBUG_RETURN(0);
}
/*******************************************************************//**
Function to go through each record in SYS_FIELDS table, and fill the
information_schema.innodb_sys_fields table with related index field
information
@return 0 on success */
static
int
i_s_sys_fields_fill_table(
/*======================*/
	THD*		thd,	/*!< in: thread */
	TABLE_LIST*	tables,	/*!< in/out: tables to fill */
	Item*		)	/*!< in: condition (not used) */
{
	btr_pcur_t	pcur;
	const rec_t*	rec;
	mem_heap_t*	heap;
	index_id_t	last_id;
	mtr_t		mtr;

	DBUG_ENTER("i_s_sys_fields_fill_table");
	RETURN_IF_INNODB_NOT_STARTED(tables->schema_table_name);

	/* deny access to user without PROCESS_ACL privilege */
	if (check_global_access(thd, PROCESS_ACL)) {

		DBUG_RETURN(0);
	}

	heap = mem_heap_create(1000);
	mutex_enter(&dict_sys->mutex);
	mtr_start(&mtr);

	/* will save last index id so that we know whether we move to
	the next index. This is used to calculate prefix length */
	last_id = 0;

	rec = dict_startscan_system(&pcur, &mtr, SYS_FIELDS);

	while (rec) {
		ulint		pos;
		const char*	err_msg;
		index_id_t	index_id;
		dict_field_t	field_rec;

		/* Populate a dict_field_t structure with information from
		a SYS_FIELDS row */
		err_msg = dict_process_sys_fields_rec(heap, rec, &field_rec,
						      &pos, &index_id, last_id);

		mtr_commit(&mtr);
		mutex_exit(&dict_sys->mutex);

		if (!err_msg) {
			i_s_dict_fill_sys_fields(thd, index_id, &field_rec,
						 pos, tables->table);
			last_id = index_id;
		} else {
			push_warning_printf(thd, Sql_condition::WARN_LEVEL_WARN,
					    ER_CANT_FIND_SYSTEM_REC, "%s",
					    err_msg);
		}

		mem_heap_empty(heap);

		/* Get the next record */
		mutex_enter(&dict_sys->mutex);
		mtr_start(&mtr);
		rec = dict_getnext_system(&pcur, &mtr);
	}

	mtr_commit(&mtr);
	mutex_exit(&dict_sys->mutex);
	mem_heap_free(heap);

	DBUG_RETURN(0);
}
/*******************************************************************//**
Bind the dynamic table INFORMATION_SCHEMA.innodb_sys_fields
@return 0 on success */
static
int
innodb_sys_fields_init(
/*===================*/
	void*   p)	/*!< in/out: table schema object */
{
	ST_SCHEMA_TABLE*	schema;

	DBUG_ENTER("innodb_sys_field_init");

	schema = (ST_SCHEMA_TABLE*) p;

	schema->fields_info = innodb_sys_fields_fields_info;
	schema->fill_table = i_s_sys_fields_fill_table;

	DBUG_RETURN(0);
}

UNIV_INTERN struct st_maria_plugin	i_s_innodb_sys_fields =
{
	/* the plugin type (a MYSQL_XXX_PLUGIN value) */
	/* int */
	STRUCT_FLD(type, MYSQL_INFORMATION_SCHEMA_PLUGIN),

	/* pointer to type-specific plugin descriptor */
	/* void* */
	STRUCT_FLD(info, &i_s_info),

	/* plugin name */
	/* const char* */
	STRUCT_FLD(name, "INNODB_SYS_FIELDS"),

	/* plugin author (for SHOW PLUGINS) */
	/* const char* */
	STRUCT_FLD(author, plugin_author),

	/* general descriptive text (for SHOW PLUGINS) */
	/* const char* */
	STRUCT_FLD(descr, "InnoDB SYS_FIELDS"),

	/* the plugin license (PLUGIN_LICENSE_XXX) */
	/* int */
	STRUCT_FLD(license, PLUGIN_LICENSE_GPL),

	/* the function to invoke when plugin is loaded */
	/* int (*)(void*); */
	STRUCT_FLD(init, innodb_sys_fields_init),

	/* the function to invoke when plugin is unloaded */
	/* int (*)(void*); */
	STRUCT_FLD(deinit, i_s_common_deinit),

	/* plugin version (for SHOW PLUGINS) */
	/* unsigned int */
	STRUCT_FLD(version, INNODB_VERSION_SHORT),

	/* struct st_mysql_show_var* */
	STRUCT_FLD(status_vars, NULL),

	/* struct st_mysql_sys_var** */
	STRUCT_FLD(system_vars, NULL),

        /* Maria extension */
	STRUCT_FLD(version_info, INNODB_VERSION_STR),
        STRUCT_FLD(maturity, MariaDB_PLUGIN_MATURITY_STABLE),
};

/**  SYS_FOREIGN        ********************************************/
/* Fields of the dynamic table INFORMATION_SCHEMA.INNODB_SYS_FOREIGN */
static ST_FIELD_INFO	innodb_sys_foreign_fields_info[] =
{
#define SYS_FOREIGN_ID		0
	{STRUCT_FLD(field_name,		"ID"),
	 STRUCT_FLD(field_length,	NAME_LEN + 1),
	 STRUCT_FLD(field_type,		MYSQL_TYPE_STRING),
	 STRUCT_FLD(value,		0),
	 STRUCT_FLD(field_flags,	0),
	 STRUCT_FLD(old_name,		""),
	 STRUCT_FLD(open_method,	SKIP_OPEN_TABLE)},

#define SYS_FOREIGN_FOR_NAME	1
	{STRUCT_FLD(field_name,		"FOR_NAME"),
	 STRUCT_FLD(field_length,	NAME_LEN + 1),
	 STRUCT_FLD(field_type,		MYSQL_TYPE_STRING),
	 STRUCT_FLD(value,		0),
	 STRUCT_FLD(field_flags,	0),
	 STRUCT_FLD(old_name,		""),
	 STRUCT_FLD(open_method,	SKIP_OPEN_TABLE)},

#define SYS_FOREIGN_REF_NAME	2
	{STRUCT_FLD(field_name,		"REF_NAME"),
	 STRUCT_FLD(field_length,	NAME_LEN + 1),
	 STRUCT_FLD(field_type,		MYSQL_TYPE_STRING),
	 STRUCT_FLD(value,		0),
	 STRUCT_FLD(field_flags,	0),
	 STRUCT_FLD(old_name,		""),
	 STRUCT_FLD(open_method,	SKIP_OPEN_TABLE)},

#define SYS_FOREIGN_NUM_COL	3
	{STRUCT_FLD(field_name,		"N_COLS"),
	 STRUCT_FLD(field_length,	MY_INT32_NUM_DECIMAL_DIGITS),
	 STRUCT_FLD(field_type,		MYSQL_TYPE_LONG),
	 STRUCT_FLD(value,		0),
	 STRUCT_FLD(field_flags,	MY_I_S_UNSIGNED),
	 STRUCT_FLD(old_name,		""),
	 STRUCT_FLD(open_method,	SKIP_OPEN_TABLE)},

#define SYS_FOREIGN_TYPE	4
	{STRUCT_FLD(field_name,		"TYPE"),
	 STRUCT_FLD(field_length,	MY_INT32_NUM_DECIMAL_DIGITS),
	 STRUCT_FLD(field_type,		MYSQL_TYPE_LONG),
	 STRUCT_FLD(value,		0),
	 STRUCT_FLD(field_flags,	MY_I_S_UNSIGNED),
	 STRUCT_FLD(old_name,		""),
	 STRUCT_FLD(open_method,	SKIP_OPEN_TABLE)},

	END_OF_ST_FIELD_INFO
};

/**********************************************************************//**
Function to fill information_schema.innodb_sys_foreign with information
collected by scanning SYS_FOREIGN table.
@return 0 on success */
static
int
i_s_dict_fill_sys_foreign(
/*======================*/
	THD*		thd,		/*!< in: thread */
	dict_foreign_t*	foreign,	/*!< in: table */
	TABLE*		table_to_fill)	/*!< in/out: fill this table */
{
	Field**		fields;

	DBUG_ENTER("i_s_dict_fill_sys_foreign");

	fields = table_to_fill->field;

	OK(field_store_string(fields[SYS_FOREIGN_ID], foreign->id));

	OK(field_store_string(fields[SYS_FOREIGN_FOR_NAME],
			      foreign->foreign_table_name));

	OK(field_store_string(fields[SYS_FOREIGN_REF_NAME],
			      foreign->referenced_table_name));

	OK(fields[SYS_FOREIGN_NUM_COL]->store(foreign->n_fields));

	OK(fields[SYS_FOREIGN_TYPE]->store(foreign->type));

	OK(schema_table_store_record(thd, table_to_fill));

	DBUG_RETURN(0);
}

/*******************************************************************//**
Function to populate INFORMATION_SCHEMA.innodb_sys_foreign table. Loop
through each record in SYS_FOREIGN, and extract the foreign key
information.
@return 0 on success */
static
int
i_s_sys_foreign_fill_table(
/*=======================*/
	THD*		thd,	/*!< in: thread */
	TABLE_LIST*	tables,	/*!< in/out: tables to fill */
	Item*		)	/*!< in: condition (not used) */
{
	btr_pcur_t	pcur;
	const rec_t*	rec;
	mem_heap_t*	heap;
	mtr_t		mtr;

	DBUG_ENTER("i_s_sys_foreign_fill_table");
	RETURN_IF_INNODB_NOT_STARTED(tables->schema_table_name);

	/* deny access to user without PROCESS_ACL privilege */
	if (check_global_access(thd, PROCESS_ACL)) {

		DBUG_RETURN(0);
	}

	heap = mem_heap_create(1000);
	mutex_enter(&dict_sys->mutex);
	mtr_start(&mtr);

	rec = dict_startscan_system(&pcur, &mtr, SYS_FOREIGN);

	while (rec) {
		const char*	err_msg;
		dict_foreign_t	foreign_rec;

		/* Populate a dict_foreign_t structure with information from
		a SYS_FOREIGN row */
		err_msg = dict_process_sys_foreign_rec(heap, rec, &foreign_rec);

		mtr_commit(&mtr);
		mutex_exit(&dict_sys->mutex);

		if (!err_msg) {
			i_s_dict_fill_sys_foreign(thd, &foreign_rec,
						 tables->table);
		} else {
			push_warning_printf(thd, Sql_condition::WARN_LEVEL_WARN,
					    ER_CANT_FIND_SYSTEM_REC, "%s",
					    err_msg);
		}

		mem_heap_empty(heap);

		/* Get the next record */
		mtr_start(&mtr);
		mutex_enter(&dict_sys->mutex);
		rec = dict_getnext_system(&pcur, &mtr);
	}

	mtr_commit(&mtr);
	mutex_exit(&dict_sys->mutex);
	mem_heap_free(heap);

	DBUG_RETURN(0);
}

/*******************************************************************//**
Bind the dynamic table INFORMATION_SCHEMA.innodb_sys_foreign
@return 0 on success */
static
int
innodb_sys_foreign_init(
/*====================*/
	void*   p)	/*!< in/out: table schema object */
{
	ST_SCHEMA_TABLE*	schema;

	DBUG_ENTER("innodb_sys_foreign_init");

	schema = (ST_SCHEMA_TABLE*) p;

	schema->fields_info = innodb_sys_foreign_fields_info;
	schema->fill_table = i_s_sys_foreign_fill_table;

	DBUG_RETURN(0);
}

UNIV_INTERN struct st_maria_plugin	i_s_innodb_sys_foreign =
{
	/* the plugin type (a MYSQL_XXX_PLUGIN value) */
	/* int */
	STRUCT_FLD(type, MYSQL_INFORMATION_SCHEMA_PLUGIN),

	/* pointer to type-specific plugin descriptor */
	/* void* */
	STRUCT_FLD(info, &i_s_info),

	/* plugin name */
	/* const char* */
	STRUCT_FLD(name, "INNODB_SYS_FOREIGN"),

	/* plugin author (for SHOW PLUGINS) */
	/* const char* */
	STRUCT_FLD(author, plugin_author),

	/* general descriptive text (for SHOW PLUGINS) */
	/* const char* */
	STRUCT_FLD(descr, "InnoDB SYS_FOREIGN"),

	/* the plugin license (PLUGIN_LICENSE_XXX) */
	/* int */
	STRUCT_FLD(license, PLUGIN_LICENSE_GPL),

	/* the function to invoke when plugin is loaded */
	/* int (*)(void*); */
	STRUCT_FLD(init, innodb_sys_foreign_init),

	/* the function to invoke when plugin is unloaded */
	/* int (*)(void*); */
	STRUCT_FLD(deinit, i_s_common_deinit),

	/* plugin version (for SHOW PLUGINS) */
	/* unsigned int */
	STRUCT_FLD(version, INNODB_VERSION_SHORT),

	/* struct st_mysql_show_var* */
	STRUCT_FLD(status_vars, NULL),

	/* struct st_mysql_sys_var** */
	STRUCT_FLD(system_vars, NULL),

        /* Maria extension */
	STRUCT_FLD(version_info, INNODB_VERSION_STR),
        STRUCT_FLD(maturity, MariaDB_PLUGIN_MATURITY_STABLE),
};

/**  SYS_FOREIGN_COLS   ********************************************/
/* Fields of the dynamic table INFORMATION_SCHEMA.INNODB_SYS_FOREIGN_COLS */
static ST_FIELD_INFO	innodb_sys_foreign_cols_fields_info[] =
{
#define SYS_FOREIGN_COL_ID		0
	{STRUCT_FLD(field_name,		"ID"),
	 STRUCT_FLD(field_length,	NAME_LEN + 1),
	 STRUCT_FLD(field_type,		MYSQL_TYPE_STRING),
	 STRUCT_FLD(value,		0),
	 STRUCT_FLD(field_flags,	0),
	 STRUCT_FLD(old_name,		""),
	 STRUCT_FLD(open_method,	SKIP_OPEN_TABLE)},

#define SYS_FOREIGN_COL_FOR_NAME	1
	{STRUCT_FLD(field_name,		"FOR_COL_NAME"),
	 STRUCT_FLD(field_length,	NAME_LEN + 1),
	 STRUCT_FLD(field_type,		MYSQL_TYPE_STRING),
	 STRUCT_FLD(value,		0),
	 STRUCT_FLD(field_flags,	0),
	 STRUCT_FLD(old_name,		""),
	 STRUCT_FLD(open_method,	SKIP_OPEN_TABLE)},

#define SYS_FOREIGN_COL_REF_NAME	2
	{STRUCT_FLD(field_name,		"REF_COL_NAME"),
	 STRUCT_FLD(field_length,	NAME_LEN + 1),
	 STRUCT_FLD(field_type,		MYSQL_TYPE_STRING),
	 STRUCT_FLD(value,		0),
	 STRUCT_FLD(field_flags,	0),
	 STRUCT_FLD(old_name,		""),
	 STRUCT_FLD(open_method,	SKIP_OPEN_TABLE)},

#define SYS_FOREIGN_COL_POS		3
	{STRUCT_FLD(field_name,		"POS"),
	 STRUCT_FLD(field_length,	MY_INT32_NUM_DECIMAL_DIGITS),
	 STRUCT_FLD(field_type,		MYSQL_TYPE_LONG),
	 STRUCT_FLD(value,		0),
	 STRUCT_FLD(field_flags,	MY_I_S_UNSIGNED),
	 STRUCT_FLD(old_name,		""),
	 STRUCT_FLD(open_method,	SKIP_OPEN_TABLE)},

	END_OF_ST_FIELD_INFO
};

/**********************************************************************//**
Function to fill information_schema.innodb_sys_foreign_cols with information
collected by scanning SYS_FOREIGN_COLS table.
@return 0 on success */
static
int
i_s_dict_fill_sys_foreign_cols(
/*==========================*/
	THD*		thd,		/*!< in: thread */
	const char*	name,		/*!< in: foreign key constraint name */
	const char*	for_col_name,	/*!< in: referencing column name*/
	const char*	ref_col_name,	/*!< in: referenced column
					name */
	ulint		pos,		/*!< in: column position */
	TABLE*		table_to_fill)	/*!< in/out: fill this table */
{
	Field**		fields;

	DBUG_ENTER("i_s_dict_fill_sys_foreign_cols");

	fields = table_to_fill->field;

	OK(field_store_string(fields[SYS_FOREIGN_COL_ID], name));

	OK(field_store_string(fields[SYS_FOREIGN_COL_FOR_NAME], for_col_name));

	OK(field_store_string(fields[SYS_FOREIGN_COL_REF_NAME], ref_col_name));

	OK(fields[SYS_FOREIGN_COL_POS]->store(pos, true));

	OK(schema_table_store_record(thd, table_to_fill));

	DBUG_RETURN(0);
}
/*******************************************************************//**
Function to populate INFORMATION_SCHEMA.innodb_sys_foreign_cols table. Loop
through each record in SYS_FOREIGN_COLS, and extract the foreign key column
information and fill the INFORMATION_SCHEMA.innodb_sys_foreign_cols table.
@return 0 on success */
static
int
i_s_sys_foreign_cols_fill_table(
/*============================*/
	THD*		thd,	/*!< in: thread */
	TABLE_LIST*	tables,	/*!< in/out: tables to fill */
	Item*		)	/*!< in: condition (not used) */
{
	btr_pcur_t	pcur;
	const rec_t*	rec;
	mem_heap_t*	heap;
	mtr_t		mtr;

	DBUG_ENTER("i_s_sys_foreign_cols_fill_table");
	RETURN_IF_INNODB_NOT_STARTED(tables->schema_table_name);

	/* deny access to user without PROCESS_ACL privilege */
	if (check_global_access(thd, PROCESS_ACL)) {
		DBUG_RETURN(0);
	}

	heap = mem_heap_create(1000);
	mutex_enter(&dict_sys->mutex);
	mtr_start(&mtr);

	rec = dict_startscan_system(&pcur, &mtr, SYS_FOREIGN_COLS);

	while (rec) {
		const char*	err_msg;
		const char*	name;
		const char*	for_col_name;
		const char*	ref_col_name;
		ulint		pos;

		/* Extract necessary information from a SYS_FOREIGN_COLS row */
		err_msg = dict_process_sys_foreign_col_rec(
			heap, rec, &name, &for_col_name, &ref_col_name, &pos);

		mtr_commit(&mtr);
		mutex_exit(&dict_sys->mutex);

		if (!err_msg) {
			i_s_dict_fill_sys_foreign_cols(
				thd, name, for_col_name, ref_col_name, pos,
				tables->table);
		} else {
			push_warning_printf(thd, Sql_condition::WARN_LEVEL_WARN,
					    ER_CANT_FIND_SYSTEM_REC, "%s",
					    err_msg);
		}

		mem_heap_empty(heap);

		/* Get the next record */
		mutex_enter(&dict_sys->mutex);
		mtr_start(&mtr);
		rec = dict_getnext_system(&pcur, &mtr);
	}

	mtr_commit(&mtr);
	mutex_exit(&dict_sys->mutex);
	mem_heap_free(heap);

	DBUG_RETURN(0);
}
/*******************************************************************//**
Bind the dynamic table INFORMATION_SCHEMA.innodb_sys_foreign_cols
@return 0 on success */
static
int
innodb_sys_foreign_cols_init(
/*========================*/
	void*	p)	/*!< in/out: table schema object */
{
	ST_SCHEMA_TABLE*	schema;

	DBUG_ENTER("innodb_sys_foreign_cols_init");

	schema = (ST_SCHEMA_TABLE*) p;

	schema->fields_info = innodb_sys_foreign_cols_fields_info;
	schema->fill_table = i_s_sys_foreign_cols_fill_table;

	DBUG_RETURN(0);
}

UNIV_INTERN struct st_maria_plugin	i_s_innodb_sys_foreign_cols =
{
	/* the plugin type (a MYSQL_XXX_PLUGIN value) */
	/* int */
	STRUCT_FLD(type, MYSQL_INFORMATION_SCHEMA_PLUGIN),

	/* pointer to type-specific plugin descriptor */
	/* void* */
	STRUCT_FLD(info, &i_s_info),

	/* plugin name */
	/* const char* */
	STRUCT_FLD(name, "INNODB_SYS_FOREIGN_COLS"),

	/* plugin author (for SHOW PLUGINS) */
	/* const char* */
	STRUCT_FLD(author, plugin_author),

	/* general descriptive text (for SHOW PLUGINS) */
	/* const char* */
	STRUCT_FLD(descr, "InnoDB SYS_FOREIGN_COLS"),

	/* the plugin license (PLUGIN_LICENSE_XXX) */
	/* int */
	STRUCT_FLD(license, PLUGIN_LICENSE_GPL),

	/* the function to invoke when plugin is loaded */
	/* int (*)(void*); */
	STRUCT_FLD(init, innodb_sys_foreign_cols_init),

	/* the function to invoke when plugin is unloaded */
	/* int (*)(void*); */
	STRUCT_FLD(deinit, i_s_common_deinit),

	/* plugin version (for SHOW PLUGINS) */
	/* unsigned int */
	STRUCT_FLD(version, INNODB_VERSION_SHORT),

	/* struct st_mysql_show_var* */
	STRUCT_FLD(status_vars, NULL),

	/* struct st_mysql_sys_var** */
	STRUCT_FLD(system_vars, NULL),

        /* Maria extension */
	STRUCT_FLD(version_info, INNODB_VERSION_STR),
        STRUCT_FLD(maturity, MariaDB_PLUGIN_MATURITY_STABLE),
};

/**  SYS_TABLESPACES    ********************************************/
/* Fields of the dynamic table INFORMATION_SCHEMA.INNODB_SYS_TABLESPACES */
static ST_FIELD_INFO	innodb_sys_tablespaces_fields_info[] =
{
#define SYS_TABLESPACES_SPACE		0
	{STRUCT_FLD(field_name,		"SPACE"),
	 STRUCT_FLD(field_length,	MY_INT32_NUM_DECIMAL_DIGITS),
	 STRUCT_FLD(field_type,		MYSQL_TYPE_LONG),
	 STRUCT_FLD(value,		0),
	 STRUCT_FLD(field_flags,	MY_I_S_UNSIGNED),
	 STRUCT_FLD(old_name,		""),
	 STRUCT_FLD(open_method,	SKIP_OPEN_TABLE)},

#define SYS_TABLESPACES_NAME		1
	{STRUCT_FLD(field_name,		"NAME"),
	 STRUCT_FLD(field_length,	MAX_FULL_NAME_LEN + 1),
	 STRUCT_FLD(field_type,		MYSQL_TYPE_STRING),
	 STRUCT_FLD(value,		0),
	 STRUCT_FLD(field_flags,	0),
	 STRUCT_FLD(old_name,		""),
	 STRUCT_FLD(open_method,	SKIP_OPEN_TABLE)},

#define SYS_TABLESPACES_FLAGS		2
	{STRUCT_FLD(field_name,		"FLAG"),
	 STRUCT_FLD(field_length,	MY_INT32_NUM_DECIMAL_DIGITS),
	 STRUCT_FLD(field_type,		MYSQL_TYPE_LONG),
	 STRUCT_FLD(value,		0),
	 STRUCT_FLD(field_flags,	MY_I_S_UNSIGNED),
	 STRUCT_FLD(old_name,		""),
	 STRUCT_FLD(open_method,	SKIP_OPEN_TABLE)},

#define SYS_TABLESPACES_FILE_FORMAT	3
	{STRUCT_FLD(field_name,		"FILE_FORMAT"),
	 STRUCT_FLD(field_length,	10),
	 STRUCT_FLD(field_type,		MYSQL_TYPE_STRING),
	 STRUCT_FLD(value,		0),
	 STRUCT_FLD(field_flags,	MY_I_S_MAYBE_NULL),
	 STRUCT_FLD(old_name,		""),
	 STRUCT_FLD(open_method,	SKIP_OPEN_TABLE)},

#define SYS_TABLESPACES_ROW_FORMAT	4
	{STRUCT_FLD(field_name,		"ROW_FORMAT"),
	 STRUCT_FLD(field_length,	22),
	 STRUCT_FLD(field_type,		MYSQL_TYPE_STRING),
	 STRUCT_FLD(value,		0),
	 STRUCT_FLD(field_flags,	MY_I_S_MAYBE_NULL),
	 STRUCT_FLD(old_name,		""),
	 STRUCT_FLD(open_method,	SKIP_OPEN_TABLE)},

#define SYS_TABLESPACES_PAGE_SIZE	5
	{STRUCT_FLD(field_name,		"PAGE_SIZE"),
	 STRUCT_FLD(field_length,	MY_INT32_NUM_DECIMAL_DIGITS),
	 STRUCT_FLD(field_type,		MYSQL_TYPE_LONG),
	 STRUCT_FLD(value,		0),
	 STRUCT_FLD(field_flags,	MY_I_S_UNSIGNED),
	 STRUCT_FLD(old_name,		""),
	 STRUCT_FLD(open_method,	SKIP_OPEN_TABLE)},

#define SYS_TABLESPACES_ZIP_PAGE_SIZE	6
	{STRUCT_FLD(field_name,		"ZIP_PAGE_SIZE"),
	 STRUCT_FLD(field_length,	MY_INT32_NUM_DECIMAL_DIGITS),
	 STRUCT_FLD(field_type,		MYSQL_TYPE_LONG),
	 STRUCT_FLD(value,		0),
	 STRUCT_FLD(field_flags,	MY_I_S_UNSIGNED),
	 STRUCT_FLD(old_name,		""),
	 STRUCT_FLD(open_method,	SKIP_OPEN_TABLE)},

#define SYS_TABLESPACES_SPACE_TYPE	7
	{STRUCT_FLD(field_name,		"SPACE_TYPE"),
	 STRUCT_FLD(field_length,	10),
	 STRUCT_FLD(field_type,		MYSQL_TYPE_STRING),
	 STRUCT_FLD(value,		0),
	 STRUCT_FLD(field_flags,	MY_I_S_MAYBE_NULL),
	 STRUCT_FLD(old_name,		""),
	 STRUCT_FLD(open_method,	SKIP_OPEN_TABLE)},

#define SYS_TABLESPACES_FS_BLOCK_SIZE	8
	{STRUCT_FLD(field_name,		"FS_BLOCK_SIZE"),
	 STRUCT_FLD(field_length,	MY_INT32_NUM_DECIMAL_DIGITS),
	 STRUCT_FLD(field_type,		MYSQL_TYPE_LONG),
	 STRUCT_FLD(value,		0),
	 STRUCT_FLD(field_flags,	MY_I_S_UNSIGNED),
	 STRUCT_FLD(old_name,		""),
	 STRUCT_FLD(open_method,	SKIP_OPEN_TABLE)},

#define SYS_TABLESPACES_FILE_SIZE	9
	{STRUCT_FLD(field_name,		"FILE_SIZE"),
	 STRUCT_FLD(field_length,	MY_INT64_NUM_DECIMAL_DIGITS),
	 STRUCT_FLD(field_type,		MYSQL_TYPE_LONGLONG),
	 STRUCT_FLD(value,		0),
	 STRUCT_FLD(field_flags,	MY_I_S_UNSIGNED),
	 STRUCT_FLD(old_name,		""),
	 STRUCT_FLD(open_method,	SKIP_OPEN_TABLE)},

#define SYS_TABLESPACES_ALLOC_SIZE	10
	{STRUCT_FLD(field_name,		"ALLOCATED_SIZE"),
	 STRUCT_FLD(field_length,	MY_INT64_NUM_DECIMAL_DIGITS),
	 STRUCT_FLD(field_type,		MYSQL_TYPE_LONGLONG),
	 STRUCT_FLD(value,		0),
	 STRUCT_FLD(field_flags,	MY_I_S_UNSIGNED),
	 STRUCT_FLD(old_name,           ""),
	 STRUCT_FLD(open_method,        SKIP_OPEN_TABLE)},

	END_OF_ST_FIELD_INFO

};

/**********************************************************************//**
Function to fill INFORMATION_SCHEMA.INNODB_SYS_TABLESPACES with information
collected by scanning SYS_TABLESPACESS table.
@return 0 on success */
static
int
i_s_dict_fill_sys_tablespaces(
/*==========================*/
	THD*		thd,		/*!< in: thread */
	ulint		space,		/*!< in: space ID */
	const char*	name,		/*!< in: tablespace name */
	ulint		flags,		/*!< in: tablespace flags */
	TABLE*		table_to_fill)	/*!< in/out: fill this table */
{
	Field**	fields;
	ulint	atomic_blobs	= FSP_FLAGS_HAS_ATOMIC_BLOBS(flags);
	const char* file_format;
	const char* row_format;

	DBUG_ENTER("i_s_dict_fill_sys_tablespaces");

	file_format = trx_sys_file_format_id_to_name(atomic_blobs);
	if (is_system_tablespace(space)) {
		row_format = "Compact, Redundant or Dynamic";
	} else if (FSP_FLAGS_GET_ZIP_SSIZE(flags)) {
		row_format = "Compressed";
	} else if (atomic_blobs) {
		row_format = "Dynamic";
	} else {
		row_format = "Compact or Redundant";
	}

	fields = table_to_fill->field;

	OK(fields[SYS_TABLESPACES_SPACE]->store(space, true));

	OK(field_store_string(fields[SYS_TABLESPACES_NAME], name));

	OK(fields[SYS_TABLESPACES_FLAGS]->store(flags, true));

	OK(field_store_string(fields[SYS_TABLESPACES_FILE_FORMAT],
			      file_format));

	OK(field_store_string(fields[SYS_TABLESPACES_ROW_FORMAT], row_format));

	OK(field_store_string(fields[SYS_TABLESPACES_SPACE_TYPE],
			      is_system_tablespace(space)
			      ? "System" : "Single"));

	ulint cflags = fsp_flags_is_valid(flags, space)
		? flags : fsp_flags_convert_from_101(flags);
	if (cflags == ULINT_UNDEFINED) {
		fields[SYS_TABLESPACES_PAGE_SIZE]->set_null();
		fields[SYS_TABLESPACES_ZIP_PAGE_SIZE]->set_null();
		fields[SYS_TABLESPACES_FS_BLOCK_SIZE]->set_null();
		fields[SYS_TABLESPACES_FILE_SIZE]->set_null();
		fields[SYS_TABLESPACES_ALLOC_SIZE]->set_null();
		OK(schema_table_store_record(thd, table_to_fill));
		DBUG_RETURN(0);
	}

	const page_size_t page_size(cflags);

	OK(fields[SYS_TABLESPACES_PAGE_SIZE]->store(
		   page_size.logical(), true));

	OK(fields[SYS_TABLESPACES_ZIP_PAGE_SIZE]->store(
		   page_size.physical(), true));

	char*	filepath = NULL;
	if (FSP_FLAGS_HAS_DATA_DIR(cflags)) {
		mutex_enter(&dict_sys->mutex);
		filepath = dict_get_first_path(space);
		mutex_exit(&dict_sys->mutex);
	}

	if (filepath == NULL) {
		filepath = fil_make_filepath(NULL, name, IBD, false);
	}

	os_file_stat_t	stat;
	os_file_size_t	file;

	memset(&file, 0xff, sizeof(file));
	memset(&stat, 0x0, sizeof(stat));

	if (filepath != NULL) {

		file = os_file_get_size(filepath);

		/* Get the file system (or Volume) block size. */
		dberr_t	err = os_file_get_status(filepath, &stat, false, false);

		switch(err) {
		case DB_FAIL:
			ib::warn()
				<< "File '" << filepath << "', failed to get "
				<< "stats";
			break;

		case DB_SUCCESS:
		case DB_NOT_FOUND:
			break;

		default:
			ib::error()
				<< "File '" << filepath << "' "
				<< ut_strerr(err);
			break;
		}

		ut_free(filepath);
	}

	if (file.m_total_size == static_cast<os_offset_t>(~0)) {
		stat.block_size = 0;
		file.m_total_size = 0;
		file.m_alloc_size = 0;
	}

	OK(fields[SYS_TABLESPACES_FS_BLOCK_SIZE]->store(stat.block_size, true));

	OK(fields[SYS_TABLESPACES_FILE_SIZE]->store(file.m_total_size, true));

	OK(fields[SYS_TABLESPACES_ALLOC_SIZE]->store(file.m_alloc_size, true));

	OK(schema_table_store_record(thd, table_to_fill));

	DBUG_RETURN(0);
}

/*******************************************************************//**
Function to populate INFORMATION_SCHEMA.INNODB_SYS_TABLESPACES table.
Loop through each record in SYS_TABLESPACES, and extract the column
information and fill the INFORMATION_SCHEMA.INNODB_SYS_TABLESPACES table.
@return 0 on success */
static
int
i_s_sys_tablespaces_fill_table(
/*===========================*/
	THD*		thd,	/*!< in: thread */
	TABLE_LIST*	tables,	/*!< in/out: tables to fill */
	Item*		)	/*!< in: condition (not used) */
{
	btr_pcur_t	pcur;
	const rec_t*	rec;
	mem_heap_t*	heap;
	mtr_t		mtr;

	DBUG_ENTER("i_s_sys_tablespaces_fill_table");
	RETURN_IF_INNODB_NOT_STARTED(tables->schema_table_name);

	/* deny access to user without PROCESS_ACL privilege */
	if (check_global_access(thd, PROCESS_ACL)) {
		DBUG_RETURN(0);
	}

	heap = mem_heap_create(1000);
	mutex_enter(&dict_sys->mutex);
	mtr_start(&mtr);

	for (rec = dict_startscan_system(&pcur, &mtr, SYS_TABLESPACES);
	     rec != NULL;
	     rec = dict_getnext_system(&pcur, &mtr)) {

		const char*	err_msg;
		ulint		space;
		const char*	name;
		ulint		flags;

		/* Extract necessary information from a SYS_TABLESPACES row */
		err_msg = dict_process_sys_tablespaces(
			heap, rec, &space, &name, &flags);

		mtr_commit(&mtr);
		mutex_exit(&dict_sys->mutex);

		if (!err_msg) {
			i_s_dict_fill_sys_tablespaces(
				thd, space, name, flags,
				tables->table);
		} else {
			push_warning_printf(thd, Sql_condition::WARN_LEVEL_WARN,
					    ER_CANT_FIND_SYSTEM_REC, "%s",
					    err_msg);
		}

		mem_heap_empty(heap);

		/* Get the next record */
		mutex_enter(&dict_sys->mutex);
		mtr_start(&mtr);
	}

	mtr_commit(&mtr);
	mutex_exit(&dict_sys->mutex);
	mem_heap_free(heap);

	DBUG_RETURN(0);
}
/*******************************************************************//**
Bind the dynamic table INFORMATION_SCHEMA.INNODB_SYS_TABLESPACES
@return 0 on success */
static
int
innodb_sys_tablespaces_init(
/*========================*/
	void*	p)	/*!< in/out: table schema object */
{
	ST_SCHEMA_TABLE*	schema;

	DBUG_ENTER("innodb_sys_tablespaces_init");

	schema = (ST_SCHEMA_TABLE*) p;

	schema->fields_info = innodb_sys_tablespaces_fields_info;
	schema->fill_table = i_s_sys_tablespaces_fill_table;

	DBUG_RETURN(0);
}

UNIV_INTERN struct st_maria_plugin	i_s_innodb_sys_tablespaces =
{
	/* the plugin type (a MYSQL_XXX_PLUGIN value) */
	/* int */
	STRUCT_FLD(type, MYSQL_INFORMATION_SCHEMA_PLUGIN),

	/* pointer to type-specific plugin descriptor */
	/* void* */
	STRUCT_FLD(info, &i_s_info),

	/* plugin name */
	/* const char* */
	STRUCT_FLD(name, "INNODB_SYS_TABLESPACES"),

	/* plugin author (for SHOW PLUGINS) */
	/* const char* */
	STRUCT_FLD(author, plugin_author),

	/* general descriptive text (for SHOW PLUGINS) */
	/* const char* */
	STRUCT_FLD(descr, "InnoDB SYS_TABLESPACES"),

	/* the plugin license (PLUGIN_LICENSE_XXX) */
	/* int */
	STRUCT_FLD(license, PLUGIN_LICENSE_GPL),

	/* the function to invoke when plugin is loaded */
	/* int (*)(void*); */
	STRUCT_FLD(init, innodb_sys_tablespaces_init),

	/* the function to invoke when plugin is unloaded */
	/* int (*)(void*); */
	STRUCT_FLD(deinit, i_s_common_deinit),

	/* plugin version (for SHOW PLUGINS) */
	/* unsigned int */
	STRUCT_FLD(version, INNODB_VERSION_SHORT),

	/* struct st_mysql_show_var* */
	STRUCT_FLD(status_vars, NULL),

	/* struct st_mysql_sys_var** */
	STRUCT_FLD(system_vars, NULL),

        /* Maria extension */
	STRUCT_FLD(version_info, INNODB_VERSION_STR),
        STRUCT_FLD(maturity, MariaDB_PLUGIN_MATURITY_STABLE),
};

/**  SYS_DATAFILES  ************************************************/
/* Fields of the dynamic table INFORMATION_SCHEMA.INNODB_SYS_DATAFILES */
static ST_FIELD_INFO	innodb_sys_datafiles_fields_info[] =
{
#define SYS_DATAFILES_SPACE		0
	{STRUCT_FLD(field_name,		"SPACE"),
	 STRUCT_FLD(field_length,	MY_INT32_NUM_DECIMAL_DIGITS),
	 STRUCT_FLD(field_type,		MYSQL_TYPE_LONG),
	 STRUCT_FLD(value,		0),
	 STRUCT_FLD(field_flags,	MY_I_S_UNSIGNED),
	 STRUCT_FLD(old_name,		""),
	 STRUCT_FLD(open_method,	SKIP_OPEN_TABLE)},

#define SYS_DATAFILES_PATH		1
	{STRUCT_FLD(field_name,		"PATH"),
	 STRUCT_FLD(field_length,	OS_FILE_MAX_PATH),
	 STRUCT_FLD(field_type,		MYSQL_TYPE_STRING),
	 STRUCT_FLD(value,		0),
	 STRUCT_FLD(field_flags,	0),
	 STRUCT_FLD(old_name,		""),
	 STRUCT_FLD(open_method,	SKIP_OPEN_TABLE)},

	END_OF_ST_FIELD_INFO
};

/**********************************************************************//**
Function to fill INFORMATION_SCHEMA.INNODB_SYS_DATAFILES with information
collected by scanning SYS_DATAFILESS table.
@return 0 on success */
static
int
i_s_dict_fill_sys_datafiles(
/*========================*/
	THD*		thd,		/*!< in: thread */
	ulint		space,		/*!< in: space ID */
	const char*	path,		/*!< in: absolute path */
	TABLE*		table_to_fill)	/*!< in/out: fill this table */
{
	Field**		fields;

	DBUG_ENTER("i_s_dict_fill_sys_datafiles");

	fields = table_to_fill->field;

	OK(field_store_ulint(fields[SYS_DATAFILES_SPACE], space));

	OK(field_store_string(fields[SYS_DATAFILES_PATH], path));

	OK(schema_table_store_record(thd, table_to_fill));

	DBUG_RETURN(0);
}
/*******************************************************************//**
Function to populate INFORMATION_SCHEMA.INNODB_SYS_DATAFILES table.
Loop through each record in SYS_DATAFILES, and extract the column
information and fill the INFORMATION_SCHEMA.INNODB_SYS_DATAFILES table.
@return 0 on success */
static
int
i_s_sys_datafiles_fill_table(
/*=========================*/
	THD*		thd,	/*!< in: thread */
	TABLE_LIST*	tables,	/*!< in/out: tables to fill */
	Item*		)	/*!< in: condition (not used) */
{
	btr_pcur_t	pcur;
	const rec_t*	rec;
	mem_heap_t*	heap;
	mtr_t		mtr;

	DBUG_ENTER("i_s_sys_datafiles_fill_table");
	RETURN_IF_INNODB_NOT_STARTED(tables->schema_table_name);

	/* deny access to user without PROCESS_ACL privilege */
	if (check_global_access(thd, PROCESS_ACL)) {
		DBUG_RETURN(0);
	}

	heap = mem_heap_create(1000);
	mutex_enter(&dict_sys->mutex);
	mtr_start(&mtr);

	rec = dict_startscan_system(&pcur, &mtr, SYS_DATAFILES);

	while (rec) {
		const char*	err_msg;
		ulint		space;
		const char*	path;

		/* Extract necessary information from a SYS_DATAFILES row */
		err_msg = dict_process_sys_datafiles(
			heap, rec, &space, &path);

		mtr_commit(&mtr);
		mutex_exit(&dict_sys->mutex);

		if (!err_msg) {
			i_s_dict_fill_sys_datafiles(
				thd, space, path, tables->table);
		} else {
			push_warning_printf(thd, Sql_condition::WARN_LEVEL_WARN,
					    ER_CANT_FIND_SYSTEM_REC, "%s",
					    err_msg);
		}

		mem_heap_empty(heap);

		/* Get the next record */
		mutex_enter(&dict_sys->mutex);
		mtr_start(&mtr);
		rec = dict_getnext_system(&pcur, &mtr);
	}

	mtr_commit(&mtr);
	mutex_exit(&dict_sys->mutex);
	mem_heap_free(heap);

	DBUG_RETURN(0);
}
/*******************************************************************//**
Bind the dynamic table INFORMATION_SCHEMA.INNODB_SYS_DATAFILES
@return 0 on success */
static
int
innodb_sys_datafiles_init(
/*======================*/
	void*	p)	/*!< in/out: table schema object */
{
	ST_SCHEMA_TABLE*	schema;

	DBUG_ENTER("innodb_sys_datafiles_init");

	schema = (ST_SCHEMA_TABLE*) p;

	schema->fields_info = innodb_sys_datafiles_fields_info;
	schema->fill_table = i_s_sys_datafiles_fill_table;

	DBUG_RETURN(0);
}

UNIV_INTERN struct st_maria_plugin	i_s_innodb_sys_datafiles =
{
	/* the plugin type (a MYSQL_XXX_PLUGIN value) */
	/* int */
	STRUCT_FLD(type, MYSQL_INFORMATION_SCHEMA_PLUGIN),

	/* pointer to type-specific plugin descriptor */
	/* void* */
	STRUCT_FLD(info, &i_s_info),

	/* plugin name */
	/* const char* */
	STRUCT_FLD(name, "INNODB_SYS_DATAFILES"),

	/* plugin author (for SHOW PLUGINS) */
	/* const char* */
	STRUCT_FLD(author, plugin_author),

	/* general descriptive text (for SHOW PLUGINS) */
	/* const char* */
	STRUCT_FLD(descr, "InnoDB SYS_DATAFILES"),

	/* the plugin license (PLUGIN_LICENSE_XXX) */
	/* int */
	STRUCT_FLD(license, PLUGIN_LICENSE_GPL),

	/* the function to invoke when plugin is loaded */
	/* int (*)(void*); */
	STRUCT_FLD(init, innodb_sys_datafiles_init),

	/* the function to invoke when plugin is unloaded */
	/* int (*)(void*); */
	STRUCT_FLD(deinit, i_s_common_deinit),

	/* plugin version (for SHOW PLUGINS) */
	/* unsigned int */
	STRUCT_FLD(version, INNODB_VERSION_SHORT),

	/* struct st_mysql_show_var* */
	STRUCT_FLD(status_vars, NULL),

	/* struct st_mysql_sys_var** */
	STRUCT_FLD(system_vars, NULL),

        /* Maria extension */
	STRUCT_FLD(version_info, INNODB_VERSION_STR),
        STRUCT_FLD(maturity, MariaDB_PLUGIN_MATURITY_STABLE),
};

/**  TABLESPACES_ENCRYPTION    ********************************************/
/* Fields of the table INFORMATION_SCHEMA.INNODB_TABLESPACES_ENCRYPTION */
static ST_FIELD_INFO	innodb_tablespaces_encryption_fields_info[] =
{
#define TABLESPACES_ENCRYPTION_SPACE	0
	{STRUCT_FLD(field_name,		"SPACE"),
	 STRUCT_FLD(field_length,	MY_INT32_NUM_DECIMAL_DIGITS),
	 STRUCT_FLD(field_type,		MYSQL_TYPE_LONG),
	 STRUCT_FLD(value,		0),
	 STRUCT_FLD(field_flags,	MY_I_S_UNSIGNED),
	 STRUCT_FLD(old_name,		""),
	 STRUCT_FLD(open_method,	SKIP_OPEN_TABLE)},

#define TABLESPACES_ENCRYPTION_NAME		1
	{STRUCT_FLD(field_name,		"NAME"),
	 STRUCT_FLD(field_length,	MAX_FULL_NAME_LEN + 1),
	 STRUCT_FLD(field_type,		MYSQL_TYPE_STRING),
	 STRUCT_FLD(value,		0),
	 STRUCT_FLD(field_flags,	MY_I_S_MAYBE_NULL),
	 STRUCT_FLD(old_name,		""),
	 STRUCT_FLD(open_method,	SKIP_OPEN_TABLE)},

#define TABLESPACES_ENCRYPTION_ENCRYPTION_SCHEME	2
	{STRUCT_FLD(field_name,		"ENCRYPTION_SCHEME"),
	 STRUCT_FLD(field_length,	MY_INT32_NUM_DECIMAL_DIGITS),
	 STRUCT_FLD(field_type,		MYSQL_TYPE_LONG),
	 STRUCT_FLD(value,		0),
	 STRUCT_FLD(field_flags,	MY_I_S_UNSIGNED),
	 STRUCT_FLD(old_name,		""),
	 STRUCT_FLD(open_method,	SKIP_OPEN_TABLE)},

#define TABLESPACES_ENCRYPTION_KEYSERVER_REQUESTS	3
	{STRUCT_FLD(field_name,		"KEYSERVER_REQUESTS"),
	 STRUCT_FLD(field_length,	MY_INT32_NUM_DECIMAL_DIGITS),
	 STRUCT_FLD(field_type,		MYSQL_TYPE_LONG),
	 STRUCT_FLD(value,		0),
	 STRUCT_FLD(field_flags,	MY_I_S_UNSIGNED),
	 STRUCT_FLD(old_name,		""),
	 STRUCT_FLD(open_method,	SKIP_OPEN_TABLE)},

#define TABLESPACES_ENCRYPTION_MIN_KEY_VERSION	4
	{STRUCT_FLD(field_name,		"MIN_KEY_VERSION"),
	 STRUCT_FLD(field_length,	MY_INT32_NUM_DECIMAL_DIGITS),
	 STRUCT_FLD(field_type,		MYSQL_TYPE_LONG),
	 STRUCT_FLD(value,		0),
	 STRUCT_FLD(field_flags,	MY_I_S_UNSIGNED),
	 STRUCT_FLD(old_name,		""),
	 STRUCT_FLD(open_method,	SKIP_OPEN_TABLE)},

#define TABLESPACES_ENCRYPTION_CURRENT_KEY_VERSION	5
	{STRUCT_FLD(field_name,		"CURRENT_KEY_VERSION"),
	 STRUCT_FLD(field_length,	MY_INT32_NUM_DECIMAL_DIGITS),
	 STRUCT_FLD(field_type,		MYSQL_TYPE_LONG),
	 STRUCT_FLD(value,		0),
	 STRUCT_FLD(field_flags,	MY_I_S_UNSIGNED),
	 STRUCT_FLD(old_name,		""),
	 STRUCT_FLD(open_method,	SKIP_OPEN_TABLE)},

#define TABLESPACES_ENCRYPTION_KEY_ROTATION_PAGE_NUMBER	6
	{STRUCT_FLD(field_name,		"KEY_ROTATION_PAGE_NUMBER"),
	 STRUCT_FLD(field_length,	MY_INT64_NUM_DECIMAL_DIGITS),
	 STRUCT_FLD(field_type,		MYSQL_TYPE_LONGLONG),
	 STRUCT_FLD(value,		0),
	 STRUCT_FLD(field_flags,	MY_I_S_UNSIGNED | MY_I_S_MAYBE_NULL),
	 STRUCT_FLD(old_name,		""),
	 STRUCT_FLD(open_method,	SKIP_OPEN_TABLE)},

#define TABLESPACES_ENCRYPTION_KEY_ROTATION_MAX_PAGE_NUMBER 7
	{STRUCT_FLD(field_name,		"KEY_ROTATION_MAX_PAGE_NUMBER"),
	 STRUCT_FLD(field_length,	MY_INT64_NUM_DECIMAL_DIGITS),
	 STRUCT_FLD(field_type,		MYSQL_TYPE_LONGLONG),
	 STRUCT_FLD(value,		0),
	 STRUCT_FLD(field_flags,	MY_I_S_UNSIGNED | MY_I_S_MAYBE_NULL),
	 STRUCT_FLD(old_name,		""),
	 STRUCT_FLD(open_method,	SKIP_OPEN_TABLE)},

#define TABLESPACES_ENCRYPTION_CURRENT_KEY_ID	8
	{STRUCT_FLD(field_name,		"CURRENT_KEY_ID"),
	 STRUCT_FLD(field_length,	MY_INT32_NUM_DECIMAL_DIGITS),
	 STRUCT_FLD(field_type,		MYSQL_TYPE_LONG),
	 STRUCT_FLD(value,		0),
	 STRUCT_FLD(field_flags,	MY_I_S_UNSIGNED),
	 STRUCT_FLD(old_name,		""),
	 STRUCT_FLD(open_method,	SKIP_OPEN_TABLE)},

#define TABLESPACES_ENCRYPTION_ROTATING_OR_FLUSHING 9
	{STRUCT_FLD(field_name,		"ROTATING_OR_FLUSHING"),
	 STRUCT_FLD(field_length,	1),
	 STRUCT_FLD(field_type,		MYSQL_TYPE_LONG),
	 STRUCT_FLD(value,		0),
	 STRUCT_FLD(field_flags,	MY_I_S_UNSIGNED),
	 STRUCT_FLD(old_name,		""),
	 STRUCT_FLD(open_method,	SKIP_OPEN_TABLE)},

	END_OF_ST_FIELD_INFO
};

/**********************************************************************//**
Function to fill INFORMATION_SCHEMA.INNODB_TABLESPACES_ENCRYPTION
with information collected by scanning SYS_TABLESPACES table.
@param[in]	thd		thread handle
@param[in]	space		Tablespace
@param[in]	table_to_fill	I_S table to fill
@return 0 on success */
static
int
i_s_dict_fill_tablespaces_encryption(
	THD*		thd,
	fil_space_t*	space,
	TABLE*		table_to_fill)
{
	Field**	fields;
	struct fil_space_crypt_status_t status;

	DBUG_ENTER("i_s_dict_fill_tablespaces_encryption");

	fields = table_to_fill->field;

	fil_space_crypt_get_status(space, &status);

	/* If tablespace id does not match, we did not find
	encryption information for this tablespace. */
	if (!space->crypt_data || space->id != status.space) {
		goto skip;
	}

	OK(fields[TABLESPACES_ENCRYPTION_SPACE]->store(space->id, true));

	OK(field_store_string(fields[TABLESPACES_ENCRYPTION_NAME],
			      space->name));

	OK(fields[TABLESPACES_ENCRYPTION_ENCRYPTION_SCHEME]->store(
		   status.scheme, true));
	OK(fields[TABLESPACES_ENCRYPTION_KEYSERVER_REQUESTS]->store(
		   status.keyserver_requests, true));
	OK(fields[TABLESPACES_ENCRYPTION_MIN_KEY_VERSION]->store(
		   status.min_key_version, true));
	OK(fields[TABLESPACES_ENCRYPTION_CURRENT_KEY_VERSION]->store(
		   status.current_key_version, true));
	OK(fields[TABLESPACES_ENCRYPTION_CURRENT_KEY_ID]->store(
		   status.key_id, true));
	OK(fields[TABLESPACES_ENCRYPTION_ROTATING_OR_FLUSHING]->store(
		   status.rotating || status.flushing, true));

	if (status.rotating) {
		fields[TABLESPACES_ENCRYPTION_KEY_ROTATION_PAGE_NUMBER]->set_notnull();
		OK(fields[TABLESPACES_ENCRYPTION_KEY_ROTATION_PAGE_NUMBER]->store(
			   status.rotate_next_page_number, true));
		fields[TABLESPACES_ENCRYPTION_KEY_ROTATION_MAX_PAGE_NUMBER]->set_notnull();
		OK(fields[TABLESPACES_ENCRYPTION_KEY_ROTATION_MAX_PAGE_NUMBER]->store(
			   status.rotate_max_page_number, true));
	} else {
		fields[TABLESPACES_ENCRYPTION_KEY_ROTATION_PAGE_NUMBER]
			->set_null();
		fields[TABLESPACES_ENCRYPTION_KEY_ROTATION_MAX_PAGE_NUMBER]
			->set_null();
	}

	OK(schema_table_store_record(thd, table_to_fill));

skip:
	DBUG_RETURN(0);
}
/*******************************************************************//**
Function to populate INFORMATION_SCHEMA.INNODB_TABLESPACES_ENCRYPTION table.
Loop through each record in TABLESPACES_ENCRYPTION, and extract the column
information and fill the INFORMATION_SCHEMA.INNODB_TABLESPACES_ENCRYPTION table.
@return 0 on success */
static
int
i_s_tablespaces_encryption_fill_table(
/*===========================*/
	THD*		thd,	/*!< in: thread */
	TABLE_LIST*	tables,	/*!< in/out: tables to fill */
	Item*		)	/*!< in: condition (not used) */
{
	DBUG_ENTER("i_s_tablespaces_encryption_fill_table");
	RETURN_IF_INNODB_NOT_STARTED(tables->schema_table_name);

	/* deny access to user without PROCESS_ACL privilege */
	if (check_global_access(thd, SUPER_ACL)) {
		DBUG_RETURN(0);
	}

	mutex_enter(&fil_system->mutex);

	for (fil_space_t* space = UT_LIST_GET_FIRST(fil_system->space_list);
	     space; space = UT_LIST_GET_NEXT(space_list, space)) {
		if (space->purpose == FIL_TYPE_TABLESPACE) {
			space->n_pending_ops++;
			mutex_exit(&fil_system->mutex);
			if (int err = i_s_dict_fill_tablespaces_encryption(
				    thd, space, tables->table)) {
				fil_space_release(space);
				DBUG_RETURN(err);
			}
			mutex_enter(&fil_system->mutex);
			space->n_pending_ops--;
		}
	}

	mutex_exit(&fil_system->mutex);
	DBUG_RETURN(0);
}
/*******************************************************************//**
Bind the dynamic table INFORMATION_SCHEMA.INNODB_TABLESPACES_ENCRYPTION
@return 0 on success */
static
int
innodb_tablespaces_encryption_init(
/*========================*/
	void*	p)	/*!< in/out: table schema object */
{
	ST_SCHEMA_TABLE*	schema;

	DBUG_ENTER("innodb_tablespaces_encryption_init");

	schema = (ST_SCHEMA_TABLE*) p;

	schema->fields_info = innodb_tablespaces_encryption_fields_info;
	schema->fill_table = i_s_tablespaces_encryption_fill_table;

	DBUG_RETURN(0);
}

UNIV_INTERN struct st_maria_plugin	i_s_innodb_tablespaces_encryption =
{
	/* the plugin type (a MYSQL_XXX_PLUGIN value) */
	/* int */
	STRUCT_FLD(type, MYSQL_INFORMATION_SCHEMA_PLUGIN),

	/* pointer to type-specific plugin descriptor */
	/* void* */
	STRUCT_FLD(info, &i_s_info),

	/* plugin name */
	/* const char* */
	STRUCT_FLD(name, "INNODB_TABLESPACES_ENCRYPTION"),

	/* plugin author (for SHOW PLUGINS) */
	/* const char* */
	STRUCT_FLD(author, "Google Inc"),

	/* general descriptive text (for SHOW PLUGINS) */
	/* const char* */
	STRUCT_FLD(descr, "InnoDB TABLESPACES_ENCRYPTION"),

	/* the plugin license (PLUGIN_LICENSE_XXX) */
	/* int */
	STRUCT_FLD(license, PLUGIN_LICENSE_BSD),

	/* the function to invoke when plugin is loaded */
	/* int (*)(void*); */
	STRUCT_FLD(init, innodb_tablespaces_encryption_init),

	/* the function to invoke when plugin is unloaded */
	/* int (*)(void*); */
	STRUCT_FLD(deinit, i_s_common_deinit),

	/* plugin version (for SHOW PLUGINS) */
	/* unsigned int */
	STRUCT_FLD(version, INNODB_VERSION_SHORT),

	/* struct st_mysql_show_var* */
	STRUCT_FLD(status_vars, NULL),

	/* struct st_mysql_sys_var** */
	STRUCT_FLD(system_vars, NULL),

	/* Maria extension */
	STRUCT_FLD(version_info, INNODB_VERSION_STR),
	STRUCT_FLD(maturity, MariaDB_PLUGIN_MATURITY_STABLE)
};

/**  TABLESPACES_SCRUBBING    ********************************************/
/* Fields of the table INFORMATION_SCHEMA.INNODB_TABLESPACES_SCRUBBING */
static ST_FIELD_INFO	innodb_tablespaces_scrubbing_fields_info[] =
{
#define TABLESPACES_SCRUBBING_SPACE	0
	{STRUCT_FLD(field_name,		"SPACE"),
	 STRUCT_FLD(field_length,	MY_INT64_NUM_DECIMAL_DIGITS),
	 STRUCT_FLD(field_type,		MYSQL_TYPE_LONGLONG),
	 STRUCT_FLD(value,		0),
	 STRUCT_FLD(field_flags,	MY_I_S_UNSIGNED),
	 STRUCT_FLD(old_name,		""),
	 STRUCT_FLD(open_method,	SKIP_OPEN_TABLE)},

#define TABLESPACES_SCRUBBING_NAME		1
	{STRUCT_FLD(field_name,		"NAME"),
	 STRUCT_FLD(field_length,	MAX_FULL_NAME_LEN + 1),
	 STRUCT_FLD(field_type,		MYSQL_TYPE_STRING),
	 STRUCT_FLD(value,		0),
	 STRUCT_FLD(field_flags,	MY_I_S_MAYBE_NULL),
	 STRUCT_FLD(old_name,		""),
	 STRUCT_FLD(open_method,	SKIP_OPEN_TABLE)},

#define TABLESPACES_SCRUBBING_COMPRESSED	2
	{STRUCT_FLD(field_name,		"COMPRESSED"),
	 STRUCT_FLD(field_length,	MY_INT32_NUM_DECIMAL_DIGITS),
	 STRUCT_FLD(field_type,		MYSQL_TYPE_LONG),
	 STRUCT_FLD(value,		0),
	 STRUCT_FLD(field_flags,	MY_I_S_UNSIGNED),
	 STRUCT_FLD(old_name,		""),
	 STRUCT_FLD(open_method,	SKIP_OPEN_TABLE)},

#define TABLESPACES_SCRUBBING_LAST_SCRUB_COMPLETED	3
	{STRUCT_FLD(field_name,		"LAST_SCRUB_COMPLETED"),
	 STRUCT_FLD(field_length,	0),
	 STRUCT_FLD(field_type,		MYSQL_TYPE_DATETIME),
	 STRUCT_FLD(value,		0),
	 STRUCT_FLD(field_flags,	MY_I_S_MAYBE_NULL),
	 STRUCT_FLD(old_name,		""),
	 STRUCT_FLD(open_method,	SKIP_OPEN_TABLE)},

#define TABLESPACES_SCRUBBING_CURRENT_SCRUB_STARTED	4
	{STRUCT_FLD(field_name,		"CURRENT_SCRUB_STARTED"),
	 STRUCT_FLD(field_length,	0),
	 STRUCT_FLD(field_type,		MYSQL_TYPE_DATETIME),
	 STRUCT_FLD(value,		0),
	 STRUCT_FLD(field_flags,	MY_I_S_MAYBE_NULL),
	 STRUCT_FLD(old_name,		""),
	 STRUCT_FLD(open_method,	SKIP_OPEN_TABLE)},

#define TABLESPACES_SCRUBBING_CURRENT_SCRUB_ACTIVE_THREADS	5
	{STRUCT_FLD(field_name,		"CURRENT_SCRUB_ACTIVE_THREADS"),
	 STRUCT_FLD(field_length,	MY_INT32_NUM_DECIMAL_DIGITS),
	 STRUCT_FLD(field_type,		MYSQL_TYPE_LONG),
	 STRUCT_FLD(value,		0),
	 STRUCT_FLD(field_flags,	MY_I_S_UNSIGNED | MY_I_S_MAYBE_NULL),
	 STRUCT_FLD(old_name,		""),
	 STRUCT_FLD(open_method,	SKIP_OPEN_TABLE)},

#define TABLESPACES_SCRUBBING_CURRENT_SCRUB_PAGE_NUMBER	6
	{STRUCT_FLD(field_name,		"CURRENT_SCRUB_PAGE_NUMBER"),
	 STRUCT_FLD(field_length,	MY_INT64_NUM_DECIMAL_DIGITS),
	 STRUCT_FLD(field_type,		MYSQL_TYPE_LONGLONG),
	 STRUCT_FLD(value,		0),
	 STRUCT_FLD(field_flags,	MY_I_S_UNSIGNED),
	 STRUCT_FLD(old_name,		""),
	 STRUCT_FLD(open_method,	SKIP_OPEN_TABLE)},

#define TABLESPACES_SCRUBBING_CURRENT_SCRUB_MAX_PAGE_NUMBER	7
	{STRUCT_FLD(field_name,		"CURRENT_SCRUB_MAX_PAGE_NUMBER"),
	 STRUCT_FLD(field_length,	MY_INT64_NUM_DECIMAL_DIGITS),
	 STRUCT_FLD(field_type,		MYSQL_TYPE_LONGLONG),
	 STRUCT_FLD(value,		0),
	 STRUCT_FLD(field_flags,	MY_I_S_UNSIGNED),
	 STRUCT_FLD(old_name,		""),
	 STRUCT_FLD(open_method,	SKIP_OPEN_TABLE)},

#define TABLESPACES_ENCRYPTION_ROTATING_OR_FLUSHING 9
	{STRUCT_FLD(field_name,		"ROTATING_OR_FLUSHING"),
	 STRUCT_FLD(field_length,	MY_INT32_NUM_DECIMAL_DIGITS),
	 STRUCT_FLD(field_type,		MYSQL_TYPE_LONG),
	 STRUCT_FLD(value,		0),
	 STRUCT_FLD(field_flags,	MY_I_S_UNSIGNED),
	 STRUCT_FLD(old_name,		""),
	 STRUCT_FLD(open_method,	SKIP_OPEN_TABLE)},

	END_OF_ST_FIELD_INFO
};

/**********************************************************************//**
Function to fill INFORMATION_SCHEMA.INNODB_TABLESPACES_SCRUBBING
with information collected by scanning SYS_TABLESPACES table and
fil_space.
@param[in]	thd		Thread handle
@param[in]	space		Tablespace
@param[in]	table_to_fill	I_S table
@return 0 on success */
static
int
i_s_dict_fill_tablespaces_scrubbing(
	THD*		thd,
	fil_space_t*	space,
	TABLE*		table_to_fill)
{
	Field**	fields;
        struct fil_space_scrub_status_t status;

	DBUG_ENTER("i_s_dict_fill_tablespaces_scrubbing");

	fields = table_to_fill->field;

	fil_space_get_scrub_status(space, &status);

	OK(fields[TABLESPACES_SCRUBBING_SPACE]->store(space->id, true));

	OK(field_store_string(fields[TABLESPACES_SCRUBBING_NAME],
			      space->name));

	OK(fields[TABLESPACES_SCRUBBING_COMPRESSED]->store(
		   status.compressed ? 1 : 0, true));

	if (status.last_scrub_completed == 0) {
		fields[TABLESPACES_SCRUBBING_LAST_SCRUB_COMPLETED]->set_null();
	} else {
		fields[TABLESPACES_SCRUBBING_LAST_SCRUB_COMPLETED]
			->set_notnull();
		OK(field_store_time_t(
			   fields[TABLESPACES_SCRUBBING_LAST_SCRUB_COMPLETED],
			   status.last_scrub_completed));
	}

	int field_numbers[] = {
		TABLESPACES_SCRUBBING_CURRENT_SCRUB_STARTED,
		TABLESPACES_SCRUBBING_CURRENT_SCRUB_ACTIVE_THREADS,
		TABLESPACES_SCRUBBING_CURRENT_SCRUB_PAGE_NUMBER,
		TABLESPACES_SCRUBBING_CURRENT_SCRUB_MAX_PAGE_NUMBER };

	if (status.scrubbing) {
		for (uint i = 0; i < array_elements(field_numbers); i++) {
			fields[field_numbers[i]]->set_notnull();
		}

		OK(field_store_time_t(
			   fields[TABLESPACES_SCRUBBING_CURRENT_SCRUB_STARTED],
			   status.current_scrub_started));
		OK(fields[TABLESPACES_SCRUBBING_CURRENT_SCRUB_ACTIVE_THREADS]
		   ->store(status.current_scrub_active_threads, true));
		OK(fields[TABLESPACES_SCRUBBING_CURRENT_SCRUB_PAGE_NUMBER]
		   ->store(status.current_scrub_page_number, true));
		OK(fields[TABLESPACES_SCRUBBING_CURRENT_SCRUB_MAX_PAGE_NUMBER]
		   ->store(status.current_scrub_max_page_number, true));
	} else {
		for (uint i = 0; i < array_elements(field_numbers); i++) {
			fields[field_numbers[i]]->set_null();
		}
	}

	OK(schema_table_store_record(thd, table_to_fill));

	DBUG_RETURN(0);
}
/*******************************************************************//**
Function to populate INFORMATION_SCHEMA.INNODB_TABLESPACES_SCRUBBING table.
Loop through each record in TABLESPACES_SCRUBBING, and extract the column
information and fill the INFORMATION_SCHEMA.INNODB_TABLESPACES_SCRUBBING table.
@return 0 on success */
static
int
i_s_tablespaces_scrubbing_fill_table(
/*===========================*/
	THD*		thd,	/*!< in: thread */
	TABLE_LIST*	tables,	/*!< in/out: tables to fill */
	Item*		)	/*!< in: condition (not used) */
{
	DBUG_ENTER("i_s_tablespaces_scrubbing_fill_table");
	RETURN_IF_INNODB_NOT_STARTED(tables->schema_table_name);

	/* deny access to user without SUPER_ACL privilege */
	if (check_global_access(thd, SUPER_ACL)) {
		DBUG_RETURN(0);
	}

	mutex_enter(&fil_system->mutex);

	for (fil_space_t* space = UT_LIST_GET_FIRST(fil_system->space_list);
	     space; space = UT_LIST_GET_NEXT(space_list, space)) {
		if (space->purpose == FIL_TYPE_TABLESPACE) {
			space->n_pending_ops++;
			mutex_exit(&fil_system->mutex);
			if (int err = i_s_dict_fill_tablespaces_scrubbing(
				    thd, space, tables->table)) {
				fil_space_release(space);
				DBUG_RETURN(err);
			}
			mutex_enter(&fil_system->mutex);
			space->n_pending_ops--;
		}
	}

	mutex_exit(&fil_system->mutex);
	DBUG_RETURN(0);
}
/*******************************************************************//**
Bind the dynamic table INFORMATION_SCHEMA.INNODB_TABLESPACES_SCRUBBING
@return 0 on success */
static
int
innodb_tablespaces_scrubbing_init(
/*========================*/
	void*	p)	/*!< in/out: table schema object */
{
	ST_SCHEMA_TABLE*	schema;

	DBUG_ENTER("innodb_tablespaces_scrubbing_init");

	schema = (ST_SCHEMA_TABLE*) p;

	schema->fields_info = innodb_tablespaces_scrubbing_fields_info;
	schema->fill_table = i_s_tablespaces_scrubbing_fill_table;

	DBUG_RETURN(0);
}

UNIV_INTERN struct st_maria_plugin	i_s_innodb_tablespaces_scrubbing =
{
	/* the plugin type (a MYSQL_XXX_PLUGIN value) */
	/* int */
	STRUCT_FLD(type, MYSQL_INFORMATION_SCHEMA_PLUGIN),

	/* pointer to type-specific plugin descriptor */
	/* void* */
	STRUCT_FLD(info, &i_s_info),

	/* plugin name */
	/* const char* */
	STRUCT_FLD(name, "INNODB_TABLESPACES_SCRUBBING"),

	/* plugin author (for SHOW PLUGINS) */
	/* const char* */
	STRUCT_FLD(author, "Google Inc"),

	/* general descriptive text (for SHOW PLUGINS) */
	/* const char* */
	STRUCT_FLD(descr, "InnoDB TABLESPACES_SCRUBBING"),

	/* the plugin license (PLUGIN_LICENSE_XXX) */
	/* int */
	STRUCT_FLD(license, PLUGIN_LICENSE_BSD),

	/* the function to invoke when plugin is loaded */
	/* int (*)(void*); */
	STRUCT_FLD(init, innodb_tablespaces_scrubbing_init),

	/* the function to invoke when plugin is unloaded */
	/* int (*)(void*); */
	STRUCT_FLD(deinit, i_s_common_deinit),

	/* plugin version (for SHOW PLUGINS) */
	/* unsigned int */
	STRUCT_FLD(version, INNODB_VERSION_SHORT),

	/* struct st_mysql_show_var* */
	STRUCT_FLD(status_vars, NULL),

	/* struct st_mysql_sys_var** */
	STRUCT_FLD(system_vars, NULL),

	/* Maria extension */
	STRUCT_FLD(version_info, INNODB_VERSION_STR),
	STRUCT_FLD(maturity, MariaDB_PLUGIN_MATURITY_STABLE)
};

/**  INNODB_MUTEXES  *********************************************/
/* Fields of the dynamic table INFORMATION_SCHEMA.INNODB_MUTEXES */
static ST_FIELD_INFO	innodb_mutexes_fields_info[] =
{
#define MUTEXES_NAME			0
	{STRUCT_FLD(field_name,		"NAME"),
	 STRUCT_FLD(field_length,	OS_FILE_MAX_PATH),
	 STRUCT_FLD(field_type,		MYSQL_TYPE_STRING),
	 STRUCT_FLD(value,		0),
	 STRUCT_FLD(field_flags,	0),
	 STRUCT_FLD(old_name,		""),
	 STRUCT_FLD(open_method,	SKIP_OPEN_TABLE)},
#define MUTEXES_CREATE_FILE		1
	{STRUCT_FLD(field_name,		"CREATE_FILE"),
	 STRUCT_FLD(field_length,	OS_FILE_MAX_PATH),
	 STRUCT_FLD(field_type,		MYSQL_TYPE_STRING),
	 STRUCT_FLD(value,		0),
	 STRUCT_FLD(field_flags,	0),
	 STRUCT_FLD(old_name,		""),
	 STRUCT_FLD(open_method,	SKIP_OPEN_TABLE)},
#define MUTEXES_CREATE_LINE		2
	{STRUCT_FLD(field_name,		"CREATE_LINE"),
	 STRUCT_FLD(field_length,	MY_INT32_NUM_DECIMAL_DIGITS),
	 STRUCT_FLD(field_type,		MYSQL_TYPE_LONG),
	 STRUCT_FLD(value,		0),
	 STRUCT_FLD(field_flags,	MY_I_S_UNSIGNED),
	 STRUCT_FLD(old_name,		""),
	 STRUCT_FLD(open_method,	SKIP_OPEN_TABLE)},
#define MUTEXES_OS_WAITS		3
	{STRUCT_FLD(field_name,		"OS_WAITS"),
	 STRUCT_FLD(field_length,	MY_INT64_NUM_DECIMAL_DIGITS),
	 STRUCT_FLD(field_type,		MYSQL_TYPE_LONGLONG),
	 STRUCT_FLD(value,		0),
	 STRUCT_FLD(field_flags,	MY_I_S_UNSIGNED),
	 STRUCT_FLD(old_name,		""),
	 STRUCT_FLD(open_method,	SKIP_OPEN_TABLE)},

	END_OF_ST_FIELD_INFO
};

/*******************************************************************//**
Function to populate INFORMATION_SCHEMA.INNODB_MUTEXES table.
Loop through each record in mutex and rw_lock lists, and extract the column
information and fill the INFORMATION_SCHEMA.INNODB_MUTEXES table.
@return 0 on success */
static
int
i_s_innodb_mutexes_fill_table(
/*==========================*/
	THD*		thd,	/*!< in: thread */
	TABLE_LIST*	tables,	/*!< in/out: tables to fill */
	Item*		)	/*!< in: condition (not used) */
{
	rw_lock_t*	lock;
	ulint		block_lock_oswait_count = 0;
	rw_lock_t*	block_lock = NULL;
	Field**		fields = tables->table->field;

	DBUG_ENTER("i_s_innodb_mutexes_fill_table");
	RETURN_IF_INNODB_NOT_STARTED(tables->schema_table_name);

	/* deny access to user without PROCESS_ACL privilege */
	if (check_global_access(thd, PROCESS_ACL)) {
		DBUG_RETURN(0);
	}

<<<<<<< HEAD
	// mutex_enter(&mutex_list_mutex);

#ifdef JAN_TODO_FIXME
	ib_mutex_t*	mutex;
	ulint		block_mutex_oswait_count = 0;
	ib_mutex_t*	block_mutex = NULL;
	for (mutex = UT_LIST_GET_FIRST(os_mutex_list); mutex != NULL;
	     mutex = UT_LIST_GET_NEXT(list, mutex)) {
		if (mutex->count_os_wait == 0) {
			continue;
		}
=======
	{
		struct Locking
		{
			Locking() { mutex_enter(&mutex_list_mutex); }
			~Locking() { mutex_exit(&mutex_list_mutex); }
		} locking;

		for (mutex = UT_LIST_GET_FIRST(mutex_list); mutex != NULL;
		     mutex = UT_LIST_GET_NEXT(list, mutex)) {
			if (mutex->count_os_wait == 0) {
				continue;
			}

			if (buf_pool_is_block_mutex(mutex)) {
				block_mutex = mutex;
				block_mutex_oswait_count
					+= mutex->count_os_wait;
				continue;
			}
>>>>>>> 5eb3e4d8

			OK(field_store_string(fields[MUTEXES_NAME],
					      mutex->cmutex_name));
			OK(field_store_string(
				   fields[MUTEXES_CREATE_FILE],
				   innobase_basename(mutex->cfile_name)));
			OK(field_store_ulint(fields[MUTEXES_CREATE_LINE],
					     mutex->cline));
			OK(field_store_ulint(fields[MUTEXES_OS_WAITS],
					     mutex->count_os_wait));
			OK(schema_table_store_record(thd, tables->table));
		}

<<<<<<< HEAD
		OK(field_store_string(fields[MUTEXES_NAME], mutex->cmutex_name));
		OK(field_store_string(fields[MUTEXES_CREATE_FILE], innobase_basename(mutex->cfile_name)));
		OK(fields[MUTEXES_CREATE_LINE]->store(mutex->cline, true));
		fields[MUTEXES_CREATE_LINE]->set_notnull();
		OK(field_store_ulint(fields[MUTEXES_OS_WAITS], (longlong)mutex->count_os_wait));
		OK(schema_table_store_record(thd, tables->table));
	}

	if (block_mutex) {
		char buf1[IO_SIZE];

		snprintf(buf1, sizeof buf1, "combined %s",
			 innobase_basename(block_mutex->cfile_name));

		OK(field_store_string(fields[MUTEXES_NAME], block_mutex->cmutex_name));
		OK(field_store_string(fields[MUTEXES_CREATE_FILE], buf1));
		OK(fields[MUTEXES_CREATE_LINE]->store(block_mutex->cline, true));
		fields[MUTEXES_CREATE_LINE]->set_notnull();
		OK(field_store_ulint(fields[MUTEXES_OS_WAITS], (longlong)block_mutex_oswait_count));
		OK(schema_table_store_record(thd, tables->table));
	}

	mutex_exit(&mutex_list_mutex);
#endif /* JAN_TODO_FIXME */
=======
		if (block_mutex) {
			char buf1[IO_SIZE];

			my_snprintf(buf1, sizeof buf1, "combined %s",
				    innobase_basename(block_mutex->cfile_name));

			OK(field_store_string(fields[MUTEXES_NAME],
					      block_mutex->cmutex_name));
			OK(field_store_string(fields[MUTEXES_CREATE_FILE],
					      buf1));
			OK(field_store_ulint(fields[MUTEXES_CREATE_LINE],
					     block_mutex->cline));
			OK(field_store_ulint(fields[MUTEXES_OS_WAITS],
					     block_mutex_oswait_count));
			OK(schema_table_store_record(thd, tables->table));
		}
	}

	{
		struct Locking
		{
			Locking() { mutex_enter(&rw_lock_list_mutex); }
			~Locking() { mutex_exit(&rw_lock_list_mutex); }
		} locking;

		for (lock = UT_LIST_GET_FIRST(rw_lock_list); lock != NULL;
		     lock = UT_LIST_GET_NEXT(list, lock)) {
			if (lock->count_os_wait == 0) {
				continue;
			}
>>>>>>> 5eb3e4d8

			if (buf_pool_is_block_lock(lock)) {
				block_lock = lock;
				block_lock_oswait_count += lock->count_os_wait;
				continue;
			}

			OK(field_store_string(fields[MUTEXES_NAME],
					      lock->lock_name));
			OK(field_store_string(
				   fields[MUTEXES_CREATE_FILE],
				   innobase_basename(lock->cfile_name)));
			OK(field_store_ulint(fields[MUTEXES_CREATE_LINE],
					     lock->cline));
			OK(field_store_ulint(fields[MUTEXES_OS_WAITS],
					     lock->count_os_wait));
			OK(schema_table_store_record(thd, tables->table));
		}

		if (block_lock) {
			char buf1[IO_SIZE];

			my_snprintf(buf1, sizeof buf1, "combined %s",
				    innobase_basename(block_lock->cfile_name));

			OK(field_store_string(fields[MUTEXES_NAME],
					      block_lock->lock_name));
			OK(field_store_string(fields[MUTEXES_CREATE_FILE],
					      buf1));
			OK(field_store_ulint(fields[MUTEXES_CREATE_LINE],
					     block_lock->cline));
			OK(field_store_ulint(fields[MUTEXES_OS_WAITS],
					     block_lock_oswait_count));
			OK(schema_table_store_record(thd, tables->table));
		}
<<<<<<< HEAD

		//OK(field_store_string(fields[MUTEXES_NAME], lock->lock_name));
		OK(field_store_string(fields[MUTEXES_CREATE_FILE], innobase_basename(lock->cfile_name)));
		OK(fields[MUTEXES_CREATE_LINE]->store(lock->cline, true));
		fields[MUTEXES_CREATE_LINE]->set_notnull();
		OK(field_store_ulint(fields[MUTEXES_OS_WAITS], (longlong)lock->count_os_wait));
		OK(schema_table_store_record(thd, tables->table));
	}

	if (block_lock) {
		char buf1[IO_SIZE];

		snprintf(buf1, sizeof buf1, "combined %s",
			 innobase_basename(block_lock->cfile_name));

		//OK(field_store_string(fields[MUTEXES_NAME], block_lock->lock_name));
		OK(field_store_string(fields[MUTEXES_CREATE_FILE], buf1));
		OK(fields[MUTEXES_CREATE_LINE]->store(block_lock->cline, true));
		fields[MUTEXES_CREATE_LINE]->set_notnull();
		OK(field_store_ulint(fields[MUTEXES_OS_WAITS], (longlong)block_lock_oswait_count));
		OK(schema_table_store_record(thd, tables->table));
	}

	mutex_exit(&rw_lock_list_mutex);

=======
	}

>>>>>>> 5eb3e4d8
	DBUG_RETURN(0);
}

/*******************************************************************//**
Bind the dynamic table INFORMATION_SCHEMA.INNODB_MUTEXES
@return 0 on success */
static
int
innodb_mutexes_init(
/*================*/
	void*	p)	/*!< in/out: table schema object */
{
	ST_SCHEMA_TABLE*	schema;

	DBUG_ENTER("innodb_mutexes_init");

	schema = (ST_SCHEMA_TABLE*) p;

	schema->fields_info = innodb_mutexes_fields_info;
	schema->fill_table = i_s_innodb_mutexes_fill_table;

	DBUG_RETURN(0);
}

UNIV_INTERN struct st_maria_plugin	i_s_innodb_mutexes =
{
	/* the plugin type (a MYSQL_XXX_PLUGIN value) */
	/* int */
	STRUCT_FLD(type, MYSQL_INFORMATION_SCHEMA_PLUGIN),

	/* pointer to type-specific plugin descriptor */
	/* void* */
	STRUCT_FLD(info, &i_s_info),

	/* plugin name */
	/* const char* */
	STRUCT_FLD(name, "INNODB_MUTEXES"),

	/* plugin author (for SHOW PLUGINS) */
	/* const char* */
	STRUCT_FLD(author, plugin_author),

	/* general descriptive text (for SHOW PLUGINS) */
	/* const char* */
	STRUCT_FLD(descr, "InnoDB SYS_DATAFILES"),

	/* the plugin license (PLUGIN_LICENSE_XXX) */
	/* int */
	STRUCT_FLD(license, PLUGIN_LICENSE_GPL),

	/* the function to invoke when plugin is loaded */
	/* int (*)(void*); */
	STRUCT_FLD(init, innodb_mutexes_init),

	/* the function to invoke when plugin is unloaded */
	/* int (*)(void*); */
	STRUCT_FLD(deinit, i_s_common_deinit),

	/* plugin version (for SHOW PLUGINS) */
	/* unsigned int */
	STRUCT_FLD(version, INNODB_VERSION_SHORT),

	/* struct st_mysql_show_var* */
	STRUCT_FLD(status_vars, NULL),

	/* struct st_mysql_sys_var** */
	STRUCT_FLD(system_vars, NULL),

        /* Maria extension */
	STRUCT_FLD(version_info, INNODB_VERSION_STR),
        STRUCT_FLD(maturity, MariaDB_PLUGIN_MATURITY_STABLE),
};

/**  SYS_SEMAPHORE_WAITS  ************************************************/
/* Fields of the dynamic table INFORMATION_SCHEMA.INNODB_SYS_SEMAPHORE_WAITS */
static ST_FIELD_INFO	innodb_sys_semaphore_waits_fields_info[] =
{
	// SYS_SEMAPHORE_WAITS_THREAD_ID	0
	{STRUCT_FLD(field_name,		"THREAD_ID"),
	 STRUCT_FLD(field_length,	MY_INT64_NUM_DECIMAL_DIGITS),
	 STRUCT_FLD(field_type,		MYSQL_TYPE_LONGLONG),
	 STRUCT_FLD(value,		0),
	 STRUCT_FLD(field_flags,	MY_I_S_UNSIGNED),
	 STRUCT_FLD(old_name,		""),
	 STRUCT_FLD(open_method,	SKIP_OPEN_TABLE)},

	// SYS_SEMAPHORE_WAITS_OBJECT_NAME	1
	{STRUCT_FLD(field_name,		"OBJECT_NAME"),
	 STRUCT_FLD(field_length,	OS_FILE_MAX_PATH),
	 STRUCT_FLD(field_type,		MYSQL_TYPE_STRING),
	 STRUCT_FLD(value,		0),
	 STRUCT_FLD(field_flags,	MY_I_S_MAYBE_NULL),
	 STRUCT_FLD(old_name,		""),
	 STRUCT_FLD(open_method,	SKIP_OPEN_TABLE)},

	// SYS_SEMAPHORE_WAITS_FILE	2
	{STRUCT_FLD(field_name,		"FILE"),
	 STRUCT_FLD(field_length,	OS_FILE_MAX_PATH),
	 STRUCT_FLD(field_type,		MYSQL_TYPE_STRING),
	 STRUCT_FLD(value,		0),
	 STRUCT_FLD(field_flags,	MY_I_S_MAYBE_NULL),
	 STRUCT_FLD(old_name,		""),
	 STRUCT_FLD(open_method,	SKIP_OPEN_TABLE)},

	// SYS_SEMAPHORE_WAITS_LINE	3
	{STRUCT_FLD(field_name,		"LINE"),
	 STRUCT_FLD(field_length,	MY_INT32_NUM_DECIMAL_DIGITS),
	 STRUCT_FLD(field_type,		MYSQL_TYPE_LONG),
	 STRUCT_FLD(value,		0),
	 STRUCT_FLD(field_flags,	MY_I_S_UNSIGNED),
	 STRUCT_FLD(old_name,		""),
	 STRUCT_FLD(open_method,	SKIP_OPEN_TABLE)},

	// SYS_SEMAPHORE_WAITS_WAIT_TIME	4
	{STRUCT_FLD(field_name,		"WAIT_TIME"),
	 STRUCT_FLD(field_length,	MY_INT64_NUM_DECIMAL_DIGITS),
	 STRUCT_FLD(field_type,		MYSQL_TYPE_LONGLONG),
	 STRUCT_FLD(value,		0),
	 STRUCT_FLD(field_flags,	MY_I_S_UNSIGNED),
	 STRUCT_FLD(old_name,		""),
	 STRUCT_FLD(open_method,	SKIP_OPEN_TABLE)},

	// SYS_SEMAPHORE_WAITS_WAIT_OBJECT	5
	{STRUCT_FLD(field_name,		"WAIT_OBJECT"),
	 STRUCT_FLD(field_length,	MY_INT64_NUM_DECIMAL_DIGITS),
	 STRUCT_FLD(field_type,		MYSQL_TYPE_LONGLONG),
	 STRUCT_FLD(value,		0),
	 STRUCT_FLD(field_flags,	MY_I_S_UNSIGNED),
	 STRUCT_FLD(old_name,		""),
	 STRUCT_FLD(open_method,	SKIP_OPEN_TABLE)},

	// SYS_SEMAPHORE_WAITS_WAIT_TYPE	6
	{STRUCT_FLD(field_name,		"WAIT_TYPE"),
	 STRUCT_FLD(field_length,	16),
	 STRUCT_FLD(field_type,		MYSQL_TYPE_STRING),
	 STRUCT_FLD(value,		0),
	 STRUCT_FLD(field_flags,	MY_I_S_MAYBE_NULL),
	 STRUCT_FLD(old_name,		""),
	 STRUCT_FLD(open_method,	SKIP_OPEN_TABLE)},

	// SYS_SEMAPHORE_WAITS_HOLDER_THREAD_ID	7
	{STRUCT_FLD(field_name,		"HOLDER_THREAD_ID"),
	 STRUCT_FLD(field_length,	MY_INT64_NUM_DECIMAL_DIGITS),
	 STRUCT_FLD(field_type,		MYSQL_TYPE_LONGLONG),
	 STRUCT_FLD(value,		0),
	 STRUCT_FLD(field_flags,	MY_I_S_UNSIGNED),
	 STRUCT_FLD(old_name,		""),
	 STRUCT_FLD(open_method,	SKIP_OPEN_TABLE)},

	// SYS_SEMAPHORE_WAITS_HOLDER_FILE 8
	{STRUCT_FLD(field_name,		"HOLDER_FILE"),
	 STRUCT_FLD(field_length,	OS_FILE_MAX_PATH),
	 STRUCT_FLD(field_type,		MYSQL_TYPE_STRING),
	 STRUCT_FLD(value,		0),
	 STRUCT_FLD(field_flags,	MY_I_S_MAYBE_NULL),
	 STRUCT_FLD(old_name,		""),
	 STRUCT_FLD(open_method,	SKIP_OPEN_TABLE)},

	// SYS_SEMAPHORE_WAITS_HOLDER_LINE 9
	{STRUCT_FLD(field_name,		"HOLDER_LINE"),
	 STRUCT_FLD(field_length,	MY_INT32_NUM_DECIMAL_DIGITS),
	 STRUCT_FLD(field_type,		MYSQL_TYPE_LONG),
	 STRUCT_FLD(value,		0),
	 STRUCT_FLD(field_flags,	MY_I_S_UNSIGNED),
	 STRUCT_FLD(old_name,		""),
	 STRUCT_FLD(open_method,	SKIP_OPEN_TABLE)},

	// SYS_SEMAPHORE_WAITS_CREATED_FILE 10
	{STRUCT_FLD(field_name,		"CREATED_FILE"),
	 STRUCT_FLD(field_length,	OS_FILE_MAX_PATH),
	 STRUCT_FLD(field_type,		MYSQL_TYPE_STRING),
	 STRUCT_FLD(value,		0),
	 STRUCT_FLD(field_flags,	MY_I_S_MAYBE_NULL),
	 STRUCT_FLD(old_name,		""),
	 STRUCT_FLD(open_method,	SKIP_OPEN_TABLE)},

	// SYS_SEMAPHORE_WAITS_CREATED_LINE 11
	{STRUCT_FLD(field_name,		"CREATED_LINE"),
	 STRUCT_FLD(field_length,	MY_INT32_NUM_DECIMAL_DIGITS),
	 STRUCT_FLD(field_type,		MYSQL_TYPE_LONG),
	 STRUCT_FLD(value,		0),
	 STRUCT_FLD(field_flags,	MY_I_S_UNSIGNED),
	 STRUCT_FLD(old_name,		""),
	 STRUCT_FLD(open_method,	SKIP_OPEN_TABLE)},

	// SYS_SEMAPHORE_WAITS_WRITER_THREAD 12
	{STRUCT_FLD(field_name,		"WRITER_THREAD"),
	 STRUCT_FLD(field_length,	MY_INT64_NUM_DECIMAL_DIGITS),
	 STRUCT_FLD(field_type,		MYSQL_TYPE_LONGLONG),
	 STRUCT_FLD(value,		0),
	 STRUCT_FLD(field_flags,	MY_I_S_UNSIGNED),
	 STRUCT_FLD(old_name,		""),
	 STRUCT_FLD(open_method,	SKIP_OPEN_TABLE)},

	// SYS_SEMAPHORE_WAITS_RESERVATION_MODE 13
	{STRUCT_FLD(field_name,		"RESERVATION_MODE"),
	 STRUCT_FLD(field_length,	16),
	 STRUCT_FLD(field_type,		MYSQL_TYPE_STRING),
	 STRUCT_FLD(value,		0),
	 STRUCT_FLD(field_flags,	MY_I_S_MAYBE_NULL),
	 STRUCT_FLD(old_name,		""),
	 STRUCT_FLD(open_method,	SKIP_OPEN_TABLE)},

	// SYS_SEMAPHORE_WAITS_READERS	14
	{STRUCT_FLD(field_name,		"READERS"),
	 STRUCT_FLD(field_length,	MY_INT32_NUM_DECIMAL_DIGITS),
	 STRUCT_FLD(field_type,		MYSQL_TYPE_LONG),
	 STRUCT_FLD(value,		0),
	 STRUCT_FLD(field_flags,	MY_I_S_UNSIGNED),
	 STRUCT_FLD(old_name,		""),
	 STRUCT_FLD(open_method,	SKIP_OPEN_TABLE)},

	// SYS_SEMAPHORE_WAITS_WAITERS_FLAG 15
	{STRUCT_FLD(field_name,		"WAITERS_FLAG"),
	 STRUCT_FLD(field_length,	MY_INT64_NUM_DECIMAL_DIGITS),
	 STRUCT_FLD(field_type,		MYSQL_TYPE_LONGLONG),
	 STRUCT_FLD(value,		0),
	 STRUCT_FLD(field_flags,	MY_I_S_UNSIGNED),
	 STRUCT_FLD(old_name,		""),
	 STRUCT_FLD(open_method,	SKIP_OPEN_TABLE)},

	// SYS_SEMAPHORE_WAITS_LOCK_WORD	16
	{STRUCT_FLD(field_name,		"LOCK_WORD"),
	 STRUCT_FLD(field_length,	MY_INT64_NUM_DECIMAL_DIGITS),
	 STRUCT_FLD(field_type,		MYSQL_TYPE_LONGLONG),
	 STRUCT_FLD(value,		0),
	 STRUCT_FLD(field_flags,	MY_I_S_UNSIGNED),
	 STRUCT_FLD(old_name,		""),
	 STRUCT_FLD(open_method,	SKIP_OPEN_TABLE)},

	// SYS_SEMAPHORE_WAITS_LAST_READER_FILE 17
	{STRUCT_FLD(field_name,		"LAST_READER_FILE"),
	 STRUCT_FLD(field_length,	OS_FILE_MAX_PATH),
	 STRUCT_FLD(field_type,		MYSQL_TYPE_STRING),
	 STRUCT_FLD(value,		0),
	 STRUCT_FLD(field_flags,	MY_I_S_MAYBE_NULL),
	 STRUCT_FLD(old_name,		""),
	 STRUCT_FLD(open_method,	SKIP_OPEN_TABLE)},

	// SYS_SEMAPHORE_WAITS_LAST_READER_LINE 18
	{STRUCT_FLD(field_name,		"LAST_READER_LINE"),
	 STRUCT_FLD(field_length,	MY_INT32_NUM_DECIMAL_DIGITS),
	 STRUCT_FLD(field_type,		MYSQL_TYPE_LONG),
	 STRUCT_FLD(value,		0),
	 STRUCT_FLD(field_flags,	MY_I_S_UNSIGNED),
	 STRUCT_FLD(old_name,		""),
	 STRUCT_FLD(open_method,	SKIP_OPEN_TABLE)},

	// SYS_SEMAPHORE_WAITS_LAST_WRITER_FILE 19
	{STRUCT_FLD(field_name,		"LAST_WRITER_FILE"),
	 STRUCT_FLD(field_length,	OS_FILE_MAX_PATH),
	 STRUCT_FLD(field_type,		MYSQL_TYPE_STRING),
	 STRUCT_FLD(value,		0),
	 STRUCT_FLD(field_flags,	MY_I_S_MAYBE_NULL),
	 STRUCT_FLD(old_name,		""),
	 STRUCT_FLD(open_method,	SKIP_OPEN_TABLE)},

	// SYS_SEMAPHORE_WAITS_LAST_WRITER_LINE 20
	{STRUCT_FLD(field_name,		"LAST_WRITER_LINE"),
	 STRUCT_FLD(field_length,	MY_INT32_NUM_DECIMAL_DIGITS),
	 STRUCT_FLD(field_type,		MYSQL_TYPE_LONG),
	 STRUCT_FLD(value,		0),
	 STRUCT_FLD(field_flags,	MY_I_S_UNSIGNED),
	 STRUCT_FLD(old_name,		""),
	 STRUCT_FLD(open_method,	SKIP_OPEN_TABLE)},

	// SYS_SEMAPHORE_WAITS_OS_WAIT_COUNT 21
	{STRUCT_FLD(field_name,		"OS_WAIT_COUNT"),
	 STRUCT_FLD(field_length,	MY_INT32_NUM_DECIMAL_DIGITS),
	 STRUCT_FLD(field_type,		MYSQL_TYPE_LONG),
	 STRUCT_FLD(value,		0),
	 STRUCT_FLD(field_flags,	MY_I_S_UNSIGNED),
	 STRUCT_FLD(old_name,		""),
	 STRUCT_FLD(open_method,	SKIP_OPEN_TABLE)},

	END_OF_ST_FIELD_INFO
};



/*******************************************************************//**
Bind the dynamic table INFORMATION_SCHEMA.INNODB_SYS_SEMAPHORE_WAITS
@return 0 on success */
static
int
innodb_sys_semaphore_waits_init(
/*============================*/
	void*	p)	/*!< in/out: table schema object */
{
	ST_SCHEMA_TABLE*	schema;

	DBUG_ENTER("innodb_sys_semaphore_waits_init");

	schema = (ST_SCHEMA_TABLE*) p;

	schema->fields_info = innodb_sys_semaphore_waits_fields_info;
	schema->fill_table = sync_arr_fill_sys_semphore_waits_table;

	DBUG_RETURN(0);
}

UNIV_INTERN struct st_maria_plugin	i_s_innodb_sys_semaphore_waits =
{
	/* the plugin type (a MYSQL_XXX_PLUGIN value) */
	/* int */
	STRUCT_FLD(type, MYSQL_INFORMATION_SCHEMA_PLUGIN),

	/* pointer to type-specific plugin descriptor */
	/* void* */
	STRUCT_FLD(info, &i_s_info),

	/* plugin name */
	/* const char* */
	STRUCT_FLD(name, "INNODB_SYS_SEMAPHORE_WAITS"),

	/* plugin author (for SHOW PLUGINS) */
	/* const char* */
	STRUCT_FLD(author, maria_plugin_author),

	/* general descriptive text (for SHOW PLUGINS) */
	/* const char* */
	STRUCT_FLD(descr, "InnoDB SYS_SEMAPHORE_WAITS"),

	/* the plugin license (PLUGIN_LICENSE_XXX) */
	/* int */
	STRUCT_FLD(license, PLUGIN_LICENSE_GPL),

	/* the function to invoke when plugin is loaded */
	/* int (*)(void*); */
	STRUCT_FLD(init, innodb_sys_semaphore_waits_init),

	/* the function to invoke when plugin is unloaded */
	/* int (*)(void*); */
	STRUCT_FLD(deinit, i_s_common_deinit),

	/* plugin version (for SHOW PLUGINS) */
	/* unsigned int */
	STRUCT_FLD(version, INNODB_VERSION_SHORT),

	/* struct st_mysql_show_var* */
	STRUCT_FLD(status_vars, NULL),

	/* struct st_mysql_sys_var** */
	STRUCT_FLD(system_vars, NULL),

        /* Maria extension */
	STRUCT_FLD(version_info, INNODB_VERSION_STR),
        STRUCT_FLD(maturity, MariaDB_PLUGIN_MATURITY_STABLE),
};<|MERGE_RESOLUTION|>--- conflicted
+++ resolved
@@ -9065,7 +9065,6 @@
 		DBUG_RETURN(0);
 	}
 
-<<<<<<< HEAD
 	// mutex_enter(&mutex_list_mutex);
 
 #ifdef JAN_TODO_FIXME
@@ -9077,46 +9076,20 @@
 		if (mutex->count_os_wait == 0) {
 			continue;
 		}
-=======
-	{
-		struct Locking
-		{
-			Locking() { mutex_enter(&mutex_list_mutex); }
-			~Locking() { mutex_exit(&mutex_list_mutex); }
-		} locking;
-
-		for (mutex = UT_LIST_GET_FIRST(mutex_list); mutex != NULL;
-		     mutex = UT_LIST_GET_NEXT(list, mutex)) {
-			if (mutex->count_os_wait == 0) {
-				continue;
-			}
-
-			if (buf_pool_is_block_mutex(mutex)) {
-				block_mutex = mutex;
-				block_mutex_oswait_count
-					+= mutex->count_os_wait;
-				continue;
-			}
->>>>>>> 5eb3e4d8
-
-			OK(field_store_string(fields[MUTEXES_NAME],
-					      mutex->cmutex_name));
-			OK(field_store_string(
-				   fields[MUTEXES_CREATE_FILE],
-				   innobase_basename(mutex->cfile_name)));
-			OK(field_store_ulint(fields[MUTEXES_CREATE_LINE],
-					     mutex->cline));
-			OK(field_store_ulint(fields[MUTEXES_OS_WAITS],
-					     mutex->count_os_wait));
-			OK(schema_table_store_record(thd, tables->table));
+
+		if (buf_pool_is_block_mutex(mutex)) {
+			block_mutex = mutex;
+			block_mutex_oswait_count += mutex->count_os_wait;
+			continue;
 		}
 
-<<<<<<< HEAD
 		OK(field_store_string(fields[MUTEXES_NAME], mutex->cmutex_name));
-		OK(field_store_string(fields[MUTEXES_CREATE_FILE], innobase_basename(mutex->cfile_name)));
-		OK(fields[MUTEXES_CREATE_LINE]->store(mutex->cline, true));
+		OK(field_store_string(fields[MUTEXES_CREATE_FILE],
+				      innobase_basename(mutex->cfile_name)));
+		OK(fields[MUTEXES_CREATE_LINE]->store(lock->cline, true));
 		fields[MUTEXES_CREATE_LINE]->set_notnull();
-		OK(field_store_ulint(fields[MUTEXES_OS_WAITS], (longlong)mutex->count_os_wait));
+		OK(fields[MUTEXES_OS_WAITS]->store(lock->count_os_wait, true));
+		fields[MUTEXES_OS_WAITS]->set_notnull();
 		OK(schema_table_store_record(thd, tables->table));
 	}
 
@@ -9136,24 +9109,6 @@
 
 	mutex_exit(&mutex_list_mutex);
 #endif /* JAN_TODO_FIXME */
-=======
-		if (block_mutex) {
-			char buf1[IO_SIZE];
-
-			my_snprintf(buf1, sizeof buf1, "combined %s",
-				    innobase_basename(block_mutex->cfile_name));
-
-			OK(field_store_string(fields[MUTEXES_NAME],
-					      block_mutex->cmutex_name));
-			OK(field_store_string(fields[MUTEXES_CREATE_FILE],
-					      buf1));
-			OK(field_store_ulint(fields[MUTEXES_CREATE_LINE],
-					     block_mutex->cline));
-			OK(field_store_ulint(fields[MUTEXES_OS_WAITS],
-					     block_mutex_oswait_count));
-			OK(schema_table_store_record(thd, tables->table));
-		}
-	}
 
 	{
 		struct Locking
@@ -9167,7 +9122,6 @@
 			if (lock->count_os_wait == 0) {
 				continue;
 			}
->>>>>>> 5eb3e4d8
 
 			if (buf_pool_is_block_lock(lock)) {
 				block_lock = lock;
@@ -9175,64 +9129,40 @@
 				continue;
 			}
 
-			OK(field_store_string(fields[MUTEXES_NAME],
-					      lock->lock_name));
+			//OK(field_store_string(fields[MUTEXES_NAME],
+			//			lock->lock_name));
 			OK(field_store_string(
 				   fields[MUTEXES_CREATE_FILE],
 				   innobase_basename(lock->cfile_name)));
-			OK(field_store_ulint(fields[MUTEXES_CREATE_LINE],
-					     lock->cline));
-			OK(field_store_ulint(fields[MUTEXES_OS_WAITS],
-					     lock->count_os_wait));
+			OK(fields[MUTEXES_CREATE_LINE]->store(lock->cline,
+							      true));
+			fields[MUTEXES_CREATE_LINE]->set_notnull();
+			OK(fields[MUTEXES_OS_WAITS]->store(lock->count_os_wait,
+							   true));
+			fields[MUTEXES_OS_WAITS]->set_notnull();
 			OK(schema_table_store_record(thd, tables->table));
 		}
 
 		if (block_lock) {
 			char buf1[IO_SIZE];
 
-			my_snprintf(buf1, sizeof buf1, "combined %s",
-				    innobase_basename(block_lock->cfile_name));
-
-			OK(field_store_string(fields[MUTEXES_NAME],
-					      block_lock->lock_name));
+			snprintf(buf1, sizeof buf1, "combined %s",
+				 innobase_basename(block_lock->cfile_name));
+
+			//OK(field_store_string(fields[MUTEXES_NAME],
+			//			block_lock->lock_name));
 			OK(field_store_string(fields[MUTEXES_CREATE_FILE],
 					      buf1));
-			OK(field_store_ulint(fields[MUTEXES_CREATE_LINE],
-					     block_lock->cline));
-			OK(field_store_ulint(fields[MUTEXES_OS_WAITS],
-					     block_lock_oswait_count));
+			OK(fields[MUTEXES_CREATE_LINE]->store(block_lock->cline,
+							      true));
+			fields[MUTEXES_CREATE_LINE]->set_notnull();
+			OK(fields[MUTEXES_OS_WAITS]->store(
+				   block_lock_oswait_count, true));
+			fields[MUTEXES_OS_WAITS]->set_notnull();
 			OK(schema_table_store_record(thd, tables->table));
 		}
-<<<<<<< HEAD
-
-		//OK(field_store_string(fields[MUTEXES_NAME], lock->lock_name));
-		OK(field_store_string(fields[MUTEXES_CREATE_FILE], innobase_basename(lock->cfile_name)));
-		OK(fields[MUTEXES_CREATE_LINE]->store(lock->cline, true));
-		fields[MUTEXES_CREATE_LINE]->set_notnull();
-		OK(field_store_ulint(fields[MUTEXES_OS_WAITS], (longlong)lock->count_os_wait));
-		OK(schema_table_store_record(thd, tables->table));
-	}
-
-	if (block_lock) {
-		char buf1[IO_SIZE];
-
-		snprintf(buf1, sizeof buf1, "combined %s",
-			 innobase_basename(block_lock->cfile_name));
-
-		//OK(field_store_string(fields[MUTEXES_NAME], block_lock->lock_name));
-		OK(field_store_string(fields[MUTEXES_CREATE_FILE], buf1));
-		OK(fields[MUTEXES_CREATE_LINE]->store(block_lock->cline, true));
-		fields[MUTEXES_CREATE_LINE]->set_notnull();
-		OK(field_store_ulint(fields[MUTEXES_OS_WAITS], (longlong)block_lock_oswait_count));
-		OK(schema_table_store_record(thd, tables->table));
-	}
-
-	mutex_exit(&rw_lock_list_mutex);
-
-=======
-	}
-
->>>>>>> 5eb3e4d8
+	}
+
 	DBUG_RETURN(0);
 }
 
