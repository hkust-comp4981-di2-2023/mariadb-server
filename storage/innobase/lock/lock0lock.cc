/*****************************************************************************

Copyright (c) 1996, 2017, Oracle and/or its affiliates. All Rights Reserved.
Copyright (c) 2014, 2020, MariaDB Corporation.

This program is free software; you can redistribute it and/or modify it under
the terms of the GNU General Public License as published by the Free Software
Foundation; version 2 of the License.

This program is distributed in the hope that it will be useful, but WITHOUT
ANY WARRANTY; without even the implied warranty of MERCHANTABILITY or FITNESS
FOR A PARTICULAR PURPOSE. See the GNU General Public License for more details.

You should have received a copy of the GNU General Public License along with
this program; if not, write to the Free Software Foundation, Inc.,
51 Franklin Street, Fifth Floor, Boston, MA 02110-1335 USA

*****************************************************************************/

/**************************************************//**
@file lock/lock0lock.cc
The transaction lock system

Created 5/7/1996 Heikki Tuuri
*******************************************************/

#define LOCK_MODULE_IMPLEMENTATION

#include "univ.i"

#include <mysql/service_thd_error_context.h>
#include <sql_class.h>

#include "lock0lock.h"
#include "lock0priv.h"
#include "dict0mem.h"
#include "trx0purge.h"
#include "trx0sys.h"
#include "ut0vec.h"
#include "btr0cur.h"
#include "row0sel.h"
#include "row0mysql.h"
#include "row0vers.h"
#include "pars0pars.h"

#include <set>

#ifdef WITH_WSREP
#include <mysql/service_wsrep.h>
#endif /* WITH_WSREP */

/** Lock scheduling algorithm */
ulong innodb_lock_schedule_algorithm;

/** The value of innodb_deadlock_detect */
my_bool	innobase_deadlock_detect;

/*********************************************************************//**
Checks if a waiting record lock request still has to wait in a queue.
@return lock that is causing the wait */
static
const lock_t*
lock_rec_has_to_wait_in_queue(
/*==========================*/
	const lock_t*	wait_lock);	/*!< in: waiting record lock */

/** Grant a lock to a waiting lock request and release the waiting transaction
after lock_reset_lock_and_trx_wait() has been called. */
static void lock_grant_after_reset(lock_t* lock);

extern "C" void thd_rpl_deadlock_check(MYSQL_THD thd, MYSQL_THD other_thd);
extern "C" int thd_need_wait_reports(const MYSQL_THD thd);
extern "C" int thd_need_ordering_with(const MYSQL_THD thd, const MYSQL_THD other_thd);

/** Pretty-print a table lock.
@param[in,out]	file	output stream
@param[in]	lock	table lock */
static void lock_table_print(FILE* file, const lock_t* lock);

/** Pretty-print a record lock.
@param[in,out]	file	output stream
@param[in]	lock	record lock
@param[in,out]	mtr	mini-transaction for accessing the record */
static void lock_rec_print(FILE* file, const lock_t* lock, mtr_t& mtr);

/** Deadlock checker. */
class DeadlockChecker {
public:
	/** Check if a joining lock request results in a deadlock.
	If a deadlock is found, we will resolve the deadlock by
	choosing a victim transaction and rolling it back.
	We will attempt to resolve all deadlocks.

	@param[in]	lock	the lock request
	@param[in,out]	trx	transaction requesting the lock

	@return trx if it was chosen as victim
	@retval	NULL if another victim was chosen,
	or there is no deadlock (any more) */
	static const trx_t* check_and_resolve(const lock_t* lock, trx_t* trx);

private:
	/** Do a shallow copy. Default destructor OK.
	@param trx the start transaction (start node)
	@param wait_lock lock that a transaction wants
	@param mark_start visited node counter
	@param report_waiters whether to call thd_rpl_deadlock_check() */
	DeadlockChecker(
		const trx_t*	trx,
		const lock_t*	wait_lock,
		ib_uint64_t	mark_start,
		bool report_waiters)
		:
		m_cost(),
		m_start(trx),
		m_too_deep(),
		m_wait_lock(wait_lock),
		m_mark_start(mark_start),
		m_n_elems(),
		m_report_waiters(report_waiters)
	{
	}

	/** Check if the search is too deep. */
	bool is_too_deep() const
	{
		return(m_n_elems > LOCK_MAX_DEPTH_IN_DEADLOCK_CHECK
		       || m_cost > LOCK_MAX_N_STEPS_IN_DEADLOCK_CHECK);
	}

	/** Save current state.
	@param lock lock to push on the stack.
	@param heap_no the heap number to push on the stack.
	@return false if stack is full. */
	bool push(const lock_t*	lock, ulint heap_no)
	{
		ut_ad((lock_get_type_low(lock) & LOCK_REC)
		      || (lock_get_type_low(lock) & LOCK_TABLE));

		ut_ad(((lock_get_type_low(lock) & LOCK_TABLE) != 0)
		      == (heap_no == ULINT_UNDEFINED));

		/* Ensure that the stack is bounded. */
		if (m_n_elems >= UT_ARR_SIZE(s_states)) {
			return(false);
		}

		state_t&	state = s_states[m_n_elems++];

		state.m_lock = lock;
		state.m_wait_lock = m_wait_lock;
		state.m_heap_no =heap_no;

		return(true);
	}

	/** Restore state.
	@param[out] lock current lock
	@param[out] heap_no current heap_no */
	void pop(const lock_t*& lock, ulint& heap_no)
	{
		ut_a(m_n_elems > 0);

		const state_t&	state = s_states[--m_n_elems];

		lock = state.m_lock;
		heap_no = state.m_heap_no;
		m_wait_lock = state.m_wait_lock;
	}

	/** Check whether the node has been visited.
	@param lock lock to check
	@return true if the node has been visited */
	bool is_visited(const lock_t* lock) const
	{
		return(lock->trx->lock.deadlock_mark > m_mark_start);
	}

	/** Get the next lock in the queue that is owned by a transaction
	whose sub-tree has not already been searched.
	Note: "next" here means PREV for table locks.
	@param lock Lock in queue
	@param heap_no heap_no if lock is a record lock else ULINT_UNDEFINED
	@return next lock or NULL if at end of queue */
	const lock_t* get_next_lock(const lock_t* lock, ulint heap_no) const;

	/** Get the first lock to search. The search starts from the current
	wait_lock. What we are really interested in is an edge from the
	current wait_lock's owning transaction to another transaction that has
	a lock ahead in the queue. We skip locks where the owning transaction's
	sub-tree has already been searched.

	Note: The record locks are traversed from the oldest lock to the
	latest. For table locks we go from latest to oldest.

	For record locks, we first position the iterator on first lock on
	the page and then reposition on the actual heap_no. This is required
	due to the way the record lock has is implemented.

	@param[out] heap_no if rec lock, else ULINT_UNDEFINED.

	@return first lock or NULL */
	const lock_t* get_first_lock(ulint* heap_no) const;

	/** Notify that a deadlock has been detected and print the conflicting
	transaction info.
	@param lock lock causing deadlock */
	void notify(const lock_t* lock) const;

	/** Select the victim transaction that should be rolledback.
	@return victim transaction */
	const trx_t* select_victim() const;

	/** Rollback transaction selected as the victim. */
	void trx_rollback();

	/** Looks iteratively for a deadlock. Note: the joining transaction
	may have been granted its lock by the deadlock checks.

	@return 0 if no deadlock else the victim transaction.*/
	const trx_t* search();

	/** Print transaction data to the deadlock file and possibly to stderr.
	@param trx transaction
	@param max_query_len max query length to print */
	static void print(const trx_t* trx, ulint max_query_len);

	/** rewind(3) the file used for storing the latest detected deadlock
	and print a heading message to stderr if printing of all deadlocks to
	stderr is enabled. */
	static void start_print();

	/** Print lock data to the deadlock file and possibly to stderr.
	@param lock record or table type lock */
	static void print(const lock_t* lock);

	/** Print a message to the deadlock file and possibly to stderr.
	@param msg message to print */
	static void print(const char* msg);

	/** Print info about transaction that was rolled back.
	@param trx transaction rolled back
	@param lock lock trx wants */
	static void rollback_print(const trx_t* trx, const lock_t* lock);

private:
	/** DFS state information, used during deadlock checking. */
	struct state_t {
		const lock_t*	m_lock;		/*!< Current lock */
		const lock_t*	m_wait_lock;	/*!< Waiting for lock */
		ulint		m_heap_no;	/*!< heap number if rec lock */
	};

	/** Used in deadlock tracking. Protected by lock_sys.mutex. */
	static ib_uint64_t	s_lock_mark_counter;

	/** Calculation steps thus far. It is the count of the nodes visited. */
	ulint			m_cost;

	/** Joining transaction that is requesting a lock in an
	incompatible mode */
	const trx_t*		m_start;

	/** TRUE if search was too deep and was aborted */
	bool			m_too_deep;

	/** Lock that trx wants */
	const lock_t*		m_wait_lock;

	/**  Value of lock_mark_count at the start of the deadlock check. */
	ib_uint64_t		m_mark_start;

	/** Number of states pushed onto the stack */
	size_t			m_n_elems;

	/** This is to avoid malloc/free calls. */
	static state_t		s_states[MAX_STACK_SIZE];

	/** Set if thd_rpl_deadlock_check() should be called for waits. */
	const bool m_report_waiters;
};

/** Counter to mark visited nodes during deadlock search. */
ib_uint64_t	DeadlockChecker::s_lock_mark_counter = 0;

/** The stack used for deadlock searches. */
DeadlockChecker::state_t	DeadlockChecker::s_states[MAX_STACK_SIZE];

#ifdef UNIV_DEBUG
/*********************************************************************//**
Validates the lock system.
@return TRUE if ok */
static
bool
lock_validate();
/*============*/

/*********************************************************************//**
Validates the record lock queues on a page.
@return TRUE if ok */
static
ibool
lock_rec_validate_page(
/*===================*/
	const buf_block_t*	block)	/*!< in: buffer block */
	MY_ATTRIBUTE((warn_unused_result));
#endif /* UNIV_DEBUG */

/* The lock system */
lock_sys_t lock_sys;

/** We store info on the latest deadlock error to this buffer. InnoDB
Monitor will then fetch it and print */
static bool	lock_deadlock_found = false;

/** Only created if !srv_read_only_mode */
static FILE*		lock_latest_err_file;

/*********************************************************************//**
Reports that a transaction id is insensible, i.e., in the future. */
ATTRIBUTE_COLD
void
lock_report_trx_id_insanity(
/*========================*/
	trx_id_t	trx_id,		/*!< in: trx id */
	const rec_t*	rec,		/*!< in: user record */
	dict_index_t*	index,		/*!< in: index */
	const rec_offs*	offsets,	/*!< in: rec_get_offsets(rec, index) */
	trx_id_t	max_trx_id)	/*!< in: trx_sys.get_max_trx_id() */
{
	ut_ad(rec_offs_validate(rec, index, offsets));
	ut_ad(!rec_is_metadata(rec, index));

	ib::error()
		<< "Transaction id " << ib::hex(trx_id)
		<< " associated with record" << rec_offsets_print(rec, offsets)
		<< " in index " << index->name
		<< " of table " << index->table->name
		<< " is greater than the global counter " << max_trx_id
		<< "! The table is corrupted.";
}

/*********************************************************************//**
Checks that a transaction id is sensible, i.e., not in the future.
@return true if ok */
bool
lock_check_trx_id_sanity(
/*=====================*/
	trx_id_t	trx_id,		/*!< in: trx id */
	const rec_t*	rec,		/*!< in: user record */
	dict_index_t*	index,		/*!< in: index */
	const rec_offs*	offsets)	/*!< in: rec_get_offsets(rec, index) */
{
	ut_ad(rec_offs_validate(rec, index, offsets));
	ut_ad(!rec_is_metadata(rec, index));

	trx_id_t	max_trx_id = trx_sys.get_max_trx_id();
	ut_ad(max_trx_id || srv_force_recovery >= SRV_FORCE_NO_UNDO_LOG_SCAN);

<<<<<<< HEAD
	if (max_trx_id && trx_id >= max_trx_id) {
=======
	if (UNIV_UNLIKELY(!is_ok)) {
>>>>>>> efc70da5
		lock_report_trx_id_insanity(
			trx_id, rec, index, offsets, max_trx_id);
                return false;
	}
	return(true);
}

/*********************************************************************//**
Checks that a record is seen in a consistent read.
@return true if sees, or false if an earlier version of the record
should be retrieved */
bool
lock_clust_rec_cons_read_sees(
/*==========================*/
	const rec_t*	rec,	/*!< in: user record which should be read or
				passed over by a read cursor */
	dict_index_t*	index,	/*!< in: clustered index */
	const rec_offs*	offsets,/*!< in: rec_get_offsets(rec, index) */
	ReadView*	view)	/*!< in: consistent read view */
{
	ut_ad(dict_index_is_clust(index));
	ut_ad(page_rec_is_user_rec(rec));
	ut_ad(rec_offs_validate(rec, index, offsets));
	ut_ad(!rec_is_metadata(rec, index));

	/* Temp-tables are not shared across connections and multiple
	transactions from different connections cannot simultaneously
	operate on same temp-table and so read of temp-table is
	always consistent read. */
	if (index->table->is_temporary()) {
		return(true);
	}

	/* NOTE that we call this function while holding the search
	system latch. */

	trx_id_t	trx_id = row_get_rec_trx_id(rec, index, offsets);

	return(view->changes_visible(trx_id, index->table->name));
}

/*********************************************************************//**
Checks that a non-clustered index record is seen in a consistent read.

NOTE that a non-clustered index page contains so little information on
its modifications that also in the case false, the present version of
rec may be the right, but we must check this from the clustered index
record.

@return true if certainly sees, or false if an earlier version of the
clustered index record might be needed */
bool
lock_sec_rec_cons_read_sees(
/*========================*/
	const rec_t*		rec,	/*!< in: user record which
					should be read or passed over
					by a read cursor */
	const dict_index_t*	index,	/*!< in: index */
	const ReadView*	view)	/*!< in: consistent read view */
{
	ut_ad(page_rec_is_user_rec(rec));
	ut_ad(!index->is_primary());
	ut_ad(!rec_is_metadata(rec, index));

	/* NOTE that we might call this function while holding the search
	system latch. */

	if (index->table->is_temporary()) {

		/* Temp-tables are not shared across connections and multiple
		transactions from different connections cannot simultaneously
		operate on same temp-table and so read of temp-table is
		always consistent read. */

		return(true);
	}

	trx_id_t	max_trx_id = page_get_max_trx_id(page_align(rec));

	ut_ad(max_trx_id > 0);

	return(view->sees(max_trx_id));
}


/**
  Creates the lock system at database start.

  @param[in] n_cells number of slots in lock hash table
*/
void lock_sys_t::create(ulint n_cells)
{
	ut_ad(this == &lock_sys);

	m_initialised= true;

	waiting_threads = static_cast<srv_slot_t*>
		(ut_zalloc_nokey(srv_max_n_threads * sizeof *waiting_threads));
	last_slot = waiting_threads;

	mutex_create(LATCH_ID_LOCK_SYS, &mutex);

	mutex_create(LATCH_ID_LOCK_SYS_WAIT, &wait_mutex);

	timeout_event = os_event_create(0);

	rec_hash = hash_create(n_cells);
	prdt_hash = hash_create(n_cells);
	prdt_page_hash = hash_create(n_cells);

	if (!srv_read_only_mode) {
		lock_latest_err_file = os_file_create_tmpfile();
		ut_a(lock_latest_err_file);
	}
}

/** Calculates the fold value of a lock: used in migrating the hash table.
@param[in]	lock	record lock object
@return	folded value */
static
ulint
lock_rec_lock_fold(
	const lock_t*	lock)
{
	return(lock_rec_fold(lock->un_member.rec_lock.space,
			     lock->un_member.rec_lock.page_no));
}


/**
  Resize the lock hash table.

  @param[in] n_cells number of slots in lock hash table
*/
void lock_sys_t::resize(ulint n_cells)
{
	ut_ad(this == &lock_sys);

	mutex_enter(&mutex);

	hash_table_t* old_hash = rec_hash;
	rec_hash = hash_create(n_cells);
	HASH_MIGRATE(old_hash, rec_hash, lock_t, hash,
		     lock_rec_lock_fold);
	hash_table_free(old_hash);

	old_hash = prdt_hash;
	prdt_hash = hash_create(n_cells);
	HASH_MIGRATE(old_hash, prdt_hash, lock_t, hash,
		     lock_rec_lock_fold);
	hash_table_free(old_hash);

	old_hash = prdt_page_hash;
	prdt_page_hash = hash_create(n_cells);
	HASH_MIGRATE(old_hash, prdt_page_hash, lock_t, hash,
		     lock_rec_lock_fold);
	hash_table_free(old_hash);

	/* need to update block->lock_hash_val */
	for (ulint i = 0; i < srv_buf_pool_instances; ++i) {
		buf_pool_t*	buf_pool = buf_pool_from_array(i);

		buf_pool_mutex_enter(buf_pool);
		buf_page_t*	bpage;
		bpage = UT_LIST_GET_FIRST(buf_pool->LRU);

		while (bpage != NULL) {
			if (buf_page_get_state(bpage)
			    == BUF_BLOCK_FILE_PAGE) {
				buf_block_t*	block;
				block = reinterpret_cast<buf_block_t*>(
					bpage);

				block->lock_hash_val
					= lock_rec_hash(
						bpage->id.space(),
						bpage->id.page_no());
			}
			bpage = UT_LIST_GET_NEXT(LRU, bpage);
		}
		buf_pool_mutex_exit(buf_pool);
	}

	mutex_exit(&mutex);
}


/** Closes the lock system at database shutdown. */
void lock_sys_t::close()
{
	ut_ad(this == &lock_sys);

	if (!m_initialised) return;

	if (lock_latest_err_file != NULL) {
		fclose(lock_latest_err_file);
		lock_latest_err_file = NULL;
	}

	hash_table_free(rec_hash);
	hash_table_free(prdt_hash);
	hash_table_free(prdt_page_hash);

	os_event_destroy(timeout_event);

	mutex_destroy(&mutex);
	mutex_destroy(&wait_mutex);

	for (ulint i = srv_max_n_threads; i--; ) {
		if (os_event_t& event = waiting_threads[i].event) {
			os_event_destroy(event);
		}
	}

	ut_free(waiting_threads);
	m_initialised= false;
}

/*********************************************************************//**
Gets the size of a lock struct.
@return size in bytes */
ulint
lock_get_size(void)
/*===============*/
{
	return((ulint) sizeof(lock_t));
}

static inline void lock_grant_have_trx_mutex(lock_t* lock)
{
	lock_reset_lock_and_trx_wait(lock);
	lock_grant_after_reset(lock);
}

/*********************************************************************//**
Gets the gap flag of a record lock.
@return LOCK_GAP or 0 */
UNIV_INLINE
ulint
lock_rec_get_gap(
/*=============*/
	const lock_t*	lock)	/*!< in: record lock */
{
	ut_ad(lock);
	ut_ad(lock_get_type_low(lock) == LOCK_REC);

	return(lock->type_mode & LOCK_GAP);
}

/*********************************************************************//**
Gets the LOCK_REC_NOT_GAP flag of a record lock.
@return LOCK_REC_NOT_GAP or 0 */
UNIV_INLINE
ulint
lock_rec_get_rec_not_gap(
/*=====================*/
	const lock_t*	lock)	/*!< in: record lock */
{
	ut_ad(lock);
	ut_ad(lock_get_type_low(lock) == LOCK_REC);

	return(lock->type_mode & LOCK_REC_NOT_GAP);
}

/*********************************************************************//**
Gets the waiting insert flag of a record lock.
@return LOCK_INSERT_INTENTION or 0 */
UNIV_INLINE
ulint
lock_rec_get_insert_intention(
/*==========================*/
	const lock_t*	lock)	/*!< in: record lock */
{
	ut_ad(lock);
	ut_ad(lock_get_type_low(lock) == LOCK_REC);

	return(lock->type_mode & LOCK_INSERT_INTENTION);
}

/*********************************************************************//**
Checks if a lock request for a new lock has to wait for request lock2.
@return TRUE if new lock has to wait for lock2 to be removed */
UNIV_INLINE
bool
lock_rec_has_to_wait(
/*=================*/
	bool		for_locking,
				/*!< in is called locking or releasing */
	const trx_t*	trx,	/*!< in: trx of new lock */
	ulint		type_mode,/*!< in: precise mode of the new lock
				to set: LOCK_S or LOCK_X, possibly
				ORed to LOCK_GAP or LOCK_REC_NOT_GAP,
				LOCK_INSERT_INTENTION */
	const lock_t*	lock2,	/*!< in: another record lock; NOTE that
				it is assumed that this has a lock bit
				set on the same record as in the new
				lock we are setting */
	bool		lock_is_on_supremum)
				/*!< in: TRUE if we are setting the
				lock on the 'supremum' record of an
				index page: we know then that the lock
				request is really for a 'gap' type lock */
{
	ut_ad(trx && lock2);
	ut_ad(lock_get_type_low(lock2) == LOCK_REC);

	if (trx == lock2->trx
	    || lock_mode_compatible(
		       static_cast<lock_mode>(LOCK_MODE_MASK & type_mode),
		       lock_get_mode(lock2))) {
		return false;
	}

	/* We have somewhat complex rules when gap type record locks
	cause waits */

	if ((lock_is_on_supremum || (type_mode & LOCK_GAP))
	    && !(type_mode & LOCK_INSERT_INTENTION)) {

		/* Gap type locks without LOCK_INSERT_INTENTION flag
		do not need to wait for anything. This is because
		different users can have conflicting lock types
		on gaps. */

		return false;
	}

	if (!(type_mode & LOCK_INSERT_INTENTION) && lock_rec_get_gap(lock2)) {

		/* Record lock (LOCK_ORDINARY or LOCK_REC_NOT_GAP
		does not need to wait for a gap type lock */

		return false;
	}

	if ((type_mode & LOCK_GAP) && lock_rec_get_rec_not_gap(lock2)) {

		/* Lock on gap does not need to wait for
		a LOCK_REC_NOT_GAP type lock */

		return false;
	}

	if (lock_rec_get_insert_intention(lock2)) {

		/* No lock request needs to wait for an insert
		intention lock to be removed. This is ok since our
		rules allow conflicting locks on gaps. This eliminates
		a spurious deadlock caused by a next-key lock waiting
		for an insert intention lock; when the insert
		intention lock was granted, the insert deadlocked on
		the waiting next-key lock.

		Also, insert intention locks do not disturb each
		other. */

		return false;
	}

	if ((type_mode & LOCK_GAP || lock_rec_get_gap(lock2))
	    && !thd_need_ordering_with(trx->mysql_thd, lock2->trx->mysql_thd)) {
		/* If the upper server layer has already decided on the
		commit order between the transaction requesting the
		lock and the transaction owning the lock, we do not
		need to wait for gap locks. Such ordeering by the upper
		server layer happens in parallel replication, where the
		commit order is fixed to match the original order on the
		master.

		Such gap locks are mainly needed to get serialisability
		between transactions so that they will be binlogged in
		the correct order so that statement-based replication
		will give the correct results. Since the right order
		was already determined on the master, we do not need
		to enforce it again here.

		Skipping the locks is not essential for correctness,
		since in case of deadlock we will just kill the later
		transaction and retry it. But it can save some
		unnecessary rollbacks and retries. */

		return false;
	}

#ifdef WITH_WSREP
	/* if BF thread is locking and has conflict with another BF
	   thread, we need to look at trx ordering and lock types */
	if (wsrep_thd_is_BF(trx->mysql_thd, FALSE)
	    && wsrep_thd_is_BF(lock2->trx->mysql_thd, TRUE)) {
		mtr_t mtr;

<<<<<<< HEAD
		if (wsrep_debug) {
			ib::info() << "BF-BF lock conflict, locking: "
				   << for_locking;
			lock_rec_print(stderr, lock2, mtr);
			ib::info()
				<< " SQL1: " << wsrep_thd_query(trx->mysql_thd)
				<< " SQL2: "
				<< wsrep_thd_query(lock2->trx->mysql_thd);
		}

		if (wsrep_trx_order_before(trx->mysql_thd,
					   lock2->trx->mysql_thd)
		    && (type_mode & LOCK_MODE_MASK) == LOCK_X
		    && (lock2->type_mode & LOCK_MODE_MASK) == LOCK_X) {
			if (for_locking || wsrep_debug) {
				/* exclusive lock conflicts are not
				   accepted */
				ib::info()
					<< "BF-BF X lock conflict,mode: "
					<< type_mode
					<< " supremum: " << lock_is_on_supremum
					<< "conflicts states: my "
					<< wsrep_thd_conflict_state(
						   trx->mysql_thd, FALSE)
					<< " locked "
					<< wsrep_thd_conflict_state(
						   lock2->trx->mysql_thd,
						   FALSE);
=======
			if (UNIV_UNLIKELY(wsrep_debug)) {
				ib::info() <<
					"BF-BF lock conflict, locking: " << for_locking;
>>>>>>> efc70da5
				lock_rec_print(stderr, lock2, mtr);
				ib::info() << " SQL1: "
					   << wsrep_thd_query(trx->mysql_thd)
					   << " SQL2: "
					   << wsrep_thd_query(
						      lock2->trx->mysql_thd);

<<<<<<< HEAD
				if (for_locking) {
					return false;
=======
			if (wsrep_trx_order_before(trx->mysql_thd,
						   lock2->trx->mysql_thd) &&
			    (type_mode & LOCK_MODE_MASK) == LOCK_X        &&
			    (lock2->type_mode & LOCK_MODE_MASK) == LOCK_X) {
				if (UNIV_UNLIKELY(for_locking || wsrep_debug)) {
					/* exclusive lock conflicts are not
					   accepted */
					ib::info() <<
						"BF-BF X lock conflict,"
						"mode: " << type_mode <<
						" supremum: " << lock_is_on_supremum;
					ib::info() <<
						"conflicts states: my "
						   << wsrep_thd_conflict_state(trx->mysql_thd, FALSE)
						   << " locked "
						   << wsrep_thd_conflict_state(lock2->trx->mysql_thd, FALSE);
					lock_rec_print(stderr, lock2, mtr);
					ib::info() << " SQL1: "
						   << wsrep_thd_query(trx->mysql_thd);
					ib::info() << " SQL2: "
						   << wsrep_thd_query(lock2->trx->mysql_thd);

					if (for_locking) {
						return FALSE;
					}
				}
			} else {
				/* if lock2->index->n_uniq <=
				   lock2->index->n_user_defined_cols
				   operation is on uniq index
				*/
				if (UNIV_UNLIKELY(wsrep_debug)) {
					ib::info() <<
						"BF conflict, modes: "
						   << type_mode << ":" << lock2->type_mode
						   << " idx: " << lock2->index->name()
						   << " table: " << lock2->index->table->name.m_name
						   << " n_uniq: " << lock2->index->n_uniq
						   << " n_user: " << lock2->index->n_user_defined_cols;
					ib::info() << " SQL1: "
						   << wsrep_thd_query(trx->mysql_thd);
					ib::info() << " SQL2: "
						   << wsrep_thd_query(lock2->trx->mysql_thd);
>>>>>>> efc70da5
				}
			}
		} else {
			/* if lock2->index->n_uniq <=
			   lock2->index->n_user_defined_cols
			   operation is on uniq index
			*/
			if (wsrep_debug) {
				ib::info()
					<< "BF conflict, modes: " << type_mode
					<< ":" << lock2->type_mode
					<< " idx: " << lock2->index->name()
					<< " table: "
					<< lock2->index->table->name.m_name
					<< " n_uniq: " << lock2->index->n_uniq
					<< " n_user: "
					<< lock2->index->n_user_defined_cols
					<< " SQL1: "
					<< wsrep_thd_query(trx->mysql_thd)
					<< " SQL2: "
					<< wsrep_thd_query(
						   lock2->trx->mysql_thd);
			}
			return false;
		}
	}
#endif /* WITH_WSREP */

	return true;
}

/*********************************************************************//**
Checks if a lock request lock1 has to wait for request lock2.
@return TRUE if lock1 has to wait for lock2 to be removed */
bool
lock_has_to_wait(
/*=============*/
	const lock_t*	lock1,	/*!< in: waiting lock */
	const lock_t*	lock2)	/*!< in: another lock; NOTE that it is
				assumed that this has a lock bit set
				on the same record as in lock1 if the
				locks are record locks */
{
	ut_ad(lock1 && lock2);

	if (lock1->trx == lock2->trx
	    || lock_mode_compatible(lock_get_mode(lock1),
				    lock_get_mode(lock2))) {
		return false;
	}

	if (lock_get_type_low(lock1) != LOCK_REC) {
		return true;
	}

	ut_ad(lock_get_type_low(lock2) == LOCK_REC);

	if (lock1->type_mode & (LOCK_PREDICATE | LOCK_PRDT_PAGE)) {
		return lock_prdt_has_to_wait(lock1->trx, lock1->type_mode,
					     lock_get_prdt_from_lock(lock1),
					     lock2);
	}

	return lock_rec_has_to_wait(
		false, lock1->trx, lock1->type_mode, lock2,
		lock_rec_get_nth_bit(lock1, PAGE_HEAP_NO_SUPREMUM));
}

/*============== RECORD LOCK BASIC FUNCTIONS ============================*/

/**********************************************************************//**
Looks for a set bit in a record lock bitmap. Returns ULINT_UNDEFINED,
if none found.
@return bit index == heap number of the record, or ULINT_UNDEFINED if
none found */
ulint
lock_rec_find_set_bit(
/*==================*/
	const lock_t*	lock)	/*!< in: record lock with at least one bit set */
{
	for (ulint i = 0; i < lock_rec_get_n_bits(lock); ++i) {

		if (lock_rec_get_nth_bit(lock, i)) {

			return(i);
		}
	}

	return(ULINT_UNDEFINED);
}

/*********************************************************************//**
Determines if there are explicit record locks on a page.
@return an explicit record lock on the page, or NULL if there are none */
lock_t*
lock_rec_expl_exist_on_page(
/*========================*/
	ulint	space,	/*!< in: space id */
	ulint	page_no)/*!< in: page number */
{
	lock_t*	lock;

	lock_mutex_enter();
	/* Only used in ibuf pages, so rec_hash is good enough */
	lock = lock_rec_get_first_on_page_addr(lock_sys.rec_hash,
					       space, page_no);
	lock_mutex_exit();

	return(lock);
}

/*********************************************************************//**
Resets the record lock bitmap to zero. NOTE: does not touch the wait_lock
pointer in the transaction! This function is used in lock object creation
and resetting. */
static
void
lock_rec_bitmap_reset(
/*==================*/
	lock_t*	lock)	/*!< in: record lock */
{
	ulint	n_bytes;

	ut_ad(lock_get_type_low(lock) == LOCK_REC);

	/* Reset to zero the bitmap which resides immediately after the lock
	struct */

	n_bytes = lock_rec_get_n_bits(lock) / 8;

	ut_ad((lock_rec_get_n_bits(lock) % 8) == 0);

	memset(&lock[1], 0, n_bytes);
}

/*********************************************************************//**
Copies a record lock to heap.
@return copy of lock */
static
lock_t*
lock_rec_copy(
/*==========*/
	const lock_t*	lock,	/*!< in: record lock */
	mem_heap_t*	heap)	/*!< in: memory heap */
{
	ulint	size;

	ut_ad(lock_get_type_low(lock) == LOCK_REC);

	size = sizeof(lock_t) + lock_rec_get_n_bits(lock) / 8;

	return(static_cast<lock_t*>(mem_heap_dup(heap, lock, size)));
}

/*********************************************************************//**
Gets the previous record lock set on a record.
@return previous lock on the same record, NULL if none exists */
const lock_t*
lock_rec_get_prev(
/*==============*/
	const lock_t*	in_lock,/*!< in: record lock */
	ulint		heap_no)/*!< in: heap number of the record */
{
	lock_t*		lock;
	ulint		space;
	ulint		page_no;
	lock_t*		found_lock	= NULL;
	hash_table_t*	hash;

	ut_ad(lock_mutex_own());
	ut_ad(lock_get_type_low(in_lock) == LOCK_REC);

	space = in_lock->un_member.rec_lock.space;
	page_no = in_lock->un_member.rec_lock.page_no;

	hash = lock_hash_get(in_lock->type_mode);

	for (lock = lock_rec_get_first_on_page_addr(hash, space, page_no);
	     /* No op */;
	     lock = lock_rec_get_next_on_page(lock)) {

		ut_ad(lock);

		if (lock == in_lock) {

			return(found_lock);
		}

		if (lock_rec_get_nth_bit(lock, heap_no)) {

			found_lock = lock;
		}
	}
}

/*============= FUNCTIONS FOR ANALYZING RECORD LOCK QUEUE ================*/

/*********************************************************************//**
Checks if a transaction has a GRANTED explicit lock on rec stronger or equal
to precise_mode.
@return lock or NULL */
UNIV_INLINE
lock_t*
lock_rec_has_expl(
/*==============*/
	ulint			precise_mode,/*!< in: LOCK_S or LOCK_X
					possibly ORed to LOCK_GAP or
					LOCK_REC_NOT_GAP, for a
					supremum record we regard this
					always a gap type request */
	const buf_block_t*	block,	/*!< in: buffer block containing
					the record */
	ulint			heap_no,/*!< in: heap number of the record */
	const trx_t*		trx)	/*!< in: transaction */
{
	lock_t*	lock;

	ut_ad(lock_mutex_own());
	ut_ad((precise_mode & LOCK_MODE_MASK) == LOCK_S
	      || (precise_mode & LOCK_MODE_MASK) == LOCK_X);
	ut_ad(!(precise_mode & LOCK_INSERT_INTENTION));

	for (lock = lock_rec_get_first(lock_sys.rec_hash, block, heap_no);
	     lock != NULL;
	     lock = lock_rec_get_next(heap_no, lock)) {

		if (lock->trx == trx
		    && !lock_rec_get_insert_intention(lock)
		    && lock_mode_stronger_or_eq(
			    lock_get_mode(lock),
			    static_cast<lock_mode>(
				    precise_mode & LOCK_MODE_MASK))
		    && !lock_get_wait(lock)
		    && (!lock_rec_get_rec_not_gap(lock)
			|| (precise_mode & LOCK_REC_NOT_GAP)
			|| heap_no == PAGE_HEAP_NO_SUPREMUM)
		    && (!lock_rec_get_gap(lock)
			|| (precise_mode & LOCK_GAP)
			|| heap_no == PAGE_HEAP_NO_SUPREMUM)) {

			return(lock);
		}
	}

	return(NULL);
}

#ifdef UNIV_DEBUG
/*********************************************************************//**
Checks if some other transaction has a lock request in the queue.
@return lock or NULL */
static
lock_t*
lock_rec_other_has_expl_req(
/*========================*/
	lock_mode		mode,	/*!< in: LOCK_S or LOCK_X */
	const buf_block_t*	block,	/*!< in: buffer block containing
					the record */
	bool			wait,	/*!< in: whether also waiting locks
					are taken into account */
	ulint			heap_no,/*!< in: heap number of the record */
	const trx_t*		trx)	/*!< in: transaction, or NULL if
					requests by all transactions
					are taken into account */
{

	ut_ad(lock_mutex_own());
	ut_ad(mode == LOCK_X || mode == LOCK_S);

	/* Only GAP lock can be on SUPREMUM, and we are not looking for
	GAP lock */
	if (heap_no == PAGE_HEAP_NO_SUPREMUM) {
		return(NULL);
	}

	for (lock_t* lock = lock_rec_get_first(lock_sys.rec_hash,
						     block, heap_no);
	     lock != NULL;
	     lock = lock_rec_get_next(heap_no, lock)) {

		if (lock->trx != trx
		    && !lock_rec_get_gap(lock)
		    && (wait || !lock_get_wait(lock))
		    && lock_mode_stronger_or_eq(lock_get_mode(lock), mode)) {

			return(lock);
		}
	}

	return(NULL);
}
#endif /* UNIV_DEBUG */

#ifdef WITH_WSREP
static
void
wsrep_kill_victim(
/*==============*/
	const trx_t * const trx,
	const lock_t *lock)
{
	ut_ad(lock_mutex_own());
	ut_ad(trx_mutex_own(lock->trx));

	/* quit for native mysql */
	if (!trx->is_wsrep()) return;

	my_bool bf_this  = wsrep_thd_is_BF(trx->mysql_thd, FALSE);
	my_bool bf_other = wsrep_thd_is_BF(lock->trx->mysql_thd, TRUE);
	mtr_t mtr;

	if ((bf_this && !bf_other) ||
		(bf_this && bf_other && wsrep_trx_order_before(
			trx->mysql_thd, lock->trx->mysql_thd))) {

		if (lock->trx->lock.que_state == TRX_QUE_LOCK_WAIT) {
			if (UNIV_UNLIKELY(wsrep_debug)) {
				ib::info() << "WSREP: BF victim waiting\n";
			}
			/* cannot release lock, until our lock
			is in the queue*/
		} else if (lock->trx != trx) {
			if (wsrep_log_conflicts) {
				if (bf_this) {
					ib::info() << "*** Priority TRANSACTION:";
				} else {
					ib::info() << "*** Victim TRANSACTION:";
				}

				trx_print_latched(stderr, trx, 3000);

				if (bf_other) {
					ib::info() << "*** Priority TRANSACTION:";
				} else {
					ib::info() << "*** Victim TRANSACTION:";
				}
                                trx_print_latched(stderr, lock->trx, 3000);

				ib::info() << "*** WAITING FOR THIS LOCK TO BE GRANTED:";

				if (lock_get_type(lock) == LOCK_REC) {
					lock_rec_print(stderr, lock, mtr);
				} else {
					lock_table_print(stderr, lock);
				}

				ib::info() << " SQL1: "
					   << wsrep_thd_query(trx->mysql_thd);
				ib::info() << " SQL2: "
					   << wsrep_thd_query(lock->trx->mysql_thd);
			}

			wsrep_innobase_kill_one_trx(trx->mysql_thd,
						    trx, lock->trx, TRUE);
		}
	}
}
#endif /* WITH_WSREP */

/*********************************************************************//**
Checks if some other transaction has a conflicting explicit lock request
in the queue, so that we have to wait.
@return lock or NULL */
static
lock_t*
lock_rec_other_has_conflicting(
/*===========================*/
	ulint			mode,	/*!< in: LOCK_S or LOCK_X,
					possibly ORed to LOCK_GAP or
					LOC_REC_NOT_GAP,
					LOCK_INSERT_INTENTION */
	const buf_block_t*	block,	/*!< in: buffer block containing
					the record */
	ulint			heap_no,/*!< in: heap number of the record */
	const trx_t*		trx)	/*!< in: our transaction */
{
	lock_t*		lock;

	ut_ad(lock_mutex_own());

	bool	is_supremum = (heap_no == PAGE_HEAP_NO_SUPREMUM);

	for (lock = lock_rec_get_first(lock_sys.rec_hash, block, heap_no);
	     lock != NULL;
	     lock = lock_rec_get_next(heap_no, lock)) {

		if (lock_rec_has_to_wait(true, trx, mode, lock, is_supremum)) {
#ifdef WITH_WSREP
			if (trx->is_wsrep()) {
				trx_mutex_enter(lock->trx);
				/* Below function will roll back either trx
				or lock->trx depending on priority of the
				transaction. */
				wsrep_kill_victim(const_cast<trx_t*>(trx), lock);
				trx_mutex_exit(lock->trx);
			}
#endif /* WITH_WSREP */
			return(lock);
		}
	}

	return(NULL);
}

/*********************************************************************//**
Checks if some transaction has an implicit x-lock on a record in a secondary
index.
@return transaction id of the transaction which has the x-lock, or 0;
NOTE that this function can return false positives but never false
negatives. The caller must confirm all positive results by calling
trx_is_active(). */
static
trx_t*
lock_sec_rec_some_has_impl(
/*=======================*/
	trx_t*		caller_trx,/*!<in/out: trx of current thread */
	const rec_t*	rec,	/*!< in: user record */
	dict_index_t*	index,	/*!< in: secondary index */
	const rec_offs*	offsets)/*!< in: rec_get_offsets(rec, index) */
{
	trx_t*		trx;
	trx_id_t	max_trx_id;
	const page_t*	page = page_align(rec);

	ut_ad(!lock_mutex_own());
	ut_ad(!dict_index_is_clust(index));
	ut_ad(page_rec_is_user_rec(rec));
	ut_ad(rec_offs_validate(rec, index, offsets));
	ut_ad(!rec_is_metadata(rec, index));

	max_trx_id = page_get_max_trx_id(page);

	/* Some transaction may have an implicit x-lock on the record only
	if the max trx id for the page >= min trx id for the trx list, or
	database recovery is running. */

	if (max_trx_id < trx_sys.get_min_trx_id()) {

		trx = 0;

	} else if (!lock_check_trx_id_sanity(max_trx_id, rec, index, offsets)) {

		/* The page is corrupt: try to avoid a crash by returning 0 */
		trx = 0;

	/* In this case it is possible that some transaction has an implicit
	x-lock. We have to look in the clustered index. */

	} else {
		trx = row_vers_impl_x_locked(caller_trx, rec, index, offsets);
	}

	return(trx);
}

/*********************************************************************//**
Return approximate number or record locks (bits set in the bitmap) for
this transaction. Since delete-marked records may be removed, the
record count will not be precise.
The caller must be holding lock_sys.mutex. */
ulint
lock_number_of_rows_locked(
/*=======================*/
	const trx_lock_t*	trx_lock)	/*!< in: transaction locks */
{
	ut_ad(lock_mutex_own());

	return(trx_lock->n_rec_locks);
}

/*********************************************************************//**
Return the number of table locks for a transaction.
The caller must be holding lock_sys.mutex. */
ulint
lock_number_of_tables_locked(
/*=========================*/
	const trx_lock_t*	trx_lock)	/*!< in: transaction locks */
{
	const lock_t*	lock;
	ulint		n_tables = 0;

	ut_ad(lock_mutex_own());

	for (lock = UT_LIST_GET_FIRST(trx_lock->trx_locks);
	     lock != NULL;
	     lock = UT_LIST_GET_NEXT(trx_locks, lock)) {

		if (lock_get_type_low(lock) == LOCK_TABLE) {
			n_tables++;
		}
	}

	return(n_tables);
}

/*============== RECORD LOCK CREATION AND QUEUE MANAGEMENT =============*/

#ifdef WITH_WSREP
ATTRIBUTE_COLD
static
void
wsrep_print_wait_locks(
/*===================*/
	lock_t*		c_lock) /* conflicting lock to print */
{
	if (c_lock->trx->lock.wait_lock != c_lock) {
		mtr_t mtr;
		ib::info() << "WSREP: c_lock != wait lock";
		ib::info() << " SQL: "
			   << wsrep_thd_query(c_lock->trx->mysql_thd);

		if (lock_get_type_low(c_lock) & LOCK_TABLE) {
			lock_table_print(stderr, c_lock);
		} else {
			lock_rec_print(stderr, c_lock, mtr);
		}

		if (lock_get_type_low(c_lock->trx->lock.wait_lock) & LOCK_TABLE) {
			lock_table_print(stderr, c_lock->trx->lock.wait_lock);
		} else {
			lock_rec_print(stderr, c_lock->trx->lock.wait_lock,
				       mtr);
		}
	}
}
#endif /* WITH_WSREP */

/** Create a new record lock and inserts it to the lock queue,
without checking for deadlocks or conflicts.
@param[in]	type_mode	lock mode and wait flag; type will be replaced
				with LOCK_REC
@param[in]	space		tablespace id
@param[in]	page_no		index page number
@param[in]	page		R-tree index page, or NULL
@param[in]	heap_no		record heap number in the index page
@param[in]	index		the index tree
@param[in,out]	trx		transaction
@param[in]	holds_trx_mutex	whether the caller holds trx->mutex
@return created lock */
lock_t*
lock_rec_create_low(
#ifdef WITH_WSREP
	lock_t*		c_lock,	/*!< conflicting lock */
	que_thr_t*	thr,	/*!< thread owning trx */
#endif
	ulint		type_mode,
	ulint		space,
	ulint		page_no,
	const page_t*	page,
	ulint		heap_no,
	dict_index_t*	index,
	trx_t*		trx,
	bool		holds_trx_mutex)
{
	lock_t*		lock;
	ulint		n_bits;
	ulint		n_bytes;

	ut_ad(lock_mutex_own());
	ut_ad(holds_trx_mutex == trx_mutex_own(trx));
	ut_ad(dict_index_is_clust(index) || !dict_index_is_online_ddl(index));

#ifdef UNIV_DEBUG
	/* Non-locking autocommit read-only transactions should not set
	any locks. See comment in trx_set_rw_mode explaining why this
	conditional check is required in debug code. */
	if (holds_trx_mutex) {
		check_trx_state(trx);
	}
#endif /* UNIV_DEBUG */

	/* If rec is the supremum record, then we reset the gap and
	LOCK_REC_NOT_GAP bits, as all locks on the supremum are
	automatically of the gap type */

	if (UNIV_UNLIKELY(heap_no == PAGE_HEAP_NO_SUPREMUM)) {
		ut_ad(!(type_mode & LOCK_REC_NOT_GAP));
		type_mode = type_mode & ~(LOCK_GAP | LOCK_REC_NOT_GAP);
	}

	if (UNIV_LIKELY(!(type_mode & (LOCK_PREDICATE | LOCK_PRDT_PAGE)))) {
		/* Make lock bitmap bigger by a safety margin */
		n_bits = page_dir_get_n_heap(page) + LOCK_PAGE_BITMAP_MARGIN;
		n_bytes = 1 + n_bits / 8;
	} else {
		ut_ad(heap_no == PRDT_HEAPNO);

		/* The lock is always on PAGE_HEAP_NO_INFIMUM (0), so
		we only need 1 bit (which round up to 1 byte) for
		lock bit setting */
		n_bytes = 1;

		if (type_mode & LOCK_PREDICATE) {
			ulint	tmp = UNIV_WORD_SIZE - 1;

			/* We will attach predicate structure after lock.
			Make sure the memory is aligned on 8 bytes,
			the mem_heap_alloc will align it with
			MEM_SPACE_NEEDED anyway. */
			n_bytes = (n_bytes + sizeof(lock_prdt_t) + tmp) & ~tmp;
			ut_ad(n_bytes == sizeof(lock_prdt_t) + UNIV_WORD_SIZE);
		}
	}

	if (trx->lock.rec_cached >= UT_ARR_SIZE(trx->lock.rec_pool)
	    || sizeof *lock + n_bytes > sizeof *trx->lock.rec_pool) {
		lock = static_cast<lock_t*>(
			mem_heap_alloc(trx->lock.lock_heap,
				       sizeof *lock + n_bytes));
	} else {
		lock = &trx->lock.rec_pool[trx->lock.rec_cached++].lock;
	}

	lock->trx = trx;
	lock->type_mode = (type_mode & ~LOCK_TYPE_MASK) | LOCK_REC;
	lock->index = index;
	lock->un_member.rec_lock.space = uint32_t(space);
	lock->un_member.rec_lock.page_no = uint32_t(page_no);

	if (UNIV_LIKELY(!(type_mode & (LOCK_PREDICATE | LOCK_PRDT_PAGE)))) {
		lock->un_member.rec_lock.n_bits = uint32_t(n_bytes * 8);
	} else {
		/* Predicate lock always on INFIMUM (0) */
		lock->un_member.rec_lock.n_bits = 8;
 	}
	lock_rec_bitmap_reset(lock);
	lock_rec_set_nth_bit(lock, heap_no);
	index->table->n_rec_locks++;
	ut_ad(index->table->get_ref_count() > 0 || !index->table->can_be_evicted);

#ifdef WITH_WSREP
	if (c_lock && trx->is_wsrep()
	    && wsrep_thd_is_BF(trx->mysql_thd, FALSE)) {
		lock_t *hash	= (lock_t *)c_lock->hash;
		lock_t *prev	= NULL;

		while (hash && wsrep_thd_is_BF(hash->trx->mysql_thd, TRUE)
		       && wsrep_trx_order_before(hash->trx->mysql_thd,
						 trx->mysql_thd)) {
			prev = hash;
			hash = (lock_t *)hash->hash;
		}
		lock->hash = hash;
		if (prev) {
			prev->hash = lock;
		} else {
			c_lock->hash = lock;
		}
		/*
		 * delayed conflict resolution '...kill_one_trx' was not called,
		 * if victim was waiting for some other lock
		 */
		trx_mutex_enter(c_lock->trx);
		if (c_lock->trx->lock.que_state == TRX_QUE_LOCK_WAIT) {

			c_lock->trx->lock.was_chosen_as_deadlock_victim = TRUE;

			if (UNIV_UNLIKELY(wsrep_debug)) {
				wsrep_print_wait_locks(c_lock);
			}

			trx->lock.que_state = TRX_QUE_LOCK_WAIT;
			lock_set_lock_and_trx_wait(lock, trx);
			UT_LIST_ADD_LAST(trx->lock.trx_locks, lock);

			trx->lock.wait_thr = thr;
			thr->state = QUE_THR_LOCK_WAIT;

			/* have to release trx mutex for the duration of
			   victim lock release. This will eventually call
			   lock_grant, which wants to grant trx mutex again
			*/
			if (holds_trx_mutex) {
				trx_mutex_exit(trx);
			}
			lock_cancel_waiting_and_release(
				c_lock->trx->lock.wait_lock);

			if (holds_trx_mutex) {
				trx_mutex_enter(trx);
			}

			trx_mutex_exit(c_lock->trx);

			if (UNIV_UNLIKELY(wsrep_debug)) {
				ib::info() << "WSREP: c_lock canceled "
					   << ib::hex(c_lock->trx->id)
					   << " SQL: "
					   << wsrep_thd_query(
						   c_lock->trx->mysql_thd);
			}

			/* have to bail out here to avoid lock_set_lock... */
			return(lock);
		}
		trx_mutex_exit(c_lock->trx);
	} else
#endif /* WITH_WSREP */
	if (!(type_mode & (LOCK_WAIT | LOCK_PREDICATE | LOCK_PRDT_PAGE))
	    && innodb_lock_schedule_algorithm
	    == INNODB_LOCK_SCHEDULE_ALGORITHM_VATS
	    && !thd_is_replication_slave_thread(trx->mysql_thd)) {
		HASH_PREPEND(lock_t, hash, lock_sys.rec_hash,
			     lock_rec_fold(space, page_no), lock);
	} else {
		HASH_INSERT(lock_t, hash, lock_hash_get(type_mode),
			    lock_rec_fold(space, page_no), lock);
	}

	if (!holds_trx_mutex) {
		trx_mutex_enter(trx);
	}
	ut_ad(trx_mutex_own(trx));
	if (type_mode & LOCK_WAIT) {
		lock_set_lock_and_trx_wait(lock, trx);
	}
	UT_LIST_ADD_LAST(trx->lock.trx_locks, lock);
	if (!holds_trx_mutex) {
		trx_mutex_exit(trx);
	}
	MONITOR_INC(MONITOR_RECLOCK_CREATED);
	MONITOR_INC(MONITOR_NUM_RECLOCK);

	return lock;
}

/*********************************************************************//**
Check if lock1 has higher priority than lock2.
NULL has lowest priority.
If neither of them is wait lock, the first one has higher priority.
If only one of them is a wait lock, it has lower priority.
If either is a high priority transaction, the lock has higher priority.
Otherwise, the one with an older transaction has higher priority.
@returns true if lock1 has higher priority, false otherwise. */
static bool has_higher_priority(lock_t *lock1, lock_t *lock2)
{
	if (lock1 == NULL) {
		return false;
	} else if (lock2 == NULL) {
		return true;
	}
	// Granted locks has higher priority.
	if (!lock_get_wait(lock1)) {
		return true;
	} else if (!lock_get_wait(lock2)) {
		return false;
	}
	return lock1->trx->start_time_micro <= lock2->trx->start_time_micro;
}

/*********************************************************************//**
Insert a lock to the hash list according to the mode (whether it is a wait
lock) and the age of the transaction the it is associated with.
If the lock is not a wait lock, insert it to the head of the hash list.
Otherwise, insert it to the middle of the wait locks according to the age of
the transaciton. */
static
dberr_t
lock_rec_insert_by_trx_age(
	lock_t	*in_lock) /*!< in: lock to be insert */{
	ulint				space;
	ulint				page_no;
	ulint				rec_fold;
	lock_t*				node;
	lock_t*				next;
	hash_table_t*		hash;
	hash_cell_t*		cell;

	space = in_lock->un_member.rec_lock.space;
	page_no = in_lock->un_member.rec_lock.page_no;
	rec_fold = lock_rec_fold(space, page_no);
	hash = lock_hash_get(in_lock->type_mode);
	cell = hash_get_nth_cell(hash,
				 hash_calc_hash(rec_fold, hash));

	node = (lock_t *) cell->node;
	// If in_lock is not a wait lock, we insert it to the head of the list.
	if (node == NULL || !lock_get_wait(in_lock) || has_higher_priority(in_lock, node)) {
		cell->node = in_lock;
		in_lock->hash = node;
		if (lock_get_wait(in_lock)) {
			lock_grant_have_trx_mutex(in_lock);
			return DB_SUCCESS_LOCKED_REC;
		}
		return DB_SUCCESS;
	}
	while (node != NULL && has_higher_priority((lock_t *) node->hash,
						   in_lock)) {
		node = (lock_t *) node->hash;
	}
	next = (lock_t *) node->hash;
	node->hash = in_lock;
	in_lock->hash = next;

	if (lock_get_wait(in_lock) && !lock_rec_has_to_wait_in_queue(in_lock)) {
		lock_grant_have_trx_mutex(in_lock);
		if (cell->node != in_lock) {
			// Move it to the front of the queue
			node->hash = in_lock->hash;
			next = (lock_t *) cell->node;
			cell->node = in_lock;
			in_lock->hash = next;
		}
		return DB_SUCCESS_LOCKED_REC;
	}

	return DB_SUCCESS;
}

#ifdef UNIV_DEBUG
static
bool
lock_queue_validate(
	const lock_t	*in_lock) /*!< in: lock whose hash list is to be validated */
{
	ulint				space;
	ulint				page_no;
	ulint				rec_fold;
	hash_table_t*		hash;
	hash_cell_t*		cell;
	lock_t*				next;
	bool				wait_lock __attribute__((unused))= false;

	if (in_lock == NULL) {
		return true;
	}

	space = in_lock->un_member.rec_lock.space;
	page_no = in_lock->un_member.rec_lock.page_no;
	rec_fold = lock_rec_fold(space, page_no);
	hash = lock_hash_get(in_lock->type_mode);
	cell = hash_get_nth_cell(hash,
			hash_calc_hash(rec_fold, hash));
	next = (lock_t *) cell->node;
	while (next != NULL) {
		// If this is a granted lock, check that there's no wait lock before it.
		if (!lock_get_wait(next)) {
			ut_ad(!wait_lock);
		} else {
			wait_lock = true;
		}
		next = next->hash;
	}
	return true;
}
#endif /* UNIV_DEBUG */

static
void
lock_rec_insert_to_head(
	lock_t *in_lock,   /*!< in: lock to be insert */
	ulint	rec_fold)  /*!< in: rec_fold of the page */
{
	hash_table_t*		hash;
	hash_cell_t*		cell;
	lock_t*				node;

	if (in_lock == NULL) {
		return;
	}

	hash = lock_hash_get(in_lock->type_mode);
	cell = hash_get_nth_cell(hash,
			hash_calc_hash(rec_fold, hash));
	node = (lock_t *) cell->node;
	if (node != in_lock) {
		cell->node = in_lock;
		in_lock->hash = node;
	}
}

/** Enqueue a waiting request for a lock which cannot be granted immediately.
Check for deadlocks.
@param[in]	type_mode	the requested lock mode (LOCK_S or LOCK_X)
				possibly ORed with LOCK_GAP or
				LOCK_REC_NOT_GAP, ORed with
				LOCK_INSERT_INTENTION if this
				waiting lock request is set
				when performing an insert of
				an index record
@param[in]	block		leaf page in the index
@param[in]	heap_no		record heap number in the block
@param[in]	index		index tree
@param[in,out]	thr		query thread
@param[in]	prdt		minimum bounding box (spatial index)
@retval	DB_LOCK_WAIT		if the waiting lock was enqueued
@retval	DB_DEADLOCK		if this transaction was chosen as the victim
@retval	DB_SUCCESS_LOCKED_REC	if the other transaction was chosen as a victim
				(or it happened to commit) */
dberr_t
lock_rec_enqueue_waiting(
#ifdef WITH_WSREP
	lock_t*			c_lock,	/*!< conflicting lock */
#endif
	ulint			type_mode,
	const buf_block_t*	block,
	ulint			heap_no,
	dict_index_t*		index,
	que_thr_t*		thr,
	lock_prdt_t*		prdt)
{
	ut_ad(lock_mutex_own());
	ut_ad(!srv_read_only_mode);
	ut_ad(dict_index_is_clust(index) || !dict_index_is_online_ddl(index));

	trx_t* trx = thr_get_trx(thr);

	ut_ad(trx_mutex_own(trx));
	ut_a(!que_thr_stop(thr));

	switch (trx_get_dict_operation(trx)) {
	case TRX_DICT_OP_NONE:
		break;
	case TRX_DICT_OP_TABLE:
	case TRX_DICT_OP_INDEX:
		ib::error() << "A record lock wait happens in a dictionary"
			" operation. index "
			<< index->name
			<< " of table "
			<< index->table->name
			<< ". " << BUG_REPORT_MSG;
		ut_ad(0);
	}

	if (trx->mysql_thd && thd_lock_wait_timeout(trx->mysql_thd) == 0) {
		trx->error_state = DB_LOCK_WAIT_TIMEOUT;
		return DB_LOCK_WAIT_TIMEOUT;
	}

	/* Enqueue the lock request that will wait to be granted, note that
	we already own the trx mutex. */
	lock_t* lock = lock_rec_create(
#ifdef WITH_WSREP
		c_lock, thr,
#endif
		type_mode | LOCK_WAIT, block, heap_no, index, trx, TRUE);

	if (prdt && type_mode & LOCK_PREDICATE) {
		lock_prdt_set_prdt(lock, prdt);
	}

	if (ut_d(const trx_t* victim =)
	    DeadlockChecker::check_and_resolve(lock, trx)) {
		ut_ad(victim == trx);
		lock_reset_lock_and_trx_wait(lock);
		lock_rec_reset_nth_bit(lock, heap_no);
		return DB_DEADLOCK;
	}

	if (!trx->lock.wait_lock) {
		/* If there was a deadlock but we chose another
		transaction as a victim, it is possible that we
		already have the lock now granted! */
#ifdef WITH_WSREP
		if (UNIV_UNLIKELY(wsrep_debug)) {
			ib::info() << "WSREP: BF thread got lock granted early, ID " << ib::hex(trx->id)
				   << " query: " << wsrep_thd_query(trx->mysql_thd);
		}
#endif
		return DB_SUCCESS_LOCKED_REC;
	}

	trx->lock.que_state = TRX_QUE_LOCK_WAIT;

	trx->lock.was_chosen_as_deadlock_victim = false;
	trx->lock.wait_started = time(NULL);

	ut_a(que_thr_stop(thr));

	DBUG_LOG("ib_lock", "trx " << ib::hex(trx->id)
		 << " waits for lock in index " << index->name
		 << " of table " << index->table->name);

	MONITOR_INC(MONITOR_LOCKREC_WAIT);

	if (innodb_lock_schedule_algorithm
	    == INNODB_LOCK_SCHEDULE_ALGORITHM_VATS
	    && !prdt
	    && !thd_is_replication_slave_thread(lock->trx->mysql_thd)) {
		HASH_DELETE(lock_t, hash, lock_sys.rec_hash,
			    lock_rec_lock_fold(lock), lock);
		dberr_t res = lock_rec_insert_by_trx_age(lock);
		if (res != DB_SUCCESS) {
			return res;
		}
	}

	return DB_LOCK_WAIT;
}

/*********************************************************************//**
Adds a record lock request in the record queue. The request is normally
added as the last in the queue, but if there are no waiting lock requests
on the record, and the request to be added is not a waiting request, we
can reuse a suitable record lock object already existing on the same page,
just setting the appropriate bit in its bitmap. This is a low-level function
which does NOT check for deadlocks or lock compatibility!
@return lock where the bit was set */
static
void
lock_rec_add_to_queue(
/*==================*/
	ulint			type_mode,/*!< in: lock mode, wait, gap
					etc. flags; type is ignored
					and replaced by LOCK_REC */
	const buf_block_t*	block,	/*!< in: buffer block containing
					the record */
	ulint			heap_no,/*!< in: heap number of the record */
	dict_index_t*		index,	/*!< in: index of record */
	trx_t*			trx,	/*!< in/out: transaction */
	bool			caller_owns_trx_mutex)
					/*!< in: TRUE if caller owns the
					transaction mutex */
{
#ifdef UNIV_DEBUG
	ut_ad(lock_mutex_own());
	ut_ad(caller_owns_trx_mutex == trx_mutex_own(trx));
	ut_ad(dict_index_is_clust(index)
	      || dict_index_get_online_status(index) != ONLINE_INDEX_CREATION);
	switch (type_mode & LOCK_MODE_MASK) {
	case LOCK_X:
	case LOCK_S:
		break;
	default:
		ut_error;
	}

	if (!(type_mode & (LOCK_WAIT | LOCK_GAP))) {
		lock_mode	mode = (type_mode & LOCK_MODE_MASK) == LOCK_S
			? LOCK_X
			: LOCK_S;
		const lock_t*	other_lock
			= lock_rec_other_has_expl_req(
				mode, block, false, heap_no, trx);
#ifdef WITH_WSREP
		//ut_a(!other_lock || (wsrep_thd_is_BF(trx->mysql_thd, FALSE) &&
                //                     wsrep_thd_is_BF(other_lock->trx->mysql_thd, TRUE)));
		if (other_lock && trx->is_wsrep() &&
			!wsrep_thd_is_BF(trx->mysql_thd, FALSE) &&
			!wsrep_thd_is_BF(other_lock->trx->mysql_thd, TRUE)) {

			ib::info() << "WSREP BF lock conflict for my lock:\n BF:" <<
				((wsrep_thd_is_BF(trx->mysql_thd, FALSE)) ? "BF" : "normal") << " exec: " <<
				wsrep_thd_exec_mode(trx->mysql_thd) << " conflict: " <<
				wsrep_thd_conflict_state(trx->mysql_thd, false) << " seqno: " <<
				wsrep_thd_trx_seqno(trx->mysql_thd) << " SQL: " <<
				wsrep_thd_query(trx->mysql_thd);
			trx_t* otrx = other_lock->trx;
			ib::info() << "WSREP other lock:\n BF:" <<
				((wsrep_thd_is_BF(otrx->mysql_thd, FALSE)) ? "BF" : "normal") << " exec: " <<
				wsrep_thd_exec_mode(otrx->mysql_thd) << " conflict: " <<
				wsrep_thd_conflict_state(otrx->mysql_thd, false) << " seqno: " <<
				wsrep_thd_trx_seqno(otrx->mysql_thd) << " SQL: " <<
				wsrep_thd_query(otrx->mysql_thd);
		}
#else
		ut_a(!other_lock);
#endif /* WITH_WSREP */
	}
#endif /* UNIV_DEBUG */

	type_mode |= LOCK_REC;

	/* If rec is the supremum record, then we can reset the gap bit, as
	all locks on the supremum are automatically of the gap type, and we
	try to avoid unnecessary memory consumption of a new record lock
	struct for a gap type lock */

	if (heap_no == PAGE_HEAP_NO_SUPREMUM) {
		ut_ad(!(type_mode & LOCK_REC_NOT_GAP));

		/* There should never be LOCK_REC_NOT_GAP on a supremum
		record, but let us play safe */

		type_mode &= ~(LOCK_GAP | LOCK_REC_NOT_GAP);
	}

	lock_t*		lock;
	lock_t*		first_lock;
	hash_table_t*	hash = lock_hash_get(type_mode);

	/* Look for a waiting lock request on the same record or on a gap */

	for (first_lock = lock = lock_rec_get_first_on_page(hash, block);
	     lock != NULL;
	     lock = lock_rec_get_next_on_page(lock)) {

		if (lock_get_wait(lock)
		    && lock_rec_get_nth_bit(lock, heap_no)) {

			break;
		}
	}

	if (lock == NULL && !(type_mode & LOCK_WAIT)) {

		/* Look for a similar record lock on the same page:
		if one is found and there are no waiting lock requests,
		we can just set the bit */

		lock = lock_rec_find_similar_on_page(
			type_mode, heap_no, first_lock, trx);

		if (lock != NULL) {

			lock_rec_set_nth_bit(lock, heap_no);

			return;
		}
	}

	lock_rec_create(
#ifdef WITH_WSREP
		NULL, NULL,
#endif
		type_mode, block, heap_no, index, trx, caller_owns_trx_mutex);
}

/*********************************************************************//**
Tries to lock the specified record in the mode requested. If not immediately
possible, enqueues a waiting lock request. This is a low-level function
which does NOT look at implicit locks! Checks lock compatibility within
explicit locks. This function sets a normal next-key lock, or in the case
of a page supremum record, a gap type lock.
@return DB_SUCCESS, DB_SUCCESS_LOCKED_REC, DB_LOCK_WAIT, or DB_DEADLOCK */
static
dberr_t
lock_rec_lock(
/*==========*/
	bool			impl,	/*!< in: if true, no lock is set
					if no wait is necessary: we
					assume that the caller will
					set an implicit lock */
	ulint			mode,	/*!< in: lock mode: LOCK_X or
					LOCK_S possibly ORed to either
					LOCK_GAP or LOCK_REC_NOT_GAP */
	const buf_block_t*	block,	/*!< in: buffer block containing
					the record */
	ulint			heap_no,/*!< in: heap number of record */
	dict_index_t*		index,	/*!< in: index of record */
	que_thr_t*		thr)	/*!< in: query thread */
{
  trx_t *trx= thr_get_trx(thr);
  dberr_t err= DB_SUCCESS;

  ut_ad(!srv_read_only_mode);
  ut_ad((LOCK_MODE_MASK & mode) == LOCK_S ||
        (LOCK_MODE_MASK & mode) == LOCK_X);
  ut_ad((mode & LOCK_TYPE_MASK) == LOCK_GAP ||
        (mode & LOCK_TYPE_MASK) == LOCK_REC_NOT_GAP ||
        (mode & LOCK_TYPE_MASK) == 0);
  ut_ad(dict_index_is_clust(index) || !dict_index_is_online_ddl(index));
  DBUG_EXECUTE_IF("innodb_report_deadlock", return DB_DEADLOCK;);

  lock_mutex_enter();
  ut_ad((LOCK_MODE_MASK & mode) != LOCK_S ||
        lock_table_has(trx, index->table, LOCK_IS));
  ut_ad((LOCK_MODE_MASK & mode) != LOCK_X ||
         lock_table_has(trx, index->table, LOCK_IX));

  if (lock_t *lock= lock_rec_get_first_on_page(lock_sys.rec_hash, block))
  {
    trx_mutex_enter(trx);
    if (lock_rec_get_next_on_page(lock) ||
        lock->trx != trx ||
        lock->type_mode != (ulint(mode) | LOCK_REC) ||
        lock_rec_get_n_bits(lock) <= heap_no)
    {
      /* Do nothing if the trx already has a strong enough lock on rec */
      if (!lock_rec_has_expl(mode, block, heap_no, trx))
      {
        if (
#ifdef WITH_WSREP
	    lock_t *c_lock=
#endif
	    lock_rec_other_has_conflicting(mode, block, heap_no, trx))
        {
          /*
            If another transaction has a non-gap conflicting
            request in the queue, as this transaction does not
            have a lock strong enough already granted on the
	    record, we have to wait. */
	    err = lock_rec_enqueue_waiting(
#ifdef WITH_WSREP
			c_lock,
#endif /* WITH_WSREP */
			mode, block, heap_no, index, thr, NULL);
        }
        else if (!impl)
        {
          /* Set the requested lock on the record. */
          lock_rec_add_to_queue(LOCK_REC | mode, block, heap_no, index, trx,
                                true);
          err= DB_SUCCESS_LOCKED_REC;
        }
      }
    }
    else if (!impl)
    {
      /*
        If the nth bit of the record lock is already set then we do not set
        a new lock bit, otherwise we do set
      */
      if (!lock_rec_get_nth_bit(lock, heap_no))
      {
        lock_rec_set_nth_bit(lock, heap_no);
        err= DB_SUCCESS_LOCKED_REC;
      }
    }
    trx_mutex_exit(trx);
  }
  else
  {
    /*
      Simplified and faster path for the most common cases
      Note that we don't own the trx mutex.
    */
    if (!impl)
      lock_rec_create(
#ifdef WITH_WSREP
         NULL, NULL,
#endif
        mode, block, heap_no, index, trx, false);

    err= DB_SUCCESS_LOCKED_REC;
  }
  lock_mutex_exit();
  MONITOR_ATOMIC_INC(MONITOR_NUM_RECLOCK_REQ);
  return err;
}

/*********************************************************************//**
Checks if a waiting record lock request still has to wait in a queue.
@return lock that is causing the wait */
static
const lock_t*
lock_rec_has_to_wait_in_queue(
/*==========================*/
	const lock_t*	wait_lock)	/*!< in: waiting record lock */
{
	const lock_t*	lock;
	ulint		space;
	ulint		page_no;
	ulint		heap_no;
	ulint		bit_mask;
	ulint		bit_offset;
	hash_table_t*	hash;

	ut_ad(lock_mutex_own());
	ut_ad(lock_get_wait(wait_lock));
	ut_ad(lock_get_type_low(wait_lock) == LOCK_REC);

	space = wait_lock->un_member.rec_lock.space;
	page_no = wait_lock->un_member.rec_lock.page_no;
	heap_no = lock_rec_find_set_bit(wait_lock);

	bit_offset = heap_no / 8;
	bit_mask = static_cast<ulint>(1) << (heap_no % 8);

	hash = lock_hash_get(wait_lock->type_mode);

	for (lock = lock_rec_get_first_on_page_addr(hash, space, page_no);
	     lock != wait_lock;
	     lock = lock_rec_get_next_on_page_const(lock)) {

		const byte*	p = (const byte*) &lock[1];

		if (heap_no < lock_rec_get_n_bits(lock)
		    && (p[bit_offset] & bit_mask)
		    && lock_has_to_wait(wait_lock, lock)) {
#ifdef WITH_WSREP
			if (wsrep_thd_is_BF(wait_lock->trx->mysql_thd, FALSE) &&
			    wsrep_thd_is_BF(lock->trx->mysql_thd, TRUE)) {
				if (UNIV_UNLIKELY(wsrep_debug)) {
					mtr_t mtr;
					ib::info() << "WSREP: waiting BF trx: " << ib::hex(wait_lock->trx->id)
						   << " query: " << wsrep_thd_query(wait_lock->trx->mysql_thd);
					lock_rec_print(stderr, wait_lock, mtr);
					ib::info() << "WSREP: do not wait another BF trx: " << ib::hex(lock->trx->id)
						   << " query: " << wsrep_thd_query(lock->trx->mysql_thd);
					lock_rec_print(stderr, lock, mtr);
				}
				/* don't wait for another BF lock */
				continue;
			}
#endif /* WITH_WSREP */

			return(lock);
		}
	}

	return(NULL);
}

/** Grant a lock to a waiting lock request and release the waiting transaction
after lock_reset_lock_and_trx_wait() has been called. */
static void lock_grant_after_reset(lock_t* lock)
{
	ut_ad(lock_mutex_own());
	ut_ad(trx_mutex_own(lock->trx));

	if (lock_get_mode(lock) == LOCK_AUTO_INC) {
		dict_table_t*	table = lock->un_member.tab_lock.table;

		if (table->autoinc_trx == lock->trx) {
			ib::error() << "Transaction already had an"
				<< " AUTO-INC lock!";
		} else {
			table->autoinc_trx = lock->trx;

			ib_vector_push(lock->trx->autoinc_locks, &lock);
		}
	}

	DBUG_PRINT("ib_lock", ("wait for trx " TRX_ID_FMT " ends",
			       trx_get_id_for_print(lock->trx)));

	/* If we are resolving a deadlock by choosing another transaction
	as a victim, then our original transaction may not be in the
	TRX_QUE_LOCK_WAIT state, and there is no need to end the lock wait
	for it */

	if (lock->trx->lock.que_state == TRX_QUE_LOCK_WAIT) {
		que_thr_t*	thr;

		thr = que_thr_end_lock_wait(lock->trx);

		if (thr != NULL) {
			lock_wait_release_thread_if_suspended(thr);
		}
	}
}

/** Grant a lock to a waiting lock request and release the waiting transaction. */
static void lock_grant(lock_t* lock)
{
	lock_reset_lock_and_trx_wait(lock);
	trx_mutex_enter(lock->trx);
	lock_grant_after_reset(lock);
	trx_mutex_exit(lock->trx);
}

/*************************************************************//**
Cancels a waiting record lock request and releases the waiting transaction
that requested it. NOTE: does NOT check if waiting lock requests behind this
one can now be granted! */
static
void
lock_rec_cancel(
/*============*/
	lock_t*	lock)	/*!< in: waiting record lock request */
{
	que_thr_t*	thr;

	ut_ad(lock_mutex_own());
	ut_ad(lock_get_type_low(lock) == LOCK_REC);

	/* Reset the bit (there can be only one set bit) in the lock bitmap */
	lock_rec_reset_nth_bit(lock, lock_rec_find_set_bit(lock));

	/* Reset the wait flag and the back pointer to lock in trx */

	lock_reset_lock_and_trx_wait(lock);

	/* The following function releases the trx from lock wait */

	trx_mutex_enter(lock->trx);

	thr = que_thr_end_lock_wait(lock->trx);

	if (thr != NULL) {
		lock_wait_release_thread_if_suspended(thr);
	}

	trx_mutex_exit(lock->trx);
}

static
void
lock_grant_and_move_on_page(ulint rec_fold, ulint space, ulint page_no)
{
	lock_t*		lock;
	lock_t*		previous = static_cast<lock_t*>(
		hash_get_nth_cell(lock_sys.rec_hash,
				  hash_calc_hash(rec_fold, lock_sys.rec_hash))
		->node);
	if (previous == NULL) {
		return;
	}
	if (previous->un_member.rec_lock.space == space &&
		previous->un_member.rec_lock.page_no == page_no) {
		lock = previous;
	}
	else {
		while (previous->hash &&
				(previous->hash->un_member.rec_lock.space != space ||
				previous->hash->un_member.rec_lock.page_no != page_no)) {
					previous = previous->hash;
		}
		lock = previous->hash;
	}

	ut_ad(previous->hash == lock || previous == lock);
	/* Grant locks if there are no conflicting locks ahead.
	 Move granted locks to the head of the list. */
	while (lock) {
		/* If the lock is a wait lock on this page, and it does not need to wait. */
		if (lock_get_wait(lock)
		    && lock->un_member.rec_lock.space == space
		    && lock->un_member.rec_lock.page_no == page_no
		    && !lock_rec_has_to_wait_in_queue(lock)) {
			lock_grant(lock);

			if (previous != NULL) {
				/* Move the lock to the head of the list. */
				HASH_GET_NEXT(hash, previous) = HASH_GET_NEXT(hash, lock);
				lock_rec_insert_to_head(lock, rec_fold);
			} else {
				/* Already at the head of the list. */
				previous = lock;
			}
			/* Move on to the next lock. */
			lock = static_cast<lock_t *>(HASH_GET_NEXT(hash, previous));
		} else {
			previous = lock;
			lock = static_cast<lock_t *>(HASH_GET_NEXT(hash, lock));
		}
	}
}

/** Remove a record lock request, waiting or granted, from the queue and
grant locks to other transactions in the queue if they now are entitled
to a lock. NOTE: all record locks contained in in_lock are removed.
@param[in,out]	in_lock		record lock */
static void lock_rec_dequeue_from_page(lock_t* in_lock)
{
	ulint		space;
	ulint		page_no;
	hash_table_t*	lock_hash;

	ut_ad(lock_mutex_own());
	ut_ad(lock_get_type_low(in_lock) == LOCK_REC);
	/* We may or may not be holding in_lock->trx->mutex here. */

	space = in_lock->un_member.rec_lock.space;
	page_no = in_lock->un_member.rec_lock.page_no;

	in_lock->index->table->n_rec_locks--;

	lock_hash = lock_hash_get(in_lock->type_mode);

	ulint rec_fold = lock_rec_fold(space, page_no);

	HASH_DELETE(lock_t, hash, lock_hash, rec_fold, in_lock);
	UT_LIST_REMOVE(in_lock->trx->lock.trx_locks, in_lock);

	MONITOR_INC(MONITOR_RECLOCK_REMOVED);
	MONITOR_DEC(MONITOR_NUM_RECLOCK);

	if (innodb_lock_schedule_algorithm
	    == INNODB_LOCK_SCHEDULE_ALGORITHM_FCFS
	    || lock_hash != lock_sys.rec_hash
	    || thd_is_replication_slave_thread(in_lock->trx->mysql_thd)) {
		/* Check if waiting locks in the queue can now be granted:
		grant locks if there are no conflicting locks ahead. Stop at
		the first X lock that is waiting or has been granted. */

		for (lock_t* lock = lock_rec_get_first_on_page_addr(
			     lock_hash, space, page_no);
		     lock != NULL;
		     lock = lock_rec_get_next_on_page(lock)) {

			if (lock_get_wait(lock)
			    && !lock_rec_has_to_wait_in_queue(lock)) {
				/* Grant the lock */
				ut_ad(lock->trx != in_lock->trx);
				lock_grant(lock);
			}
		}
	} else {
		lock_grant_and_move_on_page(rec_fold, space, page_no);
	}
}

/*************************************************************//**
Removes a record lock request, waiting or granted, from the queue. */
void
lock_rec_discard(
/*=============*/
	lock_t*		in_lock)	/*!< in: record lock object: all
					record locks which are contained
					in this lock object are removed */
{
	ulint		space;
	ulint		page_no;
	trx_lock_t*	trx_lock;

	ut_ad(lock_mutex_own());
	ut_ad(lock_get_type_low(in_lock) == LOCK_REC);

	trx_lock = &in_lock->trx->lock;

	space = in_lock->un_member.rec_lock.space;
	page_no = in_lock->un_member.rec_lock.page_no;

	in_lock->index->table->n_rec_locks--;

	HASH_DELETE(lock_t, hash, lock_hash_get(in_lock->type_mode),
			    lock_rec_fold(space, page_no), in_lock);

	UT_LIST_REMOVE(trx_lock->trx_locks, in_lock);

	MONITOR_INC(MONITOR_RECLOCK_REMOVED);
	MONITOR_DEC(MONITOR_NUM_RECLOCK);
}

/*************************************************************//**
Removes record lock objects set on an index page which is discarded. This
function does not move locks, or check for waiting locks, therefore the
lock bitmaps must already be reset when this function is called. */
static
void
lock_rec_free_all_from_discard_page_low(
/*====================================*/
	ulint		space,
	ulint		page_no,
	hash_table_t*	lock_hash)
{
	lock_t*	lock;
	lock_t*	next_lock;

	lock = lock_rec_get_first_on_page_addr(lock_hash, space, page_no);

	while (lock != NULL) {
		ut_ad(lock_rec_find_set_bit(lock) == ULINT_UNDEFINED);
		ut_ad(!lock_get_wait(lock));

		next_lock = lock_rec_get_next_on_page(lock);

		lock_rec_discard(lock);

		lock = next_lock;
	}
}

/*************************************************************//**
Removes record lock objects set on an index page which is discarded. This
function does not move locks, or check for waiting locks, therefore the
lock bitmaps must already be reset when this function is called. */
void
lock_rec_free_all_from_discard_page(
/*================================*/
	const buf_block_t*	block)	/*!< in: page to be discarded */
{
	ulint	space;
	ulint	page_no;

	ut_ad(lock_mutex_own());

	space = block->page.id.space();
	page_no = block->page.id.page_no();

	lock_rec_free_all_from_discard_page_low(
		space, page_no, lock_sys.rec_hash);
	lock_rec_free_all_from_discard_page_low(
		space, page_no, lock_sys.prdt_hash);
	lock_rec_free_all_from_discard_page_low(
		space, page_no, lock_sys.prdt_page_hash);
}

/*============= RECORD LOCK MOVING AND INHERITING ===================*/

/*************************************************************//**
Resets the lock bits for a single record. Releases transactions waiting for
lock requests here. */
static
void
lock_rec_reset_and_release_wait_low(
/*================================*/
	hash_table_t*		hash,	/*!< in: hash table */
	const buf_block_t*	block,	/*!< in: buffer block containing
					the record */
	ulint			heap_no)/*!< in: heap number of record */
{
	lock_t*	lock;

	ut_ad(lock_mutex_own());

	for (lock = lock_rec_get_first(hash, block, heap_no);
	     lock != NULL;
	     lock = lock_rec_get_next(heap_no, lock)) {

		if (lock_get_wait(lock)) {
			lock_rec_cancel(lock);
		} else {
			lock_rec_reset_nth_bit(lock, heap_no);
		}
	}
}

/*************************************************************//**
Resets the lock bits for a single record. Releases transactions waiting for
lock requests here. */
static
void
lock_rec_reset_and_release_wait(
/*============================*/
	const buf_block_t*	block,	/*!< in: buffer block containing
					the record */
	ulint			heap_no)/*!< in: heap number of record */
{
	lock_rec_reset_and_release_wait_low(
		lock_sys.rec_hash, block, heap_no);

	lock_rec_reset_and_release_wait_low(
		lock_sys.prdt_hash, block, PAGE_HEAP_NO_INFIMUM);
	lock_rec_reset_and_release_wait_low(
		lock_sys.prdt_page_hash, block, PAGE_HEAP_NO_INFIMUM);
}

/*************************************************************//**
Makes a record to inherit the locks (except LOCK_INSERT_INTENTION type)
of another record as gap type locks, but does not reset the lock bits of
the other record. Also waiting lock requests on rec are inherited as
GRANTED gap locks. */
static
void
lock_rec_inherit_to_gap(
/*====================*/
	const buf_block_t*	heir_block,	/*!< in: block containing the
						record which inherits */
	const buf_block_t*	block,		/*!< in: block containing the
						record from which inherited;
						does NOT reset the locks on
						this record */
	ulint			heir_heap_no,	/*!< in: heap_no of the
						inheriting record */
	ulint			heap_no)	/*!< in: heap_no of the
						donating record */
{
	lock_t*	lock;

	ut_ad(lock_mutex_own());

	/* If srv_locks_unsafe_for_binlog is TRUE or session is using
	READ COMMITTED isolation level, we do not want locks set
	by an UPDATE or a DELETE to be inherited as gap type locks. But we
	DO want S-locks/X-locks(taken for replace) set by a consistency
	constraint to be inherited also then. */

	for (lock = lock_rec_get_first(lock_sys.rec_hash, block, heap_no);
	     lock != NULL;
	     lock = lock_rec_get_next(heap_no, lock)) {

		if (!lock_rec_get_insert_intention(lock)
		    && !((srv_locks_unsafe_for_binlog
			  || lock->trx->isolation_level
			  <= TRX_ISO_READ_COMMITTED)
			 && lock_get_mode(lock) ==
			 (lock->trx->duplicates ? LOCK_S : LOCK_X))) {
			lock_rec_add_to_queue(
				LOCK_REC | LOCK_GAP
				| ulint(lock_get_mode(lock)),
				heir_block, heir_heap_no, lock->index,
				lock->trx, FALSE);
		}
	}
}

/*************************************************************//**
Makes a record to inherit the gap locks (except LOCK_INSERT_INTENTION type)
of another record as gap type locks, but does not reset the lock bits of the
other record. Also waiting lock requests are inherited as GRANTED gap locks. */
static
void
lock_rec_inherit_to_gap_if_gap_lock(
/*================================*/
	const buf_block_t*	block,		/*!< in: buffer block */
	ulint			heir_heap_no,	/*!< in: heap_no of
						record which inherits */
	ulint			heap_no)	/*!< in: heap_no of record
						from which inherited;
						does NOT reset the locks
						on this record */
{
	lock_t*	lock;

	lock_mutex_enter();

	for (lock = lock_rec_get_first(lock_sys.rec_hash, block, heap_no);
	     lock != NULL;
	     lock = lock_rec_get_next(heap_no, lock)) {

		if (!lock_rec_get_insert_intention(lock)
		    && (heap_no == PAGE_HEAP_NO_SUPREMUM
			|| !lock_rec_get_rec_not_gap(lock))) {

			lock_rec_add_to_queue(
				LOCK_REC | LOCK_GAP
				| ulint(lock_get_mode(lock)),
				block, heir_heap_no, lock->index,
				lock->trx, FALSE);
		}
	}

	lock_mutex_exit();
}

/*************************************************************//**
Moves the locks of a record to another record and resets the lock bits of
the donating record. */
static
void
lock_rec_move_low(
/*==============*/
	hash_table_t*		lock_hash,	/*!< in: hash table to use */
	const buf_block_t*	receiver,	/*!< in: buffer block containing
						the receiving record */
	const buf_block_t*	donator,	/*!< in: buffer block containing
						the donating record */
	ulint			receiver_heap_no,/*!< in: heap_no of the record
						which gets the locks; there
						must be no lock requests
						on it! */
	ulint			donator_heap_no)/*!< in: heap_no of the record
						which gives the locks */
{
	lock_t*	lock;

	ut_ad(lock_mutex_own());

	/* If the lock is predicate lock, it resides on INFIMUM record */
	ut_ad(lock_rec_get_first(
		lock_hash, receiver, receiver_heap_no) == NULL
	      || lock_hash == lock_sys.prdt_hash
	      || lock_hash == lock_sys.prdt_page_hash);

	for (lock = lock_rec_get_first(lock_hash,
				       donator, donator_heap_no);
	     lock != NULL;
	     lock = lock_rec_get_next(donator_heap_no, lock)) {

		const ulint	type_mode = lock->type_mode;

		lock_rec_reset_nth_bit(lock, donator_heap_no);

		if (type_mode & LOCK_WAIT) {
			lock_reset_lock_and_trx_wait(lock);
		}

		/* Note that we FIRST reset the bit, and then set the lock:
		the function works also if donator == receiver */

		lock_rec_add_to_queue(
			type_mode, receiver, receiver_heap_no,
			lock->index, lock->trx, FALSE);
	}

	ut_ad(lock_rec_get_first(lock_sys.rec_hash,
				 donator, donator_heap_no) == NULL);
}

/** Move all the granted locks to the front of the given lock list.
All the waiting locks will be at the end of the list.
@param[in,out]	lock_list	the given lock list.  */
static
void
lock_move_granted_locks_to_front(
	UT_LIST_BASE_NODE_T(lock_t)&	lock_list)
{
	lock_t*	lock;

	bool seen_waiting_lock = false;

	for (lock = UT_LIST_GET_FIRST(lock_list); lock;
	     lock = UT_LIST_GET_NEXT(trx_locks, lock)) {

		if (!seen_waiting_lock) {
			if (lock->is_waiting()) {
				seen_waiting_lock = true;
			}
			continue;
		}

		ut_ad(seen_waiting_lock);

		if (!lock->is_waiting()) {
			lock_t* prev = UT_LIST_GET_PREV(trx_locks, lock);
			ut_a(prev);
			ut_list_move_to_front(lock_list, lock);
			lock = prev;
		}
	}
}

/*************************************************************//**
Moves the locks of a record to another record and resets the lock bits of
the donating record. */
UNIV_INLINE
void
lock_rec_move(
/*==========*/
	const buf_block_t*	receiver,       /*!< in: buffer block containing
						the receiving record */
	const buf_block_t*	donator,        /*!< in: buffer block containing
						the donating record */
	ulint			receiver_heap_no,/*!< in: heap_no of the record
						which gets the locks; there
						must be no lock requests
						on it! */
	ulint			donator_heap_no)/*!< in: heap_no of the record
                                                which gives the locks */
{
	lock_rec_move_low(lock_sys.rec_hash, receiver, donator,
			  receiver_heap_no, donator_heap_no);
}

/*************************************************************//**
Updates the lock table when we have reorganized a page. NOTE: we copy
also the locks set on the infimum of the page; the infimum may carry
locks if an update of a record is occurring on the page, and its locks
were temporarily stored on the infimum. */
void
lock_move_reorganize_page(
/*======================*/
	const buf_block_t*	block,	/*!< in: old index page, now
					reorganized */
	const buf_block_t*	oblock)	/*!< in: copy of the old, not
					reorganized page */
{
	lock_t*		lock;
	UT_LIST_BASE_NODE_T(lock_t)	old_locks;
	mem_heap_t*	heap		= NULL;
	ulint		comp;

	lock_mutex_enter();

	/* FIXME: This needs to deal with predicate lock too */
	lock = lock_rec_get_first_on_page(lock_sys.rec_hash, block);

	if (lock == NULL) {
		lock_mutex_exit();

		return;
	}

	heap = mem_heap_create(256);

	/* Copy first all the locks on the page to heap and reset the
	bitmaps in the original locks; chain the copies of the locks
	using the trx_locks field in them. */

	UT_LIST_INIT(old_locks, &lock_t::trx_locks);

	do {
		/* Make a copy of the lock */
		lock_t*	old_lock = lock_rec_copy(lock, heap);

		UT_LIST_ADD_LAST(old_locks, old_lock);

		/* Reset bitmap of lock */
		lock_rec_bitmap_reset(lock);

		if (lock_get_wait(lock)) {

			lock_reset_lock_and_trx_wait(lock);
		}

		lock = lock_rec_get_next_on_page(lock);
	} while (lock != NULL);

	comp = page_is_comp(block->frame);
	ut_ad(comp == page_is_comp(oblock->frame));

	lock_move_granted_locks_to_front(old_locks);

	DBUG_EXECUTE_IF("do_lock_reverse_page_reorganize",
			ut_list_reverse(old_locks););

	for (lock = UT_LIST_GET_FIRST(old_locks); lock;
	     lock = UT_LIST_GET_NEXT(trx_locks, lock)) {

		/* NOTE: we copy also the locks set on the infimum and
		supremum of the page; the infimum may carry locks if an
		update of a record is occurring on the page, and its locks
		were temporarily stored on the infimum */
		const rec_t*	rec1 = page_get_infimum_rec(
			buf_block_get_frame(block));
		const rec_t*	rec2 = page_get_infimum_rec(
			buf_block_get_frame(oblock));

		/* Set locks according to old locks */
		for (;;) {
			ulint	old_heap_no;
			ulint	new_heap_no;
			ut_d(const rec_t* const orec = rec1);
			ut_ad(page_rec_is_metadata(rec1)
			      == page_rec_is_metadata(rec2));

			if (comp) {
				old_heap_no = rec_get_heap_no_new(rec2);
				new_heap_no = rec_get_heap_no_new(rec1);

				rec1 = page_rec_get_next_low(rec1, TRUE);
				rec2 = page_rec_get_next_low(rec2, TRUE);
			} else {
				old_heap_no = rec_get_heap_no_old(rec2);
				new_heap_no = rec_get_heap_no_old(rec1);
				ut_ad(!memcmp(rec1, rec2,
					      rec_get_data_size_old(rec2)));

				rec1 = page_rec_get_next_low(rec1, FALSE);
				rec2 = page_rec_get_next_low(rec2, FALSE);
			}

			/* Clear the bit in old_lock. */
			if (old_heap_no < lock->un_member.rec_lock.n_bits
			    && lock_rec_reset_nth_bit(lock, old_heap_no)) {
				ut_ad(!page_rec_is_metadata(orec));

				/* NOTE that the old lock bitmap could be too
				small for the new heap number! */

				lock_rec_add_to_queue(
					lock->type_mode, block, new_heap_no,
					lock->index, lock->trx, FALSE);
			}

			if (new_heap_no == PAGE_HEAP_NO_SUPREMUM) {
				ut_ad(old_heap_no == PAGE_HEAP_NO_SUPREMUM);
				break;
			}
		}

		ut_ad(lock_rec_find_set_bit(lock) == ULINT_UNDEFINED);
	}

	lock_mutex_exit();

	mem_heap_free(heap);

#ifdef UNIV_DEBUG_LOCK_VALIDATE
	ut_ad(lock_rec_validate_page(block));
#endif
}

/*************************************************************//**
Moves the explicit locks on user records to another page if a record
list end is moved to another page. */
void
lock_move_rec_list_end(
/*===================*/
	const buf_block_t*	new_block,	/*!< in: index page to move to */
	const buf_block_t*	block,		/*!< in: index page */
	const rec_t*		rec)		/*!< in: record on page: this
						is the first record moved */
{
	lock_t*		lock;
	const ulint	comp	= page_rec_is_comp(rec);

	ut_ad(buf_block_get_frame(block) == page_align(rec));
	ut_ad(comp == page_is_comp(buf_block_get_frame(new_block)));

	lock_mutex_enter();

	/* Note: when we move locks from record to record, waiting locks
	and possible granted gap type locks behind them are enqueued in
	the original order, because new elements are inserted to a hash
	table to the end of the hash chain, and lock_rec_add_to_queue
	does not reuse locks if there are waiters in the queue. */

	for (lock = lock_rec_get_first_on_page(lock_sys.rec_hash, block); lock;
	     lock = lock_rec_get_next_on_page(lock)) {
		const rec_t*	rec1	= rec;
		const rec_t*	rec2;
		const ulint	type_mode = lock->type_mode;

		if (comp) {
			if (page_offset(rec1) == PAGE_NEW_INFIMUM) {
				rec1 = page_rec_get_next_low(rec1, TRUE);
			}

			rec2 = page_rec_get_next_low(
				buf_block_get_frame(new_block)
				+ PAGE_NEW_INFIMUM, TRUE);
		} else {
			if (page_offset(rec1) == PAGE_OLD_INFIMUM) {
				rec1 = page_rec_get_next_low(rec1, FALSE);
			}

			rec2 = page_rec_get_next_low(
				buf_block_get_frame(new_block)
				+ PAGE_OLD_INFIMUM, FALSE);
		}

		/* Copy lock requests on user records to new page and
		reset the lock bits on the old */

		for (;;) {
			ut_ad(page_rec_is_metadata(rec1)
			      == page_rec_is_metadata(rec2));
			ut_d(const rec_t* const orec = rec1);

			ulint	rec1_heap_no;
			ulint	rec2_heap_no;

			if (comp) {
				rec1_heap_no = rec_get_heap_no_new(rec1);

				if (rec1_heap_no == PAGE_HEAP_NO_SUPREMUM) {
					break;
				}

				rec2_heap_no = rec_get_heap_no_new(rec2);
				rec1 = page_rec_get_next_low(rec1, TRUE);
				rec2 = page_rec_get_next_low(rec2, TRUE);
			} else {
				rec1_heap_no = rec_get_heap_no_old(rec1);

				if (rec1_heap_no == PAGE_HEAP_NO_SUPREMUM) {
					break;
				}

				rec2_heap_no = rec_get_heap_no_old(rec2);

				ut_ad(rec_get_data_size_old(rec1)
				      == rec_get_data_size_old(rec2));

				ut_ad(!memcmp(rec1, rec2,
					      rec_get_data_size_old(rec1)));

				rec1 = page_rec_get_next_low(rec1, FALSE);
				rec2 = page_rec_get_next_low(rec2, FALSE);
			}

			if (rec1_heap_no < lock->un_member.rec_lock.n_bits
			    && lock_rec_reset_nth_bit(lock, rec1_heap_no)) {
				ut_ad(!page_rec_is_metadata(orec));

				if (type_mode & LOCK_WAIT) {
					lock_reset_lock_and_trx_wait(lock);
				}

				lock_rec_add_to_queue(
					type_mode, new_block, rec2_heap_no,
					lock->index, lock->trx, FALSE);
			}
		}
	}

	lock_mutex_exit();

#ifdef UNIV_DEBUG_LOCK_VALIDATE
	ut_ad(lock_rec_validate_page(block));
	ut_ad(lock_rec_validate_page(new_block));
#endif
}

/*************************************************************//**
Moves the explicit locks on user records to another page if a record
list start is moved to another page. */
void
lock_move_rec_list_start(
/*=====================*/
	const buf_block_t*	new_block,	/*!< in: index page to
						move to */
	const buf_block_t*	block,		/*!< in: index page */
	const rec_t*		rec,		/*!< in: record on page:
						this is the first
						record NOT copied */
	const rec_t*		old_end)	/*!< in: old
						previous-to-last
						record on new_page
						before the records
						were copied */
{
	lock_t*		lock;
	const ulint	comp	= page_rec_is_comp(rec);

	ut_ad(block->frame == page_align(rec));
	ut_ad(new_block->frame == page_align(old_end));
	ut_ad(comp == page_rec_is_comp(old_end));
	ut_ad(!page_rec_is_metadata(rec));

	lock_mutex_enter();

	for (lock = lock_rec_get_first_on_page(lock_sys.rec_hash, block); lock;
	     lock = lock_rec_get_next_on_page(lock)) {
		const rec_t*	rec1;
		const rec_t*	rec2;
		const ulint	type_mode = lock->type_mode;

		if (comp) {
			rec1 = page_rec_get_next_low(
				buf_block_get_frame(block)
				+ PAGE_NEW_INFIMUM, TRUE);
			rec2 = page_rec_get_next_low(old_end, TRUE);
		} else {
			rec1 = page_rec_get_next_low(
				buf_block_get_frame(block)
				+ PAGE_OLD_INFIMUM, FALSE);
			rec2 = page_rec_get_next_low(old_end, FALSE);
		}

		/* Copy lock requests on user records to new page and
		reset the lock bits on the old */

		while (rec1 != rec) {
			ut_ad(page_rec_is_metadata(rec1)
			      == page_rec_is_metadata(rec2));
			ut_d(const rec_t* const prev = rec1);

			ulint	rec1_heap_no;
			ulint	rec2_heap_no;

			if (comp) {
				rec1_heap_no = rec_get_heap_no_new(rec1);
				rec2_heap_no = rec_get_heap_no_new(rec2);

				rec1 = page_rec_get_next_low(rec1, TRUE);
				rec2 = page_rec_get_next_low(rec2, TRUE);
			} else {
				rec1_heap_no = rec_get_heap_no_old(rec1);
				rec2_heap_no = rec_get_heap_no_old(rec2);

				ut_ad(!memcmp(rec1, rec2,
					      rec_get_data_size_old(rec2)));

				rec1 = page_rec_get_next_low(rec1, FALSE);
				rec2 = page_rec_get_next_low(rec2, FALSE);
			}

			if (rec1_heap_no < lock->un_member.rec_lock.n_bits
			    && lock_rec_reset_nth_bit(lock, rec1_heap_no)) {
				ut_ad(!page_rec_is_metadata(prev));

				if (type_mode & LOCK_WAIT) {
					lock_reset_lock_and_trx_wait(lock);
				}

				lock_rec_add_to_queue(
					type_mode, new_block, rec2_heap_no,
					lock->index, lock->trx, FALSE);
			}
		}

#ifdef UNIV_DEBUG
		if (page_rec_is_supremum(rec)) {
			ulint	i;

			for (i = PAGE_HEAP_NO_USER_LOW;
			     i < lock_rec_get_n_bits(lock); i++) {
				if (lock_rec_get_nth_bit(lock, i)) {
					ib::fatal()
						<< "lock_move_rec_list_start():"
						<< i << " not moved in "
						<<  (void*) lock;
				}
			}
		}
#endif /* UNIV_DEBUG */
	}

	lock_mutex_exit();

#ifdef UNIV_DEBUG_LOCK_VALIDATE
	ut_ad(lock_rec_validate_page(block));
#endif
}

/*************************************************************//**
Moves the explicit locks on user records to another page if a record
list start is moved to another page. */
void
lock_rtr_move_rec_list(
/*===================*/
	const buf_block_t*	new_block,	/*!< in: index page to
						move to */
	const buf_block_t*	block,		/*!< in: index page */
	rtr_rec_move_t*		rec_move,       /*!< in: recording records
						moved */
	ulint			num_move)       /*!< in: num of rec to move */
{
	lock_t*		lock;
	ulint		comp;

	if (!num_move) {
		return;
	}

	comp = page_rec_is_comp(rec_move[0].old_rec);

	ut_ad(block->frame == page_align(rec_move[0].old_rec));
	ut_ad(new_block->frame == page_align(rec_move[0].new_rec));
	ut_ad(comp == page_rec_is_comp(rec_move[0].new_rec));

	lock_mutex_enter();

	for (lock = lock_rec_get_first_on_page(lock_sys.rec_hash, block); lock;
	     lock = lock_rec_get_next_on_page(lock)) {
		ulint		moved = 0;
		const rec_t*	rec1;
		const rec_t*	rec2;
		const ulint	type_mode = lock->type_mode;

		/* Copy lock requests on user records to new page and
		reset the lock bits on the old */

		while (moved < num_move) {
			ulint	rec1_heap_no;
			ulint	rec2_heap_no;

			rec1 = rec_move[moved].old_rec;
			rec2 = rec_move[moved].new_rec;
			ut_ad(!page_rec_is_metadata(rec1));
			ut_ad(!page_rec_is_metadata(rec2));

			if (comp) {
				rec1_heap_no = rec_get_heap_no_new(rec1);
				rec2_heap_no = rec_get_heap_no_new(rec2);

			} else {
				rec1_heap_no = rec_get_heap_no_old(rec1);
				rec2_heap_no = rec_get_heap_no_old(rec2);

				ut_ad(!memcmp(rec1, rec2,
					      rec_get_data_size_old(rec2)));
			}

			if (rec1_heap_no < lock->un_member.rec_lock.n_bits
			    && lock_rec_reset_nth_bit(lock, rec1_heap_no)) {
				if (type_mode & LOCK_WAIT) {
					lock_reset_lock_and_trx_wait(lock);
				}

				lock_rec_add_to_queue(
					type_mode, new_block, rec2_heap_no,
					lock->index, lock->trx, FALSE);

				rec_move[moved].moved = true;
			}

			moved++;
		}
	}

	lock_mutex_exit();

#ifdef UNIV_DEBUG_LOCK_VALIDATE
	ut_ad(lock_rec_validate_page(block));
#endif
}
/*************************************************************//**
Updates the lock table when a page is split to the right. */
void
lock_update_split_right(
/*====================*/
	const buf_block_t*	right_block,	/*!< in: right page */
	const buf_block_t*	left_block)	/*!< in: left page */
{
	ulint	heap_no = lock_get_min_heap_no(right_block);

	lock_mutex_enter();

	/* Move the locks on the supremum of the left page to the supremum
	of the right page */

	lock_rec_move(right_block, left_block,
		      PAGE_HEAP_NO_SUPREMUM, PAGE_HEAP_NO_SUPREMUM);

	/* Inherit the locks to the supremum of left page from the successor
	of the infimum on right page */

	lock_rec_inherit_to_gap(left_block, right_block,
				PAGE_HEAP_NO_SUPREMUM, heap_no);

	lock_mutex_exit();
}

/*************************************************************//**
Updates the lock table when a page is merged to the right. */
void
lock_update_merge_right(
/*====================*/
	const buf_block_t*	right_block,	/*!< in: right page to
						which merged */
	const rec_t*		orig_succ,	/*!< in: original
						successor of infimum
						on the right page
						before merge */
	const buf_block_t*	left_block)	/*!< in: merged index
						page which will be
						discarded */
{
	ut_ad(!page_rec_is_metadata(orig_succ));

	lock_mutex_enter();

	/* Inherit the locks from the supremum of the left page to the
	original successor of infimum on the right page, to which the left
	page was merged */

	lock_rec_inherit_to_gap(right_block, left_block,
				page_rec_get_heap_no(orig_succ),
				PAGE_HEAP_NO_SUPREMUM);

	/* Reset the locks on the supremum of the left page, releasing
	waiting transactions */

	lock_rec_reset_and_release_wait_low(
		lock_sys.rec_hash, left_block, PAGE_HEAP_NO_SUPREMUM);

	/* there should exist no page lock on the left page,
	otherwise, it will be blocked from merge */
	ut_ad(!lock_rec_get_first_on_page_addr(lock_sys.prdt_page_hash,
					       left_block->page.id.space(),
					       left_block->page.id.page_no()));

	lock_rec_free_all_from_discard_page(left_block);

	lock_mutex_exit();
}

/*************************************************************//**
Updates the lock table when the root page is copied to another in
btr_root_raise_and_insert. Note that we leave lock structs on the
root page, even though they do not make sense on other than leaf
pages: the reason is that in a pessimistic update the infimum record
of the root page will act as a dummy carrier of the locks of the record
to be updated. */
void
lock_update_root_raise(
/*===================*/
	const buf_block_t*	block,	/*!< in: index page to which copied */
	const buf_block_t*	root)	/*!< in: root page */
{
	lock_mutex_enter();

	/* Move the locks on the supremum of the root to the supremum
	of block */

	lock_rec_move(block, root,
		      PAGE_HEAP_NO_SUPREMUM, PAGE_HEAP_NO_SUPREMUM);
	lock_mutex_exit();
}

/*************************************************************//**
Updates the lock table when a page is copied to another and the original page
is removed from the chain of leaf pages, except if page is the root! */
void
lock_update_copy_and_discard(
/*=========================*/
	const buf_block_t*	new_block,	/*!< in: index page to
						which copied */
	const buf_block_t*	block)		/*!< in: index page;
						NOT the root! */
{
	lock_mutex_enter();

	/* Move the locks on the supremum of the old page to the supremum
	of new_page */

	lock_rec_move(new_block, block,
		      PAGE_HEAP_NO_SUPREMUM, PAGE_HEAP_NO_SUPREMUM);
	lock_rec_free_all_from_discard_page(block);

	lock_mutex_exit();
}

/*************************************************************//**
Updates the lock table when a page is split to the left. */
void
lock_update_split_left(
/*===================*/
	const buf_block_t*	right_block,	/*!< in: right page */
	const buf_block_t*	left_block)	/*!< in: left page */
{
	ulint	heap_no = lock_get_min_heap_no(right_block);

	lock_mutex_enter();

	/* Inherit the locks to the supremum of the left page from the
	successor of the infimum on the right page */

	lock_rec_inherit_to_gap(left_block, right_block,
				PAGE_HEAP_NO_SUPREMUM, heap_no);

	lock_mutex_exit();
}

/*************************************************************//**
Updates the lock table when a page is merged to the left. */
void
lock_update_merge_left(
/*===================*/
	const buf_block_t*	left_block,	/*!< in: left page to
						which merged */
	const rec_t*		orig_pred,	/*!< in: original predecessor
						of supremum on the left page
						before merge */
	const buf_block_t*	right_block)	/*!< in: merged index page
						which will be discarded */
{
	const rec_t*	left_next_rec;

	ut_ad(left_block->frame == page_align(orig_pred));

	lock_mutex_enter();

	left_next_rec = page_rec_get_next_const(orig_pred);

	if (!page_rec_is_supremum(left_next_rec)) {

		/* Inherit the locks on the supremum of the left page to the
		first record which was moved from the right page */

		lock_rec_inherit_to_gap(left_block, left_block,
					page_rec_get_heap_no(left_next_rec),
					PAGE_HEAP_NO_SUPREMUM);

		/* Reset the locks on the supremum of the left page,
		releasing waiting transactions */

		lock_rec_reset_and_release_wait_low(
			lock_sys.rec_hash, left_block, PAGE_HEAP_NO_SUPREMUM);
	}

	/* Move the locks from the supremum of right page to the supremum
	of the left page */

	lock_rec_move(left_block, right_block,
		      PAGE_HEAP_NO_SUPREMUM, PAGE_HEAP_NO_SUPREMUM);

	/* there should exist no page lock on the right page,
	otherwise, it will be blocked from merge */
	ut_ad(!lock_rec_get_first_on_page_addr(
		      lock_sys.prdt_page_hash,
		      right_block->page.id.space(),
		      right_block->page.id.page_no()));

	lock_rec_free_all_from_discard_page(right_block);

	lock_mutex_exit();
}

/*************************************************************//**
Resets the original locks on heir and replaces them with gap type locks
inherited from rec. */
void
lock_rec_reset_and_inherit_gap_locks(
/*=================================*/
	const buf_block_t*	heir_block,	/*!< in: block containing the
						record which inherits */
	const buf_block_t*	block,		/*!< in: block containing the
						record from which inherited;
						does NOT reset the locks on
						this record */
	ulint			heir_heap_no,	/*!< in: heap_no of the
						inheriting record */
	ulint			heap_no)	/*!< in: heap_no of the
						donating record */
{
	lock_mutex_enter();

	lock_rec_reset_and_release_wait(heir_block, heir_heap_no);

	lock_rec_inherit_to_gap(heir_block, block, heir_heap_no, heap_no);

	lock_mutex_exit();
}

/*************************************************************//**
Updates the lock table when a page is discarded. */
void
lock_update_discard(
/*================*/
	const buf_block_t*	heir_block,	/*!< in: index page
						which will inherit the locks */
	ulint			heir_heap_no,	/*!< in: heap_no of the record
						which will inherit the locks */
	const buf_block_t*	block)		/*!< in: index page
						which will be discarded */
{
	const page_t*	page = block->frame;
	const rec_t*	rec;
	ulint		heap_no;

	lock_mutex_enter();

	if (lock_rec_get_first_on_page(lock_sys.rec_hash, block)) {
		ut_ad(!lock_rec_get_first_on_page(lock_sys.prdt_hash, block));
		ut_ad(!lock_rec_get_first_on_page(lock_sys.prdt_page_hash,
						  block));
		/* Inherit all the locks on the page to the record and
		reset all the locks on the page */

		if (page_is_comp(page)) {
			rec = page + PAGE_NEW_INFIMUM;

			do {
				heap_no = rec_get_heap_no_new(rec);

				lock_rec_inherit_to_gap(heir_block, block,
							heir_heap_no, heap_no);

				lock_rec_reset_and_release_wait(
					block, heap_no);

				rec = page + rec_get_next_offs(rec, TRUE);
			} while (heap_no != PAGE_HEAP_NO_SUPREMUM);
		} else {
			rec = page + PAGE_OLD_INFIMUM;

			do {
				heap_no = rec_get_heap_no_old(rec);

				lock_rec_inherit_to_gap(heir_block, block,
							heir_heap_no, heap_no);

				lock_rec_reset_and_release_wait(
					block, heap_no);

				rec = page + rec_get_next_offs(rec, FALSE);
			} while (heap_no != PAGE_HEAP_NO_SUPREMUM);
		}

		lock_rec_free_all_from_discard_page_low(
			block->page.id.space(), block->page.id.page_no(),
			lock_sys.rec_hash);
	} else {
		lock_rec_free_all_from_discard_page_low(
			block->page.id.space(), block->page.id.page_no(),
			lock_sys.prdt_hash);
		lock_rec_free_all_from_discard_page_low(
			block->page.id.space(), block->page.id.page_no(),
			lock_sys.prdt_page_hash);
	}

	lock_mutex_exit();
}

/*************************************************************//**
Updates the lock table when a new user record is inserted. */
void
lock_update_insert(
/*===============*/
	const buf_block_t*	block,	/*!< in: buffer block containing rec */
	const rec_t*		rec)	/*!< in: the inserted record */
{
	ulint	receiver_heap_no;
	ulint	donator_heap_no;

	ut_ad(block->frame == page_align(rec));
	ut_ad(!page_rec_is_metadata(rec));

	/* Inherit the gap-locking locks for rec, in gap mode, from the next
	record */

	if (page_rec_is_comp(rec)) {
		receiver_heap_no = rec_get_heap_no_new(rec);
		donator_heap_no = rec_get_heap_no_new(
			page_rec_get_next_low(rec, TRUE));
	} else {
		receiver_heap_no = rec_get_heap_no_old(rec);
		donator_heap_no = rec_get_heap_no_old(
			page_rec_get_next_low(rec, FALSE));
	}

	lock_rec_inherit_to_gap_if_gap_lock(
		block, receiver_heap_no, donator_heap_no);
}

/*************************************************************//**
Updates the lock table when a record is removed. */
void
lock_update_delete(
/*===============*/
	const buf_block_t*	block,	/*!< in: buffer block containing rec */
	const rec_t*		rec)	/*!< in: the record to be removed */
{
	const page_t*	page = block->frame;
	ulint		heap_no;
	ulint		next_heap_no;

	ut_ad(page == page_align(rec));
	ut_ad(!page_rec_is_metadata(rec));

	if (page_is_comp(page)) {
		heap_no = rec_get_heap_no_new(rec);
		next_heap_no = rec_get_heap_no_new(page
						   + rec_get_next_offs(rec,
								       TRUE));
	} else {
		heap_no = rec_get_heap_no_old(rec);
		next_heap_no = rec_get_heap_no_old(page
						   + rec_get_next_offs(rec,
								       FALSE));
	}

	lock_mutex_enter();

	/* Let the next record inherit the locks from rec, in gap mode */

	lock_rec_inherit_to_gap(block, block, next_heap_no, heap_no);

	/* Reset the lock bits on rec and release waiting transactions */

	lock_rec_reset_and_release_wait(block, heap_no);

	lock_mutex_exit();
}

/*********************************************************************//**
Stores on the page infimum record the explicit locks of another record.
This function is used to store the lock state of a record when it is
updated and the size of the record changes in the update. The record
is moved in such an update, perhaps to another page. The infimum record
acts as a dummy carrier record, taking care of lock releases while the
actual record is being moved. */
void
lock_rec_store_on_page_infimum(
/*===========================*/
	const buf_block_t*	block,	/*!< in: buffer block containing rec */
	const rec_t*		rec)	/*!< in: record whose lock state
					is stored on the infimum
					record of the same page; lock
					bits are reset on the
					record */
{
	ulint	heap_no = page_rec_get_heap_no(rec);

	ut_ad(block->frame == page_align(rec));

	lock_mutex_enter();

	lock_rec_move(block, block, PAGE_HEAP_NO_INFIMUM, heap_no);

	lock_mutex_exit();
}

/*********************************************************************//**
Restores the state of explicit lock requests on a single record, where the
state was stored on the infimum of the page. */
void
lock_rec_restore_from_page_infimum(
/*===============================*/
	const buf_block_t*	block,	/*!< in: buffer block containing rec */
	const rec_t*		rec,	/*!< in: record whose lock state
					is restored */
	const buf_block_t*	donator)/*!< in: page (rec is not
					necessarily on this page)
					whose infimum stored the lock
					state; lock bits are reset on
					the infimum */
{
	ulint	heap_no = page_rec_get_heap_no(rec);

	lock_mutex_enter();

	lock_rec_move(block, donator, heap_no, PAGE_HEAP_NO_INFIMUM);

	lock_mutex_exit();
}

/*========================= TABLE LOCKS ==============================*/

/** Functor for accessing the embedded node within a table lock. */
struct TableLockGetNode {
	ut_list_node<lock_t>& operator() (lock_t& elem)
	{
		return(elem.un_member.tab_lock.locks);
	}
};

/*********************************************************************//**
Creates a table lock object and adds it as the last in the lock queue
of the table. Does NOT check for deadlocks or lock compatibility.
@return own: new lock object */
UNIV_INLINE
lock_t*
lock_table_create(
/*==============*/
	dict_table_t*	table,	/*!< in/out: database table
				in dictionary cache */
	ulint		type_mode,/*!< in: lock mode possibly ORed with
				LOCK_WAIT */
	trx_t*		trx	/*!< in: trx */
#ifdef WITH_WSREP
	, lock_t*	c_lock = NULL	/*!< in: conflicting lock */
#endif
	)
{
	lock_t*		lock;

	ut_ad(table && trx);
	ut_ad(lock_mutex_own());
	ut_ad(trx_mutex_own(trx));

	check_trx_state(trx);

	if ((type_mode & LOCK_MODE_MASK) == LOCK_AUTO_INC) {
		++table->n_waiting_or_granted_auto_inc_locks;
	}

	/* For AUTOINC locking we reuse the lock instance only if
	there is no wait involved else we allocate the waiting lock
	from the transaction lock heap. */
	if (type_mode == LOCK_AUTO_INC) {

		lock = table->autoinc_lock;

		table->autoinc_trx = trx;

		ib_vector_push(trx->autoinc_locks, &lock);

	} else if (trx->lock.table_cached
		   < UT_ARR_SIZE(trx->lock.table_pool)) {
		lock = &trx->lock.table_pool[trx->lock.table_cached++];
	} else {

		lock = static_cast<lock_t*>(
			mem_heap_alloc(trx->lock.lock_heap, sizeof(*lock)));

	}

	lock->type_mode = ib_uint32_t(type_mode | LOCK_TABLE);
	lock->trx = trx;

	lock->un_member.tab_lock.table = table;

	ut_ad(table->get_ref_count() > 0 || !table->can_be_evicted);

	UT_LIST_ADD_LAST(trx->lock.trx_locks, lock);

#ifdef WITH_WSREP
	if (c_lock && trx->is_wsrep()) {
		if (wsrep_thd_is_BF(trx->mysql_thd, FALSE)) {
			ut_list_insert(table->locks, c_lock, lock,
				       TableLockGetNode());
			if (UNIV_UNLIKELY(wsrep_debug)) {
				ib::info() << "table lock BF conflict for "
					   << ib::hex(c_lock->trx->id)
					   << " SQL: "
					   << wsrep_thd_query(
						   c_lock->trx->mysql_thd);
			}
		} else {
			ut_list_append(table->locks, lock, TableLockGetNode());
		}

		trx_mutex_enter(c_lock->trx);

		if (c_lock->trx->lock.que_state == TRX_QUE_LOCK_WAIT) {
			c_lock->trx->lock.was_chosen_as_deadlock_victim = TRUE;

			if (UNIV_UNLIKELY(wsrep_debug)) {
				wsrep_print_wait_locks(c_lock);
			}

			/* The lock release will call lock_grant(),
			which would acquire trx->mutex again. */
			trx_mutex_exit(trx);
			lock_cancel_waiting_and_release(
				c_lock->trx->lock.wait_lock);
			trx_mutex_enter(trx);

			if (UNIV_UNLIKELY(wsrep_debug)) {
				ib::info() << "WSREP: c_lock canceled "
					   << ib::hex(c_lock->trx->id)
					   << " SQL: "
					   << wsrep_thd_query(
						   c_lock->trx->mysql_thd);
			}
		}

		trx_mutex_exit(c_lock->trx);
	} else
#endif /* WITH_WSREP */
	ut_list_append(table->locks, lock, TableLockGetNode());

	if (type_mode & LOCK_WAIT) {

		lock_set_lock_and_trx_wait(lock, trx);
	}

	lock->trx->lock.table_locks.push_back(lock);

	MONITOR_INC(MONITOR_TABLELOCK_CREATED);
	MONITOR_INC(MONITOR_NUM_TABLELOCK);

	return(lock);
}

/*************************************************************//**
Pops autoinc lock requests from the transaction's autoinc_locks. We
handle the case where there are gaps in the array and they need to
be popped off the stack. */
UNIV_INLINE
void
lock_table_pop_autoinc_locks(
/*=========================*/
	trx_t*	trx)	/*!< in/out: transaction that owns the AUTOINC locks */
{
	ut_ad(lock_mutex_own());
	ut_ad(!ib_vector_is_empty(trx->autoinc_locks));

	/* Skip any gaps, gaps are NULL lock entries in the
	trx->autoinc_locks vector. */

	do {
		ib_vector_pop(trx->autoinc_locks);

		if (ib_vector_is_empty(trx->autoinc_locks)) {
			return;
		}

	} while (*(lock_t**) ib_vector_get_last(trx->autoinc_locks) == NULL);
}

/*************************************************************//**
Removes an autoinc lock request from the transaction's autoinc_locks. */
UNIV_INLINE
void
lock_table_remove_autoinc_lock(
/*===========================*/
	lock_t*	lock,	/*!< in: table lock */
	trx_t*	trx)	/*!< in/out: transaction that owns the lock */
{
	lock_t*	autoinc_lock;
	lint	i = ib_vector_size(trx->autoinc_locks) - 1;

	ut_ad(lock_mutex_own());
	ut_ad(lock_get_mode(lock) == LOCK_AUTO_INC);
	ut_ad(lock_get_type_low(lock) & LOCK_TABLE);
	ut_ad(!ib_vector_is_empty(trx->autoinc_locks));

	/* With stored functions and procedures the user may drop
	a table within the same "statement". This special case has
	to be handled by deleting only those AUTOINC locks that were
	held by the table being dropped. */

	autoinc_lock = *static_cast<lock_t**>(
		ib_vector_get(trx->autoinc_locks, i));

	/* This is the default fast case. */

	if (autoinc_lock == lock) {
		lock_table_pop_autoinc_locks(trx);
	} else {
		/* The last element should never be NULL */
		ut_a(autoinc_lock != NULL);

		/* Handle freeing the locks from within the stack. */

		while (--i >= 0) {
			autoinc_lock = *static_cast<lock_t**>(
				ib_vector_get(trx->autoinc_locks, i));

			if (autoinc_lock == lock) {
				void*	null_var = NULL;
				ib_vector_set(trx->autoinc_locks, i, &null_var);
				return;
			}
		}

		/* Must find the autoinc lock. */
		ut_error;
	}
}

/*************************************************************//**
Removes a table lock request from the queue and the trx list of locks;
this is a low-level function which does NOT check if waiting requests
can now be granted. */
UNIV_INLINE
void
lock_table_remove_low(
/*==================*/
	lock_t*	lock)	/*!< in/out: table lock */
{
	trx_t*		trx;
	dict_table_t*	table;

	ut_ad(lock_mutex_own());

	trx = lock->trx;
	table = lock->un_member.tab_lock.table;

	/* Remove the table from the transaction's AUTOINC vector, if
	the lock that is being released is an AUTOINC lock. */
	if (lock_get_mode(lock) == LOCK_AUTO_INC) {

		/* The table's AUTOINC lock can get transferred to
		another transaction before we get here. */
		if (table->autoinc_trx == trx) {
			table->autoinc_trx = NULL;
		}

		/* The locks must be freed in the reverse order from
		the one in which they were acquired. This is to avoid
		traversing the AUTOINC lock vector unnecessarily.

		We only store locks that were granted in the
		trx->autoinc_locks vector (see lock_table_create()
		and lock_grant()). Therefore it can be empty and we
		need to check for that. */

		if (!lock_get_wait(lock)
		    && !ib_vector_is_empty(trx->autoinc_locks)) {

			lock_table_remove_autoinc_lock(lock, trx);
		}

		ut_a(table->n_waiting_or_granted_auto_inc_locks > 0);
		table->n_waiting_or_granted_auto_inc_locks--;
	}

	UT_LIST_REMOVE(trx->lock.trx_locks, lock);
	ut_list_remove(table->locks, lock, TableLockGetNode());

	MONITOR_INC(MONITOR_TABLELOCK_REMOVED);
	MONITOR_DEC(MONITOR_NUM_TABLELOCK);
}

/*********************************************************************//**
Enqueues a waiting request for a table lock which cannot be granted
immediately. Checks for deadlocks.
@retval	DB_LOCK_WAIT	if the waiting lock was enqueued
@retval	DB_DEADLOCK	if this transaction was chosen as the victim
@retval	DB_SUCCESS	if the other transaction committed or aborted */
static
dberr_t
lock_table_enqueue_waiting(
/*=======================*/
	ulint		mode,	/*!< in: lock mode this transaction is
				requesting */
	dict_table_t*	table,	/*!< in/out: table */
	que_thr_t*	thr	/*!< in: query thread */
#ifdef WITH_WSREP
	, lock_t*	c_lock	/*!< in: conflicting lock or NULL */
#endif
)
{
	trx_t*		trx;
	lock_t*		lock;

	ut_ad(lock_mutex_own());
	ut_ad(!srv_read_only_mode);

	trx = thr_get_trx(thr);
	ut_ad(trx_mutex_own(trx));
	ut_a(!que_thr_stop(thr));

	switch (trx_get_dict_operation(trx)) {
	case TRX_DICT_OP_NONE:
		break;
	case TRX_DICT_OP_TABLE:
	case TRX_DICT_OP_INDEX:
		ib::error() << "A table lock wait happens in a dictionary"
			" operation. Table " << table->name
			<< ". " << BUG_REPORT_MSG;
		ut_ad(0);
	}

#ifdef WITH_WSREP
	if (trx->is_wsrep() && trx->lock.was_chosen_as_deadlock_victim) {
		return(DB_DEADLOCK);
	}
#endif /* WITH_WSREP */

	/* Enqueue the lock request that will wait to be granted */
	lock = lock_table_create(table, ulint(mode) | LOCK_WAIT, trx
#ifdef WITH_WSREP
				 , c_lock
#endif
				 );

	const trx_t*	victim_trx =
		DeadlockChecker::check_and_resolve(lock, trx);

	if (victim_trx != 0) {
		ut_ad(victim_trx == trx);

		/* The order here is important, we don't want to
		lose the state of the lock before calling remove. */
		lock_table_remove_low(lock);
		lock_reset_lock_and_trx_wait(lock);

		return(DB_DEADLOCK);

	} else if (trx->lock.wait_lock == NULL) {
		/* Deadlock resolution chose another transaction as a victim,
		and we accidentally got our lock granted! */

		return(DB_SUCCESS);
	}

	trx->lock.que_state = TRX_QUE_LOCK_WAIT;

	trx->lock.wait_started = time(NULL);
	trx->lock.was_chosen_as_deadlock_victim = false;

	ut_a(que_thr_stop(thr));

	MONITOR_INC(MONITOR_TABLELOCK_WAIT);

	return(DB_LOCK_WAIT);
}

/*********************************************************************//**
Checks if other transactions have an incompatible mode lock request in
the lock queue.
@return lock or NULL */
UNIV_INLINE
lock_t*
lock_table_other_has_incompatible(
/*==============================*/
	const trx_t*		trx,	/*!< in: transaction, or NULL if all
					transactions should be included */
	ulint			wait,	/*!< in: LOCK_WAIT if also
					waiting locks are taken into
					account, or 0 if not */
	const dict_table_t*	table,	/*!< in: table */
	lock_mode		mode)	/*!< in: lock mode */
{
	lock_t*	lock;

	ut_ad(lock_mutex_own());

	for (lock = UT_LIST_GET_LAST(table->locks);
	     lock != NULL;
	     lock = UT_LIST_GET_PREV(un_member.tab_lock.locks, lock)) {

		if (lock->trx != trx
		    && !lock_mode_compatible(lock_get_mode(lock), mode)
		    && (wait || !lock_get_wait(lock))) {

#ifdef WITH_WSREP
			if (lock->trx->is_wsrep()) {
				if (UNIV_UNLIKELY(wsrep_debug)) {
					ib::info() << "WSREP: table lock abort for table:"
						   << table->name;
					ib::info() << " SQL: "
					   << wsrep_thd_query(lock->trx->mysql_thd);
				}
				trx_mutex_enter(lock->trx);
				wsrep_kill_victim((trx_t *)trx, (lock_t *)lock);
				trx_mutex_exit(lock->trx);
			}
#endif /* WITH_WSREP */

			return(lock);
		}
	}

	return(NULL);
}

/*********************************************************************//**
Locks the specified database table in the mode given. If the lock cannot
be granted immediately, the query thread is put to wait.
@return DB_SUCCESS, DB_LOCK_WAIT, or DB_DEADLOCK */
dberr_t
lock_table(
/*=======*/
	ulint		flags,	/*!< in: if BTR_NO_LOCKING_FLAG bit is set,
				does nothing */
	dict_table_t*	table,	/*!< in/out: database table
				in dictionary cache */
	lock_mode	mode,	/*!< in: lock mode */
	que_thr_t*	thr)	/*!< in: query thread */
{
	trx_t*		trx;
	dberr_t		err;
	lock_t*		wait_for;

	ut_ad(table && thr);

	/* Given limited visibility of temp-table we can avoid
	locking overhead */
	if ((flags & BTR_NO_LOCKING_FLAG)
	    || srv_read_only_mode
	    || table->is_temporary()) {

		return(DB_SUCCESS);
	}

	ut_a(flags == 0);

	trx = thr_get_trx(thr);

	/* Look for equal or stronger locks the same trx already
	has on the table. No need to acquire the lock mutex here
	because only this transacton can add/access table locks
	to/from trx_t::table_locks. */

	if (lock_table_has(trx, table, mode)) {

		return(DB_SUCCESS);
	}

	/* Read only transactions can write to temp tables, we don't want
	to promote them to RW transactions. Their updates cannot be visible
	to other transactions. Therefore we can keep them out
	of the read views. */

	if ((mode == LOCK_IX || mode == LOCK_X)
	    && !trx->read_only
	    && trx->rsegs.m_redo.rseg == 0) {

		trx_set_rw_mode(trx);
	}

	lock_mutex_enter();

	DBUG_EXECUTE_IF("fatal-semaphore-timeout",
		{ os_thread_sleep(3600000000LL); });

	/* We have to check if the new lock is compatible with any locks
	other transactions have in the table lock queue. */

	wait_for = lock_table_other_has_incompatible(
		trx, LOCK_WAIT, table, mode);

	trx_mutex_enter(trx);

	/* Another trx has a request on the table in an incompatible
	mode: this trx may have to wait */

	if (wait_for != NULL) {
		err = lock_table_enqueue_waiting(ulint(mode) | flags, table,
						 thr
#ifdef WITH_WSREP
						 , wait_for
#endif
						 );
	} else {
		lock_table_create(table, ulint(mode) | flags, trx);

		ut_a(!flags || mode == LOCK_S || mode == LOCK_X);

		err = DB_SUCCESS;
	}

	lock_mutex_exit();

	trx_mutex_exit(trx);

	return(err);
}

/*********************************************************************//**
Creates a table IX lock object for a resurrected transaction. */
void
lock_table_ix_resurrect(
/*====================*/
	dict_table_t*	table,	/*!< in/out: table */
	trx_t*		trx)	/*!< in/out: transaction */
{
	ut_ad(trx->is_recovered);

	if (lock_table_has(trx, table, LOCK_IX)) {
		return;
	}

	lock_mutex_enter();

	/* We have to check if the new lock is compatible with any locks
	other transactions have in the table lock queue. */

	ut_ad(!lock_table_other_has_incompatible(
		      trx, LOCK_WAIT, table, LOCK_IX));

	trx_mutex_enter(trx);
	lock_table_create(table, LOCK_IX, trx);
	lock_mutex_exit();
	trx_mutex_exit(trx);
}

/*********************************************************************//**
Checks if a waiting table lock request still has to wait in a queue.
@return TRUE if still has to wait */
static
bool
lock_table_has_to_wait_in_queue(
/*============================*/
	const lock_t*	wait_lock)	/*!< in: waiting table lock */
{
	const dict_table_t*	table;
	const lock_t*		lock;

	ut_ad(lock_mutex_own());
	ut_ad(lock_get_wait(wait_lock));

	table = wait_lock->un_member.tab_lock.table;

	for (lock = UT_LIST_GET_FIRST(table->locks);
	     lock != wait_lock;
	     lock = UT_LIST_GET_NEXT(un_member.tab_lock.locks, lock)) {

		if (lock_has_to_wait(wait_lock, lock)) {

			return(true);
		}
	}

	return(false);
}

/*************************************************************//**
Removes a table lock request, waiting or granted, from the queue and grants
locks to other transactions in the queue, if they now are entitled to a
lock. */
static
void
lock_table_dequeue(
/*===============*/
	lock_t*	in_lock)/*!< in/out: table lock object; transactions waiting
			behind will get their lock requests granted, if
			they are now qualified to it */
{
	ut_ad(lock_mutex_own());
	ut_a(lock_get_type_low(in_lock) == LOCK_TABLE);

	lock_t*	lock = UT_LIST_GET_NEXT(un_member.tab_lock.locks, in_lock);

	lock_table_remove_low(in_lock);

	/* Check if waiting locks in the queue can now be granted: grant
	locks if there are no conflicting locks ahead. */

	for (/* No op */;
	     lock != NULL;
	     lock = UT_LIST_GET_NEXT(un_member.tab_lock.locks, lock)) {

		if (lock_get_wait(lock)
		    && !lock_table_has_to_wait_in_queue(lock)) {

			/* Grant the lock */
			ut_ad(in_lock->trx != lock->trx);
			lock_grant(lock);
		}
	}
}

/** Sets a lock on a table based on the given mode.
@param[in]	table	table to lock
@param[in,out]	trx	transaction
@param[in]	mode	LOCK_X or LOCK_S
@return error code or DB_SUCCESS. */
dberr_t
lock_table_for_trx(
	dict_table_t*	table,
	trx_t*		trx,
	enum lock_mode	mode)
{
	mem_heap_t*	heap;
	que_thr_t*	thr;
	dberr_t		err;
	sel_node_t*	node;
	heap = mem_heap_create(512);

	node = sel_node_create(heap);
	thr = pars_complete_graph_for_exec(node, trx, heap, NULL);
	thr->graph->state = QUE_FORK_ACTIVE;

	/* We use the select query graph as the dummy graph needed
	in the lock module call */

	thr = static_cast<que_thr_t*>(
		que_fork_get_first_thr(
			static_cast<que_fork_t*>(que_node_get_parent(thr))));

	que_thr_move_to_run_state_for_mysql(thr, trx);

run_again:
	thr->run_node = thr;
	thr->prev_node = thr->common.parent;

	err = lock_table(0, table, mode, thr);

	trx->error_state = err;

	if (UNIV_LIKELY(err == DB_SUCCESS)) {
		que_thr_stop_for_mysql_no_error(thr, trx);
	} else {
		que_thr_stop_for_mysql(thr);

		if (row_mysql_handle_errors(&err, trx, thr, NULL)) {
			goto run_again;
		}
	}

	que_graph_free(thr->graph);
	trx->op_info = "";

	return(err);
}

/*=========================== LOCK RELEASE ==============================*/
static
void
lock_grant_and_move_on_rec(
	hash_table_t*	lock_hash,
	lock_t*			first_lock,
	ulint			heap_no)
{
	lock_t*		lock;
	lock_t*		previous;
	ulint		space;
	ulint		page_no;
	ulint		rec_fold;

	space = first_lock->un_member.rec_lock.space;
	page_no = first_lock->un_member.rec_lock.page_no;
	rec_fold = lock_rec_fold(space, page_no);

	previous = (lock_t *) hash_get_nth_cell(lock_hash,
							hash_calc_hash(rec_fold, lock_hash))->node;
	if (previous == NULL) {
		return;
	}
	if (previous == first_lock) {
		lock = previous;
	} else {
		while (previous->hash &&
				previous->hash != first_lock) {
			previous = previous->hash;
	    }
		lock = previous->hash;
	}
	/* Grant locks if there are no conflicting locks ahead.
	 Move granted locks to the head of the list. */
	for (;lock != NULL;) {

		/* If the lock is a wait lock on this page, and it does not need to wait. */
		if (lock->un_member.rec_lock.space == space
			&& lock->un_member.rec_lock.page_no == page_no
			&& lock_rec_get_nth_bit(lock, heap_no)
			&& lock_get_wait(lock)
			&& !lock_rec_has_to_wait_in_queue(lock)) {

			lock_grant(lock);

			if (previous != NULL) {
				/* Move the lock to the head of the list. */
				HASH_GET_NEXT(hash, previous) = HASH_GET_NEXT(hash, lock);
				lock_rec_insert_to_head(lock, rec_fold);
			} else {
				/* Already at the head of the list. */
				previous = lock;
			}
			/* Move on to the next lock. */
			lock = static_cast<lock_t *>(HASH_GET_NEXT(hash, previous));
		} else {
			previous = lock;
			lock = static_cast<lock_t *>(HASH_GET_NEXT(hash, lock));
		}
	}
}

/*************************************************************//**
Removes a granted record lock of a transaction from the queue and grants
locks to other transactions waiting in the queue if they now are entitled
to a lock. */
void
lock_rec_unlock(
/*============*/
	trx_t*			trx,	/*!< in/out: transaction that has
					set a record lock */
	const buf_block_t*	block,	/*!< in: buffer block containing rec */
	const rec_t*		rec,	/*!< in: record */
	lock_mode		lock_mode)/*!< in: LOCK_S or LOCK_X */
{
	lock_t*		first_lock;
	lock_t*		lock;
	ulint		heap_no;

	ut_ad(trx);
	ut_ad(rec);
	ut_ad(block->frame == page_align(rec));
	ut_ad(!trx->lock.wait_lock);
	ut_ad(trx_state_eq(trx, TRX_STATE_ACTIVE));
	ut_ad(!page_rec_is_metadata(rec));

	heap_no = page_rec_get_heap_no(rec);

	lock_mutex_enter();
	trx_mutex_enter(trx);

	first_lock = lock_rec_get_first(lock_sys.rec_hash, block, heap_no);

	/* Find the last lock with the same lock_mode and transaction
	on the record. */

	for (lock = first_lock; lock != NULL;
	     lock = lock_rec_get_next(heap_no, lock)) {
		if (lock->trx == trx && lock_get_mode(lock) == lock_mode) {
			goto released;
		}
	}

	lock_mutex_exit();
	trx_mutex_exit(trx);

	{
		ib::error	err;
		err << "Unlock row could not find a " << lock_mode
			<< " mode lock on the record. Current statement: ";
		size_t		stmt_len;
		if (const char* stmt = innobase_get_stmt_unsafe(
			    trx->mysql_thd, &stmt_len)) {
			err.write(stmt, stmt_len);
		}
	}

	return;

released:
	ut_a(!lock_get_wait(lock));
	lock_rec_reset_nth_bit(lock, heap_no);

	if (innodb_lock_schedule_algorithm
		== INNODB_LOCK_SCHEDULE_ALGORITHM_FCFS ||
		thd_is_replication_slave_thread(lock->trx->mysql_thd)) {

		/* Check if we can now grant waiting lock requests */

		for (lock = first_lock; lock != NULL;
			 lock = lock_rec_get_next(heap_no, lock)) {
			if (lock_get_wait(lock)
				&& !lock_rec_has_to_wait_in_queue(lock)) {

				/* Grant the lock */
				ut_ad(trx != lock->trx);
				lock_grant(lock);
			}
		}
	} else {
		lock_grant_and_move_on_rec(lock_sys.rec_hash, first_lock, heap_no);
	}

	lock_mutex_exit();
	trx_mutex_exit(trx);
}

#ifdef UNIV_DEBUG
/*********************************************************************//**
Check if a transaction that has X or IX locks has set the dict_op
code correctly. */
static
void
lock_check_dict_lock(
/*==================*/
	const lock_t*	lock)	/*!< in: lock to check */
{
	if (lock_get_type_low(lock) == LOCK_REC) {

		/* Check if the transcation locked a record
		in a system table in X mode. It should have set
		the dict_op code correctly if it did. */
		if (lock->index->table->id < DICT_HDR_FIRST_ID
		    && lock_get_mode(lock) == LOCK_X) {

			ut_ad(lock_get_mode(lock) != LOCK_IX);
			ut_ad(lock->trx->dict_operation != TRX_DICT_OP_NONE);
		}
	} else {
		ut_ad(lock_get_type_low(lock) & LOCK_TABLE);

		const dict_table_t*	table;

		table = lock->un_member.tab_lock.table;

		/* Check if the transcation locked a system table
		in IX mode. It should have set the dict_op code
		correctly if it did. */
		if (table->id < DICT_HDR_FIRST_ID
		    && (lock_get_mode(lock) == LOCK_X
			|| lock_get_mode(lock) == LOCK_IX)) {

			ut_ad(lock->trx->dict_operation != TRX_DICT_OP_NONE);
		}
	}
}
#endif /* UNIV_DEBUG */

/** Release the explicit locks of a committing transaction,
and release possible other transactions waiting because of these locks. */
void lock_release(trx_t* trx)
{
	ulint		count = 0;
	trx_id_t	max_trx_id = trx_sys.get_max_trx_id();

	lock_mutex_enter();
	ut_ad(!trx_mutex_own(trx));

	for (lock_t* lock = UT_LIST_GET_LAST(trx->lock.trx_locks);
	     lock != NULL;
	     lock = UT_LIST_GET_LAST(trx->lock.trx_locks)) {

		ut_d(lock_check_dict_lock(lock));

		if (lock_get_type_low(lock) == LOCK_REC) {

			lock_rec_dequeue_from_page(lock);
		} else {
			dict_table_t*	table;

			table = lock->un_member.tab_lock.table;

			if (lock_get_mode(lock) != LOCK_IS
			    && trx->undo_no != 0) {

				/* The trx may have modified the table. We
				block the use of the MySQL query cache for
				all currently active transactions. */

				table->query_cache_inv_trx_id = max_trx_id;
			}

			lock_table_dequeue(lock);
		}

		if (count == LOCK_RELEASE_INTERVAL) {
			/* Release the  mutex for a while, so that we
			do not monopolize it */

			lock_mutex_exit();

			lock_mutex_enter();

			count = 0;
		}

		++count;
	}

	lock_mutex_exit();
}

/* True if a lock mode is S or X */
#define IS_LOCK_S_OR_X(lock) \
	(lock_get_mode(lock) == LOCK_S \
	 || lock_get_mode(lock) == LOCK_X)

/*********************************************************************//**
Removes table locks of the transaction on a table to be dropped. */
static
void
lock_trx_table_locks_remove(
/*========================*/
	const lock_t*	lock_to_remove)		/*!< in: lock to remove */
{
	trx_t*		trx = lock_to_remove->trx;

	ut_ad(lock_mutex_own());

	/* It is safe to read this because we are holding the lock mutex */
	if (!trx->lock.cancel) {
		trx_mutex_enter(trx);
	} else {
		ut_ad(trx_mutex_own(trx));
	}

	for (lock_list::iterator it = trx->lock.table_locks.begin(),
             end = trx->lock.table_locks.end(); it != end; ++it) {
		const lock_t*	lock = *it;

		ut_ad(!lock || trx == lock->trx);
		ut_ad(!lock || lock_get_type_low(lock) & LOCK_TABLE);
		ut_ad(!lock || lock->un_member.tab_lock.table);

		if (lock == lock_to_remove) {
			*it = NULL;

			if (!trx->lock.cancel) {
				trx_mutex_exit(trx);
			}

			return;
		}
	}

	if (!trx->lock.cancel) {
		trx_mutex_exit(trx);
	}

	/* Lock must exist in the vector. */
	ut_error;
}

/*===================== VALIDATION AND DEBUGGING ====================*/

/** Print info of a table lock.
@param[in,out]	file	output stream
@param[in]	lock	table lock */
static
void
lock_table_print(FILE* file, const lock_t* lock)
{
	ut_ad(lock_mutex_own());
	ut_a(lock_get_type_low(lock) == LOCK_TABLE);

	fputs("TABLE LOCK table ", file);
	ut_print_name(file, lock->trx,
		      lock->un_member.tab_lock.table->name.m_name);
	fprintf(file, " trx id " TRX_ID_FMT, trx_get_id_for_print(lock->trx));

	if (lock_get_mode(lock) == LOCK_S) {
		fputs(" lock mode S", file);
	} else if (lock_get_mode(lock) == LOCK_X) {
		ut_ad(lock->trx->id != 0);
		fputs(" lock mode X", file);
	} else if (lock_get_mode(lock) == LOCK_IS) {
		fputs(" lock mode IS", file);
	} else if (lock_get_mode(lock) == LOCK_IX) {
		ut_ad(lock->trx->id != 0);
		fputs(" lock mode IX", file);
	} else if (lock_get_mode(lock) == LOCK_AUTO_INC) {
		fputs(" lock mode AUTO-INC", file);
	} else {
		fprintf(file, " unknown lock mode %lu",
			(ulong) lock_get_mode(lock));
	}

	if (lock_get_wait(lock)) {
		fputs(" waiting", file);
	}

	putc('\n', file);
}

/** Pretty-print a record lock.
@param[in,out]	file	output stream
@param[in]	lock	record lock
@param[in,out]	mtr	mini-transaction for accessing the record */
static void lock_rec_print(FILE* file, const lock_t* lock, mtr_t& mtr)
{
	ulint			space;
	ulint			page_no;

	ut_ad(lock_mutex_own());
	ut_a(lock_get_type_low(lock) == LOCK_REC);

	space = lock->un_member.rec_lock.space;
	page_no = lock->un_member.rec_lock.page_no;

	fprintf(file, "RECORD LOCKS space id %lu page no %lu n bits %lu "
		"index %s of table ",
		(ulong) space, (ulong) page_no,
		(ulong) lock_rec_get_n_bits(lock),
		lock->index->name());
	ut_print_name(file, lock->trx, lock->index->table->name.m_name);
	fprintf(file, " trx id " TRX_ID_FMT, trx_get_id_for_print(lock->trx));

	if (lock_get_mode(lock) == LOCK_S) {
		fputs(" lock mode S", file);
	} else if (lock_get_mode(lock) == LOCK_X) {
		fputs(" lock_mode X", file);
	} else {
		ut_error;
	}

	if (lock_rec_get_gap(lock)) {
		fputs(" locks gap before rec", file);
	}

	if (lock_rec_get_rec_not_gap(lock)) {
		fputs(" locks rec but not gap", file);
	}

	if (lock_rec_get_insert_intention(lock)) {
		fputs(" insert intention", file);
	}

	if (lock_get_wait(lock)) {
		fputs(" waiting", file);
	}

	putc('\n', file);

	mem_heap_t*		heap		= NULL;
	rec_offs		offsets_[REC_OFFS_NORMAL_SIZE];
	rec_offs*		offsets		= offsets_;
	rec_offs_init(offsets_);

	mtr.start();
	const buf_block_t* block = buf_page_try_get(page_id_t(space, page_no),
						    &mtr);

	for (ulint i = 0; i < lock_rec_get_n_bits(lock); ++i) {

		if (!lock_rec_get_nth_bit(lock, i)) {
			continue;
		}

		fprintf(file, "Record lock, heap no %lu", (ulong) i);

		if (block) {
			ut_ad(page_is_leaf(block->frame));
			const rec_t*	rec;

			rec = page_find_rec_with_heap_no(
				buf_block_get_frame(block), i);
			ut_ad(!page_rec_is_metadata(rec));

			offsets = rec_get_offsets(
				rec, lock->index, offsets, true,
				ULINT_UNDEFINED, &heap);

			putc(' ', file);
			rec_print_new(file, rec, offsets);
		}

		putc('\n', file);
	}

	mtr.commit();

	if (UNIV_LIKELY_NULL(heap)) {
		mem_heap_free(heap);
	}
}

#ifdef UNIV_DEBUG
/* Print the number of lock structs from lock_print_info_summary() only
in non-production builds for performance reasons, see
http://bugs.mysql.com/36942 */
#define PRINT_NUM_OF_LOCK_STRUCTS
#endif /* UNIV_DEBUG */

#ifdef PRINT_NUM_OF_LOCK_STRUCTS
/*********************************************************************//**
Calculates the number of record lock structs in the record lock hash table.
@return number of record locks */
static
ulint
lock_get_n_rec_locks(void)
/*======================*/
{
	ulint	n_locks	= 0;
	ulint	i;

	ut_ad(lock_mutex_own());

	for (i = 0; i < hash_get_n_cells(lock_sys.rec_hash); i++) {
		const lock_t*	lock;

		for (lock = static_cast<const lock_t*>(
				HASH_GET_FIRST(lock_sys.rec_hash, i));
		     lock != 0;
		     lock = static_cast<const lock_t*>(
				HASH_GET_NEXT(hash, lock))) {

			n_locks++;
		}
	}

	return(n_locks);
}
#endif /* PRINT_NUM_OF_LOCK_STRUCTS */

/*********************************************************************//**
Prints info of locks for all transactions.
@return FALSE if not able to obtain lock mutex
and exits without printing info */
ibool
lock_print_info_summary(
/*====================*/
	FILE*	file,	/*!< in: file where to print */
	ibool	nowait)	/*!< in: whether to wait for the lock mutex */
{
	/* if nowait is FALSE, wait on the lock mutex,
	otherwise return immediately if fail to obtain the
	mutex. */
	if (!nowait) {
		lock_mutex_enter();
	} else if (lock_mutex_enter_nowait()) {
		fputs("FAIL TO OBTAIN LOCK MUTEX,"
		      " SKIP LOCK INFO PRINTING\n", file);
		return(FALSE);
	}

	if (lock_deadlock_found) {
		fputs("------------------------\n"
		      "LATEST DETECTED DEADLOCK\n"
		      "------------------------\n", file);

		if (!srv_read_only_mode) {
			ut_copy_file(file, lock_latest_err_file);
		}
	}

	fputs("------------\n"
	      "TRANSACTIONS\n"
	      "------------\n", file);

	fprintf(file, "Trx id counter " TRX_ID_FMT "\n",
		trx_sys.get_max_trx_id());

	fprintf(file,
		"Purge done for trx's n:o < " TRX_ID_FMT
		" undo n:o < " TRX_ID_FMT " state: %s\n"
		"History list length " ULINTPF "\n",
		purge_sys.tail.trx_no(),
		purge_sys.tail.undo_no,
		purge_sys.enabled()
		? (purge_sys.running() ? "running"
		   : purge_sys.paused() ? "stopped" : "running but idle")
		: "disabled",
		trx_sys.history_size());

#ifdef PRINT_NUM_OF_LOCK_STRUCTS
	fprintf(file,
		"Total number of lock structs in row lock hash table %lu\n",
		(ulong) lock_get_n_rec_locks());
#endif /* PRINT_NUM_OF_LOCK_STRUCTS */
	return(TRUE);
}

/** Prints transaction lock wait and MVCC state.
@param[in,out]	file	file where to print
@param[in]	trx	transaction
@param[in]	now	current time */
void
lock_trx_print_wait_and_mvcc_state(FILE* file, const trx_t* trx, time_t now)
{
	fprintf(file, "---");

	trx_print_latched(file, trx, 600);

	/* Note: read_view->get_state() check is race condition. But it
	should "kind of work" because read_view is freed only at shutdown.
	Worst thing that may happen is that it'll get transferred to
	another thread and print wrong values. */

	if (trx->read_view.get_state() == READ_VIEW_STATE_OPEN) {
		trx->read_view.print_limits(file);
	}

	if (trx->lock.que_state == TRX_QUE_LOCK_WAIT) {

		fprintf(file,
			"------- TRX HAS BEEN WAITING %lu SEC"
			" FOR THIS LOCK TO BE GRANTED:\n",
			(ulong) difftime(now, trx->lock.wait_started));

		if (lock_get_type_low(trx->lock.wait_lock) == LOCK_REC) {
			mtr_t mtr;
			lock_rec_print(file, trx->lock.wait_lock, mtr);
		} else {
			lock_table_print(file, trx->lock.wait_lock);
		}

		fprintf(file, "------------------\n");
	}
}

/*********************************************************************//**
Prints info of locks for a transaction. */
static
void
lock_trx_print_locks(
/*=================*/
	FILE*		file,		/*!< in/out: File to write */
	const trx_t*	trx)		/*!< in: current transaction */
{
	mtr_t mtr;
	uint32_t i= 0;
	/* Iterate over the transaction's locks. */
	for (lock_t *lock = UT_LIST_GET_FIRST(trx->lock.trx_locks);
	     lock != NULL;
	     lock = UT_LIST_GET_NEXT(trx_locks, lock)) {
		if (lock_get_type_low(lock) == LOCK_REC) {

			lock_rec_print(file, lock, mtr);
		} else {
			ut_ad(lock_get_type_low(lock) & LOCK_TABLE);

			lock_table_print(file, lock);
		}

		if (++i == 10) {

			fprintf(file,
				"10 LOCKS PRINTED FOR THIS TRX:"
				" SUPPRESSING FURTHER PRINTS\n");

			break;
		}
	}
}

/** Functor to display all transactions */
struct lock_print_info
{
  lock_print_info(FILE* file, time_t now) :
    file(file), now(now),
    purge_trx(purge_sys.query ? purge_sys.query->trx : NULL)
  {}

  void operator()(const trx_t* trx) const
  {
    ut_ad(mutex_own(&trx_sys.mutex));
    if (UNIV_UNLIKELY(trx == purge_trx))
      return;
    lock_trx_print_wait_and_mvcc_state(file, trx, now);

    if (trx->will_lock && srv_print_innodb_lock_monitor)
      lock_trx_print_locks(file, trx);
  }

  FILE* const file;
  const time_t now;
  const trx_t* const purge_trx;
};

/*********************************************************************//**
Prints info of locks for each transaction. This function assumes that the
caller holds the lock mutex and more importantly it will release the lock
mutex on behalf of the caller. (This should be fixed in the future). */
void
lock_print_info_all_transactions(
/*=============================*/
	FILE*		file)	/*!< in/out: file where to print */
{
	ut_ad(lock_mutex_own());

	fprintf(file, "LIST OF TRANSACTIONS FOR EACH SESSION:\n");
	const time_t now = time(NULL);

	mutex_enter(&trx_sys.mutex);
	ut_list_map(trx_sys.trx_list, lock_print_info(file, now));
	mutex_exit(&trx_sys.mutex);
	lock_mutex_exit();

	ut_ad(lock_validate());
}

#ifdef UNIV_DEBUG
/*********************************************************************//**
Find the the lock in the trx_t::trx_lock_t::table_locks vector.
@return true if found */
static
bool
lock_trx_table_locks_find(
/*======================*/
	trx_t*		trx,		/*!< in: trx to validate */
	const lock_t*	find_lock)	/*!< in: lock to find */
{
	bool		found = false;

	ut_ad(trx_mutex_own(trx));

	for (lock_list::const_iterator it = trx->lock.table_locks.begin(),
             end = trx->lock.table_locks.end(); it != end; ++it) {

		const lock_t*	lock = *it;

		if (lock == NULL) {

			continue;

		} else if (lock == find_lock) {

			/* Can't be duplicates. */
			ut_a(!found);
			found = true;
		}

		ut_a(trx == lock->trx);
		ut_a(lock_get_type_low(lock) & LOCK_TABLE);
		ut_a(lock->un_member.tab_lock.table != NULL);
	}

	return(found);
}

/*********************************************************************//**
Validates the lock queue on a table.
@return TRUE if ok */
static
ibool
lock_table_queue_validate(
/*======================*/
	const dict_table_t*	table)	/*!< in: table */
{
	const lock_t*	lock;

	ut_ad(lock_mutex_own());

	for (lock = UT_LIST_GET_FIRST(table->locks);
	     lock != NULL;
	     lock = UT_LIST_GET_NEXT(un_member.tab_lock.locks, lock)) {

		/* lock->trx->state cannot change from or to NOT_STARTED
		while we are holding the lock_sys.mutex. It may change
		from ACTIVE or PREPARED to PREPARED or COMMITTED. */
		trx_mutex_enter(lock->trx);
		check_trx_state(lock->trx);

		if (lock->trx->state == TRX_STATE_COMMITTED_IN_MEMORY) {
		} else if (!lock_get_wait(lock)) {
			ut_a(!lock_table_other_has_incompatible(
				     lock->trx, 0, table,
				     lock_get_mode(lock)));
		} else {
			ut_a(lock_table_has_to_wait_in_queue(lock));
		}

		ut_a(lock_trx_table_locks_find(lock->trx, lock));
		trx_mutex_exit(lock->trx);
	}

	return(TRUE);
}

/*********************************************************************//**
Validates the lock queue on a single record.
@return TRUE if ok */
static
bool
lock_rec_queue_validate(
/*====================*/
	bool			locked_lock_trx_sys,
					/*!< in: if the caller holds
					both the lock mutex and
					trx_sys_t->lock. */
	const buf_block_t*	block,	/*!< in: buffer block containing rec */
	const rec_t*		rec,	/*!< in: record to look at */
	const dict_index_t*	index,	/*!< in: index, or NULL if not known */
	const rec_offs*		offsets)/*!< in: rec_get_offsets(rec, index) */
{
	const lock_t*	lock;
	ulint		heap_no;

	ut_a(rec);
	ut_a(block->frame == page_align(rec));
	ut_ad(rec_offs_validate(rec, index, offsets));
	ut_ad(!page_rec_is_comp(rec) == !rec_offs_comp(offsets));
	ut_ad(page_rec_is_leaf(rec));
	ut_ad(lock_mutex_own() == locked_lock_trx_sys);
	ut_ad(!index || dict_index_is_clust(index)
	      || !dict_index_is_online_ddl(index));

	heap_no = page_rec_get_heap_no(rec);

	if (!locked_lock_trx_sys) {
		lock_mutex_enter();
	}

	if (!page_rec_is_user_rec(rec)) {

		for (lock = lock_rec_get_first(lock_sys.rec_hash,
					       block, heap_no);
		     lock != NULL;
		     lock = lock_rec_get_next_const(heap_no, lock)) {

			ut_ad(!index || lock->index == index);

			trx_mutex_enter(lock->trx);
			ut_ad(!trx_is_ac_nl_ro(lock->trx));
			ut_ad(trx_state_eq(lock->trx,
					   TRX_STATE_COMMITTED_IN_MEMORY)
			      || !lock_get_wait(lock)
			      || lock_rec_has_to_wait_in_queue(lock));
			trx_mutex_exit(lock->trx);
		}

func_exit:
		if (!locked_lock_trx_sys) {
			lock_mutex_exit();
		}

		return true;
	}

	ut_ad(page_rec_is_leaf(rec));
	ut_ad(lock_mutex_own());

	const trx_id_t impl_trx_id = index && index->is_primary()
		? lock_clust_rec_some_has_impl(rec, index, offsets)
		: 0;

	if (trx_t *impl_trx = impl_trx_id
	    ? trx_sys.find(current_trx(), impl_trx_id, false)
	    : 0) {
		/* impl_trx could have been committed before we
		acquire its mutex, but not thereafter. */

		mutex_enter(&impl_trx->mutex);
		ut_ad(impl_trx->state != TRX_STATE_NOT_STARTED);
		if (impl_trx->state == TRX_STATE_COMMITTED_IN_MEMORY) {
		} else if (const lock_t* other_lock
			   = lock_rec_other_has_expl_req(
				   LOCK_S, block, true, heap_no,
				   impl_trx)) {
			/* The impl_trx is holding an implicit lock on the
			given record 'rec'. So there cannot be another
			explicit granted lock.  Also, there can be another
			explicit waiting lock only if the impl_trx has an
			explicit granted lock. */

#ifdef WITH_WSREP
			if (other_lock->trx->is_wsrep()) {
				if (!lock_get_wait(other_lock) ) {
					ib::info() << "WSREP impl BF lock conflict for my impl lock:\n BF:" <<
						((wsrep_thd_is_BF(impl_trx->mysql_thd, FALSE)) ? "BF" : "normal") << " exec: " <<
						wsrep_thd_exec_mode(impl_trx->mysql_thd) << " conflict: " <<
						wsrep_thd_conflict_state(impl_trx->mysql_thd, false) << " seqno: " <<
						wsrep_thd_trx_seqno(impl_trx->mysql_thd) << " SQL: " <<
						wsrep_thd_query(impl_trx->mysql_thd);

					trx_t* otrx = other_lock->trx;

					ib::info() << "WSREP other lock:\n BF:" <<
						((wsrep_thd_is_BF(otrx->mysql_thd, FALSE)) ? "BF" : "normal")  << " exec: " <<
						wsrep_thd_exec_mode(otrx->mysql_thd) << " conflict: " <<
						wsrep_thd_conflict_state(otrx->mysql_thd, false) << " seqno: " <<
						wsrep_thd_trx_seqno(otrx->mysql_thd) << " SQL: " <<
						wsrep_thd_query(otrx->mysql_thd);
				}

				if (!lock_rec_has_expl(LOCK_X | LOCK_REC_NOT_GAP,
						       block, heap_no,
						       impl_trx)) {
					ib::info() << "WSREP impl BF lock conflict";
				}
			} else
#endif /* WITH_WSREP */
			ut_ad(lock_get_wait(other_lock));
			ut_ad(lock_rec_has_expl(LOCK_X | LOCK_REC_NOT_GAP,
						block, heap_no, impl_trx));
		}

		mutex_exit(&impl_trx->mutex);
	}

	for (lock = lock_rec_get_first(lock_sys.rec_hash, block, heap_no);
	     lock != NULL;
	     lock = lock_rec_get_next_const(heap_no, lock)) {

		ut_ad(!trx_is_ac_nl_ro(lock->trx));
		ut_ad(!page_rec_is_metadata(rec));

		if (index) {
			ut_a(lock->index == index);
		}

		if (!lock_rec_get_gap(lock) && !lock_get_wait(lock)) {

			lock_mode	mode;

			if (lock_get_mode(lock) == LOCK_S) {
				mode = LOCK_X;
			} else {
				mode = LOCK_S;
			}

			const lock_t*	other_lock
				= lock_rec_other_has_expl_req(
					mode, block, false, heap_no,
					lock->trx);
#ifdef WITH_WSREP
			ut_a(!other_lock
			     || wsrep_thd_is_BF(lock->trx->mysql_thd, FALSE)
			     || wsrep_thd_is_BF(other_lock->trx->mysql_thd, FALSE));

#else
			ut_a(!other_lock);
#endif /* WITH_WSREP */
		} else if (lock_get_wait(lock) && !lock_rec_get_gap(lock)) {

			ut_a(lock_rec_has_to_wait_in_queue(lock));
		}
	}

	ut_ad(innodb_lock_schedule_algorithm == INNODB_LOCK_SCHEDULE_ALGORITHM_FCFS ||
		  lock_queue_validate(lock));

	goto func_exit;
}

/*********************************************************************//**
Validates the record lock queues on a page.
@return TRUE if ok */
static
ibool
lock_rec_validate_page(
/*===================*/
	const buf_block_t*	block)	/*!< in: buffer block */
{
	const lock_t*	lock;
	const rec_t*	rec;
	ulint		nth_lock	= 0;
	ulint		nth_bit		= 0;
	ulint		i;
	mem_heap_t*	heap		= NULL;
	rec_offs	offsets_[REC_OFFS_NORMAL_SIZE];
	rec_offs*	offsets		= offsets_;
	rec_offs_init(offsets_);

	ut_ad(!lock_mutex_own());

	lock_mutex_enter();
loop:
	lock = lock_rec_get_first_on_page_addr(
		lock_sys.rec_hash,
		block->page.id.space(), block->page.id.page_no());

	if (!lock) {
		goto function_exit;
	}

	ut_ad(!block->page.file_page_was_freed);

	for (i = 0; i < nth_lock; i++) {

		lock = lock_rec_get_next_on_page_const(lock);

		if (!lock) {
			goto function_exit;
		}
	}

	ut_ad(!trx_is_ac_nl_ro(lock->trx));

	/* Only validate the record queues when this thread is not
	holding a space->latch. */
	if (!sync_check_find(SYNC_FSP))
	for (i = nth_bit; i < lock_rec_get_n_bits(lock); i++) {

		if (i == PAGE_HEAP_NO_SUPREMUM
		    || lock_rec_get_nth_bit(lock, i)) {

			rec = page_find_rec_with_heap_no(block->frame, i);
			ut_a(rec);
			ut_ad(!lock_rec_get_nth_bit(lock, i)
			      || page_rec_is_leaf(rec));
			offsets = rec_get_offsets(rec, lock->index, offsets,
						  true, ULINT_UNDEFINED,
						  &heap);

			/* If this thread is holding the file space
			latch (fil_space_t::latch), the following
			check WILL break the latching order and may
			cause a deadlock of threads. */

			lock_rec_queue_validate(
				TRUE, block, rec, lock->index, offsets);

			nth_bit = i + 1;

			goto loop;
		}
	}

	nth_bit = 0;
	nth_lock++;

	goto loop;

function_exit:
	lock_mutex_exit();

	if (heap != NULL) {
		mem_heap_free(heap);
	}
	return(TRUE);
}

/*********************************************************************//**
Validate record locks up to a limit.
@return lock at limit or NULL if no more locks in the hash bucket */
static MY_ATTRIBUTE((warn_unused_result))
const lock_t*
lock_rec_validate(
/*==============*/
	ulint		start,		/*!< in: lock_sys.rec_hash
					bucket */
	ib_uint64_t*	limit)		/*!< in/out: upper limit of
					(space, page_no) */
{
	ut_ad(lock_mutex_own());

	for (const lock_t* lock = static_cast<const lock_t*>(
			HASH_GET_FIRST(lock_sys.rec_hash, start));
	     lock != NULL;
	     lock = static_cast<const lock_t*>(HASH_GET_NEXT(hash, lock))) {

		ib_uint64_t	current;

		ut_ad(!trx_is_ac_nl_ro(lock->trx));
		ut_ad(lock_get_type(lock) == LOCK_REC);

		current = ut_ull_create(
			lock->un_member.rec_lock.space,
			lock->un_member.rec_lock.page_no);

		if (current > *limit) {
			*limit = current + 1;
			return(lock);
		}
	}

	return(0);
}

/*********************************************************************//**
Validate a record lock's block */
static
void
lock_rec_block_validate(
/*====================*/
	ulint		space_id,
	ulint		page_no)
{
	/* The lock and the block that it is referring to may be freed at
	this point. We pass BUF_GET_POSSIBLY_FREED to skip a debug check.
	If the lock exists in lock_rec_validate_page() we assert
	!block->page.file_page_was_freed. */

	buf_block_t*	block;
	mtr_t		mtr;

	/* Transactional locks should never refer to dropped
	tablespaces, because all DDL operations that would drop or
	discard or rebuild a tablespace do hold an exclusive table
	lock, which would conflict with any locks referring to the
	tablespace from other transactions. */
	if (fil_space_t* space = fil_space_acquire(space_id)) {
		dberr_t err = DB_SUCCESS;
		mtr_start(&mtr);

		block = buf_page_get_gen(
			page_id_t(space_id, page_no),
			page_size_t(space->flags),
			RW_X_LATCH, NULL,
			BUF_GET_POSSIBLY_FREED,
			__FILE__, __LINE__, &mtr, &err);

		if (err != DB_SUCCESS) {
			ib::error() << "Lock rec block validate failed for tablespace "
				   << space->name
				   << " space_id " << space_id
				   << " page_no " << page_no << " err " << err;
		}

		if (block) {
			buf_block_dbg_add_level(block, SYNC_NO_ORDER_CHECK);

			ut_ad(lock_rec_validate_page(block));
		}

		mtr_commit(&mtr);

		space->release();
	}
}


static my_bool lock_validate_table_locks(rw_trx_hash_element_t *element, void*)
{
  ut_ad(lock_mutex_own());
  mutex_enter(&element->mutex);
  if (element->trx)
  {
    check_trx_state(element->trx);
    for (const lock_t *lock= UT_LIST_GET_FIRST(element->trx->lock.trx_locks);
         lock != NULL;
         lock= UT_LIST_GET_NEXT(trx_locks, lock))
    {
      if (lock_get_type_low(lock) & LOCK_TABLE)
        lock_table_queue_validate(lock->un_member.tab_lock.table);
    }
  }
  mutex_exit(&element->mutex);
  return 0;
}


/*********************************************************************//**
Validates the lock system.
@return TRUE if ok */
static
bool
lock_validate()
/*===========*/
{
	typedef	std::pair<ulint, ulint>		page_addr_t;
	typedef std::set<
		page_addr_t,
		std::less<page_addr_t>,
		ut_allocator<page_addr_t> >	page_addr_set;

	page_addr_set	pages;

	lock_mutex_enter();

	/* Validate table locks */
	trx_sys.rw_trx_hash.iterate(reinterpret_cast<my_hash_walk_action>
				    (lock_validate_table_locks), 0);

	/* Iterate over all the record locks and validate the locks. We
	don't want to hog the lock_sys_t::mutex and the trx_sys_t::mutex.
	Release both mutexes during the validation check. */

	for (ulint i = 0; i < hash_get_n_cells(lock_sys.rec_hash); i++) {
		ib_uint64_t	limit = 0;

		while (const lock_t* lock = lock_rec_validate(i, &limit)) {
			if (lock_rec_find_set_bit(lock) == ULINT_UNDEFINED) {
				/* The lock bitmap is empty; ignore it. */
				continue;
			}
			const lock_rec_t& l = lock->un_member.rec_lock;
			pages.insert(std::make_pair(l.space, l.page_no));
		}
	}

	lock_mutex_exit();

	for (page_addr_set::const_iterator it = pages.begin();
	     it != pages.end();
	     ++it) {
		lock_rec_block_validate((*it).first, (*it).second);
	}

	return(true);
}
#endif /* UNIV_DEBUG */
/*============ RECORD LOCK CHECKS FOR ROW OPERATIONS ====================*/

/*********************************************************************//**
Checks if locks of other transactions prevent an immediate insert of
a record. If they do, first tests if the query thread should anyway
be suspended for some reason; if not, then puts the transaction and
the query thread to the lock wait state and inserts a waiting request
for a gap x-lock to the lock queue.
@return DB_SUCCESS, DB_LOCK_WAIT, or DB_DEADLOCK */
dberr_t
lock_rec_insert_check_and_lock(
/*===========================*/
	ulint		flags,	/*!< in: if BTR_NO_LOCKING_FLAG bit is
				set, does nothing */
	const rec_t*	rec,	/*!< in: record after which to insert */
	buf_block_t*	block,	/*!< in/out: buffer block of rec */
	dict_index_t*	index,	/*!< in: index */
	que_thr_t*	thr,	/*!< in: query thread */
	mtr_t*		mtr,	/*!< in/out: mini-transaction */
	bool*		inherit)/*!< out: set to true if the new
				inserted record maybe should inherit
				LOCK_GAP type locks from the successor
				record */
{
	ut_ad(block->frame == page_align(rec));
	ut_ad(!dict_index_is_online_ddl(index)
	      || index->is_primary()
	      || (flags & BTR_CREATE_FLAG));
	ut_ad(mtr->is_named_space(index->table->space));
	ut_ad(page_rec_is_leaf(rec));

	if (flags & BTR_NO_LOCKING_FLAG) {

		return(DB_SUCCESS);
	}

	ut_ad(!index->table->is_temporary());
	ut_ad(page_is_leaf(block->frame));

	dberr_t		err;
	lock_t*		lock;
	bool		inherit_in = *inherit;
	trx_t*		trx = thr_get_trx(thr);
	const rec_t*	next_rec = page_rec_get_next_const(rec);
	ulint		heap_no = page_rec_get_heap_no(next_rec);
	ut_ad(!rec_is_metadata(next_rec, index));

	lock_mutex_enter();
	/* Because this code is invoked for a running transaction by
	the thread that is serving the transaction, it is not necessary
	to hold trx->mutex here. */

	/* When inserting a record into an index, the table must be at
	least IX-locked. When we are building an index, we would pass
	BTR_NO_LOCKING_FLAG and skip the locking altogether. */
	ut_ad(lock_table_has(trx, index->table, LOCK_IX));

	lock = lock_rec_get_first(lock_sys.rec_hash, block, heap_no);

	if (lock == NULL) {
		/* We optimize CPU time usage in the simplest case */

		lock_mutex_exit();

		if (inherit_in && !dict_index_is_clust(index)) {
			/* Update the page max trx id field */
			page_update_max_trx_id(block,
					       buf_block_get_page_zip(block),
					       trx->id, mtr);
		}

		*inherit = false;

		return(DB_SUCCESS);
	}

	/* Spatial index does not use GAP lock protection. It uses
	"predicate lock" to protect the "range" */
	if (dict_index_is_spatial(index)) {
		return(DB_SUCCESS);
	}

	*inherit = true;

	/* If another transaction has an explicit lock request which locks
	the gap, waiting or granted, on the successor, the insert has to wait.

	An exception is the case where the lock by the another transaction
	is a gap type lock which it placed to wait for its turn to insert. We
	do not consider that kind of a lock conflicting with our insert. This
	eliminates an unnecessary deadlock which resulted when 2 transactions
	had to wait for their insert. Both had waiting gap type lock requests
	on the successor, which produced an unnecessary deadlock. */

	const ulint	type_mode = LOCK_X | LOCK_GAP | LOCK_INSERT_INTENTION;

	if (
#ifdef WITH_WSREP
	    lock_t* c_lock =
#endif /* WITH_WSREP */
	    lock_rec_other_has_conflicting(type_mode, block, heap_no, trx)) {
		/* Note that we may get DB_SUCCESS also here! */
		trx_mutex_enter(trx);

		err = lock_rec_enqueue_waiting(
#ifdef WITH_WSREP
			c_lock,
#endif /* WITH_WSREP */
			type_mode, block, heap_no, index, thr, NULL);

		trx_mutex_exit(trx);
	} else {
		err = DB_SUCCESS;
	}

	lock_mutex_exit();

	switch (err) {
	case DB_SUCCESS_LOCKED_REC:
		err = DB_SUCCESS;
		/* fall through */
	case DB_SUCCESS:
		if (!inherit_in || dict_index_is_clust(index)) {
			break;
		}

		/* Update the page max trx id field */
		page_update_max_trx_id(
			block, buf_block_get_page_zip(block), trx->id, mtr);
	default:
		/* We only care about the two return values. */
		break;
	}

#ifdef UNIV_DEBUG
	{
		mem_heap_t*	heap		= NULL;
		rec_offs	offsets_[REC_OFFS_NORMAL_SIZE];
		const rec_offs*	offsets;
		rec_offs_init(offsets_);

		offsets = rec_get_offsets(next_rec, index, offsets_, true,
					  ULINT_UNDEFINED, &heap);

		ut_ad(lock_rec_queue_validate(
				FALSE, block, next_rec, index, offsets));

		if (heap != NULL) {
			mem_heap_free(heap);
		}
	}
#endif /* UNIV_DEBUG */

	return(err);
}

/*********************************************************************//**
Creates an explicit record lock for a running transaction that currently only
has an implicit lock on the record. The transaction instance must have a
reference count > 0 so that it can't be committed and freed before this
function has completed. */
static
void
lock_rec_convert_impl_to_expl_for_trx(
/*==================================*/
	const buf_block_t*	block,	/*!< in: buffer block of rec */
	const rec_t*		rec,	/*!< in: user record on page */
	dict_index_t*		index,	/*!< in: index of record */
	trx_t*			trx,	/*!< in/out: active transaction */
	ulint			heap_no)/*!< in: rec heap number to lock */
{
	ut_ad(trx->is_referenced());
	ut_ad(page_rec_is_leaf(rec));
	ut_ad(!rec_is_metadata(rec, index));

	DEBUG_SYNC_C("before_lock_rec_convert_impl_to_expl_for_trx");
	lock_mutex_enter();
	trx_mutex_enter(trx);
	ut_ad(!trx_state_eq(trx, TRX_STATE_NOT_STARTED));

	if (!trx_state_eq(trx, TRX_STATE_COMMITTED_IN_MEMORY)
	    && !lock_rec_has_expl(LOCK_X | LOCK_REC_NOT_GAP,
				  block, heap_no, trx)) {
		lock_rec_add_to_queue(LOCK_REC | LOCK_X | LOCK_REC_NOT_GAP,
				      block, heap_no, index, trx, true);
	}

	lock_mutex_exit();
	trx_mutex_exit(trx);
	trx->release_reference();

	DEBUG_SYNC_C("after_lock_rec_convert_impl_to_expl_for_trx");
}


#ifdef UNIV_DEBUG
struct lock_rec_other_trx_holds_expl_arg
{
  const ulint heap_no;
  const buf_block_t * const block;
  const trx_t *impl_trx;
};


static my_bool lock_rec_other_trx_holds_expl_callback(
  rw_trx_hash_element_t *element,
  lock_rec_other_trx_holds_expl_arg *arg)
{
  mutex_enter(&element->mutex);
  if (element->trx)
  {
    trx_mutex_enter(element->trx);
    ut_ad(element->trx->state != TRX_STATE_NOT_STARTED);
    lock_t *expl_lock= element->trx->state == TRX_STATE_COMMITTED_IN_MEMORY
      ? NULL : lock_rec_has_expl(LOCK_S | LOCK_REC_NOT_GAP, arg->block,
                                 arg->heap_no, element->trx);
    /*
      An explicit lock is held by trx other than the trx holding the implicit
      lock.
    */
    ut_ad(!expl_lock || expl_lock->trx == arg->impl_trx);
    trx_mutex_exit(element->trx);
  }
  mutex_exit(&element->mutex);
  return 0;
}


/**
  Checks if some transaction, other than given trx_id, has an explicit
  lock on the given rec.

  FIXME: if the current transaction holds implicit lock from INSERT, a
  subsequent locking read should not convert it to explicit. See also
  MDEV-11215.

  @param      caller_trx  trx of current thread
  @param[in]  trx         trx holding implicit lock on rec
  @param[in]  rec         user record
  @param[in]  block       buffer block containing the record
*/

static void lock_rec_other_trx_holds_expl(trx_t *caller_trx, trx_t *trx,
                                          const rec_t *rec,
                                          const buf_block_t *block)
{
  if (trx)
  {
    ut_ad(!page_rec_is_metadata(rec));
    lock_mutex_enter();
    ut_ad(trx->is_referenced());
    trx_mutex_enter(trx);
    const trx_state_t state = trx->state;
    trx_mutex_exit(trx);
    ut_ad(state != TRX_STATE_NOT_STARTED);
    if (state == TRX_STATE_COMMITTED_IN_MEMORY)
    {
      /* The transaction was committed before our lock_mutex_enter(). */
      lock_mutex_exit();
      return;
    }
    lock_rec_other_trx_holds_expl_arg arg= { page_rec_get_heap_no(rec), block,
                                             trx };
    trx_sys.rw_trx_hash.iterate(caller_trx,
                                reinterpret_cast<my_hash_walk_action>
                                (lock_rec_other_trx_holds_expl_callback),
                                &arg);
    lock_mutex_exit();
  }
}
#endif /* UNIV_DEBUG */


/** If an implicit x-lock exists on a record, convert it to an explicit one.

Often, this is called by a transaction that is about to enter a lock wait
due to the lock conflict. Two explicit locks would be created: first the
exclusive lock on behalf of the lock-holder transaction in this function,
and then a wait request on behalf of caller_trx, in the calling function.

This may also be called by the same transaction that is already holding
an implicit exclusive lock on the record. In this case, no explicit lock
should be created.

@param[in,out]	caller_trx	current transaction
@param[in]	block		index tree leaf page
@param[in]	rec		record on the leaf page
@param[in]	index		the index of the record
@param[in]	offsets		rec_get_offsets(rec,index)
@return	whether caller_trx already holds an exclusive lock on rec */
static
bool
lock_rec_convert_impl_to_expl(
	trx_t*			caller_trx,
	const buf_block_t*	block,
	const rec_t*		rec,
	dict_index_t*		index,
	const rec_offs*		offsets)
{
	trx_t*		trx;

	ut_ad(!lock_mutex_own());
	ut_ad(page_rec_is_user_rec(rec));
	ut_ad(rec_offs_validate(rec, index, offsets));
	ut_ad(!page_rec_is_comp(rec) == !rec_offs_comp(offsets));
	ut_ad(page_rec_is_leaf(rec));
	ut_ad(!rec_is_metadata(rec, index));

	if (dict_index_is_clust(index)) {
		trx_id_t	trx_id;

		trx_id = lock_clust_rec_some_has_impl(rec, index, offsets);

		if (trx_id == 0) {
			return false;
		}
		if (UNIV_UNLIKELY(trx_id == caller_trx->id)) {
			return true;
		}

		trx = trx_sys.find(caller_trx, trx_id);
	} else {
		ut_ad(!dict_index_is_online_ddl(index));

		trx = lock_sec_rec_some_has_impl(caller_trx, rec, index,
						 offsets);
		if (trx == caller_trx) {
			trx->release_reference();
			return true;
		}

		ut_d(lock_rec_other_trx_holds_expl(caller_trx, trx, rec,
						   block));
	}

	if (trx != 0) {
		ulint	heap_no = page_rec_get_heap_no(rec);

		ut_ad(trx->is_referenced());

		/* If the transaction is still active and has no
		explicit x-lock set on the record, set one for it.
		trx cannot be committed until the ref count is zero. */

		lock_rec_convert_impl_to_expl_for_trx(
			block, rec, index, trx, heap_no);
	}

	return false;
}

/*********************************************************************//**
Checks if locks of other transactions prevent an immediate modify (update,
delete mark, or delete unmark) of a clustered index record. If they do,
first tests if the query thread should anyway be suspended for some
reason; if not, then puts the transaction and the query thread to the
lock wait state and inserts a waiting request for a record x-lock to the
lock queue.
@return DB_SUCCESS, DB_LOCK_WAIT, or DB_DEADLOCK */
dberr_t
lock_clust_rec_modify_check_and_lock(
/*=================================*/
	ulint			flags,	/*!< in: if BTR_NO_LOCKING_FLAG
					bit is set, does nothing */
	const buf_block_t*	block,	/*!< in: buffer block of rec */
	const rec_t*		rec,	/*!< in: record which should be
					modified */
	dict_index_t*		index,	/*!< in: clustered index */
	const rec_offs*		offsets,/*!< in: rec_get_offsets(rec, index) */
	que_thr_t*		thr)	/*!< in: query thread */
{
	dberr_t	err;
	ulint	heap_no;

	ut_ad(rec_offs_validate(rec, index, offsets));
	ut_ad(page_rec_is_leaf(rec));
	ut_ad(dict_index_is_clust(index));
	ut_ad(block->frame == page_align(rec));

	if (flags & BTR_NO_LOCKING_FLAG) {

		return(DB_SUCCESS);
	}
	ut_ad(!rec_is_metadata(rec, index));
	ut_ad(!index->table->is_temporary());

	heap_no = rec_offs_comp(offsets)
		? rec_get_heap_no_new(rec)
		: rec_get_heap_no_old(rec);

	/* If a transaction has no explicit x-lock set on the record, set one
	for it */

	if (lock_rec_convert_impl_to_expl(thr_get_trx(thr), block, rec, index,
					  offsets)) {
		/* We already hold an implicit exclusive lock. */
		return DB_SUCCESS;
	}

	err = lock_rec_lock(TRUE, LOCK_X | LOCK_REC_NOT_GAP,
			    block, heap_no, index, thr);

	ut_ad(lock_rec_queue_validate(FALSE, block, rec, index, offsets));

	if (err == DB_SUCCESS_LOCKED_REC) {
		err = DB_SUCCESS;
	}

	return(err);
}

/*********************************************************************//**
Checks if locks of other transactions prevent an immediate modify (delete
mark or delete unmark) of a secondary index record.
@return DB_SUCCESS, DB_LOCK_WAIT, or DB_DEADLOCK */
dberr_t
lock_sec_rec_modify_check_and_lock(
/*===============================*/
	ulint		flags,	/*!< in: if BTR_NO_LOCKING_FLAG
				bit is set, does nothing */
	buf_block_t*	block,	/*!< in/out: buffer block of rec */
	const rec_t*	rec,	/*!< in: record which should be
				modified; NOTE: as this is a secondary
				index, we always have to modify the
				clustered index record first: see the
				comment below */
	dict_index_t*	index,	/*!< in: secondary index */
	que_thr_t*	thr,	/*!< in: query thread
				(can be NULL if BTR_NO_LOCKING_FLAG) */
	mtr_t*		mtr)	/*!< in/out: mini-transaction */
{
	dberr_t	err;
	ulint	heap_no;

	ut_ad(!dict_index_is_clust(index));
	ut_ad(!dict_index_is_online_ddl(index) || (flags & BTR_CREATE_FLAG));
	ut_ad(block->frame == page_align(rec));
	ut_ad(mtr->is_named_space(index->table->space));
	ut_ad(page_rec_is_leaf(rec));
	ut_ad(!rec_is_metadata(rec, index));

	if (flags & BTR_NO_LOCKING_FLAG) {

		return(DB_SUCCESS);
	}
	ut_ad(!index->table->is_temporary());

	heap_no = page_rec_get_heap_no(rec);

	/* Another transaction cannot have an implicit lock on the record,
	because when we come here, we already have modified the clustered
	index record, and this would not have been possible if another active
	transaction had modified this secondary index record. */

	err = lock_rec_lock(TRUE, LOCK_X | LOCK_REC_NOT_GAP,
			    block, heap_no, index, thr);

#ifdef UNIV_DEBUG
	{
		mem_heap_t*	heap		= NULL;
		rec_offs	offsets_[REC_OFFS_NORMAL_SIZE];
		const rec_offs*	offsets;
		rec_offs_init(offsets_);

		offsets = rec_get_offsets(rec, index, offsets_, true,
					  ULINT_UNDEFINED, &heap);

		ut_ad(lock_rec_queue_validate(
			FALSE, block, rec, index, offsets));

		if (heap != NULL) {
			mem_heap_free(heap);
		}
	}
#endif /* UNIV_DEBUG */

	if (err == DB_SUCCESS || err == DB_SUCCESS_LOCKED_REC) {
		/* Update the page max trx id field */
		/* It might not be necessary to do this if
		err == DB_SUCCESS (no new lock created),
		but it should not cost too much performance. */
		page_update_max_trx_id(block,
				       buf_block_get_page_zip(block),
				       thr_get_trx(thr)->id, mtr);
		err = DB_SUCCESS;
	}

	return(err);
}

/*********************************************************************//**
Like lock_clust_rec_read_check_and_lock(), but reads a
secondary index record.
@return DB_SUCCESS, DB_SUCCESS_LOCKED_REC, DB_LOCK_WAIT, or DB_DEADLOCK */
dberr_t
lock_sec_rec_read_check_and_lock(
/*=============================*/
	ulint			flags,	/*!< in: if BTR_NO_LOCKING_FLAG
					bit is set, does nothing */
	const buf_block_t*	block,	/*!< in: buffer block of rec */
	const rec_t*		rec,	/*!< in: user record or page
					supremum record which should
					be read or passed over by a
					read cursor */
	dict_index_t*		index,	/*!< in: secondary index */
	const rec_offs*		offsets,/*!< in: rec_get_offsets(rec, index) */
	lock_mode		mode,	/*!< in: mode of the lock which
					the read cursor should set on
					records: LOCK_S or LOCK_X; the
					latter is possible in
					SELECT FOR UPDATE */
	ulint			gap_mode,/*!< in: LOCK_ORDINARY, LOCK_GAP, or
					LOCK_REC_NOT_GAP */
	que_thr_t*		thr)	/*!< in: query thread */
{
	dberr_t	err;
	ulint	heap_no;

	ut_ad(!dict_index_is_clust(index));
	ut_ad(!dict_index_is_online_ddl(index));
	ut_ad(block->frame == page_align(rec));
	ut_ad(page_rec_is_user_rec(rec) || page_rec_is_supremum(rec));
	ut_ad(rec_offs_validate(rec, index, offsets));
	ut_ad(page_rec_is_leaf(rec));
	ut_ad(mode == LOCK_X || mode == LOCK_S);

	if ((flags & BTR_NO_LOCKING_FLAG)
	    || srv_read_only_mode
	    || index->table->is_temporary()) {

		return(DB_SUCCESS);
	}

	ut_ad(!rec_is_metadata(rec, index));
	heap_no = page_rec_get_heap_no(rec);

	/* Some transaction may have an implicit x-lock on the record only
	if the max trx id for the page >= min trx id for the trx list or a
	database recovery is running. */

	if (!page_rec_is_supremum(rec)
	    && page_get_max_trx_id(block->frame) >= trx_sys.get_min_trx_id()
	    && lock_rec_convert_impl_to_expl(thr_get_trx(thr), block, rec,
					     index, offsets)) {
		/* We already hold an implicit exclusive lock. */
		return DB_SUCCESS;
	}

	err = lock_rec_lock(FALSE, ulint(mode) | gap_mode,
			    block, heap_no, index, thr);

	ut_ad(lock_rec_queue_validate(FALSE, block, rec, index, offsets));

	return(err);
}

/*********************************************************************//**
Checks if locks of other transactions prevent an immediate read, or passing
over by a read cursor, of a clustered index record. If they do, first tests
if the query thread should anyway be suspended for some reason; if not, then
puts the transaction and the query thread to the lock wait state and inserts a
waiting request for a record lock to the lock queue. Sets the requested mode
lock on the record.
@return DB_SUCCESS, DB_SUCCESS_LOCKED_REC, DB_LOCK_WAIT, or DB_DEADLOCK */
dberr_t
lock_clust_rec_read_check_and_lock(
/*===============================*/
	ulint			flags,	/*!< in: if BTR_NO_LOCKING_FLAG
					bit is set, does nothing */
	const buf_block_t*	block,	/*!< in: buffer block of rec */
	const rec_t*		rec,	/*!< in: user record or page
					supremum record which should
					be read or passed over by a
					read cursor */
	dict_index_t*		index,	/*!< in: clustered index */
	const rec_offs*		offsets,/*!< in: rec_get_offsets(rec, index) */
	lock_mode		mode,	/*!< in: mode of the lock which
					the read cursor should set on
					records: LOCK_S or LOCK_X; the
					latter is possible in
					SELECT FOR UPDATE */
	ulint			gap_mode,/*!< in: LOCK_ORDINARY, LOCK_GAP, or
					LOCK_REC_NOT_GAP */
	que_thr_t*		thr)	/*!< in: query thread */
{
	dberr_t	err;
	ulint	heap_no;

	ut_ad(dict_index_is_clust(index));
	ut_ad(block->frame == page_align(rec));
	ut_ad(page_rec_is_user_rec(rec) || page_rec_is_supremum(rec));
	ut_ad(gap_mode == LOCK_ORDINARY || gap_mode == LOCK_GAP
	      || gap_mode == LOCK_REC_NOT_GAP);
	ut_ad(rec_offs_validate(rec, index, offsets));
	ut_ad(page_rec_is_leaf(rec));
	ut_ad(!rec_is_metadata(rec, index));

	if ((flags & BTR_NO_LOCKING_FLAG)
	    || srv_read_only_mode
	    || index->table->is_temporary()) {

		return(DB_SUCCESS);
	}

	heap_no = page_rec_get_heap_no(rec);

	if (heap_no != PAGE_HEAP_NO_SUPREMUM
	    && lock_rec_convert_impl_to_expl(thr_get_trx(thr), block, rec,
					     index, offsets)) {
		/* We already hold an implicit exclusive lock. */
		return DB_SUCCESS;
	}

	err = lock_rec_lock(FALSE, ulint(mode) | gap_mode,
			    block, heap_no, index, thr);

	ut_ad(lock_rec_queue_validate(FALSE, block, rec, index, offsets));

	DEBUG_SYNC_C("after_lock_clust_rec_read_check_and_lock");

	return(err);
}
/*********************************************************************//**
Checks if locks of other transactions prevent an immediate read, or passing
over by a read cursor, of a clustered index record. If they do, first tests
if the query thread should anyway be suspended for some reason; if not, then
puts the transaction and the query thread to the lock wait state and inserts a
waiting request for a record lock to the lock queue. Sets the requested mode
lock on the record. This is an alternative version of
lock_clust_rec_read_check_and_lock() that does not require the parameter
"offsets".
@return DB_SUCCESS, DB_LOCK_WAIT, or DB_DEADLOCK */
dberr_t
lock_clust_rec_read_check_and_lock_alt(
/*===================================*/
	ulint			flags,	/*!< in: if BTR_NO_LOCKING_FLAG
					bit is set, does nothing */
	const buf_block_t*	block,	/*!< in: buffer block of rec */
	const rec_t*		rec,	/*!< in: user record or page
					supremum record which should
					be read or passed over by a
					read cursor */
	dict_index_t*		index,	/*!< in: clustered index */
	lock_mode		mode,	/*!< in: mode of the lock which
					the read cursor should set on
					records: LOCK_S or LOCK_X; the
					latter is possible in
					SELECT FOR UPDATE */
	ulint			gap_mode,/*!< in: LOCK_ORDINARY, LOCK_GAP, or
					LOCK_REC_NOT_GAP */
	que_thr_t*		thr)	/*!< in: query thread */
{
	mem_heap_t*	tmp_heap	= NULL;
	rec_offs	offsets_[REC_OFFS_NORMAL_SIZE];
	rec_offs*	offsets		= offsets_;
	dberr_t		err;
	rec_offs_init(offsets_);

	ut_ad(page_rec_is_leaf(rec));
	offsets = rec_get_offsets(rec, index, offsets, true,
				  ULINT_UNDEFINED, &tmp_heap);
	err = lock_clust_rec_read_check_and_lock(flags, block, rec, index,
						 offsets, mode, gap_mode, thr);
	if (tmp_heap) {
		mem_heap_free(tmp_heap);
	}

	if (err == DB_SUCCESS_LOCKED_REC) {
		err = DB_SUCCESS;
	}

	return(err);
}

/*******************************************************************//**
Release the last lock from the transaction's autoinc locks. */
UNIV_INLINE
void
lock_release_autoinc_last_lock(
/*===========================*/
	ib_vector_t*	autoinc_locks)	/*!< in/out: vector of AUTOINC locks */
{
	ulint		last;
	lock_t*		lock;

	ut_ad(lock_mutex_own());
	ut_a(!ib_vector_is_empty(autoinc_locks));

	/* The lock to be release must be the last lock acquired. */
	last = ib_vector_size(autoinc_locks) - 1;
	lock = *static_cast<lock_t**>(ib_vector_get(autoinc_locks, last));

	/* Should have only AUTOINC locks in the vector. */
	ut_a(lock_get_mode(lock) == LOCK_AUTO_INC);
	ut_a(lock_get_type(lock) == LOCK_TABLE);

	ut_a(lock->un_member.tab_lock.table != NULL);

	/* This will remove the lock from the trx autoinc_locks too. */
	lock_table_dequeue(lock);

	/* Remove from the table vector too. */
	lock_trx_table_locks_remove(lock);
}

/*******************************************************************//**
Check if a transaction holds any autoinc locks.
@return TRUE if the transaction holds any AUTOINC locks. */
static
ibool
lock_trx_holds_autoinc_locks(
/*=========================*/
	const trx_t*	trx)		/*!< in: transaction */
{
	ut_a(trx->autoinc_locks != NULL);

	return(!ib_vector_is_empty(trx->autoinc_locks));
}

/*******************************************************************//**
Release all the transaction's autoinc locks. */
static
void
lock_release_autoinc_locks(
/*=======================*/
	trx_t*		trx)		/*!< in/out: transaction */
{
	ut_ad(lock_mutex_own());
	/* If this is invoked for a running transaction by the thread
	that is serving the transaction, then it is not necessary to
	hold trx->mutex here. */

	ut_a(trx->autoinc_locks != NULL);

	/* We release the locks in the reverse order. This is to
	avoid searching the vector for the element to delete at
	the lower level. See (lock_table_remove_low()) for details. */
	while (!ib_vector_is_empty(trx->autoinc_locks)) {

		/* lock_table_remove_low() will also remove the lock from
		the transaction's autoinc_locks vector. */
		lock_release_autoinc_last_lock(trx->autoinc_locks);
	}

	/* Should release all locks. */
	ut_a(ib_vector_is_empty(trx->autoinc_locks));
}

/*******************************************************************//**
Gets the type of a lock. Non-inline version for using outside of the
lock module.
@return LOCK_TABLE or LOCK_REC */
ulint
lock_get_type(
/*==========*/
	const lock_t*	lock)	/*!< in: lock */
{
	return(lock_get_type_low(lock));
}

/*******************************************************************//**
Gets the id of the transaction owning a lock.
@return transaction id */
trx_id_t
lock_get_trx_id(
/*============*/
	const lock_t*	lock)	/*!< in: lock */
{
	return(trx_get_id_for_print(lock->trx));
}

/*******************************************************************//**
Gets the mode of a lock in a human readable string.
The string should not be free()'d or modified.
@return lock mode */
const char*
lock_get_mode_str(
/*==============*/
	const lock_t*	lock)	/*!< in: lock */
{
	ibool	is_gap_lock;

	is_gap_lock = lock_get_type_low(lock) == LOCK_REC
		&& lock_rec_get_gap(lock);

	switch (lock_get_mode(lock)) {
	case LOCK_S:
		if (is_gap_lock) {
			return("S,GAP");
		} else {
			return("S");
		}
	case LOCK_X:
		if (is_gap_lock) {
			return("X,GAP");
		} else {
			return("X");
		}
	case LOCK_IS:
		if (is_gap_lock) {
			return("IS,GAP");
		} else {
			return("IS");
		}
	case LOCK_IX:
		if (is_gap_lock) {
			return("IX,GAP");
		} else {
			return("IX");
		}
	case LOCK_AUTO_INC:
		return("AUTO_INC");
	default:
		return("UNKNOWN");
	}
}

/*******************************************************************//**
Gets the type of a lock in a human readable string.
The string should not be free()'d or modified.
@return lock type */
const char*
lock_get_type_str(
/*==============*/
	const lock_t*	lock)	/*!< in: lock */
{
	switch (lock_get_type_low(lock)) {
	case LOCK_REC:
		return("RECORD");
	case LOCK_TABLE:
		return("TABLE");
	default:
		return("UNKNOWN");
	}
}

/*******************************************************************//**
Gets the table on which the lock is.
@return table */
UNIV_INLINE
dict_table_t*
lock_get_table(
/*===========*/
	const lock_t*	lock)	/*!< in: lock */
{
	switch (lock_get_type_low(lock)) {
	case LOCK_REC:
		ut_ad(dict_index_is_clust(lock->index)
		      || !dict_index_is_online_ddl(lock->index));
		return(lock->index->table);
	case LOCK_TABLE:
		return(lock->un_member.tab_lock.table);
	default:
		ut_error;
		return(NULL);
	}
}

/*******************************************************************//**
Gets the id of the table on which the lock is.
@return id of the table */
table_id_t
lock_get_table_id(
/*==============*/
	const lock_t*	lock)	/*!< in: lock */
{
	dict_table_t*	table;

	table = lock_get_table(lock);

	return(table->id);
}

/** Determine which table a lock is associated with.
@param[in]	lock	the lock
@return name of the table */
const table_name_t&
lock_get_table_name(
	const lock_t*	lock)
{
	return(lock_get_table(lock)->name);
}

/*******************************************************************//**
For a record lock, gets the index on which the lock is.
@return index */
const dict_index_t*
lock_rec_get_index(
/*===============*/
	const lock_t*	lock)	/*!< in: lock */
{
	ut_a(lock_get_type_low(lock) == LOCK_REC);
	ut_ad(dict_index_is_clust(lock->index)
	      || !dict_index_is_online_ddl(lock->index));

	return(lock->index);
}

/*******************************************************************//**
For a record lock, gets the name of the index on which the lock is.
The string should not be free()'d or modified.
@return name of the index */
const char*
lock_rec_get_index_name(
/*====================*/
	const lock_t*	lock)	/*!< in: lock */
{
	ut_a(lock_get_type_low(lock) == LOCK_REC);
	ut_ad(dict_index_is_clust(lock->index)
	      || !dict_index_is_online_ddl(lock->index));

	return(lock->index->name);
}

/*******************************************************************//**
For a record lock, gets the tablespace number on which the lock is.
@return tablespace number */
ulint
lock_rec_get_space_id(
/*==================*/
	const lock_t*	lock)	/*!< in: lock */
{
	ut_a(lock_get_type_low(lock) == LOCK_REC);

	return(lock->un_member.rec_lock.space);
}

/*******************************************************************//**
For a record lock, gets the page number on which the lock is.
@return page number */
ulint
lock_rec_get_page_no(
/*=================*/
	const lock_t*	lock)	/*!< in: lock */
{
	ut_a(lock_get_type_low(lock) == LOCK_REC);

	return(lock->un_member.rec_lock.page_no);
}

/*********************************************************************//**
Cancels a waiting lock request and releases possible other transactions
waiting behind it. */
void
lock_cancel_waiting_and_release(
/*============================*/
	lock_t*	lock)	/*!< in/out: waiting lock request */
{
	que_thr_t*	thr;

	ut_ad(lock_mutex_own());
	ut_ad(trx_mutex_own(lock->trx));

	lock->trx->lock.cancel = true;

	if (lock_get_type_low(lock) == LOCK_REC) {

		lock_rec_dequeue_from_page(lock);
	} else {
		ut_ad(lock_get_type_low(lock) & LOCK_TABLE);

		if (lock->trx->autoinc_locks != NULL) {
			/* Release the transaction's AUTOINC locks. */
			lock_release_autoinc_locks(lock->trx);
		}

		lock_table_dequeue(lock);
		/* Remove the lock from table lock vector too. */
		lock_trx_table_locks_remove(lock);
	}

	/* Reset the wait flag and the back pointer to lock in trx. */

	lock_reset_lock_and_trx_wait(lock);

	/* The following function releases the trx from lock wait. */

	thr = que_thr_end_lock_wait(lock->trx);

	if (thr != NULL) {
		lock_wait_release_thread_if_suspended(thr);
	}

	lock->trx->lock.cancel = false;
}

/*********************************************************************//**
Unlocks AUTO_INC type locks that were possibly reserved by a trx. This
function should be called at the the end of an SQL statement, by the
connection thread that owns the transaction (trx->mysql_thd). */
void
lock_unlock_table_autoinc(
/*======================*/
	trx_t*	trx)	/*!< in/out: transaction */
{
	ut_ad(!lock_mutex_own());
	ut_ad(!trx_mutex_own(trx));
	ut_ad(!trx->lock.wait_lock);

	/* This can be invoked on NOT_STARTED, ACTIVE, PREPARED,
	but not COMMITTED transactions. */

	ut_ad(trx_state_eq(trx, TRX_STATE_NOT_STARTED)
	      || !trx_state_eq(trx, TRX_STATE_COMMITTED_IN_MEMORY));

	/* This function is invoked for a running transaction by the
	thread that is serving the transaction. Therefore it is not
	necessary to hold trx->mutex here. */

	if (lock_trx_holds_autoinc_locks(trx)) {
		lock_mutex_enter();

		lock_release_autoinc_locks(trx);

		lock_mutex_exit();
	}
}

static inline dberr_t lock_trx_handle_wait_low(trx_t* trx)
{
	ut_ad(lock_mutex_own());
	ut_ad(trx_mutex_own(trx));

	if (trx->lock.was_chosen_as_deadlock_victim) {
		return DB_DEADLOCK;
	}
	if (!trx->lock.wait_lock) {
		/* The lock was probably granted before we got here. */
		return DB_SUCCESS;
	}

	lock_cancel_waiting_and_release(trx->lock.wait_lock);
	return DB_LOCK_WAIT;
}

/*********************************************************************//**
Check whether the transaction has already been rolled back because it
was selected as a deadlock victim, or if it has to wait then cancel
the wait lock.
@return DB_DEADLOCK, DB_LOCK_WAIT or DB_SUCCESS */
dberr_t
lock_trx_handle_wait(
/*=================*/
	trx_t*	trx)	/*!< in/out: trx lock state */
{
	lock_mutex_enter();
	trx_mutex_enter(trx);
	dberr_t err = lock_trx_handle_wait_low(trx);
	lock_mutex_exit();
	trx_mutex_exit(trx);
	return err;
}

/*********************************************************************//**
Get the number of locks on a table.
@return number of locks */
ulint
lock_table_get_n_locks(
/*===================*/
	const dict_table_t*	table)	/*!< in: table */
{
	ulint		n_table_locks;

	lock_mutex_enter();

	n_table_locks = UT_LIST_GET_LEN(table->locks);

	lock_mutex_exit();

	return(n_table_locks);
}

#ifdef UNIV_DEBUG
/**
  Do an exhaustive check for any locks (table or rec) against the table.

  @param[in]  table  check if there are any locks held on records in this table
                     or on the table itself
*/

static my_bool lock_table_locks_lookup(rw_trx_hash_element_t *element,
                                       const dict_table_t *table)
{
  ut_ad(lock_mutex_own());
  mutex_enter(&element->mutex);
  if (element->trx)
  {
    trx_mutex_enter(element->trx);
    check_trx_state(element->trx);
    if (element->trx->state != TRX_STATE_COMMITTED_IN_MEMORY)
    {
      for (const lock_t *lock= UT_LIST_GET_FIRST(element->trx->lock.trx_locks);
           lock != NULL;
           lock= UT_LIST_GET_NEXT(trx_locks, lock))
      {
        ut_ad(lock->trx == element->trx);
        if (lock_get_type_low(lock) == LOCK_REC)
        {
          ut_ad(lock->index->online_status != ONLINE_INDEX_CREATION ||
                lock->index->is_primary());
          ut_ad(lock->index->table != table);
        }
        else
          ut_ad(lock->un_member.tab_lock.table != table);
      }
    }
    trx_mutex_exit(element->trx);
  }
  mutex_exit(&element->mutex);
  return 0;
}
#endif /* UNIV_DEBUG */

/*******************************************************************//**
Check if there are any locks (table or rec) against table.
@return true if table has either table or record locks. */
bool
lock_table_has_locks(
/*=================*/
	const dict_table_t*	table)	/*!< in: check if there are any locks
					held on records in this table or on the
					table itself */
{
	ibool			has_locks;

	ut_ad(table != NULL);
	lock_mutex_enter();

	has_locks = UT_LIST_GET_LEN(table->locks) > 0 || table->n_rec_locks > 0;

#ifdef UNIV_DEBUG
	if (!has_locks) {
		trx_sys.rw_trx_hash.iterate(
			reinterpret_cast<my_hash_walk_action>
			(lock_table_locks_lookup),
			const_cast<dict_table_t*>(table));
	}
#endif /* UNIV_DEBUG */

	lock_mutex_exit();

	return(has_locks);
}

/*******************************************************************//**
Initialise the table lock list. */
void
lock_table_lock_list_init(
/*======================*/
	table_lock_list_t*	lock_list)	/*!< List to initialise */
{
	UT_LIST_INIT(*lock_list, &lock_table_t::locks);
}

/*******************************************************************//**
Initialise the trx lock list. */
void
lock_trx_lock_list_init(
/*====================*/
	trx_lock_list_t*	lock_list)	/*!< List to initialise */
{
	UT_LIST_INIT(*lock_list, &lock_t::trx_locks);
}

/*******************************************************************//**
Set the lock system timeout event. */
void
lock_set_timeout_event()
/*====================*/
{
	os_event_set(lock_sys.timeout_event);
}

#ifdef UNIV_DEBUG
/*******************************************************************//**
Check if the transaction holds any locks on the sys tables
or its records.
@return the strongest lock found on any sys table or 0 for none */
const lock_t*
lock_trx_has_sys_table_locks(
/*=========================*/
	const trx_t*	trx)	/*!< in: transaction to check */
{
	const lock_t*	strongest_lock = 0;
	lock_mode	strongest = LOCK_NONE;

	lock_mutex_enter();

	const lock_list::const_iterator end = trx->lock.table_locks.end();
	lock_list::const_iterator it = trx->lock.table_locks.begin();

	/* Find a valid mode. Note: ib_vector_size() can be 0. */

	for (/* No op */; it != end; ++it) {
		const lock_t*	lock = *it;

		if (lock != NULL
		    && dict_is_sys_table(lock->un_member.tab_lock.table->id)) {

			strongest = lock_get_mode(lock);
			ut_ad(strongest != LOCK_NONE);
			strongest_lock = lock;
			break;
		}
	}

	if (strongest == LOCK_NONE) {
		lock_mutex_exit();
		return(NULL);
	}

	for (/* No op */; it != end; ++it) {
		const lock_t*	lock = *it;

		if (lock == NULL) {
			continue;
		}

		ut_ad(trx == lock->trx);
		ut_ad(lock_get_type_low(lock) & LOCK_TABLE);
		ut_ad(lock->un_member.tab_lock.table != NULL);

		lock_mode	mode = lock_get_mode(lock);

		if (dict_is_sys_table(lock->un_member.tab_lock.table->id)
		    && lock_mode_stronger_or_eq(mode, strongest)) {

			strongest = mode;
			strongest_lock = lock;
		}
	}

	lock_mutex_exit();

	return(strongest_lock);
}

/** Check if the transaction holds an explicit exclusive lock on a record.
@param[in]	trx	transaction
@param[in]	table	table
@param[in]	block	leaf page
@param[in]	heap_no	heap number identifying the record
@return whether an explicit X-lock is held */
bool
lock_trx_has_expl_x_lock(
	const trx_t*		trx,	/*!< in: transaction to check */
	const dict_table_t*	table,	/*!< in: table to check */
	const buf_block_t*	block,	/*!< in: buffer block of the record */
	ulint			heap_no)/*!< in: record heap number */
{
	ut_ad(heap_no > PAGE_HEAP_NO_SUPREMUM);

	lock_mutex_enter();
	ut_ad(lock_table_has(trx, table, LOCK_IX));
	ut_ad(lock_rec_has_expl(LOCK_X | LOCK_REC_NOT_GAP, block, heap_no,
				trx));
	lock_mutex_exit();
	return(true);
}
#endif /* UNIV_DEBUG */

/** rewind(3) the file used for storing the latest detected deadlock and
print a heading message to stderr if printing of all deadlocks to stderr
is enabled. */
void
DeadlockChecker::start_print()
{
	ut_ad(lock_mutex_own());

	rewind(lock_latest_err_file);
	ut_print_timestamp(lock_latest_err_file);

	if (srv_print_all_deadlocks) {
		ib::info() << "Transactions deadlock detected, dumping"
			" detailed information.";
	}
}

/** Print a message to the deadlock file and possibly to stderr.
@param msg message to print */
void
DeadlockChecker::print(const char* msg)
{
	fputs(msg, lock_latest_err_file);

	if (srv_print_all_deadlocks) {
		ib::info() << msg;
	}
}

/** Print transaction data to the deadlock file and possibly to stderr.
@param trx transaction
@param max_query_len max query length to print */
void
DeadlockChecker::print(const trx_t* trx, ulint max_query_len)
{
	ut_ad(lock_mutex_own());

	ulint	n_rec_locks = lock_number_of_rows_locked(&trx->lock);
	ulint	n_trx_locks = UT_LIST_GET_LEN(trx->lock.trx_locks);
	ulint	heap_size = mem_heap_get_size(trx->lock.lock_heap);

	trx_print_low(lock_latest_err_file, trx, max_query_len,
		      n_rec_locks, n_trx_locks, heap_size);

	if (srv_print_all_deadlocks) {
		trx_print_low(stderr, trx, max_query_len,
			      n_rec_locks, n_trx_locks, heap_size);
	}
}

/** Print lock data to the deadlock file and possibly to stderr.
@param lock record or table type lock */
void
DeadlockChecker::print(const lock_t* lock)
{
	ut_ad(lock_mutex_own());

	if (lock_get_type_low(lock) == LOCK_REC) {
		mtr_t mtr;
		lock_rec_print(lock_latest_err_file, lock, mtr);

		if (srv_print_all_deadlocks) {
			lock_rec_print(stderr, lock, mtr);
		}
	} else {
		lock_table_print(lock_latest_err_file, lock);

		if (srv_print_all_deadlocks) {
			lock_table_print(stderr, lock);
		}
	}
}

/** Get the next lock in the queue that is owned by a transaction whose
sub-tree has not already been searched.
Note: "next" here means PREV for table locks.

@param lock Lock in queue
@param heap_no heap_no if lock is a record lock else ULINT_UNDEFINED

@return next lock or NULL if at end of queue */
const lock_t*
DeadlockChecker::get_next_lock(const lock_t* lock, ulint heap_no) const
{
	ut_ad(lock_mutex_own());

	do {
		if (lock_get_type_low(lock) == LOCK_REC) {
			ut_ad(heap_no != ULINT_UNDEFINED);
			lock = lock_rec_get_next_const(heap_no, lock);
		} else {
			ut_ad(heap_no == ULINT_UNDEFINED);
			ut_ad(lock_get_type_low(lock) == LOCK_TABLE);

			lock = UT_LIST_GET_NEXT(
				un_member.tab_lock.locks, lock);
		}

	} while (lock != NULL && is_visited(lock));

	ut_ad(lock == NULL
	      || lock_get_type_low(lock) == lock_get_type_low(m_wait_lock));

	return(lock);
}

/** Get the first lock to search. The search starts from the current
wait_lock. What we are really interested in is an edge from the
current wait_lock's owning transaction to another transaction that has
a lock ahead in the queue. We skip locks where the owning transaction's
sub-tree has already been searched.

Note: The record locks are traversed from the oldest lock to the
latest. For table locks we go from latest to oldest.

For record locks, we first position the "iterator" on the first lock on
the page and then reposition on the actual heap_no. This is required
due to the way the record lock has is implemented.

@param[out] heap_no if rec lock, else ULINT_UNDEFINED.
@return first lock or NULL */
const lock_t*
DeadlockChecker::get_first_lock(ulint* heap_no) const
{
	ut_ad(lock_mutex_own());

	const lock_t*	lock = m_wait_lock;

	if (lock_get_type_low(lock) == LOCK_REC) {
		hash_table_t*	lock_hash;

		lock_hash = lock->type_mode & LOCK_PREDICATE
			? lock_sys.prdt_hash
			: lock_sys.rec_hash;

		/* We are only interested in records that match the heap_no. */
		*heap_no = lock_rec_find_set_bit(lock);

		ut_ad(*heap_no <= 0xffff);
		ut_ad(*heap_no != ULINT_UNDEFINED);

		/* Find the locks on the page. */
		lock = lock_rec_get_first_on_page_addr(
			lock_hash,
			lock->un_member.rec_lock.space,
			lock->un_member.rec_lock.page_no);

		/* Position on the first lock on the physical record.*/
		if (!lock_rec_get_nth_bit(lock, *heap_no)) {
			lock = lock_rec_get_next_const(*heap_no, lock);
		}

		ut_a(!lock_get_wait(lock));
	} else {
		/* Table locks don't care about the heap_no. */
		*heap_no = ULINT_UNDEFINED;
		ut_ad(lock_get_type_low(lock) == LOCK_TABLE);
		dict_table_t*	table = lock->un_member.tab_lock.table;
		lock = UT_LIST_GET_FIRST(table->locks);
	}

	/* Must find at least two locks, otherwise there cannot be a
	waiting lock, secondly the first lock cannot be the wait_lock. */
	ut_a(lock != NULL);
	ut_a(lock != m_wait_lock ||
	     (innodb_lock_schedule_algorithm
	      	== INNODB_LOCK_SCHEDULE_ALGORITHM_VATS
	      && !thd_is_replication_slave_thread(lock->trx->mysql_thd)));

	/* Check that the lock type doesn't change. */
	ut_ad(lock_get_type_low(lock) == lock_get_type_low(m_wait_lock));

	return(lock);
}

/** Notify that a deadlock has been detected and print the conflicting
transaction info.
@param lock lock causing deadlock */
void
DeadlockChecker::notify(const lock_t* lock) const
{
	ut_ad(lock_mutex_own());

	start_print();

	print("\n*** (1) TRANSACTION:\n");

	print(m_wait_lock->trx, 3000);

	print("*** (1) WAITING FOR THIS LOCK TO BE GRANTED:\n");

	print(m_wait_lock);

	print("*** (2) TRANSACTION:\n");

	print(lock->trx, 3000);

	print("*** (2) HOLDS THE LOCK(S):\n");

	print(lock);

	/* It is possible that the joining transaction was granted its
	lock when we rolled back some other waiting transaction. */

	if (m_start->lock.wait_lock != 0) {
		print("*** (2) WAITING FOR THIS LOCK TO BE GRANTED:\n");

		print(m_start->lock.wait_lock);
	}

	DBUG_PRINT("ib_lock", ("deadlock detected"));
}

/** Select the victim transaction that should be rolledback.
@return victim transaction */
const trx_t*
DeadlockChecker::select_victim() const
{
	ut_ad(lock_mutex_own());
	ut_ad(m_start->lock.wait_lock != 0);
	ut_ad(m_wait_lock->trx != m_start);

	if (trx_weight_ge(m_wait_lock->trx, m_start)) {
		/* The joining transaction is 'smaller',
		choose it as the victim and roll it back. */
#ifdef WITH_WSREP
		if (wsrep_thd_is_BF(m_start->mysql_thd, TRUE)) {
			return(m_wait_lock->trx);
		}
#endif /* WITH_WSREP */
		return(m_start);
	}

#ifdef WITH_WSREP
	if (wsrep_thd_is_BF(m_wait_lock->trx->mysql_thd, TRUE)) {
		return(m_start);
	}
#endif /* WITH_WSREP */

	return(m_wait_lock->trx);
}

/** Looks iteratively for a deadlock. Note: the joining transaction may
have been granted its lock by the deadlock checks.
@return 0 if no deadlock else the victim transaction instance.*/
const trx_t*
DeadlockChecker::search()
{
	ut_ad(lock_mutex_own());
	ut_ad(!trx_mutex_own(m_start));

	ut_ad(m_start != NULL);
	ut_ad(m_wait_lock != NULL);
	check_trx_state(m_wait_lock->trx);
	ut_ad(m_mark_start <= s_lock_mark_counter);

	/* Look at the locks ahead of wait_lock in the lock queue. */
	ulint		heap_no;
	const lock_t*	lock = get_first_lock(&heap_no);

	for (;;) {
		/* We should never visit the same sub-tree more than once. */
		ut_ad(lock == NULL || !is_visited(lock));

		while (m_n_elems > 0 && lock == NULL) {

			/* Restore previous search state. */

			pop(lock, heap_no);

			lock = get_next_lock(lock, heap_no);
		}

		if (lock == NULL) {
			break;
		}

		if (lock == m_wait_lock) {

			/* We can mark this subtree as searched */
			ut_ad(lock->trx->lock.deadlock_mark <= m_mark_start);

			lock->trx->lock.deadlock_mark = ++s_lock_mark_counter;

			/* We are not prepared for an overflow. This 64-bit
			counter should never wrap around. At 10^9 increments
			per second, it would take 10^3 years of uptime. */

			ut_ad(s_lock_mark_counter > 0);

			/* Backtrack */
			lock = NULL;
			continue;
		}

		if (!lock_has_to_wait(m_wait_lock, lock)) {
			/* No conflict, next lock */
			lock = get_next_lock(lock, heap_no);
			continue;
		}

		if (lock->trx == m_start) {
			/* Found a cycle. */
			notify(lock);
			return select_victim();
		}

		if (is_too_deep()) {
			/* Search too deep to continue. */
			m_too_deep = true;
			return m_start;
		}

		/* We do not need to report autoinc locks to the upper
		layer. These locks are released before commit, so they
		can not cause deadlocks with binlog-fixed commit
		order. */
		if (m_report_waiters
		    && (lock_get_type_low(lock) != LOCK_TABLE
			|| lock_get_mode(lock) != LOCK_AUTO_INC)) {
			thd_rpl_deadlock_check(m_start->mysql_thd,
					       lock->trx->mysql_thd);
		}

		if (lock->trx->lock.que_state == TRX_QUE_LOCK_WAIT) {
			/* Another trx ahead has requested a lock in an
			incompatible mode, and is itself waiting for a lock. */

			++m_cost;

			if (!push(lock, heap_no)) {
				m_too_deep = true;
				return m_start;
			}

			m_wait_lock = lock->trx->lock.wait_lock;

			lock = get_first_lock(&heap_no);

			if (is_visited(lock)) {
				lock = get_next_lock(lock, heap_no);
			}
		} else {
			lock = get_next_lock(lock, heap_no);
		}
	}

	ut_a(lock == NULL && m_n_elems == 0);

	/* No deadlock found. */
	return(0);
}

/** Print info about transaction that was rolled back.
@param trx transaction rolled back
@param lock lock trx wants */
void
DeadlockChecker::rollback_print(const trx_t* trx, const lock_t* lock)
{
	ut_ad(lock_mutex_own());

	/* If the lock search exceeds the max step
	or the max depth, the current trx will be
	the victim. Print its information. */
	start_print();

	print("TOO DEEP OR LONG SEARCH IN THE LOCK TABLE"
	      " WAITS-FOR GRAPH, WE WILL ROLL BACK"
	      " FOLLOWING TRANSACTION \n\n"
	      "*** TRANSACTION:\n");

	print(trx, 3000);

	print("*** WAITING FOR THIS LOCK TO BE GRANTED:\n");

	print(lock);
}

/** Rollback transaction selected as the victim. */
void
DeadlockChecker::trx_rollback()
{
	ut_ad(lock_mutex_own());

	trx_t*	trx = m_wait_lock->trx;

	print("*** WE ROLL BACK TRANSACTION (1)\n");

	trx_mutex_enter(trx);

	trx->lock.was_chosen_as_deadlock_victim = true;

	lock_cancel_waiting_and_release(trx->lock.wait_lock);

	trx_mutex_exit(trx);
}

/** Check if a joining lock request results in a deadlock.
If a deadlock is found, we will resolve the deadlock by
choosing a victim transaction and rolling it back.
We will attempt to resolve all deadlocks.

@param[in]	lock	the lock request
@param[in,out]	trx	transaction requesting the lock

@return trx if it was chosen as victim
@retval	NULL if another victim was chosen,
or there is no deadlock (any more) */
const trx_t*
DeadlockChecker::check_and_resolve(const lock_t* lock, trx_t* trx)
{
	ut_ad(lock_mutex_own());
	ut_ad(trx_mutex_own(trx));
	check_trx_state(trx);
	ut_ad(!srv_read_only_mode);

	if (!innobase_deadlock_detect) {
		return(NULL);
	}

	/*  Release the mutex to obey the latching order.
	This is safe, because DeadlockChecker::check_and_resolve()
	is invoked when a lock wait is enqueued for the currently
	running transaction. Because m_trx is a running transaction
	(it is not currently suspended because of a lock wait),
	its state can only be changed by this thread, which is
	currently associated with the transaction. */

	trx_mutex_exit(trx);

	const trx_t*	victim_trx;
	const bool	report_waiters = trx->mysql_thd
		&& thd_need_wait_reports(trx->mysql_thd);

	/* Try and resolve as many deadlocks as possible. */
	do {
		DeadlockChecker	checker(trx, lock, s_lock_mark_counter,
					report_waiters);

		victim_trx = checker.search();

		/* Search too deep, we rollback the joining transaction only
		if it is possible to rollback. Otherwise we rollback the
		transaction that is holding the lock that the joining
		transaction wants. */
		if (checker.is_too_deep()) {

			ut_ad(trx == checker.m_start);
			ut_ad(trx == victim_trx);

			rollback_print(victim_trx, lock);

			MONITOR_INC(MONITOR_DEADLOCK);

			break;

		} else if (victim_trx != NULL && victim_trx != trx) {

			ut_ad(victim_trx == checker.m_wait_lock->trx);

			checker.trx_rollback();

			lock_deadlock_found = true;

			MONITOR_INC(MONITOR_DEADLOCK);
		}

	} while (victim_trx != NULL && victim_trx != trx);

	/* If the joining transaction was selected as the victim. */
	if (victim_trx != NULL) {

		print("*** WE ROLL BACK TRANSACTION (2)\n");

		lock_deadlock_found = true;
	}

	trx_mutex_enter(trx);

	return(victim_trx);
}

/*************************************************************//**
Updates the lock table when a page is split and merged to
two pages. */
UNIV_INTERN
void
lock_update_split_and_merge(
	const buf_block_t* left_block,	/*!< in: left page to which merged */
	const rec_t* orig_pred,		/*!< in: original predecessor of
					supremum on the left page before merge*/
	const buf_block_t* right_block)	/*!< in: right page from which merged */
{
	const rec_t* left_next_rec;

	ut_ad(page_is_leaf(left_block->frame));
	ut_ad(page_is_leaf(right_block->frame));
	ut_ad(page_align(orig_pred) == left_block->frame);

	lock_mutex_enter();

	left_next_rec = page_rec_get_next_const(orig_pred);
	ut_ad(!page_rec_is_metadata(left_next_rec));

	/* Inherit the locks on the supremum of the left page to the
	first record which was moved from the right page */
	lock_rec_inherit_to_gap(
		left_block, left_block,
		page_rec_get_heap_no(left_next_rec),
		PAGE_HEAP_NO_SUPREMUM);

	/* Reset the locks on the supremum of the left page,
	releasing waiting transactions */
	lock_rec_reset_and_release_wait(left_block,
					PAGE_HEAP_NO_SUPREMUM);

	/* Inherit the locks to the supremum of the left page from the
	successor of the infimum on the right page */
	lock_rec_inherit_to_gap(left_block, right_block,
				PAGE_HEAP_NO_SUPREMUM,
				lock_get_min_heap_no(right_block));

	lock_mutex_exit();
}<|MERGE_RESOLUTION|>--- conflicted
+++ resolved
@@ -357,11 +357,7 @@
 	trx_id_t	max_trx_id = trx_sys.get_max_trx_id();
 	ut_ad(max_trx_id || srv_force_recovery >= SRV_FORCE_NO_UNDO_LOG_SCAN);
 
-<<<<<<< HEAD
-	if (max_trx_id && trx_id >= max_trx_id) {
-=======
-	if (UNIV_UNLIKELY(!is_ok)) {
->>>>>>> efc70da5
+	if (UNIV_LIKELY(max_trx_id) && UNIV_UNLIKELY(trx_id >= max_trx_id)) {
 		lock_report_trx_id_insanity(
 			trx_id, rec, index, offsets, max_trx_id);
                 return false;
@@ -753,8 +749,7 @@
 	    && wsrep_thd_is_BF(lock2->trx->mysql_thd, TRUE)) {
 		mtr_t mtr;
 
-<<<<<<< HEAD
-		if (wsrep_debug) {
+		if (UNIV_UNLIKELY(wsrep_debug)) {
 			ib::info() << "BF-BF lock conflict, locking: "
 				   << for_locking;
 			lock_rec_print(stderr, lock2, mtr);
@@ -768,7 +763,7 @@
 					   lock2->trx->mysql_thd)
 		    && (type_mode & LOCK_MODE_MASK) == LOCK_X
 		    && (lock2->type_mode & LOCK_MODE_MASK) == LOCK_X) {
-			if (for_locking || wsrep_debug) {
+			if (for_locking || UNIV_UNLIKELY(wsrep_debug)) {
 				/* exclusive lock conflicts are not
 				   accepted */
 				ib::info()
@@ -782,11 +777,6 @@
 					<< wsrep_thd_conflict_state(
 						   lock2->trx->mysql_thd,
 						   FALSE);
-=======
-			if (UNIV_UNLIKELY(wsrep_debug)) {
-				ib::info() <<
-					"BF-BF lock conflict, locking: " << for_locking;
->>>>>>> efc70da5
 				lock_rec_print(stderr, lock2, mtr);
 				ib::info() << " SQL1: "
 					   << wsrep_thd_query(trx->mysql_thd)
@@ -794,54 +784,8 @@
 					   << wsrep_thd_query(
 						      lock2->trx->mysql_thd);
 
-<<<<<<< HEAD
 				if (for_locking) {
 					return false;
-=======
-			if (wsrep_trx_order_before(trx->mysql_thd,
-						   lock2->trx->mysql_thd) &&
-			    (type_mode & LOCK_MODE_MASK) == LOCK_X        &&
-			    (lock2->type_mode & LOCK_MODE_MASK) == LOCK_X) {
-				if (UNIV_UNLIKELY(for_locking || wsrep_debug)) {
-					/* exclusive lock conflicts are not
-					   accepted */
-					ib::info() <<
-						"BF-BF X lock conflict,"
-						"mode: " << type_mode <<
-						" supremum: " << lock_is_on_supremum;
-					ib::info() <<
-						"conflicts states: my "
-						   << wsrep_thd_conflict_state(trx->mysql_thd, FALSE)
-						   << " locked "
-						   << wsrep_thd_conflict_state(lock2->trx->mysql_thd, FALSE);
-					lock_rec_print(stderr, lock2, mtr);
-					ib::info() << " SQL1: "
-						   << wsrep_thd_query(trx->mysql_thd);
-					ib::info() << " SQL2: "
-						   << wsrep_thd_query(lock2->trx->mysql_thd);
-
-					if (for_locking) {
-						return FALSE;
-					}
-				}
-			} else {
-				/* if lock2->index->n_uniq <=
-				   lock2->index->n_user_defined_cols
-				   operation is on uniq index
-				*/
-				if (UNIV_UNLIKELY(wsrep_debug)) {
-					ib::info() <<
-						"BF conflict, modes: "
-						   << type_mode << ":" << lock2->type_mode
-						   << " idx: " << lock2->index->name()
-						   << " table: " << lock2->index->table->name.m_name
-						   << " n_uniq: " << lock2->index->n_uniq
-						   << " n_user: " << lock2->index->n_user_defined_cols;
-					ib::info() << " SQL1: "
-						   << wsrep_thd_query(trx->mysql_thd);
-					ib::info() << " SQL2: "
-						   << wsrep_thd_query(lock2->trx->mysql_thd);
->>>>>>> efc70da5
 				}
 			}
 		} else {
@@ -855,7 +799,7 @@
 					<< ":" << lock2->type_mode
 					<< " idx: " << lock2->index->name()
 					<< " table: "
-					<< lock2->index->table->name.m_name
+					<< lock2->index->table->name
 					<< " n_uniq: " << lock2->index->n_uniq
 					<< " n_user: "
 					<< lock2->index->n_user_defined_cols
