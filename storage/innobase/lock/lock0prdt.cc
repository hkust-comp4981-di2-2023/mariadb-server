--- conflicted
+++ resolved
@@ -1,11 +1,7 @@
 /*****************************************************************************
 
 Copyright (c) 2014, 2016, Oracle and/or its affiliates. All Rights Reserved.
-<<<<<<< HEAD
 Copyright (c) 2018, 2020, MariaDB Corporation.
-=======
-Copyright (c) 2018, MariaDB Corporation.
->>>>>>> 1ec32057
 
 This program is free software; you can redistribute it and/or modify it under
 the terms of the GNU General Public License as published by the Free Software
@@ -247,7 +243,7 @@
 	ut_ad(!(precise_mode & LOCK_INSERT_INTENTION));
 
 	for (lock = lock_rec_get_first(
-		lock_hash_get(type_mode), block->page.id(), PRDT_HEAPNO);
+		lock_hash_get(type_mode), block, PRDT_HEAPNO);
 	     lock != NULL;
 	     lock = lock_rec_get_next(PRDT_HEAPNO, lock)) {
 		ut_ad(lock->type_mode & (LOCK_PREDICATE | LOCK_PRDT_PAGE));
@@ -302,7 +298,7 @@
 	ut_ad(lock_mutex_own());
 
 	for (lock_t* lock = lock_rec_get_first(
-		lock_hash_get(mode), block->page.id(), PRDT_HEAPNO);
+		lock_hash_get(mode), block, PRDT_HEAPNO);
 	     lock != NULL;
 	     lock = lock_rec_get_next(PRDT_HEAPNO, lock)) {
 
@@ -547,8 +543,7 @@
 	lock_t*		lock;
 
 	/* Only need to check locks on prdt_hash */
-	lock = lock_rec_get_first(&lock_sys.prdt_hash, block->page.id(),
-	    PRDT_HEAPNO);
+	lock = lock_rec_get_first(&lock_sys.prdt_hash, block, PRDT_HEAPNO);
 
 	if (lock == NULL) {
 		lock_mutex_exit();
@@ -862,12 +857,8 @@
 #ifdef WITH_WSREP
 						NULL, /* FIXME: replicate
 						      SPATIAL INDEX locks */
-<<<<<<< HEAD
+#endif
 						prdt_mode,
-=======
-#endif
-						ulint(mode) | type_mode,
->>>>>>> 1ec32057
 						block, PRDT_HEAPNO,
 						index, thr, prdt);
 				} else {
@@ -994,7 +985,7 @@
 	lock_mutex_enter();
 
 	for (lock_t *lock = lock_rec_get_first(&lock_sys.prdt_hash,
-					       donator->page.id(), PRDT_HEAPNO);
+					       donator, PRDT_HEAPNO);
 	     lock != NULL;
 	     lock = lock_rec_get_next(PRDT_HEAPNO, lock)) {
 
