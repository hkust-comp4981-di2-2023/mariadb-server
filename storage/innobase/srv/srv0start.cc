/*****************************************************************************

Copyright (c) 1996, 2017, Oracle and/or its affiliates. All rights reserved.
Copyright (c) 2008, Google Inc.
Copyright (c) 2009, Percona Inc.
Copyright (c) 2013, 2021, MariaDB Corporation.

Portions of this file contain modifications contributed and copyrighted by
Google, Inc. Those modifications are gratefully acknowledged and are described
briefly in the InnoDB documentation. The contributions by Google are
incorporated with their permission, and subject to the conditions contained in
the file COPYING.Google.

Portions of this file contain modifications contributed and copyrighted
by Percona Inc.. Those modifications are
gratefully acknowledged and are described briefly in the InnoDB
documentation. The contributions by Percona Inc. are incorporated with
their permission, and subject to the conditions contained in the file
COPYING.Percona.

This program is free software; you can redistribute it and/or modify it under
the terms of the GNU General Public License as published by the Free Software
Foundation; version 2 of the License.

This program is distributed in the hope that it will be useful, but WITHOUT
ANY WARRANTY; without even the implied warranty of MERCHANTABILITY or FITNESS
FOR A PARTICULAR PURPOSE. See the GNU General Public License for more details.

You should have received a copy of the GNU General Public License along with
this program; if not, write to the Free Software Foundation, Inc.,
51 Franklin Street, Fifth Floor, Boston, MA 02110-1335 USA

*****************************************************************************/

/********************************************************************//**
@file srv/srv0start.cc
Starts the InnoDB database server

Created 2/16/1996 Heikki Tuuri
*************************************************************************/

#include "my_global.h"

#include "mysqld.h"
#include "mysql/psi/mysql_stage.h"
#include "mysql/psi/psi.h"

#include "row0ftsort.h"
#include "ut0mem.h"
#include "mem0mem.h"
#include "data0data.h"
#include "data0type.h"
#include "dict0dict.h"
#include "buf0buf.h"
#include "buf0dblwr.h"
#include "buf0dump.h"
#include "os0file.h"
#include "os0thread.h"
#include "fil0fil.h"
#include "fil0crypt.h"
#include "fsp0fsp.h"
#include "rem0rec.h"
#include "mtr0mtr.h"
#include "log0crypt.h"
#include "log0recv.h"
#include "page0page.h"
#include "page0cur.h"
#include "trx0trx.h"
#include "trx0sys.h"
#include "btr0btr.h"
#include "btr0cur.h"
#include "rem0rec.h"
#include "ibuf0ibuf.h"
#include "srv0start.h"
#include "srv0srv.h"
#include "btr0defragment.h"
#include "mysql/service_wsrep.h" /* wsrep_recovery */
#include "trx0rseg.h"
#include "buf0flu.h"
#include "buf0rea.h"
#include "dict0boot.h"
#include "dict0load.h"
#include "dict0stats_bg.h"
#include "que0que.h"
#include "lock0lock.h"
#include "trx0roll.h"
#include "trx0purge.h"
#include "lock0lock.h"
#include "pars0pars.h"
#include "btr0sea.h"
#include "rem0cmp.h"
#include "dict0crea.h"
#include "row0ins.h"
#include "row0sel.h"
#include "row0upd.h"
#include "row0row.h"
#include "row0mysql.h"
#include "btr0pcur.h"
#include "os0event.h"
#include "zlib.h"
#include "ut0crc32.h"

/** We are prepared for a situation that we have this many threads waiting for
a semaphore inside InnoDB. srv_start() sets the value. */
ulint srv_max_n_threads;

/** Log sequence number at shutdown */
lsn_t	srv_shutdown_lsn;

/** TRUE if a raw partition is in use */
ibool	srv_start_raw_disk_in_use;

/** Number of IO threads to use */
uint	srv_n_file_io_threads;

/** UNDO tablespaces starts with space id. */
ulint	srv_undo_space_id_start;

/** TRUE if the server is being started, before rolling back any
incomplete transactions */
bool	srv_startup_is_before_trx_rollback_phase;
/** TRUE if the server is being started */
bool	srv_is_being_started;
/** TRUE if SYS_TABLESPACES is available for lookups */
bool	srv_sys_tablespaces_open;
/** TRUE if the server was successfully started */
bool	srv_was_started;
/** The original value of srv_log_file_size (innodb_log_file_size) */
static ulonglong	srv_log_file_size_requested;
/** whether srv_start() has been called */
static bool		srv_start_has_been_called;

/** Whether any undo log records can be generated */
UNIV_INTERN bool	srv_undo_sources;

#ifdef UNIV_DEBUG
/** InnoDB system tablespace to set during recovery */
UNIV_INTERN uint	srv_sys_space_size_debug;
/** whether redo log file have been created at startup */
UNIV_INTERN bool	srv_log_file_created;
#endif /* UNIV_DEBUG */

/** whether some background threads that create redo log have been started */
static bool srv_started_redo;

/** At a shutdown this value climbs from SRV_SHUTDOWN_NONE to
SRV_SHUTDOWN_CLEANUP and then to SRV_SHUTDOWN_LAST_PHASE, and so on */
enum srv_shutdown_t	srv_shutdown_state = SRV_SHUTDOWN_NONE;

/** Name of srv_monitor_file */
static char*	srv_monitor_file_name;
std::unique_ptr<tpool::timer> srv_master_timer;

/** */
#define SRV_MAX_N_PENDING_SYNC_IOS	100

#ifdef UNIV_PFS_THREAD
/* Keys to register InnoDB threads with performance schema */
mysql_pfs_key_t	thread_pool_thread_key;
#endif /* UNIV_PFS_THREAD */

#ifdef HAVE_PSI_STAGE_INTERFACE
/** Array of all InnoDB stage events for monitoring activities via
performance schema. */
static PSI_stage_info*	srv_stages[] =
{
	&srv_stage_alter_table_end,
	&srv_stage_alter_table_insert,
	&srv_stage_alter_table_log_index,
	&srv_stage_alter_table_log_table,
	&srv_stage_alter_table_merge_sort,
	&srv_stage_alter_table_read_pk_internal_sort,
	&srv_stage_buffer_pool_load,
};
#endif /* HAVE_PSI_STAGE_INTERFACE */

/*********************************************************************//**
Check if a file can be opened in read-write mode.
@return true if it doesn't exist or can be opened in rw mode. */
static
bool
srv_file_check_mode(
/*================*/
	const char*	name)		/*!< in: filename to check */
{
	os_file_stat_t	stat;

	memset(&stat, 0x0, sizeof(stat));

	dberr_t		err = os_file_get_status(
		name, &stat, true, srv_read_only_mode);

	if (err == DB_FAIL) {
		ib::error() << "os_file_get_status() failed on '" << name
			<< "'. Can't determine file permissions.";
		return(false);

	} else if (err == DB_SUCCESS) {

		/* Note: stat.rw_perm is only valid of files */

		if (stat.type == OS_FILE_TYPE_FILE) {

			if (!stat.rw_perm) {
				const char*	mode = srv_read_only_mode
					? "read" : "read-write";
				ib::error() << name << " can't be opened in "
					<< mode << " mode.";
				return(false);
			}
		} else {
			/* Not a regular file, bail out. */
			ib::error() << "'" << name << "' not a regular file.";

			return(false);
		}
	} else {

		/* This is OK. If the file create fails on RO media, there
		is nothing we can do. */

		ut_a(err == DB_NOT_FOUND);
	}

	return(true);
}

/** Initial number of the redo log file */
static const char INIT_LOG_FILE0[]= "101";

/** Creates log file.
@param[in]  create_new_db   whether the database is being initialized
@param[in]  lsn		    FIL_PAGE_FILE_FLUSH_LSN value
@param[out] logfile0        name of the log file
@return DB_SUCCESS or error code */
static dberr_t create_log_file(bool create_new_db, lsn_t lsn,
                               std::string& logfile0)
{
	if (srv_read_only_mode) {
		ib::error() << "Cannot create log file in read-only mode";
		return DB_READ_ONLY;
	}

	/* Crashing after deleting the first file should be
	recoverable. The buffer pool was clean, and we can simply
	create log file from the scratch. */
	DBUG_EXECUTE_IF("innodb_log_abort_6", delete_log_file("0");
			return DB_ERROR;);

	for (size_t i = 0; i < 102; i++) {
		delete_log_file(std::to_string(i).c_str());
	}

	DBUG_PRINT("ib_log", ("After innodb_log_abort_6"));
	DBUG_ASSERT(!buf_pool.any_io_pending());

	DBUG_EXECUTE_IF("innodb_log_abort_7", return DB_ERROR;);
	DBUG_PRINT("ib_log", ("After innodb_log_abort_7"));

	logfile0 = get_log_file_path(LOG_FILE_NAME_PREFIX)
			   .append(INIT_LOG_FILE0);

	bool ret;
	pfs_os_file_t file = os_file_create(
		innodb_log_file_key, logfile0.c_str(),
		OS_FILE_CREATE|OS_FILE_ON_ERROR_NO_EXIT, OS_FILE_NORMAL,
		OS_LOG_FILE, srv_read_only_mode, &ret);

	if (!ret) {
		ib::error() << "Cannot create " << logfile0;
		return DB_ERROR;
	}

	ib::info() << "Setting log file " << logfile0 << " size to "
		   << srv_log_file_size << " bytes";

	ret = os_file_set_size(logfile0.c_str(), file, srv_log_file_size);
	if (!ret) {
		os_file_close(file);
		ib::error() << "Cannot set log file " << logfile0
			    << " size to " << srv_log_file_size << " bytes";
		return DB_ERROR;
	}

	ret = os_file_close(file);
	ut_a(ret);

	DBUG_EXECUTE_IF("innodb_log_abort_8", return(DB_ERROR););
	DBUG_PRINT("ib_log", ("After innodb_log_abort_8"));

	/* We did not create the first log file initially as LOG_FILE_NAME, so
	that crash recovery cannot find it until it has been completed and
        renamed. */

	log_sys.log.create();
	if (!log_set_capacity(srv_log_file_size_requested)) {
		return DB_ERROR;
	}

	log_sys.log.open_file(logfile0);
	if (!fil_system.sys_space->open(create_new_db)) {
		return DB_ERROR;
	}

	/* Create a log checkpoint. */
	mysql_mutex_lock(&log_sys.mutex);
	if (log_sys.is_encrypted() && !log_crypt_init()) {
		return DB_ERROR;
	}
	ut_d(recv_no_log_write = false);
	lsn = ut_uint64_align_up(lsn, OS_FILE_LOG_BLOCK_SIZE);
	log_sys.set_lsn(lsn + LOG_BLOCK_HDR_SIZE);
	log_sys.log.set_lsn(lsn);
	log_sys.log.set_lsn_offset(LOG_FILE_HDR_SIZE);

	log_sys.buf_next_to_write = 0;
	log_sys.write_lsn = lsn;

	log_sys.next_checkpoint_no = 0;
	log_sys.last_checkpoint_lsn = 0;

	memset(log_sys.buf, 0, srv_log_buffer_size);
	log_block_init(log_sys.buf, lsn);
	log_block_set_first_rec_group(log_sys.buf, LOG_BLOCK_HDR_SIZE);
	memset(log_sys.flush_buf, 0, srv_log_buffer_size);

	log_sys.buf_free = LOG_BLOCK_HDR_SIZE;

	log_sys.log.write_header_durable(lsn);

	mysql_mutex_unlock(&log_sys.mutex);

	log_make_checkpoint();
	log_write_up_to(LSN_MAX, true);

	return DB_SUCCESS;
}

/** Rename the first redo log file.
@param[in]	lsn		FIL_PAGE_FILE_FLUSH_LSN value
@param[in,out]	logfile0	name of the first log file
@return	error code
@retval	DB_SUCCESS	on successful operation */
MY_ATTRIBUTE((warn_unused_result))
static dberr_t create_log_file_rename(lsn_t lsn, std::string &logfile0)
{
  ut_ad(!srv_log_file_created);
  ut_d(srv_log_file_created= true);

  DBUG_EXECUTE_IF("innodb_log_abort_9", return (DB_ERROR););
  DBUG_PRINT("ib_log", ("After innodb_log_abort_9"));

  /* Rename the first log file, now that a log checkpoint has been created. */
  auto new_name = get_log_file_path();

  ib::info() << "Renaming log file " << logfile0 << " to " << new_name;

  mysql_mutex_lock(&log_sys.mutex);
  ut_ad(logfile0.size() == 2 + new_name.size());
  logfile0= new_name;
  dberr_t err= log_sys.log.rename(std::move(new_name));

  mysql_mutex_unlock(&log_sys.mutex);

  DBUG_EXECUTE_IF("innodb_log_abort_10", err= DB_ERROR;);

  if (err == DB_SUCCESS)
    ib::info() << "New log file created, LSN=" << lsn;

  return err;
}

/** Create an undo tablespace file
@param[in] name  file name
@return DB_SUCCESS or error code */
static dberr_t srv_undo_tablespace_create(const char* name)
{
	pfs_os_file_t	fh;
	bool		ret;
	dberr_t		err = DB_SUCCESS;

	os_file_create_subdirs_if_needed(name);

	fh = os_file_create(
		innodb_data_file_key,
		name,
		srv_read_only_mode ? OS_FILE_OPEN : OS_FILE_CREATE,
		OS_FILE_NORMAL, OS_DATA_FILE, srv_read_only_mode, &ret);

	if (!ret) {
		if (os_file_get_last_error(false) != OS_FILE_ALREADY_EXISTS
#ifdef UNIV_AIX
			/* AIX 5.1 after security patch ML7 may have
			errno set to 0 here, which causes our function
			to return 100; work around that AIX problem */
		    && os_file_get_last_error(false) != 100
#endif /* UNIV_AIX */
		) {
			ib::error() << "Can't create UNDO tablespace "
				<< name;
		}
		err = DB_ERROR;
	} else if (srv_read_only_mode) {
		ib::info() << name << " opened in read-only mode";
	} else {
		/* We created the data file and now write it full of zeros */

		ib::info() << "Data file " << name << " did not exist: new to"
			" be created";

		ib::info() << "Setting file " << name << " size to "
			<< (SRV_UNDO_TABLESPACE_SIZE_IN_PAGES >> (20 - srv_page_size_shift)) << " MB";

		ib::info() << "Database physically writes the file full: "
			<< "wait...";

		if (!os_file_set_size(name, fh, os_offset_t
				      {SRV_UNDO_TABLESPACE_SIZE_IN_PAGES}
				      << srv_page_size_shift)) {
			ib::error() << "Unable to allocate " << name;
			err = DB_ERROR;
		}

		os_file_close(fh);
	}

	return(err);
}

/* Validate the number of undo opened undo tablespace and user given
undo tablespace
@return DB_SUCCESS if it is valid */
static dberr_t srv_validate_undo_tablespaces()
{
  /* If the user says that there are fewer than what we find we
  tolerate that discrepancy but not the inverse. Because there could
  be unused undo tablespaces for future use. */

  if (srv_undo_tablespaces > srv_undo_tablespaces_open)
  {
    ib::error() << "Expected to open innodb_undo_tablespaces="
                << srv_undo_tablespaces
                << " but was able to find only "
		<< srv_undo_tablespaces_open;

    return DB_ERROR;
  }
  else if (srv_undo_tablespaces_open > 0)
  {
    ib::info() << "Opened " << srv_undo_tablespaces_open
               << " undo tablespaces";

    if (srv_undo_tablespaces == 0)
      ib::warn() << "innodb_undo_tablespaces=0 disables"
                 " dedicated undo log tablespaces";
  }
  return DB_SUCCESS;
}

/** @return the number of active undo tablespaces (except system tablespace) */
static ulint trx_rseg_get_n_undo_tablespaces()
{
  std::set<uint32_t> space_ids;
  mtr_t mtr;
  mtr.start();

  if (const buf_block_t *sys_header= trx_sysf_get(&mtr, false))
    for (ulint rseg_id= 0; rseg_id < TRX_SYS_N_RSEGS; rseg_id++)
      if (trx_sysf_rseg_get_page_no(sys_header, rseg_id) != FIL_NULL)
        if (uint32_t space= trx_sysf_rseg_get_space(sys_header, rseg_id))
          space_ids.insert(space);
  mtr.commit();
  return space_ids.size();
}

/** Open an undo tablespace.
@param[in]	create	whether undo tablespaces are being created
@param[in]	name	tablespace file name
@param[in]	i	undo tablespace count
@return undo tablespace identifier
@retval 0 on failure */
static ulint srv_undo_tablespace_open(bool create, const char* name, ulint i)
{
  bool success;
  char undo_name[sizeof "innodb_undo000"];
  ulint space_id= 0;
  ulint fsp_flags= 0;

  if (create)
  {
    space_id= srv_undo_space_id_start + i;
    snprintf(undo_name, sizeof(undo_name),
             "innodb_undo%03u", static_cast<unsigned>(space_id));
    switch (srv_checksum_algorithm) {
    case SRV_CHECKSUM_ALGORITHM_FULL_CRC32:
    case SRV_CHECKSUM_ALGORITHM_STRICT_FULL_CRC32:
      fsp_flags= FSP_FLAGS_FCRC32_MASK_MARKER | FSP_FLAGS_FCRC32_PAGE_SSIZE();
      break;
    default:
      fsp_flags= FSP_FLAGS_PAGE_SSIZE();
    }
  }

  pfs_os_file_t fh= os_file_create(innodb_data_file_key, name, OS_FILE_OPEN |
                                   OS_FILE_ON_ERROR_NO_EXIT |
                                   OS_FILE_ON_ERROR_SILENT,
                                   OS_FILE_AIO, OS_DATA_FILE,
                                   srv_read_only_mode, &success);

  if (!success)
    return 0;

  os_offset_t size= os_file_get_size(fh);
  ut_a(size != os_offset_t(-1));

  if (!create)
  {
    page_t *page= static_cast<byte*>(aligned_malloc(srv_page_size,
                                                    srv_page_size));
    dberr_t err= os_file_read(IORequestRead, fh, page, 0, srv_page_size);
    if (err != DB_SUCCESS)
    {
err_exit:
      ib::error() << "Unable to read first page of file " << name;
      aligned_free(page);
      return err;
    }

    uint32_t id= mach_read_from_4(FIL_PAGE_SPACE_ID + page);
    if (id == 0 || id >= SRV_SPACE_ID_UPPER_BOUND ||
        memcmp_aligned<2>(FIL_PAGE_SPACE_ID + page,
                          FSP_HEADER_OFFSET + FSP_SPACE_ID + page, 4))
    {
      ib::error() << "Inconsistent tablespace ID in file " << name;
      err= DB_CORRUPTION;
      goto err_exit;
    }

    fsp_flags= mach_read_from_4(FSP_HEADER_OFFSET + FSP_SPACE_FLAGS + page);
    if (buf_page_is_corrupted(false, page, fsp_flags))
    {
      ib::error() << "Checksum mismatch in the first page of file " << name;
      err= DB_CORRUPTION;
      goto err_exit;
    }

    space_id= id;
    snprintf(undo_name, sizeof undo_name, "innodb_undo%03u", id);
    aligned_free(page);
  }

  /* Load the tablespace into InnoDB's internal data structures. */

  /* We set the biggest space id to the undo tablespace
  because InnoDB hasn't opened any other tablespace apart
  from the system tablespace. */

  fil_set_max_space_id_if_bigger(space_id);

  fil_space_t *space= fil_space_t::create(undo_name, space_id, fsp_flags,
					  FIL_TYPE_TABLESPACE, NULL);
  ut_a(fil_validate());
  ut_a(space);

  fil_node_t *file= space->add(name, fh, 0, false, true);
  mutex_enter(&fil_system.mutex);

  if (create)
  {
    space->set_sizes(SRV_UNDO_TABLESPACE_SIZE_IN_PAGES);
    space->size= file->size= uint32_t(size >> srv_page_size_shift);
  }
  else if (!file->read_page0())
  {
    os_file_close(file->handle);
    file->handle= OS_FILE_CLOSED;
    ut_a(fil_system.n_open > 0);
    fil_system.n_open--;
  }

  mutex_exit(&fil_system.mutex);
  return space_id;
}

/** Check if undo tablespaces and redo log files exist before creating a
new system tablespace
@retval DB_SUCCESS  if all undo and redo logs are not found
@retval DB_ERROR    if any undo and redo logs are found */
static
dberr_t
srv_check_undo_redo_logs_exists()
{
	bool		ret;
	pfs_os_file_t	fh;
	char	name[OS_FILE_MAX_PATH];

	/* Check if any undo tablespaces exist */
	for (ulint i = 1; i <= srv_undo_tablespaces; ++i) {

		snprintf(
			name, sizeof(name),
			"%s%cundo%03zu",
			srv_undo_dir, OS_PATH_SEPARATOR,
			i);

		fh = os_file_create(
			innodb_data_file_key, name,
			OS_FILE_OPEN_RETRY
			| OS_FILE_ON_ERROR_NO_EXIT
			| OS_FILE_ON_ERROR_SILENT,
			OS_FILE_NORMAL,
			OS_DATA_FILE,
			srv_read_only_mode,
			&ret);

		if (ret) {
			os_file_close(fh);
			ib::error()
				<< "undo tablespace '" << name << "' exists."
				" Creating system tablespace with existing undo"
				" tablespaces is not supported. Please delete"
				" all undo tablespaces before creating new"
				" system tablespace.";
			return(DB_ERROR);
		}
	}

	/* Check if redo log file exists */
	auto logfilename = get_log_file_path();

	fh = os_file_create(innodb_log_file_key, logfilename.c_str(),
			    OS_FILE_OPEN_RETRY | OS_FILE_ON_ERROR_NO_EXIT
				    | OS_FILE_ON_ERROR_SILENT,
			    OS_FILE_NORMAL, OS_LOG_FILE, srv_read_only_mode,
			    &ret);

	if (ret) {
		os_file_close(fh);
		ib::error() << "redo log file '" << logfilename
			    << "' exists. Creating system tablespace with"
			       " existing redo log file is not recommended."
			       " Please delete redo log file before"
			       " creating new system tablespace.";
		return DB_ERROR;
	}

	return(DB_SUCCESS);
}

static dberr_t srv_all_undo_tablespaces_open(bool create_new_db, ulint n_undo)
{
  /* Open all the undo tablespaces that are currently in use. If we
  fail to open any of these it is a fatal error. The tablespace ids
  should be contiguous. It is a fatal error because they are required
  for recovery and are referenced by the UNDO logs (a.k.a RBS). */

  ulint prev_id= create_new_db ? srv_undo_space_id_start - 1 : 0;

  for (ulint i= 0; i < n_undo; ++i)
  {
    char name[OS_FILE_MAX_PATH];
    snprintf(name, sizeof name, "%s%cundo%03zu", srv_undo_dir,
             OS_PATH_SEPARATOR, i + 1);
    ulint space_id= srv_undo_tablespace_open(create_new_db, name, i);
    if (!space_id)
    {
      if (!create_new_db)
        break;
      ib::error() << "Unable to open create tablespace '" << name << "'.";
      return DB_ERROR;
    }

    /* Should be no gaps in undo tablespace ids. */
    ut_a(!i || prev_id + 1 == space_id);

    prev_id= space_id;

    /* Note the first undo tablespace id in case of
    no active undo tablespace. */
    if (0 == srv_undo_tablespaces_open++)
      srv_undo_space_id_start= space_id;
  }

  /* Open any extra unused undo tablespaces. These must be contiguous.
  We stop at the first failure. These are undo tablespaces that are
  not in use and therefore not required by recovery. We only check
  that there are no gaps. */

  for (ulint i= prev_id + 1; i < srv_undo_space_id_start + TRX_SYS_N_RSEGS;
       ++i)
  {
     char name[OS_FILE_MAX_PATH];
     snprintf(name, sizeof(name),
              "%s%cundo%03zu", srv_undo_dir, OS_PATH_SEPARATOR, i);
     if (!srv_undo_tablespace_open(create_new_db, name, i))
       break;
     ++srv_undo_tablespaces_open;
  }

  return srv_validate_undo_tablespaces();
}

/** Open the configured number of dedicated undo tablespaces.
@param[in]	create_new_db	whether the database is being initialized
@return DB_SUCCESS or error code */
dberr_t
srv_undo_tablespaces_init(bool create_new_db)
{
  srv_undo_tablespaces_open= 0;

  ut_a(srv_undo_tablespaces <= TRX_SYS_N_RSEGS);
  ut_a(!create_new_db || srv_operation == SRV_OPERATION_NORMAL);

  if (srv_undo_tablespaces == 1)
    srv_undo_tablespaces= 0;

  /* Create the undo spaces only if we are creating a new
  instance. We don't allow creating of new undo tablespaces
  in an existing instance (yet). */
  if (create_new_db)
  {
    srv_undo_space_id_start= 1;
    DBUG_EXECUTE_IF("innodb_undo_upgrade", srv_undo_space_id_start= 3;);

    for (ulint i= 0; i < srv_undo_tablespaces; ++i)
    {
      char name[OS_FILE_MAX_PATH];
      snprintf(name, sizeof name, "%s%cundo%03zu",
               srv_undo_dir, OS_PATH_SEPARATOR, i + 1);
      if (dberr_t err= srv_undo_tablespace_create(name))
      {
        ib::error() << "Could not create undo tablespace '" << name << "'.";
        return err;
      }
    }
  }

  /* Get the tablespace ids of all the undo segments excluding
  the system tablespace (0). If we are creating a new instance then
  we build the undo_tablespace_ids ourselves since they don't
  already exist. */
  srv_undo_tablespaces_active= srv_undo_tablespaces;

  ulint n_undo= (create_new_db || srv_operation == SRV_OPERATION_BACKUP ||
                 srv_operation == SRV_OPERATION_RESTORE_DELTA)
    ? srv_undo_tablespaces : TRX_SYS_N_RSEGS;

  if (dberr_t err= srv_all_undo_tablespaces_open(create_new_db, n_undo))
    return err;

  /* Initialize srv_undo_space_id_start=0 when there are no
  dedicated undo tablespaces. */
  if (srv_undo_tablespaces_open == 0)
    srv_undo_space_id_start= 0;

  if (create_new_db)
  {
    mtr_t mtr;
    for (ulint i= 0; i < srv_undo_tablespaces; ++i)
    {
       mtr.start();
       fsp_header_init(fil_space_get(srv_undo_space_id_start + i),
                       SRV_UNDO_TABLESPACE_SIZE_IN_PAGES, &mtr);
       mtr.commit();
    }
  }

  return DB_SUCCESS;
}

/** Create the temporary file tablespace.
@param[in]	create_new_db	whether we are creating a new database
@return DB_SUCCESS or error code. */
static
dberr_t
srv_open_tmp_tablespace(bool create_new_db)
{
	ulint	sum_of_new_sizes;

	/* Will try to remove if there is existing file left-over by last
	unclean shutdown */
	srv_tmp_space.set_sanity_check_status(true);
	srv_tmp_space.delete_files();
	srv_tmp_space.set_ignore_read_only(true);

	ib::info() << "Creating shared tablespace for temporary tables";

	bool	create_new_temp_space;

	srv_tmp_space.set_space_id(SRV_TMP_SPACE_ID);

	dberr_t	err = srv_tmp_space.check_file_spec(
		&create_new_temp_space, 12 * 1024 * 1024);

	if (err == DB_FAIL) {
		ib::error() << "The innodb_temporary"
			" data file must be writable!";
		err = DB_ERROR;
	} else if (err != DB_SUCCESS) {
		ib::error() << "Could not create the shared innodb_temporary.";
	} else if ((err = srv_tmp_space.open_or_create(
			    true, create_new_db, &sum_of_new_sizes, NULL))
		   != DB_SUCCESS) {
		ib::error() << "Unable to create the shared innodb_temporary";
	} else if (fil_system.temp_space->open(true)) {
		/* Initialize the header page */
		mtr_t mtr;
		mtr.start();
		mtr.set_log_mode(MTR_LOG_NO_REDO);
		fsp_header_init(fil_system.temp_space,
				srv_tmp_space.get_sum_of_sizes(),
				&mtr);
		mtr.commit();
	} else {
		/* This file was just opened in the code above! */
		ib::error() << "The innodb_temporary"
			" data file cannot be re-opened"
			" after check_file_spec() succeeded!";
		err = DB_ERROR;
	}

	return(err);
}

/** Shutdown background threads, except the page cleaner. */
static void srv_shutdown_threads()
{
	ut_ad(!srv_undo_sources);
	srv_shutdown_state = SRV_SHUTDOWN_EXIT_THREADS;

	lock_sys.timeout_timer.reset();
	srv_master_timer.reset();

	if (purge_sys.enabled()) {
		srv_purge_shutdown();
	}

	if (srv_n_fil_crypt_threads) {
		fil_crypt_set_thread_cnt(0);
	}
}

#ifdef UNIV_DEBUG
# define srv_init_abort(_db_err)	\
	srv_init_abort_low(create_new_db, __FILE__, __LINE__, _db_err)
#else
# define srv_init_abort(_db_err)	\
	srv_init_abort_low(create_new_db, _db_err)
#endif /* UNIV_DEBUG */

/** Innobase start-up aborted. Perform cleanup actions.
@param[in]	create_new_db	TRUE if new db is  being created
@param[in]	file		File name
@param[in]	line		Line number
@param[in]	err		Reason for aborting InnoDB startup
@return DB_SUCCESS or error code. */
MY_ATTRIBUTE((warn_unused_result, nonnull))
static
dberr_t
srv_init_abort_low(
	bool		create_new_db,
#ifdef UNIV_DEBUG
	const char*	file,
	unsigned	line,
#endif /* UNIV_DEBUG */
	dberr_t		err)
{
	ut_ad(srv_is_being_started);

	if (create_new_db) {
		ib::error() << "Database creation was aborted"
#ifdef UNIV_DEBUG
			" at " << innobase_basename(file) << "[" << line << "]"
#endif /* UNIV_DEBUG */
			" with error " << err << ". You may need"
			" to delete the ibdata1 file before trying to start"
			" up again.";
	} else {
		ib::error() << "Plugin initialization aborted"
#ifdef UNIV_DEBUG
			" at " << innobase_basename(file) << "[" << line << "]"
#endif /* UNIV_DEBUG */
			" with error " << err;
	}

	srv_shutdown_bg_undo_sources();
	srv_shutdown_threads();
	return(err);
}

/** Prepare to delete the redo log file. Flush the dirty pages from all the
buffer pools.  Flush the redo log buffer to the redo log file.
@param[in]	old_exists	old redo log file exists
@return lsn upto which data pages have been flushed. */
static lsn_t srv_prepare_to_delete_redo_log_file(bool old_exists)
{
	DBUG_ENTER("srv_prepare_to_delete_redo_log_file");

	lsn_t	flushed_lsn;
	ulint	count = 0;

	if (log_sys.log.subformat != 2) {
		srv_log_file_size = 0;
	}

	for (;;) {
		/* Clean the buffer pool. */
		buf_flush_sync();

		DBUG_EXECUTE_IF("innodb_log_abort_1", DBUG_RETURN(0););
		DBUG_PRINT("ib_log", ("After innodb_log_abort_1"));

		mysql_mutex_lock(&log_sys.mutex);

		fil_names_clear(log_sys.get_lsn(), false);

		flushed_lsn = log_sys.get_lsn();

		{
			ib::info	info;
			if (srv_log_file_size == 0
			    || (log_sys.log.format & ~log_t::FORMAT_ENCRYPTED)
			    != log_t::FORMAT_10_5) {
				info << "Upgrading redo log: ";
			} else if (!old_exists
				   || srv_log_file_size
				   != srv_log_file_size_requested) {
				if (srv_encrypt_log
				    == (my_bool)log_sys.is_encrypted()) {
					info << (srv_encrypt_log
						 ? "Resizing encrypted"
						 : "Resizing");
				} else if (srv_encrypt_log) {
					info << "Encrypting and resizing";
				} else {
					info << "Removing encryption"
						" and resizing";
				}

				info << " redo log from " << srv_log_file_size
				     << " to ";
			} else if (srv_encrypt_log) {
				info << "Encrypting redo log: ";
			} else {
				info << "Removing redo log encryption: ";
			}

			info << srv_log_file_size_requested
			     << " bytes; LSN=" << flushed_lsn;
		}

		mysql_mutex_unlock(&log_sys.mutex);

		if (flushed_lsn != log_sys.get_flushed_lsn()) {
			log_write_up_to(flushed_lsn, false);
			log_sys.log.flush();
		}

		ut_ad(flushed_lsn == log_sys.get_lsn());

		/* Check if the buffer pools are clean.  If not
		retry till it is clean. */
		if (ulint pending_io = buf_pool.io_pending()) {
			count++;
			/* Print a message every 60 seconds if we
			are waiting to clean the buffer pools */
			if (srv_print_verbose_log && count > 600) {
				ib::info() << "Waiting for "
					<< pending_io << " buffer "
					<< "page I/Os to complete";
				count = 0;
			}

			os_thread_sleep(100000);
			continue;
		}

		break;
	}

	DBUG_RETURN(flushed_lsn);
}

/** Tries to locate LOG_FILE_NAME and check it's size, etc
@param[out]	log_file_found	returns true here if correct file was found
@return	dberr_t with DB_SUCCESS or some error */
static dberr_t find_and_check_log_file(bool &log_file_found)
{
  log_file_found= false;

  auto logfile0= get_log_file_path();
  os_file_stat_t stat_info;
  const dberr_t err= os_file_get_status(logfile0.c_str(), &stat_info, false,
                                        srv_read_only_mode);

  auto is_operation_restore= []() -> bool {
    return srv_operation == SRV_OPERATION_RESTORE ||
           srv_operation == SRV_OPERATION_RESTORE_EXPORT;
  };

  if (err == DB_NOT_FOUND)
  {
    if (is_operation_restore())
      return DB_NOT_FOUND;

    return DB_SUCCESS;
  }

  if (stat_info.type != OS_FILE_TYPE_FILE)
    return DB_SUCCESS;

  if (!srv_file_check_mode(logfile0.c_str()))
    return DB_ERROR;

  const os_offset_t size= stat_info.size;
  ut_a(size != (os_offset_t) -1);

  if (size % OS_FILE_LOG_BLOCK_SIZE)
  {
    ib::error() << "Log file " << logfile0 << " size " << size
                << " is not a multiple of " << OS_FILE_LOG_BLOCK_SIZE
                << " bytes";
    return DB_ERROR;
  }

  if (size == 0 && is_operation_restore())
  {
    /* Tolerate an empty LOG_FILE_NAME from a previous run of
    mariabackup --prepare. */
    return DB_NOT_FOUND;
  }
  /* The first log file must consist of at least the following 512-byte pages:
  header, checkpoint page 1, empty, checkpoint page 2, redo log page(s).

  Mariabackup --prepare would create an empty LOG_FILE_NAME. Tolerate it. */
  if (size != 0 && size <= OS_FILE_LOG_BLOCK_SIZE * 4)
  {
    ib::error() << "Log file " << logfile0 << " size " << size
                << " is too small";
    return DB_ERROR;
  }
  srv_log_file_size= size;

  log_file_found= true;
  return DB_SUCCESS;
}

/** Start InnoDB.
@param[in]	create_new_db	whether to create a new database
@return DB_SUCCESS or error code */
dberr_t srv_start(bool create_new_db)
{
	lsn_t		flushed_lsn;
	dberr_t		err		= DB_SUCCESS;
	bool		srv_log_file_found = true;
	mtr_t		mtr;

	ut_ad(srv_operation == SRV_OPERATION_NORMAL
	      || srv_operation == SRV_OPERATION_RESTORE
	      || srv_operation == SRV_OPERATION_RESTORE_EXPORT);

	if (srv_force_recovery) {
		ib::info() << "!!! innodb_force_recovery is set to "
			<< srv_force_recovery << " !!!";
	}

	if (srv_force_recovery == SRV_FORCE_NO_LOG_REDO) {
		srv_read_only_mode = true;
	}

	high_level_read_only = srv_read_only_mode
		|| srv_force_recovery > SRV_FORCE_NO_IBUF_MERGE
		|| srv_sys_space.created_new_raw();

	srv_started_redo = false;

	compile_time_assert(sizeof(ulint) == sizeof(void*));

#ifdef UNIV_DEBUG
	ib::info() << "!!!!!!!! UNIV_DEBUG switched on !!!!!!!!!";
#endif

#ifdef UNIV_IBUF_DEBUG
	ib::info() << "!!!!!!!! UNIV_IBUF_DEBUG switched on !!!!!!!!!";
#endif

	ib::info() << MUTEX_TYPE;

	ib::info() << "Compressed tables use zlib " ZLIB_VERSION
#ifdef UNIV_ZIP_DEBUG
	      " with validation"
#endif /* UNIV_ZIP_DEBUG */
	      ;
#ifdef UNIV_ZIP_COPY
	ib::info() << "and extra copying";
#endif /* UNIV_ZIP_COPY */

	/* Since InnoDB does not currently clean up all its internal data
	structures in MySQL Embedded Server Library server_end(), we
	print an error message if someone tries to start up InnoDB a
	second time during the process lifetime. */

	if (srv_start_has_been_called) {
		ib::error() << "Startup called second time"
			" during the process lifetime."
			" In the MySQL Embedded Server Library"
			" you cannot call server_init() more than"
			" once during the process lifetime.";
	}

	srv_start_has_been_called = true;

	srv_is_being_started = true;

	/* Register performance schema stages before any real work has been
	started which may need to be instrumented. */
	mysql_stage_register("innodb", srv_stages,
			     static_cast<int>(UT_ARR_SIZE(srv_stages)));

	/* Set the maximum number of threads which can wait for a semaphore
	inside InnoDB: this is the 'sync wait array' size */

	srv_max_n_threads = 1   /* io_ibuf_thread */
			    + 1 /* io_log_thread */
			    + 1 /* srv_print_monitor_task */
			    + 1 /* srv_purge_coordinator_thread */
			    + 1 /* buf_dump_thread */
			    + 1 /* dict_stats_thread */
			    + 1 /* fts_optimize_thread */
			    + 1 /* trx_rollback_all_recovered */
			    + 128 /* added as margin, for use of
				  InnoDB Memcached etc. */
			    + 1/* buf_flush_page_cleaner */
			    + max_connections
			    + srv_n_read_io_threads
			    + srv_n_write_io_threads
			    + srv_n_purge_threads
			    /* FTS Parallel Sort */
			    + fts_sort_pll_degree * FTS_NUM_AUX_INDEX
			      * max_connections;

	srv_boot();

	ib::info() << my_crc32c_implementation();

	if (!srv_read_only_mode) {

		mutex_create(LATCH_ID_SRV_MONITOR_FILE,
			     &srv_monitor_file_mutex);

		if (srv_innodb_status) {

			srv_monitor_file_name = static_cast<char*>(
				ut_malloc_nokey(
					strlen(fil_path_to_mysql_datadir)
					+ 20 + sizeof "/innodb_status."));

			sprintf(srv_monitor_file_name,
				"%s/innodb_status." ULINTPF,
				fil_path_to_mysql_datadir,
				static_cast<ulint>
				(IF_WIN(GetCurrentProcessId(), getpid())));

			srv_monitor_file = my_fopen(srv_monitor_file_name,
						    O_RDWR|O_TRUNC|O_CREAT,
						    MYF(MY_WME));

			if (!srv_monitor_file) {
				ib::error() << "Unable to create "
					<< srv_monitor_file_name << ": "
					<< strerror(errno);
				if (err == DB_SUCCESS) {
					err = DB_ERROR;
				}
			}
		} else {

			srv_monitor_file_name = NULL;
			srv_monitor_file = os_file_create_tmpfile();

			if (!srv_monitor_file && err == DB_SUCCESS) {
				err = DB_ERROR;
			}
		}

		mutex_create(LATCH_ID_SRV_MISC_TMPFILE,
			     &srv_misc_tmpfile_mutex);

		srv_misc_tmpfile = os_file_create_tmpfile();

		if (!srv_misc_tmpfile && err == DB_SUCCESS) {
			err = DB_ERROR;
		}
	}

	if (err != DB_SUCCESS) {
		return(srv_init_abort(err));
	}

	srv_n_file_io_threads = srv_n_read_io_threads + srv_n_write_io_threads;

	if (!srv_read_only_mode) {
		/* Add the log and ibuf IO threads. */
		srv_n_file_io_threads += 2;
	} else {
		ib::info() << "Disabling background log and ibuf IO write"
			<< " threads.";
	}

	ut_a(srv_n_file_io_threads <= SRV_MAX_N_IO_THREADS);

	if (os_aio_init()) {
		ib::error() << "Cannot initialize AIO sub-system";

		return(srv_init_abort(DB_ERROR));
	}

#ifdef LINUX_NATIVE_AIO
	if (srv_use_native_aio) {
		ib::info() << "Using Linux native AIO";
	}
#endif

	fil_system.create(srv_file_per_table ? 50000 : 5000);

	ib::info() << "Initializing buffer pool, total size = "
		<< srv_buf_pool_size
		<< ", chunk size = " << srv_buf_pool_chunk_unit;

	if (buf_pool.create()) {
		ib::error() << "Cannot allocate memory for the buffer pool";

		return(srv_init_abort(DB_ERROR));
	}

	ib::info() << "Completed initialization of buffer pool";

#ifdef UNIV_DEBUG
	/* We have observed deadlocks with a 5MB buffer pool but
	the actual lower limit could very well be a little higher. */

	if (srv_buf_pool_size <= 5 * 1024 * 1024) {

		ib::info() << "Small buffer pool size ("
			<< srv_buf_pool_size / 1024 / 1024
			<< "M), the flst_validate() debug function can cause a"
			<< " deadlock if the buffer pool fills up.";
	}
#endif /* UNIV_DEBUG */

	log_sys.create();
	recv_sys.create();
	lock_sys.create(srv_lock_table_size);


	if (!srv_read_only_mode) {
		buf_flush_page_cleaner_init();
		ut_ad(buf_page_cleaner_is_active);
	}

	srv_startup_is_before_trx_rollback_phase = !create_new_db;

	/* Check if undo tablespaces and redo log files exist before creating
	a new system tablespace */
	if (create_new_db) {
		err = srv_check_undo_redo_logs_exists();
		if (err != DB_SUCCESS) {
			return(srv_init_abort(DB_ERROR));
		}
		recv_sys.debug_free();
	}

	/* Open or create the data files. */
	ulint	sum_of_new_sizes;

	err = srv_sys_space.open_or_create(
		false, create_new_db, &sum_of_new_sizes, &flushed_lsn);

	switch (err) {
	case DB_SUCCESS:
		break;
	case DB_CANNOT_OPEN_FILE:
		ib::error()
			<< "Could not open or create the system tablespace. If"
			" you tried to add new data files to the system"
			" tablespace, and it failed here, you should now"
			" edit innodb_data_file_path in my.cnf back to what"
			" it was, and remove the new ibdata files InnoDB"
			" created in this failed attempt. InnoDB only wrote"
			" those files full of zeros, but did not yet use"
			" them in any way. But be careful: do not remove"
			" old data files which contain your precious data!";
		/* fall through */
	default:
		/* Other errors might come from Datafile::validate_first_page() */
		return(srv_init_abort(err));
	}

	srv_log_file_size_requested = srv_log_file_size;

	if (innodb_encrypt_temporary_tables && !log_crypt_init()) {
		return srv_init_abort(DB_ERROR);
	}

	std::string logfile0;
	bool create_new_log = create_new_db;
	if (create_new_db) {
		flushed_lsn = log_sys.get_lsn();
		log_sys.set_flushed_lsn(flushed_lsn);
		buf_flush_sync();

		err = create_log_file(true, flushed_lsn, logfile0);

		if (err != DB_SUCCESS) {
			return(srv_init_abort(err));
		}
	} else {
		srv_log_file_size = 0;

		bool log_file_found;
		if (dberr_t err = find_and_check_log_file(log_file_found)) {
			if (err == DB_NOT_FOUND) {
				return DB_SUCCESS;
			}
			return srv_init_abort(err);
		}

		create_new_log = srv_log_file_size == 0;
		if (create_new_log) {
			if (flushed_lsn < lsn_t(1000)) {
				ib::error()
					<< "Cannot create log file because"
					" data files are corrupt or the"
					" database was not shut down cleanly"
					" after creating the data files.";
				return srv_init_abort(DB_ERROR);
			}

			srv_log_file_size = srv_log_file_size_requested;

			err = create_log_file(false, flushed_lsn, logfile0);

			if (err == DB_SUCCESS) {
				err = create_log_file_rename(flushed_lsn,
							     logfile0);
			}

			if (err != DB_SUCCESS) {
				return(srv_init_abort(err));
			}

			/* Suppress the message about
			crash recovery. */
			flushed_lsn = log_sys.get_lsn();
			goto file_checked;
		}

		srv_log_file_found = log_file_found;

		log_sys.log.open_file(get_log_file_path());

		log_sys.log.create();

		if (!log_set_capacity(srv_log_file_size_requested)) {
			return(srv_init_abort(DB_ERROR));
		}
	}

file_checked:
	/* Open log file and data files in the systemtablespace: we keep
        them open until database shutdown */
	ut_d(fil_system.sys_space->recv_size = srv_sys_space_size_debug);

	err = fil_system.sys_space->open(create_new_db)
		? srv_undo_tablespaces_init(create_new_db)
		: DB_ERROR;

	/* If the force recovery is set very high then we carry on regardless
	of all errors. Basically this is fingers crossed mode. */

	if (err != DB_SUCCESS
	    && srv_force_recovery < SRV_FORCE_NO_UNDO_LOG_SCAN) {

		return(srv_init_abort(err));
	}

	/* Initialize objects used by dict stats gathering thread, which
	can also be used by recovery if it tries to drop some table */
	if (!srv_read_only_mode) {
		dict_stats_init();
	}

	trx_sys.create();

	if (create_new_db) {
		ut_ad(!srv_read_only_mode);

		mtr_start(&mtr);
		ut_ad(fil_system.sys_space->id == 0);
		compile_time_assert(TRX_SYS_SPACE == 0);
		compile_time_assert(IBUF_SPACE_ID == 0);
		fsp_header_init(fil_system.sys_space,
				uint32_t(sum_of_new_sizes), &mtr);

		ulint ibuf_root = btr_create(
			DICT_CLUSTERED | DICT_IBUF, fil_system.sys_space,
			DICT_IBUF_ID_MIN, nullptr, &mtr);

		mtr_commit(&mtr);

		if (ibuf_root == FIL_NULL) {
			return(srv_init_abort(DB_ERROR));
		}

		ut_ad(ibuf_root == IBUF_TREE_ROOT_PAGE_NO);

		/* To maintain backward compatibility we create only
		the first rollback segment before the double write buffer.
		All the remaining rollback segments will be created later,
		after the double write buffer has been created. */
		trx_sys_create_sys_pages();
		err = trx_lists_init_at_db_start();

		if (err != DB_SUCCESS) {
			return(srv_init_abort(err));
		}

		err = dict_create();

		if (err != DB_SUCCESS) {
			return(srv_init_abort(err));
		}

		buf_flush_sync();

		flushed_lsn = log_sys.get_lsn();

		err = fil_write_flushed_lsn(flushed_lsn);

		if (err == DB_SUCCESS) {
			err = create_log_file_rename(flushed_lsn, logfile0);
		}

		if (err != DB_SUCCESS) {
			return(srv_init_abort(err));
		}
	} else {
		/* Suppress warnings in fil_space_t::create() for files
		that are being read before dict_boot() has recovered
		DICT_HDR_MAX_SPACE_ID. */
		fil_system.space_id_reuse_warned = true;

		/* We always try to do a recovery, even if the database had
		been shut down normally: this is the normal startup path */

		err = create_new_log
			? DB_SUCCESS
			: recv_recovery_from_checkpoint_start(flushed_lsn);
		recv_sys.close_files();

		recv_sys.dblwr.pages.clear();

		if (err != DB_SUCCESS) {
			return(srv_init_abort(err));
		}

		switch (srv_operation) {
		case SRV_OPERATION_NORMAL:
		case SRV_OPERATION_RESTORE_EXPORT:
			/* Initialize the change buffer. */
			err = dict_boot();
			if (err != DB_SUCCESS) {
				return(srv_init_abort(err));
			}
			/* fall through */
		case SRV_OPERATION_RESTORE:
			/* This must precede
			recv_apply_hashed_log_recs(true). */
<<<<<<< HEAD
			srv_undo_tablespaces_active
				= trx_rseg_get_n_undo_tablespaces();
			err = srv_validate_undo_tablespaces();
			if (err != DB_SUCCESS) {
				return srv_init_abort(err);
			}
			if (srv_operation == SRV_OPERATION_RESTORE) {
				break;
			}
			trx_lists_init_at_db_start();
=======
			err = trx_lists_init_at_db_start();
			if (err != DB_SUCCESS) {
				return srv_init_abort(err);
			}
>>>>>>> baf0ef9a
			break;
		case SRV_OPERATION_RESTORE_DELTA:
		case SRV_OPERATION_BACKUP:
			ut_ad("wrong mariabackup mode" == 0);
		}

		if (srv_force_recovery < SRV_FORCE_NO_LOG_REDO) {
			/* Apply the hashed log records to the
			respective file pages, for the last batch of
			recv_group_scan_log_recs(). */

			recv_sys.apply(true);

			if (recv_sys.found_corrupt_log
			    || recv_sys.found_corrupt_fs) {
				return(srv_init_abort(DB_CORRUPTION));
			}

			DBUG_PRINT("ib_log", ("apply completed"));

			if (recv_needed_recovery) {
				trx_sys_print_mysql_binlog_offset();
			}
		}

		fil_system.space_id_reuse_warned = false;

		if (!srv_read_only_mode) {
			const ulint flags = FSP_FLAGS_PAGE_SSIZE();
			for (ulint id = 0; id <= srv_undo_tablespaces; id++) {
				if (fil_space_t* space = fil_space_get(id)) {
					fsp_flags_try_adjust(space, flags);
				}
			}

			if (sum_of_new_sizes > 0) {
				/* New data file(s) were added */
				mtr.start();
				mtr.x_lock_space(fil_system.sys_space,
						 __FILE__, __LINE__);
				buf_block_t* block = buf_page_get(
					page_id_t(0, 0), 0,
					RW_SX_LATCH, &mtr);
				ulint size = mach_read_from_4(
					FSP_HEADER_OFFSET + FSP_SIZE
					+ block->frame);
				ut_ad(size == fil_system.sys_space
				      ->size_in_header);
				size += sum_of_new_sizes;
				mtr.write<4>(*block,
					     FSP_HEADER_OFFSET + FSP_SIZE
					     + block->frame, size);
				fil_system.sys_space->size_in_header
					= uint32_t(size);
				mtr.commit();
				/* Immediately write the log record about
				increased tablespace size to disk, so that it
				is durable even if mysqld would crash
				quickly */
				log_buffer_flush_to_disk();
			}
		}

#ifdef UNIV_DEBUG
		{
			mtr.start();
			buf_block_t* block = buf_page_get(page_id_t(0, 0), 0,
							  RW_S_LATCH, &mtr);
			ut_ad(mach_read_from_4(FSP_SIZE + FSP_HEADER_OFFSET
					       + block->frame)
			      == fil_system.sys_space->size_in_header);
			mtr.commit();
		}
#endif
		const ulint	tablespace_size_in_header
			= fil_system.sys_space->size_in_header;
		const ulint	sum_of_data_file_sizes
			= srv_sys_space.get_sum_of_sizes();
		/* Compare the system tablespace file size to what is
		stored in FSP_SIZE. In srv_sys_space.open_or_create()
		we already checked that the file sizes match the
		innodb_data_file_path specification. */
		if (srv_read_only_mode
		    || sum_of_data_file_sizes == tablespace_size_in_header) {
			/* Do not complain about the size. */
		} else if (!srv_sys_space.can_auto_extend_last_file()
			   || sum_of_data_file_sizes
			   < tablespace_size_in_header) {
			ib::error() << "Tablespace size stored in header is "
				<< tablespace_size_in_header
				<< " pages, but the sum of data file sizes is "
				<< sum_of_data_file_sizes << " pages";

			if (srv_force_recovery == 0
			    && sum_of_data_file_sizes
			    < tablespace_size_in_header) {
				ib::error() <<
					"Cannot start InnoDB. The tail of"
					" the system tablespace is"
					" missing. Have you edited"
					" innodb_data_file_path in my.cnf"
					" in an inappropriate way, removing"
					" data files from there?"
					" You can set innodb_force_recovery=1"
					" in my.cnf to force"
					" a startup if you are trying to"
					" recover a badly corrupt database.";

				return(srv_init_abort(DB_ERROR));
			}
		}

		recv_sys.debug_free();

		if (srv_operation == SRV_OPERATION_RESTORE
		    || srv_operation == SRV_OPERATION_RESTORE_EXPORT) {
			/* After applying the redo log from
			SRV_OPERATION_BACKUP, flush the changes
			to the data files and truncate or delete the log.
			Unless --export is specified, no further change to
			InnoDB files is needed. */
			ut_ad(srv_force_recovery <= SRV_FORCE_IGNORE_CORRUPT);
			ut_ad(recv_no_log_write);
			err = fil_write_flushed_lsn(log_sys.get_lsn());
			DBUG_ASSERT(!buf_pool.any_io_pending());
			log_sys.log.close_file();
			if (err == DB_SUCCESS) {
				bool trunc = srv_operation
					== SRV_OPERATION_RESTORE;
				if (!trunc) {
					delete_log_file("0");
				} else {
					auto logfile0 = get_log_file_path();
					/* Truncate the first log file. */
					fclose(fopen(logfile0.c_str(), "w"));
				}
			}
			return(err);
		}

		/* Upgrade or resize or rebuild the redo logs before
		generating any dirty pages, so that the old redo log
		file will not be written to. */

		if (srv_force_recovery == SRV_FORCE_NO_LOG_REDO) {
			/* Completely ignore the redo log. */
		} else if (srv_read_only_mode) {
			/* Leave the redo log alone. */
		} else if (srv_log_file_size_requested == srv_log_file_size
			   && srv_log_file_found
			   && log_sys.log.format
			   == (srv_encrypt_log
			       ? log_t::FORMAT_ENC_10_5
			       : log_t::FORMAT_10_5)
			   && log_sys.log.subformat == 2) {
			/* No need to add or remove encryption,
			upgrade, downgrade, or resize. */
		} else {
			/* Prepare to delete the old redo log file */
			flushed_lsn = srv_prepare_to_delete_redo_log_file(
				srv_log_file_found);

			DBUG_EXECUTE_IF("innodb_log_abort_1",
					return(srv_init_abort(DB_ERROR)););
			/* Prohibit redo log writes from any other
			threads until creating a log checkpoint at the
			end of create_log_file(). */
			ut_d(recv_no_log_write = true);
			DBUG_ASSERT(!buf_pool.any_io_pending());

			DBUG_EXECUTE_IF("innodb_log_abort_3",
					return(srv_init_abort(DB_ERROR)););
			DBUG_PRINT("ib_log", ("After innodb_log_abort_3"));

			/* Stamp the LSN to the data files. */
			err = fil_write_flushed_lsn(flushed_lsn);

			DBUG_EXECUTE_IF("innodb_log_abort_4", err = DB_ERROR;);
			DBUG_PRINT("ib_log", ("After innodb_log_abort_4"));

			if (err != DB_SUCCESS) {
				return(srv_init_abort(err));
			}

			/* Close the redo log file, so that we can replace it */
			log_sys.log.close_file();

			DBUG_EXECUTE_IF("innodb_log_abort_5",
					return(srv_init_abort(DB_ERROR)););
			DBUG_PRINT("ib_log", ("After innodb_log_abort_5"));

			ib::info()
				<< "Starting to delete and rewrite log file.";

			srv_log_file_size = srv_log_file_size_requested;

			err = create_log_file(false, flushed_lsn, logfile0);

			if (err == DB_SUCCESS) {
				err = create_log_file_rename(flushed_lsn,
							     logfile0);
			}

			if (err != DB_SUCCESS) {
				return(srv_init_abort(err));
			}
		}
	}

	ut_ad(err == DB_SUCCESS);
	ut_a(sum_of_new_sizes != ULINT_UNDEFINED);

	/* Create the doublewrite buffer to a new tablespace */
	if (!srv_read_only_mode && srv_force_recovery < SRV_FORCE_NO_TRX_UNDO
	    && !buf_dblwr.create()) {
		return(srv_init_abort(DB_ERROR));
	}

	/* Here the double write buffer has already been created and so
	any new rollback segments will be allocated after the double
	write buffer. The default segment should already exist.
	We create the new segments only if it's a new database or
	the database was shutdown cleanly. */

	/* Note: When creating the extra rollback segments during an upgrade
	we violate the latching order, even if the change buffer is empty.
	We make an exception in sync0sync.cc and check srv_is_being_started
	for that violation. It cannot create a deadlock because we are still
	running in single threaded mode essentially. Only the IO threads
	should be running at this stage. */

	if (!trx_sys_create_rsegs()) {
		return(srv_init_abort(DB_ERROR));
	}

	if (!create_new_db) {
		ut_ad(high_level_read_only
		      || srv_force_recovery <= SRV_FORCE_NO_IBUF_MERGE);

		/* Validate a few system page types that were left
		uninitialized before MySQL or MariaDB 5.5. */
		if (!high_level_read_only
		    && !fil_system.sys_space->full_crc32()) {
			buf_block_t*	block;
			mtr.start();
			/* Bitmap page types will be reset in
			buf_dblwr_check_block() without redo logging. */
			block = buf_page_get(
				page_id_t(IBUF_SPACE_ID,
					  FSP_IBUF_HEADER_PAGE_NO),
				0, RW_X_LATCH, &mtr);
			fil_block_check_type(*block, FIL_PAGE_TYPE_SYS, &mtr);
			/* Already MySQL 3.23.53 initialized
			FSP_IBUF_TREE_ROOT_PAGE_NO to
			FIL_PAGE_INDEX. No need to reset that one. */
			block = buf_page_get(
				page_id_t(TRX_SYS_SPACE, TRX_SYS_PAGE_NO),
				0, RW_X_LATCH, &mtr);
			fil_block_check_type(*block, FIL_PAGE_TYPE_TRX_SYS,
					     &mtr);
			block = buf_page_get(
				page_id_t(TRX_SYS_SPACE,
					  FSP_FIRST_RSEG_PAGE_NO),
				0, RW_X_LATCH, &mtr);
			fil_block_check_type(*block, FIL_PAGE_TYPE_SYS, &mtr);
			block = buf_page_get(
				page_id_t(TRX_SYS_SPACE, FSP_DICT_HDR_PAGE_NO),
				0, RW_X_LATCH, &mtr);
			fil_block_check_type(*block, FIL_PAGE_TYPE_SYS, &mtr);
			mtr.commit();
		}

		/* Roll back any recovered data dictionary
		transactions, so that the data dictionary tables will
		be free of any locks.  The data dictionary latch
		should guarantee that there is at most one data
		dictionary transaction active at a time. */
		if (!high_level_read_only
		    && srv_force_recovery < SRV_FORCE_NO_TRX_UNDO) {
			/* If the following call is ever removed, the
			first-time ha_innobase::open() must hold (or
			acquire and release) a table lock that
			conflicts with trx_resurrect_table_locks(), to
			ensure that any recovered incomplete ALTER
			TABLE will have been rolled back. Otherwise,
			dict_table_t::instant could be cleared by
			rollback invoking
			dict_index_t::clear_instant_alter() while open
			table handles exist in client connections. */
			trx_rollback_recovered(false);
		}

		/* FIXME: Skip the following if srv_read_only_mode,
		while avoiding "Allocated tablespace ID" warnings. */
		if (srv_force_recovery <= SRV_FORCE_NO_IBUF_MERGE) {
			/* Open or Create SYS_TABLESPACES and SYS_DATAFILES
			so that tablespace names and other metadata can be
			found. */
			err = dict_create_or_check_sys_tablespace();
			if (err != DB_SUCCESS) {
				return(srv_init_abort(err));
			}

			/* The following call is necessary for the insert
			buffer to work with multiple tablespaces. We must
			know the mapping between space id's and .ibd file
			names.

			In a crash recovery, we check that the info in data
			dictionary is consistent with what we already know
			about space id's from the calls to fil_ibd_load().

			In a normal startup, we create the space objects for
			every table in the InnoDB data dictionary that has
			an .ibd file.

			We also determine the maximum tablespace id used. */
			dict_check_tablespaces_and_store_max_id();
		}

		if (srv_force_recovery < SRV_FORCE_NO_TRX_UNDO
		    && !srv_read_only_mode) {
			/* Drop partially created indexes. */
			row_merge_drop_temp_indexes();
			/* Drop garbage tables. */
			row_mysql_drop_garbage_tables();

			/* Drop any auxiliary tables that were not
			dropped when the parent table was
			dropped. This can happen if the parent table
			was dropped but the server crashed before the
			auxiliary tables were dropped. */
			fts_drop_orphaned_tables();

			/* Rollback incomplete non-DDL transactions */
			trx_rollback_is_active = true;
			os_thread_create(trx_rollback_all_recovered);
		}
	}

	srv_startup_is_before_trx_rollback_phase = false;

	if (!srv_read_only_mode) {
		/* timer task which watches the timeouts
		for lock waits */
		lock_sys.timeout_timer.reset(srv_thread_pool->create_timer(
			lock_wait_timeout_task));

		DBUG_EXECUTE_IF("innodb_skip_monitors", goto skip_monitors;);
		/* Create the task which warns of long semaphore waits */
		srv_start_periodic_timer(srv_monitor_timer, srv_monitor_task,
					 SRV_MONITOR_INTERVAL);

#ifndef DBUG_OFF
skip_monitors:
#endif
		ut_ad(srv_force_recovery >= SRV_FORCE_NO_UNDO_LOG_SCAN
		      || !purge_sys.enabled());

		if (srv_force_recovery < SRV_FORCE_NO_BACKGROUND) {
			srv_undo_sources = true;
			/* Create the dict stats gathering task */
			dict_stats_start();
			/* Create the thread that will optimize the
			FULLTEXT search index subsystem. */
			fts_optimize_init();
		}
	}

	/* Create the SYS_FOREIGN and SYS_FOREIGN_COLS system tables */
	err = dict_create_or_check_foreign_constraint_tables();
	if (err == DB_SUCCESS) {
		err = dict_create_or_check_sys_tablespace();
		if (err == DB_SUCCESS) {
			err = dict_create_or_check_sys_virtual();
		}
	}
	switch (err) {
	case DB_SUCCESS:
		break;
	case DB_READ_ONLY:
		if (srv_force_recovery >= SRV_FORCE_NO_TRX_UNDO) {
			break;
		}
		ib::error() << "Cannot create system tables in read-only mode";
		/* fall through */
	default:
		return(srv_init_abort(err));
	}

	if (!srv_read_only_mode && srv_operation == SRV_OPERATION_NORMAL) {
		/* Initialize the innodb_temporary tablespace and keep
		it open until shutdown. */
		err = srv_open_tmp_tablespace(create_new_db);

		if (err != DB_SUCCESS) {
			return(srv_init_abort(err));
		}

		trx_temp_rseg_create();

		if (srv_force_recovery < SRV_FORCE_NO_BACKGROUND) {
			srv_start_periodic_timer(srv_master_timer, srv_master_callback, 1000);
		}
	}

	if (!srv_read_only_mode && srv_operation == SRV_OPERATION_NORMAL
	    && srv_force_recovery < SRV_FORCE_NO_BACKGROUND) {
		srv_init_purge_tasks();
		purge_sys.coordinator_startup();
		srv_wake_purge_thread_if_not_active();
	}

	srv_is_being_started = false;

	if (srv_print_verbose_log) {
		ib::info() << INNODB_VERSION_STR
			   << " started; log sequence number "
			   << recv_sys.recovered_lsn
			   << "; transaction id " << trx_sys.get_max_trx_id();
	}

	if (srv_force_recovery == 0) {
		/* In the change buffer we may have even bigger tablespace
		id's, because we may have dropped those tablespaces, but
		the buffered records have not been cleaned yet. */
		ibuf_update_max_tablespace_id();
	}

	if (!srv_read_only_mode) {
		if (create_new_db) {
			srv_buffer_pool_load_at_startup = FALSE;
		}

#ifdef WITH_WSREP
		/*
		  Create the dump/load thread only when not running with
		  --wsrep-recover.
		*/
		if (!get_wsrep_recovery()) {
#endif /* WITH_WSREP */

		/* Start buffer pool dump/load task */
		buf_load_at_startup();

#ifdef WITH_WSREP
		} else {
			ib::warn() <<
				"Skipping buffer pool dump/restore during "
				"wsrep recovery.";
		}
#endif /* WITH_WSREP */

		/* Create thread(s) that handles key rotation. This is
		needed already here as log_preflush_pool_modified_pages
		will flush dirty pages and that might need e.g.
		fil_crypt_threads_event. */
		fil_system_enter();
		fil_crypt_threads_init();
		fil_system_exit();

		/* Initialize online defragmentation. */
		btr_defragment_init();

		srv_started_redo = true;
	}

	return(DB_SUCCESS);
}

/** Shut down background threads that can generate undo log. */
void srv_shutdown_bg_undo_sources()
{
	srv_shutdown_state = SRV_SHUTDOWN_INITIATED;

	if (srv_undo_sources) {
		ut_ad(!srv_read_only_mode);
		fts_optimize_shutdown();
		dict_stats_shutdown();
		while (row_get_background_drop_list_len_low()) {
			srv_inc_activity_count();
			os_thread_yield();
		}
		srv_undo_sources = false;
	}
}

/**
  Shutdown purge to make sure that there is no possibility that we call any
  plugin code (e.g., audit) inside virtual column computation.
*/
void innodb_preshutdown()
{
  static bool first_time= true;
  if (!first_time)
    return;
  first_time= false;

  if (srv_read_only_mode)
    return;
  if (!srv_fast_shutdown && srv_operation == SRV_OPERATION_NORMAL)
  {
    /* Because a slow shutdown must empty the change buffer, we had
    better prevent any further changes from being buffered. */
    innodb_change_buffering= 0;

    if (trx_sys.is_initialised())
      while (trx_sys.any_active_transactions())
        os_thread_sleep(1000);
  }
  srv_shutdown_bg_undo_sources();
  srv_purge_shutdown();

  if (srv_n_fil_crypt_threads)
    fil_crypt_set_thread_cnt(0);
}


/** Shut down InnoDB. */
void innodb_shutdown()
{
	innodb_preshutdown();
	ut_ad(!srv_undo_sources);
	switch (srv_operation) {
	case SRV_OPERATION_BACKUP:
	case SRV_OPERATION_RESTORE_DELTA:
		break;
	case SRV_OPERATION_RESTORE:
	case SRV_OPERATION_RESTORE_EXPORT:
		srv_shutdown_state = SRV_SHUTDOWN_CLEANUP;
		if (!buf_page_cleaner_is_active) {
			break;
		}
		mysql_mutex_lock(&buf_pool.flush_list_mutex);
		while (buf_page_cleaner_is_active) {
			pthread_cond_signal(&buf_pool.do_flush_list);
			my_cond_wait(&buf_pool.done_flush_list,
				     &buf_pool.flush_list_mutex.m_mutex);
		}
		mysql_mutex_unlock(&buf_pool.flush_list_mutex);
		break;
	case SRV_OPERATION_NORMAL:
		/* Shut down the persistent files. */
		logs_empty_and_mark_files_at_shutdown();
	}

	os_aio_free();
	fil_space_t::close_all();
	/* Exit any remaining threads. */
	ut_ad(!buf_page_cleaner_is_active);
	srv_shutdown_threads();

	if (srv_monitor_file) {
		my_fclose(srv_monitor_file, MYF(MY_WME));
		srv_monitor_file = 0;
		if (srv_monitor_file_name) {
			unlink(srv_monitor_file_name);
			ut_free(srv_monitor_file_name);
		}
	}

	if (srv_misc_tmpfile) {
		my_fclose(srv_misc_tmpfile, MYF(MY_WME));
		srv_misc_tmpfile = 0;
	}

	ut_ad(dict_sys.is_initialised() || !srv_was_started);
	ut_ad(trx_sys.is_initialised() || !srv_was_started);
	ut_ad(buf_dblwr.is_initialised() || !srv_was_started
	      || srv_read_only_mode
	      || srv_force_recovery >= SRV_FORCE_NO_TRX_UNDO);
	ut_ad(lock_sys.is_initialised() || !srv_was_started);
	ut_ad(log_sys.is_initialised() || !srv_was_started);
	ut_ad(ibuf.index || !srv_was_started);

	dict_stats_deinit();

	if (srv_started_redo) {
		ut_ad(!srv_read_only_mode);
		/* srv_shutdown_bg_undo_sources() already invoked
		fts_optimize_shutdown(); dict_stats_shutdown(); */

		fil_crypt_threads_cleanup();
		btr_defragment_shutdown();
	}

	/* This must be disabled before closing the buffer pool
	and closing the data dictionary.  */

#ifdef BTR_CUR_HASH_ADAPT
	if (dict_sys.is_initialised()) {
		btr_search_disable();
	}
#endif /* BTR_CUR_HASH_ADAPT */
	ibuf_close();
	log_sys.close();
	purge_sys.close();
	trx_sys.close();
	buf_dblwr.close();
	lock_sys.close();
	trx_pool_close();

	if (!srv_read_only_mode) {
		mutex_free(&srv_monitor_file_mutex);
		mutex_free(&srv_misc_tmpfile_mutex);
	}

	dict_sys.close();
	btr_search_sys_free();
	row_mysql_close();
	srv_free();
	fil_system.close();
	pars_lexer_close();
	recv_sys.close();

	ut_ad(buf_pool.is_initialised() || !srv_was_started);
	buf_pool.close();
	sync_check_close();

	srv_sys_space.shutdown();
	if (srv_tmp_space.get_sanity_check_status()) {
		if (fil_system.temp_space) {
			fil_system.temp_space->close();
		}
		srv_tmp_space.delete_files();
	}
	srv_tmp_space.shutdown();

#ifdef WITH_INNODB_DISALLOW_WRITES
	os_event_destroy(srv_allow_writes_event);
#endif /* WITH_INNODB_DISALLOW_WRITES */

	if (srv_was_started && srv_print_verbose_log) {
		ib::info() << "Shutdown completed; log sequence number "
			   << srv_shutdown_lsn
			   << "; transaction id " << trx_sys.get_max_trx_id();
	}
	srv_thread_pool_end();
	srv_started_redo = false;
	srv_was_started = false;
	srv_start_has_been_called = false;
}

/** Get the meta-data filename from the table name for a
single-table tablespace.
@param[in]	table		table object
@param[out]	filename	filename
@param[in]	max_len		filename max length */
void
srv_get_meta_data_filename(
	dict_table_t*	table,
	char*		filename,
	ulint		max_len)
{
	ulint		len;
	char*		path;

	/* Make sure the data_dir_path is set. */
	dict_get_and_save_data_dir_path(table, false);

	if (DICT_TF_HAS_DATA_DIR(table->flags)) {
		ut_a(table->data_dir_path);

		path = fil_make_filepath(
			table->data_dir_path, table->name.m_name, CFG, true);
	} else {
		path = fil_make_filepath(NULL, table->name.m_name, CFG, false);
	}

	ut_a(path);
	len = strlen(path);
	ut_a(max_len >= len);

	strcpy(filename, path);

	ut_free(path);
}<|MERGE_RESOLUTION|>--- conflicted
+++ resolved
@@ -1476,7 +1476,6 @@
 		case SRV_OPERATION_RESTORE:
 			/* This must precede
 			recv_apply_hashed_log_recs(true). */
-<<<<<<< HEAD
 			srv_undo_tablespaces_active
 				= trx_rseg_get_n_undo_tablespaces();
 			err = srv_validate_undo_tablespaces();
@@ -1486,13 +1485,10 @@
 			if (srv_operation == SRV_OPERATION_RESTORE) {
 				break;
 			}
-			trx_lists_init_at_db_start();
-=======
 			err = trx_lists_init_at_db_start();
 			if (err != DB_SUCCESS) {
 				return srv_init_abort(err);
 			}
->>>>>>> baf0ef9a
 			break;
 		case SRV_OPERATION_RESTORE_DELTA:
 		case SRV_OPERATION_BACKUP:
