/*****************************************************************************

Copyright (c) 2005, 2016, Oracle and/or its affiliates. All Rights Reserved.
Copyright (c) 2012, Facebook Inc.
Copyright (c) 2014, 2019, MariaDB Corporation.

This program is free software; you can redistribute it and/or modify it under
the terms of the GNU General Public License as published by the Free Software
Foundation; version 2 of the License.

This program is distributed in the hope that it will be useful, but WITHOUT
ANY WARRANTY; without even the implied warranty of MERCHANTABILITY or FITNESS
FOR A PARTICULAR PURPOSE. See the GNU General Public License for more details.

You should have received a copy of the GNU General Public License along with
this program; if not, write to the Free Software Foundation, Inc.,
51 Franklin Street, Fifth Floor, Boston, MA 02110-1335 USA

*****************************************************************************/

/**************************************************//**
@file page/page0zip.cc
Compressed page interface

Created June 2005 by Marko Makela
*******************************************************/

#include "page0zip.h"
#include "fsp0types.h"
#include "page0page.h"
#include "buf0checksum.h"
#include "ut0crc32.h"
#include "zlib.h"

#ifndef UNIV_INNOCHECKSUM

/** A BLOB field reference full of zero, for use in assertions and tests.
Initially, BLOB field references are set to zero, in
dtuple_convert_big_rec(). */
const byte field_ref_zero[UNIV_PAGE_SIZE_MAX] = { 0, };

#include "mtr0log.h"
#include "dict0dict.h"
#include "btr0cur.h"
#include "log0recv.h"
#include "row0row.h"
#include "btr0sea.h"
#include "dict0boot.h"
#include "lock0lock.h"
#include "srv0srv.h"
#include "buf0lru.h"
#include "srv0mon.h"

#include <map>
#include <algorithm>

/** Statistics on compression, indexed by page_zip_des_t::ssize - 1 */
page_zip_stat_t		page_zip_stat[PAGE_ZIP_SSIZE_MAX];
/** Statistics on compression, indexed by index->id */
page_zip_stat_per_index_t	page_zip_stat_per_index;

/** Compression level to be used by zlib. Settable by user. */
uint	page_zip_level;

/** Whether or not to log compressed page images to avoid possible
compression algorithm changes in zlib. */
my_bool	page_zip_log_pages;

/* Please refer to ../include/page0zip.ic for a description of the
compressed page format. */

/* The infimum and supremum records are omitted from the compressed page.
On compress, we compare that the records are there, and on uncompress we
restore the records. */
/** Extra bytes of an infimum record */
static const byte infimum_extra[] = {
	0x01,			/* info_bits=0, n_owned=1 */
	0x00, 0x02		/* heap_no=0, status=2 */
	/* ?, ?	*/		/* next=(first user rec, or supremum) */
};
/** Data bytes of an infimum record */
static const byte infimum_data[] = {
	0x69, 0x6e, 0x66, 0x69,
	0x6d, 0x75, 0x6d, 0x00	/* "infimum\0" */
};
/** Extra bytes and data bytes of a supremum record */
static const byte supremum_extra_data[] = {
	/* 0x0?, */		/* info_bits=0, n_owned=1..8 */
	0x00, 0x0b,		/* heap_no=1, status=3 */
	0x00, 0x00,		/* next=0 */
	0x73, 0x75, 0x70, 0x72,
	0x65, 0x6d, 0x75, 0x6d	/* "supremum" */
};

/** Assert that a block of memory is filled with zero bytes.
Compare at most sizeof(field_ref_zero) bytes.
@param b in: memory block
@param s in: size of the memory block, in bytes */
#define ASSERT_ZERO(b, s)			\
	ut_ad(!memcmp(b, field_ref_zero,	\
		      std::min<size_t>(s, sizeof field_ref_zero)));
/** Assert that a BLOB pointer is filled with zero bytes.
@param b in: BLOB pointer */
#define ASSERT_ZERO_BLOB(b) \
	ut_ad(!memcmp(b, field_ref_zero, FIELD_REF_SIZE))

/* Enable some extra debugging output.  This code can be enabled
independently of any UNIV_ debugging conditions. */
#if defined UNIV_DEBUG || defined UNIV_ZIP_DEBUG
# include <stdarg.h>
MY_ATTRIBUTE((format (printf, 1, 2)))
/**********************************************************************//**
Report a failure to decompress or compress.
@return number of characters printed */
static
int
page_zip_fail_func(
/*===============*/
	const char*	fmt,	/*!< in: printf(3) format string */
	...)			/*!< in: arguments corresponding to fmt */
{
	int	res;
	va_list	ap;

	ut_print_timestamp(stderr);
	fputs("  InnoDB: ", stderr);
	va_start(ap, fmt);
	res = vfprintf(stderr, fmt, ap);
	va_end(ap);

	return(res);
}
/** Wrapper for page_zip_fail_func()
@param fmt_args in: printf(3) format string and arguments */
# define page_zip_fail(fmt_args) page_zip_fail_func fmt_args
#else /* UNIV_DEBUG || UNIV_ZIP_DEBUG */
/** Dummy wrapper for page_zip_fail_func()
@param fmt_args ignored: printf(3) format string and arguments */
# define page_zip_fail(fmt_args) /* empty */
#endif /* UNIV_DEBUG || UNIV_ZIP_DEBUG */

/**********************************************************************//**
Determine the guaranteed free space on an empty page.
@return minimum payload size on the page */
ulint
page_zip_empty_size(
/*================*/
	ulint	n_fields,	/*!< in: number of columns in the index */
	ulint	zip_size)	/*!< in: compressed page size in bytes */
{
	ulint	size = zip_size
		/* subtract the page header and the longest
		uncompressed data needed for one record */
		- (PAGE_DATA
		   + PAGE_ZIP_CLUST_LEAF_SLOT_SIZE
		   + 1/* encoded heap_no==2 in page_zip_write_rec() */
		   + 1/* end of modification log */
		   - REC_N_NEW_EXTRA_BYTES/* omitted bytes */)
		/* subtract the space for page_zip_fields_encode() */
		- compressBound(static_cast<uLong>(2 * (n_fields + 1)));
	return(lint(size) > 0 ? size : 0);
}

/** Check whether a tuple is too big for compressed table
@param[in]	index	dict index object
@param[in]	entry	entry for the index
@return	true if it's too big, otherwise false */
bool
page_zip_is_too_big(
	const dict_index_t*	index,
	const dtuple_t*		entry)
{
	const ulint zip_size = index->table->space->zip_size();

	/* Estimate the free space of an empty compressed page.
	Subtract one byte for the encoded heap_no in the
	modification log. */
	ulint	free_space_zip = page_zip_empty_size(
		index->n_fields, zip_size);
	ulint	n_uniq = dict_index_get_n_unique_in_tree(index);

	ut_ad(dict_table_is_comp(index->table));
	ut_ad(zip_size);

	if (free_space_zip == 0) {
		return(true);
	}

	/* Subtract one byte for the encoded heap_no in the
	modification log. */
	free_space_zip--;

	/* There should be enough room for two node pointer
	records on an empty non-leaf page.  This prevents
	infinite page splits. */

	if (entry->n_fields >= n_uniq
	    && (REC_NODE_PTR_SIZE
		+ rec_get_converted_size_comp_prefix(
			index, entry->fields, n_uniq, NULL)
		/* On a compressed page, there is
		a two-byte entry in the dense
		page directory for every record.
		But there is no record header. */
		- (REC_N_NEW_EXTRA_BYTES - 2)
		> free_space_zip / 2)) {
		return(true);
	}

	return(false);
}

/*************************************************************//**
Gets the number of elements in the dense page directory,
including deleted records (the free list).
@return number of elements in the dense page directory */
UNIV_INLINE
ulint
page_zip_dir_elems(
/*===============*/
	const page_zip_des_t*	page_zip)	/*!< in: compressed page */
{
	/* Exclude the page infimum and supremum from the record count. */
	return ulint(page_dir_get_n_heap(page_zip->data))
		- PAGE_HEAP_NO_USER_LOW;
}

/*************************************************************//**
Gets the size of the compressed page trailer (the dense page directory),
including deleted records (the free list).
@return length of dense page directory, in bytes */
UNIV_INLINE
ulint
page_zip_dir_size(
/*==============*/
	const page_zip_des_t*	page_zip)	/*!< in: compressed page */
{
	return(PAGE_ZIP_DIR_SLOT_SIZE * page_zip_dir_elems(page_zip));
}

/*************************************************************//**
Gets an offset to the compressed page trailer (the dense page directory),
including deleted records (the free list).
@return offset of the dense page directory */
UNIV_INLINE
ulint
page_zip_dir_start_offs(
/*====================*/
	const page_zip_des_t*	page_zip,	/*!< in: compressed page */
	ulint			n_dense)	/*!< in: directory size */
{
	ut_ad(n_dense * PAGE_ZIP_DIR_SLOT_SIZE < page_zip_get_size(page_zip));

	return(page_zip_get_size(page_zip) - n_dense * PAGE_ZIP_DIR_SLOT_SIZE);
}

/*************************************************************//**
Gets a pointer to the compressed page trailer (the dense page directory),
including deleted records (the free list).
@param[in] page_zip compressed page
@param[in] n_dense number of entries in the directory
@return pointer to the dense page directory */
#define page_zip_dir_start_low(page_zip, n_dense)			\
	((page_zip)->data + page_zip_dir_start_offs(page_zip, n_dense))
/*************************************************************//**
Gets a pointer to the compressed page trailer (the dense page directory),
including deleted records (the free list).
@param[in] page_zip compressed page
@return pointer to the dense page directory */
#define page_zip_dir_start(page_zip)					\
	page_zip_dir_start_low(page_zip, page_zip_dir_elems(page_zip))

/*************************************************************//**
Gets the size of the compressed page trailer (the dense page directory),
only including user records (excluding the free list).
@return length of dense page directory comprising existing records, in bytes */
UNIV_INLINE
ulint
page_zip_dir_user_size(
/*===================*/
	const page_zip_des_t*	page_zip)	/*!< in: compressed page */
{
	ulint	size = PAGE_ZIP_DIR_SLOT_SIZE
		* ulint(page_get_n_recs(page_zip->data));
	ut_ad(size <= page_zip_dir_size(page_zip));
	return(size);
}

/*************************************************************//**
Find the slot of the given record in the dense page directory.
@return dense directory slot, or NULL if record not found */
UNIV_INLINE
byte*
page_zip_dir_find_low(
/*==================*/
	byte*	slot,			/*!< in: start of records */
	byte*	end,			/*!< in: end of records */
	ulint	offset)			/*!< in: offset of user record */
{
	ut_ad(slot <= end);

	for (; slot < end; slot += PAGE_ZIP_DIR_SLOT_SIZE) {
		if ((mach_read_from_2(slot) & PAGE_ZIP_DIR_SLOT_MASK)
		    == offset) {
			return(slot);
		}
	}

	return(NULL);
}

/*************************************************************//**
Find the slot of the given non-free record in the dense page directory.
@return dense directory slot, or NULL if record not found */
UNIV_INLINE
byte*
page_zip_dir_find(
/*==============*/
	page_zip_des_t*	page_zip,		/*!< in: compressed page */
	ulint		offset)			/*!< in: offset of user record */
{
	byte*	end	= page_zip->data + page_zip_get_size(page_zip);

	ut_ad(page_zip_simple_validate(page_zip));

	return(page_zip_dir_find_low(end - page_zip_dir_user_size(page_zip),
				     end,
				     offset));
}

/*************************************************************//**
Find the slot of the given free record in the dense page directory.
@return dense directory slot, or NULL if record not found */
UNIV_INLINE
byte*
page_zip_dir_find_free(
/*===================*/
	page_zip_des_t*	page_zip,		/*!< in: compressed page */
	ulint		offset)			/*!< in: offset of user record */
{
	byte*	end	= page_zip->data + page_zip_get_size(page_zip);

	ut_ad(page_zip_simple_validate(page_zip));

	return(page_zip_dir_find_low(end - page_zip_dir_size(page_zip),
				     end - page_zip_dir_user_size(page_zip),
				     offset));
}

/*************************************************************//**
Read a given slot in the dense page directory.
@return record offset on the uncompressed page, possibly ORed with
PAGE_ZIP_DIR_SLOT_DEL or PAGE_ZIP_DIR_SLOT_OWNED */
UNIV_INLINE
ulint
page_zip_dir_get(
/*=============*/
	const page_zip_des_t*	page_zip,	/*!< in: compressed page */
	ulint			slot)		/*!< in: slot
						(0=first user record) */
{
	ut_ad(page_zip_simple_validate(page_zip));
	ut_ad(slot < page_zip_dir_size(page_zip) / PAGE_ZIP_DIR_SLOT_SIZE);
	return(mach_read_from_2(page_zip->data + page_zip_get_size(page_zip)
				- PAGE_ZIP_DIR_SLOT_SIZE * (slot + 1)));
}

/**********************************************************************//**
Write a log record of compressing an index page. */
static
void
page_zip_compress_write_log(
/*========================*/
	const page_zip_des_t*	page_zip,/*!< in: compressed page */
	const page_t*		page,	/*!< in: uncompressed page */
	dict_index_t*		index,	/*!< in: index of the B-tree node */
	mtr_t*			mtr)	/*!< in: mini-transaction */
{
	byte*	log_ptr;
	ulint	trailer_size;

	ut_ad(!dict_index_is_ibuf(index));

	log_ptr = mlog_open(mtr, 11 + 2 + 2);

	if (!log_ptr) {

		return;
	}

	/* Read the number of user records. */
	trailer_size = ulint(page_dir_get_n_heap(page_zip->data))
		- PAGE_HEAP_NO_USER_LOW;
	/* Multiply by uncompressed of size stored per record */
	if (!page_is_leaf(page)) {
		trailer_size *= PAGE_ZIP_DIR_SLOT_SIZE + REC_NODE_PTR_SIZE;
	} else if (dict_index_is_clust(index)) {
		trailer_size *= PAGE_ZIP_DIR_SLOT_SIZE
			+ DATA_TRX_ID_LEN + DATA_ROLL_PTR_LEN;
	} else {
		trailer_size *= PAGE_ZIP_DIR_SLOT_SIZE;
	}
	/* Add the space occupied by BLOB pointers. */
	trailer_size += page_zip->n_blobs * BTR_EXTERN_FIELD_REF_SIZE;
	ut_a(page_zip->m_end > PAGE_DATA);
	compile_time_assert(FIL_PAGE_DATA <= PAGE_DATA);
	ut_a(page_zip->m_end + trailer_size <= page_zip_get_size(page_zip));

	log_ptr = mlog_write_initial_log_record_fast((page_t*) page,
						     MLOG_ZIP_PAGE_COMPRESS,
						     log_ptr, mtr);
	mach_write_to_2(log_ptr, ulint(page_zip->m_end - FIL_PAGE_TYPE));
	log_ptr += 2;
	mach_write_to_2(log_ptr, trailer_size);
	log_ptr += 2;
	mlog_close(mtr, log_ptr);

	/* Write FIL_PAGE_PREV and FIL_PAGE_NEXT */
	mlog_catenate_string(mtr, page_zip->data + FIL_PAGE_PREV, 4);
	mlog_catenate_string(mtr, page_zip->data + FIL_PAGE_NEXT, 4);
	/* Write most of the page header, the compressed stream and
	the modification log. */
	mlog_catenate_string(mtr, page_zip->data + FIL_PAGE_TYPE,
			     ulint(page_zip->m_end - FIL_PAGE_TYPE));
	/* Write the uncompressed trailer of the compressed page. */
	mlog_catenate_string(mtr, page_zip->data + page_zip_get_size(page_zip)
			     - trailer_size, trailer_size);
}

/******************************************************//**
Determine how many externally stored columns are contained
in existing records with smaller heap_no than rec. */
static
ulint
page_zip_get_n_prev_extern(
/*=======================*/
	const page_zip_des_t*	page_zip,/*!< in: dense page directory on
					compressed page */
	const rec_t*		rec,	/*!< in: compact physical record
					on a B-tree leaf page */
	const dict_index_t*	index)	/*!< in: record descriptor */
{
	const page_t*	page	= page_align(rec);
	ulint		n_ext	= 0;
	ulint		i;
	ulint		left;
	ulint		heap_no;
	ulint		n_recs	= page_get_n_recs(page_zip->data);

	ut_ad(page_is_leaf(page));
	ut_ad(page_is_comp(page));
	ut_ad(dict_table_is_comp(index->table));
	ut_ad(dict_index_is_clust(index));
	ut_ad(!dict_index_is_ibuf(index));

	heap_no = rec_get_heap_no_new(rec);
	ut_ad(heap_no >= PAGE_HEAP_NO_USER_LOW);
	left = heap_no - PAGE_HEAP_NO_USER_LOW;
	if (UNIV_UNLIKELY(!left)) {
		return(0);
	}

	for (i = 0; i < n_recs; i++) {
		const rec_t*	r	= page + (page_zip_dir_get(page_zip, i)
						  & PAGE_ZIP_DIR_SLOT_MASK);

		if (rec_get_heap_no_new(r) < heap_no) {
			n_ext += rec_get_n_extern_new(r, index,
						      ULINT_UNDEFINED);
			if (!--left) {
				break;
			}
		}
	}

	return(n_ext);
}

/**********************************************************************//**
Encode the length of a fixed-length column.
@return buf + length of encoded val */
static
byte*
page_zip_fixed_field_encode(
/*========================*/
	byte*	buf,	/*!< in: pointer to buffer where to write */
	ulint	val)	/*!< in: value to write */
{
	ut_ad(val >= 2);

	if (UNIV_LIKELY(val < 126)) {
		/*
		0 = nullable variable field of at most 255 bytes length;
		1 = not null variable field of at most 255 bytes length;
		126 = nullable variable field with maximum length >255;
		127 = not null variable field with maximum length >255
		*/
		*buf++ = (byte) val;
	} else {
		*buf++ = (byte) (0x80 | val >> 8);
		*buf++ = (byte) val;
	}

	return(buf);
}

/**********************************************************************//**
Write the index information for the compressed page.
@return used size of buf */
ulint
page_zip_fields_encode(
/*===================*/
	ulint			n,	/*!< in: number of fields
					to compress */
	const dict_index_t*	index,	/*!< in: index comprising
					at least n fields */
	ulint			trx_id_pos,
					/*!< in: position of the trx_id column
					in the index, or ULINT_UNDEFINED if
					this is a non-leaf page */
	byte*			buf)	/*!< out: buffer of (n + 1) * 2 bytes */
{
	const byte*	buf_start	= buf;
	ulint		i;
	ulint		col;
	ulint		trx_id_col	= 0;
	/* sum of lengths of preceding non-nullable fixed fields, or 0 */
	ulint		fixed_sum	= 0;

	ut_ad(trx_id_pos == ULINT_UNDEFINED || trx_id_pos < n);

	for (i = col = 0; i < n; i++) {
		dict_field_t*	field = dict_index_get_nth_field(index, i);
		ulint		val;

		if (dict_field_get_col(field)->prtype & DATA_NOT_NULL) {
			val = 1; /* set the "not nullable" flag */
		} else {
			val = 0; /* nullable field */
		}

		if (!field->fixed_len) {
			/* variable-length field */
			const dict_col_t*	column
				= dict_field_get_col(field);

			if (DATA_BIG_COL(column)) {
				val |= 0x7e; /* max > 255 bytes */
			}

			if (fixed_sum) {
				/* write out the length of any
				preceding non-nullable fields */
				buf = page_zip_fixed_field_encode(
					buf, fixed_sum << 1 | 1);
				fixed_sum = 0;
				col++;
			}

			*buf++ = (byte) val;
			col++;
		} else if (val) {
			/* fixed-length non-nullable field */

			if (fixed_sum && UNIV_UNLIKELY
			    (fixed_sum + field->fixed_len
			     > DICT_MAX_FIXED_COL_LEN)) {
				/* Write out the length of the
				preceding non-nullable fields,
				to avoid exceeding the maximum
				length of a fixed-length column. */
				buf = page_zip_fixed_field_encode(
					buf, fixed_sum << 1 | 1);
				fixed_sum = 0;
				col++;
			}

			if (i && UNIV_UNLIKELY(i == trx_id_pos)) {
				if (fixed_sum) {
					/* Write out the length of any
					preceding non-nullable fields,
					and start a new trx_id column. */
					buf = page_zip_fixed_field_encode(
						buf, fixed_sum << 1 | 1);
					col++;
				}

				trx_id_col = col;
				fixed_sum = field->fixed_len;
			} else {
				/* add to the sum */
				fixed_sum += field->fixed_len;
			}
		} else {
			/* fixed-length nullable field */

			if (fixed_sum) {
				/* write out the length of any
				preceding non-nullable fields */
				buf = page_zip_fixed_field_encode(
					buf, fixed_sum << 1 | 1);
				fixed_sum = 0;
				col++;
			}

			buf = page_zip_fixed_field_encode(
				buf, ulint(field->fixed_len) << 1);
			col++;
		}
	}

	if (fixed_sum) {
		/* Write out the lengths of last fixed-length columns. */
		buf = page_zip_fixed_field_encode(buf, fixed_sum << 1 | 1);
	}

	if (trx_id_pos != ULINT_UNDEFINED) {
		/* Write out the position of the trx_id column */
		i = trx_id_col;
	} else {
		/* Write out the number of nullable fields */
		i = index->n_nullable;
	}

	if (i < 128) {
		*buf++ = (byte) i;
	} else {
		*buf++ = (byte) (0x80 | i >> 8);
		*buf++ = (byte) i;
	}

	ut_ad((ulint) (buf - buf_start) <= (n + 2) * 2);
	return((ulint) (buf - buf_start));
}

/**********************************************************************//**
Populate the dense page directory from the sparse directory. */
static
void
page_zip_dir_encode(
/*================*/
	const page_t*	page,	/*!< in: compact page */
	byte*		buf,	/*!< in: pointer to dense page directory[-1];
				out: dense directory on compressed page */
	const rec_t**	recs)	/*!< in: pointer to an array of 0, or NULL;
				out: dense page directory sorted by ascending
				address (and heap_no) */
{
	const byte*	rec;
	ulint		status;
	ulint		min_mark;
	ulint		heap_no;
	ulint		i;
	ulint		n_heap;
	ulint		offs;

	min_mark = 0;

	if (page_is_leaf(page)) {
		status = REC_STATUS_ORDINARY;
	} else {
		status = REC_STATUS_NODE_PTR;
		if (UNIV_UNLIKELY(!page_has_prev(page))) {
			min_mark = REC_INFO_MIN_REC_FLAG;
		}
	}

	n_heap = page_dir_get_n_heap(page);

	/* Traverse the list of stored records in the collation order,
	starting from the first user record. */

	rec = page + PAGE_NEW_INFIMUM;

	i = 0;

	for (;;) {
		ulint	info_bits;
		offs = rec_get_next_offs(rec, TRUE);
		if (UNIV_UNLIKELY(offs == PAGE_NEW_SUPREMUM)) {
			break;
		}
		rec = page + offs;
		heap_no = rec_get_heap_no_new(rec);
		ut_a(heap_no >= PAGE_HEAP_NO_USER_LOW);
		ut_a(heap_no < n_heap);
		ut_a(offs < srv_page_size - PAGE_DIR);
		ut_a(offs >= PAGE_ZIP_START);
		compile_time_assert(!(PAGE_ZIP_DIR_SLOT_MASK
				      & (PAGE_ZIP_DIR_SLOT_MASK + 1)));
		compile_time_assert(PAGE_ZIP_DIR_SLOT_MASK
				    >= UNIV_ZIP_SIZE_MAX - 1);

		if (UNIV_UNLIKELY(rec_get_n_owned_new(rec) != 0)) {
			offs |= PAGE_ZIP_DIR_SLOT_OWNED;
		}

		info_bits = rec_get_info_bits(rec, TRUE);
		if (info_bits & REC_INFO_DELETED_FLAG) {
			info_bits &= ~REC_INFO_DELETED_FLAG;
			offs |= PAGE_ZIP_DIR_SLOT_DEL;
		}
		ut_a(info_bits == min_mark);
		/* Only the smallest user record can have
		REC_INFO_MIN_REC_FLAG set. */
		min_mark = 0;

		mach_write_to_2(buf - PAGE_ZIP_DIR_SLOT_SIZE * ++i, offs);

		if (UNIV_LIKELY_NULL(recs)) {
			/* Ensure that each heap_no occurs at most once. */
			ut_a(!recs[heap_no - PAGE_HEAP_NO_USER_LOW]);
			/* exclude infimum and supremum */
			recs[heap_no - PAGE_HEAP_NO_USER_LOW] = rec;
		}

		ut_a(ulint(rec_get_status(rec)) == status);
	}

	offs = page_header_get_field(page, PAGE_FREE);

	/* Traverse the free list (of deleted records). */
	while (offs) {
		ut_ad(!(offs & ~PAGE_ZIP_DIR_SLOT_MASK));
		rec = page + offs;

		heap_no = rec_get_heap_no_new(rec);
		ut_a(heap_no >= PAGE_HEAP_NO_USER_LOW);
		ut_a(heap_no < n_heap);

		ut_a(!rec[-REC_N_NEW_EXTRA_BYTES]); /* info_bits and n_owned */
		ut_a(ulint(rec_get_status(rec)) == status);

		mach_write_to_2(buf - PAGE_ZIP_DIR_SLOT_SIZE * ++i, offs);

		if (UNIV_LIKELY_NULL(recs)) {
			/* Ensure that each heap_no occurs at most once. */
			ut_a(!recs[heap_no - PAGE_HEAP_NO_USER_LOW]);
			/* exclude infimum and supremum */
			recs[heap_no - PAGE_HEAP_NO_USER_LOW] = rec;
		}

		offs = rec_get_next_offs(rec, TRUE);
	}

	/* Ensure that each heap no occurs at least once. */
	ut_a(i + PAGE_HEAP_NO_USER_LOW == n_heap);
}

extern "C" {

/**********************************************************************//**
Allocate memory for zlib. */
static
void*
page_zip_zalloc(
/*============*/
	void*	opaque,	/*!< in/out: memory heap */
	uInt	items,	/*!< in: number of items to allocate */
	uInt	size)	/*!< in: size of an item in bytes */
{
	return(mem_heap_zalloc(static_cast<mem_heap_t*>(opaque), items * size));
}

/**********************************************************************//**
Deallocate memory for zlib. */
static
void
page_zip_free(
/*==========*/
	void*	opaque MY_ATTRIBUTE((unused)),	/*!< in: memory heap */
	void*	address MY_ATTRIBUTE((unused)))/*!< in: object to free */
{
}

} /* extern "C" */

/**********************************************************************//**
Configure the zlib allocator to use the given memory heap. */
void
page_zip_set_alloc(
/*===============*/
	void*		stream,		/*!< in/out: zlib stream */
	mem_heap_t*	heap)		/*!< in: memory heap to use */
{
	z_stream*	strm = static_cast<z_stream*>(stream);

	strm->zalloc = page_zip_zalloc;
	strm->zfree = page_zip_free;
	strm->opaque = heap;
}

#if 0 || defined UNIV_DEBUG || defined UNIV_ZIP_DEBUG
/** Symbol for enabling compression and decompression diagnostics */
# define PAGE_ZIP_COMPRESS_DBG
#endif

#ifdef PAGE_ZIP_COMPRESS_DBG
/** Set this variable in a debugger to enable
excessive logging in page_zip_compress(). */
static bool	page_zip_compress_dbg;
/** Set this variable in a debugger to enable
binary logging of the data passed to deflate().
When this variable is nonzero, it will act
as a log file name generator. */
static unsigned	page_zip_compress_log;

/**********************************************************************//**
Wrapper for deflate().  Log the operation if page_zip_compress_dbg is set.
@return deflate() status: Z_OK, Z_BUF_ERROR, ... */
static
int
page_zip_compress_deflate(
/*======================*/
	FILE*		logfile,/*!< in: log file, or NULL */
	z_streamp	strm,	/*!< in/out: compressed stream for deflate() */
	int		flush)	/*!< in: deflate() flushing method */
{
	int	status;
	if (UNIV_UNLIKELY(page_zip_compress_dbg)) {
		ut_print_buf(stderr, strm->next_in, strm->avail_in);
	}
	if (UNIV_LIKELY_NULL(logfile)) {
		if (fwrite(strm->next_in, 1, strm->avail_in, logfile)
		    != strm->avail_in) {
			perror("fwrite");
		}
	}
	status = deflate(strm, flush);
	if (UNIV_UNLIKELY(page_zip_compress_dbg)) {
		fprintf(stderr, " -> %d\n", status);
	}
	return(status);
}

/* Redefine deflate(). */
# undef deflate
/** Debug wrapper for the zlib compression routine deflate().
Log the operation if page_zip_compress_dbg is set.
@param strm in/out: compressed stream
@param flush in: flushing method
@return deflate() status: Z_OK, Z_BUF_ERROR, ... */
# define deflate(strm, flush) page_zip_compress_deflate(logfile, strm, flush)
/** Declaration of the logfile parameter */
# define FILE_LOGFILE FILE* logfile,
/** The logfile parameter */
# define LOGFILE logfile,
#else /* PAGE_ZIP_COMPRESS_DBG */
/** Empty declaration of the logfile parameter */
# define FILE_LOGFILE
/** Missing logfile parameter */
# define LOGFILE
#endif /* PAGE_ZIP_COMPRESS_DBG */

/**********************************************************************//**
Compress the records of a node pointer page.
@return Z_OK, or a zlib error code */
static
int
page_zip_compress_node_ptrs(
/*========================*/
	FILE_LOGFILE
	z_stream*	c_stream,	/*!< in/out: compressed page stream */
	const rec_t**	recs,		/*!< in: dense page directory
					sorted by address */
	ulint		n_dense,	/*!< in: size of recs[] */
	dict_index_t*	index,		/*!< in: the index of the page */
	byte*		storage,	/*!< in: end of dense page directory */
	mem_heap_t*	heap)		/*!< in: temporary memory heap */
{
	int	err	= Z_OK;
	ulint*	offsets = NULL;

	do {
		const rec_t*	rec = *recs++;

		offsets = rec_get_offsets(rec, index, offsets, false,
					  ULINT_UNDEFINED, &heap);
		/* Only leaf nodes may contain externally stored columns. */
		ut_ad(!rec_offs_any_extern(offsets));

		UNIV_MEM_ASSERT_RW(rec, rec_offs_data_size(offsets));
		UNIV_MEM_ASSERT_RW(rec - rec_offs_extra_size(offsets),
				   rec_offs_extra_size(offsets));

		/* Compress the extra bytes. */
		c_stream->avail_in = static_cast<uInt>(
			rec - REC_N_NEW_EXTRA_BYTES - c_stream->next_in);

		if (c_stream->avail_in) {
			err = deflate(c_stream, Z_NO_FLUSH);
			if (UNIV_UNLIKELY(err != Z_OK)) {
				break;
			}
		}
		ut_ad(!c_stream->avail_in);

		/* Compress the data bytes, except node_ptr. */
		c_stream->next_in = (byte*) rec;
		c_stream->avail_in = static_cast<uInt>(
			rec_offs_data_size(offsets) - REC_NODE_PTR_SIZE);

		if (c_stream->avail_in) {
			err = deflate(c_stream, Z_NO_FLUSH);
			if (UNIV_UNLIKELY(err != Z_OK)) {
				break;
			}
		}

		ut_ad(!c_stream->avail_in);

		memcpy(storage - REC_NODE_PTR_SIZE
		       * (rec_get_heap_no_new(rec) - 1),
		       c_stream->next_in, REC_NODE_PTR_SIZE);
		c_stream->next_in += REC_NODE_PTR_SIZE;
	} while (--n_dense);

	return(err);
}

/**********************************************************************//**
Compress the records of a leaf node of a secondary index.
@return Z_OK, or a zlib error code */
static
int
page_zip_compress_sec(
/*==================*/
	FILE_LOGFILE
	z_stream*	c_stream,	/*!< in/out: compressed page stream */
	const rec_t**	recs,		/*!< in: dense page directory
					sorted by address */
	ulint		n_dense)	/*!< in: size of recs[] */
{
	int		err	= Z_OK;

	ut_ad(n_dense > 0);

	do {
		const rec_t*	rec = *recs++;

		/* Compress everything up to this record. */
		c_stream->avail_in = static_cast<uInt>(
			rec - REC_N_NEW_EXTRA_BYTES
			- c_stream->next_in);

		if (UNIV_LIKELY(c_stream->avail_in != 0)) {
			UNIV_MEM_ASSERT_RW(c_stream->next_in,
					   c_stream->avail_in);
			err = deflate(c_stream, Z_NO_FLUSH);
			if (UNIV_UNLIKELY(err != Z_OK)) {
				break;
			}
		}

		ut_ad(!c_stream->avail_in);
		ut_ad(c_stream->next_in == rec - REC_N_NEW_EXTRA_BYTES);

		/* Skip the REC_N_NEW_EXTRA_BYTES. */

		c_stream->next_in = (byte*) rec;
	} while (--n_dense);

	return(err);
}

/**********************************************************************//**
Compress a record of a leaf node of a clustered index that contains
externally stored columns.
@return Z_OK, or a zlib error code */
static
int
page_zip_compress_clust_ext(
/*========================*/
	FILE_LOGFILE
	z_stream*	c_stream,	/*!< in/out: compressed page stream */
	const rec_t*	rec,		/*!< in: record */
	const ulint*	offsets,	/*!< in: rec_get_offsets(rec) */
	ulint		trx_id_col,	/*!< in: position of of DB_TRX_ID */
	byte*		deleted,	/*!< in: dense directory entry pointing
					to the head of the free list */
	byte*		storage,	/*!< in: end of dense page directory */
	byte**		externs,	/*!< in/out: pointer to the next
					available BLOB pointer */
	ulint*		n_blobs)	/*!< in/out: number of
					externally stored columns */
{
	int	err;
	ulint	i;

	UNIV_MEM_ASSERT_RW(rec, rec_offs_data_size(offsets));
	UNIV_MEM_ASSERT_RW(rec - rec_offs_extra_size(offsets),
			   rec_offs_extra_size(offsets));

	for (i = 0; i < rec_offs_n_fields(offsets); i++) {
		ulint		len;
		const byte*	src;

		if (UNIV_UNLIKELY(i == trx_id_col)) {
			ut_ad(!rec_offs_nth_extern(offsets, i));
			/* Store trx_id and roll_ptr
			in uncompressed form. */
			src = rec_get_nth_field(rec, offsets, i, &len);
			ut_ad(src + DATA_TRX_ID_LEN
			      == rec_get_nth_field(rec, offsets,
						   i + 1, &len));
			ut_ad(len == DATA_ROLL_PTR_LEN);

			/* Compress any preceding bytes. */
			c_stream->avail_in = static_cast<uInt>(
				src - c_stream->next_in);

			if (c_stream->avail_in) {
				err = deflate(c_stream, Z_NO_FLUSH);
				if (UNIV_UNLIKELY(err != Z_OK)) {

					return(err);
				}
			}

			ut_ad(!c_stream->avail_in);
			ut_ad(c_stream->next_in == src);

			memcpy(storage
			       - (DATA_TRX_ID_LEN + DATA_ROLL_PTR_LEN)
			       * (rec_get_heap_no_new(rec) - 1),
			       c_stream->next_in,
			       DATA_TRX_ID_LEN + DATA_ROLL_PTR_LEN);

			c_stream->next_in
				+= DATA_TRX_ID_LEN + DATA_ROLL_PTR_LEN;

			/* Skip also roll_ptr */
			i++;
		} else if (rec_offs_nth_extern(offsets, i)) {
			src = rec_get_nth_field(rec, offsets, i, &len);
			ut_ad(len >= BTR_EXTERN_FIELD_REF_SIZE);
			src += len - BTR_EXTERN_FIELD_REF_SIZE;

			c_stream->avail_in = static_cast<uInt>(
				src - c_stream->next_in);
			if (UNIV_LIKELY(c_stream->avail_in != 0)) {
				err = deflate(c_stream, Z_NO_FLUSH);
				if (UNIV_UNLIKELY(err != Z_OK)) {

					return(err);
				}
			}

			ut_ad(!c_stream->avail_in);
			ut_ad(c_stream->next_in == src);

			/* Reserve space for the data at
			the end of the space reserved for
			the compressed data and the page
			modification log. */

			if (UNIV_UNLIKELY
			    (c_stream->avail_out
			     <= BTR_EXTERN_FIELD_REF_SIZE)) {
				/* out of space */
				return(Z_BUF_ERROR);
			}

			ut_ad(*externs == c_stream->next_out
			      + c_stream->avail_out
			      + 1/* end of modif. log */);

			c_stream->next_in
				+= BTR_EXTERN_FIELD_REF_SIZE;

			/* Skip deleted records. */
			if (UNIV_LIKELY_NULL
			    (page_zip_dir_find_low(
				    storage, deleted,
				    page_offset(rec)))) {
				continue;
			}

			(*n_blobs)++;
			c_stream->avail_out
				-= BTR_EXTERN_FIELD_REF_SIZE;
			*externs -= BTR_EXTERN_FIELD_REF_SIZE;

			/* Copy the BLOB pointer */
			memcpy(*externs, c_stream->next_in
			       - BTR_EXTERN_FIELD_REF_SIZE,
			       BTR_EXTERN_FIELD_REF_SIZE);
		}
	}

	return(Z_OK);
}

/**********************************************************************//**
Compress the records of a leaf node of a clustered index.
@return Z_OK, or a zlib error code */
static
int
page_zip_compress_clust(
/*====================*/
	FILE_LOGFILE
	z_stream*	c_stream,	/*!< in/out: compressed page stream */
	const rec_t**	recs,		/*!< in: dense page directory
					sorted by address */
	ulint		n_dense,	/*!< in: size of recs[] */
	dict_index_t*	index,		/*!< in: the index of the page */
	ulint*		n_blobs,	/*!< in: 0; out: number of
					externally stored columns */
	ulint		trx_id_col,	/*!< index of the trx_id column */
	byte*		deleted,	/*!< in: dense directory entry pointing
					to the head of the free list */
	byte*		storage,	/*!< in: end of dense page directory */
	mem_heap_t*	heap)		/*!< in: temporary memory heap */
{
	int	err		= Z_OK;
	ulint*	offsets		= NULL;
	/* BTR_EXTERN_FIELD_REF storage */
	byte*	externs		= storage - n_dense
		* (DATA_TRX_ID_LEN + DATA_ROLL_PTR_LEN);

	ut_ad(*n_blobs == 0);

	do {
		const rec_t*	rec = *recs++;

		offsets = rec_get_offsets(rec, index, offsets, true,
					  ULINT_UNDEFINED, &heap);
		ut_ad(rec_offs_n_fields(offsets)
		      == dict_index_get_n_fields(index));
		UNIV_MEM_ASSERT_RW(rec, rec_offs_data_size(offsets));
		UNIV_MEM_ASSERT_RW(rec - rec_offs_extra_size(offsets),
				   rec_offs_extra_size(offsets));

		/* Compress the extra bytes. */
		c_stream->avail_in = static_cast<uInt>(
			rec - REC_N_NEW_EXTRA_BYTES
			- c_stream->next_in);

		if (c_stream->avail_in) {
			err = deflate(c_stream, Z_NO_FLUSH);
			if (UNIV_UNLIKELY(err != Z_OK)) {

				goto func_exit;
			}
		}
		ut_ad(!c_stream->avail_in);
		ut_ad(c_stream->next_in == rec - REC_N_NEW_EXTRA_BYTES);

		/* Compress the data bytes. */

		c_stream->next_in = (byte*) rec;

		/* Check if there are any externally stored columns.
		For each externally stored column, store the
		BTR_EXTERN_FIELD_REF separately. */
		if (rec_offs_any_extern(offsets)) {
			ut_ad(dict_index_is_clust(index));

			err = page_zip_compress_clust_ext(
				LOGFILE
				c_stream, rec, offsets, trx_id_col,
				deleted, storage, &externs, n_blobs);

			if (UNIV_UNLIKELY(err != Z_OK)) {

				goto func_exit;
			}
		} else {
			ulint		len;
			const byte*	src;

			/* Store trx_id and roll_ptr in uncompressed form. */
			src = rec_get_nth_field(rec, offsets,
						trx_id_col, &len);
			ut_ad(src + DATA_TRX_ID_LEN
			      == rec_get_nth_field(rec, offsets,
						   trx_id_col + 1, &len));
			ut_ad(len == DATA_ROLL_PTR_LEN);
			UNIV_MEM_ASSERT_RW(rec, rec_offs_data_size(offsets));
			UNIV_MEM_ASSERT_RW(rec - rec_offs_extra_size(offsets),
					   rec_offs_extra_size(offsets));

			/* Compress any preceding bytes. */
			c_stream->avail_in = static_cast<uInt>(
				src - c_stream->next_in);

			if (c_stream->avail_in) {
				err = deflate(c_stream, Z_NO_FLUSH);
				if (UNIV_UNLIKELY(err != Z_OK)) {

					return(err);
				}
			}

			ut_ad(!c_stream->avail_in);
			ut_ad(c_stream->next_in == src);

			memcpy(storage
			       - (DATA_TRX_ID_LEN + DATA_ROLL_PTR_LEN)
			       * (rec_get_heap_no_new(rec) - 1),
			       c_stream->next_in,
			       DATA_TRX_ID_LEN + DATA_ROLL_PTR_LEN);

			c_stream->next_in
				+= DATA_TRX_ID_LEN + DATA_ROLL_PTR_LEN;

			/* Skip also roll_ptr */
			ut_ad(trx_id_col + 1 < rec_offs_n_fields(offsets));
		}

		/* Compress the last bytes of the record. */
		c_stream->avail_in = static_cast<uInt>(
			rec + rec_offs_data_size(offsets) - c_stream->next_in);

		if (c_stream->avail_in) {
			err = deflate(c_stream, Z_NO_FLUSH);
			if (UNIV_UNLIKELY(err != Z_OK)) {

				goto func_exit;
			}
		}
		ut_ad(!c_stream->avail_in);
	} while (--n_dense);

func_exit:
	return(err);}

/**********************************************************************//**
Compress a page.
@return TRUE on success, FALSE on failure; page_zip will be left
intact on failure. */
ibool
page_zip_compress(
/*==============*/
	page_zip_des_t*		page_zip,	/*!< in: size; out: data,
						n_blobs, m_start, m_end,
						m_nonempty */
	const page_t*		page,		/*!< in: uncompressed page */
	dict_index_t*		index,		/*!< in: index of the B-tree
						node */
	ulint			level,		/*!< in: commpression level */
	mtr_t*			mtr)		/*!< in/out: mini-transaction,
						or NULL */
{
	z_stream		c_stream;
	int			err;
	byte*			fields;		/*!< index field information */
	byte*			buf;		/*!< compressed payload of the
						page */
	byte*			buf_end;	/* end of buf */
	ulint			n_dense;
	ulint			slot_size;	/* amount of uncompressed bytes
						per record */
	const rec_t**		recs;		/*!< dense page directory,
						sorted by address */
	mem_heap_t*		heap;
	ulint			trx_id_col = ULINT_UNDEFINED;
	ulint			n_blobs	= 0;
	byte*			storage;	/* storage of uncompressed
						columns */
<<<<<<< HEAD
	uintmax_t		usec = ut_time_us(NULL);
=======
	index_id_t		ind_id;
	const ulonglong		ns = my_interval_timer();
>>>>>>> f3eb82f0
#ifdef PAGE_ZIP_COMPRESS_DBG
	FILE*			logfile = NULL;
#endif
	/* A local copy of srv_cmp_per_index_enabled to avoid reading that
	variable multiple times in this function since it can be changed at
	anytime. */
	my_bool			cmp_per_index_enabled;
	cmp_per_index_enabled	= srv_cmp_per_index_enabled;

	ut_a(page_is_comp(page));
	ut_a(fil_page_index_page_check(page));
	ut_ad(page_simple_validate_new((page_t*) page));
	ut_ad(page_zip_simple_validate(page_zip));
	ut_ad(dict_table_is_comp(index->table));
	ut_ad(!dict_index_is_ibuf(index));

	UNIV_MEM_ASSERT_RW(page, srv_page_size);

	/* Check the data that will be omitted. */
	ut_a(!memcmp(page + (PAGE_NEW_INFIMUM - REC_N_NEW_EXTRA_BYTES),
		     infimum_extra, sizeof infimum_extra));
	ut_a(!memcmp(page + PAGE_NEW_INFIMUM,
		     infimum_data, sizeof infimum_data));
	ut_a(page[PAGE_NEW_SUPREMUM - REC_N_NEW_EXTRA_BYTES]
	     /* info_bits == 0, n_owned <= max */
	     <= PAGE_DIR_SLOT_MAX_N_OWNED);
	ut_a(!memcmp(page + (PAGE_NEW_SUPREMUM - REC_N_NEW_EXTRA_BYTES + 1),
		     supremum_extra_data, sizeof supremum_extra_data));

	if (page_is_empty(page)) {
		ut_a(rec_get_next_offs(page + PAGE_NEW_INFIMUM, TRUE)
		     == PAGE_NEW_SUPREMUM);
	}

	const ulint n_fields = page_is_leaf(page)
		? dict_index_get_n_fields(index)
		: dict_index_get_n_unique_in_tree_nonleaf(index);
	index_id_t ind_id = index->id;

	/* The dense directory excludes the infimum and supremum records. */
	n_dense = ulint(page_dir_get_n_heap(page)) - PAGE_HEAP_NO_USER_LOW;
#ifdef PAGE_ZIP_COMPRESS_DBG
	if (UNIV_UNLIKELY(page_zip_compress_dbg)) {
		ib::info() << "compress "
			<< static_cast<void*>(page_zip) << " "
			<< static_cast<const void*>(page) << " "
			<< page_is_leaf(page) << " "
			<< n_fields << " " << n_dense;
	}

	if (UNIV_UNLIKELY(page_zip_compress_log)) {
		/* Create a log file for every compression attempt. */
		char	logfilename[9];
		snprintf(logfilename, sizeof logfilename,
			 "%08x", page_zip_compress_log++);
		logfile = fopen(logfilename, "wb");

		if (logfile) {
			/* Write the uncompressed page to the log. */
			if (fwrite(page, 1, srv_page_size, logfile)
			    != srv_page_size) {
				perror("fwrite");
			}
			/* Record the compressed size as zero.
			This will be overwritten at successful exit. */
			putc(0, logfile);
			putc(0, logfile);
			putc(0, logfile);
			putc(0, logfile);
		}
	}
#endif /* PAGE_ZIP_COMPRESS_DBG */
	page_zip_stat[page_zip->ssize - 1].compressed++;
	if (cmp_per_index_enabled) {
		mutex_enter(&page_zip_stat_per_index_mutex);
		page_zip_stat_per_index[ind_id].compressed++;
		mutex_exit(&page_zip_stat_per_index_mutex);
	}

	if (UNIV_UNLIKELY(n_dense * PAGE_ZIP_DIR_SLOT_SIZE
			  >= page_zip_get_size(page_zip))) {

		goto err_exit;
	}

	MONITOR_INC(MONITOR_PAGE_COMPRESS);

	/* Simulate a compression failure with a probability determined by
	innodb_simulate_comp_failures, only if the page has 2 or more
	records. */

	if (srv_simulate_comp_failures
	    && !dict_index_is_ibuf(index)
	    && page_get_n_recs(page) >= 2
	    && ((ulint)(rand() % 100) < srv_simulate_comp_failures)
	    && strcmp(index->table->name.m_name, "IBUF_DUMMY")) {

#ifdef UNIV_DEBUG
		ib::error()
			<< "Simulating a compression failure"
			<< " for table " << index->table->name
			<< " index "
			<< index->name()
			<< " page "
			<< page_get_page_no(page)
			<< "("
			<< (page_is_leaf(page) ? "leaf" : "non-leaf")
			<< ")";

#endif

		goto err_exit;
	}

	heap = mem_heap_create(page_zip_get_size(page_zip)
			       + n_fields * (2 + sizeof(ulint))
			       + REC_OFFS_HEADER_SIZE
			       + n_dense * ((sizeof *recs)
					    - PAGE_ZIP_DIR_SLOT_SIZE)
			       + srv_page_size * 4
			       + (512 << MAX_MEM_LEVEL));

	recs = static_cast<const rec_t**>(
		mem_heap_zalloc(heap, n_dense * sizeof *recs));

	fields = static_cast<byte*>(mem_heap_alloc(heap, (n_fields + 1) * 2));

	buf = static_cast<byte*>(
		mem_heap_alloc(heap, page_zip_get_size(page_zip) - PAGE_DATA));

	buf_end = buf + page_zip_get_size(page_zip) - PAGE_DATA;

	/* Compress the data payload. */
	page_zip_set_alloc(&c_stream, heap);

	err = deflateInit2(&c_stream, static_cast<int>(level),
			   Z_DEFLATED, srv_page_size_shift,
			   MAX_MEM_LEVEL, Z_DEFAULT_STRATEGY);
	ut_a(err == Z_OK);

	c_stream.next_out = buf;

	/* Subtract the space reserved for uncompressed data. */
	/* Page header and the end marker of the modification log */
	c_stream.avail_out = static_cast<uInt>(buf_end - buf - 1);

	/* Dense page directory and uncompressed columns, if any */
	if (page_is_leaf(page)) {
		if (dict_index_is_clust(index)) {
			trx_id_col = index->db_trx_id();

			slot_size = PAGE_ZIP_DIR_SLOT_SIZE
				+ DATA_TRX_ID_LEN + DATA_ROLL_PTR_LEN;

		} else {
			/* Signal the absence of trx_id
			in page_zip_fields_encode() */
			trx_id_col = 0;
			slot_size = PAGE_ZIP_DIR_SLOT_SIZE;
		}
	} else {
		slot_size = PAGE_ZIP_DIR_SLOT_SIZE + REC_NODE_PTR_SIZE;
		trx_id_col = ULINT_UNDEFINED;
	}

	if (UNIV_UNLIKELY(c_stream.avail_out <= n_dense * slot_size
			  + 6/* sizeof(zlib header and footer) */)) {
		goto zlib_error;
	}

	c_stream.avail_out -= uInt(n_dense * slot_size);
	c_stream.avail_in = uInt(page_zip_fields_encode(n_fields, index,
							trx_id_col, fields));
	c_stream.next_in = fields;

	if (UNIV_LIKELY(!trx_id_col)) {
		trx_id_col = ULINT_UNDEFINED;
	}

	UNIV_MEM_ASSERT_RW(c_stream.next_in, c_stream.avail_in);
	err = deflate(&c_stream, Z_FULL_FLUSH);
	if (err != Z_OK) {
		goto zlib_error;
	}

	ut_ad(!c_stream.avail_in);

	page_zip_dir_encode(page, buf_end, recs);

	c_stream.next_in = (byte*) page + PAGE_ZIP_START;

	storage = buf_end - n_dense * PAGE_ZIP_DIR_SLOT_SIZE;

	/* Compress the records in heap_no order. */
	if (UNIV_UNLIKELY(!n_dense)) {
	} else if (!page_is_leaf(page)) {
		/* This is a node pointer page. */
		err = page_zip_compress_node_ptrs(LOGFILE
						  &c_stream, recs, n_dense,
						  index, storage, heap);
		if (UNIV_UNLIKELY(err != Z_OK)) {
			goto zlib_error;
		}
	} else if (UNIV_LIKELY(trx_id_col == ULINT_UNDEFINED)) {
		/* This is a leaf page in a secondary index. */
		err = page_zip_compress_sec(LOGFILE
					    &c_stream, recs, n_dense);
		if (UNIV_UNLIKELY(err != Z_OK)) {
			goto zlib_error;
		}
	} else {
		/* This is a leaf page in a clustered index. */
		err = page_zip_compress_clust(LOGFILE
					      &c_stream, recs, n_dense,
					      index, &n_blobs, trx_id_col,
					      buf_end - PAGE_ZIP_DIR_SLOT_SIZE
					      * page_get_n_recs(page),
					      storage, heap);
		if (UNIV_UNLIKELY(err != Z_OK)) {
			goto zlib_error;
		}
	}

	/* Finish the compression. */
	ut_ad(!c_stream.avail_in);
	/* Compress any trailing garbage, in case the last record was
	allocated from an originally longer space on the free list,
	or the data of the last record from page_zip_compress_sec(). */
	c_stream.avail_in = static_cast<uInt>(
		page_header_get_field(page, PAGE_HEAP_TOP)
		- (c_stream.next_in - page));
	ut_a(c_stream.avail_in <= srv_page_size - PAGE_ZIP_START - PAGE_DIR);

	UNIV_MEM_ASSERT_RW(c_stream.next_in, c_stream.avail_in);
	err = deflate(&c_stream, Z_FINISH);

	if (UNIV_UNLIKELY(err != Z_STREAM_END)) {
zlib_error:
		deflateEnd(&c_stream);
		mem_heap_free(heap);
err_exit:
#ifdef PAGE_ZIP_COMPRESS_DBG
		if (logfile) {
			fclose(logfile);
		}
#endif /* PAGE_ZIP_COMPRESS_DBG */
		if (page_is_leaf(page) && index) {
			dict_index_zip_failure(index);
		}

		const uint64_t time_diff = (my_interval_timer() - ns) / 1000;
		page_zip_stat[page_zip->ssize - 1].compressed_usec
			+= time_diff;
		if (cmp_per_index_enabled) {
			mutex_enter(&page_zip_stat_per_index_mutex);
			page_zip_stat_per_index[ind_id].compressed_usec
				+= time_diff;
			mutex_exit(&page_zip_stat_per_index_mutex);
		}
		return(FALSE);
	}

	err = deflateEnd(&c_stream);
	ut_a(err == Z_OK);

	ut_ad(buf + c_stream.total_out == c_stream.next_out);
	ut_ad((ulint) (storage - c_stream.next_out) >= c_stream.avail_out);

	/* Valgrind believes that zlib does not initialize some bits
	in the last 7 or 8 bytes of the stream.  Make Valgrind happy. */
	UNIV_MEM_VALID(buf, c_stream.total_out);

	/* Zero out the area reserved for the modification log.
	Space for the end marker of the modification log is not
	included in avail_out. */
	memset(c_stream.next_out, 0, c_stream.avail_out + 1/* end marker */);

#ifdef UNIV_DEBUG
	page_zip->m_start =
#endif /* UNIV_DEBUG */
		page_zip->m_end = unsigned(PAGE_DATA + c_stream.total_out);
	page_zip->m_nonempty = FALSE;
	page_zip->n_blobs = unsigned(n_blobs);
	/* Copy those header fields that will not be written
	in buf_flush_init_for_writing() */
	memcpy(page_zip->data + FIL_PAGE_PREV, page + FIL_PAGE_PREV,
	       FIL_PAGE_LSN - FIL_PAGE_PREV);
	memcpy(page_zip->data + FIL_PAGE_TYPE, page + FIL_PAGE_TYPE, 2);
	memcpy(page_zip->data + FIL_PAGE_DATA, page + FIL_PAGE_DATA,
	       PAGE_DATA - FIL_PAGE_DATA);
	/* Copy the rest of the compressed page */
	memcpy(page_zip->data + PAGE_DATA, buf,
	       page_zip_get_size(page_zip) - PAGE_DATA);
	mem_heap_free(heap);
#ifdef UNIV_ZIP_DEBUG
	ut_a(page_zip_validate(page_zip, page, index));
#endif /* UNIV_ZIP_DEBUG */

	if (mtr) {
		page_zip_compress_write_log(page_zip, page, index, mtr);
	}

	UNIV_MEM_ASSERT_RW(page_zip->data, page_zip_get_size(page_zip));

#ifdef PAGE_ZIP_COMPRESS_DBG
	if (logfile) {
		/* Record the compressed size of the block. */
		byte sz[4];
		mach_write_to_4(sz, c_stream.total_out);
		fseek(logfile, srv_page_size, SEEK_SET);
		if (fwrite(sz, 1, sizeof sz, logfile) != sizeof sz) {
			perror("fwrite");
		}
		fclose(logfile);
	}
#endif /* PAGE_ZIP_COMPRESS_DBG */
	const uint64_t time_diff = (my_interval_timer() - ns) / 1000;
	page_zip_stat[page_zip->ssize - 1].compressed_ok++;
	page_zip_stat[page_zip->ssize - 1].compressed_usec += time_diff;
	if (cmp_per_index_enabled) {
		mutex_enter(&page_zip_stat_per_index_mutex);
		page_zip_stat_per_index[ind_id].compressed_ok++;
		page_zip_stat_per_index[ind_id].compressed_usec += time_diff;
		mutex_exit(&page_zip_stat_per_index_mutex);
	}

	if (page_is_leaf(page)) {
		dict_index_zip_success(index);
	}

	return(TRUE);
}

/**********************************************************************//**
Deallocate the index information initialized by page_zip_fields_decode(). */
static
void
page_zip_fields_free(
/*=================*/
	dict_index_t*	index)	/*!< in: dummy index to be freed */
{
	if (index) {
		dict_table_t*	table = index->table;
		mutex_free(&index->zip_pad.mutex);
		mem_heap_free(index->heap);

		dict_mem_table_free(table);
	}
}

/**********************************************************************//**
Read the index information for the compressed page.
@return own: dummy index describing the page, or NULL on error */
static
dict_index_t*
page_zip_fields_decode(
/*===================*/
	const byte*	buf,	/*!< in: index information */
	const byte*	end,	/*!< in: end of buf */
	ulint*		trx_id_col,/*!< in: NULL for non-leaf pages;
				for leaf pages, pointer to where to store
				the position of the trx_id column */
	bool		is_spatial)/*< in: is spatial index or not */
{
	const byte*	b;
	ulint		n;
	ulint		i;
	ulint		val;
	dict_table_t*	table;
	dict_index_t*	index;

	/* Determine the number of fields. */
	for (b = buf, n = 0; b < end; n++) {
		if (*b++ & 0x80) {
			b++; /* skip the second byte */
		}
	}

	n--; /* n_nullable or trx_id */

	if (UNIV_UNLIKELY(n > REC_MAX_N_FIELDS)) {

		page_zip_fail(("page_zip_fields_decode: n = %lu\n",
			       (ulong) n));
		return(NULL);
	}

	if (UNIV_UNLIKELY(b > end)) {

		page_zip_fail(("page_zip_fields_decode: %p > %p\n",
			       (const void*) b, (const void*) end));
		return(NULL);
	}

	table = dict_mem_table_create("ZIP_DUMMY", NULL, n, 0,
				      DICT_TF_COMPACT, 0);
	index = dict_mem_index_create(table, "ZIP_DUMMY", 0, n);
	index->n_uniq = unsigned(n);
	/* avoid ut_ad(index->cached) in dict_index_get_n_unique_in_tree */
	index->cached = TRUE;

	/* Initialize the fields. */
	for (b = buf, i = 0; i < n; i++) {
		ulint	mtype;
		ulint	len;

		val = *b++;

		if (UNIV_UNLIKELY(val & 0x80)) {
			/* fixed length > 62 bytes */
			val = (val & 0x7f) << 8 | *b++;
			len = val >> 1;
			mtype = DATA_FIXBINARY;
		} else if (UNIV_UNLIKELY(val >= 126)) {
			/* variable length with max > 255 bytes */
			len = 0x7fff;
			mtype = DATA_BINARY;
		} else if (val <= 1) {
			/* variable length with max <= 255 bytes */
			len = 0;
			mtype = DATA_BINARY;
		} else {
			/* fixed length < 62 bytes */
			len = val >> 1;
			mtype = DATA_FIXBINARY;
		}

		dict_mem_table_add_col(table, NULL, NULL, mtype,
				       val & 1 ? DATA_NOT_NULL : 0, len);
		dict_index_add_col(index, table,
				   dict_table_get_nth_col(table, i), 0);
	}

	val = *b++;
	if (UNIV_UNLIKELY(val & 0x80)) {
		val = (val & 0x7f) << 8 | *b++;
	}

	/* Decode the position of the trx_id column. */
	if (trx_id_col) {
		if (!val) {
			val = ULINT_UNDEFINED;
		} else if (UNIV_UNLIKELY(val >= n)) {
			page_zip_fields_free(index);
			index = NULL;
		} else {
			index->type = DICT_CLUSTERED;
		}

		*trx_id_col = val;
	} else {
		/* Decode the number of nullable fields. */
		if (UNIV_UNLIKELY(index->n_nullable > val)) {
			page_zip_fields_free(index);
			index = NULL;
		} else {
			index->n_nullable = unsigned(val);
		}
	}

	/* ROW_FORMAT=COMPRESSED does not support instant ADD COLUMN */
	index->n_core_fields = index->n_fields;
	index->n_core_null_bytes
		= UT_BITS_IN_BYTES(unsigned(index->n_nullable));

	ut_ad(b == end);

	if (is_spatial) {
		index->type |= DICT_SPATIAL;
	}

	return(index);
}

/**********************************************************************//**
Populate the sparse page directory from the dense directory.
@return TRUE on success, FALSE on failure */
static MY_ATTRIBUTE((nonnull, warn_unused_result))
ibool
page_zip_dir_decode(
/*================*/
	const page_zip_des_t*	page_zip,/*!< in: dense page directory on
					compressed page */
	page_t*			page,	/*!< in: compact page with valid header;
					out: trailer and sparse page directory
					filled in */
	rec_t**			recs,	/*!< out: dense page directory sorted by
					ascending address (and heap_no) */
	ulint			n_dense)/*!< in: number of user records, and
					size of recs[] */
{
	ulint	i;
	ulint	n_recs;
	byte*	slot;

	n_recs = page_get_n_recs(page);

	if (UNIV_UNLIKELY(n_recs > n_dense)) {
		page_zip_fail(("page_zip_dir_decode 1: %lu > %lu\n",
			       (ulong) n_recs, (ulong) n_dense));
		return(FALSE);
	}

	/* Traverse the list of stored records in the sorting order,
	starting from the first user record. */

	slot = page + (srv_page_size - PAGE_DIR - PAGE_DIR_SLOT_SIZE);
	UNIV_PREFETCH_RW(slot);

	/* Zero out the page trailer. */
	memset(slot + PAGE_DIR_SLOT_SIZE, 0, PAGE_DIR);

	mach_write_to_2(slot, PAGE_NEW_INFIMUM);
	slot -= PAGE_DIR_SLOT_SIZE;
	UNIV_PREFETCH_RW(slot);

	/* Initialize the sparse directory and copy the dense directory. */
	for (i = 0; i < n_recs; i++) {
		ulint	offs = page_zip_dir_get(page_zip, i);

		if (offs & PAGE_ZIP_DIR_SLOT_OWNED) {
			mach_write_to_2(slot, offs & PAGE_ZIP_DIR_SLOT_MASK);
			slot -= PAGE_DIR_SLOT_SIZE;
			UNIV_PREFETCH_RW(slot);
		}

		if (UNIV_UNLIKELY((offs & PAGE_ZIP_DIR_SLOT_MASK)
				  < PAGE_ZIP_START + REC_N_NEW_EXTRA_BYTES)) {
			page_zip_fail(("page_zip_dir_decode 2: %u %u %lx\n",
				       (unsigned) i, (unsigned) n_recs,
				       (ulong) offs));
			return(FALSE);
		}

		recs[i] = page + (offs & PAGE_ZIP_DIR_SLOT_MASK);
	}

	mach_write_to_2(slot, PAGE_NEW_SUPREMUM);
	{
		const page_dir_slot_t*	last_slot = page_dir_get_nth_slot(
			page, page_dir_get_n_slots(page) - 1U);

		if (UNIV_UNLIKELY(slot != last_slot)) {
			page_zip_fail(("page_zip_dir_decode 3: %p != %p\n",
				       (const void*) slot,
				       (const void*) last_slot));
			return(FALSE);
		}
	}

	/* Copy the rest of the dense directory. */
	for (; i < n_dense; i++) {
		ulint	offs = page_zip_dir_get(page_zip, i);

		if (UNIV_UNLIKELY(offs & ~PAGE_ZIP_DIR_SLOT_MASK)) {
			page_zip_fail(("page_zip_dir_decode 4: %u %u %lx\n",
				       (unsigned) i, (unsigned) n_dense,
				       (ulong) offs));
			return(FALSE);
		}

		recs[i] = page + offs;
	}

	std::sort(recs, recs + n_dense);
	return(TRUE);
}

/**********************************************************************//**
Initialize the REC_N_NEW_EXTRA_BYTES of each record.
@return TRUE on success, FALSE on failure */
static
ibool
page_zip_set_extra_bytes(
/*=====================*/
	const page_zip_des_t*	page_zip,/*!< in: compressed page */
	page_t*			page,	/*!< in/out: uncompressed page */
	ulint			info_bits)/*!< in: REC_INFO_MIN_REC_FLAG or 0 */
{
	ulint	n;
	ulint	i;
	ulint	n_owned = 1;
	ulint	offs;
	rec_t*	rec;

	n = page_get_n_recs(page);
	rec = page + PAGE_NEW_INFIMUM;

	for (i = 0; i < n; i++) {
		offs = page_zip_dir_get(page_zip, i);

		if (offs & PAGE_ZIP_DIR_SLOT_DEL) {
			info_bits |= REC_INFO_DELETED_FLAG;
		}
		if (UNIV_UNLIKELY(offs & PAGE_ZIP_DIR_SLOT_OWNED)) {
			info_bits |= n_owned;
			n_owned = 1;
		} else {
			n_owned++;
		}
		offs &= PAGE_ZIP_DIR_SLOT_MASK;
		if (UNIV_UNLIKELY(offs < PAGE_ZIP_START
				  + REC_N_NEW_EXTRA_BYTES)) {
			page_zip_fail(("page_zip_set_extra_bytes 1:"
				       " %u %u %lx\n",
				       (unsigned) i, (unsigned) n,
				       (ulong) offs));
			return(FALSE);
		}

		rec_set_next_offs_new(rec, offs);
		rec = page + offs;
		rec[-REC_N_NEW_EXTRA_BYTES] = (byte) info_bits;
		info_bits = 0;
	}

	/* Set the next pointer of the last user record. */
	rec_set_next_offs_new(rec, PAGE_NEW_SUPREMUM);

	/* Set n_owned of the supremum record. */
	page[PAGE_NEW_SUPREMUM - REC_N_NEW_EXTRA_BYTES] = (byte) n_owned;

	/* The dense directory excludes the infimum and supremum records. */
	n = ulint(page_dir_get_n_heap(page)) - PAGE_HEAP_NO_USER_LOW;

	if (i >= n) {
		if (UNIV_LIKELY(i == n)) {
			return(TRUE);
		}

		page_zip_fail(("page_zip_set_extra_bytes 2: %u != %u\n",
			       (unsigned) i, (unsigned) n));
		return(FALSE);
	}

	offs = page_zip_dir_get(page_zip, i);

	/* Set the extra bytes of deleted records on the free list. */
	for (;;) {
		if (UNIV_UNLIKELY(!offs)
		    || UNIV_UNLIKELY(offs & ~PAGE_ZIP_DIR_SLOT_MASK)) {

			page_zip_fail(("page_zip_set_extra_bytes 3: %lx\n",
				       (ulong) offs));
			return(FALSE);
		}

		rec = page + offs;
		rec[-REC_N_NEW_EXTRA_BYTES] = 0; /* info_bits and n_owned */

		if (++i == n) {
			break;
		}

		offs = page_zip_dir_get(page_zip, i);
		rec_set_next_offs_new(rec, offs);
	}

	/* Terminate the free list. */
	rec[-REC_N_NEW_EXTRA_BYTES] = 0; /* info_bits and n_owned */
	rec_set_next_offs_new(rec, 0);

	return(TRUE);
}

/**********************************************************************//**
Apply the modification log to a record containing externally stored
columns.  Do not copy the fields that are stored separately.
@return pointer to modification log, or NULL on failure */
static
const byte*
page_zip_apply_log_ext(
/*===================*/
	rec_t*		rec,		/*!< in/out: record */
	const ulint*	offsets,	/*!< in: rec_get_offsets(rec) */
	ulint		trx_id_col,	/*!< in: position of of DB_TRX_ID */
	const byte*	data,		/*!< in: modification log */
	const byte*	end)		/*!< in: end of modification log */
{
	ulint	i;
	ulint	len;
	byte*	next_out = rec;

	/* Check if there are any externally stored columns.
	For each externally stored column, skip the
	BTR_EXTERN_FIELD_REF. */

	for (i = 0; i < rec_offs_n_fields(offsets); i++) {
		byte*	dst;

		if (UNIV_UNLIKELY(i == trx_id_col)) {
			/* Skip trx_id and roll_ptr */
			dst = rec_get_nth_field(rec, offsets,
						i, &len);
			if (UNIV_UNLIKELY(dst - next_out >= end - data)
			    || UNIV_UNLIKELY
			    (len < (DATA_TRX_ID_LEN + DATA_ROLL_PTR_LEN))
			    || rec_offs_nth_extern(offsets, i)) {
				page_zip_fail(("page_zip_apply_log_ext:"
					       " trx_id len %lu,"
					       " %p - %p >= %p - %p\n",
					       (ulong) len,
					       (const void*) dst,
					       (const void*) next_out,
					       (const void*) end,
					       (const void*) data));
				return(NULL);
			}

			memcpy(next_out, data, ulint(dst - next_out));
			data += ulint(dst - next_out);
			next_out = dst + (DATA_TRX_ID_LEN
					  + DATA_ROLL_PTR_LEN);
		} else if (rec_offs_nth_extern(offsets, i)) {
			dst = rec_get_nth_field(rec, offsets,
						i, &len);
			ut_ad(len
			      >= BTR_EXTERN_FIELD_REF_SIZE);

			len += ulint(dst - next_out)
				- BTR_EXTERN_FIELD_REF_SIZE;

			if (UNIV_UNLIKELY(data + len >= end)) {
				page_zip_fail(("page_zip_apply_log_ext:"
					       " ext %p+%lu >= %p\n",
					       (const void*) data,
					       (ulong) len,
					       (const void*) end));
				return(NULL);
			}

			memcpy(next_out, data, len);
			data += len;
			next_out += len
				+ BTR_EXTERN_FIELD_REF_SIZE;
		}
	}

	/* Copy the last bytes of the record. */
	len = ulint(rec_get_end(rec, offsets) - next_out);
	if (UNIV_UNLIKELY(data + len >= end)) {
		page_zip_fail(("page_zip_apply_log_ext:"
			       " last %p+%lu >= %p\n",
			       (const void*) data,
			       (ulong) len,
			       (const void*) end));
		return(NULL);
	}
	memcpy(next_out, data, len);
	data += len;

	return(data);
}

/**********************************************************************//**
Apply the modification log to an uncompressed page.
Do not copy the fields that are stored separately.
@return pointer to end of modification log, or NULL on failure */
static
const byte*
page_zip_apply_log(
/*===============*/
	const byte*	data,	/*!< in: modification log */
	ulint		size,	/*!< in: maximum length of the log, in bytes */
	rec_t**		recs,	/*!< in: dense page directory,
				sorted by address (indexed by
				heap_no - PAGE_HEAP_NO_USER_LOW) */
	ulint		n_dense,/*!< in: size of recs[] */
	bool		is_leaf,/*!< in: whether this is a leaf page */
	ulint		trx_id_col,/*!< in: column number of trx_id in the index,
				or ULINT_UNDEFINED if none */
	ulint		heap_status,
				/*!< in: heap_no and status bits for
				the next record to uncompress */
	dict_index_t*	index,	/*!< in: index of the page */
	ulint*		offsets)/*!< in/out: work area for
				rec_get_offsets_reverse() */
{
	const byte* const end = data + size;

	for (;;) {
		ulint	val;
		rec_t*	rec;
		ulint	len;
		ulint	hs;

		val = *data++;
		if (UNIV_UNLIKELY(!val)) {
			return(data - 1);
		}
		if (val & 0x80) {
			val = (val & 0x7f) << 8 | *data++;
			if (UNIV_UNLIKELY(!val)) {
				page_zip_fail(("page_zip_apply_log:"
					       " invalid val %x%x\n",
					       data[-2], data[-1]));
				return(NULL);
			}
		}
		if (UNIV_UNLIKELY(data >= end)) {
			page_zip_fail(("page_zip_apply_log: %p >= %p\n",
				       (const void*) data,
				       (const void*) end));
			return(NULL);
		}
		if (UNIV_UNLIKELY((val >> 1) > n_dense)) {
			page_zip_fail(("page_zip_apply_log: %lu>>1 > %lu\n",
				       (ulong) val, (ulong) n_dense));
			return(NULL);
		}

		/* Determine the heap number and status bits of the record. */
		rec = recs[(val >> 1) - 1];

		hs = ((val >> 1) + 1) << REC_HEAP_NO_SHIFT;
		hs |= heap_status & ((1 << REC_HEAP_NO_SHIFT) - 1);

		/* This may either be an old record that is being
		overwritten (updated in place, or allocated from
		the free list), or a new record, with the next
		available_heap_no. */
		if (UNIV_UNLIKELY(hs > heap_status)) {
			page_zip_fail(("page_zip_apply_log: %lu > %lu\n",
				       (ulong) hs, (ulong) heap_status));
			return(NULL);
		} else if (hs == heap_status) {
			/* A new record was allocated from the heap. */
			if (UNIV_UNLIKELY(val & 1)) {
				/* Only existing records may be cleared. */
				page_zip_fail(("page_zip_apply_log:"
					       " attempting to create"
					       " deleted rec %lu\n",
					       (ulong) hs));
				return(NULL);
			}
			heap_status += 1 << REC_HEAP_NO_SHIFT;
		}

		mach_write_to_2(rec - REC_NEW_HEAP_NO, hs);

		if (val & 1) {
			/* Clear the data bytes of the record. */
			mem_heap_t*	heap	= NULL;
			ulint*		offs;
			offs = rec_get_offsets(rec, index, offsets, is_leaf,
					       ULINT_UNDEFINED, &heap);
			memset(rec, 0, rec_offs_data_size(offs));

			if (UNIV_LIKELY_NULL(heap)) {
				mem_heap_free(heap);
			}
			continue;
		}

		compile_time_assert(REC_STATUS_NODE_PTR == TRUE);
		rec_get_offsets_reverse(data, index,
					hs & REC_STATUS_NODE_PTR,
					offsets);
		/* Silence a debug assertion in rec_offs_make_valid().
		This will be overwritten in page_zip_set_extra_bytes(),
		called by page_zip_decompress_low(). */
		ut_d(rec[-REC_NEW_INFO_BITS] = 0);
		rec_offs_make_valid(rec, index, is_leaf, offsets);

		/* Copy the extra bytes (backwards). */
		{
			byte*	start	= rec_get_start(rec, offsets);
			byte*	b	= rec - REC_N_NEW_EXTRA_BYTES;
			while (b != start) {
				*--b = *data++;
			}
		}

		/* Copy the data bytes. */
		if (UNIV_UNLIKELY(rec_offs_any_extern(offsets))) {
			/* Non-leaf nodes should not contain any
			externally stored columns. */
			if (UNIV_UNLIKELY(hs & REC_STATUS_NODE_PTR)) {
				page_zip_fail(("page_zip_apply_log:"
					       " %lu&REC_STATUS_NODE_PTR\n",
					       (ulong) hs));
				return(NULL);
			}

			data = page_zip_apply_log_ext(
				rec, offsets, trx_id_col, data, end);

			if (UNIV_UNLIKELY(!data)) {
				return(NULL);
			}
		} else if (UNIV_UNLIKELY(hs & REC_STATUS_NODE_PTR)) {
			len = rec_offs_data_size(offsets)
				- REC_NODE_PTR_SIZE;
			/* Copy the data bytes, except node_ptr. */
			if (UNIV_UNLIKELY(data + len >= end)) {
				page_zip_fail(("page_zip_apply_log:"
					       " node_ptr %p+%lu >= %p\n",
					       (const void*) data,
					       (ulong) len,
					       (const void*) end));
				return(NULL);
			}
			memcpy(rec, data, len);
			data += len;
		} else if (UNIV_LIKELY(trx_id_col == ULINT_UNDEFINED)) {
			len = rec_offs_data_size(offsets);

			/* Copy all data bytes of
			a record in a secondary index. */
			if (UNIV_UNLIKELY(data + len >= end)) {
				page_zip_fail(("page_zip_apply_log:"
					       " sec %p+%lu >= %p\n",
					       (const void*) data,
					       (ulong) len,
					       (const void*) end));
				return(NULL);
			}

			memcpy(rec, data, len);
			data += len;
		} else {
			/* Skip DB_TRX_ID and DB_ROLL_PTR. */
			ulint	l = rec_get_nth_field_offs(offsets,
							   trx_id_col, &len);
			byte*	b;

			if (UNIV_UNLIKELY(data + l >= end)
			    || UNIV_UNLIKELY(len < (DATA_TRX_ID_LEN
						    + DATA_ROLL_PTR_LEN))) {
				page_zip_fail(("page_zip_apply_log:"
					       " trx_id %p+%lu >= %p\n",
					       (const void*) data,
					       (ulong) l,
					       (const void*) end));
				return(NULL);
			}

			/* Copy any preceding data bytes. */
			memcpy(rec, data, l);
			data += l;

			/* Copy any bytes following DB_TRX_ID, DB_ROLL_PTR. */
			b = rec + l + (DATA_TRX_ID_LEN + DATA_ROLL_PTR_LEN);
			len = ulint(rec_get_end(rec, offsets) - b);
			if (UNIV_UNLIKELY(data + len >= end)) {
				page_zip_fail(("page_zip_apply_log:"
					       " clust %p+%lu >= %p\n",
					       (const void*) data,
					       (ulong) len,
					       (const void*) end));
				return(NULL);
			}
			memcpy(b, data, len);
			data += len;
		}
	}
}

/**********************************************************************//**
Set the heap_no in a record, and skip the fixed-size record header
that is not included in the d_stream.
@return TRUE on success, FALSE if d_stream does not end at rec */
static
ibool
page_zip_decompress_heap_no(
/*========================*/
	z_stream*	d_stream,	/*!< in/out: compressed page stream */
	rec_t*		rec,		/*!< in/out: record */
	ulint&		heap_status)	/*!< in/out: heap_no and status bits */
{
	if (d_stream->next_out != rec - REC_N_NEW_EXTRA_BYTES) {
		/* n_dense has grown since the page was last compressed. */
		return(FALSE);
	}

	/* Skip the REC_N_NEW_EXTRA_BYTES. */
	d_stream->next_out = rec;

	/* Set heap_no and the status bits. */
	mach_write_to_2(rec - REC_NEW_HEAP_NO, heap_status);
	heap_status += 1 << REC_HEAP_NO_SHIFT;
	return(TRUE);
}

/**********************************************************************//**
Decompress the records of a node pointer page.
@return TRUE on success, FALSE on failure */
static
ibool
page_zip_decompress_node_ptrs(
/*==========================*/
	page_zip_des_t*	page_zip,	/*!< in/out: compressed page */
	z_stream*	d_stream,	/*!< in/out: compressed page stream */
	rec_t**		recs,		/*!< in: dense page directory
					sorted by address */
	ulint		n_dense,	/*!< in: size of recs[] */
	dict_index_t*	index,		/*!< in: the index of the page */
	ulint*		offsets,	/*!< in/out: temporary offsets */
	mem_heap_t*	heap)		/*!< in: temporary memory heap */
{
	ulint		heap_status = REC_STATUS_NODE_PTR
		| PAGE_HEAP_NO_USER_LOW << REC_HEAP_NO_SHIFT;
	ulint		slot;
	const byte*	storage;

	/* Subtract the space reserved for uncompressed data. */
	d_stream->avail_in -= static_cast<uInt>(
		n_dense * (PAGE_ZIP_DIR_SLOT_SIZE + REC_NODE_PTR_SIZE));

	/* Decompress the records in heap_no order. */
	for (slot = 0; slot < n_dense; slot++) {
		rec_t*	rec = recs[slot];

		d_stream->avail_out = static_cast<uInt>(
			rec - REC_N_NEW_EXTRA_BYTES - d_stream->next_out);

		ut_ad(d_stream->avail_out < srv_page_size
		      - PAGE_ZIP_START - PAGE_DIR);
		switch (inflate(d_stream, Z_SYNC_FLUSH)) {
		case Z_STREAM_END:
			page_zip_decompress_heap_no(
				d_stream, rec, heap_status);
			goto zlib_done;
		case Z_OK:
		case Z_BUF_ERROR:
			if (!d_stream->avail_out) {
				break;
			}
			/* fall through */
		default:
			page_zip_fail(("page_zip_decompress_node_ptrs:"
				       " 1 inflate(Z_SYNC_FLUSH)=%s\n",
				       d_stream->msg));
			goto zlib_error;
		}

		if (!page_zip_decompress_heap_no(
			    d_stream, rec, heap_status)) {
			ut_ad(0);
		}

		/* Read the offsets. The status bits are needed here. */
		offsets = rec_get_offsets(rec, index, offsets, false,
					  ULINT_UNDEFINED, &heap);

		/* Non-leaf nodes should not have any externally
		stored columns. */
		ut_ad(!rec_offs_any_extern(offsets));

		/* Decompress the data bytes, except node_ptr. */
		d_stream->avail_out =static_cast<uInt>(
			rec_offs_data_size(offsets) - REC_NODE_PTR_SIZE);

		switch (inflate(d_stream, Z_SYNC_FLUSH)) {
		case Z_STREAM_END:
			goto zlib_done;
		case Z_OK:
		case Z_BUF_ERROR:
			if (!d_stream->avail_out) {
				break;
			}
			/* fall through */
		default:
			page_zip_fail(("page_zip_decompress_node_ptrs:"
				       " 2 inflate(Z_SYNC_FLUSH)=%s\n",
				       d_stream->msg));
			goto zlib_error;
		}

		/* Clear the node pointer in case the record
		will be deleted and the space will be reallocated
		to a smaller record. */
		memset(d_stream->next_out, 0, REC_NODE_PTR_SIZE);
		d_stream->next_out += REC_NODE_PTR_SIZE;

		ut_ad(d_stream->next_out == rec_get_end(rec, offsets));
	}

	/* Decompress any trailing garbage, in case the last record was
	allocated from an originally longer space on the free list. */
	d_stream->avail_out = static_cast<uInt>(
		page_header_get_field(page_zip->data, PAGE_HEAP_TOP)
		- page_offset(d_stream->next_out));
	if (UNIV_UNLIKELY(d_stream->avail_out > srv_page_size
			  - PAGE_ZIP_START - PAGE_DIR)) {

		page_zip_fail(("page_zip_decompress_node_ptrs:"
			       " avail_out = %u\n",
			       d_stream->avail_out));
		goto zlib_error;
	}

	if (UNIV_UNLIKELY(inflate(d_stream, Z_FINISH) != Z_STREAM_END)) {
		page_zip_fail(("page_zip_decompress_node_ptrs:"
			       " inflate(Z_FINISH)=%s\n",
			       d_stream->msg));
zlib_error:
		inflateEnd(d_stream);
		return(FALSE);
	}

	/* Note that d_stream->avail_out > 0 may hold here
	if the modification log is nonempty. */

zlib_done:
	if (UNIV_UNLIKELY(inflateEnd(d_stream) != Z_OK)) {
		ut_error;
	}

	{
		page_t*	page = page_align(d_stream->next_out);

		/* Clear the unused heap space on the uncompressed page. */
		memset(d_stream->next_out, 0,
		       ulint(page_dir_get_nth_slot(page,
						   page_dir_get_n_slots(page)
						   - 1U)
			     - d_stream->next_out));
	}

#ifdef UNIV_DEBUG
	page_zip->m_start = unsigned(PAGE_DATA + d_stream->total_in);
#endif /* UNIV_DEBUG */

	/* Apply the modification log. */
	{
		const byte*	mod_log_ptr;
		mod_log_ptr = page_zip_apply_log(d_stream->next_in,
						 d_stream->avail_in + 1,
						 recs, n_dense, false,
						 ULINT_UNDEFINED, heap_status,
						 index, offsets);

		if (UNIV_UNLIKELY(!mod_log_ptr)) {
			return(FALSE);
		}
		page_zip->m_end = unsigned(mod_log_ptr - page_zip->data);
		page_zip->m_nonempty = mod_log_ptr != d_stream->next_in;
	}

	if (UNIV_UNLIKELY
	    (page_zip_get_trailer_len(page_zip,
				      dict_index_is_clust(index))
	     + page_zip->m_end >= page_zip_get_size(page_zip))) {
		page_zip_fail(("page_zip_decompress_node_ptrs:"
			       " %lu + %lu >= %lu, %lu\n",
			       (ulong) page_zip_get_trailer_len(
				       page_zip, dict_index_is_clust(index)),
			       (ulong) page_zip->m_end,
			       (ulong) page_zip_get_size(page_zip),
			       (ulong) dict_index_is_clust(index)));
		return(FALSE);
	}

	/* Restore the uncompressed columns in heap_no order. */
	storage = page_zip_dir_start_low(page_zip, n_dense);

	for (slot = 0; slot < n_dense; slot++) {
		rec_t*		rec	= recs[slot];

		offsets = rec_get_offsets(rec, index, offsets, false,
					  ULINT_UNDEFINED, &heap);
		/* Non-leaf nodes should not have any externally
		stored columns. */
		ut_ad(!rec_offs_any_extern(offsets));
		storage -= REC_NODE_PTR_SIZE;

		memcpy(rec_get_end(rec, offsets) - REC_NODE_PTR_SIZE,
		       storage, REC_NODE_PTR_SIZE);
	}

	return(TRUE);
}

/**********************************************************************//**
Decompress the records of a leaf node of a secondary index.
@return TRUE on success, FALSE on failure */
static
ibool
page_zip_decompress_sec(
/*====================*/
	page_zip_des_t*	page_zip,	/*!< in/out: compressed page */
	z_stream*	d_stream,	/*!< in/out: compressed page stream */
	rec_t**		recs,		/*!< in: dense page directory
					sorted by address */
	ulint		n_dense,	/*!< in: size of recs[] */
	dict_index_t*	index,		/*!< in: the index of the page */
	ulint*		offsets)	/*!< in/out: temporary offsets */
{
	ulint	heap_status	= REC_STATUS_ORDINARY
		| PAGE_HEAP_NO_USER_LOW << REC_HEAP_NO_SHIFT;
	ulint	slot;

	ut_a(!dict_index_is_clust(index));

	/* Subtract the space reserved for uncompressed data. */
	d_stream->avail_in -= static_cast<uint>(
		n_dense * PAGE_ZIP_DIR_SLOT_SIZE);

	for (slot = 0; slot < n_dense; slot++) {
		rec_t*	rec = recs[slot];

		/* Decompress everything up to this record. */
		d_stream->avail_out = static_cast<uint>(
			rec - REC_N_NEW_EXTRA_BYTES - d_stream->next_out);

		if (UNIV_LIKELY(d_stream->avail_out)) {
			switch (inflate(d_stream, Z_SYNC_FLUSH)) {
			case Z_STREAM_END:
				page_zip_decompress_heap_no(
					d_stream, rec, heap_status);
				goto zlib_done;
			case Z_OK:
			case Z_BUF_ERROR:
				if (!d_stream->avail_out) {
					break;
				}
				/* fall through */
			default:
				page_zip_fail(("page_zip_decompress_sec:"
					       " inflate(Z_SYNC_FLUSH)=%s\n",
					       d_stream->msg));
				goto zlib_error;
			}
		}

		if (!page_zip_decompress_heap_no(
			    d_stream, rec, heap_status)) {
			ut_ad(0);
		}
	}

	/* Decompress the data of the last record and any trailing garbage,
	in case the last record was allocated from an originally longer space
	on the free list. */
	d_stream->avail_out = static_cast<uInt>(
		page_header_get_field(page_zip->data, PAGE_HEAP_TOP)
		- page_offset(d_stream->next_out));
	if (UNIV_UNLIKELY(d_stream->avail_out > srv_page_size
			  - PAGE_ZIP_START - PAGE_DIR)) {

		page_zip_fail(("page_zip_decompress_sec:"
			       " avail_out = %u\n",
			       d_stream->avail_out));
		goto zlib_error;
	}

	if (UNIV_UNLIKELY(inflate(d_stream, Z_FINISH) != Z_STREAM_END)) {
		page_zip_fail(("page_zip_decompress_sec:"
			       " inflate(Z_FINISH)=%s\n",
			       d_stream->msg));
zlib_error:
		inflateEnd(d_stream);
		return(FALSE);
	}

	/* Note that d_stream->avail_out > 0 may hold here
	if the modification log is nonempty. */

zlib_done:
	if (UNIV_UNLIKELY(inflateEnd(d_stream) != Z_OK)) {
		ut_error;
	}

	{
		page_t*	page = page_align(d_stream->next_out);

		/* Clear the unused heap space on the uncompressed page. */
		memset(d_stream->next_out, 0,
		       ulint(page_dir_get_nth_slot(page,
						   page_dir_get_n_slots(page)
						   - 1U)
			     - d_stream->next_out));
	}

	ut_d(page_zip->m_start = unsigned(PAGE_DATA + d_stream->total_in));

	/* Apply the modification log. */
	{
		const byte*	mod_log_ptr;
		mod_log_ptr = page_zip_apply_log(d_stream->next_in,
						 d_stream->avail_in + 1,
						 recs, n_dense, true,
						 ULINT_UNDEFINED, heap_status,
						 index, offsets);

		if (UNIV_UNLIKELY(!mod_log_ptr)) {
			return(FALSE);
		}
		page_zip->m_end = unsigned(mod_log_ptr - page_zip->data);
		page_zip->m_nonempty = mod_log_ptr != d_stream->next_in;
	}

	if (UNIV_UNLIKELY(page_zip_get_trailer_len(page_zip, FALSE)
			  + page_zip->m_end >= page_zip_get_size(page_zip))) {

		page_zip_fail(("page_zip_decompress_sec: %lu + %lu >= %lu\n",
			       (ulong) page_zip_get_trailer_len(
				       page_zip, FALSE),
			       (ulong) page_zip->m_end,
			       (ulong) page_zip_get_size(page_zip)));
		return(FALSE);
	}

	/* There are no uncompressed columns on leaf pages of
	secondary indexes. */

	return(TRUE);
}

/**********************************************************************//**
Decompress a record of a leaf node of a clustered index that contains
externally stored columns.
@return TRUE on success */
static
ibool
page_zip_decompress_clust_ext(
/*==========================*/
	z_stream*	d_stream,	/*!< in/out: compressed page stream */
	rec_t*		rec,		/*!< in/out: record */
	const ulint*	offsets,	/*!< in: rec_get_offsets(rec) */
	ulint		trx_id_col)	/*!< in: position of of DB_TRX_ID */
{
	ulint	i;

	for (i = 0; i < rec_offs_n_fields(offsets); i++) {
		ulint	len;
		byte*	dst;

		if (UNIV_UNLIKELY(i == trx_id_col)) {
			/* Skip trx_id and roll_ptr */
			dst = rec_get_nth_field(rec, offsets, i, &len);
			if (UNIV_UNLIKELY(len < DATA_TRX_ID_LEN
					  + DATA_ROLL_PTR_LEN)) {

				page_zip_fail(("page_zip_decompress_clust_ext:"
					       " len[%lu] = %lu\n",
					       (ulong) i, (ulong) len));
				return(FALSE);
			}

			if (rec_offs_nth_extern(offsets, i)) {

				page_zip_fail(("page_zip_decompress_clust_ext:"
					       " DB_TRX_ID at %lu is ext\n",
					       (ulong) i));
				return(FALSE);
			}

			d_stream->avail_out = static_cast<uInt>(
				dst - d_stream->next_out);

			switch (inflate(d_stream, Z_SYNC_FLUSH)) {
			case Z_STREAM_END:
			case Z_OK:
			case Z_BUF_ERROR:
				if (!d_stream->avail_out) {
					break;
				}
				/* fall through */
			default:
				page_zip_fail(("page_zip_decompress_clust_ext:"
					       " 1 inflate(Z_SYNC_FLUSH)=%s\n",
					       d_stream->msg));
				return(FALSE);
			}

			ut_ad(d_stream->next_out == dst);

			/* Clear DB_TRX_ID and DB_ROLL_PTR in order to
			avoid uninitialized bytes in case the record
			is affected by page_zip_apply_log(). */
			memset(dst, 0, DATA_TRX_ID_LEN + DATA_ROLL_PTR_LEN);

			d_stream->next_out += DATA_TRX_ID_LEN
				+ DATA_ROLL_PTR_LEN;
		} else if (rec_offs_nth_extern(offsets, i)) {
			dst = rec_get_nth_field(rec, offsets, i, &len);
			ut_ad(len >= BTR_EXTERN_FIELD_REF_SIZE);
			dst += len - BTR_EXTERN_FIELD_REF_SIZE;

			d_stream->avail_out = static_cast<uInt>(
				dst - d_stream->next_out);
			switch (inflate(d_stream, Z_SYNC_FLUSH)) {
			case Z_STREAM_END:
			case Z_OK:
			case Z_BUF_ERROR:
				if (!d_stream->avail_out) {
					break;
				}
				/* fall through */
			default:
				page_zip_fail(("page_zip_decompress_clust_ext:"
					       " 2 inflate(Z_SYNC_FLUSH)=%s\n",
					       d_stream->msg));
				return(FALSE);
			}

			ut_ad(d_stream->next_out == dst);

			/* Clear the BLOB pointer in case
			the record will be deleted and the
			space will not be reused.  Note that
			the final initialization of the BLOB
			pointers (copying from "externs"
			or clearing) will have to take place
			only after the page modification log
			has been applied.  Otherwise, we
			could end up with an uninitialized
			BLOB pointer when a record is deleted,
			reallocated and deleted. */
			memset(d_stream->next_out, 0,
			       BTR_EXTERN_FIELD_REF_SIZE);
			d_stream->next_out
				+= BTR_EXTERN_FIELD_REF_SIZE;
		}
	}

	return(TRUE);
}

/**********************************************************************//**
Compress the records of a leaf node of a clustered index.
@return TRUE on success, FALSE on failure */
static
ibool
page_zip_decompress_clust(
/*======================*/
	page_zip_des_t*	page_zip,	/*!< in/out: compressed page */
	z_stream*	d_stream,	/*!< in/out: compressed page stream */
	rec_t**		recs,		/*!< in: dense page directory
					sorted by address */
	ulint		n_dense,	/*!< in: size of recs[] */
	dict_index_t*	index,		/*!< in: the index of the page */
	ulint		trx_id_col,	/*!< index of the trx_id column */
	ulint*		offsets,	/*!< in/out: temporary offsets */
	mem_heap_t*	heap)		/*!< in: temporary memory heap */
{
	int		err;
	ulint		slot;
	ulint		heap_status	= REC_STATUS_ORDINARY
		| PAGE_HEAP_NO_USER_LOW << REC_HEAP_NO_SHIFT;
	const byte*	storage;
	const byte*	externs;

	ut_a(dict_index_is_clust(index));

	/* Subtract the space reserved for uncompressed data. */
	d_stream->avail_in -= static_cast<uInt>(n_dense)
			    * (PAGE_ZIP_CLUST_LEAF_SLOT_SIZE);

	/* Decompress the records in heap_no order. */
	for (slot = 0; slot < n_dense; slot++) {
		rec_t*	rec	= recs[slot];

		d_stream->avail_out =static_cast<uInt>(
			rec - REC_N_NEW_EXTRA_BYTES - d_stream->next_out);

		ut_ad(d_stream->avail_out < srv_page_size
		      - PAGE_ZIP_START - PAGE_DIR);
		err = inflate(d_stream, Z_SYNC_FLUSH);
		switch (err) {
		case Z_STREAM_END:
			page_zip_decompress_heap_no(
				d_stream, rec, heap_status);
			goto zlib_done;
		case Z_OK:
		case Z_BUF_ERROR:
			if (UNIV_LIKELY(!d_stream->avail_out)) {
				break;
			}
			/* fall through */
		default:
			page_zip_fail(("page_zip_decompress_clust:"
				       " 1 inflate(Z_SYNC_FLUSH)=%s\n",
				       d_stream->msg));
			goto zlib_error;
		}

		if (!page_zip_decompress_heap_no(
			    d_stream, rec, heap_status)) {
			ut_ad(0);
		}

		/* Read the offsets. The status bits are needed here. */
		offsets = rec_get_offsets(rec, index, offsets, true,
					  ULINT_UNDEFINED, &heap);

		/* This is a leaf page in a clustered index. */

		/* Check if there are any externally stored columns.
		For each externally stored column, restore the
		BTR_EXTERN_FIELD_REF separately. */

		if (rec_offs_any_extern(offsets)) {
			if (UNIV_UNLIKELY
			    (!page_zip_decompress_clust_ext(
				    d_stream, rec, offsets, trx_id_col))) {

				goto zlib_error;
			}
		} else {
			/* Skip trx_id and roll_ptr */
			ulint	len;
			byte*	dst = rec_get_nth_field(rec, offsets,
							trx_id_col, &len);
			if (UNIV_UNLIKELY(len < DATA_TRX_ID_LEN
					  + DATA_ROLL_PTR_LEN)) {

				page_zip_fail(("page_zip_decompress_clust:"
					       " len = %lu\n", (ulong) len));
				goto zlib_error;
			}

			d_stream->avail_out = static_cast<uInt>(
				dst - d_stream->next_out);

			switch (inflate(d_stream, Z_SYNC_FLUSH)) {
			case Z_STREAM_END:
			case Z_OK:
			case Z_BUF_ERROR:
				if (!d_stream->avail_out) {
					break;
				}
				/* fall through */
			default:
				page_zip_fail(("page_zip_decompress_clust:"
					       " 2 inflate(Z_SYNC_FLUSH)=%s\n",
					       d_stream->msg));
				goto zlib_error;
			}

			ut_ad(d_stream->next_out == dst);

			/* Clear DB_TRX_ID and DB_ROLL_PTR in order to
			avoid uninitialized bytes in case the record
			is affected by page_zip_apply_log(). */
			memset(dst, 0, DATA_TRX_ID_LEN + DATA_ROLL_PTR_LEN);

			d_stream->next_out += DATA_TRX_ID_LEN
				+ DATA_ROLL_PTR_LEN;
		}

		/* Decompress the last bytes of the record. */
		d_stream->avail_out = static_cast<uInt>(
			rec_get_end(rec, offsets) - d_stream->next_out);

		switch (inflate(d_stream, Z_SYNC_FLUSH)) {
		case Z_STREAM_END:
		case Z_OK:
		case Z_BUF_ERROR:
			if (!d_stream->avail_out) {
				break;
			}
			/* fall through */
		default:
			page_zip_fail(("page_zip_decompress_clust:"
				       " 3 inflate(Z_SYNC_FLUSH)=%s\n",
				       d_stream->msg));
			goto zlib_error;
		}
	}

	/* Decompress any trailing garbage, in case the last record was
	allocated from an originally longer space on the free list. */
	d_stream->avail_out = static_cast<uInt>(
		page_header_get_field(page_zip->data, PAGE_HEAP_TOP)
		- page_offset(d_stream->next_out));
	if (UNIV_UNLIKELY(d_stream->avail_out > srv_page_size
			  - PAGE_ZIP_START - PAGE_DIR)) {

		page_zip_fail(("page_zip_decompress_clust:"
			       " avail_out = %u\n",
			       d_stream->avail_out));
		goto zlib_error;
	}

	if (UNIV_UNLIKELY(inflate(d_stream, Z_FINISH) != Z_STREAM_END)) {
		page_zip_fail(("page_zip_decompress_clust:"
			       " inflate(Z_FINISH)=%s\n",
			       d_stream->msg));
zlib_error:
		inflateEnd(d_stream);
		return(FALSE);
	}

	/* Note that d_stream->avail_out > 0 may hold here
	if the modification log is nonempty. */

zlib_done:
	if (UNIV_UNLIKELY(inflateEnd(d_stream) != Z_OK)) {
		ut_error;
	}

	{
		page_t*	page = page_align(d_stream->next_out);

		/* Clear the unused heap space on the uncompressed page. */
		memset(d_stream->next_out, 0,
		       ulint(page_dir_get_nth_slot(page,
						   page_dir_get_n_slots(page)
						   - 1U)
			     - d_stream->next_out));
	}

	ut_d(page_zip->m_start = unsigned(PAGE_DATA + d_stream->total_in));

	/* Apply the modification log. */
	{
		const byte*	mod_log_ptr;
		mod_log_ptr = page_zip_apply_log(d_stream->next_in,
						 d_stream->avail_in + 1,
						 recs, n_dense, true,
						 trx_id_col, heap_status,
						 index, offsets);

		if (UNIV_UNLIKELY(!mod_log_ptr)) {
			return(FALSE);
		}
		page_zip->m_end = unsigned(mod_log_ptr - page_zip->data);
		page_zip->m_nonempty = mod_log_ptr != d_stream->next_in;
	}

	if (UNIV_UNLIKELY(page_zip_get_trailer_len(page_zip, TRUE)
			  + page_zip->m_end >= page_zip_get_size(page_zip))) {

		page_zip_fail(("page_zip_decompress_clust: %lu + %lu >= %lu\n",
			       (ulong) page_zip_get_trailer_len(
				       page_zip, TRUE),
			       (ulong) page_zip->m_end,
			       (ulong) page_zip_get_size(page_zip)));
		return(FALSE);
	}

	storage = page_zip_dir_start_low(page_zip, n_dense);

	externs = storage - n_dense
		* (DATA_TRX_ID_LEN + DATA_ROLL_PTR_LEN);

	/* Restore the uncompressed columns in heap_no order. */

	for (slot = 0; slot < n_dense; slot++) {
		ulint	i;
		ulint	len;
		byte*	dst;
		rec_t*	rec	= recs[slot];
		bool	exists	= !page_zip_dir_find_free(
			page_zip, page_offset(rec));
		offsets = rec_get_offsets(rec, index, offsets, true,
					  ULINT_UNDEFINED, &heap);

		dst = rec_get_nth_field(rec, offsets,
					trx_id_col, &len);
		ut_ad(len >= DATA_TRX_ID_LEN + DATA_ROLL_PTR_LEN);
		storage -= DATA_TRX_ID_LEN + DATA_ROLL_PTR_LEN;
		memcpy(dst, storage,
		       DATA_TRX_ID_LEN + DATA_ROLL_PTR_LEN);

		/* Check if there are any externally stored
		columns in this record.  For each externally
		stored column, restore or clear the
		BTR_EXTERN_FIELD_REF. */
		if (!rec_offs_any_extern(offsets)) {
			continue;
		}

		for (i = 0; i < rec_offs_n_fields(offsets); i++) {
			if (!rec_offs_nth_extern(offsets, i)) {
				continue;
			}
			dst = rec_get_nth_field(rec, offsets, i, &len);

			if (UNIV_UNLIKELY(len < BTR_EXTERN_FIELD_REF_SIZE)) {
				page_zip_fail(("page_zip_decompress_clust:"
					       " %lu < 20\n",
					       (ulong) len));
				return(FALSE);
			}

			dst += len - BTR_EXTERN_FIELD_REF_SIZE;

			if (UNIV_LIKELY(exists)) {
				/* Existing record:
				restore the BLOB pointer */
				externs -= BTR_EXTERN_FIELD_REF_SIZE;

				if (UNIV_UNLIKELY
				    (externs < page_zip->data
				     + page_zip->m_end)) {
					page_zip_fail(("page_zip_"
						       "decompress_clust:"
						       " %p < %p + %lu\n",
						       (const void*) externs,
						       (const void*)
						       page_zip->data,
						       (ulong)
						       page_zip->m_end));
					return(FALSE);
				}

				memcpy(dst, externs,
				       BTR_EXTERN_FIELD_REF_SIZE);

				page_zip->n_blobs++;
			} else {
				/* Deleted record:
				clear the BLOB pointer */
				memset(dst, 0,
				       BTR_EXTERN_FIELD_REF_SIZE);
			}
		}
	}

	return(TRUE);
}

/**********************************************************************//**
Decompress a page.  This function should tolerate errors on the compressed
page.  Instead of letting assertions fail, it will return FALSE if an
inconsistency is detected.
@return TRUE on success, FALSE on failure */
static
ibool
page_zip_decompress_low(
/*====================*/
	page_zip_des_t*	page_zip,/*!< in: data, ssize;
				out: m_start, m_end, m_nonempty, n_blobs */
	page_t*		page,	/*!< out: uncompressed page, may be trashed */
	ibool		all)	/*!< in: TRUE=decompress the whole page;
				FALSE=verify but do not copy some
				page header fields that should not change
				after page creation */
{
	z_stream	d_stream;
	dict_index_t*	index	= NULL;
	rec_t**		recs;	/*!< dense page directory, sorted by address */
	ulint		n_dense;/* number of user records on the page */
	ulint		trx_id_col = ULINT_UNDEFINED;
	mem_heap_t*	heap;
	ulint*		offsets;

	ut_ad(page_zip_simple_validate(page_zip));
	UNIV_MEM_ASSERT_W(page, srv_page_size);
	UNIV_MEM_ASSERT_RW(page_zip->data, page_zip_get_size(page_zip));

	/* The dense directory excludes the infimum and supremum records. */
	n_dense = page_dir_get_n_heap(page_zip->data) - PAGE_HEAP_NO_USER_LOW;
	if (UNIV_UNLIKELY(n_dense * PAGE_ZIP_DIR_SLOT_SIZE
			  >= page_zip_get_size(page_zip))) {
		page_zip_fail(("page_zip_decompress 1: %lu %lu\n",
			       (ulong) n_dense,
			       (ulong) page_zip_get_size(page_zip)));
		return(FALSE);
	}

	heap = mem_heap_create(n_dense * (3 * sizeof *recs) + srv_page_size);

	recs = static_cast<rec_t**>(
		mem_heap_alloc(heap, n_dense * sizeof *recs));

	if (all) {
		/* Copy the page header. */
		memcpy(page, page_zip->data, PAGE_DATA);
	} else {
		/* Check that the bytes that we skip are identical. */
#if defined UNIV_DEBUG || defined UNIV_ZIP_DEBUG
		ut_a(!memcmp(FIL_PAGE_TYPE + page,
			     FIL_PAGE_TYPE + page_zip->data,
			     PAGE_HEADER - FIL_PAGE_TYPE));
		ut_a(!memcmp(PAGE_HEADER + PAGE_LEVEL + page,
			     PAGE_HEADER + PAGE_LEVEL + page_zip->data,
			     PAGE_DATA - (PAGE_HEADER + PAGE_LEVEL)));
#endif /* UNIV_DEBUG || UNIV_ZIP_DEBUG */

		/* Copy the mutable parts of the page header. */
		memcpy(page, page_zip->data, FIL_PAGE_TYPE);
		memcpy(PAGE_HEADER + page, PAGE_HEADER + page_zip->data,
		       PAGE_LEVEL - PAGE_N_DIR_SLOTS);

#if defined UNIV_DEBUG || defined UNIV_ZIP_DEBUG
		/* Check that the page headers match after copying. */
		ut_a(!memcmp(page, page_zip->data, PAGE_DATA));
#endif /* UNIV_DEBUG || UNIV_ZIP_DEBUG */
	}

#ifdef UNIV_ZIP_DEBUG
	/* Clear the uncompressed page, except the header. */
	memset(PAGE_DATA + page, 0x55, srv_page_size - PAGE_DATA);
#endif /* UNIV_ZIP_DEBUG */
	UNIV_MEM_INVALID(PAGE_DATA + page, srv_page_size - PAGE_DATA);

	/* Copy the page directory. */
	if (UNIV_UNLIKELY(!page_zip_dir_decode(page_zip, page, recs,
					       n_dense))) {
zlib_error:
		mem_heap_free(heap);
		return(FALSE);
	}

	/* Copy the infimum and supremum records. */
	memcpy(page + (PAGE_NEW_INFIMUM - REC_N_NEW_EXTRA_BYTES),
	       infimum_extra, sizeof infimum_extra);
	if (page_is_empty(page)) {
		rec_set_next_offs_new(page + PAGE_NEW_INFIMUM,
				      PAGE_NEW_SUPREMUM);
	} else {
		rec_set_next_offs_new(page + PAGE_NEW_INFIMUM,
				      page_zip_dir_get(page_zip, 0)
				      & PAGE_ZIP_DIR_SLOT_MASK);
	}
	memcpy(page + PAGE_NEW_INFIMUM, infimum_data, sizeof infimum_data);
	memcpy(page + (PAGE_NEW_SUPREMUM - REC_N_NEW_EXTRA_BYTES + 1),
	       supremum_extra_data, sizeof supremum_extra_data);

	page_zip_set_alloc(&d_stream, heap);

	d_stream.next_in = page_zip->data + PAGE_DATA;
	/* Subtract the space reserved for
	the page header and the end marker of the modification log. */
	d_stream.avail_in = static_cast<uInt>(
		page_zip_get_size(page_zip) - (PAGE_DATA + 1));
	d_stream.next_out = page + PAGE_ZIP_START;
	d_stream.avail_out = uInt(srv_page_size - PAGE_ZIP_START);

	if (UNIV_UNLIKELY(inflateInit2(&d_stream, srv_page_size_shift)
			  != Z_OK)) {
		ut_error;
	}

	/* Decode the zlib header and the index information. */
	if (UNIV_UNLIKELY(inflate(&d_stream, Z_BLOCK) != Z_OK)) {

		page_zip_fail(("page_zip_decompress:"
			       " 1 inflate(Z_BLOCK)=%s\n", d_stream.msg));
		goto zlib_error;
	}

	if (UNIV_UNLIKELY(inflate(&d_stream, Z_BLOCK) != Z_OK)) {

		page_zip_fail(("page_zip_decompress:"
			       " 2 inflate(Z_BLOCK)=%s\n", d_stream.msg));
		goto zlib_error;
	}

	index = page_zip_fields_decode(
		page + PAGE_ZIP_START, d_stream.next_out,
		page_is_leaf(page) ? &trx_id_col : NULL,
		fil_page_get_type(page) == FIL_PAGE_RTREE);

	if (UNIV_UNLIKELY(!index)) {

		goto zlib_error;
	}

	/* Decompress the user records. */
	page_zip->n_blobs = 0;
	d_stream.next_out = page + PAGE_ZIP_START;

	{
		/* Pre-allocate the offsets for rec_get_offsets_reverse(). */
		ulint	n = 1 + 1/* node ptr */ + REC_OFFS_HEADER_SIZE
			+ dict_index_get_n_fields(index);

		offsets = static_cast<ulint*>(
			mem_heap_alloc(heap, n * sizeof(ulint)));

		*offsets = n;
	}

	/* Decompress the records in heap_no order. */
	if (!page_is_leaf(page)) {
		/* This is a node pointer page. */
		ulint	info_bits;

		if (UNIV_UNLIKELY
		    (!page_zip_decompress_node_ptrs(page_zip, &d_stream,
						    recs, n_dense, index,
						    offsets, heap))) {
			goto err_exit;
		}

		info_bits = page_has_prev(page) ? 0 : REC_INFO_MIN_REC_FLAG;

		if (UNIV_UNLIKELY(!page_zip_set_extra_bytes(page_zip, page,
							    info_bits))) {
			goto err_exit;
		}
	} else if (UNIV_LIKELY(trx_id_col == ULINT_UNDEFINED)) {
		/* This is a leaf page in a secondary index. */
		if (UNIV_UNLIKELY(!page_zip_decompress_sec(page_zip, &d_stream,
							   recs, n_dense,
							   index, offsets))) {
			goto err_exit;
		}

		if (UNIV_UNLIKELY(!page_zip_set_extra_bytes(page_zip,
							    page, 0))) {
err_exit:
			page_zip_fields_free(index);
			mem_heap_free(heap);
			return(FALSE);
		}
	} else {
		/* This is a leaf page in a clustered index. */
		if (UNIV_UNLIKELY(!page_zip_decompress_clust(page_zip,
							     &d_stream, recs,
							     n_dense, index,
							     trx_id_col,
							     offsets, heap))) {
			goto err_exit;
		}

		if (UNIV_UNLIKELY(!page_zip_set_extra_bytes(page_zip,
							    page, 0))) {
			goto err_exit;
		}
	}

	ut_a(page_is_comp(page));
	UNIV_MEM_ASSERT_RW(page, srv_page_size);

	page_zip_fields_free(index);
	mem_heap_free(heap);

	return(TRUE);
}

/**********************************************************************//**
Decompress a page.  This function should tolerate errors on the compressed
page.  Instead of letting assertions fail, it will return FALSE if an
inconsistency is detected.
@return TRUE on success, FALSE on failure */
ibool
page_zip_decompress(
/*================*/
	page_zip_des_t*	page_zip,/*!< in: data, ssize;
				out: m_start, m_end, m_nonempty, n_blobs */
	page_t*		page,	/*!< out: uncompressed page, may be trashed */
	ibool		all)	/*!< in: TRUE=decompress the whole page;
				FALSE=verify but do not copy some
				page header fields that should not change
				after page creation */
{
	const ulonglong ns = my_interval_timer();

	if (!page_zip_decompress_low(page_zip, page, all)) {
		return(FALSE);
	}

	const uint64_t time_diff = (my_interval_timer() - ns) / 1000;
	page_zip_stat[page_zip->ssize - 1].decompressed++;
	page_zip_stat[page_zip->ssize - 1].decompressed_usec += time_diff;

	index_id_t	index_id = btr_page_get_index_id(page);

	if (srv_cmp_per_index_enabled) {
		mutex_enter(&page_zip_stat_per_index_mutex);
		page_zip_stat_per_index[index_id].decompressed++;
		page_zip_stat_per_index[index_id].decompressed_usec += time_diff;
		mutex_exit(&page_zip_stat_per_index_mutex);
	}

	/* Update the stat counter for LRU policy. */
	buf_LRU_stat_inc_unzip();

	MONITOR_INC(MONITOR_PAGE_DECOMPRESS);

	return(TRUE);
}

#ifdef UNIV_ZIP_DEBUG
/**********************************************************************//**
Dump a block of memory on the standard error stream. */
static
void
page_zip_hexdump_func(
/*==================*/
	const char*	name,	/*!< in: name of the data structure */
	const void*	buf,	/*!< in: data */
	ulint		size)	/*!< in: length of the data, in bytes */
{
	const byte*	s	= static_cast<const byte*>(buf);
	ulint		addr;
	const ulint	width	= 32; /* bytes per line */

	fprintf(stderr, "%s:\n", name);

	for (addr = 0; addr < size; addr += width) {
		ulint	i;

		fprintf(stderr, "%04lx ", (ulong) addr);

		i = ut_min(width, size - addr);

		while (i--) {
			fprintf(stderr, "%02x", *s++);
		}

		putc('\n', stderr);
	}
}

/** Dump a block of memory on the standard error stream.
@param buf in: data
@param size in: length of the data, in bytes */
#define page_zip_hexdump(buf, size) page_zip_hexdump_func(#buf, buf, size)

/** Flag: make page_zip_validate() compare page headers only */
bool	page_zip_validate_header_only;

/**********************************************************************//**
Check that the compressed and decompressed pages match.
@return TRUE if valid, FALSE if not */
ibool
page_zip_validate_low(
/*==================*/
	const page_zip_des_t*	page_zip,/*!< in: compressed page */
	const page_t*		page,	/*!< in: uncompressed page */
	const dict_index_t*	index,	/*!< in: index of the page, if known */
	ibool			sloppy)	/*!< in: FALSE=strict,
					TRUE=ignore the MIN_REC_FLAG */
{
	page_zip_des_t	temp_page_zip;
	byte*		temp_page_buf;
	page_t*		temp_page;
	ibool		valid;

	if (memcmp(page_zip->data + FIL_PAGE_PREV, page + FIL_PAGE_PREV,
		   FIL_PAGE_LSN - FIL_PAGE_PREV)
	    || memcmp(page_zip->data + FIL_PAGE_TYPE, page + FIL_PAGE_TYPE, 2)
	    || memcmp(page_zip->data + FIL_PAGE_DATA, page + FIL_PAGE_DATA,
		      PAGE_DATA - FIL_PAGE_DATA)) {
		page_zip_fail(("page_zip_validate: page header\n"));
		page_zip_hexdump(page_zip, sizeof *page_zip);
		page_zip_hexdump(page_zip->data, page_zip_get_size(page_zip));
		page_zip_hexdump(page, srv_page_size);
		return(FALSE);
	}

	ut_a(page_is_comp(page));

	if (page_zip_validate_header_only) {
		return(TRUE);
	}

	/* page_zip_decompress() expects the uncompressed page to be
	srv_page_size aligned. */
	temp_page_buf = static_cast<byte*>(
		ut_malloc_nokey(2 << srv_page_size_shift));
	temp_page = static_cast<byte*>(ut_align(temp_page_buf, srv_page_size));

	UNIV_MEM_ASSERT_RW(page, srv_page_size);
	UNIV_MEM_ASSERT_RW(page_zip->data, page_zip_get_size(page_zip));

	temp_page_zip = *page_zip;
	valid = page_zip_decompress_low(&temp_page_zip, temp_page, TRUE);
	if (!valid) {
		fputs("page_zip_validate(): failed to decompress\n", stderr);
		goto func_exit;
	}
	if (page_zip->n_blobs != temp_page_zip.n_blobs) {
		page_zip_fail(("page_zip_validate: n_blobs: %u!=%u\n",
			       page_zip->n_blobs, temp_page_zip.n_blobs));
		valid = FALSE;
	}
#ifdef UNIV_DEBUG
	if (page_zip->m_start != temp_page_zip.m_start) {
		page_zip_fail(("page_zip_validate: m_start: %u!=%u\n",
			       page_zip->m_start, temp_page_zip.m_start));
		valid = FALSE;
	}
#endif /* UNIV_DEBUG */
	if (page_zip->m_end != temp_page_zip.m_end) {
		page_zip_fail(("page_zip_validate: m_end: %u!=%u\n",
			       page_zip->m_end, temp_page_zip.m_end));
		valid = FALSE;
	}
	if (page_zip->m_nonempty != temp_page_zip.m_nonempty) {
		page_zip_fail(("page_zip_validate(): m_nonempty: %u!=%u\n",
			       page_zip->m_nonempty,
			       temp_page_zip.m_nonempty));
		valid = FALSE;
	}
	if (memcmp(page + PAGE_HEADER, temp_page + PAGE_HEADER,
		   srv_page_size - PAGE_HEADER - FIL_PAGE_DATA_END)) {

		/* In crash recovery, the "minimum record" flag may be
		set incorrectly until the mini-transaction is
		committed.  Let us tolerate that difference when we
		are performing a sloppy validation. */

		ulint*		offsets;
		mem_heap_t*	heap;
		const rec_t*	rec;
		const rec_t*	trec;
		byte		info_bits_diff;
		ulint		offset
			= rec_get_next_offs(page + PAGE_NEW_INFIMUM, TRUE);
		ut_a(offset >= PAGE_NEW_SUPREMUM);
		offset -= 5/*REC_NEW_INFO_BITS*/;

		info_bits_diff = page[offset] ^ temp_page[offset];

		if (info_bits_diff == REC_INFO_MIN_REC_FLAG) {
			temp_page[offset] = page[offset];

			if (!memcmp(page + PAGE_HEADER,
				    temp_page + PAGE_HEADER,
				    srv_page_size - PAGE_HEADER
				    - FIL_PAGE_DATA_END)) {

				/* Only the minimum record flag
				differed.  Let us ignore it. */
				page_zip_fail(("page_zip_validate:"
					       " min_rec_flag"
					       " (%s%lu,%lu,0x%02lx)\n",
					       sloppy ? "ignored, " : "",
					       page_get_space_id(page),
					       page_get_page_no(page),
					       (ulong) page[offset]));
				/* We don't check for spatial index, since
				the "minimum record" could be deleted when
				doing rtr_update_mbr_field.
				GIS_FIXME: need to validate why
				rtr_update_mbr_field.() could affect this */
				if (index && dict_index_is_spatial(index)) {
					valid = true;
				} else {
					valid = sloppy;
				}
				goto func_exit;
			}
		}

		/* Compare the pointers in the PAGE_FREE list. */
		rec = page_header_get_ptr(page, PAGE_FREE);
		trec = page_header_get_ptr(temp_page, PAGE_FREE);

		while (rec || trec) {
			if (page_offset(rec) != page_offset(trec)) {
				page_zip_fail(("page_zip_validate:"
					       " PAGE_FREE list: %u!=%u\n",
					       (unsigned) page_offset(rec),
					       (unsigned) page_offset(trec)));
				valid = FALSE;
				goto func_exit;
			}

			rec = page_rec_get_next_low(rec, TRUE);
			trec = page_rec_get_next_low(trec, TRUE);
		}

		/* Compare the records. */
		heap = NULL;
		offsets = NULL;
		rec = page_rec_get_next_low(
			page + PAGE_NEW_INFIMUM, TRUE);
		trec = page_rec_get_next_low(
			temp_page + PAGE_NEW_INFIMUM, TRUE);
		const bool is_leaf = page_is_leaf(page);

		do {
			if (page_offset(rec) != page_offset(trec)) {
				page_zip_fail(("page_zip_validate:"
					       " record list: 0x%02x!=0x%02x\n",
					       (unsigned) page_offset(rec),
					       (unsigned) page_offset(trec)));
				valid = FALSE;
				break;
			}

			if (index) {
				/* Compare the data. */
				offsets = rec_get_offsets(
					rec, index, offsets, is_leaf,
					ULINT_UNDEFINED, &heap);

				if (memcmp(rec - rec_offs_extra_size(offsets),
					   trec - rec_offs_extra_size(offsets),
					   rec_offs_size(offsets))) {
					page_zip_fail(
						("page_zip_validate:"
						 " record content: 0x%02x",
						 (unsigned) page_offset(rec)));
					valid = FALSE;
					break;
				}
			}

			rec = page_rec_get_next_low(rec, TRUE);
			trec = page_rec_get_next_low(trec, TRUE);
		} while (rec || trec);

		if (heap) {
			mem_heap_free(heap);
		}
	}

func_exit:
	if (!valid) {
		page_zip_hexdump(page_zip, sizeof *page_zip);
		page_zip_hexdump(page_zip->data, page_zip_get_size(page_zip));
		page_zip_hexdump(page, srv_page_size);
		page_zip_hexdump(temp_page, srv_page_size);
	}
	ut_free(temp_page_buf);
	return(valid);
}

/**********************************************************************//**
Check that the compressed and decompressed pages match.
@return TRUE if valid, FALSE if not */
ibool
page_zip_validate(
/*==============*/
	const page_zip_des_t*	page_zip,/*!< in: compressed page */
	const page_t*		page,	/*!< in: uncompressed page */
	const dict_index_t*	index)	/*!< in: index of the page, if known */
{
	return(page_zip_validate_low(page_zip, page, index,
				     recv_recovery_is_on()));
}
#endif /* UNIV_ZIP_DEBUG */

#ifdef UNIV_DEBUG
/**********************************************************************//**
Assert that the compressed and decompressed page headers match.
@return TRUE */
static
ibool
page_zip_header_cmp(
/*================*/
	const page_zip_des_t*	page_zip,/*!< in: compressed page */
	const byte*		page)	/*!< in: uncompressed page */
{
	ut_ad(!memcmp(page_zip->data + FIL_PAGE_PREV, page + FIL_PAGE_PREV,
		      FIL_PAGE_LSN - FIL_PAGE_PREV));
	ut_ad(!memcmp(page_zip->data + FIL_PAGE_TYPE, page + FIL_PAGE_TYPE,
		      2));
	ut_ad(!memcmp(page_zip->data + FIL_PAGE_DATA, page + FIL_PAGE_DATA,
		      PAGE_DATA - FIL_PAGE_DATA));

	return(TRUE);
}
#endif /* UNIV_DEBUG */

/**********************************************************************//**
Write a record on the compressed page that contains externally stored
columns.  The data must already have been written to the uncompressed page.
@return end of modification log */
static
byte*
page_zip_write_rec_ext(
/*===================*/
	page_zip_des_t*	page_zip,	/*!< in/out: compressed page */
	const page_t*	page,		/*!< in: page containing rec */
	const byte*	rec,		/*!< in: record being written */
	dict_index_t*	index,		/*!< in: record descriptor */
	const ulint*	offsets,	/*!< in: rec_get_offsets(rec, index) */
	ulint		create,		/*!< in: nonzero=insert, zero=update */
	ulint		trx_id_col,	/*!< in: position of DB_TRX_ID */
	ulint		heap_no,	/*!< in: heap number of rec */
	byte*		storage,	/*!< in: end of dense page directory */
	byte*		data)		/*!< in: end of modification log */
{
	const byte*	start	= rec;
	ulint		i;
	ulint		len;
	byte*		externs	= storage;
	ulint		n_ext	= rec_offs_n_extern(offsets);

	ut_ad(rec_offs_validate(rec, index, offsets));
	UNIV_MEM_ASSERT_RW(rec, rec_offs_data_size(offsets));
	UNIV_MEM_ASSERT_RW(rec - rec_offs_extra_size(offsets),
			   rec_offs_extra_size(offsets));

	externs -= (DATA_TRX_ID_LEN + DATA_ROLL_PTR_LEN)
		* (page_dir_get_n_heap(page) - PAGE_HEAP_NO_USER_LOW);

	/* Note that this will not take into account
	the BLOB columns of rec if create==TRUE. */
	ut_ad(data + rec_offs_data_size(offsets)
	      - (DATA_TRX_ID_LEN + DATA_ROLL_PTR_LEN)
	      - n_ext * BTR_EXTERN_FIELD_REF_SIZE
	      < externs - BTR_EXTERN_FIELD_REF_SIZE * page_zip->n_blobs);

	{
		ulint	blob_no = page_zip_get_n_prev_extern(
			page_zip, rec, index);
		byte*	ext_end = externs - page_zip->n_blobs
			* BTR_EXTERN_FIELD_REF_SIZE;
		ut_ad(blob_no <= page_zip->n_blobs);
		externs -= blob_no * BTR_EXTERN_FIELD_REF_SIZE;

		if (create) {
			page_zip->n_blobs += static_cast<unsigned>(n_ext);
			ASSERT_ZERO_BLOB(ext_end - n_ext
					 * BTR_EXTERN_FIELD_REF_SIZE);
			memmove(ext_end - n_ext
				* BTR_EXTERN_FIELD_REF_SIZE,
				ext_end,
				ulint(externs - ext_end));
		}

		ut_a(blob_no + n_ext <= page_zip->n_blobs);
	}

	for (i = 0; i < rec_offs_n_fields(offsets); i++) {
		const byte*	src;

		if (UNIV_UNLIKELY(i == trx_id_col)) {
			ut_ad(!rec_offs_nth_extern(offsets,
						   i));
			ut_ad(!rec_offs_nth_extern(offsets,
						   i + 1));
			/* Locate trx_id and roll_ptr. */
			src = rec_get_nth_field(rec, offsets,
						i, &len);
			ut_ad(len == DATA_TRX_ID_LEN);
			ut_ad(src + DATA_TRX_ID_LEN
			      == rec_get_nth_field(
				      rec, offsets,
				      i + 1, &len));
			ut_ad(len == DATA_ROLL_PTR_LEN);

			/* Log the preceding fields. */
			ASSERT_ZERO(data, src - start);
			memcpy(data, start, ulint(src - start));
			data += src - start;
			start = src + (DATA_TRX_ID_LEN
				       + DATA_ROLL_PTR_LEN);

			/* Store trx_id and roll_ptr. */
			memcpy(storage - (DATA_TRX_ID_LEN + DATA_ROLL_PTR_LEN)
			       * (heap_no - 1),
			       src, DATA_TRX_ID_LEN + DATA_ROLL_PTR_LEN);
			i++; /* skip also roll_ptr */
		} else if (rec_offs_nth_extern(offsets, i)) {
			src = rec_get_nth_field(rec, offsets,
						i, &len);

			ut_ad(dict_index_is_clust(index));
			ut_ad(len
			      >= BTR_EXTERN_FIELD_REF_SIZE);
			src += len - BTR_EXTERN_FIELD_REF_SIZE;

			ASSERT_ZERO(data, src - start);
			memcpy(data, start, ulint(src - start));
			data += src - start;
			start = src + BTR_EXTERN_FIELD_REF_SIZE;

			/* Store the BLOB pointer. */
			externs -= BTR_EXTERN_FIELD_REF_SIZE;
			ut_ad(data < externs);
			memcpy(externs, src, BTR_EXTERN_FIELD_REF_SIZE);
		}
	}

	/* Log the last bytes of the record. */
	len = rec_offs_data_size(offsets) - ulint(start - rec);

	ASSERT_ZERO(data, len);
	memcpy(data, start, len);
	data += len;

	return(data);
}

/**********************************************************************//**
Write an entire record on the compressed page.  The data must already
have been written to the uncompressed page. */
void
page_zip_write_rec(
/*===============*/
	page_zip_des_t*	page_zip,/*!< in/out: compressed page */
	const byte*	rec,	/*!< in: record being written */
	dict_index_t*	index,	/*!< in: the index the record belongs to */
	const ulint*	offsets,/*!< in: rec_get_offsets(rec, index) */
	ulint		create)	/*!< in: nonzero=insert, zero=update */
{
	const page_t*	page;
	byte*		data;
	byte*		storage;
	ulint		heap_no;
	byte*		slot;

	ut_ad(page_zip_simple_validate(page_zip));
	ut_ad(page_zip_get_size(page_zip)
	      > PAGE_DATA + page_zip_dir_size(page_zip));
	ut_ad(rec_offs_comp(offsets));
	ut_ad(rec_offs_validate(rec, index, offsets));

	ut_ad(page_zip->m_start >= PAGE_DATA);

	page = page_align(rec);

	ut_ad(page_zip_header_cmp(page_zip, page));
	ut_ad(page_simple_validate_new((page_t*) page));

	UNIV_MEM_ASSERT_RW(page_zip->data, page_zip_get_size(page_zip));
	UNIV_MEM_ASSERT_RW(rec, rec_offs_data_size(offsets));
	UNIV_MEM_ASSERT_RW(rec - rec_offs_extra_size(offsets),
			   rec_offs_extra_size(offsets));

	slot = page_zip_dir_find(page_zip, page_offset(rec));
	ut_a(slot);
	/* Copy the delete mark. */
	if (rec_get_deleted_flag(rec, TRUE)) {
		/* In delete-marked records, DB_TRX_ID must
		always refer to an existing undo log record.
		On non-leaf pages, the delete-mark flag is garbage. */
		ut_ad(!index->is_primary() || !page_is_leaf(page)
		      || row_get_rec_trx_id(rec, index, offsets));
		*slot |= PAGE_ZIP_DIR_SLOT_DEL >> 8;
	} else {
		*slot &= ~(PAGE_ZIP_DIR_SLOT_DEL >> 8);
	}

	ut_ad(rec_get_start((rec_t*) rec, offsets) >= page + PAGE_ZIP_START);
	ut_ad(rec_get_end((rec_t*) rec, offsets) <= page + srv_page_size
	      - PAGE_DIR - PAGE_DIR_SLOT_SIZE
	      * page_dir_get_n_slots(page));

	heap_no = rec_get_heap_no_new(rec);
	ut_ad(heap_no >= PAGE_HEAP_NO_USER_LOW); /* not infimum or supremum */
	ut_ad(heap_no < page_dir_get_n_heap(page));

	/* Append to the modification log. */
	data = page_zip->data + page_zip->m_end;
	ut_ad(!*data);

	/* Identify the record by writing its heap number - 1.
	0 is reserved to indicate the end of the modification log. */

	if (UNIV_UNLIKELY(heap_no - 1 >= 64)) {
		*data++ = (byte) (0x80 | (heap_no - 1) >> 7);
		ut_ad(!*data);
	}
	*data++ = (byte) ((heap_no - 1) << 1);
	ut_ad(!*data);

	{
		const byte*	start	= rec - rec_offs_extra_size(offsets);
		const byte*	b	= rec - REC_N_NEW_EXTRA_BYTES;

		/* Write the extra bytes backwards, so that
		rec_offs_extra_size() can be easily computed in
		page_zip_apply_log() by invoking
		rec_get_offsets_reverse(). */

		while (b != start) {
			*data++ = *--b;
			ut_ad(!*data);
		}
	}

	/* Write the data bytes.  Store the uncompressed bytes separately. */
	storage = page_zip_dir_start(page_zip);

	if (page_is_leaf(page)) {
		ulint		len;

		if (dict_index_is_clust(index)) {
			/* Store separately trx_id, roll_ptr and
			the BTR_EXTERN_FIELD_REF of each BLOB column. */
			if (rec_offs_any_extern(offsets)) {
				data = page_zip_write_rec_ext(
					page_zip, page,
					rec, index, offsets, create,
					index->db_trx_id(), heap_no,
					storage, data);
			} else {
				/* Locate trx_id and roll_ptr. */
				const byte*	src
					= rec_get_nth_field(rec, offsets,
							    index->db_trx_id(),
							    &len);
				ut_ad(len == DATA_TRX_ID_LEN);
				ut_ad(src + DATA_TRX_ID_LEN
				      == rec_get_nth_field(
					      rec, offsets,
					      index->db_roll_ptr(), &len));
				ut_ad(len == DATA_ROLL_PTR_LEN);

				/* Log the preceding fields. */
				ASSERT_ZERO(data, src - rec);
				memcpy(data, rec, ulint(src - rec));
				data += src - rec;

				/* Store trx_id and roll_ptr. */
				memcpy(storage
				       - (DATA_TRX_ID_LEN + DATA_ROLL_PTR_LEN)
				       * (heap_no - 1),
				       src,
				       DATA_TRX_ID_LEN + DATA_ROLL_PTR_LEN);

				src += DATA_TRX_ID_LEN + DATA_ROLL_PTR_LEN;

				/* Log the last bytes of the record. */
				len = rec_offs_data_size(offsets)
					- ulint(src - rec);

				ASSERT_ZERO(data, len);
				memcpy(data, src, len);
				data += len;
			}
		} else {
			/* Leaf page of a secondary index:
			no externally stored columns */
			ut_ad(!rec_offs_any_extern(offsets));

			/* Log the entire record. */
			len = rec_offs_data_size(offsets);

			ASSERT_ZERO(data, len);
			memcpy(data, rec, len);
			data += len;
		}
	} else {
		/* This is a node pointer page. */
		ulint	len;

		/* Non-leaf nodes should not have any externally
		stored columns. */
		ut_ad(!rec_offs_any_extern(offsets));

		/* Copy the data bytes, except node_ptr. */
		len = rec_offs_data_size(offsets) - REC_NODE_PTR_SIZE;
		ut_ad(data + len < storage - REC_NODE_PTR_SIZE
		      * (page_dir_get_n_heap(page) - PAGE_HEAP_NO_USER_LOW));
		ASSERT_ZERO(data, len);
		memcpy(data, rec, len);
		data += len;

		/* Copy the node pointer to the uncompressed area. */
		memcpy(storage - REC_NODE_PTR_SIZE
		       * (heap_no - 1),
		       rec + len,
		       REC_NODE_PTR_SIZE);
	}

	ut_a(!*data);
	ut_ad((ulint) (data - page_zip->data) < page_zip_get_size(page_zip));
	page_zip->m_end = unsigned(data - page_zip->data);
	page_zip->m_nonempty = TRUE;

#ifdef UNIV_ZIP_DEBUG
	ut_a(page_zip_validate(page_zip, page_align(rec), index));
#endif /* UNIV_ZIP_DEBUG */
}

/***********************************************************//**
Parses a log record of writing a BLOB pointer of a record.
@return end of log record or NULL */
byte*
page_zip_parse_write_blob_ptr(
/*==========================*/
	byte*		ptr,	/*!< in: redo log buffer */
	byte*		end_ptr,/*!< in: redo log buffer end */
	page_t*		page,	/*!< in/out: uncompressed page */
	page_zip_des_t*	page_zip)/*!< in/out: compressed page */
{
	ulint	offset;
	ulint	z_offset;

	ut_ad(ptr != NULL);
	ut_ad(end_ptr != NULL);
	ut_ad(!page == !page_zip);

	if (UNIV_UNLIKELY
	    (end_ptr < ptr + (2 + 2 + BTR_EXTERN_FIELD_REF_SIZE))) {

		return(NULL);
	}

	offset = mach_read_from_2(ptr);
	z_offset = mach_read_from_2(ptr + 2);

	if (offset < PAGE_ZIP_START
	    || offset >= srv_page_size
	    || z_offset >= srv_page_size) {
corrupt:
		recv_sys.found_corrupt_log = TRUE;

		return(NULL);
	}

	if (page) {

		if (!page_zip || !page_is_leaf(page)) {

			goto corrupt;
		}

#ifdef UNIV_ZIP_DEBUG
		ut_a(page_zip_validate(page_zip, page, NULL));
#endif /* UNIV_ZIP_DEBUG */

		memcpy(page + offset,
		       ptr + 4, BTR_EXTERN_FIELD_REF_SIZE);
		memcpy(page_zip->data + z_offset,
		       ptr + 4, BTR_EXTERN_FIELD_REF_SIZE);

#ifdef UNIV_ZIP_DEBUG
		ut_a(page_zip_validate(page_zip, page, NULL));
#endif /* UNIV_ZIP_DEBUG */
	}

	return(ptr + (2 + 2 + BTR_EXTERN_FIELD_REF_SIZE));
}

/**********************************************************************//**
Write a BLOB pointer of a record on the leaf page of a clustered index.
The information must already have been updated on the uncompressed page. */
void
page_zip_write_blob_ptr(
/*====================*/
	page_zip_des_t*	page_zip,/*!< in/out: compressed page */
	const byte*	rec,	/*!< in/out: record whose data is being
				written */
	dict_index_t*	index,	/*!< in: index of the page */
	const ulint*	offsets,/*!< in: rec_get_offsets(rec, index) */
	ulint		n,	/*!< in: column index */
	mtr_t*		mtr)	/*!< in: mini-transaction handle,
				or NULL if no logging is needed */
{
	const byte*	field;
	byte*		externs;
	const page_t*	page	= page_align(rec);
	ulint		blob_no;
	ulint		len;

	ut_ad(page_zip != NULL);
	ut_ad(rec != NULL);
	ut_ad(index != NULL);
	ut_ad(offsets != NULL);
	ut_ad(page_simple_validate_new((page_t*) page));
	ut_ad(page_zip_simple_validate(page_zip));
	ut_ad(page_zip_get_size(page_zip)
	      > PAGE_DATA + page_zip_dir_size(page_zip));
	ut_ad(rec_offs_comp(offsets));
	ut_ad(rec_offs_validate(rec, NULL, offsets));
	ut_ad(rec_offs_any_extern(offsets));
	ut_ad(rec_offs_nth_extern(offsets, n));

	ut_ad(page_zip->m_start >= PAGE_DATA);
	ut_ad(page_zip_header_cmp(page_zip, page));

	ut_ad(page_is_leaf(page));
	ut_ad(dict_index_is_clust(index));

	UNIV_MEM_ASSERT_RW(page_zip->data, page_zip_get_size(page_zip));
	UNIV_MEM_ASSERT_RW(rec, rec_offs_data_size(offsets));
	UNIV_MEM_ASSERT_RW(rec - rec_offs_extra_size(offsets),
			   rec_offs_extra_size(offsets));

	blob_no = page_zip_get_n_prev_extern(page_zip, rec, index)
		+ rec_get_n_extern_new(rec, index, n);
	ut_a(blob_no < page_zip->n_blobs);

	externs = page_zip->data + page_zip_get_size(page_zip)
		- (page_dir_get_n_heap(page) - PAGE_HEAP_NO_USER_LOW)
		* PAGE_ZIP_CLUST_LEAF_SLOT_SIZE;

	field = rec_get_nth_field(rec, offsets, n, &len);

	externs -= (blob_no + 1) * BTR_EXTERN_FIELD_REF_SIZE;
	field += len - BTR_EXTERN_FIELD_REF_SIZE;

	memcpy(externs, field, BTR_EXTERN_FIELD_REF_SIZE);

#ifdef UNIV_ZIP_DEBUG
	ut_a(page_zip_validate(page_zip, page, index));
#endif /* UNIV_ZIP_DEBUG */

	if (mtr) {
		byte*	log_ptr	= mlog_open(
			mtr, 11 + 2 + 2 + BTR_EXTERN_FIELD_REF_SIZE);
		if (UNIV_UNLIKELY(!log_ptr)) {
			return;
		}

		log_ptr = mlog_write_initial_log_record_fast(
			(byte*) field, MLOG_ZIP_WRITE_BLOB_PTR, log_ptr, mtr);
		mach_write_to_2(log_ptr, page_offset(field));
		log_ptr += 2;
		mach_write_to_2(log_ptr, ulint(externs - page_zip->data));
		log_ptr += 2;
		memcpy(log_ptr, externs, BTR_EXTERN_FIELD_REF_SIZE);
		log_ptr += BTR_EXTERN_FIELD_REF_SIZE;
		mlog_close(mtr, log_ptr);
	}
}

/***********************************************************//**
Parses a log record of writing the node pointer of a record.
@return end of log record or NULL */
byte*
page_zip_parse_write_node_ptr(
/*==========================*/
	byte*		ptr,	/*!< in: redo log buffer */
	byte*		end_ptr,/*!< in: redo log buffer end */
	page_t*		page,	/*!< in/out: uncompressed page */
	page_zip_des_t*	page_zip)/*!< in/out: compressed page */
{
	ulint	offset;
	ulint	z_offset;

	ut_ad(ptr != NULL);
	ut_ad(end_ptr!= NULL);
	ut_ad(!page == !page_zip);

	if (UNIV_UNLIKELY(end_ptr < ptr + (2 + 2 + REC_NODE_PTR_SIZE))) {

		return(NULL);
	}

	offset = mach_read_from_2(ptr);
	z_offset = mach_read_from_2(ptr + 2);

	if (offset < PAGE_ZIP_START
	    || offset >= srv_page_size
	    || z_offset >= srv_page_size) {
corrupt:
		recv_sys.found_corrupt_log = TRUE;

		return(NULL);
	}

	if (page) {
		byte*	storage_end;
		byte*	field;
		byte*	storage;
		ulint	heap_no;

		if (!page_zip || page_is_leaf(page)) {

			goto corrupt;
		}

#ifdef UNIV_ZIP_DEBUG
		ut_a(page_zip_validate(page_zip, page, NULL));
#endif /* UNIV_ZIP_DEBUG */

		field = page + offset;
		storage = page_zip->data + z_offset;

		storage_end = page_zip_dir_start(page_zip);

		heap_no = 1 + ulint(storage_end - storage) / REC_NODE_PTR_SIZE;

		if (UNIV_UNLIKELY((storage_end - storage) % REC_NODE_PTR_SIZE)
		    || UNIV_UNLIKELY(heap_no < PAGE_HEAP_NO_USER_LOW)
		    || UNIV_UNLIKELY(heap_no >= page_dir_get_n_heap(page))) {

			goto corrupt;
		}

		memcpy(field, ptr + 4, REC_NODE_PTR_SIZE);
		memcpy(storage, ptr + 4, REC_NODE_PTR_SIZE);

#ifdef UNIV_ZIP_DEBUG
		ut_a(page_zip_validate(page_zip, page, NULL));
#endif /* UNIV_ZIP_DEBUG */
	}

	return(ptr + (2 + 2 + REC_NODE_PTR_SIZE));
}

/**********************************************************************//**
Write the node pointer of a record on a non-leaf compressed page. */
void
page_zip_write_node_ptr(
/*====================*/
	page_zip_des_t*	page_zip,/*!< in/out: compressed page */
	byte*		rec,	/*!< in/out: record */
	ulint		size,	/*!< in: data size of rec */
	ulint		ptr,	/*!< in: node pointer */
	mtr_t*		mtr)	/*!< in: mini-transaction, or NULL */
{
	byte*	field;
	byte*	storage;
#ifdef UNIV_DEBUG
	page_t*	page	= page_align(rec);
#endif /* UNIV_DEBUG */

	ut_ad(page_simple_validate_new(page));
	ut_ad(page_zip_simple_validate(page_zip));
	ut_ad(page_zip_get_size(page_zip)
	      > PAGE_DATA + page_zip_dir_size(page_zip));
	ut_ad(page_rec_is_comp(rec));

	ut_ad(page_zip->m_start >= PAGE_DATA);
	ut_ad(page_zip_header_cmp(page_zip, page));

	ut_ad(!page_is_leaf(page));

	UNIV_MEM_ASSERT_RW(page_zip->data, page_zip_get_size(page_zip));
	UNIV_MEM_ASSERT_RW(rec, size);

	storage = page_zip_dir_start(page_zip)
		- (rec_get_heap_no_new(rec) - 1) * REC_NODE_PTR_SIZE;
	field = rec + size - REC_NODE_PTR_SIZE;

#if defined UNIV_DEBUG || defined UNIV_ZIP_DEBUG
	ut_a(!memcmp(storage, field, REC_NODE_PTR_SIZE));
#endif /* UNIV_DEBUG || UNIV_ZIP_DEBUG */
	compile_time_assert(REC_NODE_PTR_SIZE == 4);
	mach_write_to_4(field, ptr);
	memcpy(storage, field, REC_NODE_PTR_SIZE);

	if (mtr) {
		byte*	log_ptr	= mlog_open(mtr,
					    11 + 2 + 2 + REC_NODE_PTR_SIZE);
		if (UNIV_UNLIKELY(!log_ptr)) {
			return;
		}

		log_ptr = mlog_write_initial_log_record_fast(
			field, MLOG_ZIP_WRITE_NODE_PTR, log_ptr, mtr);
		mach_write_to_2(log_ptr, page_offset(field));
		log_ptr += 2;
		mach_write_to_2(log_ptr, ulint(storage - page_zip->data));
		log_ptr += 2;
		memcpy(log_ptr, field, REC_NODE_PTR_SIZE);
		log_ptr += REC_NODE_PTR_SIZE;
		mlog_close(mtr, log_ptr);
	}
}

/** Write the DB_TRX_ID,DB_ROLL_PTR into a clustered index leaf page record.
@param[in,out]	page_zip	compressed page
@param[in,out]	rec		record
@param[in]	offsets		rec_get_offsets(rec, index)
@param[in]	trx_id_field	field number of DB_TRX_ID (number of PK fields)
@param[in]	trx_id		DB_TRX_ID value (transaction identifier)
@param[in]	roll_ptr	DB_ROLL_PTR value (undo log pointer)
@param[in,out]	mtr		mini-transaction, or NULL to skip logging */
void
page_zip_write_trx_id_and_roll_ptr(
	page_zip_des_t*	page_zip,
	byte*		rec,
	const ulint*	offsets,
	ulint		trx_id_col,
	trx_id_t	trx_id,
	roll_ptr_t	roll_ptr,
	mtr_t*		mtr)
{
	byte*	field;
	byte*	storage;
#ifdef UNIV_DEBUG
	page_t*	page	= page_align(rec);
#endif /* UNIV_DEBUG */
	ulint	len;

	ut_ad(page_simple_validate_new(page));
	ut_ad(page_zip_simple_validate(page_zip));
	ut_ad(page_zip_get_size(page_zip)
	      > PAGE_DATA + page_zip_dir_size(page_zip));
	ut_ad(rec_offs_validate(rec, NULL, offsets));
	ut_ad(rec_offs_comp(offsets));

	ut_ad(page_zip->m_start >= PAGE_DATA);
	ut_ad(page_zip_header_cmp(page_zip, page));

	ut_ad(page_is_leaf(page));

	UNIV_MEM_ASSERT_RW(page_zip->data, page_zip_get_size(page_zip));

	storage = page_zip_dir_start(page_zip)
		- (rec_get_heap_no_new(rec) - 1)
		* (DATA_TRX_ID_LEN + DATA_ROLL_PTR_LEN);

	compile_time_assert(DATA_TRX_ID + 1 == DATA_ROLL_PTR);
	field = rec_get_nth_field(rec, offsets, trx_id_col, &len);
	ut_ad(len == DATA_TRX_ID_LEN);
	ut_ad(field + DATA_TRX_ID_LEN
	      == rec_get_nth_field(rec, offsets, trx_id_col + 1, &len));
	ut_ad(len == DATA_ROLL_PTR_LEN);
#if defined UNIV_DEBUG || defined UNIV_ZIP_DEBUG
	ut_a(!memcmp(storage, field, DATA_TRX_ID_LEN + DATA_ROLL_PTR_LEN));
#endif /* UNIV_DEBUG || UNIV_ZIP_DEBUG */
	compile_time_assert(DATA_TRX_ID_LEN == 6);
	mach_write_to_6(field, trx_id);
	compile_time_assert(DATA_ROLL_PTR_LEN == 7);
	mach_write_to_7(field + DATA_TRX_ID_LEN, roll_ptr);
	memcpy(storage, field, DATA_TRX_ID_LEN + DATA_ROLL_PTR_LEN);

	UNIV_MEM_ASSERT_RW(rec, rec_offs_data_size(offsets));
	UNIV_MEM_ASSERT_RW(rec - rec_offs_extra_size(offsets),
			   rec_offs_extra_size(offsets));
	UNIV_MEM_ASSERT_RW(page_zip->data, page_zip_get_size(page_zip));

	if (mtr) {
		byte*	log_ptr	= mlog_open(
			mtr, 11 + 2 + 2 + DATA_TRX_ID_LEN + DATA_ROLL_PTR_LEN);
		if (UNIV_UNLIKELY(!log_ptr)) {
			return;
		}

		log_ptr = mlog_write_initial_log_record_fast(
			(byte*) field, MLOG_ZIP_WRITE_TRX_ID, log_ptr, mtr);
		mach_write_to_2(log_ptr, page_offset(field));
		log_ptr += 2;
		mach_write_to_2(log_ptr, ulint(storage - page_zip->data));
		log_ptr += 2;
		memcpy(log_ptr, field, DATA_TRX_ID_LEN + DATA_ROLL_PTR_LEN);
		log_ptr += DATA_TRX_ID_LEN + DATA_ROLL_PTR_LEN;
		mlog_close(mtr, log_ptr);
	}
}

/** Parse a MLOG_ZIP_WRITE_TRX_ID record.
@param[in]	ptr		redo log buffer
@param[in]	end_ptr		end of redo log buffer
@param[in,out]	page		uncompressed page
@param[in,out]	page_zip	compressed page
@return end of log record
@retval	NULL	if the log record is incomplete */
byte*
page_zip_parse_write_trx_id(
	byte*		ptr,
	byte*		end_ptr,
	page_t*		page,
	page_zip_des_t*	page_zip)
{
	byte* const end = 2 + 2 + DATA_TRX_ID_LEN + DATA_ROLL_PTR_LEN + ptr;

	if (UNIV_UNLIKELY(end_ptr < end)) {
		return(NULL);
	}

	uint offset = mach_read_from_2(ptr);
	uint z_offset = mach_read_from_2(ptr + 2);

	if (offset < PAGE_ZIP_START
	    || offset >= srv_page_size
	    || z_offset >= srv_page_size) {
corrupt:
		recv_sys.found_corrupt_log = TRUE;

		return(NULL);
	}

	if (page) {
		if (!page_zip || !page_is_leaf(page)) {
			goto corrupt;
		}

#ifdef UNIV_ZIP_DEBUG
		ut_a(page_zip_validate(page_zip, page, NULL));
#endif /* UNIV_ZIP_DEBUG */

		byte* field = page + offset;
		byte* storage = page_zip->data + z_offset;

		if (storage >= page_zip_dir_start(page_zip)) {
			goto corrupt;
		}

		memcpy(field, ptr + 4, DATA_TRX_ID_LEN + DATA_ROLL_PTR_LEN);
		memcpy(storage, ptr + 4, DATA_TRX_ID_LEN + DATA_ROLL_PTR_LEN);

#ifdef UNIV_ZIP_DEBUG
		ut_a(page_zip_validate(page_zip, page, NULL));
#endif /* UNIV_ZIP_DEBUG */
	}

	return end;
}

/**********************************************************************//**
Clear an area on the uncompressed and compressed page.
Do not clear the data payload, as that would grow the modification log. */
static
void
page_zip_clear_rec(
/*===============*/
	page_zip_des_t*	page_zip,	/*!< in/out: compressed page */
	byte*		rec,		/*!< in: record to clear */
	const dict_index_t*	index,	/*!< in: index of rec */
	const ulint*	offsets)	/*!< in: rec_get_offsets(rec, index) */
{
	ulint	heap_no;
	page_t*	page	= page_align(rec);
	byte*	storage;
	byte*	field;
	ulint	len;
	/* page_zip_validate() would fail here if a record
	containing externally stored columns is being deleted. */
	ut_ad(rec_offs_validate(rec, index, offsets));
	ut_ad(!page_zip_dir_find(page_zip, page_offset(rec)));
	ut_ad(page_zip_dir_find_free(page_zip, page_offset(rec)));
	ut_ad(page_zip_header_cmp(page_zip, page));

	heap_no = rec_get_heap_no_new(rec);
	ut_ad(heap_no >= PAGE_HEAP_NO_USER_LOW);

	UNIV_MEM_ASSERT_RW(page_zip->data, page_zip_get_size(page_zip));
	UNIV_MEM_ASSERT_RW(rec, rec_offs_data_size(offsets));
	UNIV_MEM_ASSERT_RW(rec - rec_offs_extra_size(offsets),
			   rec_offs_extra_size(offsets));

	if (!page_is_leaf(page)) {
		/* Clear node_ptr. On the compressed page,
		there is an array of node_ptr immediately before the
		dense page directory, at the very end of the page. */
		storage	= page_zip_dir_start(page_zip);
		ut_ad(dict_index_get_n_unique_in_tree_nonleaf(index) ==
		      rec_offs_n_fields(offsets) - 1);
		field	= rec_get_nth_field(rec, offsets,
					    rec_offs_n_fields(offsets) - 1,
					    &len);
		ut_ad(len == REC_NODE_PTR_SIZE);

		ut_ad(!rec_offs_any_extern(offsets));
		memset(field, 0, REC_NODE_PTR_SIZE);
		memset(storage - (heap_no - 1) * REC_NODE_PTR_SIZE,
		       0, REC_NODE_PTR_SIZE);
	} else if (dict_index_is_clust(index)) {
		/* Clear trx_id and roll_ptr. On the compressed page,
		there is an array of these fields immediately before the
		dense page directory, at the very end of the page. */
		const ulint	trx_id_pos
			= dict_col_get_clust_pos(
			dict_table_get_sys_col(
				index->table, DATA_TRX_ID), index);
		storage	= page_zip_dir_start(page_zip);
		field	= rec_get_nth_field(rec, offsets, trx_id_pos, &len);
		ut_ad(len == DATA_TRX_ID_LEN);

		memset(field, 0, DATA_TRX_ID_LEN + DATA_ROLL_PTR_LEN);
		memset(storage - (heap_no - 1)
		       * (DATA_TRX_ID_LEN + DATA_ROLL_PTR_LEN),
		       0, DATA_TRX_ID_LEN + DATA_ROLL_PTR_LEN);

		if (rec_offs_any_extern(offsets)) {
			ulint	i;

			for (i = rec_offs_n_fields(offsets); i--; ) {
				/* Clear all BLOB pointers in order to make
				page_zip_validate() pass. */
				if (rec_offs_nth_extern(offsets, i)) {
					field = rec_get_nth_field(
						rec, offsets, i, &len);
					ut_ad(len
					      == BTR_EXTERN_FIELD_REF_SIZE);
					memset(field + len
					       - BTR_EXTERN_FIELD_REF_SIZE,
					       0, BTR_EXTERN_FIELD_REF_SIZE);
				}
			}
		}
	} else {
		ut_ad(!rec_offs_any_extern(offsets));
	}

#ifdef UNIV_ZIP_DEBUG
	ut_a(page_zip_validate(page_zip, page, index));
#endif /* UNIV_ZIP_DEBUG */
}

/**********************************************************************//**
Write the "deleted" flag of a record on a compressed page.  The flag must
already have been written on the uncompressed page. */
void
page_zip_rec_set_deleted(
/*=====================*/
	page_zip_des_t*	page_zip,/*!< in/out: compressed page */
	const byte*	rec,	/*!< in: record on the uncompressed page */
	ulint		flag)	/*!< in: the deleted flag (nonzero=TRUE) */
{
	byte*	slot = page_zip_dir_find(page_zip, page_offset(rec));
	ut_a(slot);
	UNIV_MEM_ASSERT_RW(page_zip->data, page_zip_get_size(page_zip));
	if (flag) {
		*slot |= (PAGE_ZIP_DIR_SLOT_DEL >> 8);
	} else {
		*slot &= ~(PAGE_ZIP_DIR_SLOT_DEL >> 8);
	}
#ifdef UNIV_ZIP_DEBUG
	ut_a(page_zip_validate(page_zip, page_align(rec), NULL));
#endif /* UNIV_ZIP_DEBUG */
}

/**********************************************************************//**
Write the "owned" flag of a record on a compressed page.  The n_owned field
must already have been written on the uncompressed page. */
void
page_zip_rec_set_owned(
/*===================*/
	page_zip_des_t*	page_zip,/*!< in/out: compressed page */
	const byte*	rec,	/*!< in: record on the uncompressed page */
	ulint		flag)	/*!< in: the owned flag (nonzero=TRUE) */
{
	byte*	slot = page_zip_dir_find(page_zip, page_offset(rec));
	ut_a(slot);
	UNIV_MEM_ASSERT_RW(page_zip->data, page_zip_get_size(page_zip));
	if (flag) {
		*slot |= (PAGE_ZIP_DIR_SLOT_OWNED >> 8);
	} else {
		*slot &= ~(PAGE_ZIP_DIR_SLOT_OWNED >> 8);
	}
}

/**********************************************************************//**
Insert a record to the dense page directory. */
void
page_zip_dir_insert(
/*================*/
	page_zip_des_t*	page_zip,/*!< in/out: compressed page */
	const byte*	prev_rec,/*!< in: record after which to insert */
	const byte*	free_rec,/*!< in: record from which rec was
				allocated, or NULL */
	byte*		rec)	/*!< in: record to insert */
{
	ulint	n_dense;
	byte*	slot_rec;
	byte*	slot_free;

	ut_ad(prev_rec != rec);
	ut_ad(page_rec_get_next((rec_t*) prev_rec) == rec);
	ut_ad(page_zip_simple_validate(page_zip));

	UNIV_MEM_ASSERT_RW(page_zip->data, page_zip_get_size(page_zip));

	if (page_rec_is_infimum(prev_rec)) {
		/* Use the first slot. */
		slot_rec = page_zip->data + page_zip_get_size(page_zip);
	} else {
		byte*	end	= page_zip->data + page_zip_get_size(page_zip);
		byte*	start	= end - page_zip_dir_user_size(page_zip);

		if (UNIV_LIKELY(!free_rec)) {
			/* PAGE_N_RECS was already incremented
			in page_cur_insert_rec_zip(), but the
			dense directory slot at that position
			contains garbage.  Skip it. */
			start += PAGE_ZIP_DIR_SLOT_SIZE;
		}

		slot_rec = page_zip_dir_find_low(start, end,
						 page_offset(prev_rec));
		ut_a(slot_rec);
	}

	/* Read the old n_dense (n_heap may have been incremented). */
	n_dense = page_dir_get_n_heap(page_zip->data)
		- (PAGE_HEAP_NO_USER_LOW + 1U);

	if (UNIV_LIKELY_NULL(free_rec)) {
		/* The record was allocated from the free list.
		Shift the dense directory only up to that slot.
		Note that in this case, n_dense is actually
		off by one, because page_cur_insert_rec_zip()
		did not increment n_heap. */
		ut_ad(rec_get_heap_no_new(rec) < n_dense + 1
		      + PAGE_HEAP_NO_USER_LOW);
		ut_ad(rec >= free_rec);
		slot_free = page_zip_dir_find(page_zip, page_offset(free_rec));
		ut_ad(slot_free);
		slot_free += PAGE_ZIP_DIR_SLOT_SIZE;
	} else {
		/* The record was allocated from the heap.
		Shift the entire dense directory. */
		ut_ad(rec_get_heap_no_new(rec) == n_dense
		      + PAGE_HEAP_NO_USER_LOW);

		/* Shift to the end of the dense page directory. */
		slot_free = page_zip->data + page_zip_get_size(page_zip)
			- PAGE_ZIP_DIR_SLOT_SIZE * n_dense;
	}

	/* Shift the dense directory to allocate place for rec. */
	memmove(slot_free - PAGE_ZIP_DIR_SLOT_SIZE, slot_free,
		ulint(slot_rec - slot_free));

	/* Write the entry for the inserted record.
	The "owned" and "deleted" flags must be zero. */
	mach_write_to_2(slot_rec - PAGE_ZIP_DIR_SLOT_SIZE, page_offset(rec));
}

/**********************************************************************//**
Shift the dense page directory and the array of BLOB pointers
when a record is deleted. */
void
page_zip_dir_delete(
/*================*/
	page_zip_des_t*		page_zip,	/*!< in/out: compressed page */
	byte*			rec,		/*!< in: deleted record */
	const dict_index_t*	index,		/*!< in: index of rec */
	const ulint*		offsets,	/*!< in: rec_get_offsets(rec) */
	const byte*		free)		/*!< in: previous start of
						the free list */
{
	byte*	slot_rec;
	byte*	slot_free;
	ulint	n_ext;
	page_t*	page	= page_align(rec);

	ut_ad(rec_offs_validate(rec, index, offsets));
	ut_ad(rec_offs_comp(offsets));

	UNIV_MEM_ASSERT_RW(page_zip->data, page_zip_get_size(page_zip));
	UNIV_MEM_ASSERT_RW(rec, rec_offs_data_size(offsets));
	UNIV_MEM_ASSERT_RW(rec - rec_offs_extra_size(offsets),
			   rec_offs_extra_size(offsets));

	slot_rec = page_zip_dir_find(page_zip, page_offset(rec));

	ut_a(slot_rec);
	uint16_t n_recs = page_get_n_recs(page);
	ut_ad(n_recs);
	ut_ad(n_recs > 1 || page_get_page_no(page) == index->page);
	/* This could not be done before page_zip_dir_find(). */
	page_header_set_field(page, page_zip, PAGE_N_RECS,
			      n_recs - 1);

	if (UNIV_UNLIKELY(!free)) {
		/* Make the last slot the start of the free list. */
		slot_free = page_zip->data + page_zip_get_size(page_zip)
			- PAGE_ZIP_DIR_SLOT_SIZE
			* (page_dir_get_n_heap(page_zip->data)
			   - PAGE_HEAP_NO_USER_LOW);
	} else {
		slot_free = page_zip_dir_find_free(page_zip,
						   page_offset(free));
		ut_a(slot_free < slot_rec);
		/* Grow the free list by one slot by moving the start. */
		slot_free += PAGE_ZIP_DIR_SLOT_SIZE;
	}

	if (UNIV_LIKELY(slot_rec > slot_free)) {
		memmove(slot_free + PAGE_ZIP_DIR_SLOT_SIZE,
			slot_free,
			ulint(slot_rec - slot_free));
	}

	/* Write the entry for the deleted record.
	The "owned" and "deleted" flags will be cleared. */
	mach_write_to_2(slot_free, page_offset(rec));

	if (!page_is_leaf(page) || !dict_index_is_clust(index)) {
		ut_ad(!rec_offs_any_extern(offsets));
		goto skip_blobs;
	}

	n_ext = rec_offs_n_extern(offsets);
	if (UNIV_UNLIKELY(n_ext != 0)) {
		/* Shift and zero fill the array of BLOB pointers. */
		ulint	blob_no;
		byte*	externs;
		byte*	ext_end;

		blob_no = page_zip_get_n_prev_extern(page_zip, rec, index);
		ut_a(blob_no + n_ext <= page_zip->n_blobs);

		externs = page_zip->data + page_zip_get_size(page_zip)
			- (page_dir_get_n_heap(page) - PAGE_HEAP_NO_USER_LOW)
			* PAGE_ZIP_CLUST_LEAF_SLOT_SIZE;

		ext_end = externs - page_zip->n_blobs
			* BTR_EXTERN_FIELD_REF_SIZE;
		externs -= blob_no * BTR_EXTERN_FIELD_REF_SIZE;

		page_zip->n_blobs -= static_cast<unsigned>(n_ext);
		/* Shift and zero fill the array. */
		memmove(ext_end + n_ext * BTR_EXTERN_FIELD_REF_SIZE, ext_end,
			ulint(page_zip->n_blobs - blob_no)
			* BTR_EXTERN_FIELD_REF_SIZE);
		memset(ext_end, 0, n_ext * BTR_EXTERN_FIELD_REF_SIZE);
	}

skip_blobs:
	/* The compression algorithm expects info_bits and n_owned
	to be 0 for deleted records. */
	rec[-REC_N_NEW_EXTRA_BYTES] = 0; /* info_bits and n_owned */

	page_zip_clear_rec(page_zip, rec, index, offsets);
}

/**********************************************************************//**
Add a slot to the dense page directory. */
void
page_zip_dir_add_slot(
/*==================*/
	page_zip_des_t*	page_zip,	/*!< in/out: compressed page */
	ulint		is_clustered)	/*!< in: nonzero for clustered index,
					zero for others */
{
	ulint	n_dense;
	byte*	dir;
	byte*	stored;

	ut_ad(page_is_comp(page_zip->data));
	UNIV_MEM_ASSERT_RW(page_zip->data, page_zip_get_size(page_zip));

	/* Read the old n_dense (n_heap has already been incremented). */
	n_dense = page_dir_get_n_heap(page_zip->data)
		- (PAGE_HEAP_NO_USER_LOW + 1U);

	dir = page_zip->data + page_zip_get_size(page_zip)
		- PAGE_ZIP_DIR_SLOT_SIZE * n_dense;

	if (!page_is_leaf(page_zip->data)) {
		ut_ad(!page_zip->n_blobs);
		stored = dir - n_dense * REC_NODE_PTR_SIZE;
	} else if (is_clustered) {
		/* Move the BLOB pointer array backwards to make space for the
		roll_ptr and trx_id columns and the dense directory slot. */
		byte*	externs;

		stored = dir - n_dense
			* (DATA_TRX_ID_LEN + DATA_ROLL_PTR_LEN);
		externs = stored
			- page_zip->n_blobs * BTR_EXTERN_FIELD_REF_SIZE;
		ASSERT_ZERO(externs - PAGE_ZIP_CLUST_LEAF_SLOT_SIZE,
			               PAGE_ZIP_CLUST_LEAF_SLOT_SIZE);
		memmove(externs - PAGE_ZIP_CLUST_LEAF_SLOT_SIZE,
			externs, ulint(stored - externs));
	} else {
		stored = dir
			- page_zip->n_blobs * BTR_EXTERN_FIELD_REF_SIZE;
		ASSERT_ZERO(stored - PAGE_ZIP_DIR_SLOT_SIZE,
			    static_cast<size_t>(PAGE_ZIP_DIR_SLOT_SIZE));
	}

	/* Move the uncompressed area backwards to make space
	for one directory slot. */
	memmove(stored - PAGE_ZIP_DIR_SLOT_SIZE, stored, ulint(dir - stored));
}

/***********************************************************//**
Parses a log record of writing to the header of a page.
@return end of log record or NULL */
byte*
page_zip_parse_write_header(
/*========================*/
	byte*		ptr,	/*!< in: redo log buffer */
	byte*		end_ptr,/*!< in: redo log buffer end */
	page_t*		page,	/*!< in/out: uncompressed page */
	page_zip_des_t*	page_zip)/*!< in/out: compressed page */
{
	ulint	offset;
	ulint	len;

	ut_ad(ptr != NULL);
	ut_ad(end_ptr!= NULL);
	ut_ad(!page == !page_zip);

	if (UNIV_UNLIKELY(end_ptr < ptr + (1 + 1))) {

		return(NULL);
	}

	offset = (ulint) *ptr++;
	len = (ulint) *ptr++;

	if (len == 0 || offset + len >= PAGE_DATA) {
corrupt:
		recv_sys.found_corrupt_log = TRUE;

		return(NULL);
	}

	if (end_ptr < ptr + len) {

		return(NULL);
	}

	if (page) {
		if (!page_zip) {

			goto corrupt;
		}
#ifdef UNIV_ZIP_DEBUG
		ut_a(page_zip_validate(page_zip, page, NULL));
#endif /* UNIV_ZIP_DEBUG */

		memcpy(page + offset, ptr, len);
		memcpy(page_zip->data + offset, ptr, len);

#ifdef UNIV_ZIP_DEBUG
		ut_a(page_zip_validate(page_zip, page, NULL));
#endif /* UNIV_ZIP_DEBUG */
	}

	return(ptr + len);
}

/**********************************************************************//**
Write a log record of writing to the uncompressed header portion of a page. */
void
page_zip_write_header_log(
/*======================*/
	const byte*	data,	/*!< in: data on the uncompressed page */
	ulint		length,	/*!< in: length of the data */
	mtr_t*		mtr)	/*!< in: mini-transaction */
{
	byte*	log_ptr	= mlog_open(mtr, 11 + 1 + 1);
	ulint	offset	= page_offset(data);

	ut_ad(offset < PAGE_DATA);
	ut_ad(offset + length < PAGE_DATA);
	compile_time_assert(PAGE_DATA < 256U);
	ut_ad(length > 0);
	ut_ad(length < 256);

	/* If no logging is requested, we may return now */
	if (UNIV_UNLIKELY(!log_ptr)) {

		return;
	}

	log_ptr = mlog_write_initial_log_record_fast(
		(byte*) data, MLOG_ZIP_WRITE_HEADER, log_ptr, mtr);
	*log_ptr++ = (byte) offset;
	*log_ptr++ = (byte) length;
	mlog_close(mtr, log_ptr);

	mlog_catenate_string(mtr, data, length);
}

/**********************************************************************//**
Reorganize and compress a page.  This is a low-level operation for
compressed pages, to be used when page_zip_compress() fails.
On success, a redo log entry MLOG_ZIP_PAGE_COMPRESS will be written.
The function btr_page_reorganize() should be preferred whenever possible.
IMPORTANT: if page_zip_reorganize() is invoked on a leaf page of a
non-clustered index, the caller must update the insert buffer free
bits in the same mini-transaction in such a way that the modification
will be redo-logged.
@return TRUE on success, FALSE on failure; page_zip will be left
intact on failure, but page will be overwritten. */
ibool
page_zip_reorganize(
/*================*/
	buf_block_t*	block,	/*!< in/out: page with compressed page;
				on the compressed page, in: size;
				out: data, n_blobs,
				m_start, m_end, m_nonempty */
	dict_index_t*	index,	/*!< in: index of the B-tree node */
	mtr_t*		mtr)	/*!< in: mini-transaction */
{
	buf_pool_t*	buf_pool	= buf_pool_from_block(block);
	page_zip_des_t*	page_zip	= buf_block_get_page_zip(block);
	page_t*		page		= buf_block_get_frame(block);
	buf_block_t*	temp_block;
	page_t*		temp_page;

	ut_ad(mtr_memo_contains(mtr, block, MTR_MEMO_PAGE_X_FIX));
	ut_ad(page_is_comp(page));
	ut_ad(!dict_index_is_ibuf(index));
	ut_ad(!index->table->is_temporary());
	/* Note that page_zip_validate(page_zip, page, index) may fail here. */
	UNIV_MEM_ASSERT_RW(page, srv_page_size);
	UNIV_MEM_ASSERT_RW(page_zip->data, page_zip_get_size(page_zip));

	/* Disable logging */
	mtr_log_t	log_mode = mtr_set_log_mode(mtr, MTR_LOG_NONE);

	temp_block = buf_block_alloc(buf_pool);
	btr_search_drop_page_hash_index(block);
	temp_page = temp_block->frame;

	/* Copy the old page to temporary space */
	buf_frame_copy(temp_page, page);

	/* Recreate the page: note that global data on page (possible
	segment headers, next page-field, etc.) is preserved intact */

	page_create(block, mtr, TRUE, dict_index_is_spatial(index));

	/* Copy the records from the temporary space to the recreated page;
	do not copy the lock bits yet */

	page_copy_rec_list_end_no_locks(block, temp_block,
					page_get_infimum_rec(temp_page),
					index, mtr);

	/* Copy the PAGE_MAX_TRX_ID or PAGE_ROOT_AUTO_INC. */
	memcpy(page + (PAGE_HEADER + PAGE_MAX_TRX_ID),
	       temp_page + (PAGE_HEADER + PAGE_MAX_TRX_ID), 8);
	/* PAGE_MAX_TRX_ID must be set on secondary index leaf pages. */
	ut_ad(dict_index_is_clust(index) || !page_is_leaf(temp_page)
	      || page_get_max_trx_id(page) != 0);
	/* PAGE_MAX_TRX_ID must be zero on non-leaf pages other than
	clustered index root pages. */
	ut_ad(page_get_max_trx_id(page) == 0
	      || (dict_index_is_clust(index)
		  ? !page_has_siblings(temp_page)
		  : page_is_leaf(temp_page)));

	/* Restore logging. */
	mtr_set_log_mode(mtr, log_mode);

	if (!page_zip_compress(page_zip, page, index, page_zip_level, mtr)) {
		buf_block_free(temp_block);
		return(FALSE);
	}

	lock_move_reorganize_page(block, temp_block);

	buf_block_free(temp_block);
	return(TRUE);
}

/**********************************************************************//**
Copy the records of a page byte for byte.  Do not copy the page header
or trailer, except those B-tree header fields that are directly
related to the storage of records.  Also copy PAGE_MAX_TRX_ID.
NOTE: The caller must update the lock table and the adaptive hash index. */
void
page_zip_copy_recs(
/*===============*/
	page_zip_des_t*		page_zip,	/*!< out: copy of src_zip
						(n_blobs, m_start, m_end,
						m_nonempty, data[0..size-1]) */
	page_t*			page,		/*!< out: copy of src */
	const page_zip_des_t*	src_zip,	/*!< in: compressed page */
	const page_t*		src,		/*!< in: page */
	dict_index_t*		index,		/*!< in: index of the B-tree */
	mtr_t*			mtr)		/*!< in: mini-transaction */
{
	ut_ad(mtr_memo_contains_page(mtr, page, MTR_MEMO_PAGE_X_FIX));
	ut_ad(mtr_memo_contains_page(mtr, src, MTR_MEMO_PAGE_X_FIX));
	ut_ad(!dict_index_is_ibuf(index));
	ut_ad(!index->table->is_temporary());
#ifdef UNIV_ZIP_DEBUG
	/* The B-tree operations that call this function may set
	FIL_PAGE_PREV or PAGE_LEVEL, causing a temporary min_rec_flag
	mismatch.  A strict page_zip_validate() will be executed later
	during the B-tree operations. */
	ut_a(page_zip_validate_low(src_zip, src, index, TRUE));
#endif /* UNIV_ZIP_DEBUG */
	ut_a(page_zip_get_size(page_zip) == page_zip_get_size(src_zip));
	if (UNIV_UNLIKELY(src_zip->n_blobs)) {
		ut_a(page_is_leaf(src));
		ut_a(dict_index_is_clust(index));
	}

	UNIV_MEM_ASSERT_W(page, srv_page_size);
	UNIV_MEM_ASSERT_W(page_zip->data, page_zip_get_size(page_zip));
	UNIV_MEM_ASSERT_RW(src, srv_page_size);
	UNIV_MEM_ASSERT_RW(src_zip->data, page_zip_get_size(page_zip));

	/* Copy those B-tree page header fields that are related to
	the records stored in the page.  Also copy the field
	PAGE_MAX_TRX_ID.  Skip the rest of the page header and
	trailer.  On the compressed page, there is no trailer. */
	compile_time_assert(PAGE_MAX_TRX_ID + 8 == PAGE_HEADER_PRIV_END);
	memcpy(PAGE_HEADER + page, PAGE_HEADER + src,
	       PAGE_HEADER_PRIV_END);
	memcpy(PAGE_DATA + page, PAGE_DATA + src,
	       srv_page_size - PAGE_DATA - FIL_PAGE_DATA_END);
	memcpy(PAGE_HEADER + page_zip->data, PAGE_HEADER + src_zip->data,
	       PAGE_HEADER_PRIV_END);
	memcpy(PAGE_DATA + page_zip->data, PAGE_DATA + src_zip->data,
	       page_zip_get_size(page_zip) - PAGE_DATA);

	if (dict_index_is_clust(index)) {
		/* Reset the PAGE_ROOT_AUTO_INC field when copying
		from a root page. */
		memset(PAGE_HEADER + PAGE_ROOT_AUTO_INC + page, 0, 8);
		memset(PAGE_HEADER + PAGE_ROOT_AUTO_INC + page_zip->data,
		       0, 8);
	} else {
		/* The PAGE_MAX_TRX_ID must be nonzero on leaf pages
		of secondary indexes, and 0 on others. */
		ut_ad(!page_is_leaf(src) == !page_get_max_trx_id(src));
	}

	/* Copy all fields of src_zip to page_zip, except the pointer
	to the compressed data page. */
	{
		page_zip_t*	data = page_zip->data;
		memcpy(page_zip, src_zip, sizeof *page_zip);
		page_zip->data = data;
	}
	ut_ad(page_zip_get_trailer_len(page_zip, dict_index_is_clust(index))
	      + page_zip->m_end < page_zip_get_size(page_zip));

	if (!page_is_leaf(src)
	    && UNIV_UNLIKELY(!page_has_prev(src))
	    && UNIV_LIKELY(page_has_prev(page))) {
		/* Clear the REC_INFO_MIN_REC_FLAG of the first user record. */
		ulint	offs = rec_get_next_offs(page + PAGE_NEW_INFIMUM,
						 TRUE);
		if (UNIV_LIKELY(offs != PAGE_NEW_SUPREMUM)) {
			rec_t*	rec = page + offs;
			ut_a(rec[-REC_N_NEW_EXTRA_BYTES]
			     & REC_INFO_MIN_REC_FLAG);
			rec[-REC_N_NEW_EXTRA_BYTES] &= ~ REC_INFO_MIN_REC_FLAG;
		}
	}

#ifdef UNIV_ZIP_DEBUG
	ut_a(page_zip_validate(page_zip, page, index));
#endif /* UNIV_ZIP_DEBUG */
	page_zip_compress_write_log(page_zip, page, index, mtr);
}

/** Parse and optionally apply MLOG_ZIP_PAGE_COMPRESS.
@param[in]	ptr	log record
@param[in]	end_ptr	end of log
@param[in,out]	block	ROW_FORMAT=COMPRESSED block, or NULL for parsing only
@return	end of log record
@retval	NULL	if the log record is incomplete */
byte* page_zip_parse_compress(const byte* ptr, const byte* end_ptr,
			      buf_block_t* block)
{
	ulint	size;
	ulint	trailer_size;

	ut_ad(ptr != NULL);
	ut_ad(end_ptr!= NULL);

	if (UNIV_UNLIKELY(ptr + (2 + 2) > end_ptr)) {

		return(NULL);
	}

	size = mach_read_from_2(ptr);
	ptr += 2;
	trailer_size = mach_read_from_2(ptr);
	ptr += 2;

	if (UNIV_UNLIKELY(ptr + 8 + size + trailer_size > end_ptr)) {

		return(NULL);
	}

	if (block) {
		ut_ad(buf_block_get_state(block) == BUF_BLOCK_FILE_PAGE);
		page_zip_des_t* page_zip = buf_block_get_page_zip(block);
		if (!page_zip || page_zip_get_size(page_zip) < size
		    || block->page.id.page_no() < 3) {
corrupt:
			recv_sys.found_corrupt_log = TRUE;

			return(NULL);
		}

		memset(page_zip->data, 0, page_zip_get_size(page_zip));
		mach_write_to_4(FIL_PAGE_OFFSET
				+ page_zip->data, block->page.id.page_no());
		mach_write_to_4(FIL_PAGE_ARCH_LOG_NO_OR_SPACE_ID
				+ page_zip->data, block->page.id.space());
		memcpy(page_zip->data + FIL_PAGE_PREV, ptr, 4);
		memcpy(page_zip->data + FIL_PAGE_NEXT, ptr + 4, 4);
		memcpy(page_zip->data + FIL_PAGE_TYPE, ptr + 8, size);
		memset(page_zip->data + FIL_PAGE_TYPE + size, 0,
		       page_zip_get_size(page_zip) - trailer_size
		       - (FIL_PAGE_TYPE + size));
		memcpy(page_zip->data + page_zip_get_size(page_zip)
		       - trailer_size, ptr + 8 + size, trailer_size);

		if (UNIV_UNLIKELY(!page_zip_decompress(page_zip, block->frame,
						       TRUE))) {

			goto corrupt;
		}
	}

	return(const_cast<byte*>(ptr) + 8 + size + trailer_size);
}
#endif /* !UNIV_INNOCHECKSUM */

/** Calculate the compressed page checksum.
@param[in]	data			compressed page
@param[in]	size			size of compressed page
@param[in]	algo			algorithm to use
@return page checksum */
uint32_t
page_zip_calc_checksum(
	const void*			data,
	ulint				size,
	srv_checksum_algorithm_t	algo)
{
	uLong		adler;
	const Bytef*	s = static_cast<const byte*>(data);

	/* Exclude FIL_PAGE_SPACE_OR_CHKSUM, FIL_PAGE_LSN,
	and FIL_PAGE_FILE_FLUSH_LSN from the checksum. */

	switch (algo) {
	case SRV_CHECKSUM_ALGORITHM_FULL_CRC32:
	case SRV_CHECKSUM_ALGORITHM_STRICT_FULL_CRC32:
	case SRV_CHECKSUM_ALGORITHM_CRC32:
	case SRV_CHECKSUM_ALGORITHM_STRICT_CRC32:
		ut_ad(size > FIL_PAGE_ARCH_LOG_NO_OR_SPACE_ID);
		return ut_crc32(s + FIL_PAGE_OFFSET,
				FIL_PAGE_LSN - FIL_PAGE_OFFSET)
			^ ut_crc32(s + FIL_PAGE_TYPE, 2)
			^ ut_crc32(s + FIL_PAGE_ARCH_LOG_NO_OR_SPACE_ID,
				   size - FIL_PAGE_ARCH_LOG_NO_OR_SPACE_ID);
	case SRV_CHECKSUM_ALGORITHM_INNODB:
	case SRV_CHECKSUM_ALGORITHM_STRICT_INNODB:
		ut_ad(size > FIL_PAGE_ARCH_LOG_NO_OR_SPACE_ID);

		adler = adler32(0L, s + FIL_PAGE_OFFSET,
				FIL_PAGE_LSN - FIL_PAGE_OFFSET);
		adler = adler32(adler, s + FIL_PAGE_TYPE, 2);
		adler = adler32(
			adler, s + FIL_PAGE_ARCH_LOG_NO_OR_SPACE_ID,
			static_cast<uInt>(size)
			- FIL_PAGE_ARCH_LOG_NO_OR_SPACE_ID);

		return(uint32_t(adler));
	case SRV_CHECKSUM_ALGORITHM_NONE:
	case SRV_CHECKSUM_ALGORITHM_STRICT_NONE:
		return(BUF_NO_CHECKSUM_MAGIC);
	/* no default so the compiler will emit a warning if new enum
	is added and not handled here */
	}

	ut_error;
	return(0);
}

/** Verify a compressed page's checksum.
@param[in]	data		compressed page
@param[in]	size		size of compressed page
@return whether the stored checksum is valid according to the value of
innodb_checksum_algorithm */
bool page_zip_verify_checksum(const void* data, ulint size)
{
	const uint32_t stored = mach_read_from_4(
		static_cast<const byte*>(data) + FIL_PAGE_SPACE_OR_CHKSUM);

	compile_time_assert(!(FIL_PAGE_LSN % 8));

	/* Check if page is empty */
	if (stored == 0
	    && *reinterpret_cast<const ib_uint64_t*>(static_cast<const char*>(
		data)
		+ FIL_PAGE_LSN) == 0) {
		/* make sure that the page is really empty */
#ifdef UNIV_INNOCHECKSUM
		ulint i;
		for (i = 0; i < size; i++) {
			if (*((const char*) data + i) != 0)
				break;
		}
		if (i >= size) {
			if (log_file) {
			fprintf(log_file, "Page::%llu is empty and"
					" uncorrupted\n", cur_page_num);
			}

			return(TRUE);
		}
#else
		for (ulint i = 0; i < size; i++) {
			if (*((const char*) data + i) != 0) {
				return(FALSE);
			}
		}
		/* Empty page */
		return(TRUE);
#endif /* UNIV_INNOCHECKSUM */
	}

	const srv_checksum_algorithm_t	curr_algo =
		static_cast<srv_checksum_algorithm_t>(srv_checksum_algorithm);

	if (curr_algo == SRV_CHECKSUM_ALGORITHM_NONE) {
		return(TRUE);
	}

	uint32_t calc = page_zip_calc_checksum(data, size, curr_algo);

#ifdef UNIV_INNOCHECKSUM
	if (log_file) {
		fprintf(log_file, "page::%llu;"
			" %s checksum: calculated = %u;"
			" recorded = %u\n", cur_page_num,
			buf_checksum_algorithm_name(
				static_cast<srv_checksum_algorithm_t>(
				srv_checksum_algorithm)),
			calc, stored);
	}

	if (!strict_verify) {

		const uint32_t	crc32 = page_zip_calc_checksum(
			data, size, SRV_CHECKSUM_ALGORITHM_CRC32);

		if (log_file) {
			fprintf(log_file, "page::%llu: crc32 checksum:"
				" calculated = %u; recorded = %u\n",
				cur_page_num, crc32, stored);
			fprintf(log_file, "page::%llu: none checksum:"
				" calculated = %lu; recorded = %u\n",
				cur_page_num, BUF_NO_CHECKSUM_MAGIC, stored);
		}
	}
#endif /* UNIV_INNOCHECKSUM */

	if (stored == calc) {
		return(TRUE);
	}

	switch (curr_algo) {
	case SRV_CHECKSUM_ALGORITHM_STRICT_FULL_CRC32:
	case SRV_CHECKSUM_ALGORITHM_STRICT_CRC32:
	case SRV_CHECKSUM_ALGORITHM_STRICT_INNODB:
	case SRV_CHECKSUM_ALGORITHM_STRICT_NONE:
		return FALSE;
	case SRV_CHECKSUM_ALGORITHM_FULL_CRC32:
	case SRV_CHECKSUM_ALGORITHM_CRC32:
		if (stored == BUF_NO_CHECKSUM_MAGIC) {
			return(TRUE);
		}

		return stored == page_zip_calc_checksum(
			data, size, SRV_CHECKSUM_ALGORITHM_INNODB);
	case SRV_CHECKSUM_ALGORITHM_INNODB:
		if (stored == BUF_NO_CHECKSUM_MAGIC) {
			return TRUE;
		}

		return stored == page_zip_calc_checksum(
			data, size, SRV_CHECKSUM_ALGORITHM_CRC32);
	case SRV_CHECKSUM_ALGORITHM_NONE:
		return TRUE;
	}

	return FALSE;
}<|MERGE_RESOLUTION|>--- conflicted
+++ resolved
@@ -1258,12 +1258,7 @@
 	ulint			n_blobs	= 0;
 	byte*			storage;	/* storage of uncompressed
 						columns */
-<<<<<<< HEAD
-	uintmax_t		usec = ut_time_us(NULL);
-=======
-	index_id_t		ind_id;
 	const ulonglong		ns = my_interval_timer();
->>>>>>> f3eb82f0
 #ifdef PAGE_ZIP_COMPRESS_DBG
 	FILE*			logfile = NULL;
 #endif
