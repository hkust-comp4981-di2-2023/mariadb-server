--- conflicted
+++ resolved
@@ -861,15 +861,12 @@
 
 	purge_sys.rseg->last_page_no = prev_log_addr.page;
 	purge_sys.rseg->set_last_commit(prev_log_addr.boffset, trx_no);
-<<<<<<< HEAD
-	if (log_hdr[TRX_UNDO_NEEDS_PURGE + 1]) {
+
+	if (needs_purge) {
 		purge_sys.rseg->set_needs_purge();
 	} else {
 		purge_sys.rseg->clear_needs_purge();
 	}
-=======
-	purge_sys.rseg->needs_purge = needs_purge != 0;
->>>>>>> 1b2acc5b
 
 	/* Purge can also produce events, however these are already ordered
 	in the rollback segment and any user generated event will be greater
