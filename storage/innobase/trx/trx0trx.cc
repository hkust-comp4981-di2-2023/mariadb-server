--- conflicted
+++ resolved
@@ -2094,21 +2094,6 @@
   trx_t *trx;
 };
 
-<<<<<<< HEAD
-=======
-#ifdef WITH_WSREP
-			/* The commit of a prepared recovered Galera
-			transaction needs a valid trx->xid for
-			invoking trx_sys_update_wsrep_checkpoint(). */
-			if (wsrep_is_wsrep_xid(trx->xid)) break;
-#endif
-			/* Invalidate the XID, so that subsequent calls
-			will not find it. */
-			trx->xid->null();
-			break;
-		}
-	}
->>>>>>> 662217a5
 
 static my_bool trx_get_trx_by_xid_callback(rw_trx_hash_element_t *element,
   trx_get_trx_by_xid_callback_arg *arg)
@@ -2120,6 +2105,12 @@
     if (trx->is_recovered && trx_state_eq(trx, TRX_STATE_PREPARED) &&
         arg->xid->eq(reinterpret_cast<XID*>(trx->xid)))
     {
+#ifdef WITH_WSREP
+      /* The commit of a prepared recovered Galera
+      transaction needs a valid trx->xid for
+      invoking trx_sys_update_wsrep_checkpoint(). */
+      if (!wsrep_is_wsrep_xid(trx->xid))
+#endif
       /* Invalidate the XID, so that subsequent calls will not find it. */
       trx->xid->null();
       arg->trx= trx;
