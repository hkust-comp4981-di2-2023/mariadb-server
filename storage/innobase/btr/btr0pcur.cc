/*****************************************************************************

Copyright (c) 1996, 2016, Oracle and/or its affiliates. All Rights Reserved.
Copyright (c) 2016, 2021, MariaDB Corporation.

This program is free software; you can redistribute it and/or modify it under
the terms of the GNU General Public License as published by the Free Software
Foundation; version 2 of the License.

This program is distributed in the hope that it will be useful, but WITHOUT
ANY WARRANTY; without even the implied warranty of MERCHANTABILITY or FITNESS
FOR A PARTICULAR PURPOSE. See the GNU General Public License for more details.

You should have received a copy of the GNU General Public License along with
this program; if not, write to the Free Software Foundation, Inc.,
51 Franklin Street, Fifth Floor, Boston, MA 02110-1335 USA

*****************************************************************************/

/**************************************************//**
@file btr/btr0pcur.cc
The index tree persistent cursor

Created 2/23/1996 Heikki Tuuri
*******************************************************/

#include "btr0pcur.h"
#include "ut0byte.h"
#include "rem0cmp.h"
#include "trx0trx.h"

/**************************************************************//**
Allocates memory for a persistent cursor object and initializes the cursor.
@return own: persistent cursor */
btr_pcur_t*
btr_pcur_create_for_mysql(void)
/*============================*/
{
	btr_pcur_t*	pcur;
	DBUG_ENTER("btr_pcur_create_for_mysql");

	pcur = (btr_pcur_t*) ut_malloc_nokey(sizeof(btr_pcur_t));

	pcur->btr_cur.index = NULL;
	btr_pcur_init(pcur);

	DBUG_PRINT("btr_pcur_create_for_mysql", ("pcur: %p", pcur));
	DBUG_RETURN(pcur);
}

/**************************************************************//**
Resets a persistent cursor object, freeing ::old_rec_buf if it is
allocated and resetting the other members to their initial values. */
void
btr_pcur_reset(
/*===========*/
	btr_pcur_t*	cursor)	/*!< in, out: persistent cursor */
{
	btr_pcur_free(cursor);
	cursor->old_rec_buf = NULL;
	cursor->btr_cur.index = NULL;
	cursor->btr_cur.page_cur.rec = NULL;
	cursor->old_rec = NULL;
	cursor->old_n_fields = 0;
	cursor->old_stored = false;

	cursor->latch_mode = BTR_NO_LATCHES;
	cursor->pos_state = BTR_PCUR_NOT_POSITIONED;
}

/**************************************************************//**
Frees the memory for a persistent cursor object. */
void
btr_pcur_free_for_mysql(
/*====================*/
	btr_pcur_t*	cursor)	/*!< in, own: persistent cursor */
{
	DBUG_ENTER("btr_pcur_free_for_mysql");
	DBUG_PRINT("btr_pcur_free_for_mysql", ("pcur: %p", cursor));

	btr_pcur_free(cursor);
	ut_free(cursor);
	DBUG_VOID_RETURN;
}

/**************************************************************//**
The position of the cursor is stored by taking an initial segment of the
record the cursor is positioned on, before, or after, and copying it to the
cursor data structure, or just setting a flag if the cursor id before the
first in an EMPTY tree, or after the last in an EMPTY tree. NOTE that the
page where the cursor is positioned must not be empty if the index tree is
not totally empty! */
void
btr_pcur_store_position(
/*====================*/
	btr_pcur_t*	cursor, /*!< in: persistent cursor */
	mtr_t*		mtr)	/*!< in: mtr */
{
	page_cur_t*	page_cursor;
	buf_block_t*	block;
	rec_t*		rec;
	dict_index_t*	index;
	ulint		offs;

	ut_ad(cursor->pos_state == BTR_PCUR_IS_POSITIONED);
	ut_ad(cursor->latch_mode != BTR_NO_LATCHES);

	block = btr_pcur_get_block(cursor);
	index = btr_cur_get_index(btr_pcur_get_btr_cur(cursor));

	page_cursor = btr_pcur_get_page_cur(cursor);

	rec = page_cur_get_rec(page_cursor);
	offs = rec - block->frame;
	ut_ad(block->page.id.page_no() == page_get_page_no(block->frame));
	ut_ad(block->page.buf_fix_count);
	/* For spatial index, when we do positioning on parent
	buffer if necessary, it might not hold latches, but the
	tree must be locked to prevent change on the page */
	ut_ad(mtr_memo_contains_flagged(mtr, block,
					MTR_MEMO_PAGE_S_FIX
					| MTR_MEMO_PAGE_X_FIX)
	      || (dict_index_is_spatial(index)
		  && mtr_memo_contains_flagged(
			  mtr, dict_index_get_lock(index),
			  MTR_MEMO_X_LOCK | MTR_MEMO_SX_LOCK)));

	cursor->old_stored = true;

	if (page_is_empty(block->frame)) {
		/* It must be an empty index tree; NOTE that in this case
		we do not store the modify_clock, but always do a search
		if we restore the cursor position */

		ut_a(!page_has_siblings(block->frame));
		ut_ad(page_is_leaf(block->frame));
		ut_ad(block->page.id.page_no() == index->page);

		if (page_rec_is_supremum_low(offs)) {
			cursor->rel_pos = BTR_PCUR_AFTER_LAST_IN_TREE;
		} else {
before_first:
			cursor->rel_pos = BTR_PCUR_BEFORE_FIRST_IN_TREE;
		}

		return;
	}

	if (page_rec_is_supremum_low(offs)) {
		rec = page_rec_get_prev(rec);

		ut_ad(!page_rec_is_infimum(rec));
		if (UNIV_UNLIKELY(rec_is_metadata(rec, *index))) {
			ut_ad(index->table->instant
			      || block->page.id.page_no() != index->page);
			ut_ad(page_get_n_recs(block->frame) == 1);
			ut_ad(page_is_leaf(block->frame));
			ut_ad(!page_has_prev(block->frame));
			cursor->rel_pos = BTR_PCUR_AFTER_LAST_IN_TREE;
			return;
		}

		cursor->rel_pos = BTR_PCUR_AFTER;
	} else if (page_rec_is_infimum_low(offs)) {
		rec = page_rec_get_next(rec);

		if (rec_is_metadata(rec, *index)) {
			ut_ad(!page_has_prev(block->frame));
			ut_d(const rec_t* p = rec);
			rec = page_rec_get_next(rec);
			if (page_rec_is_supremum(rec)) {
<<<<<<< HEAD
				ut_ad(page_has_next(block->frame)
				      || rec_is_alter_metadata(p, *index)
				      || block->page.id.page_no()
				      != index->page);
=======
>>>>>>> 3157fa18
				goto before_first;
			}
		}

		cursor->rel_pos = BTR_PCUR_BEFORE;
	} else {
		cursor->rel_pos = BTR_PCUR_ON;
	}

	if (index->is_ibuf()) {
		ut_ad(!index->table->not_redundant());
		cursor->old_n_fields = rec_get_n_fields_old(rec);
	} else if (page_rec_is_leaf(rec)) {
		cursor->old_n_fields = dict_index_get_n_unique_in_tree(index);
	} else if (index->is_spatial()) {
		ut_ad(dict_index_get_n_unique_in_tree_nonleaf(index)
		      == DICT_INDEX_SPATIAL_NODEPTR_SIZE);
		/* For R-tree, we have to compare
		the child page numbers as well. */
		cursor->old_n_fields = DICT_INDEX_SPATIAL_NODEPTR_SIZE + 1;
	} else {
		cursor->old_n_fields = dict_index_get_n_unique_in_tree(index);
	}

	cursor->old_rec = rec_copy_prefix_to_buf(rec, index,
						 cursor->old_n_fields,
						 &cursor->old_rec_buf,
						 &cursor->buf_size);
	cursor->block_when_stored.store(block);

	/* Function try to check if block is S/X latch. */
	cursor->modify_clock = buf_block_get_modify_clock(block);
}

/**************************************************************//**
Copies the stored position of a pcur to another pcur. */
void
btr_pcur_copy_stored_position(
/*==========================*/
	btr_pcur_t*	pcur_receive,	/*!< in: pcur which will receive the
					position info */
	btr_pcur_t*	pcur_donate)	/*!< in: pcur from which the info is
					copied */
{
	ut_free(pcur_receive->old_rec_buf);
	ut_memcpy(pcur_receive, pcur_donate, sizeof(btr_pcur_t));

	if (pcur_donate->old_rec_buf) {

		pcur_receive->old_rec_buf = (byte*)
			ut_malloc_nokey(pcur_donate->buf_size);

		ut_memcpy(pcur_receive->old_rec_buf, pcur_donate->old_rec_buf,
			  pcur_donate->buf_size);
		pcur_receive->old_rec = pcur_receive->old_rec_buf
			+ (pcur_donate->old_rec - pcur_donate->old_rec_buf);
	}

	pcur_receive->old_n_fields = pcur_donate->old_n_fields;
}

/** Structure acts as functor to do the latching of leaf pages.
It returns true if latching of leaf pages succeeded and false
otherwise. */
struct optimistic_latch_leaves
{
  btr_pcur_t *const cursor;
  ulint *latch_mode;
  mtr_t *const mtr;

  optimistic_latch_leaves(btr_pcur_t *cursor, ulint *latch_mode, mtr_t *mtr)
  :cursor(cursor), latch_mode(latch_mode), mtr(mtr) {}

  bool operator() (buf_block_t *hint) const
  {
    return hint && btr_cur_optimistic_latch_leaves(
             hint, cursor->modify_clock, latch_mode,
             btr_pcur_get_btr_cur(cursor), __FILE__, __LINE__, mtr);
  }
};

/**************************************************************//**
Restores the stored position of a persistent cursor bufferfixing the page and
obtaining the specified latches. If the cursor position was saved when the
(1) cursor was positioned on a user record: this function restores the position
to the last record LESS OR EQUAL to the stored record;
(2) cursor was positioned on a page infimum record: restores the position to
the last record LESS than the user record which was the successor of the page
infimum;
(3) cursor was positioned on the page supremum: restores to the first record
GREATER than the user record which was the predecessor of the supremum.
(4) cursor was positioned before the first or after the last in an empty tree:
restores to before first or after the last in the tree.
@return TRUE if the cursor position was stored when it was on a user
record and it can be restored on a user record whose ordering fields
are identical to the ones of the original user record */
ibool
btr_pcur_restore_position_func(
/*===========================*/
	ulint		latch_mode,	/*!< in: BTR_SEARCH_LEAF, ... */
	btr_pcur_t*	cursor,		/*!< in: detached persistent cursor */
	const char*	file,		/*!< in: file name */
	unsigned	line,		/*!< in: line where called */
	mtr_t*		mtr)		/*!< in: mtr */
{
	dict_index_t*	index;
	dtuple_t*	tuple;
	page_cur_mode_t	mode;
	page_cur_mode_t	old_mode;
	mem_heap_t*	heap;

	ut_ad(mtr->is_active());
	//ut_ad(cursor->old_stored);
	ut_ad(cursor->pos_state == BTR_PCUR_WAS_POSITIONED
	      || cursor->pos_state == BTR_PCUR_IS_POSITIONED);

	index = btr_cur_get_index(btr_pcur_get_btr_cur(cursor));

	if (UNIV_UNLIKELY
	    (cursor->rel_pos == BTR_PCUR_AFTER_LAST_IN_TREE
	     || cursor->rel_pos == BTR_PCUR_BEFORE_FIRST_IN_TREE)) {
		dberr_t err = DB_SUCCESS;

		/* In these cases we do not try an optimistic restoration,
		but always do a search */

		err = btr_cur_open_at_index_side(
			cursor->rel_pos == BTR_PCUR_BEFORE_FIRST_IN_TREE,
			index, latch_mode,
			btr_pcur_get_btr_cur(cursor), 0, mtr);

		if (err != DB_SUCCESS) {
			ib::warn() << " Error code: " << err
				   << " btr_pcur_restore_position_func "
				   << " called from file: "
				   << file << " line: " << line
				   << " table: " << index->table->name
				   << " index: " << index->name;
		}

		cursor->latch_mode =
			BTR_LATCH_MODE_WITHOUT_INTENTION(latch_mode);
		cursor->pos_state = BTR_PCUR_IS_POSITIONED;
		cursor->block_when_stored.clear();

		return(FALSE);
	}

	ut_a(cursor->old_rec);
	ut_a(cursor->old_n_fields);

	switch (latch_mode) {
	case BTR_SEARCH_LEAF:
	case BTR_MODIFY_LEAF:
	case BTR_SEARCH_PREV:
	case BTR_MODIFY_PREV:
		/* Try optimistic restoration. */

		if (cursor->block_when_stored.run_with_hint(
			optimistic_latch_leaves(cursor, &latch_mode,
						mtr))) {
			cursor->pos_state = BTR_PCUR_IS_POSITIONED;
			cursor->latch_mode = latch_mode;

			buf_block_dbg_add_level(
				btr_pcur_get_block(cursor),
				dict_index_is_ibuf(index)
				? SYNC_IBUF_TREE_NODE : SYNC_TREE_NODE);

			if (cursor->rel_pos == BTR_PCUR_ON) {
#ifdef UNIV_DEBUG
				const rec_t*	rec;
				rec_offs	offsets1_[REC_OFFS_NORMAL_SIZE];
				rec_offs	offsets2_[REC_OFFS_NORMAL_SIZE];
				rec_offs*	offsets1 = offsets1_;
				rec_offs*	offsets2 = offsets2_;
				rec = btr_pcur_get_rec(cursor);

				rec_offs_init(offsets1_);
				rec_offs_init(offsets2_);

				heap = mem_heap_create(256);
				offsets1 = rec_get_offsets(
					cursor->old_rec, index, offsets1, true,
					cursor->old_n_fields, &heap);
				offsets2 = rec_get_offsets(
					rec, index, offsets2, true,
					cursor->old_n_fields, &heap);

				ut_ad(!cmp_rec_rec(cursor->old_rec,
						   rec, offsets1, offsets2,
						   index));
				mem_heap_free(heap);
#endif /* UNIV_DEBUG */
				return(TRUE);
			}
			/* This is the same record as stored,
			may need to be adjusted for BTR_PCUR_BEFORE/AFTER,
			depending on search mode and direction. */
			if (btr_pcur_is_on_user_rec(cursor)) {
				cursor->pos_state
					= BTR_PCUR_IS_POSITIONED_OPTIMISTIC;
			}
			return(FALSE);
		}
	}

	/* If optimistic restoration did not succeed, open the cursor anew */

	heap = mem_heap_create(256);

	tuple = dict_index_build_data_tuple(cursor->old_rec, index, true,
					    cursor->old_n_fields, heap);

	/* Save the old search mode of the cursor */
	old_mode = cursor->search_mode;

	switch (cursor->rel_pos) {
	case BTR_PCUR_ON:
		mode = PAGE_CUR_LE;
		break;
	case BTR_PCUR_AFTER:
		mode = PAGE_CUR_G;
		break;
	case BTR_PCUR_BEFORE:
		mode = PAGE_CUR_L;
		break;
	default:
		ut_error;
		mode = PAGE_CUR_UNSUPP;
	}

	btr_pcur_open_with_no_init_func(index, tuple, mode, latch_mode,
					cursor,
#ifdef BTR_CUR_HASH_ADAPT
					NULL,
#endif /* BTR_CUR_HASH_ADAPT */
					file, line, mtr);

	/* Restore the old search mode */
	cursor->search_mode = old_mode;

	ut_ad(cursor->rel_pos == BTR_PCUR_ON
	      || cursor->rel_pos == BTR_PCUR_BEFORE
	      || cursor->rel_pos == BTR_PCUR_AFTER);
	rec_offs offsets[REC_OFFS_NORMAL_SIZE];
	rec_offs_init(offsets);
	if (cursor->rel_pos == BTR_PCUR_ON
	    && btr_pcur_is_on_user_rec(cursor)
	    && !cmp_dtuple_rec(tuple, btr_pcur_get_rec(cursor),
			       rec_get_offsets(btr_pcur_get_rec(cursor),
					       index, offsets, true,
					       ULINT_UNDEFINED, &heap))) {

		/* We have to store the NEW value for the modify clock,
		since the cursor can now be on a different page!
		But we can retain the value of old_rec */

		cursor->block_when_stored.store(btr_pcur_get_block(cursor));
		cursor->modify_clock = buf_block_get_modify_clock(
					cursor->block_when_stored.block());
		cursor->old_stored = true;

		mem_heap_free(heap);

		return(TRUE);
	}

	mem_heap_free(heap);

	/* We have to store new position information, modify_clock etc.,
	to the cursor because it can now be on a different page, the record
	under it may have been removed, etc. */

	btr_pcur_store_position(cursor, mtr);

	return(FALSE);
}

/*********************************************************//**
Moves the persistent cursor to the first record on the next page. Releases the
latch on the current page, and bufferunfixes it. Note that there must not be
modifications on the current page, as then the x-latch can be released only in
mtr_commit. */
void
btr_pcur_move_to_next_page(
/*=======================*/
	btr_pcur_t*	cursor,	/*!< in: persistent cursor; must be on the
				last record of the current page */
	mtr_t*		mtr)	/*!< in: mtr */
{
	ulint		next_page_no;
	page_t*		page;
	buf_block_t*	next_block;
	page_t*		next_page;
	ulint		mode;

	ut_ad(cursor->pos_state == BTR_PCUR_IS_POSITIONED);
	ut_ad(cursor->latch_mode != BTR_NO_LATCHES);
	ut_ad(btr_pcur_is_after_last_on_page(cursor));

	cursor->old_stored = false;

	page = btr_pcur_get_page(cursor);

	if (UNIV_UNLIKELY(!page)) {
		return;
	}

	next_page_no = btr_page_get_next(page);

	ut_ad(next_page_no != FIL_NULL);

	mode = cursor->latch_mode;
	switch (mode) {
	case BTR_SEARCH_TREE:
		mode = BTR_SEARCH_LEAF;
		break;
	case BTR_MODIFY_TREE:
		mode = BTR_MODIFY_LEAF;
	}

	buf_block_t*	block = btr_pcur_get_block(cursor);

	next_block = btr_block_get(
		page_id_t(block->page.id.space(), next_page_no),
		block->zip_size(), mode,
		btr_pcur_get_btr_cur(cursor)->index, mtr);

	if (UNIV_UNLIKELY(!next_block)) {
		return;
	}

	next_page = buf_block_get_frame(next_block);
#ifdef UNIV_BTR_DEBUG
	ut_a(page_is_comp(next_page) == page_is_comp(page));
	ut_a(btr_page_get_prev(next_page)
	     == btr_pcur_get_block(cursor)->page.id.page_no());
#endif /* UNIV_BTR_DEBUG */

	btr_leaf_page_release(btr_pcur_get_block(cursor), mode, mtr);

	page_cur_set_before_first(next_block, btr_pcur_get_page_cur(cursor));

	ut_d(page_check_dir(next_page));
}

/*********************************************************//**
Moves the persistent cursor backward if it is on the first record of the page.
Commits mtr. Note that to prevent a possible deadlock, the operation
first stores the position of the cursor, commits mtr, acquires the necessary
latches and restores the cursor position again before returning. The
alphabetical position of the cursor is guaranteed to be sensible on
return, but it may happen that the cursor is not positioned on the last
record of any page, because the structure of the tree may have changed
during the time when the cursor had no latches. */
static
void
btr_pcur_move_backward_from_page(
/*=============================*/
	btr_pcur_t*	cursor,	/*!< in: persistent cursor, must be on the first
				record of the current page */
	mtr_t*		mtr)	/*!< in: mtr */
{
	ulint		prev_page_no;
	page_t*		page;
	buf_block_t*	prev_block;
	ulint		latch_mode;
	ulint		latch_mode2;

	ut_ad(cursor->latch_mode != BTR_NO_LATCHES);
	ut_ad(btr_pcur_is_before_first_on_page(cursor));
	ut_ad(!btr_pcur_is_before_first_in_tree(cursor));

	latch_mode = cursor->latch_mode;

	if (latch_mode == BTR_SEARCH_LEAF) {

		latch_mode2 = BTR_SEARCH_PREV;

	} else if (latch_mode == BTR_MODIFY_LEAF) {

		latch_mode2 = BTR_MODIFY_PREV;
	} else {
		latch_mode2 = 0; /* To eliminate compiler warning */
		ut_error;
	}

	btr_pcur_store_position(cursor, mtr);

	mtr_commit(mtr);

	mtr_start(mtr);

	btr_pcur_restore_position(latch_mode2, cursor, mtr);

	page = btr_pcur_get_page(cursor);

	prev_page_no = btr_page_get_prev(page);

	if (prev_page_no == FIL_NULL) {
	} else if (btr_pcur_is_before_first_on_page(cursor)) {

		prev_block = btr_pcur_get_btr_cur(cursor)->left_block;

		btr_leaf_page_release(btr_pcur_get_block(cursor),
				      latch_mode, mtr);

		page_cur_set_after_last(prev_block,
					btr_pcur_get_page_cur(cursor));
	} else {

		/* The repositioned cursor did not end on an infimum
		record on a page. Cursor repositioning acquired a latch
		also on the previous page, but we do not need the latch:
		release it. */

		prev_block = btr_pcur_get_btr_cur(cursor)->left_block;

		btr_leaf_page_release(prev_block, latch_mode, mtr);
	}

	cursor->latch_mode = latch_mode;
	cursor->old_stored = false;
}

/*********************************************************//**
Moves the persistent cursor to the previous record in the tree. If no records
are left, the cursor stays 'before first in tree'.
@return TRUE if the cursor was not before first in tree */
ibool
btr_pcur_move_to_prev(
/*==================*/
	btr_pcur_t*	cursor,	/*!< in: persistent cursor; NOTE that the
				function may release the page latch */
	mtr_t*		mtr)	/*!< in: mtr */
{
	ut_ad(cursor->pos_state == BTR_PCUR_IS_POSITIONED);
	ut_ad(cursor->latch_mode != BTR_NO_LATCHES);

	cursor->old_stored = false;

	if (btr_pcur_is_before_first_on_page(cursor)) {

		if (btr_pcur_is_before_first_in_tree(cursor)) {

			return(FALSE);
		}

		btr_pcur_move_backward_from_page(cursor, mtr);

		return(TRUE);
	}

	btr_pcur_move_to_prev_on_page(cursor);

	return(TRUE);
}

/**************************************************************//**
If mode is PAGE_CUR_G or PAGE_CUR_GE, opens a persistent cursor on the first
user record satisfying the search condition, in the case PAGE_CUR_L or
PAGE_CUR_LE, on the last user record. If no such user record exists, then
in the first case sets the cursor after last in tree, and in the latter case
before first in tree. The latching mode must be BTR_SEARCH_LEAF or
BTR_MODIFY_LEAF. */
void
btr_pcur_open_on_user_rec_func(
/*===========================*/
	dict_index_t*	index,		/*!< in: index */
	const dtuple_t*	tuple,		/*!< in: tuple on which search done */
	page_cur_mode_t	mode,		/*!< in: PAGE_CUR_L, ... */
	ulint		latch_mode,	/*!< in: BTR_SEARCH_LEAF or
					BTR_MODIFY_LEAF */
	btr_pcur_t*	cursor,		/*!< in: memory buffer for persistent
					cursor */
	const char*	file,		/*!< in: file name */
	unsigned	line,		/*!< in: line where called */
	mtr_t*		mtr)		/*!< in: mtr */
{
	btr_pcur_open_low(index, 0, tuple, mode, latch_mode, cursor,
			  file, line, 0, mtr);

	if ((mode == PAGE_CUR_GE) || (mode == PAGE_CUR_G)) {

		if (btr_pcur_is_after_last_on_page(cursor)) {

			btr_pcur_move_to_next_user_rec(cursor, mtr);
		}
	} else {
		ut_ad((mode == PAGE_CUR_LE) || (mode == PAGE_CUR_L));

		/* Not implemented yet */

		ut_error;
	}
}<|MERGE_RESOLUTION|>--- conflicted
+++ resolved
@@ -166,16 +166,8 @@
 
 		if (rec_is_metadata(rec, *index)) {
 			ut_ad(!page_has_prev(block->frame));
-			ut_d(const rec_t* p = rec);
 			rec = page_rec_get_next(rec);
 			if (page_rec_is_supremum(rec)) {
-<<<<<<< HEAD
-				ut_ad(page_has_next(block->frame)
-				      || rec_is_alter_metadata(p, *index)
-				      || block->page.id.page_no()
-				      != index->page);
-=======
->>>>>>> 3157fa18
 				goto before_first;
 			}
 		}
