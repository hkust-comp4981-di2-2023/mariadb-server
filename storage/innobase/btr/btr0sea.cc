/*****************************************************************************

Copyright (c) 1996, 2016, Oracle and/or its affiliates. All Rights Reserved.
Copyright (c) 2008, Google Inc.
Copyright (c) 2017, 2022, MariaDB Corporation.

Portions of this file contain modifications contributed and copyrighted by
Google, Inc. Those modifications are gratefully acknowledged and are described
briefly in the InnoDB documentation. The contributions by Google are
incorporated with their permission, and subject to the conditions contained in
the file COPYING.Google.

This program is free software; you can redistribute it and/or modify it under
the terms of the GNU General Public License as published by the Free Software
Foundation; version 2 of the License.

This program is distributed in the hope that it will be useful, but WITHOUT
ANY WARRANTY; without even the implied warranty of MERCHANTABILITY or FITNESS
FOR A PARTICULAR PURPOSE. See the GNU General Public License for more details.

You should have received a copy of the GNU General Public License along with
this program; if not, write to the Free Software Foundation, Inc.,
51 Franklin Street, Fifth Floor, Boston, MA 02110-1335 USA

*****************************************************************************/

/********************************************************************//**
@file btr/btr0sea.cc
The index tree adaptive search

Created 2/17/1996 Heikki Tuuri
*************************************************************************/

#include "btr0sea.h"
#ifdef BTR_CUR_HASH_ADAPT
#include "buf0buf.h"
#include "page0page.h"
#include "page0cur.h"
#include "btr0cur.h"
#include "btr0pcur.h"
#include "btr0btr.h"
#include "srv0mon.h"

/** Is search system enabled.
Search system is protected by array of latches. */
char		btr_search_enabled;

/** Number of adaptive hash index partition. */
ulong		btr_ahi_parts;

#ifdef UNIV_SEARCH_PERF_STAT
/** Number of successful adaptive hash index lookups */
ulint		btr_search_n_succ	= 0;
/** Number of failed adaptive hash index lookups */
ulint		btr_search_n_hash_fail	= 0;
#endif /* UNIV_SEARCH_PERF_STAT */

#ifdef UNIV_PFS_RWLOCK
mysql_pfs_key_t	btr_search_latch_key;
#endif /* UNIV_PFS_RWLOCK */

/** The adaptive hash index */
btr_search_sys_t btr_search_sys;

/** If the number of records on the page divided by this parameter
would have been successfully accessed using a hash index, the index
is then built on the page, assuming the global limit has been reached */
#define BTR_SEARCH_PAGE_BUILD_LIMIT	16U

/** The global limit for consecutive potentially successful hash searches,
before hash index building is started */
#define BTR_SEARCH_BUILD_LIMIT		100U

/** Compute a hash value of a record in a page.
@param[in]	rec		index record
@param[in]	offsets		return value of rec_get_offsets()
@param[in]	n_fields	number of complete fields to fold
@param[in]	n_bytes		number of bytes to fold in the last field
@param[in]	index_id	index tree ID
@return the hash value */
static inline
ulint
rec_fold(
	const rec_t*	rec,
	const rec_offs*	offsets,
	ulint		n_fields,
	ulint		n_bytes,
	index_id_t	tree_id)
{
	ulint		i;
	const byte*	data;
	ulint		len;
	ulint		fold;
	ulint		n_fields_rec;

	ut_ad(rec_offs_validate(rec, NULL, offsets));
	ut_ad(rec_validate(rec, offsets));
	ut_ad(page_rec_is_leaf(rec));
	ut_ad(!page_rec_is_metadata(rec));
	ut_ad(n_fields > 0 || n_bytes > 0);

	n_fields_rec = rec_offs_n_fields(offsets);
	ut_ad(n_fields <= n_fields_rec);
	ut_ad(n_fields < n_fields_rec || n_bytes == 0);

	if (n_fields > n_fields_rec) {
		n_fields = n_fields_rec;
	}

	if (n_fields == n_fields_rec) {
		n_bytes = 0;
	}

	fold = ut_fold_ull(tree_id);

	for (i = 0; i < n_fields; i++) {
		data = rec_get_nth_field(rec, offsets, i, &len);

		if (len != UNIV_SQL_NULL) {
			fold = ut_fold_ulint_pair(fold,
						  ut_fold_binary(data, len));
		}
	}

	if (n_bytes > 0) {
		data = rec_get_nth_field(rec, offsets, i, &len);

		if (len != UNIV_SQL_NULL) {
			if (len > n_bytes) {
				len = n_bytes;
			}

			fold = ut_fold_ulint_pair(fold,
						  ut_fold_binary(data, len));
		}
	}

	return(fold);
}

/** Determine the number of accessed key fields.
@param[in]	n_fields	number of complete fields
@param[in]	n_bytes		number of bytes in an incomplete last field
@return	number of complete or incomplete fields */
inline MY_ATTRIBUTE((warn_unused_result))
ulint
btr_search_get_n_fields(
	ulint	n_fields,
	ulint	n_bytes)
{
	return(n_fields + (n_bytes > 0 ? 1 : 0));
}

/** Determine the number of accessed key fields.
@param[in]	cursor		b-tree cursor
@return	number of complete or incomplete fields */
inline MY_ATTRIBUTE((warn_unused_result))
ulint
btr_search_get_n_fields(
	const btr_cur_t*	cursor)
{
	return(btr_search_get_n_fields(cursor->n_fields, cursor->n_bytes));
}

/** This function should be called before reserving any btr search mutex, if
the intended operation might add nodes to the search system hash table.
Because of the latching order, once we have reserved the btr search system
latch, we cannot allocate a free frame from the buffer pool. Checks that
there is a free buffer frame allocated for hash table heap in the btr search
system. If not, allocates a free frames for the heap. This check makes it
probable that, when have reserved the btr search system latch and we need to
allocate a new node to the hash table, it will succeed. However, the check
will not guarantee success.
@param[in]	index	index handler */
static void btr_search_check_free_space_in_heap(const dict_index_t *index)
{
  /* Note that we peek the value of heap->free_block without reserving
  the latch: this is ok, because we will not guarantee that there will
  be enough free space in the hash table. */

  buf_block_t *block= buf_block_alloc();
  auto part= btr_search_sys.get_part(*index);

  part->latch.wr_lock(SRW_LOCK_CALL);

  if (!btr_search_enabled || part->heap->free_block)
    buf_block_free(block);
  else
    part->heap->free_block= block;

  part->latch.wr_unlock();
}

/** Set index->ref_count = 0 on all indexes of a table.
@param[in,out]	table	table handler */
static void btr_search_disable_ref_count(dict_table_t *table)
{
  for (dict_index_t *index= dict_table_get_first_index(table); index;
       index= dict_table_get_next_index(index))
    index->search_info->ref_count= 0;
}

/** Lazily free detached metadata when removing the last reference. */
ATTRIBUTE_COLD static void btr_search_lazy_free(dict_index_t *index)
{
  ut_ad(index->freed());
  dict_table_t *table= index->table;
  table->autoinc_mutex.wr_lock();

  /* Perform the skipped steps of dict_index_remove_from_cache_low(). */
  UT_LIST_REMOVE(table->freed_indexes, index);
  index->lock.free();
  dict_mem_index_free(index);

  if (!UT_LIST_GET_LEN(table->freed_indexes) &&
      !UT_LIST_GET_LEN(table->indexes))
  {
    ut_ad(!table->id);
    table->autoinc_mutex.wr_unlock();
    table->autoinc_mutex.destroy();
    dict_mem_table_free(table);
    return;
  }

  table->autoinc_mutex.wr_unlock();
}

/** Disable the adaptive hash search system and empty the index. */
void btr_search_disable()
{
	dict_table_t*	table;

	dict_sys.freeze(SRW_LOCK_CALL);

	btr_search_x_lock_all();

	if (!btr_search_enabled) {
		dict_sys.unfreeze();
		btr_search_x_unlock_all();
		return;
	}

	btr_search_enabled = false;

	/* Clear the index->search_info->ref_count of every index in
	the data dictionary cache. */
	for (table = UT_LIST_GET_FIRST(dict_sys.table_LRU); table;
	     table = UT_LIST_GET_NEXT(table_LRU, table)) {

		btr_search_disable_ref_count(table);
	}

	for (table = UT_LIST_GET_FIRST(dict_sys.table_non_LRU); table;
	     table = UT_LIST_GET_NEXT(table_LRU, table)) {

		btr_search_disable_ref_count(table);
	}

	dict_sys.unfreeze();

	/* Set all block->index = NULL. */
	buf_pool.clear_hash_index();

	/* Clear the adaptive hash index. */
	btr_search_sys.clear();

	btr_search_x_unlock_all();
}

/** Enable the adaptive hash search system.
@param resize whether buf_pool_t::resize() is the caller */
void btr_search_enable(bool resize)
{
	if (!resize) {
		mysql_mutex_lock(&buf_pool.mutex);
		bool changed = srv_buf_pool_old_size != srv_buf_pool_size;
		mysql_mutex_unlock(&buf_pool.mutex);
		if (changed) {
			return;
		}
	}

	btr_search_x_lock_all();
	ulint hash_size = buf_pool_get_curr_size() / sizeof(void *) / 64;

	if (btr_search_sys.parts[0].heap) {
		ut_ad(btr_search_enabled);
		btr_search_x_unlock_all();
		return;
	}

	btr_search_sys.alloc(hash_size);

	btr_search_enabled = true;
	btr_search_x_unlock_all();
}

/** Updates the search info of an index about hash successes. NOTE that info
is NOT protected by any semaphore, to save CPU time! Do not assume its fields
are consistent.
@param[in,out]	info	search info
@param[in]	cursor	cursor which was just positioned */
static void btr_search_info_update_hash(btr_search_t *info, btr_cur_t *cursor)
{
	dict_index_t*	index = cursor->index;
	int		cmp;

	if (dict_index_is_ibuf(index)) {
		/* So many deletes are performed on an insert buffer tree
		that we do not consider a hash index useful on it: */

		return;
	}

	uint16_t n_unique = dict_index_get_n_unique_in_tree(index);

	if (info->n_hash_potential == 0) {

		goto set_new_recomm;
	}

	/* Test if the search would have succeeded using the recommended
	hash prefix */

	if (info->n_fields >= n_unique && cursor->up_match >= n_unique) {
increment_potential:
		info->n_hash_potential++;

		return;
	}

	cmp = ut_pair_cmp(info->n_fields, info->n_bytes,
			  cursor->low_match, cursor->low_bytes);

	if (info->left_side ? cmp <= 0 : cmp > 0) {

		goto set_new_recomm;
	}

	cmp = ut_pair_cmp(info->n_fields, info->n_bytes,
			  cursor->up_match, cursor->up_bytes);

	if (info->left_side ? cmp <= 0 : cmp > 0) {

		goto increment_potential;
	}

set_new_recomm:
	/* We have to set a new recommendation; skip the hash analysis
	for a while to avoid unnecessary CPU time usage when there is no
	chance for success */

	info->hash_analysis = 0;

	cmp = ut_pair_cmp(cursor->up_match, cursor->up_bytes,
			  cursor->low_match, cursor->low_bytes);
	info->left_side = cmp >= 0;
	info->n_hash_potential = cmp != 0;

	if (cmp == 0) {
		/* For extra safety, we set some sensible values here */
		info->n_fields = 1;
		info->n_bytes = 0;
	} else if (cmp > 0) {
		info->n_hash_potential = 1;

		if (cursor->up_match >= n_unique) {

			info->n_fields = n_unique;
			info->n_bytes = 0;

		} else if (cursor->low_match < cursor->up_match) {

			info->n_fields = static_cast<uint16_t>(
				cursor->low_match + 1);
			info->n_bytes = 0;
		} else {
			info->n_fields = static_cast<uint16_t>(
				cursor->low_match);
			info->n_bytes = static_cast<uint16_t>(
				cursor->low_bytes + 1);
		}
	} else {
		if (cursor->low_match >= n_unique) {

			info->n_fields = n_unique;
			info->n_bytes = 0;
		} else if (cursor->low_match > cursor->up_match) {

			info->n_fields = static_cast<uint16_t>(
				cursor->up_match + 1);
			info->n_bytes = 0;
		} else {
			info->n_fields = static_cast<uint16_t>(
				cursor->up_match);
			info->n_bytes = static_cast<uint16_t>(
				cursor->up_bytes + 1);
		}
	}
}

/** Update the block search info on hash successes. NOTE that info and
block->n_hash_helps, n_fields, n_bytes, left_side are NOT protected by any
semaphore, to save CPU time! Do not assume the fields are consistent.
@return TRUE if building a (new) hash index on the block is recommended
@param[in,out]	info	search info
@param[in,out]	block	buffer block */
static
bool
btr_search_update_block_hash_info(btr_search_t* info, buf_block_t* block)
{
	ut_ad(block->page.lock.have_x() || block->page.lock.have_s());

	info->last_hash_succ = FALSE;
	ut_ad(block->page.frame);
	ut_ad(info->magic_n == BTR_SEARCH_MAGIC_N);

	if ((block->n_hash_helps > 0)
	    && (info->n_hash_potential > 0)
	    && (block->n_fields == info->n_fields)
	    && (block->n_bytes == info->n_bytes)
	    && (block->left_side == info->left_side)) {

		if ((block->index)
		    && (block->curr_n_fields == info->n_fields)
		    && (block->curr_n_bytes == info->n_bytes)
		    && (block->curr_left_side == info->left_side)) {

			/* The search would presumably have succeeded using
			the hash index */

			info->last_hash_succ = TRUE;
		}

		block->n_hash_helps++;
	} else {
		block->n_hash_helps = 1;
		block->n_fields = info->n_fields;
		block->n_bytes = info->n_bytes;
		block->left_side = info->left_side;
	}

	if ((block->n_hash_helps > page_get_n_recs(block->page.frame)
	     / BTR_SEARCH_PAGE_BUILD_LIMIT)
	    && (info->n_hash_potential >= BTR_SEARCH_BUILD_LIMIT)) {

		if ((!block->index)
		    || (block->n_hash_helps
			> 2U * page_get_n_recs(block->page.frame))
		    || (block->n_fields != block->curr_n_fields)
		    || (block->n_bytes != block->curr_n_bytes)
		    || (block->left_side != block->curr_left_side)) {

			/* Build a new hash index on the page */

			return(true);
		}
	}

	return(false);
}

#if defined UNIV_AHI_DEBUG || defined UNIV_DEBUG
/** Maximum number of records in a page */
constexpr ulint MAX_N_POINTERS = UNIV_PAGE_SIZE_MAX / REC_N_NEW_EXTRA_BYTES;
#endif /* UNIV_AHI_DEBUG || UNIV_DEBUG */

__attribute__((nonnull))
/**
Insert an entry into the hash table. If an entry with the same fold number
is found, its node is updated to point to the new data, and no new node
is inserted.
@param table hash table
@param heap  memory heap
@param fold  folded value of the record
@param block buffer block containing the record
@param data  the record
@retval true on success
@retval false if no more memory could be allocated */
static bool ha_insert_for_fold(hash_table_t *table, mem_heap_t* heap,
                               ulint fold,
#if defined UNIV_AHI_DEBUG || defined UNIV_DEBUG
                               buf_block_t *block, /*!< buffer block of data */
#endif /* UNIV_AHI_DEBUG || UNIV_DEBUG */
                               const rec_t *data)
{
#if defined UNIV_AHI_DEBUG || defined UNIV_DEBUG
  ut_a(block->page.frame == page_align(data));
#endif /* UNIV_AHI_DEBUG || UNIV_DEBUG */
  ut_ad(btr_search_enabled);

  hash_cell_t *cell= &table->array[table->calc_hash(fold)];

  for (ha_node_t *prev= static_cast<ha_node_t*>(cell->node); prev;
       prev= prev->next)
  {
    if (prev->fold == fold)
    {
#if defined UNIV_AHI_DEBUG || defined UNIV_DEBUG
      buf_block_t *prev_block= prev->block;
      ut_a(prev_block->page.frame == page_align(prev->data));
      ut_a(prev_block->n_pointers-- < MAX_N_POINTERS);
      ut_a(block->n_pointers++ < MAX_N_POINTERS);

      prev->block= block;
#endif /* UNIV_AHI_DEBUG || UNIV_DEBUG */
      prev->data= data;
      return true;
    }
  }

  /* We have to allocate a new chain node */
  ha_node_t *node= static_cast<ha_node_t*>(mem_heap_alloc(heap, sizeof *node));

  if (!node)
    return false;

  ha_node_set_data(node, block, data);

#if defined UNIV_AHI_DEBUG || defined UNIV_DEBUG
  ut_a(block->n_pointers++ < MAX_N_POINTERS);
#endif /* UNIV_AHI_DEBUG || UNIV_DEBUG */

  node->fold= fold;
  node->next= nullptr;

  ha_node_t *prev= static_cast<ha_node_t*>(cell->node);
  if (!prev)
    cell->node= node;
  else
  {
    while (prev->next)
      prev= prev->next;
    prev->next= node;
  }
  return true;
}

__attribute__((nonnull))
/** Delete a record.
@param table     hash table
@param heap      memory heap
@param del_node  record to be deleted */
static void ha_delete_hash_node(hash_table_t *table, mem_heap_t *heap,
                                ha_node_t *del_node)
{
  ut_ad(btr_search_enabled);
#if defined UNIV_AHI_DEBUG || defined UNIV_DEBUG
  ut_a(del_node->block->page.frame == page_align(del_node->data));
  ut_a(del_node->block->n_pointers-- < MAX_N_POINTERS);
#endif /* UNIV_AHI_DEBUG || UNIV_DEBUG */

  const ulint fold= del_node->fold;

  HASH_DELETE(ha_node_t, next, table, fold, del_node);

  ha_node_t *top= static_cast<ha_node_t*>(mem_heap_get_top(heap, sizeof *top));

  if (del_node != top)
  {
    /* Compact the heap of nodes by moving the top in the place of del_node. */
    *del_node= *top;
    hash_cell_t *cell= &table->array[table->calc_hash(top->fold)];

    /* Look for the pointer to the top node, to update it */
    if (cell->node == top)
      /* The top node is the first in the chain */
      cell->node= del_node;
    else
    {
      /* We have to look for the predecessor */
      ha_node_t *node= static_cast<ha_node_t*>(cell->node);

      while (top != HASH_GET_NEXT(next, node))
        node= static_cast<ha_node_t*>(HASH_GET_NEXT(next, node));

      /* Now we have the predecessor node */
      node->next= del_node;
    }
  }

  /* Free the occupied space */
  mem_heap_free_top(heap, sizeof *top);
}

__attribute__((nonnull))
/** Delete all pointers to a page.
@param table     hash table
@param heap      memory heap
@param page      record to be deleted */
static void ha_remove_all_nodes_to_page(hash_table_t *table, mem_heap_t *heap,
                                        ulint fold, const page_t *page)
{
  for (ha_node_t *node= ha_chain_get_first(table, fold); node; )
  {
    if (page_align(ha_node_get_data(node)) == page)
    {
      ha_delete_hash_node(table, heap, node);
      /* The deletion may compact the heap of nodes and move other nodes! */
      node= ha_chain_get_first(table, fold);
    }
    else
      node= ha_chain_get_next(node);
  }
#ifdef UNIV_DEBUG
  /* Check that all nodes really got deleted */
  for (ha_node_t *node= ha_chain_get_first(table, fold); node;
       node= ha_chain_get_next(node))
    ut_ad(page_align(ha_node_get_data(node)) != page);
#endif /* UNIV_DEBUG */
}

/** Delete a record if found.
@param table     hash table
@param heap      memory heap for the hash bucket chain
@param fold      folded value of the searched data
@param data      pointer to the record
@return whether the record was found */
static bool ha_search_and_delete_if_found(hash_table_t *table,
                                          mem_heap_t *heap,
                                          ulint fold, const rec_t *data)
{
  if (ha_node_t *node= ha_search_with_data(table, fold, data))
  {
    ha_delete_hash_node(table, heap, node);
    return true;
  }

  return false;
}

__attribute__((nonnull))
/** Looks for an element when we know the pointer to the data and
updates the pointer to data if found.
@param table     hash table
@param fold      folded value of the searched data
@param data      pointer to the data
@param new_data  new pointer to the data
@return whether the element was found */
static bool ha_search_and_update_if_found(hash_table_t *table, ulint fold,
                                          const rec_t *data,
#if defined UNIV_AHI_DEBUG || defined UNIV_DEBUG
                                          /** block containing new_data */
                                          buf_block_t *new_block,
#endif /* UNIV_AHI_DEBUG || UNIV_DEBUG */
                                          const rec_t *new_data)
{
#if defined UNIV_AHI_DEBUG || defined UNIV_DEBUG
  ut_a(new_block->page.frame == page_align(new_data));
#endif /* UNIV_AHI_DEBUG || UNIV_DEBUG */

  if (!btr_search_enabled)
    return false;

  if (ha_node_t *node= ha_search_with_data(table, fold, data))
  {
#if defined UNIV_AHI_DEBUG || defined UNIV_DEBUG
    ut_a(node->block->n_pointers-- < MAX_N_POINTERS);
    ut_a(new_block->n_pointers++ < MAX_N_POINTERS);
    node->block= new_block;
#endif /* UNIV_AHI_DEBUG || UNIV_DEBUG */
    node->data= new_data;

    return true;
  }

  return false;
}

#if defined UNIV_AHI_DEBUG || defined UNIV_DEBUG
#else
# define ha_insert_for_fold(t,h,f,b,d) ha_insert_for_fold(t,h,f,d)
# define ha_search_and_update_if_found(table,fold,data,new_block,new_data) \
	ha_search_and_update_if_found(table,fold,data,new_data)
#endif

/** Updates a hash node reference when it has been unsuccessfully used in a
search which could have succeeded with the used hash parameters. This can
happen because when building a hash index for a page, we do not check
what happens at page boundaries, and therefore there can be misleading
hash nodes. Also, collisions in the fold value can lead to misleading
references. This function lazily fixes these imperfections in the hash
index.
@param[in]	info	search info
@param[in]	block	buffer block where cursor positioned
@param[in]	cursor	cursor */
static
void
btr_search_update_hash_ref(
	const btr_search_t*	info,
	buf_block_t*		block,
	const btr_cur_t*	cursor)
{
	ut_ad(cursor->flag == BTR_CUR_HASH_FAIL);

	ut_ad(block->page.lock.have_x() || block->page.lock.have_s());
	ut_ad(page_align(btr_cur_get_rec(cursor)) == block->page.frame);
	ut_ad(page_is_leaf(block->page.frame));
	assert_block_ahi_valid(block);

	dict_index_t* index = block->index;

	if (!index || !info->n_hash_potential) {
		return;
	}

	if (index != cursor->index) {
		ut_ad(index->id == cursor->index->id);
		btr_search_drop_page_hash_index(block);
		return;
	}

	ut_ad(block->page.id().space() == index->table->space_id);
	ut_ad(index == cursor->index);
	ut_ad(!dict_index_is_ibuf(index));
	auto part = btr_search_sys.get_part(*index);
	part->latch.wr_lock(SRW_LOCK_CALL);
	ut_ad(!block->index || block->index == index);

	if (block->index
	    && (block->curr_n_fields == info->n_fields)
	    && (block->curr_n_bytes == info->n_bytes)
	    && (block->curr_left_side == info->left_side)
	    && btr_search_enabled) {
		mem_heap_t*	heap		= NULL;
		rec_offs	offsets_[REC_OFFS_NORMAL_SIZE];
		rec_offs_init(offsets_);

		const rec_t* rec = btr_cur_get_rec(cursor);

		if (!page_rec_is_user_rec(rec)) {
			goto func_exit;
		}

		ulint fold = rec_fold(
			rec,
			rec_get_offsets(rec, index, offsets_,
					index->n_core_fields,
					ULINT_UNDEFINED, &heap),
			block->curr_n_fields,
			block->curr_n_bytes, index->id);
		if (UNIV_LIKELY_NULL(heap)) {
			mem_heap_free(heap);
		}

		ha_insert_for_fold(&part->table, part->heap, fold, block, rec);

		MONITOR_INC(MONITOR_ADAPTIVE_HASH_ROW_ADDED);
	}

func_exit:
	part->latch.wr_unlock();
}

/** Checks if a guessed position for a tree cursor is right. Note that if
mode is PAGE_CUR_LE, which is used in inserts, and the function returns
TRUE, then cursor->up_match and cursor->low_match both have sensible values.
@param[in,out]	cursor		guess cursor position
@param[in]	can_only_compare_to_cursor_rec
				if we do not have a latch on the page of cursor,
				but a latch corresponding search system, then
				ONLY the columns of the record UNDER the cursor
				are protected, not the next or previous record
				in the chain: we cannot look at the next or
				previous record to check our guess!
@param[in]	tuple		data tuple
@param[in]	mode		PAGE_CUR_L, PAGE_CUR_LE, PAGE_CUR_G, PAGE_CUR_GE
@return	whether a match was found */
static
bool
btr_search_check_guess(
	btr_cur_t*	cursor,
	bool		can_only_compare_to_cursor_rec,
	const dtuple_t*	tuple,
	ulint		mode)
{
	rec_t*		rec;
	ulint		n_unique;
	ulint		match;
	int		cmp;
	mem_heap_t*	heap		= NULL;
	rec_offs	offsets_[REC_OFFS_NORMAL_SIZE];
	rec_offs*	offsets		= offsets_;
	bool		success		= false;
	rec_offs_init(offsets_);

	n_unique = dict_index_get_n_unique_in_tree(cursor->index);

	rec = btr_cur_get_rec(cursor);

	if (UNIV_UNLIKELY(!page_rec_is_user_rec(rec)
			  || !page_rec_is_leaf(rec))) {
		ut_ad("corrupted index" == 0);
		return false;
	} else if (cursor->index->table->not_redundant()) {
		switch (rec_get_status(rec)) {
		case REC_STATUS_INSTANT:
		case REC_STATUS_ORDINARY:
			break;
		default:
			ut_ad("corrupted index" == 0);
			return false;
		}
	}

	match = 0;

	offsets = rec_get_offsets(rec, cursor->index, offsets,
				  cursor->index->n_core_fields,
				  n_unique, &heap);
	cmp = cmp_dtuple_rec_with_match(tuple, rec, offsets, &match);

	if (mode == PAGE_CUR_GE) {
		if (cmp > 0) {
			goto exit_func;
		}

		cursor->up_match = match;

		if (match >= n_unique) {
			success = true;
			goto exit_func;
		}
	} else if (mode == PAGE_CUR_LE) {
		if (cmp < 0) {
			goto exit_func;
		}

		cursor->low_match = match;

	} else if (mode == PAGE_CUR_G) {
		if (cmp >= 0) {
			goto exit_func;
		}
	} else if (mode == PAGE_CUR_L) {
		if (cmp <= 0) {
			goto exit_func;
		}
	}

	if (can_only_compare_to_cursor_rec) {
		/* Since we could not determine if our guess is right just by
		looking at the record under the cursor, return FALSE */
		goto exit_func;
	}

	match = 0;

	if ((mode == PAGE_CUR_G) || (mode == PAGE_CUR_GE)) {
		const rec_t* prev_rec = page_rec_get_prev(rec);

		if (UNIV_UNLIKELY(!prev_rec)) {
			ut_ad("corrupted index" == 0);
			goto exit_func;
		}

		if (page_rec_is_infimum(prev_rec)) {
			success = !page_has_prev(page_align(prev_rec));
			goto exit_func;
		}

		if (cursor->index->table->not_redundant()) {
			switch (rec_get_status(prev_rec)) {
			case REC_STATUS_INSTANT:
			case REC_STATUS_ORDINARY:
				break;
			default:
				ut_ad("corrupted index" == 0);
				goto exit_func;
			}
		}

		offsets = rec_get_offsets(prev_rec, cursor->index, offsets,
					  cursor->index->n_core_fields,
					  n_unique, &heap);
		cmp = cmp_dtuple_rec_with_match(
			tuple, prev_rec, offsets, &match);
		if (mode == PAGE_CUR_GE) {
			success = cmp > 0;
		} else {
			success = cmp >= 0;
		}
	} else {
		ut_ad(!page_rec_is_supremum(rec));

		const rec_t* next_rec = page_rec_get_next(rec);

		if (UNIV_UNLIKELY(!next_rec)) {
			ut_ad("corrupted index" == 0);
			goto exit_func;
		}

		if (page_rec_is_supremum(next_rec)) {
			if (!page_has_next(page_align(next_rec))) {
				cursor->up_match = 0;
				success = true;
			}

			goto exit_func;
		}

		if (cursor->index->table->not_redundant()) {
			switch (rec_get_status(next_rec)) {
			case REC_STATUS_INSTANT:
			case REC_STATUS_ORDINARY:
				break;
			default:
				ut_ad("corrupted index" == 0);
				goto exit_func;
			}
		}

		offsets = rec_get_offsets(next_rec, cursor->index, offsets,
					  cursor->index->n_core_fields,
					  n_unique, &heap);
		cmp = cmp_dtuple_rec_with_match(
			tuple, next_rec, offsets, &match);
		if (mode == PAGE_CUR_LE) {
			success = cmp < 0;
			cursor->up_match = match;
		} else {
			success = cmp <= 0;
		}
	}
exit_func:
	if (UNIV_LIKELY_NULL(heap)) {
		mem_heap_free(heap);
	}
	return(success);
}

static
void
btr_search_failure(btr_search_t* info, btr_cur_t* cursor)
{
	cursor->flag = BTR_CUR_HASH_FAIL;

#ifdef UNIV_SEARCH_PERF_STAT
	++info->n_hash_fail;

	if (info->n_hash_succ > 0) {
		--info->n_hash_succ;
	}
#endif /* UNIV_SEARCH_PERF_STAT */

	info->last_hash_succ = FALSE;
}

/** Clear the adaptive hash index on all pages in the buffer pool. */
inline void buf_pool_t::clear_hash_index()
{
  ut_ad(!resizing);
  ut_ad(!btr_search_enabled);

  std::set<dict_index_t*> garbage;

  for (chunk_t *chunk= chunks + n_chunks; chunk-- != chunks; )
  {
    for (buf_block_t *block= chunk->blocks, * const end= block + chunk->size;
         block != end; block++)
    {
      dict_index_t *index= block->index;
      assert_block_ahi_valid(block);

      /* We can clear block->index and block->n_pointers when
      holding all AHI latches exclusively; see the comments in buf0buf.h */

      if (!index)
      {
# if defined UNIV_AHI_DEBUG || defined UNIV_DEBUG
        ut_a(!block->n_pointers);
# endif /* UNIV_AHI_DEBUG || UNIV_DEBUG */
        continue;
      }

      ut_d(const auto s= block->page.state());
      /* Another thread may have set the state to
      REMOVE_HASH in buf_LRU_block_remove_hashed().

      The state change in buf_pool_t::realloc() is not observable
      here, because in that case we would have !block->index.

      In the end, the entire adaptive hash index will be removed. */
      ut_ad(s >= buf_page_t::UNFIXED || s == buf_page_t::REMOVE_HASH);
# if defined UNIV_AHI_DEBUG || defined UNIV_DEBUG
      block->n_pointers= 0;
# endif /* UNIV_AHI_DEBUG || UNIV_DEBUG */
      if (index->freed())
        garbage.insert(index);
      block->index= nullptr;
    }
  }

  for (dict_index_t *index : garbage)
    btr_search_lazy_free(index);
}

/** Get a buffer block from an adaptive hash index pointer.
This function does not return if the block is not identified.
@param ptr  pointer to within a page frame
@return pointer to block, never NULL */
inline buf_block_t* buf_pool_t::block_from_ahi(const byte *ptr) const
{
  chunk_t::map *chunk_map = chunk_t::map_ref;
  ut_ad(chunk_t::map_ref == chunk_t::map_reg);
  ut_ad(!resizing);

  chunk_t::map::const_iterator it= chunk_map->upper_bound(ptr);
  ut_a(it != chunk_map->begin());

  chunk_t *chunk= it == chunk_map->end()
    ? chunk_map->rbegin()->second
    : (--it)->second;

  const size_t offs= size_t(ptr - chunk->blocks->page.frame) >>
    srv_page_size_shift;
  ut_a(offs < chunk->size);

  buf_block_t *block= &chunk->blocks[offs];
  /* buf_pool_t::chunk_t::init() invokes buf_block_init() so that
  block[n].frame == block->page.frame + n * srv_page_size.  Check it. */
  ut_ad(block->page.frame == page_align(ptr));
  /* Read the state of the block without holding hash_lock.
  A state transition to REMOVE_HASH is possible during
  this execution. */
  ut_ad(block->page.state() >= buf_page_t::REMOVE_HASH);

  return block;
}

/** Tries to guess the right search position based on the hash search info
of the index. Note that if mode is PAGE_CUR_LE, which is used in inserts,
and the function returns TRUE, then cursor->up_match and cursor->low_match
both have sensible values.
@param[in,out]	index		index
@param[in,out]	info		index search info
@param[in]	tuple		logical record
@param[in]	mode		PAGE_CUR_L, ....
@param[in]	latch_mode	BTR_SEARCH_LEAF, ...;
				NOTE that only if has_search_latch is 0, we will
				have a latch set on the cursor page, otherwise
				we assume the caller uses his search latch
				to protect the record!
@param[out]	cursor		tree cursor
@param[in]	ahi_latch	the adaptive hash index latch being held,
				or NULL
@param[in]	mtr		mini transaction
@return whether the search succeeded */
TRANSACTIONAL_TARGET
bool
btr_search_guess_on_hash(
	dict_index_t*	index,
	btr_search_t*	info,
	const dtuple_t*	tuple,
	ulint		mode,
	ulint		latch_mode,
	btr_cur_t*	cursor,
	srw_spin_lock*	ahi_latch,
	mtr_t*		mtr)
{
	ulint		fold;
	index_id_t	index_id;

	ut_ad(mtr->is_active());

	if (!btr_search_enabled) {
		return false;
	}

	ut_ad(!index->is_ibuf());
	ut_ad(!ahi_latch
	      || ahi_latch == &btr_search_sys.get_part(*index)->latch);
	ut_ad(latch_mode == BTR_SEARCH_LEAF || latch_mode == BTR_MODIFY_LEAF);
	compile_time_assert(ulint{BTR_SEARCH_LEAF} == ulint{RW_S_LATCH});
	compile_time_assert(ulint{BTR_MODIFY_LEAF} == ulint{RW_X_LATCH});

	/* Not supported for spatial index */
	ut_ad(!dict_index_is_spatial(index));

	/* Note that, for efficiency, the struct info may not be protected by
	any latch here! */

	if (info->n_hash_potential == 0) {
		return false;
	}

	cursor->n_fields = info->n_fields;
	cursor->n_bytes = info->n_bytes;

	if (dtuple_get_n_fields(tuple) < btr_search_get_n_fields(cursor)) {
		return false;
	}

	index_id = index->id;

#ifdef UNIV_SEARCH_PERF_STAT
	info->n_hash_succ++;
#endif
	fold = dtuple_fold(tuple, cursor->n_fields, cursor->n_bytes, index_id);

	cursor->fold = fold;
	cursor->flag = BTR_CUR_HASH;

	auto part = btr_search_sys.get_part(*index);
	const rec_t* rec;

	if (!ahi_latch) {
		part->latch.rd_lock(SRW_LOCK_CALL);

		if (!btr_search_enabled) {
			goto fail;
		}
	} else {
		ut_ad(btr_search_enabled);
	}

	rec = static_cast<const rec_t*>(
		ha_search_and_get_data(&part->table, fold));

	if (!rec) {
		if (!ahi_latch) {
fail:
			part->latch.rd_unlock();
		}

		btr_search_failure(info, cursor);
		return false;
	}

	buf_block_t* block = buf_pool.block_from_ahi(rec);

	if (!ahi_latch) {
		buf_pool_t::hash_chain& chain = buf_pool.page_hash.cell_get(
			block->page.id().fold());
		bool fail, got_latch;
		{
			transactional_shared_lock_guard<page_hash_latch> g{
				buf_pool.page_hash.lock_get(chain)};

			const auto state = block->page.state();
			if (state == buf_page_t::REMOVE_HASH) {
				/* Another thread is just freeing the block
				from the LRU list of the buffer pool: do not
				try to access this page. */
				goto fail;
			}
			if (UNIV_UNLIKELY(state < buf_page_t::UNFIXED)) {
#ifndef NO_ELISION
				xend();
#endif
				ut_error;
			}

			fail = index != block->index
				&& index_id == block->index->id;
			got_latch = (latch_mode == BTR_SEARCH_LEAF)
				? block->page.lock.s_lock_try()
				: block->page.lock.x_lock_try();
		}

		ut_a(!fail || block->index->freed());
		if (!got_latch) {
			goto fail;
		}

		block->page.fix();
		block->page.set_accessed();
		buf_page_make_young_if_needed(&block->page);
		ut_ad(!block->page.is_read_fixed());
		ut_ad(latch_mode == BTR_SEARCH_LEAF
		      || !block->page.is_io_fixed());
		static_assert(ulint{MTR_MEMO_PAGE_S_FIX} ==
			      ulint{BTR_SEARCH_LEAF}, "");
		static_assert(ulint{MTR_MEMO_PAGE_X_FIX} ==
			      ulint{BTR_MODIFY_LEAF}, "");
		mtr->memo_push(block, mtr_memo_type_t(latch_mode));

		++buf_pool.stat.n_page_gets;

		part->latch.rd_unlock();

		if (UNIV_UNLIKELY(fail)) {
			goto fail_and_release_page;
		}

		DBUG_ASSERT(!block->page.is_freed());
	} else if (UNIV_UNLIKELY(index != block->index
				 && index_id == block->index->id)) {
		ut_a(block->index->freed());
		goto fail_and_release_page;
	}

	if (!block->page.in_file()) {
		ut_ad(block->page.state() == buf_page_t::REMOVE_HASH);

fail_and_release_page:
		if (!ahi_latch) {
			btr_leaf_page_release(block, latch_mode, mtr);
		}

		btr_search_failure(info, cursor);
		return false;
	}

	ut_ad(page_rec_is_user_rec(rec));

	btr_cur_position(index, (rec_t*) rec, block, cursor);

	/* Check the validity of the guess within the page */

	/* If we only have the latch on search system, not on the
	page, it only protects the columns of the record the cursor
	is positioned on. We cannot look at the next of the previous
	record to determine if our guess for the cursor position is
	right. */
	if (index_id != btr_page_get_index_id(block->page.frame)
	    || !btr_search_check_guess(cursor, !!ahi_latch, tuple, mode)) {
		goto fail_and_release_page;
	}

	if (info->n_hash_potential < BTR_SEARCH_BUILD_LIMIT + 5) {

		info->n_hash_potential++;
	}

#ifdef notdefined
	/* These lines of code can be used in a debug version to check
	the correctness of the searched cursor position: */

	info->last_hash_succ = FALSE;

	/* Currently, does not work if the following fails: */
	ut_ad(!ahi_latch);

	btr_leaf_page_release(block, latch_mode, mtr);

	btr_cur_search_to_nth_level(
		index, 0, tuple, mode, latch_mode, &cursor2, 0, mtr);

	if (mode == PAGE_CUR_GE
	    && page_rec_is_supremum(btr_cur_get_rec(&cursor2))) {

		/* If mode is PAGE_CUR_GE, then the binary search
		in the index tree may actually take us to the supremum
		of the previous page */

		info->last_hash_succ = FALSE;

		btr_pcur_open_on_user_rec(
			index, tuple, mode, latch_mode, &pcur, mtr);

		ut_ad(btr_pcur_get_rec(&pcur) == btr_cur_get_rec(cursor));
	} else {
		ut_ad(btr_cur_get_rec(&cursor2) == btr_cur_get_rec(cursor));
	}

	/* NOTE that it is theoretically possible that the above assertions
	fail if the page of the cursor gets removed from the buffer pool
	meanwhile! Thus it might not be a bug. */
#endif
	info->last_hash_succ = TRUE;

#ifdef UNIV_SEARCH_PERF_STAT
	btr_search_n_succ++;
#endif
	/* Increment the page get statistics though we did not really
	fix the page: for user info only */
	++buf_pool.stat.n_page_gets;

	if (!ahi_latch) {
		buf_page_make_young_if_needed(&block->page);
	}

	return true;
}

/** Drop any adaptive hash index entries that point to an index page.
@param[in,out]	block	block containing index page, s- or x-latched, or an
			index page for which we know that
			block->buf_fix_count == 0 or it is an index page which
			has already been removed from the buf_pool.page_hash
			i.e.: it is in state BUF_BLOCK_REMOVE_HASH
@param[in]	garbage_collect	drop ahi only if the index is marked
				as freed */
void btr_search_drop_page_hash_index(buf_block_t* block,
				     bool garbage_collect)
{
	ulint			n_fields;
	ulint			n_bytes;
	const rec_t*		rec;
	mem_heap_t*		heap;
	rec_offs*		offsets;

retry:
	/* This debug check uses a dirty read that could theoretically cause
	false positives while buf_pool.clear_hash_index() is executing. */
	assert_block_ahi_valid(block);

	if (!block->index) {
		return;
	}

	ut_d(const auto state = block->page.state());
	ut_ad(state == buf_page_t::REMOVE_HASH
	      || state >= buf_page_t::UNFIXED);
	ut_ad(state == buf_page_t::REMOVE_HASH
	      || !(~buf_page_t::LRU_MASK & state)
	      || block->page.lock.have_any());
	ut_ad(state < buf_page_t::READ_FIX || state >= buf_page_t::WRITE_FIX);
	ut_ad(page_is_leaf(block->page.frame));

	/* We must not dereference block->index here, because it could be freed
	if (!index->table->get_ref_count() && !dict_sys.frozen()).
	Determine the ahi_slot based on the block contents. */

	const index_id_t	index_id
		= btr_page_get_index_id(block->page.frame);

	auto part = btr_search_sys.get_part(index_id,
					    block->page.id().space());

	rw_lock_s_lock(&part->latch);

	dict_index_t* index = block->index;
	bool is_freed = index && index->freed();

	if (is_freed) {
<<<<<<< HEAD
		part->latch.wr_lock(SRW_LOCK_CALL);
	} else {
		part->latch.rd_lock(SRW_LOCK_CALL);
=======
		rw_lock_s_unlock(&part->latch);
		rw_lock_x_lock(&part->latch);
		if (index != block->index) {
			rw_lock_x_unlock(&part->latch);
			goto retry;
		}
	} else if (garbage_collect) {
		rw_lock_s_unlock(&part->latch);
		return;
>>>>>>> 55c648a7
	}

	assert_block_ahi_valid(block);

	if (!index || !btr_search_enabled) {
		if (is_freed) {
			part->latch.wr_unlock();
		} else {
			part->latch.rd_unlock();
		}
		return;
	}

	ut_ad(!index->table->is_temporary());
	ut_ad(btr_search_enabled);

	ut_ad(block->page.id().space() == index->table->space_id);
	ut_a(index_id == index->id);
	ut_ad(!dict_index_is_ibuf(index));

	n_fields = block->curr_n_fields;
	n_bytes = block->curr_n_bytes;

	/* NOTE: The AHI fields of block must not be accessed after
	releasing search latch, as the index page might only be s-latched! */

	if (!is_freed) {
		part->latch.rd_unlock();
	}

	ut_a(n_fields > 0 || n_bytes > 0);

	const page_t* const page = block->page.frame;
	ulint n_recs = page_get_n_recs(page);
	if (!n_recs) {
		ut_ad("corrupted adaptive hash index" == 0);
		return;
	}

	/* Calculate and cache fold values into an array for fast deletion
	from the hash index */

	rec = page_get_infimum_rec(page);
	rec = page_rec_get_next_low(rec, page_is_comp(page));

	ulint* folds;
	ulint n_cached = 0;
	ulint prev_fold = 0;

	if (rec && rec_is_metadata(rec, *index)) {
		rec = page_rec_get_next_low(rec, page_is_comp(page));
		if (!--n_recs) {
			/* The page only contains the hidden metadata record
			for instant ALTER TABLE that the adaptive hash index
			never points to. */
			folds = nullptr;
			goto all_deleted;
		}
	}

	folds = (ulint*) ut_malloc_nokey(n_recs * sizeof(ulint));
	heap = nullptr;
	offsets = nullptr;

	while (rec) {
		if (n_cached >= n_recs) {
			ut_ad(page_rec_is_supremum(rec));
			break;
		}
		ut_ad(page_rec_is_user_rec(rec));
		offsets = rec_get_offsets(
			rec, index, offsets, index->n_core_fields,
			btr_search_get_n_fields(n_fields, n_bytes),
			&heap);
		const ulint fold = rec_fold(rec, offsets, n_fields, n_bytes,
					    index_id);

		if (fold == prev_fold && prev_fold != 0) {

			goto next_rec;
		}

		/* Remove all hash nodes pointing to this page from the
		hash chain */
		folds[n_cached++] = fold;

next_rec:
		rec = page_rec_get_next_low(rec, page_rec_is_comp(rec));
		if (!rec || page_rec_is_supremum(rec)) {
			break;
		}
		prev_fold = fold;
	}

	if (UNIV_LIKELY_NULL(heap)) {
		mem_heap_free(heap);
	}

all_deleted:
	if (!is_freed) {
		part->latch.wr_lock(SRW_LOCK_CALL);

		if (UNIV_UNLIKELY(!block->index)) {
			/* Someone else has meanwhile dropped the
			hash index */
			goto cleanup;
		}

		ut_a(block->index == index);
	}

	if (block->curr_n_fields != n_fields
	    || block->curr_n_bytes != n_bytes) {

		/* Someone else has meanwhile built a new hash index on the
		page, with different parameters */

		part->latch.wr_unlock();

		ut_free(folds);
		goto retry;
	}

	for (ulint i = 0; i < n_cached; i++) {
		ha_remove_all_nodes_to_page(&part->table, part->heap,
					    folds[i], page);
	}

	switch (index->search_info->ref_count--) {
	case 0:
		ut_error;
	case 1:
		if (index->freed()) {
			btr_search_lazy_free(index);
		}
	}

	block->index = nullptr;

	MONITOR_INC(MONITOR_ADAPTIVE_HASH_PAGE_REMOVED);
	MONITOR_INC_VALUE(MONITOR_ADAPTIVE_HASH_ROW_REMOVED, n_cached);

cleanup:
	assert_block_ahi_valid(block);
	part->latch.wr_unlock();

	ut_free(folds);
}

/** Drop possible adaptive hash index entries when a page is evicted
from the buffer pool or freed in a file, or the index is being dropped.
@param[in]	page_id		page id */
void btr_search_drop_page_hash_when_freed(const page_id_t page_id)
{
	buf_block_t*	block;
	mtr_t		mtr;

	mtr_start(&mtr);

	/* If the caller has a latch on the page, then the caller must
	have a x-latch on the page and it must have already dropped
	the hash index for the page. Because of the x-latch that we
	are possibly holding, we cannot s-latch the page, but must
	(recursively) x-latch it, even though we are only reading. */

	block = buf_page_get_gen(page_id, 0, RW_X_LATCH, NULL,
				 BUF_PEEK_IF_IN_POOL, &mtr);

	if (block && block->index) {
		/* In all our callers, the table handle should
		be open, or we should be in the process of
		dropping the table (preventing eviction). */
		DBUG_ASSERT(block->index->table->get_ref_count()
			    || dict_sys.locked());
		btr_search_drop_page_hash_index(block);
	}

	mtr_commit(&mtr);
}

/** Build a hash index on a page with the given parameters. If the page already
has a hash index with different parameters, the old hash index is removed.
If index is non-NULL, this function checks if n_fields and n_bytes are
sensible, and does not build a hash index if not.
@param[in,out]	index		index for which to build.
@param[in,out]	block		index page, s-/x- latched.
@param[in,out]	ahi_latch	the adaptive search latch
@param[in]	n_fields	hash this many full fields
@param[in]	n_bytes		hash this many bytes of the next field
@param[in]	left_side	hash for searches from left side */
static
void
btr_search_build_page_hash_index(
	dict_index_t*	index,
	buf_block_t*	block,
	srw_spin_lock*	ahi_latch,
	uint16_t	n_fields,
	uint16_t	n_bytes,
	bool		left_side)
{
	const rec_t*	rec;
	ulint		fold;
	ulint		next_fold;
	ulint		n_cached;
	ulint		n_recs;
	ulint*		folds;
	const rec_t**	recs;
	mem_heap_t*	heap		= NULL;
	rec_offs	offsets_[REC_OFFS_NORMAL_SIZE];
	rec_offs*	offsets		= offsets_;

	ut_ad(!index->table->is_temporary());

	if (!btr_search_enabled) {
		return;
	}

	rec_offs_init(offsets_);
	ut_ad(ahi_latch == &btr_search_sys.get_part(*index)->latch);
	ut_ad(index);
	ut_ad(block->page.id().space() == index->table->space_id);
	ut_ad(!dict_index_is_ibuf(index));
	ut_ad(page_is_leaf(block->page.frame));

	ut_ad(block->page.lock.have_x() || block->page.lock.have_s());
	ut_ad(block->page.id().page_no() >= 3);

	ahi_latch->rd_lock(SRW_LOCK_CALL);

	const bool enabled = btr_search_enabled;
	const bool rebuild = enabled && block->index
		&& (block->curr_n_fields != n_fields
		    || block->curr_n_bytes != n_bytes
		    || block->curr_left_side != left_side);

	ahi_latch->rd_unlock();

	if (!enabled) {
		return;
	}

	if (rebuild) {
		btr_search_drop_page_hash_index(block);
	}

	/* Check that the values for hash index build are sensible */

	if (n_fields == 0 && n_bytes == 0) {

		return;
	}

	if (dict_index_get_n_unique_in_tree(index)
	    < btr_search_get_n_fields(n_fields, n_bytes)) {
		return;
	}

	page_t*		page	= buf_block_get_frame(block);
	n_recs = page_get_n_recs(page);

	if (n_recs == 0) {

		return;
	}

	rec = page_rec_get_next_const(page_get_infimum_rec(page));
        if (!rec) return;

	if (rec_is_metadata(rec, *index)) {
		rec = page_rec_get_next_const(rec);
		if (!rec || !--n_recs) return;
	}

	/* Calculate and cache fold values and corresponding records into
	an array for fast insertion to the hash index */

	folds = static_cast<ulint*>(ut_malloc_nokey(n_recs * sizeof *folds));
	recs = static_cast<const rec_t**>(
		ut_malloc_nokey(n_recs * sizeof *recs));

	n_cached = 0;

	ut_a(index->id == btr_page_get_index_id(page));

	offsets = rec_get_offsets(
		rec, index, offsets, index->n_core_fields,
		btr_search_get_n_fields(n_fields, n_bytes),
		&heap);
	ut_ad(page_rec_is_supremum(rec)
	      || n_fields == rec_offs_n_fields(offsets) - (n_bytes > 0));

	fold = rec_fold(rec, offsets, n_fields, n_bytes, index->id);

	if (left_side) {

		folds[n_cached] = fold;
		recs[n_cached] = rec;
		n_cached++;
	}

	while (const rec_t* next_rec = page_rec_get_next_const(rec)) {
		if (page_rec_is_supremum(next_rec)) {

			if (!left_side) {

				folds[n_cached] = fold;
				recs[n_cached] = rec;
				n_cached++;
			}

			break;
		}

		offsets = rec_get_offsets(
			next_rec, index, offsets, index->n_core_fields,
			btr_search_get_n_fields(n_fields, n_bytes), &heap);
		next_fold = rec_fold(next_rec, offsets, n_fields,
				     n_bytes, index->id);

		if (fold != next_fold) {
			/* Insert an entry into the hash index */

			if (left_side) {

				folds[n_cached] = next_fold;
				recs[n_cached] = next_rec;
				n_cached++;
			} else {
				folds[n_cached] = fold;
				recs[n_cached] = rec;
				n_cached++;
			}
		}

		rec = next_rec;
		fold = next_fold;
	}

	btr_search_check_free_space_in_heap(index);

	ahi_latch->wr_lock(SRW_LOCK_CALL);

	if (!btr_search_enabled) {
		goto exit_func;
	}

	/* This counter is decremented every time we drop page
	hash index entries and is incremented here. Since we can
	rebuild hash index for a page that is already hashed, we
	have to take care not to increment the counter in that
	case. */
	if (!block->index) {
		assert_block_ahi_empty(block);
		index->search_info->ref_count++;
	} else if (block->curr_n_fields != n_fields
		   || block->curr_n_bytes != n_bytes
		   || block->curr_left_side != left_side) {
		goto exit_func;
	}

	block->n_hash_helps = 0;

	block->curr_n_fields = n_fields & dict_index_t::MAX_N_FIELDS;
	block->curr_n_bytes = n_bytes & ((1U << 15) - 1);
	block->curr_left_side = left_side;
	block->index = index;

	{
		auto part = btr_search_sys.get_part(*index);
		for (ulint i = 0; i < n_cached; i++) {
			ha_insert_for_fold(&part->table, part->heap,
					   folds[i], block, recs[i]);
		}
	}

	MONITOR_INC(MONITOR_ADAPTIVE_HASH_PAGE_ADDED);
	MONITOR_INC_VALUE(MONITOR_ADAPTIVE_HASH_ROW_ADDED, n_cached);
exit_func:
	assert_block_ahi_valid(block);
	ahi_latch->wr_unlock();

	ut_free(folds);
	ut_free(recs);
	if (UNIV_LIKELY_NULL(heap)) {
		mem_heap_free(heap);
	}
}

/** Updates the search info.
@param[in,out]	info	search info
@param[in,out]	cursor	cursor which was just positioned */
void btr_search_info_update_slow(btr_search_t *info, btr_cur_t *cursor)
{
	srw_spin_lock*	ahi_latch = &btr_search_sys.get_part(*cursor->index)
		->latch;
	buf_block_t*	block = btr_cur_get_block(cursor);

	/* NOTE that the following two function calls do NOT protect
	info or block->n_fields etc. with any semaphore, to save CPU time!
	We cannot assume the fields are consistent when we return from
	those functions! */

	btr_search_info_update_hash(info, cursor);

	bool build_index = btr_search_update_block_hash_info(info, block);

	if (build_index || (cursor->flag == BTR_CUR_HASH_FAIL)) {

		btr_search_check_free_space_in_heap(cursor->index);
	}

	if (cursor->flag == BTR_CUR_HASH_FAIL) {
		/* Update the hash node reference, if appropriate */

#ifdef UNIV_SEARCH_PERF_STAT
		btr_search_n_hash_fail++;
#endif /* UNIV_SEARCH_PERF_STAT */

		btr_search_update_hash_ref(info, block, cursor);
	}

	if (build_index) {
		/* Note that since we did not protect block->n_fields etc.
		with any semaphore, the values can be inconsistent. We have
		to check inside the function call that they make sense. */
		btr_search_build_page_hash_index(cursor->index, block,
						 ahi_latch,
						 block->n_fields,
						 block->n_bytes,
						 block->left_side);
	}
}

/** Move or delete hash entries for moved records, usually in a page split.
If new_block is already hashed, then any hash index for block is dropped.
If new_block is not hashed, and block is hashed, then a new hash index is
built to new_block with the same parameters as block.
@param[in,out]	new_block	destination page
@param[in,out]	block		source page (subject to deletion later) */
void
btr_search_move_or_delete_hash_entries(
	buf_block_t*	new_block,
	buf_block_t*	block)
{
	ut_ad(block->page.lock.have_x());
	ut_ad(new_block->page.lock.have_x());

	if (!btr_search_enabled) {
		return;
	}

	dict_index_t* index = block->index;
	if (!index) {
		index = new_block->index;
	} else {
		ut_ad(!new_block->index || index == new_block->index);
	}
	assert_block_ahi_valid(block);
	assert_block_ahi_valid(new_block);

	srw_spin_lock* ahi_latch = index
		? &btr_search_sys.get_part(*index)->latch
		: nullptr;

	if (new_block->index) {
drop_exit:
		btr_search_drop_page_hash_index(block);
		return;
	}

	if (!index) {
		return;
	}

	rw_lock_s_lock(ahi_latch);

	if (index->freed()) {
		rw_lock_s_unlock(ahi_latch);
		goto drop_exit;
	}

<<<<<<< HEAD
	ahi_latch->rd_lock(SRW_LOCK_CALL);

=======
>>>>>>> 55c648a7
	if (block->index) {
		uint16_t n_fields = block->curr_n_fields;
		uint16_t n_bytes = block->curr_n_bytes;
		bool left_side = block->curr_left_side;

		new_block->n_fields = block->curr_n_fields;
		new_block->n_bytes = block->curr_n_bytes;
		new_block->left_side = left_side;

		ahi_latch->rd_unlock();

		ut_a(n_fields > 0 || n_bytes > 0);

		btr_search_build_page_hash_index(
			index, new_block, ahi_latch,
			n_fields, n_bytes, left_side);
		ut_ad(n_fields == block->curr_n_fields);
		ut_ad(n_bytes == block->curr_n_bytes);
		ut_ad(left_side == block->curr_left_side);
		return;
	}

	ahi_latch->rd_unlock();
}

/** Updates the page hash index when a single record is deleted from a page.
@param[in]	cursor	cursor which was positioned on the record to delete
			using btr_cur_search_, the record is not yet deleted.*/
void btr_search_update_hash_on_delete(btr_cur_t *cursor)
{
	buf_block_t*	block;
	const rec_t*	rec;
	ulint		fold;
	dict_index_t*	index;
	rec_offs	offsets_[REC_OFFS_NORMAL_SIZE];
	mem_heap_t*	heap		= NULL;
	rec_offs_init(offsets_);

	ut_ad(page_is_leaf(btr_cur_get_page(cursor)));

	if (!btr_search_enabled) {
		return;
	}

	block = btr_cur_get_block(cursor);

	ut_ad(block->page.lock.have_x());

	assert_block_ahi_valid(block);
	index = block->index;

	if (!index) {

		return;
	}

	ut_ad(!cursor->index->table->is_temporary());

	if (index != cursor->index) {
		btr_search_drop_page_hash_index(block);
		return;
	}

	ut_ad(block->page.id().space() == index->table->space_id);
	ut_a(index == cursor->index);
	ut_a(block->curr_n_fields > 0 || block->curr_n_bytes > 0);
	ut_ad(!dict_index_is_ibuf(index));

	rec = btr_cur_get_rec(cursor);

	fold = rec_fold(rec, rec_get_offsets(rec, index, offsets_,
					     index->n_core_fields,
					     ULINT_UNDEFINED, &heap),
			block->curr_n_fields, block->curr_n_bytes, index->id);
	if (UNIV_LIKELY_NULL(heap)) {
		mem_heap_free(heap);
	}

	auto part = btr_search_sys.get_part(*index);

	part->latch.wr_lock(SRW_LOCK_CALL);
	assert_block_ahi_valid(block);

	if (block->index && btr_search_enabled) {
		ut_a(block->index == index);

		if (ha_search_and_delete_if_found(&part->table, part->heap,
						  fold, rec)) {
			MONITOR_INC(MONITOR_ADAPTIVE_HASH_ROW_REMOVED);
		} else {
			MONITOR_INC(MONITOR_ADAPTIVE_HASH_ROW_REMOVE_NOT_FOUND);
		}

		assert_block_ahi_valid(block);
	}

	part->latch.wr_unlock();
}

/** Updates the page hash index when a single record is inserted on a page.
@param[in]	cursor	cursor which was positioned to the place to insert
			using btr_cur_search_, and the new record has been
			inserted next to the cursor.
@param[in]	ahi_latch	the adaptive hash index latch */
void btr_search_update_hash_node_on_insert(btr_cur_t *cursor,
                                           srw_spin_lock *ahi_latch)
{
	buf_block_t*	block;
	dict_index_t*	index;
	rec_t*		rec;

	ut_ad(ahi_latch == &btr_search_sys.get_part(*cursor->index)->latch);

	if (!btr_search_enabled) {
		return;
	}

	rec = btr_cur_get_rec(cursor);

	block = btr_cur_get_block(cursor);

	ut_ad(block->page.lock.have_x());

	index = block->index;

	if (!index) {

		return;
	}

	ut_ad(!cursor->index->table->is_temporary());

	if (index != cursor->index) {
		ut_ad(index->id == cursor->index->id);
		btr_search_drop_page_hash_index(block);
		return;
	}

	ut_a(cursor->index == index);
	ut_ad(!dict_index_is_ibuf(index));
	ahi_latch->wr_lock(SRW_LOCK_CALL);

	if (!block->index || !btr_search_enabled) {

		goto func_exit;
	}

	ut_a(block->index == index);

	if ((cursor->flag == BTR_CUR_HASH)
	    && (cursor->n_fields == block->curr_n_fields)
	    && (cursor->n_bytes == block->curr_n_bytes)
	    && !block->curr_left_side) {
		if (const rec_t *new_rec = page_rec_get_next_const(rec)) {
			if (ha_search_and_update_if_found(
				&btr_search_sys.get_part(*cursor->index)
				->table,
				cursor->fold, rec, block, new_rec)) {
				MONITOR_INC(MONITOR_ADAPTIVE_HASH_ROW_UPDATED);
			}
		} else {
			ut_ad("corrupted page" == 0);
		}

func_exit:
		assert_block_ahi_valid(block);
		ahi_latch->wr_unlock();
	} else {
		ahi_latch->wr_unlock();

		btr_search_update_hash_on_insert(cursor, ahi_latch);
	}
}

/** Updates the page hash index when a single record is inserted on a page.
@param[in,out]	cursor		cursor which was positioned to the
				place to insert using btr_cur_search_...,
				and the new record has been inserted next
				to the cursor
@param[in]	ahi_latch	the adaptive hash index latch */
void btr_search_update_hash_on_insert(btr_cur_t *cursor,
                                      srw_spin_lock *ahi_latch)
{
	buf_block_t*	block;
	dict_index_t*	index;
	const rec_t*	rec;
	const rec_t*	ins_rec;
	const rec_t*	next_rec;
	ulint		fold;
	ulint		ins_fold;
	ulint		next_fold = 0; /* remove warning (??? bug ???) */
	ulint		n_fields;
	ulint		n_bytes;
	mem_heap_t*	heap		= NULL;
	rec_offs	offsets_[REC_OFFS_NORMAL_SIZE];
	rec_offs*	offsets		= offsets_;
	rec_offs_init(offsets_);

	ut_ad(ahi_latch == &btr_search_sys.get_part(*cursor->index)->latch);
	ut_ad(page_is_leaf(btr_cur_get_page(cursor)));

	if (!btr_search_enabled) {
		return;
	}

	block = btr_cur_get_block(cursor);

	ut_ad(block->page.lock.have_x());
	assert_block_ahi_valid(block);

	index = block->index;

	if (!index) {

		return;
	}

	ut_ad(block->page.id().space() == index->table->space_id);
	btr_search_check_free_space_in_heap(index);

	rec = btr_cur_get_rec(cursor);

	ut_ad(!cursor->index->table->is_temporary());

	if (index != cursor->index) {
		ut_ad(index->id == cursor->index->id);
drop:
		btr_search_drop_page_hash_index(block);
		return;
	}

	ut_a(index == cursor->index);
	ut_ad(!dict_index_is_ibuf(index));

	n_fields = block->curr_n_fields;
	n_bytes = block->curr_n_bytes;
	const bool left_side = block->curr_left_side;

	ins_rec = page_rec_get_next_const(rec);
	if (UNIV_UNLIKELY(!ins_rec)) goto drop;
	next_rec = page_rec_get_next_const(ins_rec);
	if (UNIV_UNLIKELY(!next_rec)) goto drop;

	offsets = rec_get_offsets(ins_rec, index, offsets,
				  index->n_core_fields,
				  ULINT_UNDEFINED, &heap);
	ins_fold = rec_fold(ins_rec, offsets, n_fields, n_bytes, index->id);

	if (!page_rec_is_supremum(next_rec)) {
		offsets = rec_get_offsets(
			next_rec, index, offsets, index->n_core_fields,
			btr_search_get_n_fields(n_fields, n_bytes), &heap);
		next_fold = rec_fold(next_rec, offsets, n_fields,
				     n_bytes, index->id);
	}

	/* We must not look up "part" before acquiring ahi_latch. */
	btr_search_sys_t::partition* part= nullptr;
	bool locked = false;

	if (!page_rec_is_infimum(rec) && !rec_is_metadata(rec, *index)) {
		offsets = rec_get_offsets(
			rec, index, offsets, index->n_core_fields,
			btr_search_get_n_fields(n_fields, n_bytes), &heap);
		fold = rec_fold(rec, offsets, n_fields, n_bytes, index->id);
	} else {
		if (left_side) {
			locked = true;
			ahi_latch->wr_lock(SRW_LOCK_CALL);

			if (!btr_search_enabled || !block->index) {
				goto function_exit;
			}

			part = btr_search_sys.get_part(*index);
			ha_insert_for_fold(&part->table, part->heap,
					   ins_fold, block, ins_rec);
			MONITOR_INC(MONITOR_ADAPTIVE_HASH_ROW_ADDED);
		}

		goto check_next_rec;
	}

	if (fold != ins_fold) {

		if (!locked) {
			locked = true;
			ahi_latch->wr_lock(SRW_LOCK_CALL);

			if (!btr_search_enabled || !block->index) {
				goto function_exit;
			}

			part = btr_search_sys.get_part(*index);
		}

		if (!left_side) {
			ha_insert_for_fold(&part->table, part->heap,
					   fold, block, rec);
		} else {
			ha_insert_for_fold(&part->table, part->heap,
					   ins_fold, block, ins_rec);
		}
		MONITOR_INC(MONITOR_ADAPTIVE_HASH_ROW_ADDED);
	}

check_next_rec:
	if (page_rec_is_supremum(next_rec)) {

		if (!left_side) {
			if (!locked) {
				locked = true;
				ahi_latch->wr_lock(SRW_LOCK_CALL);

				if (!btr_search_enabled || !block->index) {
					goto function_exit;
				}

				part = btr_search_sys.get_part(*index);
			}

			ha_insert_for_fold(&part->table, part->heap,
					   ins_fold, block, ins_rec);
			MONITOR_INC(MONITOR_ADAPTIVE_HASH_ROW_ADDED);
		}

		goto function_exit;
	}

	if (ins_fold != next_fold) {
		if (!locked) {
			locked = true;
			ahi_latch->wr_lock(SRW_LOCK_CALL);

			if (!btr_search_enabled || !block->index) {
				goto function_exit;
			}

			part = btr_search_sys.get_part(*index);
		}

		if (!left_side) {
			ha_insert_for_fold(&part->table, part->heap,
					   ins_fold, block, ins_rec);
		} else {
			ha_insert_for_fold(&part->table, part->heap,
					   next_fold, block, next_rec);
		}
		MONITOR_INC(MONITOR_ADAPTIVE_HASH_ROW_ADDED);
	}

function_exit:
	if (UNIV_LIKELY_NULL(heap)) {
		mem_heap_free(heap);
	}
	if (locked) {
		ahi_latch->wr_unlock();
	}
}

#if defined UNIV_AHI_DEBUG || defined UNIV_DEBUG
__attribute__((nonnull))
/** @return whether a range of the cells is valid */
static bool ha_validate(const hash_table_t *table,
                        ulint start_index, ulint end_index)
{
  ut_a(start_index <= end_index);
  ut_a(end_index < table->n_cells);

  bool ok= true;

  for (ulint i= start_index; i <= end_index; i++)
  {
    for (auto node= static_cast<const ha_node_t*>(table->array[i].node); node;
         node= node->next)
    {
      if (table->calc_hash(node->fold) != i) {
        ib::error() << "Hash table node fold value " << node->fold
		    << " does not match the cell number " << i;
	ok= false;
      }
    }
  }

  return ok;
}

/** Validates the search system for given hash table.
@param[in]	hash_table_id	hash table to validate
@return TRUE if ok */
static
ibool
btr_search_hash_table_validate(ulint hash_table_id)
{
	ha_node_t*	node;
	ibool		ok		= TRUE;
	ulint		i;
	ulint		cell_count;
	mem_heap_t*	heap		= NULL;
	rec_offs	offsets_[REC_OFFS_NORMAL_SIZE];
	rec_offs*	offsets		= offsets_;

	btr_search_x_lock_all();
	if (!btr_search_enabled) {
		btr_search_x_unlock_all();
		return(TRUE);
	}

	/* How many cells to check before temporarily releasing
	search latches. */
	ulint		chunk_size = 10000;

	rec_offs_init(offsets_);

	mysql_mutex_lock(&buf_pool.mutex);

	auto &part = btr_search_sys.parts[hash_table_id];

	cell_count = part.table.n_cells;

	for (i = 0; i < cell_count; i++) {
		/* We release search latches every once in a while to
		give other queries a chance to run. */
		if ((i != 0) && ((i % chunk_size) == 0)) {

			mysql_mutex_unlock(&buf_pool.mutex);
			btr_search_x_unlock_all();

			std::this_thread::yield();

			btr_search_x_lock_all();

			if (!btr_search_enabled) {
				ok = true;
				goto func_exit;
			}

			mysql_mutex_lock(&buf_pool.mutex);

			ulint curr_cell_count = part.table.n_cells;

			if (cell_count != curr_cell_count) {

				cell_count = curr_cell_count;

				if (i >= cell_count) {
					break;
				}
			}
		}

		node = static_cast<ha_node_t*>(part.table.array[i].node);

		for (; node != NULL; node = node->next) {
			const buf_block_t*	block
				= buf_pool.block_from_ahi((byte*) node->data);
			index_id_t		page_index_id;

			if (UNIV_LIKELY(block->page.in_file())) {
				/* The space and offset are only valid
				for file blocks.  It is possible that
				the block is being freed
				(BUF_BLOCK_REMOVE_HASH, see the
				assertion and the comment below) */
				const page_id_t id(block->page.id());
				if (const buf_page_t* hash_page
				    = buf_pool.page_hash.get(
					    id, buf_pool.page_hash.cell_get(
						    id.fold()))) {
					ut_ad(hash_page == &block->page);
					goto state_ok;
				}
			}

			/* When a block is being freed,
			buf_LRU_search_and_free_block() first removes
			the block from buf_pool.page_hash by calling
			buf_LRU_block_remove_hashed_page(). Then it
			invokes btr_search_drop_page_hash_index(). */
			ut_a(block->page.state() == buf_page_t::REMOVE_HASH);
state_ok:
			ut_ad(!dict_index_is_ibuf(block->index));
			ut_ad(block->page.id().space()
			      == block->index->table->space_id);

			const page_t* page = block->page.frame;

			page_index_id = btr_page_get_index_id(page);

			offsets = rec_get_offsets(
				node->data, block->index, offsets,
				block->index->n_core_fields,
				btr_search_get_n_fields(block->curr_n_fields,
							block->curr_n_bytes),
				&heap);

			const ulint	fold = rec_fold(
				node->data, offsets,
				block->curr_n_fields,
				block->curr_n_bytes,
				page_index_id);

			if (node->fold != fold) {
				ok = FALSE;

				ib::error() << "Error in an adaptive hash"
					<< " index pointer to page "
					<< block->page.id()
					<< ", ptr mem address "
					<< reinterpret_cast<const void*>(
						node->data)
					<< ", index id " << page_index_id
					<< ", node fold " << node->fold
					<< ", rec fold " << fold;

				fputs("InnoDB: Record ", stderr);
				rec_print_new(stderr, node->data, offsets);
				fprintf(stderr, "\nInnoDB: on that page."
					" Page mem address %p, is hashed %p,"
					" n fields %lu\n"
					"InnoDB: side %lu\n",
					(void*) page, (void*) block->index,
					(ulong) block->curr_n_fields,
					(ulong) block->curr_left_side);
				ut_ad(0);
			}
		}
	}

	for (i = 0; i < cell_count; i += chunk_size) {
		/* We release search latches every once in a while to
		give other queries a chance to run. */
		if (i != 0) {
			mysql_mutex_unlock(&buf_pool.mutex);
			btr_search_x_unlock_all();

			std::this_thread::yield();

			btr_search_x_lock_all();

			if (!btr_search_enabled) {
				ok = true;
				goto func_exit;
			}

			mysql_mutex_lock(&buf_pool.mutex);

			ulint curr_cell_count = part.table.n_cells;

			if (cell_count != curr_cell_count) {

				cell_count = curr_cell_count;

				if (i >= cell_count) {
					break;
				}
			}
		}

		ulint end_index = ut_min(i + chunk_size - 1, cell_count - 1);

		if (!ha_validate(&part.table, i, end_index)) {
			ok = FALSE;
		}
	}

	mysql_mutex_unlock(&buf_pool.mutex);
func_exit:
	btr_search_x_unlock_all();

	if (UNIV_LIKELY_NULL(heap)) {
		mem_heap_free(heap);
	}

	return(ok);
}

/** Validate the search system.
@return true if ok. */
bool
btr_search_validate()
{
	for (ulint i = 0; i < btr_ahi_parts; ++i) {
		if (!btr_search_hash_table_validate(i)) {
			return(false);
		}
	}

	return(true);
}

#ifdef UNIV_DEBUG
bool btr_search_check_marked_free_index(const buf_block_t *block)
{
  const index_id_t index_id= btr_page_get_index_id(block->frame);
  auto part= btr_search_sys.get_part(index_id, block->page.id().space());

  rw_lock_s_lock(&part->latch);

  bool is_freed= block->index && block->index->freed();

  rw_lock_s_unlock(&part->latch);

  return is_freed;
}
#endif /* UNIV_DEBUG */
#endif /* defined UNIV_AHI_DEBUG || defined UNIV_DEBUG */
#endif /* BTR_CUR_HASH_ADAPT */<|MERGE_RESOLUTION|>--- conflicted
+++ resolved
@@ -1319,27 +1319,21 @@
 	auto part = btr_search_sys.get_part(index_id,
 					    block->page.id().space());
 
-	rw_lock_s_lock(&part->latch);
+	part->latch.rd_lock(SRW_LOCK_CALL);
 
 	dict_index_t* index = block->index;
 	bool is_freed = index && index->freed();
 
 	if (is_freed) {
-<<<<<<< HEAD
+		part->latch.rd_unlock();
 		part->latch.wr_lock(SRW_LOCK_CALL);
-	} else {
-		part->latch.rd_lock(SRW_LOCK_CALL);
-=======
-		rw_lock_s_unlock(&part->latch);
-		rw_lock_x_lock(&part->latch);
 		if (index != block->index) {
-			rw_lock_x_unlock(&part->latch);
+			part->latch.wr_unlock();
 			goto retry;
 		}
 	} else if (garbage_collect) {
-		rw_lock_s_unlock(&part->latch);
-		return;
->>>>>>> 55c648a7
+		part->latch.rd_unlock();
+		return;
 	}
 
 	assert_block_ahi_valid(block);
@@ -1814,18 +1808,13 @@
 		return;
 	}
 
-	rw_lock_s_lock(ahi_latch);
+	ahi_latch->rd_lock(SRW_LOCK_CALL);
 
 	if (index->freed()) {
-		rw_lock_s_unlock(ahi_latch);
+		ahi_latch->rd_unlock();
 		goto drop_exit;
 	}
 
-<<<<<<< HEAD
-	ahi_latch->rd_lock(SRW_LOCK_CALL);
-
-=======
->>>>>>> 55c648a7
 	if (block->index) {
 		uint16_t n_fields = block->curr_n_fields;
 		uint16_t n_bytes = block->curr_n_bytes;
@@ -2420,14 +2409,14 @@
 #ifdef UNIV_DEBUG
 bool btr_search_check_marked_free_index(const buf_block_t *block)
 {
-  const index_id_t index_id= btr_page_get_index_id(block->frame);
+  const index_id_t index_id= btr_page_get_index_id(block->page.frame);
   auto part= btr_search_sys.get_part(index_id, block->page.id().space());
 
-  rw_lock_s_lock(&part->latch);
+  part->latch.rd_lock(SRW_LOCK_CALL);
 
   bool is_freed= block->index && block->index->freed();
 
-  rw_lock_s_unlock(&part->latch);
+  part->latch.rd_unlock();
 
   return is_freed;
 }
