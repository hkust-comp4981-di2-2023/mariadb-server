/*****************************************************************************

Copyright (c) 1995, 2017, Oracle and/or its affiliates. All Rights Reserved.
Copyright (c) 2013, 2020, MariaDB Corporation.

This program is free software; you can redistribute it and/or modify it under
the terms of the GNU General Public License as published by the Free Software
Foundation; version 2 of the License.

This program is distributed in the hope that it will be useful, but WITHOUT
ANY WARRANTY; without even the implied warranty of MERCHANTABILITY or FITNESS
FOR A PARTICULAR PURPOSE. See the GNU General Public License for more details.

You should have received a copy of the GNU General Public License along with
this program; if not, write to the Free Software Foundation, Inc.,
51 Franklin Street, Fifth Floor, Boston, MA 02110-1335 USA

*****************************************************************************/

/**************************************************//**
@file include/fil0fil.h
The low-level file system

Created 10/25/1995 Heikki Tuuri
*******************************************************/

#ifndef fil0fil_h
#define fil0fil_h

#include "fsp0types.h"

#ifndef UNIV_INNOCHECKSUM

#include "hash0hash.h"
#include "log0recv.h"
#include "dict0types.h"
#include "intrusive_list.h"
#ifdef UNIV_LINUX
# include <set>
#endif

<<<<<<< HEAD
/** whether to reduce redo logging during ALTER TABLE */
extern	my_bool	innodb_log_optimize_ddl;
=======
struct unflushed_spaces_tag_t;
struct rotation_list_tag_t;

>>>>>>> d2697dfb
// Forward declaration
extern my_bool srv_use_doublewrite_buf;
extern struct buf_dblwr_t* buf_dblwr;
class page_id_t;

/** Structure containing encryption specification */
struct fil_space_crypt_t;

/** File types */
enum fil_type_t {
	/** temporary tablespace (temporary undo log or tables) */
	FIL_TYPE_TEMPORARY,
	/** a tablespace that is being imported (no logging until finished) */
	FIL_TYPE_IMPORT,
	/** persistent tablespace (for system, undo log or tables) */
	FIL_TYPE_TABLESPACE,
};

/** Check if fil_type is any of FIL_TYPE_TEMPORARY, FIL_TYPE_IMPORT
or FIL_TYPE_TABLESPACE.
@param[in]	type	variable of type fil_type_t
@return true if any of FIL_TYPE_TEMPORARY, FIL_TYPE_IMPORT
or FIL_TYPE_TABLESPACE */
inline
bool
fil_type_is_data(
	fil_type_t	type)
{
	return(type == FIL_TYPE_TEMPORARY
	       || type == FIL_TYPE_IMPORT
	       || type == FIL_TYPE_TABLESPACE);
}

struct fil_node_t;

#endif

/** Tablespace or log data space */
#ifndef UNIV_INNOCHECKSUM
struct fil_space_t : intrusive::list_node<unflushed_spaces_tag_t>,
                     intrusive::list_node<rotation_list_tag_t>
#else
struct fil_space_t
#endif
{
#ifndef UNIV_INNOCHECKSUM
	ulint		id;	/*!< space id */
	hash_node_t	hash;	/*!< hash chain node */
	char*		name;	/*!< Tablespace name */
	lsn_t		max_lsn;
				/*!< LSN of the most recent
				fil_names_write_if_was_clean().
				Reset to 0 by fil_names_clear().
				Protected by log_sys.mutex.
				If and only if this is nonzero, the
				tablespace will be in named_spaces. */
	/** Log sequence number of the latest MLOG_INDEX_LOAD record
	that was found while parsing the redo log */
	lsn_t		enable_lsn;
	/** set when an .ibd file is about to be deleted,
	or an undo tablespace is about to be truncated.
	When this is set following new ops are not allowed:
	* read IO request
	* ibuf merge
	* file flush
	Note that we can still possibly have new write operations
	because we don't check this flag when doing flush batches. */
	bool		stop_new_ops;
	/** whether undo tablespace truncation is in progress */
	bool		is_being_truncated;
#ifdef UNIV_DEBUG
	/** reference count for operations who want to skip redo log in the
	file space in order to make modify_check() pass. */
	Atomic_counter<ulint> redo_skipped_count;
#endif
	fil_type_t	purpose;/*!< purpose */
	UT_LIST_BASE_NODE_T(fil_node_t) chain;
				/*!< base node for the file chain */
	ulint		size;	/*!< tablespace file size in pages;
				0 if not known yet */
	ulint		size_in_header;
				/* FSP_SIZE in the tablespace header;
				0 if not known yet */
	ulint		free_len;
				/*!< length of the FSP_FREE list */
	ulint		free_limit;
				/*!< contents of FSP_FREE_LIMIT */
	ulint		recv_size;
				/*!< recovered tablespace size in pages;
				0 if no size change was read from the redo log,
				or if the size change was implemented */
	ulint		n_reserved_extents;
				/*!< number of reserved free extents for
				ongoing operations like B-tree page split */
	ulint		n_pending_flushes; /*!< this is positive when flushing
				the tablespace to disk; dropping of the
				tablespace is forbidden if this is positive */
	/** Number of pending buffer pool operations accessing the tablespace
	without holding a table lock or dict_sys.latch S-latch
	that would prevent the table (and tablespace) from being
	dropped. An example is change buffer merge.
	The tablespace cannot be dropped while this is nonzero,
	or while fil_node_t::n_pending is nonzero.
	Protected by fil_system.mutex and std::atomic. */
	std::atomic<ulint>		n_pending_ops;
	/** Number of pending block read or write operations
	(when a write is imminent or a read has recently completed).
	The tablespace object cannot be freed while this is nonzero,
	but it can be detached from fil_system.
	Note that fil_node_t::n_pending tracks actual pending I/O requests.
	Protected by fil_system.mutex and std::atomic. */
	std::atomic<ulint>		n_pending_ios;
	rw_lock_t	latch;	/*!< latch protecting the file space storage
				allocation */
	UT_LIST_NODE_T(fil_space_t) named_spaces;
				/*!< list of spaces for which MLOG_FILE_NAME
				records have been issued */
	/** Checks that this tablespace in a list of unflushed tablespaces.
	@return true if in a list */
	bool is_in_unflushed_spaces() const;
	UT_LIST_NODE_T(fil_space_t) space_list;
				/*!< list of all spaces */
	/** Checks that this tablespace needs key rotation.
	@return true if in a rotation list */
	bool is_in_rotation_list() const;

	/** MariaDB encryption data */
	fil_space_crypt_t* crypt_data;

	/** True if the device this filespace is on supports atomic writes */
	bool		atomic_write_supported;

	/** True if file system storing this tablespace supports
	punch hole */
	bool		punch_hole;

	ulint		magic_n;/*!< FIL_SPACE_MAGIC_N */

	/** @return whether the tablespace is about to be dropped */
	bool is_stopping() const { return stop_new_ops;	}

	/** @return whether doublewrite buffering is needed */
	bool use_doublewrite() const
	{
		return !atomic_write_supported
			&& srv_use_doublewrite_buf && buf_dblwr;
	}

	/** Append a file to the chain of files of a space.
	@param[in]	name		file name of a file that is not open
	@param[in]	handle		file handle, or OS_FILE_CLOSED
	@param[in]	size		file size in entire database pages
	@param[in]	is_raw		whether this is a raw device
	@param[in]	atomic_write	true if atomic write could be enabled
	@param[in]	max_pages	maximum number of pages in file,
	or ULINT_MAX for unlimited
	@return file object */
	fil_node_t* add(const char* name, pfs_os_file_t handle,
			ulint size, bool is_raw, bool atomic_write,
			ulint max_pages = ULINT_MAX);
#ifdef UNIV_DEBUG
	/** Assert that the mini-transaction is compatible with
	updating an allocation bitmap page.
	@param[in]	mtr	mini-transaction */
	void modify_check(const mtr_t& mtr) const;
#endif /* UNIV_DEBUG */

	/** Try to reserve free extents.
	@param[in]	n_free_now	current number of free extents
	@param[in]	n_to_reserve	number of extents to reserve
	@return	whether the reservation succeeded */
	bool reserve_free_extents(ulint n_free_now, ulint n_to_reserve)
	{
		ut_ad(rw_lock_own(&latch, RW_LOCK_X));
		if (n_reserved_extents + n_to_reserve > n_free_now) {
			return false;
		}

		n_reserved_extents += n_to_reserve;
		return true;
	}

	/** Release the reserved free extents.
	@param[in]	n_reserved	number of reserved extents */
	void release_free_extents(ulint n_reserved)
	{
		if (!n_reserved) return;
		ut_ad(rw_lock_own(&latch, RW_LOCK_X));
		ut_a(n_reserved_extents >= n_reserved);
		n_reserved_extents -= n_reserved;
	}

	/** Rename a file.
	@param[in]	name	table name after renaming
	@param[in]	path	tablespace file name after renaming
	@param[in]	log	whether to write redo log
	@param[in]	replace	whether to ignore the existence of path
	@return	error code
	@retval	DB_SUCCESS	on success */
	dberr_t rename(const char* name, const char* path, bool log,
		       bool replace = false);

	/** Note that the tablespace has been imported.
	Initially, purpose=FIL_TYPE_IMPORT so that no redo log is
	written while the space ID is being updated in each page. */
	inline void set_imported();

	/** @return whether the storage device is rotational (HDD, not SSD) */
	inline bool is_rotational() const;

	/** Open each file. Only invoked on fil_system.temp_space.
	@return whether all files were opened */
	bool open();
	/** Close each file. Only invoked on fil_system.temp_space. */
	void close();

	/** Acquire a tablespace reference. */
	void acquire() { n_pending_ops++; }
	/** Release a tablespace reference. */
	void release() { ut_ad(referenced()); n_pending_ops--; }
	/** @return whether references are being held */
	bool referenced() const { return n_pending_ops; }

	/** Acquire a tablespace reference for I/O. */
	void acquire_for_io() { n_pending_ios++; }
	/** Release a tablespace reference for I/O. */
	void release_for_io() { ut_ad(pending_io()); n_pending_ios--; }
	/** @return whether I/O is pending */
	bool pending_io() const { return n_pending_ios; }
#endif /* !UNIV_INNOCHECKSUM */
	/** FSP_SPACE_FLAGS and FSP_FLAGS_MEM_ flags;
	check fsp0types.h to more info about flags. */
	ulint		flags;

	/** Determine if full_crc32 is used for a data file
	@param[in]	flags	tablespace flags (FSP_FLAGS)
	@return whether the full_crc32 algorithm is active */
	static bool full_crc32(ulint flags) {
		return flags & FSP_FLAGS_FCRC32_MASK_MARKER;
	}
	/** @return whether innodb_checksum_algorithm=full_crc32 is active */
	bool full_crc32() const { return full_crc32(flags); }
	/** Determine the logical page size.
	@param	flags	tablespace flags (FSP_FLAGS)
	@return the logical page size
	@retval 0 if the flags are invalid */
	static unsigned logical_size(ulint flags) {

		ulint page_ssize = 0;

		if (full_crc32(flags)) {
			page_ssize = FSP_FLAGS_FCRC32_GET_PAGE_SSIZE(flags);
		} else {
			page_ssize = FSP_FLAGS_GET_PAGE_SSIZE(flags);
		}

		switch (page_ssize) {
		case 3: return 4096;
		case 4: return 8192;
		case 5:
		{ ut_ad(full_crc32(flags)); return 16384; }
		case 0:
		{ ut_ad(!full_crc32(flags)); return 16384; }
		case 6: return 32768;
		case 7: return 65536;
		default: return 0;
		}
	}
	/** Determine the ROW_FORMAT=COMPRESSED page size.
	@param	flags	tablespace flags (FSP_FLAGS)
	@return the ROW_FORMAT=COMPRESSED page size
	@retval 0	if ROW_FORMAT=COMPRESSED is not used */
	static unsigned zip_size(ulint flags) {

		if (full_crc32(flags)) {
			return 0;
		}

		ulint zip_ssize = FSP_FLAGS_GET_ZIP_SSIZE(flags);
		return zip_ssize
			? (UNIV_ZIP_SIZE_MIN >> 1) << zip_ssize : 0;
	}
	/** Determine the physical page size.
	@param	flags	tablespace flags (FSP_FLAGS)
	@return the physical page size */
	static unsigned physical_size(ulint flags) {

		if (full_crc32(flags)) {
			return logical_size(flags);
		}

		ulint zip_ssize = FSP_FLAGS_GET_ZIP_SSIZE(flags);
		return zip_ssize
			? (UNIV_ZIP_SIZE_MIN >> 1) << zip_ssize
			: unsigned(srv_page_size);
	}
	/** @return the ROW_FORMAT=COMPRESSED page size
	@retval 0	if ROW_FORMAT=COMPRESSED is not used */
	unsigned zip_size() const { return zip_size(flags); }
	/** @return the physical page size */
	unsigned physical_size() const { return physical_size(flags); }
	/** Check whether the compression enabled in tablespace.
	@param[in]	flags	tablespace flags */
	static bool is_compressed(ulint flags) {

		if (full_crc32(flags)) {
			ulint algo = FSP_FLAGS_FCRC32_GET_COMPRESSED_ALGO(
				flags);
			DBUG_ASSERT(algo <= PAGE_ALGORITHM_LAST);
			return algo > 0;
		}

		return FSP_FLAGS_HAS_PAGE_COMPRESSION(flags);
	}
	/** @return whether the compression enabled for the tablespace. */
	bool is_compressed() const { return is_compressed(flags); }

	/** Get the compression algorithm for full crc32 format.
	@param[in]	flags	tablespace flags
	@return algorithm type of tablespace */
	static ulint get_compression_algo(ulint flags)
	{
		return full_crc32(flags)
			? FSP_FLAGS_FCRC32_GET_COMPRESSED_ALGO(flags)
			: 0;
	}
	/** @return the page_compressed algorithm
	@retval 0 if not page_compressed */
	ulint get_compression_algo() const {
		return fil_space_t::get_compression_algo(flags);
	}
	/** Determine if the page_compressed page contains an extra byte
	for exact compressed stream length
	@param[in]	flags	tablespace flags
	@return	whether the extra byte is needed */
	static bool full_crc32_page_compressed_len(ulint flags)
	{
		DBUG_ASSERT(full_crc32(flags));
		switch (get_compression_algo(flags)) {
		case PAGE_LZ4_ALGORITHM:
		case PAGE_LZO_ALGORITHM:
		case PAGE_SNAPPY_ALGORITHM:
			return true;
		}
		return false;
	}

	/** Whether the full checksum matches with non full checksum flags.
	@param[in]	flags		flags present
	@param[in]	expected	expected flags
	@return true if it is equivalent */
	static bool is_flags_full_crc32_equal(ulint flags, ulint expected)
	{
		ut_ad(full_crc32(flags));
		ulint page_ssize = FSP_FLAGS_FCRC32_GET_PAGE_SSIZE(flags);

		if (full_crc32(expected)) {
			/* The data file may have been created with a
			different innodb_compression_algorithm. But
			we only support one innodb_page_size for all files. */
			return page_ssize
				== FSP_FLAGS_FCRC32_GET_PAGE_SSIZE(expected);
		}

		ulint space_page_ssize = FSP_FLAGS_GET_PAGE_SSIZE(expected);

		if (page_ssize == 5) {
			if (space_page_ssize) {
				return false;
			}
		} else if (space_page_ssize != page_ssize) {
			return false;
		}

		return true;
	}
	/** Whether old tablespace flags match full_crc32 flags.
	@param[in]	flags		flags present
	@param[in]	expected	expected flags
	@return true if it is equivalent */
	static bool is_flags_non_full_crc32_equal(ulint flags, ulint expected)
	{
		ut_ad(!full_crc32(flags));

		if (!full_crc32(expected)) {
			return false;
		}

		ulint page_ssize = FSP_FLAGS_GET_PAGE_SSIZE(flags);
		ulint space_page_ssize = FSP_FLAGS_FCRC32_GET_PAGE_SSIZE(
			expected);

		if (page_ssize) {
			if (space_page_ssize != 5) {
				return false;
			}
		} else if (space_page_ssize != page_ssize) {
			return false;
		}

		return true;
	}
	/** Whether both fsp flags are equivalent */
	static bool is_flags_equal(ulint flags, ulint expected)
	{
		if (!((flags ^ expected) & ~(1U << FSP_FLAGS_POS_RESERVED))) {
			return true;
		}

		return full_crc32(flags)
			? is_flags_full_crc32_equal(flags, expected)
			: is_flags_non_full_crc32_equal(flags, expected);
	}
	/** Validate the tablespace flags for full crc32 format.
	@param[in]	flags	the content of FSP_SPACE_FLAGS
	@return whether the flags are correct in full crc32 format */
	static bool is_fcrc32_valid_flags(ulint flags)
	{
		ut_ad(flags & FSP_FLAGS_FCRC32_MASK_MARKER);
		const ulint page_ssize = physical_size(flags);
		if (page_ssize < 3 || page_ssize & 8) {
			return false;
		}

		flags >>= FSP_FLAGS_FCRC32_POS_COMPRESSED_ALGO;

		return flags <= PAGE_ALGORITHM_LAST;
	}
	/** Validate the tablespace flags.
	@param[in]	flags	content of FSP_SPACE_FLAGS
	@param[in]	is_ibd	whether this is an .ibd file
				(not system tablespace)
	@return whether the flags are correct. */
	static bool is_valid_flags(ulint flags, bool is_ibd)
	{
		DBUG_EXECUTE_IF("fsp_flags_is_valid_failure",
				return false;);

		if (full_crc32(flags)) {
			return is_fcrc32_valid_flags(flags);
		}

		if (flags == 0) {
			return true;
		}

		if (flags & ~FSP_FLAGS_MASK) {
			return false;
		}

		if ((flags & (FSP_FLAGS_MASK_POST_ANTELOPE
			      | FSP_FLAGS_MASK_ATOMIC_BLOBS))
		    == FSP_FLAGS_MASK_ATOMIC_BLOBS) {
			/* If the "atomic blobs" flag (indicating
			ROW_FORMAT=DYNAMIC or ROW_FORMAT=COMPRESSED) flag
			is set, then the "post Antelope"
			(ROW_FORMAT!=REDUNDANT) flag must also be set. */
			return false;
		}

		/* Bits 10..14 should be 0b0000d where d is the DATA_DIR flag
		of MySQL 5.6 and MariaDB 10.0, which we ignore.
		In the buggy FSP_SPACE_FLAGS written by MariaDB 10.1.0 to 10.1.20,
		bits 10..14 would be nonzero 0bsssaa where sss is
		nonzero PAGE_SSIZE (3, 4, 6, or 7)
		and aa is ATOMIC_WRITES (not 0b11). */
		if (FSP_FLAGS_GET_RESERVED(flags) & ~1U) {
			return false;
		}

		const ulint	ssize = FSP_FLAGS_GET_PAGE_SSIZE(flags);
		if (ssize == 1 || ssize == 2 || ssize == 5 || ssize & 8) {
			/* the page_size is not between 4k and 64k;
			16k should be encoded as 0, not 5 */
			return false;
		}

		const ulint     zssize = FSP_FLAGS_GET_ZIP_SSIZE(flags);
		if (zssize == 0) {
			/* not ROW_FORMAT=COMPRESSED */
		} else if (zssize > (ssize ? ssize : 5)) {
			/* Invalid KEY_BLOCK_SIZE */
			return false;
		} else if (~flags & (FSP_FLAGS_MASK_POST_ANTELOPE
				     | FSP_FLAGS_MASK_ATOMIC_BLOBS)) {
			/* both these flags should be set for
			ROW_FORMAT=COMPRESSED */
			return false;
		}

		/* The flags do look valid. But, avoid misinterpreting
		buggy MariaDB 10.1 format flags for
		PAGE_COMPRESSED=1 PAGE_COMPRESSION_LEVEL={0,2,3}
		as valid-looking PAGE_SSIZE if this is known to be
		an .ibd file and we are using the default innodb_page_size=16k. */
		return(ssize == 0 || !is_ibd
		       || srv_page_size != UNIV_PAGE_SIZE_ORIG);
	}
};

#ifndef UNIV_INNOCHECKSUM
/** Value of fil_space_t::magic_n */
#define	FIL_SPACE_MAGIC_N	89472

/** File node of a tablespace or the log data space */
struct fil_node_t {
	/** tablespace containing this file */
	fil_space_t*	space;
	/** file name; protected by fil_system.mutex and log_sys.mutex. */
	char*		name;
	/** file handle (valid if is_open) */
	pfs_os_file_t	handle;
	/** whether the file actually is a raw device or disk partition */
	bool		is_raw_disk;
	/** whether the file is on non-rotational media (SSD) */
	bool		on_ssd;
	/** size of the file in database pages (0 if not known yet);
	the possible last incomplete megabyte may be ignored
	if space->id == 0 */
	ulint		size;
	/** initial size of the file in database pages;
	FIL_IBD_FILE_INITIAL_SIZE by default */
	ulint		init_size;
	/** maximum size of the file in database pages (0 if unlimited) */
	ulint		max_size;
	/** count of pending i/o's; is_open must be true if nonzero */
	ulint		n_pending;
	/** count of pending flushes; is_open must be true if nonzero */
	ulint		n_pending_flushes;
	/** whether the file is currently being extended */
	bool		being_extended;
	/** whether this file had writes after lasy fsync() */
	bool		needs_flush;
	/** link to other files in this tablespace */
	UT_LIST_NODE_T(fil_node_t) chain;
	/** link to the fil_system.LRU list (keeping track of open files) */
	UT_LIST_NODE_T(fil_node_t) LRU;

	/** whether this file could use atomic write (data file) */
	bool		atomic_write;

	/** Filesystem block size */
	ulint		block_size;

	/** FIL_NODE_MAGIC_N */
	ulint		magic_n;

	/** @return whether this file is open */
	bool is_open() const
	{
		return(handle != OS_FILE_CLOSED);
	}

	/** Read the first page of a data file.
	@param[in]	first	whether this is the very first read
	@return	whether the page was found valid */
	bool read_page0(bool first);

	/** Determine some file metadata when creating or reading the file.
	@param	file	the file that is being created, or OS_FILE_CLOSED */
	void find_metadata(os_file_t file = OS_FILE_CLOSED
#ifdef UNIV_LINUX
			   , struct stat* statbuf = NULL
#endif
			   );

	/** Close the file handle. */
	void close();
};

/** Value of fil_node_t::magic_n */
#define	FIL_NODE_MAGIC_N	89389

inline void fil_space_t::set_imported()
{
	ut_ad(purpose == FIL_TYPE_IMPORT);
	purpose = FIL_TYPE_TABLESPACE;
	UT_LIST_GET_FIRST(chain)->find_metadata();
}

inline bool fil_space_t::is_rotational() const
{
	for (const fil_node_t* node = UT_LIST_GET_FIRST(chain);
	     node != NULL; node = UT_LIST_GET_NEXT(chain, node)) {
		if (!node->on_ssd) {
			return true;
		}
	}
	return false;
}

/** Common InnoDB file extensions */
enum ib_extention {
	NO_EXT = 0,
	IBD = 1,
	ISL = 2,
	CFG = 3
};
extern const char* dot_ext[];
#define DOT_IBD dot_ext[IBD]
#define DOT_ISL dot_ext[ISL]
#define DOT_CFG dot_ext[CFG]

/** When mysqld is run, the default directory "." is the mysqld datadir,
but in the MySQL Embedded Server Library and mysqlbackup it is not the default
directory, and we must set the base file path explicitly */
extern const char*	fil_path_to_mysql_datadir;

/* Space address data type; this is intended to be used when
addresses accurate to a byte are stored in file pages. If the page part
of the address is FIL_NULL, the address is considered undefined. */

typedef	byte	fil_faddr_t;	/*!< 'type' definition in C: an address
				stored in a file page is a string of bytes */
#else
# include "univ.i"
#endif /* !UNIV_INNOCHECKSUM */

/** Initial size of a single-table tablespace in pages */
#define FIL_IBD_FILE_INITIAL_SIZE	4U

/** 'null' (undefined) page offset in the context of file spaces */
#define	FIL_NULL	ULINT32_UNDEFINED


#define FIL_ADDR_PAGE	0U	/* first in address is the page offset */
#define	FIL_ADDR_BYTE	4U	/* then comes 2-byte byte offset within page*/
#define	FIL_ADDR_SIZE	6U	/* address size is 6 bytes */

/** File space address */
struct fil_addr_t {
  /** page number within a tablespace */
  uint32_t page;
  /** byte offset within the page */
  uint16_t boffset;
};

/** The byte offsets on a file page for various variables @{ */
#define FIL_PAGE_SPACE_OR_CHKSUM 0	/*!< in < MySQL-4.0.14 space id the
					page belongs to (== 0) but in later
					versions the 'new' checksum of the
					page */
#define FIL_PAGE_OFFSET		4U	/*!< page offset inside space */
#define FIL_PAGE_PREV		8U	/*!< if there is a 'natural'
					predecessor of the page, its
					offset.  Otherwise FIL_NULL.
					This field is not set on BLOB
					pages, which are stored as a
					singly-linked list.  See also
					FIL_PAGE_NEXT. */
#define FIL_PAGE_NEXT		12U	/*!< if there is a 'natural' successor
					of the page, its offset.
					Otherwise FIL_NULL.
					B-tree index pages
					(FIL_PAGE_TYPE contains FIL_PAGE_INDEX)
					on the same PAGE_LEVEL are maintained
					as a doubly linked list via
					FIL_PAGE_PREV and FIL_PAGE_NEXT
					in the collation order of the
					smallest user record on each page. */
#define FIL_PAGE_LSN		16U	/*!< lsn of the end of the newest
					modification log record to the page */
#define	FIL_PAGE_TYPE		24U	/*!< file page type: FIL_PAGE_INDEX,...,
					2 bytes.

					The contents of this field can only
					be trusted in the following case:
					if the page is an uncompressed
					B-tree index page, then it is
					guaranteed that the value is
					FIL_PAGE_INDEX.
					The opposite does not hold.

					In tablespaces created by
					MySQL/InnoDB 5.1.7 or later, the
					contents of this field is valid
					for all uncompressed pages. */

/** For the first page in a system tablespace data file(ibdata*, not *.ibd):
the file has been flushed to disk at least up to this lsn
For other pages: 32-bit key version used to encrypt the page + 32-bit checksum
or 64 bites of zero if no encryption */
#define FIL_PAGE_FILE_FLUSH_LSN_OR_KEY_VERSION 26U

/** This overloads FIL_PAGE_FILE_FLUSH_LSN for RTREE Split Sequence Number */
#define	FIL_RTREE_SPLIT_SEQ_NUM	FIL_PAGE_FILE_FLUSH_LSN_OR_KEY_VERSION

/** Start of the page_compressed content */
#define FIL_PAGE_COMP_ALGO	FIL_PAGE_FILE_FLUSH_LSN_OR_KEY_VERSION

/** starting from 4.1.x this contains the space id of the page */
#define FIL_PAGE_ARCH_LOG_NO_OR_SPACE_ID  34U

#define FIL_PAGE_SPACE_ID  FIL_PAGE_ARCH_LOG_NO_OR_SPACE_ID

#define FIL_PAGE_DATA		38U	/*!< start of the data on the page */

/** 32-bit key version used to encrypt the page in full_crc32 format.
For non-encrypted page, it contains 0. */
#define FIL_PAGE_FCRC32_KEY_VERSION	0

/** page_compressed without innodb_checksum_algorithm=full_crc32 @{ */
/** Number of bytes used to store actual payload data size on
page_compressed pages when not using full_crc32. */
#define FIL_PAGE_COMP_SIZE		0

/** Number of bytes for FIL_PAGE_COMP_SIZE */
#define FIL_PAGE_COMP_METADATA_LEN		2

/** Number of bytes used to store actual compression method
for encrypted tables when not using full_crc32. */
#define FIL_PAGE_ENCRYPT_COMP_ALGO		2

/** Extra header size for encrypted page_compressed pages when
not using full_crc32 */
#define FIL_PAGE_ENCRYPT_COMP_METADATA_LEN	4
/* @} */

/** File page trailer @{ */
#define FIL_PAGE_END_LSN_OLD_CHKSUM 8	/*!< the low 4 bytes of this are used
					to store the page checksum, the
					last 4 bytes should be identical
					to the last 4 bytes of FIL_PAGE_LSN */
#define FIL_PAGE_DATA_END	8	/*!< size of the page trailer */

/** Store the last 4 bytes of FIL_PAGE_LSN */
#define FIL_PAGE_FCRC32_END_LSN 8

/** Store crc32 checksum at the end of the page */
#define FIL_PAGE_FCRC32_CHECKSUM	4
/* @} */

/** File page types (values of FIL_PAGE_TYPE) @{ */
/** page_compressed, encrypted=YES (not used for full_crc32) */
constexpr uint16_t FIL_PAGE_PAGE_COMPRESSED_ENCRYPTED= 37401;
/** page_compressed (not used for full_crc32) */
constexpr uint16_t FIL_PAGE_PAGE_COMPRESSED= 34354;
/** B-tree index page */
constexpr uint16_t FIL_PAGE_INDEX= 17855;
/** R-tree index page (SPATIAL INDEX) */
constexpr uint16_t FIL_PAGE_RTREE= 17854;
/** Undo log page */
constexpr uint16_t FIL_PAGE_UNDO_LOG= 2;
/** Index node (of file-in-file metadata) */
constexpr uint16_t FIL_PAGE_INODE= 3;
/** Insert buffer free list */
constexpr uint16_t FIL_PAGE_IBUF_FREE_LIST= 4;
/** Freshly allocated page */
constexpr uint16_t FIL_PAGE_TYPE_ALLOCATED= 0;
/** Change buffer bitmap (pages n*innodb_page_size+1) */
constexpr uint16_t FIL_PAGE_IBUF_BITMAP= 5;
/** System page */
constexpr uint16_t FIL_PAGE_TYPE_SYS= 6;
/** Transaction system data */
constexpr uint16_t FIL_PAGE_TYPE_TRX_SYS= 7;
/** Tablespace header (page 0) */
constexpr uint16_t FIL_PAGE_TYPE_FSP_HDR= 8;
/** Extent descriptor page (pages n*innodb_page_size, except 0) */
constexpr uint16_t FIL_PAGE_TYPE_XDES= 9;
/** Uncompressed BLOB page */
constexpr uint16_t FIL_PAGE_TYPE_BLOB= 10;
/** First ROW_FORMAT=COMPRESSED BLOB page */
constexpr uint16_t FIL_PAGE_TYPE_ZBLOB= 11;
/** Subsequent ROW_FORMAT=COMPRESSED BLOB page */
constexpr uint16_t FIL_PAGE_TYPE_ZBLOB2= 12;
/** In old tablespaces, garbage in FIL_PAGE_TYPE is replaced with this
value when flushing pages. */
constexpr uint16_t FIL_PAGE_TYPE_UNKNOWN= 13;

/* File page types introduced in MySQL 5.7, not supported in MariaDB */
//constexpr uint16_t FIL_PAGE_COMPRESSED = 14;
//constexpr uint16_t FIL_PAGE_ENCRYPTED = 15;
//constexpr uint16_t FIL_PAGE_COMPRESSED_AND_ENCRYPTED = 16;
//constexpr FIL_PAGE_ENCRYPTED_RTREE = 17;
/** Clustered index root page after instant ADD COLUMN */
constexpr uint16_t FIL_PAGE_TYPE_INSTANT= 18;

/** Used by i_s.cc to index into the text description.
Note: FIL_PAGE_TYPE_INSTANT maps to the same as FIL_PAGE_INDEX. */
constexpr uint16_t FIL_PAGE_TYPE_LAST= FIL_PAGE_TYPE_UNKNOWN;

/** Set in FIL_PAGE_TYPE for full_crc32 pages in page_compressed format.
If the flag is set, then the following holds for the remaining bits
of FIL_PAGE_TYPE:
Bits 0..7 will contain the compressed page size in bytes.
Bits 8..14 are reserved and must be 0. */
constexpr uint16_t FIL_PAGE_COMPRESS_FCRC32_MARKER= 15;
/* @} */

/** @return whether the page type is B-tree or R-tree index */
inline bool fil_page_type_is_index(uint16_t page_type)
{
	switch (page_type) {
	case FIL_PAGE_TYPE_INSTANT:
	case FIL_PAGE_INDEX:
	case FIL_PAGE_RTREE:
		return(true);
	}
	return(false);
}

/** Check whether the page is index page (either regular Btree index or Rtree
index */
#define fil_page_index_page_check(page)                         \
        fil_page_type_is_index(fil_page_get_type(page))

/** Enum values for encryption table option */
enum fil_encryption_t {
	/** Encrypted if innodb_encrypt_tables=ON (srv_encrypt_tables) */
	FIL_ENCRYPTION_DEFAULT,
	/** Encrypted */
	FIL_ENCRYPTION_ON,
	/** Not encrypted */
	FIL_ENCRYPTION_OFF
};

#ifndef UNIV_INNOCHECKSUM

/** Number of pending tablespace flushes */
extern ulint	fil_n_pending_tablespace_flushes;

/** Look up a tablespace.
The caller should hold an InnoDB table lock or a MDL that prevents
the tablespace from being dropped during the operation,
or the caller should be in single-threaded crash recovery mode
(no user connections that could drop tablespaces).
If this is not the case, fil_space_acquire() and fil_space_t::release()
should be used instead.
@param[in]	id	tablespace ID
@return tablespace, or NULL if not found */
fil_space_t*
fil_space_get(
	ulint	id)
	MY_ATTRIBUTE((warn_unused_result));

/** The tablespace memory cache; also the totality of logs (the log
data space) is stored here; below we talk about tablespaces, but also
the ib_logfiles form a 'space' and it is handled here */
struct fil_system_t {
  /**
    Constructor.

    Some members may require late initialisation, thus we just mark object as
    uninitialised. Real initialisation happens in create().
  */
  fil_system_t(): m_initialised(false)
  {
    UT_LIST_INIT(LRU, &fil_node_t::LRU);
    UT_LIST_INIT(space_list, &fil_space_t::space_list);
    UT_LIST_INIT(named_spaces, &fil_space_t::named_spaces);
  }

  bool is_initialised() const { return m_initialised; }

  /**
    Create the file system interface at database start.

    @param[in] hash_size	hash table size
  */
  void create(ulint hash_size);

  /** Close the file system interface at shutdown */
  void close();

private:
  bool m_initialised;
#ifdef UNIV_LINUX
  /** available block devices that reside on non-rotational storage */
  std::vector<dev_t> ssd;
public:
  /** @return whether a file system device is on non-rotational storage */
  bool is_ssd(dev_t dev) const
  {
    /* Linux seems to allow up to 15 partitions per block device.
    If the detected ssd carries "partition number 0" (it is the whole device),
    compare the candidate file system number without the partition number. */
    for (const auto s : ssd)
      if (dev == s || (dev & ~15U) == s)
        return true;
    return false;
  }
#endif
public:
	ib_mutex_t	mutex;		/*!< The mutex protecting the cache */
	fil_space_t*	sys_space;	/*!< The innodb_system tablespace */
	fil_space_t*	temp_space;	/*!< The innodb_temporary tablespace */
	hash_table_t*	spaces;		/*!< The hash table of spaces in the
					system; they are hashed on the space
					id */
	UT_LIST_BASE_NODE_T(fil_node_t) LRU;
					/*!< base node for the LRU list of the
					most recently used open files with no
					pending i/o's; if we start an i/o on
					the file, we first remove it from this
					list, and return it to the start of
					the list when the i/o ends;
					log files and the system tablespace are
					not put to this list: they are opened
					after the startup, and kept open until
					shutdown */
	intrusive::list<fil_space_t, unflushed_spaces_tag_t> unflushed_spaces;
					/*!< list of those
					tablespaces whose files contain
					unflushed writes; those spaces have
					at least one file node where
					needs_flush == true */
	ulint		n_open;		/*!< number of files currently open */
	ulint		max_assigned_id;/*!< maximum space id in the existing
					tables, or assigned during the time
					mysqld has been up; at an InnoDB
					startup we scan the data dictionary
					and set here the maximum of the
					space id's of the tables there */
	UT_LIST_BASE_NODE_T(fil_space_t) space_list;
					/*!< list of all file spaces */
	UT_LIST_BASE_NODE_T(fil_space_t) named_spaces;
					/*!< list of all file spaces
					for which a MLOG_FILE_NAME
					record has been written since
					the latest redo log checkpoint.
					Protected only by log_sys.mutex. */
	intrusive::list<fil_space_t, rotation_list_tag_t> rotation_list;
					/*!< list of all file spaces needing
					key rotation.*/

	bool		space_id_reuse_warned;
					/*!< whether fil_space_create()
					has issued a warning about
					potential space_id reuse */

	/** Trigger a call to fil_node_t::read_page0()
	@param[in]	id	tablespace identifier
	@return	tablespace
	@retval	NULL	if the tablespace does not exist or cannot be read */
	fil_space_t* read_page0(ulint id);

	/** Return the next fil_space_t from key rotation list.
	Once started, the caller must keep calling this until it returns NULL.
	fil_space_acquire() and fil_space_release() are invoked here which
	blocks a concurrent operation from dropping the tablespace.
	@param[in]      prev_space      Previous tablespace or NULL to start
					from beginning of fil_system->rotation
					list
	@param[in]      recheck         recheck of the tablespace is needed or
					still encryption thread does write page0
					for it
	@param[in]	key_version	key version of the key state thread
	If NULL, use the first fil_space_t on fil_system->space_list.
	@return pointer to the next fil_space_t.
	@retval NULL if this was the last */
	fil_space_t* keyrotate_next(
		fil_space_t*	prev_space,
		bool		remove,
		uint		key_version);
};

/** The tablespace memory cache. */
extern fil_system_t	fil_system;

#include "fil0crypt.h"

/** Returns the latch of a file space.
@param[in]	id	space id
@param[out]	flags	tablespace flags
@return latch protecting storage allocation */
rw_lock_t*
fil_space_get_latch(
	ulint	id,
	ulint*	flags);

/** Create a space memory object and put it to the fil_system hash table.
Error messages are issued to the server log.
@param[in]	name		tablespace name
@param[in]	id		tablespace identifier
@param[in]	flags		tablespace flags
@param[in]	purpose		tablespace purpose
@param[in,out]	crypt_data	encryption information
@param[in]	mode		encryption mode
@return pointer to created tablespace, to be filled in with fil_space_t::add()
@retval NULL on failure (such as when the same tablespace exists) */
fil_space_t*
fil_space_create(
	const char*		name,
	ulint			id,
	ulint			flags,
	fil_type_t		purpose,
	fil_space_crypt_t*	crypt_data,
	fil_encryption_t	mode = FIL_ENCRYPTION_DEFAULT)
	MY_ATTRIBUTE((warn_unused_result));

/*******************************************************************//**
Assigns a new space id for a new single-table tablespace. This works simply by
incrementing the global counter. If 4 billion id's is not enough, we may need
to recycle id's.
@return true if assigned, false if not */
bool
fil_assign_new_space_id(
/*====================*/
	ulint*	space_id);	/*!< in/out: space id */

/** Frees a space object from the tablespace memory cache.
Closes the files in the chain but does not delete them.
There must not be any pending i/o's or flushes on the files.
@param[in]	id		tablespace identifier
@param[in]	x_latched	whether the caller holds X-mode space->latch
@return true if success */
bool
fil_space_free(
	ulint		id,
	bool		x_latched);

/** Set the recovered size of a tablespace in pages.
@param id	tablespace ID
@param size	recovered size in pages */
UNIV_INTERN
void
fil_space_set_recv_size(ulint id, ulint size);
/*******************************************************************//**
Returns the size of the space in pages. The tablespace must be cached in the
memory cache.
@return space size, 0 if space not found */
ulint
fil_space_get_size(
/*===============*/
	ulint	id);	/*!< in: space id */

/** Opens all system tablespace data files. They stay open until the
database server shutdown. This should be called at a server startup after the
space objects for the system tablespace have been created. The
purpose of this operation is to make sure we never run out of file descriptors
if we need to read from the insert buffer. */
void
fil_open_system_tablespace_files();
/*==========================================*/
/*******************************************************************//**
Closes all open files. There must not be any pending i/o's or not flushed
modifications in the files. */
void
fil_close_all_files(void);
/*******************************************************************//**
Sets the max tablespace id counter if the given number is bigger than the
previous value. */
void
fil_set_max_space_id_if_bigger(
/*===========================*/
	ulint	max_id);/*!< in: maximum known id */

/** Write the flushed LSN to the page header of the first page in the
system tablespace.
@param[in]	lsn	flushed LSN
@return DB_SUCCESS or error number */
dberr_t
fil_write_flushed_lsn(
	lsn_t	lsn)
MY_ATTRIBUTE((warn_unused_result));

/** Acquire a tablespace when it could be dropped concurrently.
Used by background threads that do not necessarily hold proper locks
for concurrency control.
@param[in]	id	tablespace ID
@param[in]	silent	whether to silently ignore missing tablespaces
@return	the tablespace
@retval	NULL if missing or being deleted */
fil_space_t* fil_space_acquire_low(ulint id, bool silent)
	MY_ATTRIBUTE((warn_unused_result));

/** Acquire a tablespace when it could be dropped concurrently.
Used by background threads that do not necessarily hold proper locks
for concurrency control.
@param[in]	id	tablespace ID
@return	the tablespace
@retval	NULL if missing or being deleted or truncated */
inline
fil_space_t*
fil_space_acquire(ulint id)
{
	return (fil_space_acquire_low(id, false));
}

/** Acquire a tablespace that may not exist.
Used by background threads that do not necessarily hold proper locks
for concurrency control.
@param[in]	id	tablespace ID
@return	the tablespace
@retval	NULL if missing or being deleted */
inline
fil_space_t*
fil_space_acquire_silent(ulint id)
{
	return (fil_space_acquire_low(id, true));
}

/** Acquire a tablespace for reading or writing a block,
when it could be dropped concurrently.
@param[in]	id	tablespace ID
@return	the tablespace
@retval	NULL if missing */
fil_space_t*
fil_space_acquire_for_io(ulint id);

/** Return the next fil_space_t.
Once started, the caller must keep calling this until it returns NULL.
fil_space_acquire() and fil_space_t::release() are invoked here which
blocks a concurrent operation from dropping the tablespace.
@param[in,out]	prev_space	Pointer to the previous fil_space_t.
If NULL, use the first fil_space_t on fil_system.space_list.
@return pointer to the next fil_space_t.
@retval NULL if this was the last  */
fil_space_t*
fil_space_next(
	fil_space_t*	prev_space)
	MY_ATTRIBUTE((warn_unused_result));

/** Return the next fil_space_t from key rotation list.
Once started, the caller must keep calling this until it returns NULL.
fil_space_acquire() and fil_space_t::release() are invoked here which
blocks a concurrent operation from dropping the tablespace.
@param[in,out]	prev_space	Pointer to the previous fil_space_t.
If NULL, use the first fil_space_t on fil_system.space_list.
@param[in]	remove		Whether to remove the previous tablespace from
				the rotation list
@return pointer to the next fil_space_t.
@retval NULL if this was the last*/
fil_space_t*
fil_space_keyrotate_next(fil_space_t* prev_space, bool remove)
	MY_ATTRIBUTE((warn_unused_result));

/********************************************************//**
Creates the database directory for a table if it does not exist yet. */
void
fil_create_directory_for_tablename(
/*===============================*/
	const char*	name);	/*!< in: name in the standard
				'databasename/tablename' format */
/** Replay a file rename operation if possible.
@param[in]	space_id	tablespace identifier
@param[in]	first_page_no	first page number in the file
@param[in]	name		old file name
@param[in]	new_name	new file name
@return	whether the operation was successfully applied
(the name did not exist, or new_name did not exist and
name was successfully renamed to new_name)  */
bool
fil_op_replay_rename(
	ulint		space_id,
	ulint		first_page_no,
	const char*	name,
	const char*	new_name)
	MY_ATTRIBUTE((warn_unused_result));

/** Determine whether a table can be accessed in operations that are
not (necessarily) protected by meta-data locks.
(Rollback would generally be protected, but rollback of
FOREIGN KEY CASCADE/SET NULL is not protected by meta-data locks
but only by InnoDB table locks, which may be broken by
lock_remove_all_on_table().)
@param[in]	table	persistent table
checked @return whether the table is accessible */
bool fil_table_accessible(const dict_table_t* table)
	MY_ATTRIBUTE((warn_unused_result, nonnull));

/** Delete a tablespace and associated .ibd file.
@param[in]	id		tablespace identifier
@return	DB_SUCCESS or error */
dberr_t
fil_delete_tablespace(
	ulint id
#ifdef BTR_CUR_HASH_ADAPT
	, bool drop_ahi = false /*!< whether to drop the adaptive hash index */
#endif /* BTR_CUR_HASH_ADAPT */
	);

/** Prepare to truncate an undo tablespace.
@param[in]	space_id	undo tablespace id
@return	the tablespace
@retval	NULL if the tablespace does not exist */
fil_space_t* fil_truncate_prepare(ulint space_id);

/** Write log about an undo tablespace truncate operation. */
void fil_truncate_log(fil_space_t* space, ulint size, mtr_t* mtr)
	MY_ATTRIBUTE((nonnull));

/*******************************************************************//**
Closes a single-table tablespace. The tablespace must be cached in the
memory cache. Free all pages used by the tablespace.
@return DB_SUCCESS or error */
dberr_t
fil_close_tablespace(
/*=================*/
	trx_t*	trx,	/*!< in/out: Transaction covering the close */
	ulint	id);	/*!< in: space id */

/*******************************************************************//**
Allocates and builds a file name from a path, a table or tablespace name
and a suffix. The string must be freed by caller with ut_free().
@param[in] path NULL or the direcory path or the full path and filename.
@param[in] name NULL if path is full, or Table/Tablespace name
@param[in] suffix NULL or the file extention to use.
@return own: file name */
char*
fil_make_filepath(
	const char*	path,
	const char*	name,
	ib_extention	suffix,
	bool		strip_name);

/** Create a tablespace file.
@param[in]	space_id	Tablespace ID
@param[in]	name		Tablespace name in dbname/tablename format.
@param[in]	path		Path and filename of the datafile to create.
@param[in]	flags		Tablespace flags
@param[in]	size		Initial size of the tablespace file in pages,
must be >= FIL_IBD_FILE_INITIAL_SIZE
@param[in]	mode		MariaDB encryption mode
@param[in]	key_id		MariaDB encryption key_id
@param[out]	err		DB_SUCCESS or error code
@return	the created tablespace
@retval	NULL	on error */
fil_space_t*
fil_ibd_create(
	ulint		space_id,
	const char*	name,
	const char*	path,
	ulint		flags,
	ulint		size,
	fil_encryption_t mode,
	uint32_t	key_id,
	dberr_t*	err)
	MY_ATTRIBUTE((nonnull(2,8), warn_unused_result));

/** Try to adjust FSP_SPACE_FLAGS if they differ from the expectations.
(Typically when upgrading from MariaDB 10.1.0..10.1.20.)
@param[in,out]	space		tablespace
@param[in]	flags		desired tablespace flags */
void fsp_flags_try_adjust(fil_space_t* space, ulint flags);

/********************************************************************//**
Tries to open a single-table tablespace and optionally checks the space id is
right in it. If does not succeed, prints an error message to the .err log. This
function is used to open a tablespace when we start up mysqld, and also in
IMPORT TABLESPACE.
NOTE that we assume this operation is used either at the database startup
or under the protection of the dictionary mutex, so that two users cannot
race here. This operation does not leave the file associated with the
tablespace open, but closes it after we have looked at the space id in it.

If the validate boolean is set, we read the first page of the file and
check that the space id in the file is what we expect. We assume that
this function runs much faster if no check is made, since accessing the
file inode probably is much faster (the OS caches them) than accessing
the first page of the file.  This boolean may be initially false, but if
a remote tablespace is found it will be changed to true.

If the fix_dict boolean is set, then it is safe to use an internal SQL
statement to update the dictionary tables if they are incorrect.

@param[in]	validate	true if we should validate the tablespace
@param[in]	fix_dict	true if the dictionary is available to be fixed
@param[in]	purpose		FIL_TYPE_TABLESPACE or FIL_TYPE_TEMPORARY
@param[in]	id		tablespace ID
@param[in]	flags		expected FSP_SPACE_FLAGS
@param[in]	tablename	table name
If file-per-table, it is the table name in the databasename/tablename format
@param[in]	path_in		expected filepath, usually read from dictionary
@param[out]	err		DB_SUCCESS or error code
@return	tablespace
@retval	NULL	if the tablespace could not be opened */
fil_space_t*
fil_ibd_open(
	bool			validate,
	bool			fix_dict,
	fil_type_t		purpose,
	ulint			id,
	ulint			flags,
	const table_name_t&	tablename,
	const char*		path_in,
	dberr_t*		err = NULL)
	MY_ATTRIBUTE((warn_unused_result));

enum fil_load_status {
	/** The tablespace file(s) were found and valid. */
	FIL_LOAD_OK,
	/** The name no longer matches space_id */
	FIL_LOAD_ID_CHANGED,
	/** The file(s) were not found */
	FIL_LOAD_NOT_FOUND,
	/** The file(s) were not valid */
	FIL_LOAD_INVALID
};

/** Open a single-file tablespace and add it to the InnoDB data structures.
@param[in]	space_id	tablespace ID
@param[in]	filename	path/to/databasename/tablename.ibd
@param[out]	space		the tablespace, or NULL on error
@return status of the operation */
enum fil_load_status
fil_ibd_load(
	ulint		space_id,
	const char*	filename,
	fil_space_t*&	space)
	MY_ATTRIBUTE((warn_unused_result));


/***********************************************************************//**
A fault-tolerant function that tries to read the next file name in the
directory. We retry 100 times if os_file_readdir_next_file() returns -1. The
idea is to read as much good data as we can and jump over bad data.
@return 0 if ok, -1 if error even after the retries, 1 if at the end
of the directory */
int
fil_file_readdir_next_file(
/*=======================*/
	dberr_t*	err,	/*!< out: this is set to DB_ERROR if an error
				was encountered, otherwise not changed */
	const char*	dirname,/*!< in: directory name or path */
	os_file_dir_t	dir,	/*!< in: directory stream */
	os_file_stat_t*	info);	/*!< in/out: buffer where the
				info is returned */
/** Determine if a matching tablespace exists in the InnoDB tablespace
memory cache. Note that if we have not done a crash recovery at the database
startup, there may be many tablespaces which are not yet in the memory cache.
@param[in]	id		Tablespace ID
@param[in]	name		Tablespace name used in fil_space_create().
@param[in]	table_flags	table flags
@return the tablespace
@retval	NULL	if no matching tablespace exists in the memory cache */
fil_space_t*
fil_space_for_table_exists_in_mem(
	ulint		id,
	const char*	name,
	ulint		table_flags);

/** Try to extend a tablespace if it is smaller than the specified size.
@param[in,out]	space	tablespace
@param[in]	size	desired size in pages
@return whether the tablespace is at least as big as requested */
bool
fil_space_extend(
	fil_space_t*	space,
	ulint		size);

/** Reads or writes data. This operation could be asynchronous (aio).

@param[in]	type		IO context
@param[in]	sync		true if synchronous aio is desired
@param[in]	page_id		page id
@param[in]	zip_size	ROW_FORMAT=COMPRESSED page size, or 0
@param[in]	byte_offset	remainder of offset in bytes; in aio this
				must be divisible by the OS block size
@param[in]	len		how many bytes to read or write; this must
				not cross a file boundary; in aio this must
				be a block size multiple
@param[in,out]	buf		buffer where to store read data or from where
				to write; in aio this must be appropriately
				aligned
@param[in]	message		message for aio handler if non-sync aio
				used, else ignored
@param[in]	ignore		whether to ignore out-of-bounds page_id
@return DB_SUCCESS, or DB_TABLESPACE_DELETED
if we are trying to do i/o on a tablespace which does not exist */
dberr_t
fil_io(
	const IORequest&	type,
	bool			sync,
	const page_id_t		page_id,
	ulint			zip_size,
	ulint			byte_offset,
	ulint			len,
	void*			buf,
	void*			message,
	bool			ignore = false);

/**********************************************************************//**
Waits for an aio operation to complete. This function is used to write the
handler for completed requests. The aio array of pending requests is divided
into segments (see os0file.cc for more info). The thread specifies which
segment it wants to wait for. */
void
fil_aio_wait(
/*=========*/
	ulint	segment);	/*!< in: the number of the segment in the aio
				array to wait for */
/**********************************************************************//**
Flushes to disk possible writes cached by the OS. If the space does not exist
or is being dropped, does not do anything. */
void
fil_flush(
/*======*/
	ulint	space_id);	/*!< in: file space id (this can be a group of
				log files or a tablespace of the database) */
/** Flush a tablespace.
@param[in,out]	space	tablespace to flush */
void
fil_flush(fil_space_t* space);

/** Flush to disk the writes in file spaces of the given type
possibly cached by the OS.
@param[in]	purpose	FIL_TYPE_TABLESPACE */
void
fil_flush_file_spaces(
	fil_type_t	purpose);
/******************************************************************//**
Checks the consistency of the tablespace cache.
@return true if ok */
bool
fil_validate(void);
/*==============*/
/********************************************************************//**
Returns true if file address is undefined.
@return true if undefined */
bool
fil_addr_is_null(
/*=============*/
	fil_addr_t	addr);	/*!< in: address */
/********************************************************************//**
Get the predecessor of a file page.
@return FIL_PAGE_PREV */
ulint
fil_page_get_prev(
/*==============*/
	const byte*	page);	/*!< in: file page */
/********************************************************************//**
Get the successor of a file page.
@return FIL_PAGE_NEXT */
ulint
fil_page_get_next(
/*==============*/
	const byte*	page);	/*!< in: file page */
/*********************************************************************//**
Sets the file page type. */
void
fil_page_set_type(
/*==============*/
	byte*	page,	/*!< in/out: file page */
	ulint	type);	/*!< in: type */

/********************************************************************//**
Delete the tablespace file and any related files like .cfg.
This should not be called for temporary tables. */
void
fil_delete_file(
/*============*/
	const char*	path);	/*!< in: filepath of the ibd tablespace */

/********************************************************************//**
Looks for a pre-existing fil_space_t with the given tablespace ID
and, if found, returns the name and filepath in newly allocated buffers that the caller must free.
@param[in] space_id The tablespace ID to search for.
@param[out] name Name of the tablespace found.
@param[out] fileapth The filepath of the first datafile for thtablespace found.
@return true if tablespace is found, false if not. */
bool
fil_space_read_name_and_filepath(
	ulint	space_id,
	char**	name,
	char**	filepath);

/** Convert a file name to a tablespace name.
@param[in]	filename	directory/databasename/tablename.ibd
@return database/tablename string, to be freed with ut_free() */
char*
fil_path_to_space_name(
	const char*	filename);

/** Generate redo log for swapping two .ibd files
@param[in]	old_table	old table
@param[in]	new_table	new table
@param[in]	tmp_name	temporary table name
@param[in,out]	mtr		mini-transaction
@return innodb error code */
dberr_t
fil_mtr_rename_log(
	const dict_table_t*	old_table,
	const dict_table_t*	new_table,
	const char*		tmp_name,
	mtr_t*			mtr)
	MY_ATTRIBUTE((nonnull, warn_unused_result));

/** Acquire the fil_system mutex. */
#define fil_system_enter()	mutex_enter(&fil_system.mutex)
/** Release the fil_system mutex. */
#define fil_system_exit()	mutex_exit(&fil_system.mutex)

/*******************************************************************//**
Returns the table space by a given id, NULL if not found. */
fil_space_t*
fil_space_get_by_id(
/*================*/
	ulint	id);	/*!< in: space id */

/** Note that a non-predefined persistent tablespace has been modified
by redo log.
@param[in,out]	space	tablespace */
void
fil_names_dirty(
	fil_space_t*	space);

/** Write MLOG_FILE_NAME records when a non-predefined persistent
tablespace was modified for the first time since the latest
fil_names_clear().
@param[in,out]	space	tablespace
@param[in,out]	mtr	mini-transaction */
void
fil_names_dirty_and_write(
	fil_space_t*	space,
	mtr_t*		mtr);

/** Write MLOG_FILE_NAME records if a persistent tablespace was modified
for the first time since the latest fil_names_clear().
@param[in,out]	space	tablespace
@param[in,out]	mtr	mini-transaction
@return whether any MLOG_FILE_NAME record was written */
inline MY_ATTRIBUTE((warn_unused_result))
bool
fil_names_write_if_was_clean(
	fil_space_t*	space,
	mtr_t*		mtr)
{
	ut_ad(log_mutex_own());

	if (space == NULL) {
		return(false);
	}

	const bool	was_clean = space->max_lsn == 0;
	ut_ad(space->max_lsn <= log_sys.lsn);
	space->max_lsn = log_sys.lsn;

	if (was_clean) {
		fil_names_dirty_and_write(space, mtr);
	}

	return(was_clean);
}

/** During crash recovery, open a tablespace if it had not been opened
yet, to get valid size and flags.
@param[in,out]	space	tablespace */
inline void fil_space_open_if_needed(fil_space_t* space)
{
	ut_d(extern volatile bool recv_recovery_on);
	ut_ad(recv_recovery_on);

	if (space->size == 0) {
		/* Initially, size and flags will be set to 0,
		until the files are opened for the first time.
		fil_space_get_size() will open the file
		and adjust the size and flags. */
		ut_d(ulint size	=) fil_space_get_size(space->id);
		ut_ad(size == space->size);
	}
}

/** On a log checkpoint, reset fil_names_dirty_and_write() flags
and write out MLOG_FILE_NAME and MLOG_CHECKPOINT if needed.
@param[in]	lsn		checkpoint LSN
@param[in]	do_write	whether to always write MLOG_CHECKPOINT
@return whether anything was written to the redo log
@retval false	if no flags were set and nothing written
@retval true	if anything was written to the redo log */
bool
fil_names_clear(
	lsn_t	lsn,
	bool	do_write);

#ifdef UNIV_ENABLE_UNIT_TEST_MAKE_FILEPATH
void test_make_filepath();
#endif /* UNIV_ENABLE_UNIT_TEST_MAKE_FILEPATH */

/** Determine the block size of the data file.
@param[in]	space		tablespace
@param[in]	offset		page number
@return	block size */
UNIV_INTERN
ulint
fil_space_get_block_size(const fil_space_t* space, unsigned offset);

#include "fil0fil.ic"
#endif /* UNIV_INNOCHECKSUM */

#endif /* fil0fil_h */<|MERGE_RESOLUTION|>--- conflicted
+++ resolved
@@ -39,14 +39,11 @@
 # include <set>
 #endif
 
-<<<<<<< HEAD
+struct unflushed_spaces_tag_t;
+struct rotation_list_tag_t;
+
 /** whether to reduce redo logging during ALTER TABLE */
 extern	my_bool	innodb_log_optimize_ddl;
-=======
-struct unflushed_spaces_tag_t;
-struct rotation_list_tag_t;
-
->>>>>>> d2697dfb
 // Forward declaration
 extern my_bool srv_use_doublewrite_buf;
 extern struct buf_dblwr_t* buf_dblwr;
