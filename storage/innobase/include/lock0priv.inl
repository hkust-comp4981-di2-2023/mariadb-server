/*****************************************************************************

Copyright (c) 2007, 2014, Oracle and/or its affiliates. All Rights Reserved.
Copyright (c) 2018, 2020, MariaDB Corporation.

This program is free software; you can redistribute it and/or modify it under
the terms of the GNU General Public License as published by the Free Software
Foundation; version 2 of the License.

This program is distributed in the hope that it will be useful, but WITHOUT
ANY WARRANTY; without even the implied warranty of MERCHANTABILITY or FITNESS
FOR A PARTICULAR PURPOSE. See the GNU General Public License for more details.

You should have received a copy of the GNU General Public License along with
this program; if not, write to the Free Software Foundation, Inc.,
51 Franklin Street, Fifth Floor, Boston, MA 02110-1335 USA

*****************************************************************************/

/**************************************************//**
@file include/lock0priv.ic
Lock module internal inline methods.

Created July 16, 2007 Vasil Dimov
*******************************************************/

/* This file contains only methods which are used in
lock/lock0* files, other than lock/lock0lock.cc.
I.e. lock/lock0lock.cc contains more internal inline
methods but they are used only in that file. */

#ifndef LOCK_MODULE_IMPLEMENTATION
#error Do not include lock0priv.ic outside of the lock/ module
#endif

#include "row0row.h"

/*********************************************************************//**
Gets the type of a lock.
@return LOCK_TABLE or LOCK_REC */
UNIV_INLINE
ulint
lock_get_type_low(
/*==============*/
	const lock_t*	lock)	/*!< in: lock */
{
	ut_ad(lock);

	return(lock->type_mode & LOCK_TYPE_MASK);
}

/*********************************************************************//**
Checks if some transaction has an implicit x-lock on a record in a clustered
index.
@return transaction id of the transaction which has the x-lock, or 0 */
UNIV_INLINE
trx_id_t
lock_clust_rec_some_has_impl(
/*=========================*/
	const rec_t*		rec,	/*!< in: user record */
	const dict_index_t*	index,	/*!< in: clustered index */
	const rec_offs*		offsets)/*!< in: rec_get_offsets(rec, index) */
{
	ut_ad(dict_index_is_clust(index));
	ut_ad(page_rec_is_user_rec(rec));

	return(row_get_rec_trx_id(rec, index, offsets));
}

/*********************************************************************//**
Gets the number of bits in a record lock bitmap.
@return	number of bits */
UNIV_INLINE
ulint
lock_rec_get_n_bits(
/*================*/
	const lock_t*	lock)	/*!< in: record lock */
{
	return(lock->un_member.rec_lock.n_bits);
}

/**********************************************************************//**
Sets the nth bit of a record lock to TRUE. */
UNIV_INLINE
void
lock_rec_set_nth_bit(
/*=================*/
	lock_t*	lock,	/*!< in: record lock */
	ulint	i)	/*!< in: index of the bit */
{
	ulint	byte_index;
	ulint	bit_index;

	ut_ad(lock);
	ut_ad(lock_get_type_low(lock) == LOCK_REC);
	ut_ad(i < lock->un_member.rec_lock.n_bits);

	byte_index = i / 8;
	bit_index = i % 8;

#if defined __GNUC__ && !defined __clang__ && __GNUC__ < 6
# pragma GCC diagnostic push
# pragma GCC diagnostic ignored "-Wconversion" /* GCC 4 and 5 need this here */
#endif
	((byte*) &lock[1])[byte_index] |= static_cast<byte>(1 << bit_index);
#if defined __GNUC__ && !defined __clang__ && __GNUC__ < 6
# pragma GCC diagnostic pop
#endif
	++lock->trx->lock.n_rec_locks;
}

/*********************************************************************//**
Gets the first or next record lock on a page.
@return	next lock, NULL if none exists */
UNIV_INLINE
lock_t*
lock_rec_get_next_on_page(
/*======================*/
	lock_t*	lock)	/*!< in: a record lock */
{
	return((lock_t*) lock_rec_get_next_on_page_const(lock));
}

/*********************************************************************//**
<<<<<<< HEAD
=======
Gets the first record lock on a page, where the page is identified by its
file address.
@return	first lock, NULL if none exists */
UNIV_INLINE
lock_t*
lock_rec_get_first_on_page_addr(
/*============================*/
	hash_table_t*	lock_hash,	/* Lock hash table */
	ulint		space,		/*!< in: space */
	ulint		page_no)	/*!< in: page number */
{
	ut_ad(lock_mutex_own());

	for (lock_t* lock = static_cast<lock_t*>(
			HASH_GET_FIRST(lock_hash,
				       lock_rec_hash(space, page_no)));
	     lock != NULL;
	     lock = static_cast<lock_t*>(HASH_GET_NEXT(hash, lock))) {

		if (lock->un_member.rec_lock.space == space
		    && lock->un_member.rec_lock.page_no == page_no) {

			return(lock);
		}
	}

	return(NULL);
}

/*********************************************************************//**
Gets the first record lock on a page, where the page is identified by a
pointer to it.
@return	first lock, NULL if none exists */
UNIV_INLINE
lock_t*
lock_rec_get_first_on_page(
/*=======================*/
	hash_table_t*		lock_hash,	/*!< in: lock hash table */
	const buf_block_t*	block)		/*!< in: buffer block */
{
	ut_ad(lock_mutex_own());

	ulint	space	= block->page.id.space();
	ulint	page_no	= block->page.id.page_no();
	ulint	hash = buf_block_get_lock_hash_val(block);

	for (lock_t* lock = static_cast<lock_t*>(
			HASH_GET_FIRST(lock_hash, hash));
	     lock != NULL;
	     lock = static_cast<lock_t*>(HASH_GET_NEXT(hash, lock))) {

		if (lock->un_member.rec_lock.space == space
		    && lock->un_member.rec_lock.page_no == page_no) {

			return(lock);
		}
	}

	return(NULL);
}

/*********************************************************************//**
>>>>>>> 1ec32057
Gets the next explicit lock request on a record.
@return	next lock, NULL if none exists or if heap_no == ULINT_UNDEFINED */
UNIV_INLINE
lock_t*
lock_rec_get_next(
/*==============*/
	ulint	heap_no,/*!< in: heap number of the record */
	lock_t*	lock)	/*!< in: lock */
{
	ut_ad(lock_mutex_own());

	do {
		ut_ad(lock_get_type_low(lock) == LOCK_REC);
		lock = lock_rec_get_next_on_page(lock);
	} while (lock && !lock_rec_get_nth_bit(lock, heap_no));

	return(lock);
}

/*********************************************************************//**
Gets the next explicit lock request on a record.
@return	next lock, NULL if none exists or if heap_no == ULINT_UNDEFINED */
UNIV_INLINE
const lock_t*
lock_rec_get_next_const(
/*====================*/
	ulint		heap_no,/*!< in: heap number of the record */
	const lock_t*	lock)	/*!< in: lock */
{
	return(lock_rec_get_next(heap_no, (lock_t*) lock));
}

/*********************************************************************//**
Gets the first explicit lock request on a record.
<<<<<<< HEAD
@param[in] hash hash chain the lock on
@param[in] page_id page id
@param[in] heap_no heap number of the record
@return first lock, NULL if none exists */
UNIV_INLINE
lock_t *lock_rec_get_first(hash_table_t *hash, page_id_t page_id,
                           ulint heap_no)
{
  for (lock_t *lock= lock_sys.get_first(*hash, page_id);
       lock; lock= lock_rec_get_next_on_page(lock))
    if (lock_rec_get_nth_bit(lock, heap_no))
      return lock;
  return nullptr;
=======
@return	first lock, NULL if none exists */
UNIV_INLINE
lock_t*
lock_rec_get_first(
/*===============*/
	hash_table_t*		hash,	/*!< in: hash chain the lock on */
	const buf_block_t*	block,	/*!< in: block containing the record */
	ulint			heap_no)/*!< in: heap number of the record */
{
	ut_ad(lock_mutex_own());

	for (lock_t* lock = lock_rec_get_first_on_page(hash, block); lock;
	     lock = lock_rec_get_next_on_page(lock)) {
		if (lock_rec_get_nth_bit(lock, heap_no)) {
			return(lock);
		}
	}

	return(NULL);
>>>>>>> 1ec32057
}

/*********************************************************************//**
Gets the nth bit of a record lock.
@return TRUE if bit set also if i == ULINT_UNDEFINED return FALSE*/
UNIV_INLINE
ibool
lock_rec_get_nth_bit(
/*=================*/
	const lock_t*	lock,	/*!< in: record lock */
	ulint		i)	/*!< in: index of the bit */
{
	const byte*     b;

	ut_ad(lock);
	ut_ad(lock_get_type_low(lock) == LOCK_REC);

	if (i >= lock->un_member.rec_lock.n_bits) {

		return(FALSE);
	}

	b = ((const byte*) &lock[1]) + (i / 8);

	return(1 & *b >> (i % 8));
}

/*********************************************************************//**
Gets the first or next record lock on a page.
@return next lock, NULL if none exists */
UNIV_INLINE
const lock_t*
lock_rec_get_next_on_page_const(
/*============================*/
	const lock_t*	lock)	/*!< in: a record lock */
{
  ut_ad(lock_mutex_own());
  ut_ad(lock_get_type_low(lock) == LOCK_REC);

  const page_id_t page_id(lock->un_member.rec_lock.page_id);

  while (!!(lock= static_cast<const lock_t*>(HASH_GET_NEXT(hash, lock))))
    if (lock->un_member.rec_lock.page_id == page_id)
      break;
  return lock;
}

/*********************************************************************//**
Gets the mode of a lock.
@return mode */
UNIV_INLINE
enum lock_mode
lock_get_mode(
/*==========*/
	const lock_t*	lock)   /*!< in: lock */
{
	ut_ad(lock);

	return(static_cast<enum lock_mode>(lock->type_mode & LOCK_MODE_MASK));
}

/*********************************************************************//**
Calculates if lock mode 1 is compatible with lock mode 2.
@return nonzero if mode1 compatible with mode2 */
UNIV_INLINE
ulint
lock_mode_compatible(
/*=================*/
	enum lock_mode	mode1,	/*!< in: lock mode */
	enum lock_mode	mode2)	/*!< in: lock mode */
{
	ut_ad((ulint) mode1 < lock_types);
	ut_ad((ulint) mode2 < lock_types);

	return(lock_compatibility_matrix[mode1][mode2]);
}

/*********************************************************************//**
Calculates if lock mode 1 is stronger or equal to lock mode 2.
@return nonzero if mode1 stronger or equal to mode2 */
UNIV_INLINE
ulint
lock_mode_stronger_or_eq(
/*=====================*/
	enum lock_mode	mode1,	/*!< in: lock mode */
	enum lock_mode	mode2)	/*!< in: lock mode */
{
	ut_ad((ulint) mode1 < lock_types);
	ut_ad((ulint) mode2 < lock_types);

	return(lock_strength_matrix[mode1][mode2]);
}

/*********************************************************************//**
Gets the wait flag of a lock.
@return LOCK_WAIT if waiting, 0 if not */
UNIV_INLINE
ulint
lock_get_wait(
/*==========*/
	const lock_t*	lock)	/*!< in: lock */
{
	ut_ad(lock);

	return(lock->type_mode & LOCK_WAIT);
}

/*********************************************************************//**
Checks if a transaction has the specified table lock, or stronger. This
function should only be called by the thread that owns the transaction.
@return lock or NULL */
UNIV_INLINE
const lock_t*
lock_table_has(
/*===========*/
	const trx_t*		trx,	/*!< in: transaction */
	const dict_table_t*	table,	/*!< in: table */
	lock_mode		in_mode)/*!< in: lock mode */
{
	/* Look for stronger locks the same trx already has on the table */

	for (lock_list::const_iterator it = trx->lock.table_locks.begin(),
             end = trx->lock.table_locks.end(); it != end; ++it) {

		const lock_t*	lock = *it;

		if (lock == NULL) {
			continue;
		}

		lock_mode	mode = lock_get_mode(lock);

		ut_ad(trx == lock->trx);
		ut_ad(lock_get_type_low(lock) & LOCK_TABLE);
		ut_ad(lock->un_member.tab_lock.table != NULL);

		if (table == lock->un_member.tab_lock.table
		    && lock_mode_stronger_or_eq(mode, in_mode)) {

			ut_ad(!lock_get_wait(lock));

			return(lock);
		}
	}

	return(NULL);
}

/* vim: set filetype=c: */<|MERGE_RESOLUTION|>--- conflicted
+++ resolved
@@ -122,71 +122,6 @@
 }
 
 /*********************************************************************//**
-<<<<<<< HEAD
-=======
-Gets the first record lock on a page, where the page is identified by its
-file address.
-@return	first lock, NULL if none exists */
-UNIV_INLINE
-lock_t*
-lock_rec_get_first_on_page_addr(
-/*============================*/
-	hash_table_t*	lock_hash,	/* Lock hash table */
-	ulint		space,		/*!< in: space */
-	ulint		page_no)	/*!< in: page number */
-{
-	ut_ad(lock_mutex_own());
-
-	for (lock_t* lock = static_cast<lock_t*>(
-			HASH_GET_FIRST(lock_hash,
-				       lock_rec_hash(space, page_no)));
-	     lock != NULL;
-	     lock = static_cast<lock_t*>(HASH_GET_NEXT(hash, lock))) {
-
-		if (lock->un_member.rec_lock.space == space
-		    && lock->un_member.rec_lock.page_no == page_no) {
-
-			return(lock);
-		}
-	}
-
-	return(NULL);
-}
-
-/*********************************************************************//**
-Gets the first record lock on a page, where the page is identified by a
-pointer to it.
-@return	first lock, NULL if none exists */
-UNIV_INLINE
-lock_t*
-lock_rec_get_first_on_page(
-/*=======================*/
-	hash_table_t*		lock_hash,	/*!< in: lock hash table */
-	const buf_block_t*	block)		/*!< in: buffer block */
-{
-	ut_ad(lock_mutex_own());
-
-	ulint	space	= block->page.id.space();
-	ulint	page_no	= block->page.id.page_no();
-	ulint	hash = buf_block_get_lock_hash_val(block);
-
-	for (lock_t* lock = static_cast<lock_t*>(
-			HASH_GET_FIRST(lock_hash, hash));
-	     lock != NULL;
-	     lock = static_cast<lock_t*>(HASH_GET_NEXT(hash, lock))) {
-
-		if (lock->un_member.rec_lock.space == space
-		    && lock->un_member.rec_lock.page_no == page_no) {
-
-			return(lock);
-		}
-	}
-
-	return(NULL);
-}
-
-/*********************************************************************//**
->>>>>>> 1ec32057
 Gets the next explicit lock request on a record.
 @return	next lock, NULL if none exists or if heap_no == ULINT_UNDEFINED */
 UNIV_INLINE
@@ -221,21 +156,6 @@
 
 /*********************************************************************//**
 Gets the first explicit lock request on a record.
-<<<<<<< HEAD
-@param[in] hash hash chain the lock on
-@param[in] page_id page id
-@param[in] heap_no heap number of the record
-@return first lock, NULL if none exists */
-UNIV_INLINE
-lock_t *lock_rec_get_first(hash_table_t *hash, page_id_t page_id,
-                           ulint heap_no)
-{
-  for (lock_t *lock= lock_sys.get_first(*hash, page_id);
-       lock; lock= lock_rec_get_next_on_page(lock))
-    if (lock_rec_get_nth_bit(lock, heap_no))
-      return lock;
-  return nullptr;
-=======
 @return	first lock, NULL if none exists */
 UNIV_INLINE
 lock_t*
@@ -245,17 +165,11 @@
 	const buf_block_t*	block,	/*!< in: block containing the record */
 	ulint			heap_no)/*!< in: heap number of the record */
 {
-	ut_ad(lock_mutex_own());
-
-	for (lock_t* lock = lock_rec_get_first_on_page(hash, block); lock;
-	     lock = lock_rec_get_next_on_page(lock)) {
-		if (lock_rec_get_nth_bit(lock, heap_no)) {
-			return(lock);
-		}
-	}
-
-	return(NULL);
->>>>>>> 1ec32057
+  for (lock_t *lock= lock_sys.get_first(*hash, block->page.id());
+       lock; lock= lock_rec_get_next_on_page(lock))
+    if (lock_rec_get_nth_bit(lock, heap_no))
+      return lock;
+  return nullptr;
 }
 
 /*********************************************************************//**
