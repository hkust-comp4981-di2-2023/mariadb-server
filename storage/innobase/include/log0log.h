/*****************************************************************************

Copyright (c) 1995, 2017, Oracle and/or its affiliates. All rights reserved.
Copyright (c) 2009, Google Inc.
Copyright (c) 2017, 2018, MariaDB Corporation.

Portions of this file contain modifications contributed and copyrighted by
Google, Inc. Those modifications are gratefully acknowledged and are described
briefly in the InnoDB documentation. The contributions by Google are
incorporated with their permission, and subject to the conditions contained in
the file COPYING.Google.

This program is free software; you can redistribute it and/or modify it under
the terms of the GNU General Public License as published by the Free Software
Foundation; version 2 of the License.

This program is distributed in the hope that it will be useful, but WITHOUT
ANY WARRANTY; without even the implied warranty of MERCHANTABILITY or FITNESS
FOR A PARTICULAR PURPOSE. See the GNU General Public License for more details.

You should have received a copy of the GNU General Public License along with
this program; if not, write to the Free Software Foundation, Inc.,
51 Franklin Street, Suite 500, Boston, MA 02110-1335 USA

*****************************************************************************/

/**************************************************//**
@file include/log0log.h
Database log

Created 12/9/1995 Heikki Tuuri
*******************************************************/

#ifndef log0log_h
#define log0log_h

#include "univ.i"
#include "dyn0buf.h"
#include "sync0rw.h"
#include "log0types.h"
#include "os0event.h"
#include "os0file.h"

/** Maximum number of srv_n_log_files, or innodb_log_files_in_group */
#define SRV_N_LOG_FILES_MAX 100

/** Magic value to use instead of log checksums when they are disabled */
#define LOG_NO_CHECKSUM_MAGIC 0xDEADBEEFUL

/* Margin for the free space in the smallest log group, before a new query
step which modifies the database, is started */

#define LOG_CHECKPOINT_FREE_PER_THREAD	(4U << srv_page_size_shift)
#define LOG_CHECKPOINT_EXTRA_FREE	(8U << srv_page_size_shift)

typedef ulint (*log_checksum_func_t)(const byte* log_block);

/** Pointer to the log checksum calculation function. Protected with
log_sys.mutex. */
extern log_checksum_func_t log_checksum_algorithm_ptr;

/** Append a string to the log.
@param[in]	str		string
@param[in]	len		string length
@param[out]	start_lsn	start LSN of the log record
@return end lsn of the log record, zero if did not succeed */
UNIV_INLINE
lsn_t
log_reserve_and_write_fast(
	const void*	str,
	ulint		len,
	lsn_t*		start_lsn);
/***********************************************************************//**
Checks if there is need for a log buffer flush or a new checkpoint, and does
this if yes. Any database operation should call this when it has modified
more than about 4 pages. NOTE that this function may only be called when the
OS thread owns no synchronization objects except the dictionary mutex. */
UNIV_INLINE
void
log_free_check(void);
/*================*/

/** Extends the log buffer.
@param[in]	len	requested minimum size in bytes */
void log_buffer_extend(ulong len);

/** Check margin not to overwrite transaction log from the last checkpoint.
If would estimate the log write to exceed the log_group_capacity,
waits for the checkpoint is done enough.
@param[in]	len	length of the data to be written */

void
log_margin_checkpoint_age(
	ulint	len);

/** Open the log for log_write_low. The log must be closed with log_close.
@param[in]	len	length of the data to be written
@return start lsn of the log record */
lsn_t
log_reserve_and_open(
	ulint	len);
/************************************************************//**
Writes to the log the string given. It is assumed that the caller holds the
log mutex. */
void
log_write_low(
/*==========*/
	const byte*	str,		/*!< in: string */
	ulint		str_len);	/*!< in: string length */
/************************************************************//**
Closes the log.
@return lsn */
lsn_t
log_close(void);
/*===========*/
/************************************************************//**
Gets the current lsn.
@return current lsn */
UNIV_INLINE
lsn_t
log_get_lsn(void);
/*=============*/
/************************************************************//**
Gets the current lsn.
@return	current lsn */
UNIV_INLINE
lsn_t
log_get_lsn_nowait(void);
/*=============*/
/************************************************************//**
Gets the last lsn that is fully flushed to disk.
@return	last flushed lsn */
UNIV_INLINE
ib_uint64_t
log_get_flush_lsn(void);
/*=============*/
/****************************************************************
Gets the log group capacity. It is OK to read the value without
holding log_sys.mutex because it is constant.
@return log group capacity */
UNIV_INLINE
lsn_t
log_get_capacity(void);
/*==================*/
/****************************************************************
Get log_sys::max_modified_age_async. It is OK to read the value without
holding log_sys::mutex because it is constant.
@return max_modified_age_async */
UNIV_INLINE
lsn_t
log_get_max_modified_age_async(void);
/*================================*/

/** Calculate the recommended highest values for lsn - last_checkpoint_lsn
and lsn - buf_get_oldest_modification().
@param[in]	file_size	requested innodb_log_file_size
@retval true on success
@retval false if the smallest log group is too small to
accommodate the number of OS threads in the database server */
bool
log_set_capacity(ulonglong file_size)
	MY_ATTRIBUTE((warn_unused_result));

/** Ensure that the log has been written to the log file up to a given
log entry (such as that of a transaction commit). Start a new write, or
wait and check if an already running write is covering the request.
@param[in]	lsn		log sequence number that should be
included in the redo log file write
@param[in]	flush_to_disk	whether the written log should also
be flushed to the file system
@param[in]	rotate_key	whether to rotate the encryption key */
void log_write_up_to(lsn_t lsn, bool flush_to_disk, bool rotate_key = false);

/** write to the log file up to the last log entry.
@param[in]	sync	whether we want the written log
also to be flushed to disk. */
void
log_buffer_flush_to_disk(
	bool sync = true);
/****************************************************************//**
This functions writes the log buffer to the log file and if 'flush'
is set it forces a flush of the log file as well. This is meant to be
called from background master thread only as it does not wait for
the write (+ possible flush) to finish. */
void
log_buffer_sync_in_background(
/*==========================*/
	bool	flush);	/*<! in: flush the logs to disk */
/** Make a checkpoint. Note that this function does not flush dirty
blocks from the buffer pool: it only checks what is lsn of the oldest
modification in the pool, and writes information about the lsn in
log files. Use log_make_checkpoint_at() to flush also the pool.
@param[in]	sync		whether to wait for the write to complete
@param[in]	write_always	force a write even if no log
has been generated since the latest checkpoint
@return true if success, false if a checkpoint write was already running */
bool
log_checkpoint(
	bool	sync,
	bool	write_always);

/** Make a checkpoint at or after a specified LSN.
@param[in]	lsn		the log sequence number, or LSN_MAX
for the latest LSN
@param[in]	write_always	force a write even if no log
has been generated since the latest checkpoint */
void
log_make_checkpoint_at(
	lsn_t			lsn,
	bool			write_always);

/****************************************************************//**
Makes a checkpoint at the latest lsn and writes it to first page of each
data file in the database, so that we know that the file spaces contain
all modifications up to that lsn. This can only be called at database
shutdown. This function also writes all log in log files to the log archive. */
void
logs_empty_and_mark_files_at_shutdown(void);
/*=======================================*/
/** Read a log group header page to log_sys.checkpoint_buf.
@param[in]	header	0 or LOG_CHECKPOINT_1 or LOG_CHECKPOINT2 */
void log_header_read(ulint header);
/** Write checkpoint info to the log header and invoke log_mutex_exit().
@param[in]	sync	whether to wait for the write to complete
@param[in]	end_lsn	start LSN of the MLOG_CHECKPOINT mini-transaction */
void
log_write_checkpoint_info(bool sync, lsn_t end_lsn);

/** Set extra data to be written to the redo log during checkpoint.
@param[in]	buf	data to be appended on checkpoint, or NULL
@return pointer to previous data to be appended on checkpoint */
mtr_buf_t*
log_append_on_checkpoint(
	mtr_buf_t*	buf);
/**
Checks that there is enough free space in the log to start a new query step.
Flushes the log buffer or makes a new checkpoint if necessary. NOTE: this
function may only be called if the calling thread owns no synchronization
objects! */
void
log_check_margins(void);

/************************************************************//**
Gets a log block flush bit.
@return TRUE if this block was the first to be written in a log flush */
UNIV_INLINE
ibool
log_block_get_flush_bit(
/*====================*/
	const byte*	log_block);	/*!< in: log block */
/************************************************************//**
Gets a log block number stored in the header.
@return log block number stored in the block header */
UNIV_INLINE
ulint
log_block_get_hdr_no(
/*=================*/
	const byte*	log_block);	/*!< in: log block */
/************************************************************//**
Gets a log block data length.
@return log block data length measured as a byte offset from the block start */
UNIV_INLINE
ulint
log_block_get_data_len(
/*===================*/
	const byte*	log_block);	/*!< in: log block */
/************************************************************//**
Sets the log block data length. */
UNIV_INLINE
void
log_block_set_data_len(
/*===================*/
	byte*	log_block,	/*!< in/out: log block */
	ulint	len);		/*!< in: data length */
/************************************************************//**
Calculates the checksum for a log block.
@return checksum */
UNIV_INLINE
ulint
log_block_calc_checksum(
/*====================*/
	const byte*	block);	/*!< in: log block */

/** Calculates the checksum for a log block using the CRC32 algorithm.
@param[in]	block	log block
@return checksum */
UNIV_INLINE
ulint
log_block_calc_checksum_crc32(
	const byte*	block);

/** Calculates the checksum for a log block using the "no-op" algorithm.
@return		the calculated checksum value */
UNIV_INLINE
ulint
log_block_calc_checksum_none(const byte*);

/************************************************************//**
Gets a log block checksum field value.
@return checksum */
UNIV_INLINE
ulint
log_block_get_checksum(
/*===================*/
	const byte*	log_block);	/*!< in: log block */
/************************************************************//**
Sets a log block checksum field value. */
UNIV_INLINE
void
log_block_set_checksum(
/*===================*/
	byte*	log_block,	/*!< in/out: log block */
	ulint	checksum);	/*!< in: checksum */
/************************************************************//**
Gets a log block first mtr log record group offset.
@return first mtr log record group byte offset from the block start, 0
if none */
UNIV_INLINE
ulint
log_block_get_first_rec_group(
/*==========================*/
	const byte*	log_block);	/*!< in: log block */
/************************************************************//**
Sets the log block first mtr log record group offset. */
UNIV_INLINE
void
log_block_set_first_rec_group(
/*==========================*/
	byte*	log_block,	/*!< in/out: log block */
	ulint	offset);	/*!< in: offset, 0 if none */
/************************************************************//**
Gets a log block checkpoint number field (4 lowest bytes).
@return checkpoint no (4 lowest bytes) */
UNIV_INLINE
ulint
log_block_get_checkpoint_no(
/*========================*/
	const byte*	log_block);	/*!< in: log block */
/************************************************************//**
Initializes a log block in the log buffer. */
UNIV_INLINE
void
log_block_init(
/*===========*/
	byte*	log_block,	/*!< in: pointer to the log buffer */
	lsn_t	lsn);		/*!< in: lsn within the log block */
/************************************************************//**
Converts a lsn to a log block number.
@return log block number, it is > 0 and <= 1G */
UNIV_INLINE
ulint
log_block_convert_lsn_to_no(
/*========================*/
	lsn_t	lsn);	/*!< in: lsn of a byte within the block */
/******************************************************//**
Prints info of the log. */
void
log_print(
/*======*/
	FILE*	file);	/*!< in: file where to print */
/******************************************************//**
Peeks the current lsn.
@return TRUE if success, FALSE if could not get the log system mutex */
ibool
log_peek_lsn(
/*=========*/
	lsn_t*	lsn);	/*!< out: if returns TRUE, current lsn is here */
/**********************************************************************//**
Refreshes the statistics used to print per-second averages. */
void
log_refresh_stats(void);
/*===================*/

/** Whether to generate and require checksums on the redo log pages */
extern my_bool	innodb_log_checksums;

/* Values used as flags */
#define LOG_FLUSH	7652559
#define LOG_CHECKPOINT	78656949

/* The counting of lsn's starts from this value: this must be non-zero */
#define LOG_START_LSN		((lsn_t) (16 * OS_FILE_LOG_BLOCK_SIZE))

/* Offsets of a log block header */
#define	LOG_BLOCK_HDR_NO	0	/* block number which must be > 0 and
					is allowed to wrap around at 2G; the
					highest bit is set to 1 if this is the
					first log block in a log flush write
					segment */
#define LOG_BLOCK_FLUSH_BIT_MASK 0x80000000UL
					/* mask used to get the highest bit in
					the preceding field */
#define	LOG_BLOCK_HDR_DATA_LEN	4	/* number of bytes of log written to
					this block */
#define	LOG_BLOCK_FIRST_REC_GROUP 6	/* offset of the first start of an
					mtr log record group in this log block,
					0 if none; if the value is the same
					as LOG_BLOCK_HDR_DATA_LEN, it means
					that the first rec group has not yet
					been catenated to this log block, but
					if it will, it will start at this
					offset; an archive recovery can
					start parsing the log records starting
					from this offset in this log block,
					if value not 0 */
#define LOG_BLOCK_CHECKPOINT_NO	8	/* 4 lower bytes of the value of
					log_sys.next_checkpoint_no when the
					log block was last written to: if the
					block has not yet been written full,
					this value is only updated before a
					log buffer flush */
#define LOG_BLOCK_HDR_SIZE	12	/* size of the log block header in
					bytes */

#define	LOG_BLOCK_KEY		4	/* encryption key version
					before LOG_BLOCK_CHECKSUM;
					in LOG_HEADER_FORMAT_ENC_10_4 only */
#define	LOG_BLOCK_CHECKSUM	4	/* 4 byte checksum of the log block
					contents; in InnoDB versions
					< 3.23.52 this did not contain the
					checksum but the same value as
					LOG_BLOCK_HDR_NO */

/** Offsets inside the checkpoint pages (redo log format version 1) @{ */
/** Checkpoint number */
#define LOG_CHECKPOINT_NO		0
/** Log sequence number up to which all changes have been flushed */
#define LOG_CHECKPOINT_LSN		8
/** Byte offset of the log record corresponding to LOG_CHECKPOINT_LSN */
#define LOG_CHECKPOINT_OFFSET		16
/** srv_log_buffer_size at the time of the checkpoint (not used) */
#define LOG_CHECKPOINT_LOG_BUF_SIZE	24
/** MariaDB 10.2.5 encrypted redo log encryption key version (32 bits)*/
#define LOG_CHECKPOINT_CRYPT_KEY	32
/** MariaDB 10.2.5 encrypted redo log random nonce (32 bits) */
#define LOG_CHECKPOINT_CRYPT_NONCE	36
/** MariaDB 10.2.5 encrypted redo log random message (MY_AES_BLOCK_SIZE) */
#define LOG_CHECKPOINT_CRYPT_MESSAGE	40
/** start LSN of the MLOG_CHECKPOINT mini-transaction corresponding
to this checkpoint, or 0 if the information has not been written */
#define LOG_CHECKPOINT_END_LSN		OS_FILE_LOG_BLOCK_SIZE - 16

/* @} */

/** Offsets of a log file header */
/* @{ */
/** Log file header format identifier (32-bit unsigned big-endian integer).
This used to be called LOG_GROUP_ID and always written as 0,
because InnoDB never supported more than one copy of the redo log. */
#define LOG_HEADER_FORMAT	0
/** Redo log subformat (originally 0). In format version 0, the
LOG_FILE_START_LSN started here, 4 bytes earlier than LOG_HEADER_START_LSN,
which the LOG_FILE_START_LSN was renamed to.
Subformat 1 is for the fully redo-logged TRUNCATE
(no MLOG_TRUNCATE records or extra log checkpoints or log files) */
#define LOG_HEADER_SUBFORMAT	4
/** LSN of the start of data in this log file (with format version 1;
in format version 0, it was called LOG_FILE_START_LSN and at offset 4). */
#define LOG_HEADER_START_LSN	8
/** A null-terminated string which will contain either the string 'ibbackup'
and the creation time if the log file was created by mysqlbackup --restore,
or the MySQL version that created the redo log file. */
#define LOG_HEADER_CREATOR	16
/** End of the log file creator field. */
#define LOG_HEADER_CREATOR_END	(LOG_HEADER_CREATOR + 32)
/** Contents of the LOG_HEADER_CREATOR field */
#define LOG_HEADER_CREATOR_CURRENT		\
	"MariaDB "				\
	IB_TO_STR(MYSQL_VERSION_MAJOR) "."	\
	IB_TO_STR(MYSQL_VERSION_MINOR) "."	\
	IB_TO_STR(MYSQL_VERSION_PATCH)

/** The original (not version-tagged) InnoDB redo log format */
#define LOG_HEADER_FORMAT_3_23		0
/** The MySQL 5.7.9/MariaDB 10.2.2 log format */
#define LOG_HEADER_FORMAT_10_2		1
/** The MariaDB 10.3.2 log format.
To prevent crash-downgrade to earlier 10.2 due to the inability to
roll back a retroactively introduced TRX_UNDO_RENAME_TABLE undo log record,
MariaDB 10.2.18 and later will use the 10.3 format, but LOG_HEADER_SUBFORMAT
1 instead of 0. MariaDB 10.3 will use subformat 0 (5.7-style TRUNCATE) or 2
(MDEV-13564 backup-friendly TRUNCATE). */
#define LOG_HEADER_FORMAT_10_3		103
<<<<<<< HEAD
/** The MariaDB 10.4.0 log format (only with innodb_encrypt_log=ON) */
#define LOG_HEADER_FORMAT_ENC_10_4	(104U | 1U << 31)
=======
/** The redo log format identifier corresponding to the current format version.
Stored in LOG_HEADER_FORMAT. */
#define LOG_HEADER_FORMAT_CURRENT	LOG_HEADER_FORMAT_10_3
/** Future MariaDB 10.4 log format */
#define LOG_HEADER_FORMAT_10_4		104
>>>>>>> 6b61f1bb
/** Encrypted MariaDB redo log */
#define LOG_HEADER_FORMAT_ENCRYPTED	(1U<<31)

/* @} */

#define LOG_CHECKPOINT_1	OS_FILE_LOG_BLOCK_SIZE
					/* first checkpoint field in the log
					header; we write alternately to the
					checkpoint fields when we make new
					checkpoints; this field is only defined
					in the first log file of a log group */
#define LOG_CHECKPOINT_2	(3 * OS_FILE_LOG_BLOCK_SIZE)
					/* second checkpoint field in the log
					header */
#define LOG_FILE_HDR_SIZE	(4 * OS_FILE_LOG_BLOCK_SIZE)

typedef ib_mutex_t	LogSysMutex;
typedef ib_mutex_t	FlushOrderMutex;

/** Redo log buffer */
struct log_t{
	MY_ALIGNED(CACHE_LINE_SIZE)
	lsn_t		lsn;		/*!< log sequence number */
	ulong		buf_free;	/*!< first free offset within the log
					buffer in use */

	MY_ALIGNED(CACHE_LINE_SIZE)
	LogSysMutex	mutex;		/*!< mutex protecting the log */
	MY_ALIGNED(CACHE_LINE_SIZE)
	LogSysMutex	write_mutex;	/*!< mutex protecting writing to log */
	MY_ALIGNED(CACHE_LINE_SIZE)
	FlushOrderMutex	log_flush_order_mutex;/*!< mutex to serialize access to
					the flush list when we are putting
					dirty blocks in the list. The idea
					behind this mutex is to be able
					to release log_sys.mutex during
					mtr_commit and still ensure that
					insertions in the flush_list happen
					in the LSN order. */
	byte*		buf;		/*!< Memory of double the
					srv_log_buffer_size is
					allocated here. This pointer will change
					however to either the first half or the
					second half in turns, so that log
					write/flush to disk don't block
					concurrent mtrs which will write
					log to this buffer. Care to switch back
					to the first half before freeing/resizing
					must be undertaken. */
	bool		first_in_use;	/*!< true if buf points to the first
					half of the aligned(buf_ptr), false
					if the second half */
	ulong		max_buf_free;	/*!< recommended maximum value of
					buf_free for the buffer in use, after
					which the buffer is flushed */
	bool		check_flush_or_checkpoint;
					/*!< this is set when there may
					be need to flush the log buffer, or
					preflush buffer pool pages, or make
					a checkpoint; this MUST be TRUE when
					lsn - last_checkpoint_lsn >
					max_checkpoint_age; this flag is
					peeked at by log_free_check(), which
					does not reserve the log mutex */

  /** Log files. Protected by mutex or write_mutex. */
  struct files {
    /** number of files */
    ulint				n_files;
<<<<<<< HEAD
    /** format of the redo log: e.g., LOG_HEADER_FORMAT_10_3 */
    ulint				format;
=======
    /** format of the redo log: e.g., LOG_HEADER_FORMAT_CURRENT */
    uint32_t				format;
    /** redo log subformat: 0 with separately logged TRUNCATE,
    2 with fully redo-logged TRUNCATE (1 in MariaDB 10.2) */
    uint32_t				subformat;
>>>>>>> 6b61f1bb
    /** individual log file size in bytes, including the header */
    lsn_t				file_size;
    /** lsn used to fix coordinates within the log group */
    lsn_t				lsn;
    /** the byte offset of the above lsn */
    lsn_t				lsn_offset;

    /** unaligned buffers */
    byte*				file_header_bufs_ptr;
    /** buffers for each file header in the group */
    byte*				file_header_bufs[SRV_N_LOG_FILES_MAX];

    /** used only in recovery: recovery scan succeeded up to this
    lsn in this log group */
    lsn_t				scanned_lsn;

    /** @return whether the redo log is encrypted */
    bool is_encrypted() const { return format & LOG_HEADER_FORMAT_ENCRYPTED; }
    /** @return capacity in bytes */
    lsn_t capacity() const{ return (file_size - LOG_FILE_HDR_SIZE) * n_files; }
    /** Calculate the offset of a log sequence number.
    @param[in]	lsn	log sequence number
    @return offset within the log */
    inline lsn_t calc_lsn_offset(lsn_t lsn) const;

    /** Set the field values to correspond to a given lsn. */
    void set_fields(lsn_t lsn)
    {
      lsn_offset = calc_lsn_offset(lsn);
      this->lsn = lsn;
    }

    /** Read a log segment to log_sys.buf.
    @param[in,out]	start_lsn	in: read area start,
					out: the last read valid lsn
    @param[in]		end_lsn		read area end
    @return	whether no invalid blocks (e.g checksum mismatch) were found */
    bool read_log_seg(lsn_t* start_lsn, lsn_t end_lsn);

    /** Initialize the redo log buffer.
    @param[in]	n_files		number of files */
    void create(ulint n_files);

    /** Close the redo log buffer. */
    void close()
    {
      ut_free(file_header_bufs_ptr);
      n_files = 0;
      file_header_bufs_ptr = NULL;
      memset(file_header_bufs, 0, sizeof file_header_bufs);
    }
  } log;

	/** The fields involved in the log buffer flush @{ */

	ulong		buf_next_to_write;/*!< first offset in the log buffer
					where the byte content may not exist
					written to file, e.g., the start
					offset of a log record catenated
					later; this is advanced when a flush
					operation is completed to all the log
					groups */
	volatile bool	is_extending;	/*!< this is set to true during extend
					the log buffer size */
	lsn_t		write_lsn;	/*!< last written lsn */
	lsn_t		current_flush_lsn;/*!< end lsn for the current running
					write + flush operation */
	lsn_t		flushed_to_disk_lsn;
					/*!< how far we have written the log
					AND flushed to disk */
	ulint		n_pending_flushes;/*!< number of currently
					pending flushes; protected by
					log_sys.mutex */
	os_event_t	flush_event;	/*!< this event is in the reset state
					when a flush is running;
					os_event_set() and os_event_reset()
					are protected by log_sys.mutex */
	ulint		n_log_ios;	/*!< number of log i/os initiated thus
					far */
	ulint		n_log_ios_old;	/*!< number of log i/o's at the
					previous printout */
	time_t		last_printout_time;/*!< when log_print was last time
					called */
	/* @} */

	/** Fields involved in checkpoints @{ */
	lsn_t		log_group_capacity; /*!< capacity of the log group; if
					the checkpoint age exceeds this, it is
					a serious error because it is possible
					we will then overwrite log and spoil
					crash recovery */
	lsn_t		max_modified_age_async;
					/*!< when this recommended
					value for lsn -
					buf_pool_get_oldest_modification()
					is exceeded, we start an
					asynchronous preflush of pool pages */
	lsn_t		max_modified_age_sync;
					/*!< when this recommended
					value for lsn -
					buf_pool_get_oldest_modification()
					is exceeded, we start a
					synchronous preflush of pool pages */
	lsn_t		max_checkpoint_age_async;
					/*!< when this checkpoint age
					is exceeded we start an
					asynchronous writing of a new
					checkpoint */
	lsn_t		max_checkpoint_age;
					/*!< this is the maximum allowed value
					for lsn - last_checkpoint_lsn when a
					new query step is started */
	ib_uint64_t	next_checkpoint_no;
					/*!< next checkpoint number */
	lsn_t		last_checkpoint_lsn;
					/*!< latest checkpoint lsn */
	lsn_t		next_checkpoint_lsn;
					/*!< next checkpoint lsn */
	mtr_buf_t*	append_on_checkpoint;
					/*!< extra redo log records to write
					during a checkpoint, or NULL if none.
					The pointer is protected by
					log_sys.mutex, and the data must
					remain constant as long as this
					pointer is not NULL. */
	ulint		n_pending_checkpoint_writes;
					/*!< number of currently pending
					checkpoint writes */
	rw_lock_t	checkpoint_lock;/*!< this latch is x-locked when a
					checkpoint write is running; a thread
					should wait for this without owning
					the log mutex */

	/** buffer for checkpoint header */
	MY_ALIGNED(OS_FILE_LOG_BLOCK_SIZE)
	byte		checkpoint_buf[OS_FILE_LOG_BLOCK_SIZE];
	/* @} */

private:
  bool m_initialised;
public:
  /**
    Constructor.

    Some members may require late initialisation, thus we just mark object as
    uninitialised. Real initialisation happens in create().
  */
  log_t(): m_initialised(false) {}

  /** @return whether the redo log is encrypted */
  bool is_encrypted() const { return(log.is_encrypted()); }

  bool is_initialised() const { return m_initialised; }

  /** Complete an asynchronous checkpoint write. */
  void complete_checkpoint();

  /** @return the log block header + trailer size */
  unsigned framing_size() const
  {
    return log.format == LOG_HEADER_FORMAT_ENC_10_4
      ? LOG_BLOCK_HDR_SIZE + LOG_BLOCK_KEY + LOG_BLOCK_CHECKSUM
      : LOG_BLOCK_HDR_SIZE + LOG_BLOCK_CHECKSUM;
  }
  /** @return the log block payload size */
  unsigned payload_size() const
  {
    return log.format == LOG_HEADER_FORMAT_ENC_10_4
      ? OS_FILE_LOG_BLOCK_SIZE - LOG_BLOCK_HDR_SIZE - LOG_BLOCK_CHECKSUM -
      LOG_BLOCK_KEY
      : OS_FILE_LOG_BLOCK_SIZE - LOG_BLOCK_HDR_SIZE - LOG_BLOCK_CHECKSUM;
  }
  /** @return the log block trailer offset */
  unsigned trailer_offset() const
  {
    return log.format == LOG_HEADER_FORMAT_ENC_10_4
      ? OS_FILE_LOG_BLOCK_SIZE - LOG_BLOCK_CHECKSUM - LOG_BLOCK_KEY
      : OS_FILE_LOG_BLOCK_SIZE - LOG_BLOCK_CHECKSUM;
  }

  /** Initialise the redo log subsystem. */
  void create();

  /** Shut down the redo log subsystem. */
  void close();
};

/** Redo log system */
extern log_t	log_sys;

/** Calculate the offset of a log sequence number.
@param[in]     lsn     log sequence number
@return offset within the log */
inline lsn_t log_t::files::calc_lsn_offset(lsn_t lsn) const
{
  ut_ad(this == &log_sys.log);
  /* The lsn parameters are updated while holding both the mutexes
  and it is ok to have either of them while reading */
  ut_ad(log_sys.mutex.is_owned() || log_sys.write_mutex.is_owned());
  const lsn_t group_size= capacity();
  lsn_t l= lsn - this->lsn;
  if (longlong(l) < 0) {
    l= lsn_t(-longlong(l)) % group_size;
    l= group_size - l;
  }

  l+= lsn_offset - LOG_FILE_HDR_SIZE * (1 + lsn_offset / file_size);
  l%= group_size;
  return l + LOG_FILE_HDR_SIZE * (1 + l / (file_size - LOG_FILE_HDR_SIZE));
}

/** Test if flush order mutex is owned. */
#define log_flush_order_mutex_own()			\
	mutex_own(&log_sys.log_flush_order_mutex)

/** Acquire the flush order mutex. */
#define log_flush_order_mutex_enter() do {		\
	mutex_enter(&log_sys.log_flush_order_mutex);	\
} while (0)
/** Release the flush order mutex. */
# define log_flush_order_mutex_exit() do {		\
	mutex_exit(&log_sys.log_flush_order_mutex);	\
} while (0)

/** Test if log sys mutex is owned. */
#define log_mutex_own() mutex_own(&log_sys.mutex)

/** Test if log sys write mutex is owned. */
#define log_write_mutex_own() mutex_own(&log_sys.write_mutex)

/** Acquire the log sys mutex. */
#define log_mutex_enter() mutex_enter(&log_sys.mutex)

/** Acquire the log sys write mutex. */
#define log_write_mutex_enter() mutex_enter(&log_sys.write_mutex)

/** Acquire all the log sys mutexes. */
#define log_mutex_enter_all() do {		\
	mutex_enter(&log_sys.write_mutex);	\
	mutex_enter(&log_sys.mutex);		\
} while (0)

/** Release the log sys mutex. */
#define log_mutex_exit() mutex_exit(&log_sys.mutex)

/** Release the log sys write mutex.*/
#define log_write_mutex_exit() mutex_exit(&log_sys.write_mutex)

/** Release all the log sys mutexes. */
#define log_mutex_exit_all() do {		\
	mutex_exit(&log_sys.mutex);		\
	mutex_exit(&log_sys.write_mutex);	\
} while (0)

/* log scrubbing speed, in bytes/sec */
extern ulonglong innodb_scrub_log_speed;

/** Event to wake up log_scrub_thread */
extern os_event_t	log_scrub_event;
/** Whether log_scrub_thread is active */
extern bool		log_scrub_thread_active;

#include "log0log.ic"

#endif<|MERGE_RESOLUTION|>--- conflicted
+++ resolved
@@ -481,16 +481,8 @@
 1 instead of 0. MariaDB 10.3 will use subformat 0 (5.7-style TRUNCATE) or 2
 (MDEV-13564 backup-friendly TRUNCATE). */
 #define LOG_HEADER_FORMAT_10_3		103
-<<<<<<< HEAD
 /** The MariaDB 10.4.0 log format (only with innodb_encrypt_log=ON) */
 #define LOG_HEADER_FORMAT_ENC_10_4	(104U | 1U << 31)
-=======
-/** The redo log format identifier corresponding to the current format version.
-Stored in LOG_HEADER_FORMAT. */
-#define LOG_HEADER_FORMAT_CURRENT	LOG_HEADER_FORMAT_10_3
-/** Future MariaDB 10.4 log format */
-#define LOG_HEADER_FORMAT_10_4		104
->>>>>>> 6b61f1bb
 /** Encrypted MariaDB redo log */
 #define LOG_HEADER_FORMAT_ENCRYPTED	(1U<<31)
 
@@ -560,16 +552,11 @@
   struct files {
     /** number of files */
     ulint				n_files;
-<<<<<<< HEAD
     /** format of the redo log: e.g., LOG_HEADER_FORMAT_10_3 */
-    ulint				format;
-=======
-    /** format of the redo log: e.g., LOG_HEADER_FORMAT_CURRENT */
     uint32_t				format;
     /** redo log subformat: 0 with separately logged TRUNCATE,
     2 with fully redo-logged TRUNCATE (1 in MariaDB 10.2) */
     uint32_t				subformat;
->>>>>>> 6b61f1bb
     /** individual log file size in bytes, including the header */
     lsn_t				file_size;
     /** lsn used to fix coordinates within the log group */
