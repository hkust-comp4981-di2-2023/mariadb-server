/*****************************************************************************

Copyright (c) 1995, 2017, Oracle and/or its affiliates. All rights reserved.
Copyright (c) 2009, Google Inc.
Copyright (c) 2017, 2022, MariaDB Corporation.

Portions of this file contain modifications contributed and copyrighted by
Google, Inc. Those modifications are gratefully acknowledged and are described
briefly in the InnoDB documentation. The contributions by Google are
incorporated with their permission, and subject to the conditions contained in
the file COPYING.Google.

This program is free software; you can redistribute it and/or modify it under
the terms of the GNU General Public License as published by the Free Software
Foundation; version 2 of the License.

This program is distributed in the hope that it will be useful, but WITHOUT
ANY WARRANTY; without even the implied warranty of MERCHANTABILITY or FITNESS
FOR A PARTICULAR PURPOSE. See the GNU General Public License for more details.

You should have received a copy of the GNU General Public License along with
this program; if not, write to the Free Software Foundation, Inc.,
51 Franklin Street, Fifth Floor, Boston, MA 02110-1335 USA

*****************************************************************************/

/**************************************************//**
@file include/log0log.h
Database log

Created 12/9/1995 Heikki Tuuri
*******************************************************/

#pragma once

#include "log0types.h"
#include "os0file.h"
#include "span.h"
#include "my_atomic_wrapper.h"
#include "srw_lock.h"
#include <string>

using st_::span;

static const char LOG_FILE_NAME_PREFIX[] = "ib_logfile";
static const char LOG_FILE_NAME[] = "ib_logfile0";

/** Composes full path for a redo log file
@param[in]	filename	name of the redo log file
@return path with log file name*/
std::string get_log_file_path(const char *filename= LOG_FILE_NAME);

/** Delete log file.
@param[in]	suffix	suffix of the file name */
static inline void delete_log_file(const char* suffix)
{
  auto path = get_log_file_path(LOG_FILE_NAME_PREFIX).append(suffix);
  os_file_delete_if_exists_func(path.c_str(), nullptr);
}

<<<<<<< HEAD
struct completion_callback;
=======
/** Append a string to the log.
@param[in]	str		string
@param[in]	len		string length
@param[out]	start_lsn	start LSN of the log record
@return end lsn of the log record, zero if did not succeed */
UNIV_INLINE
lsn_t
log_reserve_and_write_fast(
	const void*	str,
	ulint		len,
	lsn_t*		start_lsn);
/** Wait for a log checkpoint if needed.
NOTE that this function may only be called while not holding
any synchronization objects except dict_sys.latch. */
void log_free_check();

/** Extends the log buffer.
@param[in]	len	requested minimum size in bytes */
void log_buffer_extend(ulong len);

/** Calculate the recommended highest values for lsn - last_checkpoint_lsn
and lsn - buf_pool.get_oldest_modification().
@param[in]	file_size	requested innodb_log_file_size
@retval true on success
@retval false if the smallest log is too small to
accommodate the number of OS threads in the database server */
bool
log_set_capacity(ulonglong file_size)
	MY_ATTRIBUTE((warn_unused_result));
>>>>>>> 5740638c

/** Ensure that the log has been written to the log file up to a given
log entry (such as that of a transaction commit). Start a new write, or
wait and check if an already running write is covering the request.
@param lsn      log sequence number that should be included in the file write
@param durable  whether the write needs to be durable
@param callback log write completion callback */
void log_write_up_to(lsn_t lsn, bool durable,
                     const completion_callback *callback= nullptr);

/** Write to the log file up to the last log entry.
@param durable  whether to wait for a durable write to complete */
void log_buffer_flush_to_disk(bool durable= true);


/** Prepare to invoke log_write_and_flush(), before acquiring log_sys.latch. */
ATTRIBUTE_COLD void log_write_and_flush_prepare();

/** Durably write the log up to log_sys.get_lsn(). */
ATTRIBUTE_COLD void log_write_and_flush();

/** Make a checkpoint */
ATTRIBUTE_COLD void log_make_checkpoint();

/** Make a checkpoint at the latest lsn on shutdown. */
ATTRIBUTE_COLD void logs_empty_and_mark_files_at_shutdown();

/**
Checks that there is enough free space in the log to start a new query step.
Flushes the log buffer or makes a new checkpoint if necessary. NOTE: this
function may only be called if the calling thread owns no synchronization
objects! */
ATTRIBUTE_COLD void log_check_margins();

/******************************************************//**
Prints info of the log. */
void
log_print(
/*======*/
	FILE*	file);	/*!< in: file where to print */

/** Offsets of a log file header */
/* @{ */
/** Log file header format identifier (32-bit unsigned big-endian integer).
This used to be called LOG_GROUP_ID and always written as 0,
because InnoDB never supported more than one copy of the redo log. */
#define LOG_HEADER_FORMAT	0
/** LSN of the start of data in this log file (with format version 1;
in format version 0, it was called LOG_FILE_START_LSN and at offset 4). */
#define LOG_HEADER_START_LSN	8
/** A null-terminated string which will contain either the string 'ibbackup'
and the creation time if the log file was created by mysqlbackup --restore,
or the MySQL version that created the redo log file. */
#define LOG_HEADER_CREATOR	16
/** End of the log file creator field. */
#define LOG_HEADER_CREATOR_END	48
/* @} */

struct log_t;

/** File abstraction */
class log_file_t
{
  friend log_t;
  os_file_t m_file{OS_FILE_CLOSED};
public:
  log_file_t()= default;
  log_file_t(os_file_t file) noexcept : m_file(file) {}

  /** Open a file
  @return file size in bytes
  @retval 0 if not readable */
  os_offset_t open(bool read_only) noexcept;
  bool is_opened() const noexcept { return m_file != OS_FILE_CLOSED; }

  dberr_t close() noexcept;
  dberr_t read(os_offset_t offset, span<byte> buf) noexcept;
  void write(os_offset_t offset, span<const byte> buf) noexcept;
  bool flush() const noexcept { return os_file_flush(m_file); }
#ifdef HAVE_PMEM
  byte *mmap(bool read_only, const struct stat &st) noexcept;
#endif
};

/** Redo log buffer */
struct log_t
{
  /** The original (not version-tagged) InnoDB redo log format */
  static constexpr uint32_t FORMAT_3_23= 0;
  /** The MySQL 5.7.9/MariaDB 10.2.2 log format */
  static constexpr uint32_t FORMAT_10_2= 1;
  /** The MariaDB 10.3.2 log format. */
  static constexpr uint32_t FORMAT_10_3= 103;
  /** The MariaDB 10.4.0 log format. */
  static constexpr uint32_t FORMAT_10_4= 104;
  /** Encrypted MariaDB redo log */
  static constexpr uint32_t FORMAT_ENCRYPTED= 1U << 31;
  /** The MariaDB 10.4.0 log format (only with innodb_encrypt_log=ON) */
  static constexpr uint32_t FORMAT_ENC_10_4= FORMAT_10_4 | FORMAT_ENCRYPTED;
  /** The MariaDB 10.5.1 physical redo log format */
  static constexpr uint32_t FORMAT_10_5= 0x50485953;
  /** The MariaDB 10.5.1 physical format (only with innodb_encrypt_log=ON) */
  static constexpr uint32_t FORMAT_ENC_10_5= FORMAT_10_5 | FORMAT_ENCRYPTED;
  /** The MariaDB 10.8.0 variable-block-size redo log format */
  static constexpr uint32_t FORMAT_10_8= 0x50687973;
  /** The MariaDB 10.8.0 format with innodb_encrypt_log=ON */
  static constexpr uint32_t FORMAT_ENC_10_8= FORMAT_10_8 | FORMAT_ENCRYPTED;

  /** Location of the first checkpoint block */
  static constexpr size_t CHECKPOINT_1= 4096;
  /** Location of the second checkpoint block */
  static constexpr size_t CHECKPOINT_2= 8192;
  /** Start of record payload */
  static constexpr lsn_t START_OFFSET= 12288;

  /** smallest possible log sequence number in the current format
  (used to be 2048 before FORMAT_10_8). */
  static constexpr lsn_t FIRST_LSN= START_OFFSET;

private:
  /** The log sequence number of the last change of durable InnoDB files */
  alignas(CPU_LEVEL1_DCACHE_LINESIZE)
  std::atomic<lsn_t> lsn;
  /** the first guaranteed-durable log sequence number */
  std::atomic<lsn_t> flushed_to_disk_lsn;
  /** set when there may be need to flush the log buffer, or
  preflush buffer pool pages, or initiate a log checkpoint.
  This must hold if lsn - last_checkpoint_lsn > max_checkpoint_age. */
  std::atomic<bool> check_flush_or_checkpoint_;


#if defined(__aarch64__)
/* On ARM, we do more spinning */
typedef srw_spin_lock log_rwlock_t;
#define LSN_LOCK_ATTR MY_MUTEX_INIT_FAST
#else
typedef srw_lock log_rwlock_t;
#define LSN_LOCK_ATTR nullptr
#endif

public:
  /** rw-lock protecting buf */
  alignas(CPU_LEVEL1_DCACHE_LINESIZE) log_rwlock_t latch;
private:
  /** Last written LSN */
  lsn_t write_lsn;
public:
  /** log record buffer, written to by mtr_t::commit() */
  byte *buf;
  /** buffer for writing data to ib_logfile0, or nullptr if is_pmem()
  In write_buf(), buf and flush_buf are swapped */
  byte *flush_buf;
  /** number of std::swap(buf, flush_buf) and writes from buf to log;
  protected by latch.wr_lock() */
  ulint write_to_log;

  /** Log sequence number when a log file overwrite (broken crash recovery)
  was noticed. Protected by latch.wr_lock(). */
  lsn_t overwrite_warned;

  /** innodb_log_buffer_size (size of buf and flush_buf, in bytes) */
  size_t buf_size;

private:
  /** spin lock protecting lsn, buf_free in append_prepare() */
  alignas(CPU_LEVEL1_DCACHE_LINESIZE) pthread_mutex_t lsn_lock;
  void init_lsn_lock() { pthread_mutex_init(&lsn_lock, LSN_LOCK_ATTR); }
  void lock_lsn() { pthread_mutex_lock(&lsn_lock); }
  void unlock_lsn() { pthread_mutex_unlock(&lsn_lock); }
  void destroy_lsn_lock() { pthread_mutex_destroy(&lsn_lock); }

public:
  /** first free offset within buf use; protected by lsn_lock */
  Atomic_relaxed<size_t> buf_free;
  /** number of write requests (to buf); protected by exclusive lsn_lock */
  ulint write_to_buf;
  /** number of waits in append_prepare(); protected by lsn_lock */
  ulint waits;
  /** recommended maximum size of buf, after which the buffer is flushed */
  size_t max_buf_free;

  /** log file size in bytes, including the header */
  lsn_t file_size;
private:
  /** the log sequence number at the start of the log file */
  lsn_t first_lsn;
#if defined __linux__ || defined _WIN32
  /** The physical block size of the storage */
  uint32_t block_size;
#endif
public:
  /** format of the redo log: e.g., FORMAT_10_8 */
  uint32_t format;
  /** Log file */
  log_file_t log;
#if defined __linux__ || defined _WIN32
  /** whether file system caching is enabled for the log */
  my_bool log_buffered;
# ifdef _WIN32
  static constexpr bool log_maybe_unbuffered= true;
# else
  /** whether file system caching may be disabled */
  bool log_maybe_unbuffered;
# endif
#endif

	/** Fields involved in checkpoints @{ */
	lsn_t		log_capacity;	/*!< capacity of the log; if
					the checkpoint age exceeds this, it is
					a serious error because it is possible
					we will then overwrite log and spoil
					crash recovery */
	lsn_t		max_modified_age_async;
					/*!< when this recommended
					value for lsn -
					buf_pool.get_oldest_modification()
					is exceeded, we start an
					asynchronous preflush of pool pages */
	lsn_t		max_checkpoint_age;
					/*!< this is the maximum allowed value
					for lsn - last_checkpoint_lsn when a
					new query step is started */
  /** latest completed checkpoint (protected by latch.wr_lock()) */
  Atomic_relaxed<lsn_t> last_checkpoint_lsn;
  /** next checkpoint LSN (protected by log_sys.latch) */
  lsn_t next_checkpoint_lsn;
  /** next checkpoint number (protected by latch.wr_lock()) */
  ulint next_checkpoint_no;
  /** whether a checkpoint is pending */
  Atomic_relaxed<bool> checkpoint_pending;

  /** buffer for checkpoint header */
  byte *checkpoint_buf;
	/* @} */

  bool is_initialised() const noexcept { return max_buf_free != 0; }

#ifdef HAVE_PMEM
  bool is_pmem() const noexcept { return !flush_buf; }
#else
  static constexpr bool is_pmem() { return false; }
#endif

  bool is_opened() const noexcept { return log.is_opened(); }

  static constexpr bool resize_in_progress() { return false; }

  /** Rename a log file after resizing.
  @return whether an error occurred */
  static bool rename_resized() noexcept;

#if defined __linux__ || defined _WIN32
  /** Try to enable or disable file system caching (update log_buffered) */
  void set_buffered(bool buffered);
#endif

  void attach(log_file_t file, os_offset_t size);

  void close_file();

  /** Calculate the checkpoint safety margins. */
  static void set_capacity();

  lsn_t get_lsn(std::memory_order order= std::memory_order_relaxed) const
  { return lsn.load(order); }

  lsn_t get_flushed_lsn(std::memory_order order= std::memory_order_acquire)
    const noexcept
  { return flushed_to_disk_lsn.load(order); }

  /** Initialize the LSN on initial log file creation. */
  lsn_t init_lsn() noexcept
  {
    latch.wr_lock(SRW_LOCK_CALL);
    const lsn_t lsn{get_lsn()};
    flushed_to_disk_lsn.store(lsn, std::memory_order_relaxed);
    write_lsn= lsn;
    latch.wr_unlock();
    return lsn;
  }

  void set_recovered_lsn(lsn_t lsn) noexcept
  {
#ifndef SUX_LOCK_GENERIC
    ut_ad(latch.is_write_locked());
#endif /* SUX_LOCK_GENERIC */
    write_lsn= lsn;
    this->lsn.store(lsn, std::memory_order_relaxed);
    flushed_to_disk_lsn.store(lsn, std::memory_order_relaxed);
  }

#ifdef HAVE_PMEM
  /** Persist the log.
  @param lsn    desired new value of flushed_to_disk_lsn */
  inline void persist(lsn_t lsn) noexcept;
#endif

  bool check_flush_or_checkpoint() const
  {
    return UNIV_UNLIKELY
      (check_flush_or_checkpoint_.load(std::memory_order_relaxed));
  }
  void set_check_flush_or_checkpoint(bool flag= true)
  { check_flush_or_checkpoint_.store(flag, std::memory_order_relaxed); }

  /** Make previous write_buf() durable and update flushed_to_disk_lsn. */
  inline bool flush(lsn_t lsn) noexcept;

  /** Initialise the redo log subsystem. */
  void create();

  /** Shut down the redo log subsystem. */
  void close();

#if defined __linux__ || defined _WIN32
  /** @return the physical block size of the storage */
  size_t get_block_size() const noexcept
  { ut_ad(block_size); return block_size; }
  /** Set the log block size for file I/O. */
  void set_block_size(uint32_t size) noexcept { block_size= size; }
#else
  /** @return the physical block size of the storage */
  static size_t get_block_size() { return 512; }
#endif

private:
  /** Wait in append_prepare() for buffer to become available
  @param ex   whether log_sys.latch is exclusively locked */
  ATTRIBUTE_COLD static void append_prepare_wait(bool ex) noexcept;
public:
  /** Reserve space in the log buffer for appending data.
  @tparam pmem  log_sys.is_pmem()
  @param size   total length of the data to append(), in bytes
  @param ex     whether log_sys.latch is exclusively locked
  @return the start LSN and the buffer position for append() */
  template<bool pmem>
  inline std::pair<lsn_t,byte*> append_prepare(size_t size, bool ex) noexcept;

  /** Append a string of bytes to the redo log.
  @param d     destination
  @param s     string of bytes
  @param size  length of str, in bytes */
  void append(byte *&d, const void *s, size_t size) noexcept
  {
#ifndef SUX_LOCK_GENERIC
    ut_ad(latch.is_locked());
#endif
    ut_ad(d + size <= buf + (is_pmem() ? file_size : buf_size));
    memcpy(d, s, size);
    d+= size;
  }

  /** Set the log file format. */
  void set_latest_format(bool encrypted) noexcept
  { format= encrypted ? FORMAT_ENC_10_8 : FORMAT_10_8; }
  /** @return whether the redo log is encrypted */
  bool is_encrypted() const noexcept { return format & FORMAT_ENCRYPTED; }
  /** @return whether the redo log is in the latest format */
  bool is_latest() const noexcept
  { return (~FORMAT_ENCRYPTED & format) == FORMAT_10_8; }

  /** @return capacity in bytes */
  lsn_t capacity() const noexcept { return file_size - START_OFFSET; }

  /** Set the LSN of the log file at file creation. */
  void set_first_lsn(lsn_t lsn) noexcept { write_lsn= first_lsn= lsn; }
  /** @return the first LSN of the log file */
  lsn_t get_first_lsn() const noexcept { return first_lsn; }

  /** Determine the sequence bit at a log sequence number */
  byte get_sequence_bit(lsn_t lsn) const noexcept
  {
    ut_ad(lsn >= first_lsn);
    return !(((lsn - first_lsn) / capacity()) & 1);
  }

  /** Calculate the offset of a log sequence number.
      @param lsn   log sequence number
      @return byte offset within ib_logfile0 */
  lsn_t calc_lsn_offset(lsn_t lsn) const noexcept
  {
    ut_ad(lsn >= first_lsn);
    return START_OFFSET + (lsn - first_lsn) % capacity();
  }

  /** Write checkpoint information and invoke latch.wr_unlock().
  @param end_lsn    start LSN of the FILE_CHECKPOINT mini-transaction */
  inline void write_checkpoint(lsn_t end_lsn) noexcept;

  /** Write buf to ib_logfile0.
  @tparam release_latch whether to invoke latch.wr_unlock()
  @return new write target
  @retval 0 if everything was written */
  template<bool release_latch> inline lsn_t write_buf() noexcept;

  /** Create the log. */
  void create(lsn_t lsn) noexcept;
};

/** Redo log system */
extern log_t	log_sys;

inline void log_free_check()
{
  if (log_sys.check_flush_or_checkpoint())
    log_check_margins();
}<|MERGE_RESOLUTION|>--- conflicted
+++ resolved
@@ -58,39 +58,7 @@
   os_file_delete_if_exists_func(path.c_str(), nullptr);
 }
 
-<<<<<<< HEAD
 struct completion_callback;
-=======
-/** Append a string to the log.
-@param[in]	str		string
-@param[in]	len		string length
-@param[out]	start_lsn	start LSN of the log record
-@return end lsn of the log record, zero if did not succeed */
-UNIV_INLINE
-lsn_t
-log_reserve_and_write_fast(
-	const void*	str,
-	ulint		len,
-	lsn_t*		start_lsn);
-/** Wait for a log checkpoint if needed.
-NOTE that this function may only be called while not holding
-any synchronization objects except dict_sys.latch. */
-void log_free_check();
-
-/** Extends the log buffer.
-@param[in]	len	requested minimum size in bytes */
-void log_buffer_extend(ulong len);
-
-/** Calculate the recommended highest values for lsn - last_checkpoint_lsn
-and lsn - buf_pool.get_oldest_modification().
-@param[in]	file_size	requested innodb_log_file_size
-@retval true on success
-@retval false if the smallest log is too small to
-accommodate the number of OS threads in the database server */
-bool
-log_set_capacity(ulonglong file_size)
-	MY_ATTRIBUTE((warn_unused_result));
->>>>>>> 5740638c
 
 /** Ensure that the log has been written to the log file up to a given
 log entry (such as that of a transaction commit). Start a new write, or
@@ -493,8 +461,7 @@
 /** Redo log system */
 extern log_t	log_sys;
 
-inline void log_free_check()
-{
-  if (log_sys.check_flush_or_checkpoint())
-    log_check_margins();
-}+/** Wait for a log checkpoint if needed.
+NOTE that this function may only be called while not holding
+any synchronization objects except dict_sys.latch. */
+void log_free_check();