/*****************************************************************************

Copyright (c) 1996, 2016, Oracle and/or its affiliates. All Rights Reserved.
Copyright (c) 2019, MariaDB Corporation.

This program is free software; you can redistribute it and/or modify it under
the terms of the GNU General Public License as published by the Free Software
Foundation; version 2 of the License.

This program is distributed in the hope that it will be useful, but WITHOUT
ANY WARRANTY; without even the implied warranty of MERCHANTABILITY or FITNESS
FOR A PARTICULAR PURPOSE. See the GNU General Public License for more details.

You should have received a copy of the GNU General Public License along with
this program; if not, write to the Free Software Foundation, Inc., 51 Franklin St,
Fifth Floor, Boston, MA 02110-1301 USA

*****************************************************************************/

/**************************************************//**
@file pars/pars0pars.c
SQL parser

Created 11/19/1996 Heikki Tuuri
*******************************************************/

/* Historical note: Innobase executed its first SQL string (CREATE TABLE)
on 1/27/1998 */

#include "pars0pars.h"
#include "row0sel.h"
#include "row0ins.h"
#include "row0upd.h"
#include "dict0dict.h"
#include "dict0mem.h"
#include "dict0crea.h"
#include "que0que.h"
#include "pars0grm.h"
#include "pars0opt.h"
#include "data0data.h"
#include "data0type.h"
#include "trx0trx.h"
#include "trx0roll.h"
#include "eval0eval.h"

/* Global variable used while parsing a single procedure or query : the code is
NOT re-entrant */
sym_tab_t*	pars_sym_tab_global;

/* Global variables used to denote certain reserved words, used in
constructing the parsing tree */

pars_res_word_t	pars_to_char_token = {PARS_TO_CHAR_TOKEN};
pars_res_word_t	pars_to_number_token = {PARS_TO_NUMBER_TOKEN};
pars_res_word_t	pars_to_binary_token = {PARS_TO_BINARY_TOKEN};
pars_res_word_t	pars_binary_to_number_token = {PARS_BINARY_TO_NUMBER_TOKEN};
pars_res_word_t	pars_substr_token = {PARS_SUBSTR_TOKEN};
pars_res_word_t	pars_replstr_token = {PARS_REPLSTR_TOKEN};
pars_res_word_t	pars_concat_token = {PARS_CONCAT_TOKEN};
pars_res_word_t	pars_instr_token = {PARS_INSTR_TOKEN};
pars_res_word_t	pars_length_token = {PARS_LENGTH_TOKEN};
pars_res_word_t	pars_sysdate_token = {PARS_SYSDATE_TOKEN};
pars_res_word_t	pars_printf_token = {PARS_PRINTF_TOKEN};
pars_res_word_t	pars_assert_token = {PARS_ASSERT_TOKEN};
pars_res_word_t	pars_rnd_token = {PARS_RND_TOKEN};
pars_res_word_t	pars_rnd_str_token = {PARS_RND_STR_TOKEN};
pars_res_word_t	pars_count_token = {PARS_COUNT_TOKEN};
pars_res_word_t	pars_sum_token = {PARS_SUM_TOKEN};
pars_res_word_t	pars_distinct_token = {PARS_DISTINCT_TOKEN};
pars_res_word_t	pars_binary_token = {PARS_BINARY_TOKEN};
pars_res_word_t	pars_blob_token = {PARS_BLOB_TOKEN};
pars_res_word_t	pars_int_token = {PARS_INT_TOKEN};
pars_res_word_t	pars_bigint_token = {PARS_BIGINT_TOKEN};
pars_res_word_t	pars_char_token = {PARS_CHAR_TOKEN};
pars_res_word_t	pars_float_token = {PARS_FLOAT_TOKEN};
pars_res_word_t	pars_update_token = {PARS_UPDATE_TOKEN};
pars_res_word_t	pars_asc_token = {PARS_ASC_TOKEN};
pars_res_word_t	pars_desc_token = {PARS_DESC_TOKEN};
pars_res_word_t	pars_open_token = {PARS_OPEN_TOKEN};
pars_res_word_t	pars_close_token = {PARS_CLOSE_TOKEN};
pars_res_word_t	pars_share_token = {PARS_SHARE_TOKEN};
pars_res_word_t	pars_unique_token = {PARS_UNIQUE_TOKEN};
pars_res_word_t	pars_clustered_token = {PARS_CLUSTERED_TOKEN};

/** Global variable used to denote the '*' in SELECT * FROM.. */
ulint	pars_star_denoter	= 12345678;

/********************************************************************
Get user function with the given name.*/
UNIV_INLINE
pars_user_func_t*
pars_info_lookup_user_func(
/*=======================*/
					/* out: user func, or NULL if not
					found */
	pars_info_t*		info,	/* in: info struct */
	const char*		name)	/* in: function name to find*/
{
	if (info && info->funcs) {
		ulint		i;
		ib_vector_t*	vec = info->funcs;

		for (i = 0; i < ib_vector_size(vec); i++) {
			pars_user_func_t*	puf;

			puf = static_cast<pars_user_func_t*>(
				ib_vector_get(vec, i));

			if (strcmp(puf->name, name) == 0) {
				return(puf);
			}
		}
	}

	return(NULL);
}

/********************************************************************
Get bound identifier with the given name.*/
UNIV_INLINE
pars_bound_id_t*
pars_info_lookup_bound_id(
/*======================*/
					/* out: bound literal, or NULL if
					not found */
	pars_info_t*		info,	/* in: info struct */
	const char*		name)	/* in: bound literal name to find */
{
	if (info && info->bound_ids) {
		ulint		i;
		ib_vector_t*	vec = info->bound_ids;

		for (i = 0; i < ib_vector_size(vec); i++) {
			pars_bound_id_t*	bid;

		       	bid = static_cast<pars_bound_id_t*>(
				ib_vector_get(vec, i));

			if (strcmp(bid->name, name) == 0) {
				return(bid);
			}
		}
	}

	return(NULL);
}

/********************************************************************
Get bound literal with the given name.*/
UNIV_INLINE
pars_bound_lit_t*
pars_info_lookup_bound_lit(
/*=======================*/
					/* out: bound literal, or NULL if
					not found */
	pars_info_t*		info,	/* in: info struct */
	const char*		name)	/* in: bound literal name to find */
{
	if (info && info->bound_lits) {
		ulint		i;
		ib_vector_t*	vec = info->bound_lits;

		for (i = 0; i < ib_vector_size(vec); i++) {
			pars_bound_lit_t*	pbl;

			pbl = static_cast<pars_bound_lit_t*>(
				ib_vector_get(vec, i));

			if (strcmp(pbl->name, name) == 0) {
				return(pbl);
			}
		}
	}

	return(NULL);
}

/*********************************************************************//**
Determines the class of a function code.
@return function class: PARS_FUNC_ARITH, ... */
static
ulint
pars_func_get_class(
/*================*/
	int	func)	/*!< in: function code: '=', PARS_GE_TOKEN, ... */
{
	switch (func) {
	case '+': case '-': case '*': case '/':
		return(PARS_FUNC_ARITH);

	case '=': case '<': case '>':
	case PARS_GE_TOKEN: case PARS_LE_TOKEN: case PARS_NE_TOKEN:
		return(PARS_FUNC_CMP);

	case PARS_AND_TOKEN: case PARS_OR_TOKEN: case PARS_NOT_TOKEN:
		return(PARS_FUNC_LOGICAL);

	case PARS_COUNT_TOKEN: case PARS_SUM_TOKEN:
		return(PARS_FUNC_AGGREGATE);

	case PARS_TO_CHAR_TOKEN:
	case PARS_TO_NUMBER_TOKEN:
	case PARS_TO_BINARY_TOKEN:
	case PARS_BINARY_TO_NUMBER_TOKEN:
	case PARS_SUBSTR_TOKEN:
	case PARS_CONCAT_TOKEN:
	case PARS_LENGTH_TOKEN:
	case PARS_INSTR_TOKEN:
	case PARS_SYSDATE_TOKEN:
	case PARS_NOTFOUND_TOKEN:
	case PARS_PRINTF_TOKEN:
	case PARS_ASSERT_TOKEN:
	case PARS_RND_TOKEN:
	case PARS_RND_STR_TOKEN:
	case PARS_REPLSTR_TOKEN:
		return(PARS_FUNC_PREDEFINED);

	default:
		return(PARS_FUNC_OTHER);
	}
}

/*********************************************************************//**
Parses an operator or predefined function expression.
@return own: function node in a query tree */
static
func_node_t*
pars_func_low(
/*==========*/
	int		func,	/*!< in: function token code */
	que_node_t*	arg)	/*!< in: first argument in the argument list */
{
	func_node_t*	node;

	node = static_cast<func_node_t*>(
		mem_heap_alloc(pars_sym_tab_global->heap, sizeof(func_node_t)));

	node->common.type = QUE_NODE_FUNC;
	dfield_set_data(&(node->common.val), NULL, 0);
	node->common.val_buf_size = 0;

	node->func = func;

	node->fclass = pars_func_get_class(func);

	node->args = arg;

	UT_LIST_ADD_LAST(pars_sym_tab_global->func_node_list, node);

	return(node);
}

/*********************************************************************//**
Parses a function expression.
@return own: function node in a query tree */
func_node_t*
pars_func(
/*======*/
	que_node_t*	res_word,/*!< in: function name reserved word */
	que_node_t*	arg)	/*!< in: first argument in the argument list */
{
	return(pars_func_low(((pars_res_word_t*) res_word)->code, arg));
}

/*************************************************************************
Rebind a LIKE search string. NOTE: We ignore any '%' characters embedded
within the search string.*/
int
pars_like_rebind(
/*=============*/
				/* out, own: function node in a query tree */
	sym_node_t*	node,	/* in: The search string node.*/
	const byte*	ptr,	/* in: literal to (re) bind */
	ulint		ptr_len)/* in: length of literal to (re) bind*/
{
	dtype_t*	dtype;
	dfield_t*	dfield;
	ib_like_t	op_check;
	sym_node_t*	like_node;
	sym_node_t*	str_node = NULL;
	ib_like_t	op = IB_LIKE_EXACT;
	int		func = PARS_LIKE_TOKEN_EXACT;

	/* Is this a STRING% ? */
	if (ptr[ptr_len - 1] == '%') {
		op = IB_LIKE_PREFIX;
	}

	/* Is this a '%STRING' or %STRING% ?*/
	ut_ad(*ptr != '%');

	if (node->like_node == NULL) {
		/* Add the LIKE operator info node to the node list.
		This will be used during the comparison phase to determine
		how to match.*/
		like_node = sym_tab_add_int_lit(node->sym_table, op);
		que_node_list_add_last(NULL, like_node);
		node->like_node = like_node;
		str_node = sym_tab_add_str_lit(node->sym_table, ptr, ptr_len);
		que_node_list_add_last(like_node, str_node);
	} else {
		like_node = node->like_node;

		/* Change the value of the string in the existing
		string node of like node */
		str_node = static_cast<sym_node_t*>(
			que_node_list_get_last(like_node));

		/* Must find the string node */
		ut_a(str_node);
		ut_a(str_node != like_node);
		ut_a(str_node->token_type == SYM_LIT);

		dfield = que_node_get_val(str_node);
		dfield_set_data(dfield, ptr, ptr_len);
	}

	dfield = que_node_get_val(like_node);
	dtype = dfield_get_type(dfield);

	ut_a(dtype_get_mtype(dtype) == DATA_INT);
	op_check = static_cast<ib_like_t>(
		mach_read_from_4(static_cast<byte*>(dfield_get_data(dfield))));

	switch (op_check) {
	case IB_LIKE_PREFIX:
	case IB_LIKE_EXACT:
		break;

	default:
		ut_error;
	}

	mach_write_to_4(static_cast<byte*>(dfield_get_data(dfield)), op);

	dfield = que_node_get_val(node);

	/* Adjust the length of the search value so the '%' is not
	visible. Then create and add a search string node to the
	search value node. Searching for %SUFFIX and %SUBSTR% requires
	a full table scan and so we set the search value to ''.
	For PREFIX% we simply remove the trailing '%'.*/

	switch (op) {
	case	IB_LIKE_EXACT:
		dfield = que_node_get_val(str_node);
		dtype = dfield_get_type(dfield);

		ut_a(dtype_get_mtype(dtype) == DATA_VARCHAR);

		dfield_set_data(dfield, ptr, ptr_len);
		break;

	case	IB_LIKE_PREFIX:
		func = PARS_LIKE_TOKEN_PREFIX;

		/* Modify the original node */
		dfield_set_len(dfield, ptr_len - 1);

		dfield = que_node_get_val(str_node);
		dtype = dfield_get_type(dfield);

		ut_a(dtype_get_mtype(dtype) == DATA_VARCHAR);

		dfield_set_data(dfield, ptr, ptr_len - 1);
		break;

	default:
		ut_error;
	}

	return(func);
}

/*************************************************************************
Parses a LIKE operator expression. */
static
int
pars_like_op(
/*=========*/
				/* out, own: function node in a query tree */
	que_node_t*	arg)	/* in: LIKE comparison string.*/
{
	char*		ptr;
	ulint		ptr_len;
	int		func = PARS_LIKE_TOKEN_EXACT;
	dfield_t*	dfield = que_node_get_val(arg);
	dtype_t*	dtype = dfield_get_type(dfield);

	ut_a(dtype_get_mtype(dtype) == DATA_CHAR
	     || dtype_get_mtype(dtype) == DATA_VARCHAR);

	ptr = static_cast<char*>(dfield_get_data(dfield));
	ptr_len = strlen(ptr);

	if (ptr_len) {

		func = pars_like_rebind(
			static_cast<sym_node_t*>(arg), (byte*) ptr, ptr_len);
	}

	return(func);
}
/*********************************************************************//**
Parses an operator expression.
@return own: function node in a query tree */
func_node_t*
pars_op(
/*====*/
	int		func,	/*!< in: operator token code */
	que_node_t*	arg1,	/*!< in: first argument */
	que_node_t*	arg2)	/*!< in: second argument or NULL for an unary
				operator */
{
	que_node_list_add_last(NULL, arg1);

	if (arg2) {
		que_node_list_add_last(arg1, arg2);
	}

	/* We need to parse the string and determine whether it's a
	PREFIX, SUFFIX or SUBSTRING comparison */
	if (func == PARS_LIKE_TOKEN) {

		ut_a(que_node_get_type(arg2) == QUE_NODE_SYMBOL);

		func = pars_like_op(arg2);

		ut_a(func == PARS_LIKE_TOKEN_EXACT
		     || func == PARS_LIKE_TOKEN_PREFIX
		     || func == PARS_LIKE_TOKEN_SUFFIX
		     || func == PARS_LIKE_TOKEN_SUBSTR);
	}

	return(pars_func_low(func, arg1));
}

/*********************************************************************//**
Parses an ORDER BY clause. Order by a single column only is supported.
@return own: order-by node in a query tree */
order_node_t*
pars_order_by(
/*==========*/
	sym_node_t*	column,	/*!< in: column name */
	pars_res_word_t* asc)	/*!< in: &pars_asc_token or pars_desc_token */
{
	order_node_t*	node;

	node = static_cast<order_node_t*>(
		mem_heap_alloc(
			pars_sym_tab_global->heap, sizeof(order_node_t)));

	node->common.type = QUE_NODE_ORDER;

	node->column = column;

	if (asc == &pars_asc_token) {
		node->asc = TRUE;
	} else {
		ut_a(asc == &pars_desc_token);
		node->asc = FALSE;
	}

	return(node);
}

/*********************************************************************//**
Determine if a data type is a built-in string data type of the InnoDB
SQL parser.
@return TRUE if string data type */
static
ibool
pars_is_string_type(
/*================*/
	ulint	mtype)	/*!< in: main data type */
{
	switch (mtype) {
	case DATA_VARCHAR: case DATA_CHAR:
	case DATA_FIXBINARY: case DATA_BINARY:
		return(TRUE);
	}

	return(FALSE);
}

/*********************************************************************//**
Resolves the data type of a function in an expression. The argument data
types must already be resolved. */
static
void
pars_resolve_func_data_type(
/*========================*/
	func_node_t*	node)	/*!< in: function node */
{
	que_node_t*	arg;

	ut_a(que_node_get_type(node) == QUE_NODE_FUNC);

	arg = node->args;

	switch (node->func) {
	case PARS_SUM_TOKEN:
	case '+': case '-': case '*': case '/':
		/* Inherit the data type from the first argument (which must
		not be the SQL null literal whose type is DATA_ERROR) */

		dtype_copy(que_node_get_data_type(node),
			   que_node_get_data_type(arg));

		ut_a(dtype_get_mtype(que_node_get_data_type(node))
		     == DATA_INT);
		break;

	case PARS_COUNT_TOKEN:
		ut_a(arg);
		dtype_set(que_node_get_data_type(node), DATA_INT, 0, 4);
		break;

	case PARS_TO_CHAR_TOKEN:
	case PARS_RND_STR_TOKEN:
		ut_a(dtype_get_mtype(que_node_get_data_type(arg)) == DATA_INT);
		dtype_set(que_node_get_data_type(node), DATA_VARCHAR,
			  DATA_ENGLISH, 0);
		break;

	case PARS_TO_BINARY_TOKEN:
		if (dtype_get_mtype(que_node_get_data_type(arg)) == DATA_INT) {
			dtype_set(que_node_get_data_type(node), DATA_VARCHAR,
				  DATA_ENGLISH, 0);
		} else {
			dtype_set(que_node_get_data_type(node), DATA_BINARY,
				  0, 0);
		}
		break;

	case PARS_TO_NUMBER_TOKEN:
	case PARS_BINARY_TO_NUMBER_TOKEN:
	case PARS_LENGTH_TOKEN:
	case PARS_INSTR_TOKEN:
		ut_a(pars_is_string_type(que_node_get_data_type(arg)->mtype));
		dtype_set(que_node_get_data_type(node), DATA_INT, 0, 4);
		break;

	case PARS_SYSDATE_TOKEN:
		ut_a(arg == NULL);
		dtype_set(que_node_get_data_type(node), DATA_INT, 0, 4);
		break;

	case PARS_SUBSTR_TOKEN:
	case PARS_CONCAT_TOKEN:
		ut_a(pars_is_string_type(que_node_get_data_type(arg)->mtype));
		dtype_set(que_node_get_data_type(node), DATA_VARCHAR,
			  DATA_ENGLISH, 0);
		break;

	case '>': case '<': case '=':
	case PARS_GE_TOKEN:
	case PARS_LE_TOKEN:
	case PARS_NE_TOKEN:
	case PARS_AND_TOKEN:
	case PARS_OR_TOKEN:
	case PARS_NOT_TOKEN:
	case PARS_NOTFOUND_TOKEN:

		/* We currently have no iboolean type: use integer type */
		dtype_set(que_node_get_data_type(node), DATA_INT, 0, 4);
		break;

	case PARS_RND_TOKEN:
		ut_a(dtype_get_mtype(que_node_get_data_type(arg)) == DATA_INT);
		dtype_set(que_node_get_data_type(node), DATA_INT, 0, 4);
		break;

	case PARS_LIKE_TOKEN_EXACT:
	case PARS_LIKE_TOKEN_PREFIX:
	case PARS_LIKE_TOKEN_SUFFIX:
	case PARS_LIKE_TOKEN_SUBSTR:
		dtype_set(que_node_get_data_type(node), DATA_VARCHAR,
			  DATA_ENGLISH, 0);
		break;

	default:
		ut_error;
	}
}

/*********************************************************************//**
Resolves the meaning of variables in an expression and the data types of
functions. It is an error if some identifier cannot be resolved here. */
static
void
pars_resolve_exp_variables_and_types(
/*=================================*/
	sel_node_t*	select_node,	/*!< in: select node or NULL; if
					this is not NULL then the variable
					sym nodes are added to the
					copy_variables list of select_node */
	que_node_t*	exp_node)	/*!< in: expression */
{
	func_node_t*	func_node;
	que_node_t*	arg;
	sym_node_t*	sym_node;
	sym_node_t*	node;

	ut_a(exp_node);

	if (que_node_get_type(exp_node) == QUE_NODE_FUNC) {
		func_node = static_cast<func_node_t*>(exp_node);

		arg = func_node->args;

		while (arg) {
			pars_resolve_exp_variables_and_types(select_node, arg);

			arg = que_node_get_next(arg);
		}

		pars_resolve_func_data_type(func_node);

		return;
	}

	ut_a(que_node_get_type(exp_node) == QUE_NODE_SYMBOL);

	sym_node = static_cast<sym_node_t*>(exp_node);

	if (sym_node->resolved) {

		return;
	}

	/* Not resolved yet: look in the symbol table for a variable
	or a cursor or a function with the same name */

	node = UT_LIST_GET_FIRST(pars_sym_tab_global->sym_list);

	while (node) {
		if (node->resolved
		    && ((node->token_type == SYM_VAR)
			|| (node->token_type == SYM_CURSOR)
			|| (node->token_type == SYM_FUNCTION))
		    && node->name
		    && (sym_node->name_len == node->name_len)
		    && (ut_memcmp(sym_node->name, node->name,
				  node->name_len) == 0)) {

			/* Found a variable or a cursor declared with
			the same name */

			break;
		}

		node = UT_LIST_GET_NEXT(sym_list, node);
	}

	if (!node) {
		fprintf(stderr, "PARSER ERROR: Unresolved identifier %s\n",
			sym_node->name);
	}

	ut_a(node);

	sym_node->resolved = TRUE;
	sym_node->token_type = SYM_IMPLICIT_VAR;
	sym_node->alias = node;
	sym_node->indirection = node;

	if (select_node) {
		UT_LIST_ADD_LAST(select_node->copy_variables, sym_node);
	}

	dfield_set_type(que_node_get_val(sym_node),
			que_node_get_data_type(node));
}

/*********************************************************************//**
Resolves the meaning of variables in an expression list. It is an error if
some identifier cannot be resolved here. Resolves also the data types of
functions. */
static
void
pars_resolve_exp_list_variables_and_types(
/*======================================*/
	sel_node_t*	select_node,	/*!< in: select node or NULL */
	que_node_t*	exp_node)	/*!< in: expression list first node, or
					NULL */
{
	while (exp_node) {
		pars_resolve_exp_variables_and_types(select_node, exp_node);

		exp_node = que_node_get_next(exp_node);
	}
}

/*********************************************************************//**
Resolves the columns in an expression. */
static
void
pars_resolve_exp_columns(
/*=====================*/
	sym_node_t*	table_node,	/*!< in: first node in a table list */
	que_node_t*	exp_node)	/*!< in: expression */
{
	func_node_t*	func_node;
	que_node_t*	arg;
	sym_node_t*	sym_node;
	dict_table_t*	table;
	sym_node_t*	t_node;
	ulint		n_cols;
	ulint		i;

	ut_a(exp_node);

	if (que_node_get_type(exp_node) == QUE_NODE_FUNC) {
		func_node = static_cast<func_node_t*>(exp_node);

		arg = func_node->args;

		while (arg) {
			pars_resolve_exp_columns(table_node, arg);

			arg = que_node_get_next(arg);
		}

		return;
	}

	ut_a(que_node_get_type(exp_node) == QUE_NODE_SYMBOL);

	sym_node = static_cast<sym_node_t*>(exp_node);

	if (sym_node->resolved) {

		return;
	}

	/* Not resolved yet: look in the table list for a column with the
	same name */

	t_node = table_node;

	while (t_node) {
		table = t_node->table;

		n_cols = dict_table_get_n_cols(table);

		for (i = 0; i < n_cols; i++) {
			const dict_col_t*	col
				= dict_table_get_nth_col(table, i);
			const char*		col_name
				= dict_table_get_col_name(table, i);

			if ((sym_node->name_len == ut_strlen(col_name))
			    && (0 == ut_memcmp(sym_node->name, col_name,
					       sym_node->name_len))) {
				/* Found */
				sym_node->resolved = TRUE;
				sym_node->token_type = SYM_COLUMN;
				sym_node->table = table;
				sym_node->col_no = i;
				sym_node->prefetch_buf = NULL;

				dict_col_copy_type(
					col,
					dfield_get_type(&sym_node
							->common.val));

				return;
			}
		}

		t_node = static_cast<sym_node_t*>(que_node_get_next(t_node));
	}
}

/*********************************************************************//**
Resolves the meaning of columns in an expression list. */
static
void
pars_resolve_exp_list_columns(
/*==========================*/
	sym_node_t*	table_node,	/*!< in: first node in a table list */
	que_node_t*	exp_node)	/*!< in: expression list first node, or
					NULL */
{
	while (exp_node) {
		pars_resolve_exp_columns(table_node, exp_node);

		exp_node = que_node_get_next(exp_node);
	}
}

/*********************************************************************//**
Retrieves the table definition for a table name id. */
static
void
pars_retrieve_table_def(
/*====================*/
	sym_node_t*	sym_node)	/*!< in: table node */
{
	ut_a(sym_node);
	ut_a(que_node_get_type(sym_node) == QUE_NODE_SYMBOL);

	/* Open the table only if it is not already opened. */
	if (sym_node->token_type != SYM_TABLE_REF_COUNTED) {

		ut_a(sym_node->table == NULL);

		sym_node->resolved = TRUE;
		sym_node->token_type = SYM_TABLE_REF_COUNTED;

		sym_node->table = dict_table_open_on_name(
			sym_node->name, TRUE, FALSE, DICT_ERR_IGNORE_NONE);

		ut_a(sym_node->table != NULL);
	}
}

/*********************************************************************//**
Retrieves the table definitions for a list of table name ids.
@return number of tables */
static
ulint
pars_retrieve_table_list_defs(
/*==========================*/
	sym_node_t*	sym_node)	/*!< in: first table node in list */
{
	ulint		count		= 0;

	if (sym_node == NULL) {

		return(count);
	}

	while (sym_node) {
		pars_retrieve_table_def(sym_node);

		count++;

		sym_node = static_cast<sym_node_t*>(
			que_node_get_next(sym_node));
	}

	return(count);
}

/*********************************************************************//**
Adds all columns to the select list if the query is SELECT * FROM ... */
static
void
pars_select_all_columns(
/*====================*/
	sel_node_t*	select_node)	/*!< in: select node already containing
					the table list */
{
	sym_node_t*	col_node;
	sym_node_t*	table_node;
	dict_table_t*	table;
	ulint		i;

	select_node->select_list = NULL;

	table_node = select_node->table_list;

	while (table_node) {
		table = table_node->table;

		for (i = 0; i < dict_table_get_n_user_cols(table); i++) {
			const char*	col_name = dict_table_get_col_name(
				table, i);

			col_node = sym_tab_add_id(pars_sym_tab_global,
						  (byte*) col_name,
						  ut_strlen(col_name));

			select_node->select_list = que_node_list_add_last(
				select_node->select_list, col_node);
		}

		table_node = static_cast<sym_node_t*>(
			que_node_get_next(table_node));
	}
}

/*********************************************************************//**
Parses a select list; creates a query graph node for the whole SELECT
statement.
@return own: select node in a query tree */
sel_node_t*
pars_select_list(
/*=============*/
	que_node_t*	select_list,	/*!< in: select list */
	sym_node_t*	into_list)	/*!< in: variables list or NULL */
{
	sel_node_t*	node;

	node = sel_node_create(pars_sym_tab_global->heap);

	node->select_list = select_list;
	node->into_list = into_list;

	pars_resolve_exp_list_variables_and_types(NULL, into_list);

	return(node);
}

/*********************************************************************//**
Checks if the query is an aggregate query, in which case the selct list must
contain only aggregate function items. */
static
void
pars_check_aggregate(
/*=================*/
	sel_node_t*	select_node)	/*!< in: select node already containing
					the select list */
{
	que_node_t*	exp_node;
	func_node_t*	func_node;
	ulint		n_nodes			= 0;
	ulint		n_aggregate_nodes	= 0;

	exp_node = select_node->select_list;

	while (exp_node) {

		n_nodes++;

		if (que_node_get_type(exp_node) == QUE_NODE_FUNC) {

			func_node = static_cast<func_node_t*>(exp_node);

			if (func_node->fclass == PARS_FUNC_AGGREGATE) {

				n_aggregate_nodes++;
			}
		}

		exp_node = que_node_get_next(exp_node);
	}

	if (n_aggregate_nodes > 0) {
		ut_a(n_nodes == n_aggregate_nodes);

		select_node->is_aggregate = TRUE;
	} else {
		select_node->is_aggregate = FALSE;
	}
}

/*********************************************************************//**
Parses a select statement.
@return own: select node in a query tree */
sel_node_t*
pars_select_statement(
/*==================*/
	sel_node_t*	select_node,	/*!< in: select node already containing
					the select list */
	sym_node_t*	table_list,	/*!< in: table list */
	que_node_t*	search_cond,	/*!< in: search condition or NULL */
	pars_res_word_t* for_update,	/*!< in: NULL or &pars_update_token */
	pars_res_word_t* lock_shared,	/*!< in: NULL or &pars_share_token */
	order_node_t*	order_by)	/*!< in: NULL or an order-by node */
{
	select_node->state = SEL_NODE_OPEN;

	select_node->table_list = table_list;
	select_node->n_tables = pars_retrieve_table_list_defs(table_list);

	if (select_node->select_list == &pars_star_denoter) {

		/* SELECT * FROM ... */
		pars_select_all_columns(select_node);
	}

	if (select_node->into_list) {
		ut_a(que_node_list_get_len(select_node->into_list)
		     == que_node_list_get_len(select_node->select_list));
	}

	UT_LIST_INIT(select_node->copy_variables, &sym_node_t::col_var_list);

	pars_resolve_exp_list_columns(table_list, select_node->select_list);
	pars_resolve_exp_list_variables_and_types(select_node,
						  select_node->select_list);
	pars_check_aggregate(select_node);

	select_node->search_cond = search_cond;

	if (search_cond) {
		pars_resolve_exp_columns(table_list, search_cond);
		pars_resolve_exp_variables_and_types(select_node, search_cond);
	}

	if (for_update) {
		ut_a(!lock_shared);

		select_node->set_x_locks = TRUE;
		select_node->row_lock_mode = LOCK_X;

		select_node->consistent_read = FALSE;
		select_node->read_view = NULL;
	} else if (lock_shared){
		select_node->set_x_locks = FALSE;
		select_node->row_lock_mode = LOCK_S;

		select_node->consistent_read = FALSE;
		select_node->read_view = NULL;
	} else {
		select_node->set_x_locks = FALSE;
		select_node->row_lock_mode = LOCK_S;

		select_node->consistent_read = TRUE;
	}

	select_node->order_by = order_by;

	if (order_by) {
		pars_resolve_exp_columns(table_list, order_by->column);
	}

	/* The final value of the following fields depend on the environment
	where the select statement appears: */

	select_node->can_get_updated = FALSE;
	select_node->explicit_cursor = NULL;

	opt_search_plan(select_node);

	return(select_node);
}

/*********************************************************************//**
Parses a cursor declaration.
@return sym_node */
que_node_t*
pars_cursor_declaration(
/*====================*/
	sym_node_t*	sym_node,	/*!< in: cursor id node in the symbol
					table */
	sel_node_t*	select_node)	/*!< in: select node */
{
	sym_node->resolved = TRUE;
	sym_node->token_type = SYM_CURSOR;
	sym_node->cursor_def = select_node;

	select_node->state = SEL_NODE_CLOSED;
	select_node->explicit_cursor = sym_node;

	return(sym_node);
}

/*********************************************************************//**
Parses a function declaration.
@return sym_node */
que_node_t*
pars_function_declaration(
/*======================*/
	sym_node_t*	sym_node)	/*!< in: function id node in the symbol
					table */
{
	sym_node->resolved = TRUE;
	sym_node->token_type = SYM_FUNCTION;

	/* Check that the function exists. */
	ut_a(pars_info_lookup_user_func(
		pars_sym_tab_global->info, sym_node->name));

	return(sym_node);
}

/*********************************************************************//**
Parses a delete or update statement start.
@return own: update node in a query tree */
upd_node_t*
pars_update_statement_start(
/*========================*/
	ibool		is_delete,	/*!< in: TRUE if delete */
	sym_node_t*	table_sym,	/*!< in: table name node */
	col_assign_node_t* col_assign_list)/*!< in: column assignment list, NULL
					if delete */
{
	upd_node_t*	node;

	node = upd_node_create(pars_sym_tab_global->heap);

	node->is_delete = is_delete;

	node->table_sym = table_sym;
	node->col_assign_list = col_assign_list;

	return(node);
}

/*********************************************************************//**
Parses a column assignment in an update.
@return column assignment node */
col_assign_node_t*
pars_column_assignment(
/*===================*/
	sym_node_t*	column,	/*!< in: column to assign */
	que_node_t*	exp)	/*!< in: value to assign */
{
	col_assign_node_t*	node;

	node = static_cast<col_assign_node_t*>(
		mem_heap_alloc(pars_sym_tab_global->heap,
			      sizeof(col_assign_node_t)));
	node->common.type = QUE_NODE_COL_ASSIGNMENT;

	node->col = column;
	node->val = exp;

	return(node);
}

/*********************************************************************//**
Processes an update node assignment list. */
static
void
pars_process_assign_list(
/*=====================*/
	upd_node_t*	node)	/*!< in: update node */
{
	col_assign_node_t*	col_assign_list;
	sym_node_t*		table_sym;
	col_assign_node_t*	assign_node;
	upd_field_t*		upd_field;
	dict_index_t*		clust_index;
	sym_node_t*		col_sym;
	ulint			changes_ord_field;
	ulint			changes_field_size;
	ulint			n_assigns;
	ulint			i;

	table_sym = node->table_sym;
	col_assign_list = static_cast<col_assign_node_t*>(
		 node->col_assign_list);
	clust_index = dict_table_get_first_index(node->table);

	assign_node = col_assign_list;
	n_assigns = 0;

	while (assign_node) {
		pars_resolve_exp_columns(table_sym, assign_node->col);
		pars_resolve_exp_columns(table_sym, assign_node->val);
		pars_resolve_exp_variables_and_types(NULL, assign_node->val);
#if 0
		ut_a(dtype_get_mtype(
			     dfield_get_type(que_node_get_val(
						     assign_node->col)))
		     == dtype_get_mtype(
			     dfield_get_type(que_node_get_val(
						     assign_node->val))));
#endif

		/* Add to the update node all the columns found in assignment
		values as columns to copy: therefore, TRUE */

		opt_find_all_cols(TRUE, clust_index, &(node->columns), NULL,
				  assign_node->val);
		n_assigns++;

		assign_node = static_cast<col_assign_node_t*>(
				que_node_get_next(assign_node));
	}

	node->update = upd_create(n_assigns, pars_sym_tab_global->heap);

	assign_node = col_assign_list;

	changes_field_size = UPD_NODE_NO_SIZE_CHANGE;

	for (i = 0; i < n_assigns; i++) {
		upd_field = upd_get_nth_field(node->update, i);

		col_sym = assign_node->col;

		upd_field_set_field_no(upd_field, dict_index_get_nth_col_pos(
						clust_index, col_sym->col_no,
						NULL),
				       clust_index);
		upd_field->exp = assign_node->val;

		if (!dict_col_get_fixed_size(
			    dict_index_get_nth_col(clust_index,
						   upd_field->field_no),
			    dict_table_is_comp(node->table))) {
			changes_field_size = 0;
		}

		assign_node = static_cast<col_assign_node_t*>(
				que_node_get_next(assign_node));
	}

	/* Find out if the update can modify an ordering field in any index */

	changes_ord_field = UPD_NODE_NO_ORD_CHANGE;

	if (row_upd_changes_some_index_ord_field_binary(node->table,
							node->update)) {
		changes_ord_field = 0;
	}

	node->cmpl_info = changes_ord_field | changes_field_size;
}

/*********************************************************************//**
Parses an update or delete statement.
@return own: update node in a query tree */
upd_node_t*
pars_update_statement(
/*==================*/
	upd_node_t*	node,		/*!< in: update node */
	sym_node_t*	cursor_sym,	/*!< in: pointer to a cursor entry in
					the symbol table or NULL */
	que_node_t*	search_cond)	/*!< in: search condition or NULL */
{
	sym_node_t*	table_sym;
	sel_node_t*	sel_node;
	plan_t*		plan;

	table_sym = node->table_sym;

	pars_retrieve_table_def(table_sym);
	node->table = table_sym->table;

	UT_LIST_INIT(node->columns, &sym_node_t::col_var_list);

	/* Make the single table node into a list of table nodes of length 1 */

	que_node_list_add_last(NULL, table_sym);

	if (cursor_sym) {
		pars_resolve_exp_variables_and_types(NULL, cursor_sym);

		sel_node = cursor_sym->alias->cursor_def;

		node->searched_update = FALSE;
	} else {
		sel_node = pars_select_list(NULL, NULL);

		pars_select_statement(sel_node, table_sym, search_cond, NULL,
				      &pars_share_token, NULL);
		node->searched_update = TRUE;
		sel_node->common.parent = node;
	}

	node->select = sel_node;

	ut_a(!node->is_delete || (node->col_assign_list == NULL));
	ut_a(node->is_delete || (node->col_assign_list != NULL));

	if (node->is_delete) {
		node->cmpl_info = 0;
	} else {
		pars_process_assign_list(node);
	}

	if (node->searched_update) {
		node->has_clust_rec_x_lock = TRUE;
		sel_node->set_x_locks = TRUE;
		sel_node->row_lock_mode = LOCK_X;
	} else {
		node->has_clust_rec_x_lock = sel_node->set_x_locks;
	}

	ut_a(sel_node->n_tables == 1);
	ut_a(sel_node->consistent_read == FALSE);
	ut_a(sel_node->order_by == NULL);
	ut_a(sel_node->is_aggregate == FALSE);

	sel_node->can_get_updated = TRUE;

	node->state = UPD_NODE_UPDATE_CLUSTERED;

	plan = sel_node_get_nth_plan(sel_node, 0);

	plan->no_prefetch = TRUE;

	if (!dict_index_is_clust(plan->index)) {

		plan->must_get_clust = TRUE;

		node->pcur = &(plan->clust_pcur);
	} else {
		node->pcur = &(plan->pcur);
	}

	return(node);
}

/*********************************************************************//**
Parses an insert statement.
@return own: update node in a query tree */
ins_node_t*
pars_insert_statement(
/*==================*/
	sym_node_t*	table_sym,	/*!< in: table name node */
	que_node_t*	values_list,	/*!< in: value expression list or NULL */
	sel_node_t*	select)		/*!< in: select condition or NULL */
{
	ins_node_t*	node;
	dtuple_t*	row;
	ulint		ins_type;

	ut_a(values_list || select);
	ut_a(!values_list || !select);

	if (values_list) {
		ins_type = INS_VALUES;
	} else {
		ins_type = INS_SEARCHED;
	}

	pars_retrieve_table_def(table_sym);

	node = ins_node_create(ins_type, table_sym->table,
			       pars_sym_tab_global->heap);

	row = dtuple_create(pars_sym_tab_global->heap,
			    dict_table_get_n_cols(node->table));

	dict_table_copy_types(row, table_sym->table);

	ins_node_set_new_row(node, row);

	node->select = select;

	if (select) {
		select->common.parent = node;

		ut_a(que_node_list_get_len(select->select_list)
		     == dict_table_get_n_user_cols(table_sym->table));
	}

	node->values_list = values_list;

	if (node->values_list) {
		pars_resolve_exp_list_variables_and_types(NULL, values_list);

		ut_a(que_node_list_get_len(values_list)
		     == dict_table_get_n_user_cols(table_sym->table));
	}

	return(node);
}

/*********************************************************************//**
Set the type of a dfield. */
static
void
pars_set_dfield_type(
/*=================*/
	dfield_t*		dfield,		/*!< in: dfield */
	pars_res_word_t*	type,		/*!< in: pointer to a type
						token */
	ulint			len,		/*!< in: length, or 0 */
	ibool			is_unsigned,	/*!< in: if TRUE, column is
						UNSIGNED. */
	ibool			is_not_null)	/*!< in: if TRUE, column is
						NOT NULL. */
{
	ulint flags = 0;

	if (is_not_null) {
		flags |= DATA_NOT_NULL;
	}

	if (is_unsigned) {
		flags |= DATA_UNSIGNED;
	}

	if (type == &pars_bigint_token) {
		ut_a(len == 0);

		dtype_set(dfield_get_type(dfield), DATA_INT, flags, 8);
	} else if (type == &pars_int_token) {
		ut_a(len == 0);

		dtype_set(dfield_get_type(dfield), DATA_INT, flags, 4);

	} else if (type == &pars_char_token) {
		//ut_a(len == 0);

		dtype_set(dfield_get_type(dfield), DATA_VARCHAR,
			  DATA_ENGLISH | flags, len);
	} else if (type == &pars_binary_token) {
		ut_a(len != 0);

		dtype_set(dfield_get_type(dfield), DATA_FIXBINARY,
			  DATA_BINARY_TYPE | flags, len);
	} else if (type == &pars_blob_token) {
		ut_a(len == 0);

		dtype_set(dfield_get_type(dfield), DATA_BLOB,
			  DATA_BINARY_TYPE | flags, 0);
	} else {
		ut_error;
	}
}

/*********************************************************************//**
Parses a variable declaration.
@return own: symbol table node of type SYM_VAR */
sym_node_t*
pars_variable_declaration(
/*======================*/
	sym_node_t*	node,	/*!< in: symbol table node allocated for the
				id of the variable */
	pars_res_word_t* type)	/*!< in: pointer to a type token */
{
	node->resolved = TRUE;
	node->token_type = SYM_VAR;

	node->param_type = PARS_NOT_PARAM;

	pars_set_dfield_type(que_node_get_val(node), type, 0, FALSE, FALSE);

	return(node);
}

/*********************************************************************//**
Parses a procedure parameter declaration.
@return own: symbol table node of type SYM_VAR */
sym_node_t*
pars_parameter_declaration(
/*=======================*/
	sym_node_t*	node,	/*!< in: symbol table node allocated for the
				id of the parameter */
	ulint		param_type,
				/*!< in: PARS_INPUT or PARS_OUTPUT */
	pars_res_word_t* type)	/*!< in: pointer to a type token */
{
	ut_a((param_type == PARS_INPUT) || (param_type == PARS_OUTPUT));

	pars_variable_declaration(node, type);

	node->param_type = param_type;

	return(node);
}

/*********************************************************************//**
Sets the parent field in a query node list. */
static
void
pars_set_parent_in_list(
/*====================*/
	que_node_t*	node_list,	/*!< in: first node in a list */
	que_node_t*	parent)		/*!< in: parent value to set in all
					nodes of the list */
{
	que_common_t*	common;

	common = static_cast<que_common_t*>(node_list);

	while (common) {
		common->parent = parent;

		common = static_cast<que_common_t*>(que_node_get_next(common));
	}
}

/*********************************************************************//**
Parses an elsif element.
@return elsif node */
elsif_node_t*
pars_elsif_element(
/*===============*/
	que_node_t*	cond,		/*!< in: if-condition */
	que_node_t*	stat_list)	/*!< in: statement list */
{
	elsif_node_t*	node;

	node = static_cast<elsif_node_t*>(
		mem_heap_alloc(
			pars_sym_tab_global->heap, sizeof(elsif_node_t)));

	node->common.type = QUE_NODE_ELSIF;

	node->cond = cond;

	pars_resolve_exp_variables_and_types(NULL, cond);

	node->stat_list = stat_list;

	return(node);
}

/*********************************************************************//**
Parses an if-statement.
@return if-statement node */
if_node_t*
pars_if_statement(
/*==============*/
	que_node_t*	cond,		/*!< in: if-condition */
	que_node_t*	stat_list,	/*!< in: statement list */
	que_node_t*	else_part)	/*!< in: else-part statement list
					or elsif element list */
{
	if_node_t*	node;
	elsif_node_t*	elsif_node;

	node = static_cast<if_node_t*>(
		 mem_heap_alloc(
			pars_sym_tab_global->heap, sizeof(if_node_t)));

	node->common.type = QUE_NODE_IF;

	node->cond = cond;

	pars_resolve_exp_variables_and_types(NULL, cond);

	node->stat_list = stat_list;

	if (else_part && (que_node_get_type(else_part) == QUE_NODE_ELSIF)) {

		/* There is a list of elsif conditions */

		node->else_part = NULL;
		node->elsif_list = static_cast<elsif_node_t*>(else_part);

		elsif_node = static_cast<elsif_node_t*>(else_part);

		while (elsif_node) {
			pars_set_parent_in_list(elsif_node->stat_list, node);

			elsif_node = static_cast<elsif_node_t*>(
				que_node_get_next(elsif_node));
		}
	} else {
		node->else_part = else_part;
		node->elsif_list = NULL;

		pars_set_parent_in_list(else_part, node);
	}

	pars_set_parent_in_list(stat_list, node);

	return(node);
}

/*********************************************************************//**
Parses a while-statement.
@return while-statement node */
while_node_t*
pars_while_statement(
/*=================*/
	que_node_t*	cond,		/*!< in: while-condition */
	que_node_t*	stat_list)	/*!< in: statement list */
{
	while_node_t*	node;

	node = static_cast<while_node_t*>(
		mem_heap_alloc(
			pars_sym_tab_global->heap, sizeof(while_node_t)));

	node->common.type = QUE_NODE_WHILE;

	node->cond = cond;

	pars_resolve_exp_variables_and_types(NULL, cond);

	node->stat_list = stat_list;

	pars_set_parent_in_list(stat_list, node);

	return(node);
}

/*********************************************************************//**
Parses a for-loop-statement.
@return for-statement node */
for_node_t*
pars_for_statement(
/*===============*/
	sym_node_t*	loop_var,	/*!< in: loop variable */
	que_node_t*	loop_start_limit,/*!< in: loop start expression */
	que_node_t*	loop_end_limit,	/*!< in: loop end expression */
	que_node_t*	stat_list)	/*!< in: statement list */
{
	for_node_t*	node;

	node = static_cast<for_node_t*>(
		mem_heap_alloc(pars_sym_tab_global->heap, sizeof(for_node_t)));

	node->common.type = QUE_NODE_FOR;

	pars_resolve_exp_variables_and_types(NULL, loop_var);
	pars_resolve_exp_variables_and_types(NULL, loop_start_limit);
	pars_resolve_exp_variables_and_types(NULL, loop_end_limit);

	node->loop_var = loop_var->indirection;

	ut_a(loop_var->indirection);

	node->loop_start_limit = loop_start_limit;
	node->loop_end_limit = loop_end_limit;

	node->stat_list = stat_list;

	pars_set_parent_in_list(stat_list, node);

	return(node);
}

/*********************************************************************//**
Parses an exit statement.
@return exit statement node */
exit_node_t*
pars_exit_statement(void)
/*=====================*/
{
	exit_node_t*	node;

	node = static_cast<exit_node_t*>(
		mem_heap_alloc(pars_sym_tab_global->heap, sizeof(exit_node_t)));
	node->common.type = QUE_NODE_EXIT;

	return(node);
}

/*********************************************************************//**
Parses a return-statement.
@return return-statement node */
return_node_t*
pars_return_statement(void)
/*=======================*/
{
	return_node_t*	node;

	node = static_cast<return_node_t*>(
		mem_heap_alloc(
			pars_sym_tab_global->heap, sizeof(return_node_t)));
	node->common.type = QUE_NODE_RETURN;

	return(node);
}

/*********************************************************************//**
Parses an assignment statement.
@return assignment statement node */
assign_node_t*
pars_assignment_statement(
/*======================*/
	sym_node_t*	var,	/*!< in: variable to assign */
	que_node_t*	val)	/*!< in: value to assign */
{
	assign_node_t*	node;

	node = static_cast<assign_node_t*>(
		mem_heap_alloc(
			pars_sym_tab_global->heap, sizeof(assign_node_t)));
	node->common.type = QUE_NODE_ASSIGNMENT;

	node->var = var;
	node->val = val;

	pars_resolve_exp_variables_and_types(NULL, var);
	pars_resolve_exp_variables_and_types(NULL, val);

	ut_a(dtype_get_mtype(dfield_get_type(que_node_get_val(var)))
	     == dtype_get_mtype(dfield_get_type(que_node_get_val(val))));

	return(node);
}

/*********************************************************************//**
Parses a procedure call.
@return function node */
func_node_t*
pars_procedure_call(
/*================*/
	que_node_t*	res_word,/*!< in: procedure name reserved word */
	que_node_t*	args)	/*!< in: argument list */
{
	func_node_t*	node;

	node = pars_func(res_word, args);

	pars_resolve_exp_list_variables_and_types(NULL, args);

	return(node);
}

/*********************************************************************//**
Parses a fetch statement. into_list or user_func (but not both) must be
non-NULL.
@return fetch statement node */
fetch_node_t*
pars_fetch_statement(
/*=================*/
	sym_node_t*	cursor,		/*!< in: cursor node */
	sym_node_t*	into_list,	/*!< in: variables to set, or NULL */
	sym_node_t*	user_func)	/*!< in: user function name, or NULL */
{
	sym_node_t*	cursor_decl;
	fetch_node_t*	node;

	/* Logical XOR. */
	ut_a(!into_list != !user_func);

	node = static_cast<fetch_node_t*>(
		mem_heap_alloc(
			pars_sym_tab_global->heap, sizeof(fetch_node_t)));

	node->common.type = QUE_NODE_FETCH;

	pars_resolve_exp_variables_and_types(NULL, cursor);

	if (into_list) {
		pars_resolve_exp_list_variables_and_types(NULL, into_list);
		node->into_list = into_list;
		node->func = NULL;
	} else {
		pars_resolve_exp_variables_and_types(NULL, user_func);

		node->func = pars_info_lookup_user_func(
			pars_sym_tab_global->info, user_func->name);

		ut_a(node->func);

		node->into_list = NULL;
	}

	cursor_decl = cursor->alias;

	ut_a(cursor_decl->token_type == SYM_CURSOR);

	node->cursor_def = cursor_decl->cursor_def;

	if (into_list) {
		ut_a(que_node_list_get_len(into_list)
		     == que_node_list_get_len(node->cursor_def->select_list));
	}

	return(node);
}

/*********************************************************************//**
Parses an open or close cursor statement.
@return fetch statement node */
open_node_t*
pars_open_statement(
/*================*/
	ulint		type,	/*!< in: ROW_SEL_OPEN_CURSOR
				or ROW_SEL_CLOSE_CURSOR */
	sym_node_t*	cursor)	/*!< in: cursor node */
{
	sym_node_t*	cursor_decl;
	open_node_t*	node;

	node = static_cast<open_node_t*>(
		mem_heap_alloc(
			pars_sym_tab_global->heap, sizeof(open_node_t)));

	node->common.type = QUE_NODE_OPEN;

	pars_resolve_exp_variables_and_types(NULL, cursor);

	cursor_decl = cursor->alias;

	ut_a(cursor_decl->token_type == SYM_CURSOR);

	node->op_type = static_cast<open_node_op>(type);
	node->cursor_def = cursor_decl->cursor_def;

	return(node);
}

/*********************************************************************//**
Parses a row_printf-statement.
@return row_printf-statement node */
row_printf_node_t*
pars_row_printf_statement(
/*======================*/
	sel_node_t*	sel_node)	/*!< in: select node */
{
	row_printf_node_t*	node;

	node = static_cast<row_printf_node_t*>(
		mem_heap_alloc(
			pars_sym_tab_global->heap, sizeof(row_printf_node_t)));
	node->common.type = QUE_NODE_ROW_PRINTF;

	node->sel_node = sel_node;

	sel_node->common.parent = node;

	return(node);
}

/*********************************************************************//**
Parses a commit statement.
@return own: commit node struct */
commit_node_t*
pars_commit_statement(void)
/*=======================*/
{
	return(trx_commit_node_create(pars_sym_tab_global->heap));
}

/*********************************************************************//**
Parses a rollback statement.
@return own: rollback node struct */
roll_node_t*
pars_rollback_statement(void)
/*=========================*/
{
	return(roll_node_create(pars_sym_tab_global->heap));
}

/*********************************************************************//**
Parses a column definition at a table creation.
@return column sym table node */
sym_node_t*
pars_column_def(
/*============*/
	sym_node_t*		sym_node,	/*!< in: column node in the
						symbol table */
	pars_res_word_t*	type,		/*!< in: data type */
	sym_node_t*		len,		/*!< in: length of column, or
						NULL */
	void*			is_unsigned,	/*!< in: if not NULL, column
						is of type UNSIGNED. */
	void*			is_not_null)	/*!< in: if not NULL, column
						is of type NOT NULL. */
{
	ulint len2;

	if (len) {
		len2 = eval_node_get_int_val(len);
	} else {
		len2 = 0;
	}

	pars_set_dfield_type(que_node_get_val(sym_node), type, len2,
			     is_unsigned != NULL, is_not_null != NULL);

	return(sym_node);
}

/*********************************************************************//**
Parses a table creation operation.
@return table create subgraph */
tab_node_t*
pars_create_table(
/*==============*/
	sym_node_t*	table_sym,	/*!< in: table name node in the symbol
					table */
	sym_node_t*	column_defs,	/*!< in: list of column names */
	sym_node_t*	compact,	/* in: non-NULL if COMPACT table. */
	sym_node_t*	block_size)	/* in: block size (can be NULL) */
{
	dict_table_t*	table;
	sym_node_t*	column;
	tab_node_t*	node;
	const dtype_t*	dtype;
	ulint		n_cols;
	ulint		flags = 0;
	ulint		flags2 = 0;

	if (compact != NULL) {

		/* System tables currently only use the REDUNDANT row
		format therefore the check for srv_file_per_table should be
		safe for now. */

		flags |= DICT_TF_COMPACT;

		/* FIXME: Ideally this should be part of the SQL syntax
		or use some other mechanism. We want to reduce dependency
		on global variables. There is an inherent race here but
		that has always existed around this variable. */
		if (srv_file_per_table) {
			flags2 |= DICT_TF2_USE_FILE_PER_TABLE;
		}
	}

	if (block_size != NULL) {
		ulint		size;
		dfield_t*	dfield;

		dfield = que_node_get_val(block_size);

		ut_a(dfield_get_len(dfield) == 4);
		size = mach_read_from_4(static_cast<byte*>(
			dfield_get_data(dfield)));


		switch (size) {
		case 0:
			break;

		case 1: case 2: case 4: case 8: case 16:
			flags |= DICT_TF_COMPACT;
			/* FTS-FIXME: needs the zip changes */
			/* flags |= size << DICT_TF_COMPRESSED_SHIFT; */
			break;

		default:
			ut_error;
		}
	}

	/* Set the flags2 when create table or alter tables */
	flags2 |= DICT_TF2_FTS_AUX_HEX_NAME;
	DBUG_EXECUTE_IF("innodb_test_wrong_fts_aux_table_name",
			flags2 &= ~DICT_TF2_FTS_AUX_HEX_NAME;);


	n_cols = que_node_list_get_len(column_defs);

	table = dict_mem_table_create(
		table_sym->name, 0, n_cols, 0, flags, flags2);

	column = column_defs;

	while (column) {
		dtype = dfield_get_type(que_node_get_val(column));

		dict_mem_table_add_col(table, table->heap,
				       column->name, dtype->mtype,
				       dtype->prtype, dtype->len);
		column->resolved = TRUE;
		column->token_type = SYM_COLUMN;

		column = static_cast<sym_node_t*>(que_node_get_next(column));
	}

	node = tab_create_graph_create(table, pars_sym_tab_global->heap,
		FIL_ENCRYPTION_DEFAULT, FIL_DEFAULT_ENCRYPTION_KEY);

	table_sym->resolved = TRUE;
	table_sym->token_type = SYM_TABLE;

	return(node);
}

/*********************************************************************//**
Parses an index creation operation.
@return index create subgraph */
ind_node_t*
pars_create_index(
/*==============*/
	pars_res_word_t* unique_def,	/*!< in: not NULL if a unique index */
	pars_res_word_t* clustered_def,	/*!< in: not NULL if a clustered index */
	sym_node_t*	index_sym,	/*!< in: index name node in the symbol
					table */
	sym_node_t*	table_sym,	/*!< in: table name node in the symbol
					table */
	sym_node_t*	column_list)	/*!< in: list of column names */
{
	dict_index_t*	index;
	sym_node_t*	column;
	ind_node_t*	node;
	ulint		n_fields;
	ulint		ind_type;

	n_fields = que_node_list_get_len(column_list);

	ind_type = 0;

	if (unique_def) {
		ind_type = ind_type | DICT_UNIQUE;
	}

	if (clustered_def) {
		ind_type = ind_type | DICT_CLUSTERED;
	}

	index = dict_mem_index_create(table_sym->name, index_sym->name, 0,
				      ind_type, n_fields);
	column = column_list;

	while (column) {
		dict_mem_index_add_field(index, column->name, 0);

		column->resolved = TRUE;
		column->token_type = SYM_COLUMN;

		column = static_cast<sym_node_t*>(que_node_get_next(column));
	}

	node = ind_create_graph_create(index, pars_sym_tab_global->heap, NULL);

	table_sym->resolved = TRUE;
	table_sym->token_type = SYM_TABLE;

	index_sym->resolved = TRUE;
	index_sym->token_type = SYM_TABLE;

	return(node);
}

/*********************************************************************//**
Parses a procedure definition.
@return query fork node */
que_fork_t*
pars_procedure_definition(
/*======================*/
	sym_node_t*	sym_node,	/*!< in: procedure id node in the symbol
					table */
	sym_node_t*	param_list,	/*!< in: parameter declaration list */
	que_node_t*	stat_list)	/*!< in: statement list */
{
	proc_node_t*	node;
	que_fork_t*	fork;
	que_thr_t*	thr;
	mem_heap_t*	heap;

	heap = pars_sym_tab_global->heap;

	fork = que_fork_create(NULL, NULL, QUE_FORK_PROCEDURE, heap);
	fork->trx = NULL;

	thr = que_thr_create(fork, heap, NULL);

	node = static_cast<proc_node_t*>(
		mem_heap_alloc(heap, sizeof(proc_node_t)));

	node->common.type = QUE_NODE_PROC;
	node->common.parent = thr;

	sym_node->token_type = SYM_PROCEDURE_NAME;
	sym_node->resolved = TRUE;

	node->proc_id = sym_node;
	node->param_list = param_list;
	node->stat_list = stat_list;

	pars_set_parent_in_list(stat_list, node);

	node->sym_tab = pars_sym_tab_global;

	thr->child = node;

	pars_sym_tab_global->query_graph = fork;

	return(fork);
}

/*************************************************************//**
Parses a stored procedure call, when this is not within another stored
procedure, that is, the client issues a procedure call directly.
In MySQL/InnoDB, stored InnoDB procedures are invoked via the
parsed procedure tree, not via InnoDB SQL, so this function is not used.
@return query graph */
que_fork_t*
pars_stored_procedure_call(
/*=======================*/
	sym_node_t*	sym_node MY_ATTRIBUTE((unused)))
					/*!< in: stored procedure name */
{
	ut_error;
	return(NULL);
}

/*************************************************************//**
Retrieves characters to the lexical analyzer. */
<<<<<<< HEAD
int
=======
UNIV_INTERN
size_t
>>>>>>> b88f3786
pars_get_lex_chars(
/*===============*/
	char*	buf,		/*!< in/out: buffer where to copy */
	size_t	max_size)	/*!< in: maximum number of characters which fit
				in the buffer */
{
	size_t len = size_t(
		pars_sym_tab_global->string_len
		- pars_sym_tab_global->next_char_pos);
	if (len == 0) {
		return(0);
	}

	if (len > max_size) {
		len = max_size;
	}

	ut_memcpy(buf, pars_sym_tab_global->sql_string
		  + pars_sym_tab_global->next_char_pos, len);

	pars_sym_tab_global->next_char_pos += len;

	return(len);
}

/*************************************************************//**
Called by yyparse on error. */
void
yyerror(
/*====*/
	const char*	s MY_ATTRIBUTE((unused)))
				/*!< in: error message string */
{
	ut_ad(s);

	ib::fatal() << "PARSER: Syntax error in SQL string";
}

/*************************************************************//**
Parses an SQL string returning the query graph.
@return own: the query graph */
que_t*
pars_sql(
/*=====*/
	pars_info_t*	info,	/*!< in: extra information, or NULL */
	const char*	str)	/*!< in: SQL string */
{
	sym_node_t*	sym_node;
	mem_heap_t*	heap;
	que_t*		graph;

	ut_ad(str);

	heap = mem_heap_create(16000);

	/* Currently, the parser is not reentrant: */
	ut_ad(mutex_own(&dict_sys->mutex));

	pars_sym_tab_global = sym_tab_create(heap);

	pars_sym_tab_global->string_len = strlen(str);
	pars_sym_tab_global->sql_string = static_cast<char*>(
		mem_heap_dup(heap, str, pars_sym_tab_global->string_len + 1));
	pars_sym_tab_global->next_char_pos = 0;
	pars_sym_tab_global->info = info;

	yyparse();

	sym_node = UT_LIST_GET_FIRST(pars_sym_tab_global->sym_list);

	while (sym_node) {
		ut_a(sym_node->resolved);

		sym_node = UT_LIST_GET_NEXT(sym_list, sym_node);
	}

	graph = pars_sym_tab_global->query_graph;

	graph->sym_tab = pars_sym_tab_global;
	graph->info = info;

	pars_sym_tab_global = NULL;

	/* fprintf(stderr, "SQL graph size %lu\n", mem_heap_get_size(heap)); */

	return(graph);
}

/** Completes a query graph by adding query thread and fork nodes
above it and prepares the graph for running. The fork created is of
type QUE_FORK_MYSQL_INTERFACE.
@param[in]	node		root node for an incomplete query
				graph, or NULL for dummy graph
@param[in]	trx		transaction handle
@param[in]	heap		memory heap from which allocated
@param[in]	prebuilt	row prebuilt structure
@return query thread node to run */
que_thr_t*
pars_complete_graph_for_exec(
	que_node_t*	node,
	trx_t*		trx,
	mem_heap_t*	heap,
	row_prebuilt_t*	prebuilt)
{
	que_fork_t*	fork;
	que_thr_t*	thr;

	fork = que_fork_create(NULL, NULL, QUE_FORK_MYSQL_INTERFACE, heap);
	fork->trx = trx;

	thr = que_thr_create(fork, heap, prebuilt);

	thr->child = node;

	if (node) {
		que_node_set_parent(node, thr);
	}

	trx->graph = NULL;

	return(thr);
}

/****************************************************************//**
Create parser info struct.
@return own: info struct */
pars_info_t*
pars_info_create(void)
/*==================*/
{
	pars_info_t*	info;
	mem_heap_t*	heap;

	heap = mem_heap_create(512);

	info = static_cast<pars_info_t*>(mem_heap_alloc(heap, sizeof(*info)));

	info->heap = heap;
	info->funcs = NULL;
	info->bound_lits = NULL;
	info->bound_ids = NULL;
	info->graph_owns_us = TRUE;

	return(info);
}

/****************************************************************//**
Free info struct and everything it contains. */
void
pars_info_free(
/*===========*/
	pars_info_t*	info)	/*!< in, own: info struct */
{
	mem_heap_free(info->heap);
}

/****************************************************************//**
Add bound literal. */
void
pars_info_add_literal(
/*==================*/
	pars_info_t*	info,		/*!< in: info struct */
	const char*	name,		/*!< in: name */
	const void*	address,	/*!< in: address */
	ulint		length,		/*!< in: length of data */
	ulint		type,		/*!< in: type, e.g. DATA_FIXBINARY */
	ulint		prtype)		/*!< in: precise type, e.g.
					DATA_UNSIGNED */
{
	pars_bound_lit_t*	pbl;

	ut_ad(!pars_info_get_bound_lit(info, name));

	pbl = static_cast<pars_bound_lit_t*>(
		mem_heap_alloc(info->heap, sizeof(*pbl)));

	pbl->name = name;

	pbl->address = address;
	pbl->length = length;
	pbl->type = type;
	pbl->prtype = prtype;

	if (!info->bound_lits) {
		ib_alloc_t*     heap_alloc;

		heap_alloc = ib_heap_allocator_create(info->heap);

		info->bound_lits = ib_vector_create(heap_alloc, sizeof(*pbl), 8);
	}

	ib_vector_push(info->bound_lits, pbl);
}

/****************************************************************//**
Equivalent to pars_info_add_literal(info, name, str, strlen(str),
DATA_VARCHAR, DATA_ENGLISH). */
void
pars_info_add_str_literal(
/*======================*/
	pars_info_t*	info,		/*!< in: info struct */
	const char*	name,		/*!< in: name */
	const char*	str)		/*!< in: string */
{
	pars_info_add_literal(info, name, str, strlen(str),
			      DATA_VARCHAR, DATA_ENGLISH);
}

/********************************************************************
If the literal value already exists then it rebinds otherwise it
creates a new entry.*/
void
pars_info_bind_literal(
/*===================*/
	pars_info_t*	info,		/* in: info struct */
	const char*	name,		/* in: name */
	const void*	address,	/* in: address */
	ulint		length,		/* in: length of data */
	ulint		type,		/* in: type, e.g. DATA_FIXBINARY */
	ulint		prtype)		/* in: precise type, e.g. */
{
	pars_bound_lit_t*	pbl;

	pbl = pars_info_lookup_bound_lit(info, name);

	if (!pbl) {
		pars_info_add_literal(
			info, name, address, length, type, prtype);
	} else {
		pbl->address = address;
		pbl->length = length;

		sym_tab_rebind_lit(pbl->node, address, length);
	}
}

/********************************************************************
If the literal value already exists then it rebinds otherwise it
creates a new entry.*/
void
pars_info_bind_varchar_literal(
/*===========================*/
	pars_info_t*	info,		/*!< in: info struct */
	const char*	name,		/*!< in: name */
	const byte*	str,		/*!< in: string */
	ulint		str_len)	/*!< in: string length */
{
	pars_bound_lit_t*	pbl;

	pbl = pars_info_lookup_bound_lit(info, name);

	if (!pbl) {
		pars_info_add_literal(
			info, name, str, str_len, DATA_VARCHAR, DATA_ENGLISH);
	} else {

		pbl->address = str;
		pbl->length = str_len;

		sym_tab_rebind_lit(pbl->node, str, str_len);
	}
}

/****************************************************************//**
Equivalent to:

char buf[4];
mach_write_to_4(buf, val);
pars_info_add_literal(info, name, buf, 4, DATA_INT, 0);

except that the buffer is dynamically allocated from the info struct's
heap. */
void
pars_info_add_int4_literal(
/*=======================*/
	pars_info_t*	info,		/*!< in: info struct */
	const char*	name,		/*!< in: name */
	lint		val)		/*!< in: value */
{
	byte*	buf = static_cast<byte*>(mem_heap_alloc(info->heap, 4));

	mach_write_to_4(buf, val);
	pars_info_add_literal(info, name, buf, 4, DATA_INT, 0);
}

/********************************************************************
If the literal value already exists then it rebinds otherwise it
creates a new entry. */
void
pars_info_bind_int4_literal(
/*========================*/
	pars_info_t*		info,   /* in: info struct */
	const char*		name,   /* in: name */
	const ib_uint32_t*	val)    /* in: value */
{
	pars_bound_lit_t*       pbl;

	pbl = pars_info_lookup_bound_lit(info, name);

	if (!pbl) {
		pars_info_add_literal(info, name, val, 4, DATA_INT, 0);
	} else {

		pbl->address = val;
		pbl->length = sizeof(*val);

		sym_tab_rebind_lit(pbl->node, val, sizeof(*val));
	}
}

/********************************************************************
If the literal value already exists then it rebinds otherwise it
creates a new entry. */
void
pars_info_bind_int8_literal(
/*========================*/
	pars_info_t*		info,	/* in: info struct */
	const char*		name,	/* in: name */
	const ib_uint64_t*	val)	/* in: value */
{
	pars_bound_lit_t*	pbl;

	pbl = pars_info_lookup_bound_lit(info, name);

	if (!pbl) {
		pars_info_add_literal(
			info, name, val, sizeof(*val), DATA_INT, 0);
	} else {

		pbl->address = val;
		pbl->length = sizeof(*val);

		sym_tab_rebind_lit(pbl->node, val, sizeof(*val));
	}
}

/****************************************************************//**
Equivalent to:

char buf[8];
mach_write_to_8(buf, val);
pars_info_add_literal(info, name, buf, 8, DATA_FIXBINARY, 0);

except that the buffer is dynamically allocated from the info struct's
heap. */
void
pars_info_add_ull_literal(
/*======================*/
	pars_info_t*	info,		/*!< in: info struct */
	const char*	name,		/*!< in: name */
	ib_uint64_t	val)		/*!< in: value */
{
	byte*	buf = static_cast<byte*>(mem_heap_alloc(info->heap, 8));

	mach_write_to_8(buf, val);

	pars_info_add_literal(info, name, buf, 8, DATA_FIXBINARY, 0);
}

/****************************************************************//**
If the literal value already exists then it rebinds otherwise it
creates a new entry. */
void
pars_info_bind_ull_literal(
/*=======================*/
	pars_info_t*		info,		/*!< in: info struct */
	const char*		name,		/*!< in: name */
	const ib_uint64_t*	val)		/*!< in: value */
{
	pars_bound_lit_t*	pbl;

	pbl = pars_info_lookup_bound_lit(info, name);

	if (!pbl) {
		pars_info_add_literal(
			info, name, val, sizeof(*val), DATA_FIXBINARY, 0);
	} else {

		pbl->address = val;
		pbl->length = sizeof(*val);

		sym_tab_rebind_lit(pbl->node, val, sizeof(*val));
	}
}

/****************************************************************//**
Add user function. */
void
pars_info_bind_function(
/*====================*/
	pars_info_t*		info,	/*!< in: info struct */
	const char*		name,	/*!< in: function name */
	pars_user_func_cb_t	func,	/*!< in: function address */
	void*			arg)	/*!< in: user-supplied argument */
{
	pars_user_func_t*	puf;

	puf = pars_info_lookup_user_func(info, name);

	if (!puf) {
		if (!info->funcs) {
			ib_alloc_t*     heap_alloc;

			heap_alloc = ib_heap_allocator_create(info->heap);

			info->funcs = ib_vector_create(
				heap_alloc, sizeof(*puf), 8);
		}

		/* Create a "new" element */
		puf = static_cast<pars_user_func_t*>(
			ib_vector_push(info->funcs, NULL));
		puf->name = name;
	}

	puf->arg = arg;
	puf->func = func;
}

/********************************************************************
Add bound id. */
void
pars_info_bind_id(
/*==============*/
	pars_info_t*	info,		/*!< in: info struct */
	ibool		copy_name,	/* in: copy name if TRUE */
	const char*	name,		/*!< in: name */
	const char*	id)		/*!< in: id */
{
	pars_bound_id_t*	bid;

	bid = pars_info_lookup_bound_id(info, name);

	if (!bid) {

		if (!info->bound_ids) {
			ib_alloc_t*     heap_alloc;

			heap_alloc = ib_heap_allocator_create(info->heap);

			info->bound_ids = ib_vector_create(
				heap_alloc, sizeof(*bid), 8);
		}

		/* Create a "new" element */
		bid = static_cast<pars_bound_id_t*>(
			ib_vector_push(info->bound_ids, NULL));

		bid->name = (copy_name)
		    ? mem_heap_strdup(info->heap, name) : name;
	}

	bid->id = id;
}

/********************************************************************
Get bound identifier with the given name.*/
pars_bound_id_t*
pars_info_get_bound_id(
/*===================*/
					/* out: bound id, or NULL if not
					found */
	pars_info_t*		info,	/* in: info struct */
	const char*		name)	/* in: bound id name to find */
{
	return(pars_info_lookup_bound_id(info, name));
}

/****************************************************************//**
Get bound literal with the given name.
@return bound literal, or NULL if not found */
pars_bound_lit_t*
pars_info_get_bound_lit(
/*====================*/
	pars_info_t*		info,	/*!< in: info struct */
	const char*		name)	/*!< in: bound literal name to find */
{
	return(pars_info_lookup_bound_lit(info, name));
}<|MERGE_RESOLUTION|>--- conflicted
+++ resolved
@@ -2058,12 +2058,7 @@
 
 /*************************************************************//**
 Retrieves characters to the lexical analyzer. */
-<<<<<<< HEAD
-int
-=======
-UNIV_INTERN
 size_t
->>>>>>> b88f3786
 pars_get_lex_chars(
 /*===============*/
 	char*	buf,		/*!< in/out: buffer where to copy */
