/*****************************************************************************

Copyright (c) 1997, 2017, Oracle and/or its affiliates. All Rights Reserved.
Copyright (c) 2012, Facebook Inc.
Copyright (c) 2013, 2019, MariaDB Corporation.

This program is free software; you can redistribute it and/or modify it under
the terms of the GNU General Public License as published by the Free Software
Foundation; version 2 of the License.

This program is distributed in the hope that it will be useful, but WITHOUT
ANY WARRANTY; without even the implied warranty of MERCHANTABILITY or FITNESS
FOR A PARTICULAR PURPOSE. See the GNU General Public License for more details.

You should have received a copy of the GNU General Public License along with
this program; if not, write to the Free Software Foundation, Inc.,
51 Franklin Street, Fifth Floor, Boston, MA 02110-1335 USA

*****************************************************************************/

/**************************************************//**
@file log/log0recv.cc
Recovery

Created 9/20/1997 Heikki Tuuri
*******************************************************/

#include "univ.i"

#include <map>
#include <string>
#include <my_service_manager.h>

#include "log0recv.h"

#ifdef HAVE_MY_AES_H
#include <my_aes.h>
#endif

#include "log0crypt.h"
#include "mem0mem.h"
#include "buf0buf.h"
#include "buf0flu.h"
#include "mtr0mtr.h"
#include "mtr0log.h"
#include "page0cur.h"
#include "page0zip.h"
#include "btr0btr.h"
#include "btr0cur.h"
#include "ibuf0ibuf.h"
#include "trx0undo.h"
#include "trx0rec.h"
#include "fil0fil.h"
#include "buf0rea.h"
#include "srv0srv.h"
#include "srv0start.h"
#include "trx0roll.h"
#include "row0merge.h"

/** Log records are stored in the hash table in chunks at most of this size;
this must be less than srv_page_size as it is stored in the buffer pool */
#define RECV_DATA_BLOCK_SIZE	(MEM_MAX_ALLOC_IN_BUF - sizeof(recv_data_t) - REDZONE_SIZE)

/** Read-ahead area in applying log records to file pages */
#define RECV_READ_AHEAD_AREA	32

/** The recovery system */
recv_sys_t	recv_sys;
/** TRUE when applying redo log records during crash recovery; FALSE
otherwise.  Note that this is FALSE while a background thread is
rolling back incomplete transactions. */
volatile bool	recv_recovery_on;

/** TRUE when recv_init_crash_recovery() has been called. */
bool	recv_needed_recovery;
#ifdef UNIV_DEBUG
/** TRUE if writing to the redo log (mtr_commit) is forbidden.
Protected by log_sys.mutex. */
bool	recv_no_log_write = false;
#endif /* UNIV_DEBUG */

/** TRUE if buf_page_is_corrupted() should check if the log sequence
number (FIL_PAGE_LSN) is in the future.  Initially FALSE, and set by
recv_recovery_from_checkpoint_start(). */
bool	recv_lsn_checks_on;

/** If the following is TRUE, the buffer pool file pages must be invalidated
after recovery and no ibuf operations are allowed; this becomes TRUE if
the log record hash table becomes too full, and log records must be merged
to file pages already before the recovery is finished: in this case no
ibuf operations are allowed, as they could modify the pages read in the
buffer pool before the pages have been recovered to the up-to-date state.

TRUE means that recovery is running and no operations on the log files
are allowed yet: the variable name is misleading. */
bool	recv_no_ibuf_operations;

/** The type of the previous parsed redo log record */
static mlog_id_t	recv_previous_parsed_rec_type;
/** The offset of the previous parsed redo log record */
static ulint	recv_previous_parsed_rec_offset;
/** The 'multi' flag of the previous parsed redo log record */
static ulint	recv_previous_parsed_rec_is_multi;

/** This many frames must be left free in the buffer pool when we scan
the log and store the scanned log records in the buffer pool: we will
use these free frames to read in pages when we start applying the
log records to the database.
This is the default value. If the actual size of the buffer pool is
larger than 10 MB we'll set this value to 512. */
ulint	recv_n_pool_free_frames;

/** The maximum lsn we see for a page during the recovery process. If this
is bigger than the lsn we are able to scan up to, that is an indication that
the recovery failed and the database may be corrupt. */
static lsn_t	recv_max_page_lsn;

#ifdef UNIV_PFS_THREAD
mysql_pfs_key_t	trx_rollback_clean_thread_key;
mysql_pfs_key_t	recv_writer_thread_key;
#endif /* UNIV_PFS_THREAD */

/** Is recv_writer_thread active? */
bool	recv_writer_thread_active;

#ifndef	DBUG_OFF
/** Return string name of the redo log record type.
@param[in]	type	record log record enum
@return string name of record log record */
static const char* get_mlog_string(mlog_id_t type);
#endif /* !DBUG_OFF */

/** Tablespace item during recovery */
struct file_name_t {
	/** Tablespace file name (MLOG_FILE_NAME) */
	std::string	name;
	/** Tablespace object (NULL if not valid or not found) */
	fil_space_t*	space;

	/** Tablespace status. */
	enum fil_status {
		/** Normal tablespace */
		NORMAL,
		/** Deleted tablespace */
		DELETED,
		/** Missing tablespace */
		MISSING
	};

	/** Status of the tablespace */
	fil_status	status;

	/** FSP_SIZE of tablespace */
	ulint		size;

	/** the log sequence number of the last observed MLOG_INDEX_LOAD
	record for the tablespace */
	lsn_t		enable_lsn;

	/** Constructor */
	file_name_t(std::string name_, bool deleted) :
		name(name_), space(NULL), status(deleted ? DELETED: NORMAL),
		size(0), enable_lsn(0) {}

	/** Report a MLOG_INDEX_LOAD operation, meaning that
	mlog_init for any earlier LSN must be skipped.
	@param lsn	log sequence number of the MLOG_INDEX_LOAD */
	void mlog_index_load(lsn_t lsn)
	{
		if (enable_lsn < lsn) enable_lsn = lsn;
	}
};

/** Map of dirty tablespaces during recovery */
typedef std::map<
	ulint,
	file_name_t,
	std::less<ulint>,
	ut_allocator<std::pair<const ulint, file_name_t> > >	recv_spaces_t;

static recv_spaces_t	recv_spaces;

/** States of recv_addr_t */
enum recv_addr_state {
	/** not yet processed */
	RECV_NOT_PROCESSED,
	/** not processed; the page will be reinitialized */
	RECV_WILL_NOT_READ,
	/** page is being read */
	RECV_BEING_READ,
	/** log records are being applied on the page */
	RECV_BEING_PROCESSED,
	/** log records have been applied on the page */
	RECV_PROCESSED,
	/** log records have been discarded because the tablespace
	does not exist */
	RECV_DISCARDED
};

/** Hashed page file address struct */
struct recv_addr_t{
	/** recovery state of the page */
	recv_addr_state	state;
	/** tablespace identifier */
	unsigned	space:32;
	/** page number */
	unsigned	page_no:32;
	/** list of log records for this page */
	UT_LIST_BASE_NODE_T(recv_t) rec_list;
	/** hash node in the hash bucket chain */
	hash_node_t	addr_hash;
};

/** Report optimized DDL operation (without redo log),
corresponding to MLOG_INDEX_LOAD.
@param[in]	space_id	tablespace identifier
*/
void (*log_optimized_ddl_op)(ulint space_id);

/** Report an operation to create, delete, or rename a file during backup.
@param[in]	space_id	tablespace identifier
@param[in]	flags		tablespace flags (NULL if not create)
@param[in]	name		file name (not NUL-terminated)
@param[in]	len		length of name, in bytes
@param[in]	new_name	new file name (NULL if not rename)
@param[in]	new_len		length of new_name, in bytes (0 if NULL) */
void (*log_file_op)(ulint space_id, const byte* flags,
		    const byte* name, ulint len,
		    const byte* new_name, ulint new_len);

/** Information about initializing page contents during redo log processing */
class mlog_init_t
{
public:
	/** A page initialization operation that was parsed from
	the redo log */
	struct init {
		/** log sequence number of the page initialization */
		lsn_t lsn;
		/** Whether btr_page_create() avoided a read of the page.

		At the end of the last recovery batch, ibuf_merge()
		will invoke change buffer merge for pages that reside
		in the buffer pool. (In the last batch, loading pages
		would trigger change buffer merge.) */
		bool created;
	};

private:
	typedef std::map<const page_id_t, init,
			 std::less<const page_id_t>,
			 ut_allocator<std::pair<const page_id_t, init> > >
		map;
	/** Map of page initialization operations.
	FIXME: Merge this to recv_sys.addr_hash! */
	map inits;
public:
	/** Record that a page will be initialized by the redo log.
	@param[in]	space		tablespace identifier
	@param[in]	page_no		page number
	@param[in]	lsn		log sequence number */
	void add(ulint space, ulint page_no, lsn_t lsn)
	{
		ut_ad(mutex_own(&recv_sys.mutex));
		const init init = { lsn, false };
		std::pair<map::iterator, bool> p = inits.insert(
			map::value_type(page_id_t(space, page_no), init));
		ut_ad(!p.first->second.created);
		if (!p.second && p.first->second.lsn < init.lsn) {
			p.first->second = init;
		}
	}

	/** Get the last stored lsn of the page id and its respective
	init/load operation.
	@param[in]	page_id	page id
	@param[in,out]	init	initialize log or load log
	@return the latest page initialization;
	not valid after releasing recv_sys.mutex. */
	init& last(page_id_t page_id)
	{
		ut_ad(mutex_own(&recv_sys.mutex));
		return inits.find(page_id)->second;
	}

	/** At the end of each recovery batch, reset the 'created' flags. */
	void reset()
	{
		ut_ad(mutex_own(&recv_sys.mutex));
		ut_ad(recv_no_ibuf_operations);
		for (map::value_type& i : inits) {
			i.second.created = false;
		}
	}

	/** On the last recovery batch, merge buffered changes to those
	pages that were initialized by buf_page_create() and still reside
	in the buffer pool. Stale pages are not allowed in the buffer pool.

	Note: When MDEV-14481 implements redo log apply in the
	background, we will have to ensure that buf_page_get_gen()
	will not deliver stale pages to users (pages on which the
	change buffer was not merged yet).  Normally, the change
	buffer merge is performed on I/O completion. Maybe, add a
	flag to buf_page_t and perform the change buffer merge on
	the first actual access?
	@param[in,out]	mtr	dummy mini-transaction */
	void ibuf_merge(mtr_t& mtr)
	{
		ut_ad(mutex_own(&recv_sys.mutex));
		ut_ad(!recv_no_ibuf_operations);
		mtr.start();

		for (const map::value_type& i : inits) {
			if (!i.second.created) {
				continue;
			}
			if (buf_block_t* block = buf_page_get_gen(
				    i.first, 0, RW_X_LATCH, NULL,
				    BUF_GET_IF_IN_POOL, __FILE__, __LINE__,
				    &mtr, NULL)) {
				mutex_exit(&recv_sys.mutex);
				ibuf_merge_or_delete_for_page(
					block, i.first,
					block->zip_size(), true);
				mtr.commit();
				mtr.start();
				mutex_enter(&recv_sys.mutex);
			}
		}

		mtr.commit();
	}

	/** Clear the data structure */
	void clear() { inits.clear(); }
};

static mlog_init_t mlog_init;

/** Process a MLOG_CREATE2 record that indicates that a tablespace
is being shrunk in size.
@param[in]	space_id	tablespace identifier
@param[in]	pages		trimmed size of the file, in pages
@param[in]	lsn		log sequence number of the operation */
static void recv_addr_trim(ulint space_id, unsigned pages, lsn_t lsn)
{
	DBUG_ENTER("recv_addr_trim");
	DBUG_LOG("ib_log",
		 "discarding log beyond end of tablespace "
		 << page_id_t(space_id, pages) << " before LSN " << lsn);
	ut_ad(mutex_own(&recv_sys.mutex));
	for (ulint i = recv_sys.addr_hash->n_cells; i--; ) {
		hash_cell_t* const cell = hash_get_nth_cell(
			recv_sys.addr_hash, i);
		for (recv_addr_t* addr = static_cast<recv_addr_t*>(cell->node),
			     *next;
		     addr; addr = next) {
			next = static_cast<recv_addr_t*>(addr->addr_hash);

			if (addr->space != space_id || addr->page_no < pages) {
				continue;
			}

			for (recv_t* recv = UT_LIST_GET_FIRST(addr->rec_list);
			     recv; ) {
				recv_t* n = UT_LIST_GET_NEXT(rec_list, recv);
				if (recv->start_lsn < lsn) {
					DBUG_PRINT("ib_log",
						   ("Discarding %s for"
						    " page %u:%u at " LSN_PF,
						    get_mlog_string(
							    recv->type),
						    addr->space, addr->page_no,
						    recv->start_lsn));
					UT_LIST_REMOVE(addr->rec_list, recv);
				}
				recv = n;
			}
		}
	}
	if (fil_space_t* space = fil_space_get(space_id)) {
		ut_ad(UT_LIST_GET_LEN(space->chain) == 1);
		fil_node_t* file = UT_LIST_GET_FIRST(space->chain);
		ut_ad(file->is_open());
		os_file_truncate(file->name, file->handle,
				 os_offset_t(pages) << srv_page_size_shift,
				 true);
	}
	DBUG_VOID_RETURN;
}

/** Process a file name from a MLOG_FILE_* record.
@param[in,out]	name		file name
@param[in]	len		length of the file name
@param[in]	space_id	the tablespace ID
@param[in]	deleted		whether this is a MLOG_FILE_DELETE record */
static
void
fil_name_process(
	char*	name,
	ulint	len,
	ulint	space_id,
	bool	deleted)
{
	if (srv_operation == SRV_OPERATION_BACKUP) {
		return;
	}

	ut_ad(srv_operation == SRV_OPERATION_NORMAL
	      || srv_operation == SRV_OPERATION_RESTORE
	      || srv_operation == SRV_OPERATION_RESTORE_EXPORT);

	/* We will also insert space=NULL into the map, so that
	further checks can ensure that a MLOG_FILE_NAME record was
	scanned before applying any page records for the space_id. */

	os_normalize_path(name);
	file_name_t	fname(std::string(name, len - 1), deleted);
	std::pair<recv_spaces_t::iterator,bool> p = recv_spaces.insert(
		std::make_pair(space_id, fname));
	ut_ad(p.first->first == space_id);

	file_name_t&	f = p.first->second;

	if (deleted) {
		/* Got MLOG_FILE_DELETE */

		if (!p.second && f.status != file_name_t::DELETED) {
			f.status = file_name_t::DELETED;
			if (f.space != NULL) {
				fil_space_free(space_id, false);
				f.space = NULL;
			}
		}

		ut_ad(f.space == NULL);
	} else if (p.second // the first MLOG_FILE_NAME or MLOG_FILE_RENAME2
		   || f.name != fname.name) {
		fil_space_t*	space;

		/* Check if the tablespace file exists and contains
		the space_id. If not, ignore the file after displaying
		a note. Abort if there are multiple files with the
		same space_id. */
		switch (fil_ibd_load(space_id, name, space)) {
		case FIL_LOAD_OK:
			ut_ad(space != NULL);

			if (f.space == NULL || f.space == space) {

				if (f.size && f.space == NULL) {
					fil_space_set_recv_size(space->id, f.size);
				}

				f.name = fname.name;
				f.space = space;
				f.status = file_name_t::NORMAL;
			} else {
				ib::error() << "Tablespace " << space_id
					<< " has been found in two places: '"
					<< f.name << "' and '" << name << "'."
					" You must delete one of them.";
				recv_sys.found_corrupt_fs = true;
			}
			break;

		case FIL_LOAD_ID_CHANGED:
			ut_ad(space == NULL);
			break;

		case FIL_LOAD_NOT_FOUND:
			/* No matching tablespace was found; maybe it
			was renamed, and we will find a subsequent
			MLOG_FILE_* record. */
			ut_ad(space == NULL);

			if (srv_force_recovery) {
				/* Without innodb_force_recovery,
				missing tablespaces will only be
				reported in
				recv_init_crash_recovery_spaces().
				Enable some more diagnostics when
				forcing recovery. */

				ib::info()
					<< "At LSN: " << recv_sys.recovered_lsn
					<< ": unable to open file " << name
					<< " for tablespace " << space_id;
			}
			break;

		case FIL_LOAD_INVALID:
			ut_ad(space == NULL);
			if (srv_force_recovery == 0) {
				ib::warn() << "We do not continue the crash"
					" recovery, because the table may"
					" become corrupt if we cannot apply"
					" the log records in the InnoDB log to"
					" it. To fix the problem and start"
					" mysqld:";
				ib::info() << "1) If there is a permission"
					" problem in the file and mysqld"
					" cannot open the file, you should"
					" modify the permissions.";
				ib::info() << "2) If the tablespace is not"
					" needed, or you can restore an older"
					" version from a backup, then you can"
					" remove the .ibd file, and use"
					" --innodb_force_recovery=1 to force"
					" startup without this file.";
				ib::info() << "3) If the file system or the"
					" disk is broken, and you cannot"
					" remove the .ibd file, you can set"
					" --innodb_force_recovery.";
				recv_sys.found_corrupt_fs = true;
				break;
			}

			ib::info() << "innodb_force_recovery was set to "
				<< srv_force_recovery << ". Continuing crash"
				" recovery even though we cannot access the"
				" files for tablespace " << space_id << ".";
			break;
		}
	}
}

/** Parse or process a MLOG_FILE_* record.
@param[in]	ptr		redo log record
@param[in]	end		end of the redo log buffer
@param[in]	space_id	the tablespace ID
@param[in]	first_page_no	first page number in the file
@param[in]	type		MLOG_FILE_NAME or MLOG_FILE_DELETE
or MLOG_FILE_CREATE2 or MLOG_FILE_RENAME2
@param[in]	apply		whether to apply the record
@return pointer to next redo log record
@retval NULL if this log record was truncated */
static
byte*
fil_name_parse(
	byte*		ptr,
	const byte*	end,
	ulint		space_id,
	ulint		first_page_no,
	mlog_id_t	type,
	bool		apply)
{
	if (type == MLOG_FILE_CREATE2) {
		if (end < ptr + 4) {
			return(NULL);
		}
		ptr += 4;
	}

	if (end < ptr + 2) {
		return(NULL);
	}

	ulint	len = mach_read_from_2(ptr);
	ptr += 2;
	if (end < ptr + len) {
		return(NULL);
	}

	/* MLOG_FILE_* records should only be written for
	user-created tablespaces. The name must be long enough
	and end in .ibd. */
	bool corrupt = is_predefined_tablespace(space_id)
		|| len < sizeof "/a.ibd\0"
		|| (!first_page_no != !memcmp(ptr + len - 5, DOT_IBD, 5));

	if (!corrupt && !memchr(ptr, OS_PATH_SEPARATOR, len)) {
		if (byte* c = static_cast<byte*>
		    (memchr(ptr, OS_PATH_SEPARATOR_ALT, len))) {
			ut_ad(c >= ptr);
			ut_ad(c < ptr + len);
			do {
				*c = OS_PATH_SEPARATOR;
			} while ((c = static_cast<byte*>
				  (memchr(ptr, OS_PATH_SEPARATOR_ALT,
					  len - ulint(c - ptr)))) != NULL);
		} else {
			corrupt = true;
		}
	}

	byte*	end_ptr	= ptr + len;

	switch (type) {
	default:
		ut_ad(0); // the caller checked this
		/* fall through */
	case MLOG_FILE_NAME:
		if (corrupt) {
			ib::error() << "MLOG_FILE_NAME incorrect:" << ptr;
			recv_sys.found_corrupt_log = true;
			break;
		}

		fil_name_process(
			reinterpret_cast<char*>(ptr), len, space_id, false);
		break;
	case MLOG_FILE_DELETE:
		if (corrupt) {
			ib::error() << "MLOG_FILE_DELETE incorrect:" << ptr;
			recv_sys.found_corrupt_log = true;
			break;
		}

		fil_name_process(
			reinterpret_cast<char*>(ptr), len, space_id, true);
		/* fall through */
	case MLOG_FILE_CREATE2:
		if (first_page_no) {
			ut_ad(first_page_no
			      == SRV_UNDO_TABLESPACE_SIZE_IN_PAGES);
			ut_a(srv_is_undo_tablespace(space_id));
			compile_time_assert(
				UT_ARR_SIZE(recv_sys.truncated_undo_spaces)
				== TRX_SYS_MAX_UNDO_SPACES);
			recv_sys_t::trunc& t = recv_sys.truncated_undo_spaces[
				space_id - srv_undo_space_id_start];
			t.lsn = recv_sys.recovered_lsn;
			t.pages = uint32_t(first_page_no);
		} else if (log_file_op) {
			log_file_op(space_id,
				    type == MLOG_FILE_CREATE2 ? ptr - 4 : NULL,
				    ptr, len, NULL, 0);
		}
		break;
	case MLOG_FILE_RENAME2:
		if (corrupt) {
			ib::error() << "MLOG_FILE_RENAME2 incorrect:" << ptr;
			recv_sys.found_corrupt_log = true;
		}

		/* The new name follows the old name. */
		byte*	new_name = end_ptr + 2;
		if (end < new_name) {
			return(NULL);
		}

		ulint	new_len = mach_read_from_2(end_ptr);

		if (end < end_ptr + 2 + new_len) {
			return(NULL);
		}

		end_ptr += 2 + new_len;

		corrupt = corrupt
			|| new_len < sizeof "/a.ibd\0"
			|| memcmp(new_name + new_len - 5, DOT_IBD, 5) != 0;

		if (!corrupt && !memchr(new_name, OS_PATH_SEPARATOR, new_len)) {
			if (byte* c = static_cast<byte*>
			    (memchr(new_name, OS_PATH_SEPARATOR_ALT,
				    new_len))) {
				ut_ad(c >= new_name);
				ut_ad(c < new_name + new_len);
				do {
					*c = OS_PATH_SEPARATOR;
				} while ((c = static_cast<byte*>
					  (memchr(ptr, OS_PATH_SEPARATOR_ALT,
						  new_len
						  - ulint(c - new_name))))
					 != NULL);
			} else {
				corrupt = true;
			}
		}

		if (corrupt) {
			ib::error() << "MLOG_FILE_RENAME2 new_name incorrect:" << ptr
				    << " new_name: " << new_name;
			recv_sys.found_corrupt_log = true;
			break;
		}

		fil_name_process(
			reinterpret_cast<char*>(ptr), len,
			space_id, false);
		fil_name_process(
			reinterpret_cast<char*>(new_name), new_len,
			space_id, false);

		if (log_file_op) {
			log_file_op(space_id, NULL,
				    ptr, len, new_name, new_len);
		}

		if (!apply) {
			break;
		}
		if (!fil_op_replay_rename(
			    space_id, first_page_no,
			    reinterpret_cast<const char*>(ptr),
			    reinterpret_cast<const char*>(new_name))) {
			recv_sys.found_corrupt_fs = true;
		}
	}

	return(end_ptr);
}

/** Clean up after recv_sys_t::create() */
void recv_sys_t::close()
{
	ut_ad(this == &recv_sys);
	ut_ad(!recv_writer_thread_active);

	if (is_initialised()) {
		dblwr.pages.clear();

		if (addr_hash) {
			hash_table_free(addr_hash);
			addr_hash = NULL;
		}

		if (heap) {
			mem_heap_free(heap);
			heap = NULL;
		}

		if (flush_start) {
			os_event_destroy(flush_start);
		}

		if (flush_end) {
			os_event_destroy(flush_end);
		}

		if (buf) {
			ut_free_dodump(buf, buf_size);
			buf = NULL;
		}

		buf_size = 0;
		mutex_free(&writer_mutex);
		mutex_free(&mutex);
	}

	recv_spaces.clear();
	mlog_init.clear();
}

/************************************************************
Reset the state of the recovery system variables. */
void
recv_sys_var_init(void)
/*===================*/
{
	recv_recovery_on = false;
	recv_needed_recovery = false;
	recv_lsn_checks_on = false;
	recv_no_ibuf_operations = false;
	recv_previous_parsed_rec_type = MLOG_SINGLE_REC_FLAG;
	recv_previous_parsed_rec_offset	= 0;
	recv_previous_parsed_rec_is_multi = 0;
<<<<<<< HEAD
	recv_n_pool_free_frames	= 384;
=======
>>>>>>> 808bc919
	recv_max_page_lsn = 0;
}

/******************************************************************//**
recv_writer thread tasked with flushing dirty pages from the buffer
pools.
@return a dummy parameter */
extern "C"
os_thread_ret_t
DECLARE_THREAD(recv_writer_thread)(
/*===============================*/
	void*	arg MY_ATTRIBUTE((unused)))
			/*!< in: a dummy parameter required by
			os_thread_create */
{
	my_thread_init();
	ut_ad(!srv_read_only_mode);

#ifdef UNIV_PFS_THREAD
	pfs_register_thread(recv_writer_thread_key);
#endif /* UNIV_PFS_THREAD */

#ifdef UNIV_DEBUG_THREAD_CREATION
	ib::info() << "recv_writer thread running, id "
		<< os_thread_pf(os_thread_get_curr_id());
#endif /* UNIV_DEBUG_THREAD_CREATION */

	while (srv_shutdown_state == SRV_SHUTDOWN_NONE) {

		/* Wait till we get a signal to clean the LRU list.
		Bounded by max wait time of 100ms. */
		int64_t      sig_count = os_event_reset(buf_flush_event);
		os_event_wait_time_low(buf_flush_event, 100000, sig_count);

		mutex_enter(&recv_sys.writer_mutex);

		if (!recv_recovery_is_on()) {
			mutex_exit(&recv_sys.writer_mutex);
			break;
		}

		/* Flush pages from end of LRU if required */
		os_event_reset(recv_sys.flush_end);
		recv_sys.flush_type = BUF_FLUSH_LRU;
		os_event_set(recv_sys.flush_start);
		os_event_wait(recv_sys.flush_end);

		mutex_exit(&recv_sys.writer_mutex);
	}

	recv_writer_thread_active = false;

	my_thread_end();
	/* We count the number of threads in os_thread_exit().
	A created thread should always use that to exit and not
	use return() to exit. */
	os_thread_exit();

	OS_THREAD_DUMMY_RETURN;
}

/** Initialize the redo log recovery subsystem. */
void recv_sys_t::create()
{
	ut_ad(this == &recv_sys);
	ut_ad(!is_initialised());
	ut_ad(!flush_start);
	ut_ad(!flush_end);
	mutex_create(LATCH_ID_RECV_SYS, &mutex);
	mutex_create(LATCH_ID_RECV_WRITER, &writer_mutex);

	heap = mem_heap_create_typed(256, MEM_HEAP_FOR_RECV_SYS);

	if (!srv_read_only_mode) {
		flush_start = os_event_create(0);
		flush_end = os_event_create(0);
	}

<<<<<<< HEAD
	flush_type = BUF_FLUSH_LRU;
	apply_log_recs = false;
	apply_batch_on = false;

	ulint size = buf_pool_get_curr_size();
	/* Set appropriate value of recv_n_pool_free_frames. */
	if (size >= 10 << 20) {
		/* Buffer pool of size greater than 10 MB. */
		recv_n_pool_free_frames = 512;
	}

	buf = static_cast<byte*>(ut_malloc_dontdump(RECV_PARSING_BUF_SIZE));
	buf_size = RECV_PARSING_BUF_SIZE;
	len = 0;
	parse_start_lsn = 0;
	scanned_lsn = 0;
	scanned_checkpoint_no = 0;
	recovered_offset = 0;
	recovered_lsn = 0;
	found_corrupt_log = false;
	found_corrupt_fs = false;
	mlog_checkpoint_lsn = 0;

	addr_hash = hash_create(size / 512);
	n_addrs = 0;
	progress_time = time(NULL);
=======
	recv_n_pool_free_frames =
		buf_pool_get_n_pages() / 3;

	recv_sys->buf = static_cast<byte*>(
		ut_malloc_dontdump(RECV_PARSING_BUF_SIZE));
	recv_sys->buf_size = RECV_PARSING_BUF_SIZE;

	recv_sys->addr_hash = hash_create(buf_pool_get_curr_size() / 512);
	recv_sys->progress_time = time(NULL);
>>>>>>> 808bc919
	recv_max_page_lsn = 0;

	memset(truncated_undo_spaces, 0, sizeof truncated_undo_spaces);
	last_stored_lsn = 0;
}

/** Empty a fully processed set of stored redo log records. */
inline void recv_sys_t::empty()
{
	ut_ad(mutex_own(&mutex));
	ut_a(n_addrs == 0);

	hash_table_free(addr_hash);
	mem_heap_empty(heap);

	addr_hash = hash_create(buf_pool_get_curr_size() / 512);
}

/** Free most recovery data structures. */
void recv_sys_t::debug_free()
{
	ut_ad(this == &recv_sys);
	ut_ad(is_initialised());
	mutex_enter(&mutex);

	hash_table_free(addr_hash);
	mem_heap_free(heap);
	ut_free_dodump(buf, buf_size);

	buf = NULL;
	heap = NULL;
	addr_hash = NULL;

	/* wake page cleaner up to progress */
	if (!srv_read_only_mode) {
		ut_ad(!recv_recovery_is_on());
		ut_ad(!recv_writer_thread_active);
		os_event_reset(buf_flush_event);
		os_event_set(flush_start);
	}

	mutex_exit(&mutex);
}

/** Read a log segment to log_sys.buf.
@param[in,out]	start_lsn	in: read area start,
out: the last read valid lsn
@param[in]	end_lsn		read area end
@return	whether no invalid blocks (e.g checksum mismatch) were found */
bool log_t::files::read_log_seg(lsn_t* start_lsn, lsn_t end_lsn)
{
	ulint	len;
	bool success = true;
	ut_ad(log_sys.mutex.is_owned());
	ut_ad(!(*start_lsn % OS_FILE_LOG_BLOCK_SIZE));
	ut_ad(!(end_lsn % OS_FILE_LOG_BLOCK_SIZE));
	byte* buf = log_sys.buf;
loop:
	lsn_t source_offset = calc_lsn_offset(*start_lsn);

	ut_a(end_lsn - *start_lsn <= ULINT_MAX);
	len = (ulint) (end_lsn - *start_lsn);

	ut_ad(len != 0);

	const bool at_eof = (source_offset % file_size) + len > file_size;
	if (at_eof) {
		/* If the above condition is true then len (which is ulint)
		is > the expression below, so the typecast is ok */
		len = ulint(file_size - (source_offset % file_size));
	}

	log_sys.n_log_ios++;

	MONITOR_INC(MONITOR_LOG_IO);

	ut_a((source_offset >> srv_page_size_shift) <= ULINT_MAX);

	const ulint	page_no = ulint(source_offset >> srv_page_size_shift);

	fil_io(IORequestLogRead, true,
	       page_id_t(SRV_LOG_SPACE_FIRST_ID, page_no),
	       0,
	       ulint(source_offset & (srv_page_size - 1)),
	       len, buf, NULL);

	for (ulint l = 0; l < len; l += OS_FILE_LOG_BLOCK_SIZE,
		     buf += OS_FILE_LOG_BLOCK_SIZE,
		     (*start_lsn) += OS_FILE_LOG_BLOCK_SIZE) {
		const ulint block_number = log_block_get_hdr_no(buf);

		if (block_number != log_block_convert_lsn_to_no(*start_lsn)) {
			/* Garbage or an incompletely written log block.
			We will not report any error, because this can
			happen when InnoDB was killed while it was
			writing redo log. We simply treat this as an
			abrupt end of the redo log. */
fail:
			end_lsn = *start_lsn;
			success = false;
			break;
		}

		if (innodb_log_checksums || is_encrypted()) {
			ulint crc = log_block_calc_checksum_crc32(buf);
			ulint cksum = log_block_get_checksum(buf);

			DBUG_EXECUTE_IF("log_intermittent_checksum_mismatch", {
					 static int block_counter;
					 if (block_counter++ == 0) {
						 cksum = crc + 1;
					 }
			 });

			if (crc != cksum) {
				ib::error() << "Invalid log block checksum."
					    << " block: " << block_number
					    << " checkpoint no: "
					    << log_block_get_checkpoint_no(buf)
					    << " expected: " << crc
					    << " found: " << cksum;
				goto fail;
			}

			if (is_encrypted()
			    && !log_crypt(buf, *start_lsn,
					  OS_FILE_LOG_BLOCK_SIZE,
					  LOG_DECRYPT)) {
				goto fail;
			}
		}

		ulint dl = log_block_get_data_len(buf);
		if (dl < LOG_BLOCK_HDR_SIZE
		    || (dl != OS_FILE_LOG_BLOCK_SIZE
			&& dl > log_sys.trailer_offset())) {
			recv_sys.found_corrupt_log = true;
			goto fail;
		}
	}

	if (recv_sys.report(time(NULL))) {
		ib::info() << "Read redo log up to LSN=" << *start_lsn;
		service_manager_extend_timeout(INNODB_EXTEND_TIMEOUT_INTERVAL,
			"Read redo log up to LSN=" LSN_PF,
			*start_lsn);
	}

	if (*start_lsn != end_lsn) {
		goto loop;
	}

	return(success);
}



/********************************************************//**
Copies a log segment from the most up-to-date log group to the other log
groups, so that they all contain the latest log data. Also writes the info
about the latest checkpoint to the groups, and inits the fields in the group
memory structs to up-to-date values. */
static
void
recv_synchronize_groups()
{
	const lsn_t recovered_lsn = recv_sys.recovered_lsn;

	/* Read the last recovered log block to the recovery system buffer:
	the block is always incomplete */

	lsn_t start_lsn = ut_uint64_align_down(recovered_lsn,
					       OS_FILE_LOG_BLOCK_SIZE);
	log_sys.log.read_log_seg(&start_lsn,
				 start_lsn + OS_FILE_LOG_BLOCK_SIZE);
	log_sys.log.set_fields(recovered_lsn);

	/* Copy the checkpoint info to the log; remember that we have
	incremented checkpoint_no by one, and the info will not be written
	over the max checkpoint info, thus making the preservation of max
	checkpoint info on disk certain */

	if (!srv_read_only_mode) {
		log_write_checkpoint_info(true, 0);
		log_mutex_enter();
	}
}

/** Check the consistency of a log header block.
@param[in]	log header block
@return true if ok */
static
bool
recv_check_log_header_checksum(
	const byte*	buf)
{
	return(log_block_get_checksum(buf)
	       == log_block_calc_checksum_crc32(buf));
}

/** Find the latest checkpoint in the format-0 log header.
@param[out]	max_field	LOG_CHECKPOINT_1 or LOG_CHECKPOINT_2
@return error code or DB_SUCCESS */
static MY_ATTRIBUTE((warn_unused_result))
dberr_t
recv_find_max_checkpoint_0(ulint* max_field)
{
	ib_uint64_t	max_no = 0;
	ib_uint64_t	checkpoint_no;
	byte*		buf	= log_sys.checkpoint_buf;

	ut_ad(log_sys.log.format == 0);

	/** Offset of the first checkpoint checksum */
	static const uint CHECKSUM_1 = 288;
	/** Offset of the second checkpoint checksum */
	static const uint CHECKSUM_2 = CHECKSUM_1 + 4;
	/** Most significant bits of the checkpoint offset */
	static const uint OFFSET_HIGH32 = CHECKSUM_2 + 12;
	/** Least significant bits of the checkpoint offset */
	static const uint OFFSET_LOW32 = 16;

	bool found = false;

	for (ulint field = LOG_CHECKPOINT_1; field <= LOG_CHECKPOINT_2;
	     field += LOG_CHECKPOINT_2 - LOG_CHECKPOINT_1) {
		log_header_read(field);

		if (static_cast<uint32_t>(ut_fold_binary(buf, CHECKSUM_1))
		    != mach_read_from_4(buf + CHECKSUM_1)
		    || static_cast<uint32_t>(
			    ut_fold_binary(buf + LOG_CHECKPOINT_LSN,
					   CHECKSUM_2 - LOG_CHECKPOINT_LSN))
		    != mach_read_from_4(buf + CHECKSUM_2)) {
			DBUG_LOG("ib_log",
				 "invalid pre-10.2.2 checkpoint " << field);
			continue;
		}

		checkpoint_no = mach_read_from_8(
			buf + LOG_CHECKPOINT_NO);

		if (!log_crypt_101_read_checkpoint(buf)) {
			ib::error() << "Decrypting checkpoint failed";
			continue;
		}

		DBUG_PRINT("ib_log",
			   ("checkpoint " UINT64PF " at " LSN_PF " found",
			    checkpoint_no,
			    mach_read_from_8(buf + LOG_CHECKPOINT_LSN)));

		if (checkpoint_no >= max_no) {
			found = true;
			*max_field = field;
			max_no = checkpoint_no;

			log_sys.log.set_lsn(mach_read_from_8(
				buf + LOG_CHECKPOINT_LSN));
			log_sys.log.set_lsn_offset(
				lsn_t(mach_read_from_4(buf + OFFSET_HIGH32))
				<< 32
				| mach_read_from_4(buf + OFFSET_LOW32));
		}
	}

	if (found) {
		return(DB_SUCCESS);
	}

	ib::error() << "Upgrade after a crash is not supported."
		" This redo log was created before MariaDB 10.2.2,"
		" and we did not find a valid checkpoint."
		" Please follow the instructions at"
		" https://mariadb.com/kb/en/library/upgrading/";
	return(DB_ERROR);
}

/** Determine if a pre-MySQL 5.7.9/MariaDB 10.2.2 redo log is clean.
@param[in]	lsn	checkpoint LSN
@param[in]	crypt	whether the log might be encrypted
@return error code
@retval	DB_SUCCESS	if the redo log is clean
@retval DB_ERROR	if the redo log is corrupted or dirty */
static dberr_t recv_log_format_0_recover(lsn_t lsn, bool crypt)
{
	log_mutex_enter();
	const lsn_t	source_offset = log_sys.log.calc_lsn_offset(lsn);
	log_mutex_exit();
	const ulint	page_no = ulint(source_offset >> srv_page_size_shift);
	byte*		buf = log_sys.buf;

	static const char* NO_UPGRADE_RECOVERY_MSG =
		"Upgrade after a crash is not supported."
		" This redo log was created before MariaDB 10.2.2";

	fil_io(IORequestLogRead, true,
	       page_id_t(SRV_LOG_SPACE_FIRST_ID, page_no),
	       0,
	       ulint((source_offset & ~(OS_FILE_LOG_BLOCK_SIZE - 1))
		     & (srv_page_size - 1)),
	       OS_FILE_LOG_BLOCK_SIZE, buf, NULL);

	if (log_block_calc_checksum_format_0(buf)
	    != log_block_get_checksum(buf)
	    && !log_crypt_101_read_block(buf)) {
		ib::error() << NO_UPGRADE_RECOVERY_MSG
			<< ", and it appears corrupted.";
		return(DB_CORRUPTION);
	}

	if (log_block_get_data_len(buf)
	    == (source_offset & (OS_FILE_LOG_BLOCK_SIZE - 1))) {
	} else if (crypt) {
		ib::error() << "Cannot decrypt log for upgrading."
			" The encrypted log was created"
			" before MariaDB 10.2.2.";
		return DB_ERROR;
	} else {
		ib::error() << NO_UPGRADE_RECOVERY_MSG << ".";
		return(DB_ERROR);
	}

	/* Mark the redo log for upgrading. */
	srv_log_file_size = 0;
	recv_sys.parse_start_lsn = recv_sys.recovered_lsn
		= recv_sys.scanned_lsn
		= recv_sys.mlog_checkpoint_lsn = lsn;
	log_sys.last_checkpoint_lsn = log_sys.next_checkpoint_lsn
		= log_sys.lsn = log_sys.write_lsn
		= log_sys.current_flush_lsn = log_sys.flushed_to_disk_lsn
		= lsn;
	log_sys.next_checkpoint_no = 0;
	return(DB_SUCCESS);
}

/** Find the latest checkpoint in the log header.
@param[out]	max_field	LOG_CHECKPOINT_1 or LOG_CHECKPOINT_2
@return error code or DB_SUCCESS */
dberr_t
recv_find_max_checkpoint(ulint* max_field)
{
	ib_uint64_t	max_no;
	ib_uint64_t	checkpoint_no;
	ulint		field;
	byte*		buf;

	max_no = 0;
	*max_field = 0;

	buf = log_sys.checkpoint_buf;

	log_header_read(0);
	/* Check the header page checksum. There was no
	checksum in the first redo log format (version 0). */
	log_sys.log.format = mach_read_from_4(buf + LOG_HEADER_FORMAT);
	log_sys.log.subformat = log_sys.log.format != log_t::FORMAT_3_23
		? mach_read_from_4(buf + LOG_HEADER_SUBFORMAT)
		: 0;
	if (log_sys.log.format != log_t::FORMAT_3_23
	    && !recv_check_log_header_checksum(buf)) {
		ib::error() << "Invalid redo log header checksum.";
		return(DB_CORRUPTION);
	}

	char creator[LOG_HEADER_CREATOR_END - LOG_HEADER_CREATOR + 1];

	memcpy(creator, buf + LOG_HEADER_CREATOR, sizeof creator);
	/* Ensure that the string is NUL-terminated. */
	creator[LOG_HEADER_CREATOR_END - LOG_HEADER_CREATOR] = 0;

	switch (log_sys.log.format) {
	case log_t::FORMAT_3_23:
		return(recv_find_max_checkpoint_0(max_field));
	case log_t::FORMAT_10_2:
	case log_t::FORMAT_10_2 | log_t::FORMAT_ENCRYPTED:
	case log_t::FORMAT_10_3:
	case log_t::FORMAT_10_3 | log_t::FORMAT_ENCRYPTED:
	case log_t::FORMAT_10_4:
	case log_t::FORMAT_10_4 | log_t::FORMAT_ENCRYPTED:
		break;
	default:
		ib::error() << "Unsupported redo log format."
			" The redo log was created with " << creator << ".";
		return(DB_ERROR);
	}

	for (field = LOG_CHECKPOINT_1; field <= LOG_CHECKPOINT_2;
	     field += LOG_CHECKPOINT_2 - LOG_CHECKPOINT_1) {

		log_header_read(field);

		const ulint crc32 = log_block_calc_checksum_crc32(buf);
		const ulint cksum = log_block_get_checksum(buf);

		if (crc32 != cksum) {
			DBUG_PRINT("ib_log",
				   ("invalid checkpoint,"
				    " at " ULINTPF
				    ", checksum " ULINTPFx
				    " expected " ULINTPFx,
				    field, cksum, crc32));
			continue;
		}

		if (log_sys.is_encrypted()
		    && !log_crypt_read_checkpoint_buf(buf)) {
			ib::error() << "Reading checkpoint"
				" encryption info failed.";
			continue;
		}

		checkpoint_no = mach_read_from_8(
			buf + LOG_CHECKPOINT_NO);

		DBUG_PRINT("ib_log",
			   ("checkpoint " UINT64PF " at " LSN_PF " found",
			    checkpoint_no, mach_read_from_8(
				    buf + LOG_CHECKPOINT_LSN)));

		if (checkpoint_no >= max_no) {
			*max_field = field;
			max_no = checkpoint_no;
			log_sys.log.set_lsn(mach_read_from_8(
				buf + LOG_CHECKPOINT_LSN));
			log_sys.log.set_lsn_offset(mach_read_from_8(
				buf + LOG_CHECKPOINT_OFFSET));
			log_sys.next_checkpoint_no = checkpoint_no;
		}
	}

	if (*max_field == 0) {
		/* Before 10.2.2, we could get here during database
		initialization if we created an ib_logfile0 file that
		was filled with zeroes, and were killed. After
		10.2.2, we would reject such a file already earlier,
		when checking the file header. */
		ib::error() << "No valid checkpoint found"
			" (corrupted redo log)."
			" You can try --innodb-force-recovery=6"
			" as a last resort.";
		return(DB_ERROR);
	}

	return(DB_SUCCESS);
}

/** Try to parse a single log record body and also applies it if
specified.
@param[in]	type		redo log entry type
@param[in]	ptr		redo log record body
@param[in]	end_ptr		end of buffer
@param[in]	space_id	tablespace identifier
@param[in]	page_no		page number
@param[in]	apply		whether to apply the record
@param[in,out]	block		buffer block, or NULL if
a page log record should not be applied
or if it is a MLOG_FILE_ operation
@param[in,out]	mtr		mini-transaction, or NULL if
a page log record should not be applied
@return log record end, NULL if not a complete record */
static
byte*
recv_parse_or_apply_log_rec_body(
	mlog_id_t	type,
	byte*		ptr,
	byte*		end_ptr,
	ulint		space_id,
	ulint		page_no,
	bool		apply,
	buf_block_t*	block,
	mtr_t*		mtr)
{
	ut_ad(!block == !mtr);
	ut_ad(!apply || recv_sys.mlog_checkpoint_lsn);

	switch (type) {
	case MLOG_FILE_NAME:
	case MLOG_FILE_DELETE:
	case MLOG_FILE_CREATE2:
	case MLOG_FILE_RENAME2:
		ut_ad(block == NULL);
		/* Collect the file names when parsing the log,
		before applying any log records. */
		return(fil_name_parse(ptr, end_ptr, space_id, page_no, type,
				      apply));
	case MLOG_INDEX_LOAD:
		if (end_ptr < ptr + 8) {
			return(NULL);
		}
		return(ptr + 8);
	case MLOG_TRUNCATE:
		ib::error() << "Cannot crash-upgrade from "
			"old-style TRUNCATE TABLE";
		recv_sys.found_corrupt_log = true;
		return NULL;
	default:
		break;
	}

	dict_index_t*	index	= NULL;
	page_t*		page;
	page_zip_des_t*	page_zip;
#ifdef UNIV_DEBUG
	ulint		page_type;
#endif /* UNIV_DEBUG */

	if (block) {
		/* Applying a page log record. */
		ut_ad(apply);
		page = block->frame;
		page_zip = buf_block_get_page_zip(block);
		ut_d(page_type = fil_page_get_type(page));
	} else if (apply
		   && !is_predefined_tablespace(space_id)
		   && recv_spaces.find(space_id) == recv_spaces.end()) {
		if (recv_sys.recovered_lsn < recv_sys.mlog_checkpoint_lsn) {
			/* We have not seen all records between the
			checkpoint and MLOG_CHECKPOINT. There should be
			a MLOG_FILE_DELETE for this tablespace later. */
			recv_spaces.insert(
				std::make_pair(space_id,
					       file_name_t("", false)));
			goto parse_log;
		}

		ib::error() << "Missing MLOG_FILE_NAME or MLOG_FILE_DELETE"
			" for redo log record " << type << " (page "
			    << space_id << ":" << page_no << ") at "
			    << recv_sys.recovered_lsn << ".";
		recv_sys.found_corrupt_log = true;
		return(NULL);
	} else {
parse_log:
		/* Parsing a page log record. */
		page = NULL;
		page_zip = NULL;
		ut_d(page_type = FIL_PAGE_TYPE_ALLOCATED);
	}

	const byte*	old_ptr = ptr;

	switch (type) {
#ifdef UNIV_LOG_LSN_DEBUG
	case MLOG_LSN:
		/* The LSN is checked in recv_parse_log_rec(). */
		break;
#endif /* UNIV_LOG_LSN_DEBUG */
	case MLOG_1BYTE: case MLOG_2BYTES: case MLOG_4BYTES: case MLOG_8BYTES:
	case MLOG_MEMSET:
#ifdef UNIV_DEBUG
		if (page && page_type == FIL_PAGE_TYPE_ALLOCATED
		    && end_ptr >= ptr + 2) {
			/* It is OK to set FIL_PAGE_TYPE and certain
			list node fields on an empty page.  Any other
			write is not OK. */

			/* NOTE: There may be bogus assertion failures for
			dict_hdr_create(), trx_rseg_header_create(),
			trx_sys_create_doublewrite_buf(), and
			trx_sysf_create().
			These are only called during database creation. */
			ulint	offs = mach_read_from_2(ptr);

			switch (type) {
			default:
				ut_error;
			case MLOG_2BYTES:
				/* Note that this can fail when the
				redo log been written with something
				older than InnoDB Plugin 1.0.4. */
				ut_ad(offs == FIL_PAGE_TYPE
				      || srv_is_undo_tablespace(space_id)
				      || offs == IBUF_TREE_SEG_HEADER
				      + IBUF_HEADER + FSEG_HDR_OFFSET
				      || offs == PAGE_BTR_IBUF_FREE_LIST
				      + PAGE_HEADER + FIL_ADDR_BYTE
				      || offs == PAGE_BTR_IBUF_FREE_LIST
				      + PAGE_HEADER + FIL_ADDR_BYTE
				      + FIL_ADDR_SIZE
				      || offs == PAGE_BTR_SEG_LEAF
				      + PAGE_HEADER + FSEG_HDR_OFFSET
				      || offs == PAGE_BTR_SEG_TOP
				      + PAGE_HEADER + FSEG_HDR_OFFSET
				      || offs == PAGE_BTR_IBUF_FREE_LIST_NODE
				      + PAGE_HEADER + FIL_ADDR_BYTE
				      + 0 /*FLST_PREV*/
				      || offs == PAGE_BTR_IBUF_FREE_LIST_NODE
				      + PAGE_HEADER + FIL_ADDR_BYTE
				      + FIL_ADDR_SIZE /*FLST_NEXT*/);
				break;
			case MLOG_4BYTES:
				/* Note that this can fail when the
				redo log been written with something
				older than InnoDB Plugin 1.0.4. */
				ut_ad(0
				      /* fil_crypt_rotate_page() writes this */
				      || offs == FIL_PAGE_SPACE_ID
				      || srv_is_undo_tablespace(space_id)
				      || offs == IBUF_TREE_SEG_HEADER
				      + IBUF_HEADER + FSEG_HDR_SPACE
				      || offs == IBUF_TREE_SEG_HEADER
				      + IBUF_HEADER + FSEG_HDR_PAGE_NO
				      || offs == PAGE_BTR_IBUF_FREE_LIST
				      + PAGE_HEADER/* flst_init */
				      || offs == PAGE_BTR_IBUF_FREE_LIST
				      + PAGE_HEADER + FIL_ADDR_PAGE
				      || offs == PAGE_BTR_IBUF_FREE_LIST
				      + PAGE_HEADER + FIL_ADDR_PAGE
				      + FIL_ADDR_SIZE
				      || offs == PAGE_BTR_SEG_LEAF
				      + PAGE_HEADER + FSEG_HDR_PAGE_NO
				      || offs == PAGE_BTR_SEG_LEAF
				      + PAGE_HEADER + FSEG_HDR_SPACE
				      || offs == PAGE_BTR_SEG_TOP
				      + PAGE_HEADER + FSEG_HDR_PAGE_NO
				      || offs == PAGE_BTR_SEG_TOP
				      + PAGE_HEADER + FSEG_HDR_SPACE
				      || offs == PAGE_BTR_IBUF_FREE_LIST_NODE
				      + PAGE_HEADER + FIL_ADDR_PAGE
				      + 0 /*FLST_PREV*/
				      || offs == PAGE_BTR_IBUF_FREE_LIST_NODE
				      + PAGE_HEADER + FIL_ADDR_PAGE
				      + FIL_ADDR_SIZE /*FLST_NEXT*/);
				break;
			}
		}
#endif /* UNIV_DEBUG */
		ptr = mlog_parse_nbytes(type, ptr, end_ptr, page, page_zip);
		if (ptr != NULL && page != NULL
		    && page_no == 0 && type == MLOG_4BYTES) {
			ulint	offs = mach_read_from_2(old_ptr);
			switch (offs) {
				fil_space_t*	space;
				ulint		val;
			default:
				break;
			case FSP_HEADER_OFFSET + FSP_SPACE_FLAGS:
			case FSP_HEADER_OFFSET + FSP_SIZE:
			case FSP_HEADER_OFFSET + FSP_FREE_LIMIT:
			case FSP_HEADER_OFFSET + FSP_FREE + FLST_LEN:
				space = fil_space_get(space_id);
				ut_a(space != NULL);
				val = mach_read_from_4(page + offs);

				switch (offs) {
				case FSP_HEADER_OFFSET + FSP_SPACE_FLAGS:
					space->flags = val;
					break;
				case FSP_HEADER_OFFSET + FSP_SIZE:
					space->size_in_header = val;
					break;
				case FSP_HEADER_OFFSET + FSP_FREE_LIMIT:
					space->free_limit = val;
					break;
				case FSP_HEADER_OFFSET + FSP_FREE + FLST_LEN:
					space->free_len = val;
					ut_ad(val == flst_get_len(
						      page + offs));
					break;
				}
			}
		}
		break;
	case MLOG_REC_INSERT: case MLOG_COMP_REC_INSERT:
		ut_ad(!page || fil_page_type_is_index(page_type));

		if (NULL != (ptr = mlog_parse_index(
				     ptr, end_ptr,
				     type == MLOG_COMP_REC_INSERT,
				     &index))) {
			ut_a(!page
			     || (ibool)!!page_is_comp(page)
			     == dict_table_is_comp(index->table));
			ptr = page_cur_parse_insert_rec(FALSE, ptr, end_ptr,
							block, index, mtr);
		}
		break;
	case MLOG_REC_CLUST_DELETE_MARK: case MLOG_COMP_REC_CLUST_DELETE_MARK:
		ut_ad(!page || fil_page_type_is_index(page_type));

		if (NULL != (ptr = mlog_parse_index(
				     ptr, end_ptr,
				     type == MLOG_COMP_REC_CLUST_DELETE_MARK,
				     &index))) {
			ut_a(!page
			     || (ibool)!!page_is_comp(page)
			     == dict_table_is_comp(index->table));
			ptr = btr_cur_parse_del_mark_set_clust_rec(
				ptr, end_ptr, page, page_zip, index);
		}
		break;
	case MLOG_REC_SEC_DELETE_MARK:
		ut_ad(!page || fil_page_type_is_index(page_type));
		ptr = btr_cur_parse_del_mark_set_sec_rec(ptr, end_ptr,
							 page, page_zip);
		break;
	case MLOG_REC_UPDATE_IN_PLACE: case MLOG_COMP_REC_UPDATE_IN_PLACE:
		ut_ad(!page || fil_page_type_is_index(page_type));

		if (NULL != (ptr = mlog_parse_index(
				     ptr, end_ptr,
				     type == MLOG_COMP_REC_UPDATE_IN_PLACE,
				     &index))) {
			ut_a(!page
			     || (ibool)!!page_is_comp(page)
			     == dict_table_is_comp(index->table));
			ptr = btr_cur_parse_update_in_place(ptr, end_ptr, page,
							    page_zip, index);
		}
		break;
	case MLOG_LIST_END_DELETE: case MLOG_COMP_LIST_END_DELETE:
	case MLOG_LIST_START_DELETE: case MLOG_COMP_LIST_START_DELETE:
		ut_ad(!page || fil_page_type_is_index(page_type));

		if (NULL != (ptr = mlog_parse_index(
				     ptr, end_ptr,
				     type == MLOG_COMP_LIST_END_DELETE
				     || type == MLOG_COMP_LIST_START_DELETE,
				     &index))) {
			ut_a(!page
			     || (ibool)!!page_is_comp(page)
			     == dict_table_is_comp(index->table));
			ptr = page_parse_delete_rec_list(type, ptr, end_ptr,
							 block, index, mtr);
		}
		break;
	case MLOG_LIST_END_COPY_CREATED: case MLOG_COMP_LIST_END_COPY_CREATED:
		ut_ad(!page || fil_page_type_is_index(page_type));

		if (NULL != (ptr = mlog_parse_index(
				     ptr, end_ptr,
				     type == MLOG_COMP_LIST_END_COPY_CREATED,
				     &index))) {
			ut_a(!page
			     || (ibool)!!page_is_comp(page)
			     == dict_table_is_comp(index->table));
			ptr = page_parse_copy_rec_list_to_created_page(
				ptr, end_ptr, block, index, mtr);
		}
		break;
	case MLOG_PAGE_REORGANIZE:
	case MLOG_COMP_PAGE_REORGANIZE:
	case MLOG_ZIP_PAGE_REORGANIZE:
		ut_ad(!page || fil_page_type_is_index(page_type));

		if (NULL != (ptr = mlog_parse_index(
				     ptr, end_ptr,
				     type != MLOG_PAGE_REORGANIZE,
				     &index))) {
			ut_a(!page
			     || (ibool)!!page_is_comp(page)
			     == dict_table_is_comp(index->table));
			ptr = btr_parse_page_reorganize(
				ptr, end_ptr, index,
				type == MLOG_ZIP_PAGE_REORGANIZE,
				block, mtr);
		}
		break;
	case MLOG_PAGE_CREATE: case MLOG_COMP_PAGE_CREATE:
		/* Allow anything in page_type when creating a page. */
		ut_a(!page_zip);
		page_parse_create(block, type == MLOG_COMP_PAGE_CREATE, false);
		break;
	case MLOG_PAGE_CREATE_RTREE: case MLOG_COMP_PAGE_CREATE_RTREE:
		page_parse_create(block, type == MLOG_COMP_PAGE_CREATE_RTREE,
				  true);
		break;
	case MLOG_UNDO_INSERT:
		ut_ad(!page || page_type == FIL_PAGE_UNDO_LOG);
		ptr = trx_undo_parse_add_undo_rec(ptr, end_ptr, page);
		break;
	case MLOG_UNDO_ERASE_END:
		if (page) {
			ut_ad(page_type == FIL_PAGE_UNDO_LOG);
			trx_undo_erase_page_end(page);
		}
		break;
	case MLOG_UNDO_INIT:
		/* Allow anything in page_type when creating a page. */
		ptr = trx_undo_parse_page_init(ptr, end_ptr, page);
		break;
	case MLOG_UNDO_HDR_REUSE:
		ut_ad(!page || page_type == FIL_PAGE_UNDO_LOG);
		ptr = trx_undo_parse_page_header_reuse(ptr, end_ptr, page);
		break;
	case MLOG_UNDO_HDR_CREATE:
		ut_ad(!page || page_type == FIL_PAGE_UNDO_LOG);
		ptr = trx_undo_parse_page_header(ptr, end_ptr, page, mtr);
		break;
	case MLOG_REC_MIN_MARK: case MLOG_COMP_REC_MIN_MARK:
		ut_ad(!page || fil_page_type_is_index(page_type));
		/* On a compressed page, MLOG_COMP_REC_MIN_MARK
		will be followed by MLOG_COMP_REC_DELETE
		or MLOG_ZIP_WRITE_HEADER(FIL_PAGE_PREV, FIL_NULL)
		in the same mini-transaction. */
		ut_a(type == MLOG_COMP_REC_MIN_MARK || !page_zip);
		ptr = btr_parse_set_min_rec_mark(
			ptr, end_ptr, type == MLOG_COMP_REC_MIN_MARK,
			page, mtr);
		break;
	case MLOG_REC_DELETE: case MLOG_COMP_REC_DELETE:
		ut_ad(!page || fil_page_type_is_index(page_type));

		if (NULL != (ptr = mlog_parse_index(
				     ptr, end_ptr,
				     type == MLOG_COMP_REC_DELETE,
				     &index))) {
			ut_a(!page
			     || (ibool)!!page_is_comp(page)
			     == dict_table_is_comp(index->table));
			ptr = page_cur_parse_delete_rec(ptr, end_ptr,
							block, index, mtr);
		}
		break;
	case MLOG_IBUF_BITMAP_INIT:
		/* Allow anything in page_type when creating a page. */
		if (block) ibuf_bitmap_init_apply(block);
		break;
	case MLOG_INIT_FILE_PAGE2:
		/* Allow anything in page_type when creating a page. */
		if (block) fsp_apply_init_file_page(block);
		break;
	case MLOG_INIT_FREE_PAGE:
		/* The page can be zero-filled and its previous
		contents can be ignored. We do not write or apply
		this record yet. */
		break;
	case MLOG_WRITE_STRING:
		ptr = mlog_parse_string(ptr, end_ptr, page, page_zip);
		break;
	case MLOG_ZIP_WRITE_NODE_PTR:
		ut_ad(!page || fil_page_type_is_index(page_type));
		ptr = page_zip_parse_write_node_ptr(ptr, end_ptr,
						    page, page_zip);
		break;
	case MLOG_ZIP_WRITE_BLOB_PTR:
		ut_ad(!page || fil_page_type_is_index(page_type));
		ptr = page_zip_parse_write_blob_ptr(ptr, end_ptr,
						    page, page_zip);
		break;
	case MLOG_ZIP_WRITE_HEADER:
		ut_ad(!page || fil_page_type_is_index(page_type));
		ptr = page_zip_parse_write_header(ptr, end_ptr,
						  page, page_zip);
		break;
	case MLOG_ZIP_PAGE_COMPRESS:
		/* Allow anything in page_type when creating a page. */
		ptr = page_zip_parse_compress(ptr, end_ptr, block);
		break;
	case MLOG_ZIP_PAGE_COMPRESS_NO_DATA:
		if (NULL != (ptr = mlog_parse_index(
				ptr, end_ptr, TRUE, &index))) {

			ut_a(!page || ((ibool)!!page_is_comp(page)
				== dict_table_is_comp(index->table)));
			ptr = page_zip_parse_compress_no_data(
				ptr, end_ptr, page, page_zip, index);
		}
		break;
	case MLOG_ZIP_WRITE_TRX_ID:
		/* This must be a clustered index leaf page. */
		ut_ad(!page || page_type == FIL_PAGE_INDEX);
		ptr = page_zip_parse_write_trx_id(ptr, end_ptr,
						  page, page_zip);
		break;
	case MLOG_FILE_WRITE_CRYPT_DATA:
		dberr_t err;
		ptr = const_cast<byte*>(fil_parse_write_crypt_data(ptr, end_ptr, &err));

		if (err != DB_SUCCESS) {
			recv_sys.found_corrupt_log = TRUE;
		}
		break;
	default:
		ptr = NULL;
		ib::error() << "Incorrect log record type "
			<< ib::hex(unsigned(type));

		recv_sys.found_corrupt_log = true;
	}

	if (index) {
		dict_table_t*	table = index->table;

		dict_mem_index_free(index);
		dict_mem_table_free(table);
	}

	return(ptr);
}

/*********************************************************************//**
Calculates the fold value of a page file address: used in inserting or
searching for a log record in the hash table.
@return folded value */
UNIV_INLINE
ulint
recv_fold(
/*======*/
	ulint	space,	/*!< in: space */
	ulint	page_no)/*!< in: page number */
{
	return(ut_fold_ulint_pair(space, page_no));
}

/*********************************************************************//**
Calculates the hash value of a page file address: used in inserting or
searching for a log record in the hash table.
@return folded value */
UNIV_INLINE
ulint
recv_hash(
/*======*/
	ulint	space,	/*!< in: space */
	ulint	page_no)/*!< in: page number */
{
	return(hash_calc_hash(recv_fold(space, page_no), recv_sys.addr_hash));
}

/*********************************************************************//**
Gets the hashed file address struct for a page.
@return file address struct, NULL if not found from the hash table */
static
recv_addr_t*
recv_get_fil_addr_struct(
/*=====================*/
	ulint	space,	/*!< in: space id */
	ulint	page_no)/*!< in: page number */
{
	ut_ad(mutex_own(&recv_sys.mutex));

	recv_addr_t*	recv_addr;

	for (recv_addr = static_cast<recv_addr_t*>(
			HASH_GET_FIRST(recv_sys.addr_hash,
				       recv_hash(space, page_no)));
	     recv_addr != 0;
	     recv_addr = static_cast<recv_addr_t*>(
		     HASH_GET_NEXT(addr_hash, recv_addr))) {

		if (recv_addr->space == space
		    && recv_addr->page_no == page_no) {

			return(recv_addr);
		}
	}

	return(NULL);
}

/** Store a redo log record for applying.
@param type	record type
@param space	tablespace identifier
@param page_no	page number
@param body	record body
@param rec_end	end of record
@param lsn	start LSN of the mini-transaction
@param end_lsn	end LSN of the mini-transaction */
inline void recv_sys_t::add(mlog_id_t type, ulint space, ulint page_no,
			    byte* body, byte* rec_end, lsn_t lsn,
			    lsn_t end_lsn)
{
	ut_ad(type != MLOG_FILE_DELETE);
	ut_ad(type != MLOG_FILE_CREATE2);
	ut_ad(type != MLOG_FILE_RENAME2);
	ut_ad(type != MLOG_FILE_NAME);
	ut_ad(type != MLOG_DUMMY_RECORD);
	ut_ad(type != MLOG_CHECKPOINT);
	ut_ad(type != MLOG_INDEX_LOAD);
	ut_ad(type != MLOG_TRUNCATE);

	recv_t* recv= static_cast<recv_t*>(mem_heap_alloc(heap, sizeof *recv));

	recv->type = type;
	recv->len = ulint(rec_end - body);
	recv->start_lsn = lsn;
	recv->end_lsn = end_lsn;

	recv_addr_t* recv_addr = recv_get_fil_addr_struct(space, page_no);

	if (recv_addr == NULL) {
		recv_addr = static_cast<recv_addr_t*>(
			mem_heap_alloc(heap, sizeof(recv_addr_t)));

		recv_addr->space = space;
		recv_addr->page_no = page_no;
		recv_addr->state = RECV_NOT_PROCESSED;

		UT_LIST_INIT(recv_addr->rec_list, &recv_t::rec_list);

		HASH_INSERT(recv_addr_t, addr_hash, addr_hash,
			    recv_fold(space, page_no), recv_addr);
		n_addrs++;
	}

	switch (type) {
	case MLOG_INIT_FILE_PAGE2:
	case MLOG_ZIP_PAGE_COMPRESS:
	case MLOG_INIT_FREE_PAGE:
		/* Ignore any earlier redo log records for this page. */
		ut_ad(recv_addr->state == RECV_NOT_PROCESSED
		      || recv_addr->state == RECV_WILL_NOT_READ);
		recv_addr->state = RECV_WILL_NOT_READ;
		mlog_init.add(space, page_no, lsn);
	default:
		break;
	}

	UT_LIST_ADD_LAST(recv_addr->rec_list, recv);

	recv_data_t** prev_field = &recv->data;

	/* Store the log record body in chunks of less than srv_page_size:
	heap grows into the buffer pool, and bigger chunks could not
	be allocated */

	while (rec_end > body) {
		ulint rec_len = ulint(rec_end - body);

		if (rec_len > RECV_DATA_BLOCK_SIZE) {
			rec_len = RECV_DATA_BLOCK_SIZE;
		}

		recv_data_t* recv_data = static_cast<recv_data_t*>(
			mem_heap_alloc(heap, sizeof(recv_data_t) + rec_len));

		*prev_field = recv_data;

		memcpy(recv_data + 1, body, rec_len);

		prev_field = &recv_data->next;

		body += rec_len;
	}

	*prev_field = NULL;
}

/*********************************************************************//**
Copies the log record body from recv to buf. */
static
void
recv_data_copy_to_buf(
/*==================*/
	byte*	buf,	/*!< in: buffer of length at least recv->len */
	recv_t*	recv)	/*!< in: log record */
{
	recv_data_t*	recv_data;
	ulint		part_len;
	ulint		len;

	len = recv->len;
	recv_data = recv->data;

	while (len > 0) {
		if (len > RECV_DATA_BLOCK_SIZE) {
			part_len = RECV_DATA_BLOCK_SIZE;
		} else {
			part_len = len;
		}

		ut_memcpy(buf, ((byte*) recv_data) + sizeof(recv_data_t),
			  part_len);
		buf += part_len;
		len -= part_len;

		recv_data = recv_data->next;
	}
}

/** Apply the hashed log records to the page, if the page lsn is less than the
lsn of a log record.
@param[in,out]	block		buffer pool page
@param[in,out]	mtr		mini-transaction
@param[in,out]	recv_addr	recovery address
@param[in,out]	init		page initialization operation, or NULL */
static void recv_recover_page(buf_block_t* block, mtr_t& mtr,
			      recv_addr_t* recv_addr,
			      mlog_init_t::init* init = NULL)
{
	page_t*		page;
	page_zip_des_t*	page_zip;

	ut_ad(mutex_own(&recv_sys.mutex));
	ut_ad(recv_sys.apply_log_recs);
	ut_ad(recv_needed_recovery);
	ut_ad(recv_addr->state != RECV_BEING_PROCESSED);
	ut_ad(recv_addr->state != RECV_PROCESSED);
	ut_ad(!init || init->created);
	ut_ad(!init || init->lsn);

	if (UNIV_UNLIKELY(srv_print_verbose_log == 2)) {
		fprintf(stderr, "Applying log to page %u:%u\n",
			recv_addr->space, recv_addr->page_no);
	}

	DBUG_LOG("ib_log", "Applying log to page " << block->page.id);

	recv_addr->state = RECV_BEING_PROCESSED;
	mutex_exit(&recv_sys.mutex);

	page = block->frame;
	page_zip = buf_block_get_page_zip(block);

	/* The page may have been modified in the buffer pool.
	FIL_PAGE_LSN would only be updated right before flushing. */
	lsn_t page_lsn = buf_page_get_newest_modification(&block->page);
	if (!page_lsn) {
		page_lsn = mach_read_from_8(page + FIL_PAGE_LSN);
	}

	bool free_page = false;
	lsn_t start_lsn = 0, end_lsn = 0;
	const lsn_t init_lsn = init ? init->lsn : 0;

	for (recv_t* recv = UT_LIST_GET_FIRST(recv_addr->rec_list);
	     recv; recv = UT_LIST_GET_NEXT(rec_list, recv)) {
		ut_ad(recv->start_lsn);
		end_lsn = recv->end_lsn;
		ut_ad(end_lsn <= log_sys.log.scanned_lsn);

		if (recv->start_lsn < page_lsn) {
			/* Ignore this record, because there are later changes
			for this page. */
			DBUG_LOG("ib_log", "apply skip "
				 << get_mlog_string(recv->type)
				 << " LSN " << recv->start_lsn << " < "
				 << page_lsn);
		} else if (recv->start_lsn < init_lsn) {
			DBUG_LOG("ib_log", "init skip "
				 << get_mlog_string(recv->type)
				 << " LSN " << recv->start_lsn << " < "
				 << init_lsn);
		} else {
			if (recv->type == MLOG_INIT_FREE_PAGE) {
				/* This does not really modify the page. */
				free_page = true;
			} else if (!start_lsn) {
				start_lsn = recv->start_lsn;
			}

			if (UNIV_UNLIKELY(srv_print_verbose_log == 2)) {
				fprintf(stderr, "apply " LSN_PF ":"
					" %d len " ULINTPF " page %u:%u\n",
					recv->start_lsn, recv->type, recv->len,
					recv_addr->space, recv_addr->page_no);
			}

			DBUG_LOG("ib_log", "apply " << recv->start_lsn << ": "
				 << get_mlog_string(recv->type)
				 << " len " << recv->len
				 << " page " << block->page.id);

			byte* buf;

			if (recv->len > RECV_DATA_BLOCK_SIZE) {
				/* We have to copy the record body to
				a separate buffer */
				buf = static_cast<byte*>
					(ut_malloc_nokey(recv->len));
				recv_data_copy_to_buf(buf, recv);
			} else {
				buf = reinterpret_cast<byte*>(recv->data)
					+ sizeof *recv->data;
			}

			recv_parse_or_apply_log_rec_body(
				recv->type, buf, buf + recv->len,
				block->page.id.space(),
				block->page.id.page_no(), true, block, &mtr);

			end_lsn = recv->start_lsn + recv->len;
			mach_write_to_8(FIL_PAGE_LSN + page, end_lsn);
			mach_write_to_8(srv_page_size
					- FIL_PAGE_END_LSN_OLD_CHKSUM
					+ page, end_lsn);

			if (page_zip) {
				mach_write_to_8(FIL_PAGE_LSN + page_zip->data,
						end_lsn);
			}

			if (recv->len > RECV_DATA_BLOCK_SIZE) {
				ut_free(buf);
			}
		}
	}

#ifdef UNIV_ZIP_DEBUG
	ut_ad(!fil_page_index_page_check(page)
	      || !page_zip
	      || page_zip_validate_low(page_zip, page, NULL, FALSE));
#endif /* UNIV_ZIP_DEBUG */

	if (start_lsn) {
		log_flush_order_mutex_enter();
		buf_flush_note_modification(block, start_lsn, end_lsn, NULL);
		log_flush_order_mutex_exit();
	} else if (free_page && init) {
		/* There have been no operations than MLOG_INIT_FREE_PAGE.
		Any buffered changes must not be merged. A subsequent
		buf_page_create() from a user thread should discard
		any buffered changes. */
		init->created = false;
		ut_ad(!mtr.has_modifications());
	}

	/* Make sure that committing mtr does not change the modification
	lsn values of page */

	mtr.discard_modifications();
	mtr.commit();

	time_t now = time(NULL);

	mutex_enter(&recv_sys.mutex);

	if (recv_max_page_lsn < page_lsn) {
		recv_max_page_lsn = page_lsn;
	}

	ut_ad(recv_addr->state == RECV_BEING_PROCESSED);
	recv_addr->state = RECV_PROCESSED;

	ut_a(recv_sys.n_addrs > 0);
	if (ulint n = --recv_sys.n_addrs) {
		if (recv_sys.report(now)) {
			ib::info() << "To recover: " << n << " pages from log";
			service_manager_extend_timeout(
				INNODB_EXTEND_TIMEOUT_INTERVAL, "To recover: " ULINTPF " pages from log", n);
		}
	}
}

/** Reduces recv_sys.n_addrs for the corrupted page.
This function should called when srv_force_recovery > 0.
@param[in]	page_id	page id of the corrupted page */
void recv_recover_corrupt_page(page_id_t page_id)
{
	ut_ad(srv_force_recovery);
	mutex_enter(&recv_sys.mutex);

	if (!recv_sys.apply_log_recs) {
	} else if (recv_addr_t* recv_addr = recv_get_fil_addr_struct(
			   page_id.space(), page_id.page_no())) {
		switch (recv_addr->state) {
		case RECV_WILL_NOT_READ:
			ut_ad(!"wrong state");
			break;
		case RECV_BEING_PROCESSED:
		case RECV_PROCESSED:
			break;
		default:
			recv_addr->state = RECV_PROCESSED;
			ut_ad(recv_sys.n_addrs);
			recv_sys.n_addrs--;
		}
	}

	mutex_exit(&recv_sys.mutex);
}

/** Apply any buffered redo log to a page that was just read from a data file.
@param[in,out]	bpage	buffer pool page */
void recv_recover_page(buf_page_t* bpage)
{
	mtr_t mtr;
	mtr.start();
	mtr.set_log_mode(MTR_LOG_NONE);

	ut_ad(buf_page_get_state(bpage) == BUF_BLOCK_FILE_PAGE);
	buf_block_t* block = reinterpret_cast<buf_block_t*>(bpage);

	/* Move the ownership of the x-latch on the page to
	this OS thread, so that we can acquire a second
	x-latch on it.  This is needed for the operations to
	the page to pass the debug checks. */
	rw_lock_x_lock_move_ownership(&block->lock);
	buf_block_dbg_add_level(block, SYNC_NO_ORDER_CHECK);
	ibool	success = buf_page_get_known_nowait(
		RW_X_LATCH, block, BUF_KEEP_OLD,
		__FILE__, __LINE__, &mtr);
	ut_a(success);

	mutex_enter(&recv_sys.mutex);
	if (!recv_sys.apply_log_recs) {
	} else if (recv_addr_t* recv_addr = recv_get_fil_addr_struct(
			   bpage->id.space(), bpage->id.page_no())) {
		switch (recv_addr->state) {
		case RECV_BEING_PROCESSED:
		case RECV_PROCESSED:
			break;
		default:
			recv_recover_page(block, mtr, recv_addr);
			goto func_exit;
		}
	}

	mtr.commit();
func_exit:
	mutex_exit(&recv_sys.mutex);
	ut_ad(mtr.has_committed());
}

/** Reads in pages which have hashed log records, from an area around a given
page number.
@param[in]	page_id	page id */
static void recv_read_in_area(const page_id_t page_id)
{
	ulint	page_nos[RECV_READ_AHEAD_AREA];
	ulint	page_no = page_id.page_no()
		- (page_id.page_no() % RECV_READ_AHEAD_AREA);
	ulint*	p = page_nos;

	for (const ulint up_limit = page_no + RECV_READ_AHEAD_AREA;
	     page_no < up_limit; page_no++) {
		recv_addr_t* recv_addr = recv_get_fil_addr_struct(
			page_id.space(), page_no);
		if (recv_addr
		    && recv_addr->state == RECV_NOT_PROCESSED
		    && !buf_page_peek(page_id_t(page_id.space(), page_no))) {
			recv_addr->state = RECV_BEING_READ;
			*p++ = page_no;
		}
	}

	mutex_exit(&recv_sys.mutex);
	buf_read_recv_pages(FALSE, page_id.space(), page_nos,
			    ulint(p - page_nos));
	mutex_enter(&recv_sys.mutex);
}

/** Apply the hash table of stored log records to persistent data pages.
@param[in]	last_batch	whether the change buffer merge will be
				performed as part of the operation */
void recv_apply_hashed_log_recs(bool last_batch)
{
	ut_ad(srv_operation == SRV_OPERATION_NORMAL
	      || srv_operation == SRV_OPERATION_RESTORE
	      || srv_operation == SRV_OPERATION_RESTORE_EXPORT);

	mutex_enter(&recv_sys.mutex);

	while (recv_sys.apply_batch_on) {
		bool abort = recv_sys.found_corrupt_log;
		mutex_exit(&recv_sys.mutex);

		if (abort) {
			return;
		}

		os_thread_sleep(500000);
		mutex_enter(&recv_sys.mutex);
	}

	ut_ad(!last_batch == log_mutex_own());

	recv_no_ibuf_operations = !last_batch
		|| srv_operation == SRV_OPERATION_RESTORE
		|| srv_operation == SRV_OPERATION_RESTORE_EXPORT;

	ut_d(recv_no_log_write = recv_no_ibuf_operations);

	if (ulint n = recv_sys.n_addrs) {
		if (!log_sys.log.subformat && !srv_force_recovery
		    && srv_undo_tablespaces_open) {
			ib::error() << "Recovery of separately logged"
				" TRUNCATE operations is no longer supported."
				" Set innodb_force_recovery=1"
				" if no *trunc.log files exist";
			recv_sys.found_corrupt_log = true;
			mutex_exit(&recv_sys.mutex);
			return;
		}

		const char* msg = last_batch
			? "Starting final batch to recover "
			: "Starting a batch to recover ";
		ib::info() << msg << n << " pages from redo log.";
		sd_notifyf(0, "STATUS=%s" ULINTPF " pages from redo log",
			   msg, n);
	}
	recv_sys.apply_log_recs = true;
	recv_sys.apply_batch_on = true;

	for (ulint id = srv_undo_tablespaces_open; id--; ) {
		recv_sys_t::trunc& t = recv_sys.truncated_undo_spaces[id];
		if (t.lsn) {
			recv_addr_trim(id + srv_undo_space_id_start, t.pages,
				       t.lsn);
		}
	}

	mtr_t mtr;

	for (ulint i = 0; i < hash_get_n_cells(recv_sys.addr_hash); i++) {
		for (recv_addr_t* recv_addr = static_cast<recv_addr_t*>(
			     HASH_GET_FIRST(recv_sys.addr_hash, i));
		     recv_addr;
		     recv_addr = static_cast<recv_addr_t*>(
				HASH_GET_NEXT(addr_hash, recv_addr))) {
			if (!UT_LIST_GET_LEN(recv_addr->rec_list)) {
ignore:
				ut_a(recv_sys.n_addrs);
				recv_sys.n_addrs--;
				continue;
			}

			switch (recv_addr->state) {
			case RECV_BEING_READ:
			case RECV_BEING_PROCESSED:
			case RECV_PROCESSED:
				continue;
			case RECV_DISCARDED:
				goto ignore;
			case RECV_NOT_PROCESSED:
			case RECV_WILL_NOT_READ:
				break;
			}

			const page_id_t page_id(recv_addr->space,
						recv_addr->page_no);

			if (recv_addr->state == RECV_NOT_PROCESSED) {
apply:
				mtr.start();
				mtr.set_log_mode(MTR_LOG_NONE);
				if (buf_block_t* block = buf_page_get_gen(
					    page_id, 0, RW_X_LATCH, NULL,
					    BUF_GET_IF_IN_POOL,
					    __FILE__, __LINE__, &mtr, NULL)) {
					buf_block_dbg_add_level(
						block, SYNC_NO_ORDER_CHECK);
					recv_recover_page(block, mtr,
							  recv_addr);
					ut_ad(mtr.has_committed());
				} else {
					mtr.commit();
					recv_read_in_area(page_id);
				}
			} else {
				mlog_init_t::init& i = mlog_init.last(page_id);
				const lsn_t end_lsn = UT_LIST_GET_LAST(
					recv_addr->rec_list)->end_lsn;

				if (end_lsn < i.lsn) {
					DBUG_LOG("ib_log", "skip log for page "
						 << page_id
						 << " LSN " << end_lsn
						 << " < " << i.lsn);
skip:
					recv_addr->state = RECV_PROCESSED;
					goto ignore;
				}

				fil_space_t* space = fil_space_acquire_for_io(
					recv_addr->space);
				if (!space) {
					goto skip;
				}

				if (space->enable_lsn) {
do_read:
					space->release_for_io();
					recv_addr->state = RECV_NOT_PROCESSED;
					goto apply;
				}

				/* Determine if a tablespace could be
				for an internal table for FULLTEXT INDEX.
				For those tables, no MLOG_INDEX_LOAD record
				used to be written when redo logging was
				disabled. Hence, we cannot optimize
				away page reads when crash-upgrading
				from MariaDB versions before 10.4,
				because all the redo log records for
				initializing and modifying the page in
				the past could be older than the page
				in the data file.

				The check is too broad, causing all
				tables whose names start with FTS_ to
				skip the optimization. */
				if ((log_sys.log.format
				     & ~log_t::FORMAT_ENCRYPTED)
				    != log_t::FORMAT_10_4
				    && strstr(space->name, "/FTS_")) {
					goto do_read;
				}

				mtr.start();
				mtr.set_log_mode(MTR_LOG_NONE);
				buf_block_t* block = buf_page_create(
					page_id, space->zip_size(), &mtr);
				if (recv_addr->state == RECV_PROCESSED) {
					/* The page happened to exist
					in the buffer pool, or it was
					just being read in. Before
					buf_page_get_with_no_latch()
					returned, all changes must have
					been applied to the page already. */
					mtr.commit();
				} else {
					i.created = true;
					buf_block_dbg_add_level(
						block, SYNC_NO_ORDER_CHECK);
					mtr.x_latch_at_savepoint(0, block);
					recv_recover_page(block, mtr,
							  recv_addr, &i);
					ut_ad(mtr.has_committed());
				}

				space->release_for_io();
			}
		}
	}

	/* Wait until all the pages have been processed */

	while (recv_sys.n_addrs != 0) {
		const bool abort = recv_sys.found_corrupt_log
			|| recv_sys.found_corrupt_fs;

		if (recv_sys.found_corrupt_fs && !srv_force_recovery) {
			ib::info() << "Set innodb_force_recovery=1"
				" to ignore corrupted pages.";
		}

		mutex_exit(&(recv_sys.mutex));

		if (abort) {
			return;
		}

		os_thread_sleep(500000);

		mutex_enter(&(recv_sys.mutex));
	}

	if (!last_batch) {
		/* Flush all the file pages to disk and invalidate them in
		the buffer pool */

		mutex_exit(&(recv_sys.mutex));
		log_mutex_exit();

		/* Stop the recv_writer thread from issuing any LRU
		flush batches. */
		mutex_enter(&recv_sys.writer_mutex);

		/* Wait for any currently run batch to end. */
		buf_flush_wait_LRU_batch_end();

		os_event_reset(recv_sys.flush_end);
		recv_sys.flush_type = BUF_FLUSH_LIST;
		os_event_set(recv_sys.flush_start);
		os_event_wait(recv_sys.flush_end);

		buf_pool_invalidate();

		/* Allow batches from recv_writer thread. */
		mutex_exit(&recv_sys.writer_mutex);

		log_mutex_enter();
		mutex_enter(&(recv_sys.mutex));
		mlog_init.reset();
	} else if (!recv_no_ibuf_operations) {
		/* We skipped this in buf_page_create(). */
		mlog_init.ibuf_merge(mtr);
	}

	recv_sys.apply_log_recs = false;
	recv_sys.apply_batch_on = false;

	recv_sys.empty();

	mutex_exit(&recv_sys.mutex);
}

/** Tries to parse a single log record.
@param[out]	type		log record type
@param[in]	ptr		pointer to a buffer
@param[in]	end_ptr		end of the buffer
@param[out]	space_id	tablespace identifier
@param[out]	page_no		page number
@param[in]	apply		whether to apply MLOG_FILE_* records
@param[out]	body		start of log record body
@return length of the record, or 0 if the record was not complete */
static
ulint
recv_parse_log_rec(
	mlog_id_t*	type,
	byte*		ptr,
	byte*		end_ptr,
	ulint*		space,
	ulint*		page_no,
	bool		apply,
	byte**		body)
{
	byte*	new_ptr;

	*body = NULL;

	UNIV_MEM_INVALID(type, sizeof *type);
	UNIV_MEM_INVALID(space, sizeof *space);
	UNIV_MEM_INVALID(page_no, sizeof *page_no);
	UNIV_MEM_INVALID(body, sizeof *body);

	if (ptr == end_ptr) {

		return(0);
	}

	switch (*ptr) {
#ifdef UNIV_LOG_LSN_DEBUG
	case MLOG_LSN | MLOG_SINGLE_REC_FLAG:
	case MLOG_LSN:
		new_ptr = mlog_parse_initial_log_record(
			ptr, end_ptr, type, space, page_no);
		if (new_ptr != NULL) {
			const lsn_t	lsn = static_cast<lsn_t>(
				*space) << 32 | *page_no;
			ut_a(lsn == recv_sys.recovered_lsn);
		}

		*type = MLOG_LSN;
		return(new_ptr - ptr);
#endif /* UNIV_LOG_LSN_DEBUG */
	case MLOG_MULTI_REC_END:
	case MLOG_DUMMY_RECORD:
		*type = static_cast<mlog_id_t>(*ptr);
		return(1);
	case MLOG_CHECKPOINT:
		if (end_ptr < ptr + SIZE_OF_MLOG_CHECKPOINT) {
			return(0);
		}
		*type = static_cast<mlog_id_t>(*ptr);
		return(SIZE_OF_MLOG_CHECKPOINT);
	case MLOG_MULTI_REC_END | MLOG_SINGLE_REC_FLAG:
	case MLOG_DUMMY_RECORD | MLOG_SINGLE_REC_FLAG:
	case MLOG_CHECKPOINT | MLOG_SINGLE_REC_FLAG:
		ib::error() << "Incorrect log record type "
			<< ib::hex(unsigned(*ptr));
		recv_sys.found_corrupt_log = true;
		return(0);
	}

	new_ptr = mlog_parse_initial_log_record(ptr, end_ptr, type, space,
						page_no);
	*body = new_ptr;

	if (UNIV_UNLIKELY(!new_ptr)) {

		return(0);
	}

	const byte*	old_ptr = new_ptr;
	new_ptr = recv_parse_or_apply_log_rec_body(
		*type, new_ptr, end_ptr, *space, *page_no, apply, NULL, NULL);

	if (UNIV_UNLIKELY(new_ptr == NULL)) {
		return(0);
	}

	if (*page_no == 0 && *type == MLOG_4BYTES
	    && apply
	    && mach_read_from_2(old_ptr) == FSP_HEADER_OFFSET + FSP_SIZE) {
		old_ptr += 2;

		ulint size = mach_parse_compressed(&old_ptr, end_ptr);

		recv_spaces_t::iterator it = recv_spaces.find(*space);

		ut_ad(!recv_sys.mlog_checkpoint_lsn
		      || *space == TRX_SYS_SPACE
		      || srv_is_undo_tablespace(*space)
		      || it != recv_spaces.end());

		if (it != recv_spaces.end() && !it->second.space) {
			it->second.size = size;
		}

		fil_space_set_recv_size(*space, size);
	}

	return ulint(new_ptr - ptr);
}

/*******************************************************//**
Calculates the new value for lsn when more data is added to the log. */
static
lsn_t
recv_calc_lsn_on_data_add(
/*======================*/
	lsn_t		lsn,	/*!< in: old lsn */
	ib_uint64_t	len)	/*!< in: this many bytes of data is
				added, log block headers not included */
{
	unsigned frag_len = (lsn % OS_FILE_LOG_BLOCK_SIZE) - LOG_BLOCK_HDR_SIZE;
	unsigned payload_size = log_sys.payload_size();
	ut_ad(frag_len < payload_size);
	lsn_t lsn_len = len;
	lsn_len += (lsn_len + frag_len) / payload_size
		* (OS_FILE_LOG_BLOCK_SIZE - payload_size);

	return(lsn + lsn_len);
}

/** Prints diagnostic info of corrupt log.
@param[in]	ptr	pointer to corrupt log record
@param[in]	type	type of the log record (could be garbage)
@param[in]	space	tablespace ID (could be garbage)
@param[in]	page_no	page number (could be garbage)
@return whether processing should continue */
static
bool
recv_report_corrupt_log(
	const byte*	ptr,
	int		type,
	ulint		space,
	ulint		page_no)
{
	ib::error() <<
		"############### CORRUPT LOG RECORD FOUND ##################";

	const ulint ptr_offset = ulint(ptr - recv_sys.buf);

	ib::info() << "Log record type " << type << ", page " << space << ":"
		<< page_no << ". Log parsing proceeded successfully up to "
		<< recv_sys.recovered_lsn << ". Previous log record type "
		<< recv_previous_parsed_rec_type << ", is multi "
		<< recv_previous_parsed_rec_is_multi << " Recv offset "
		<< ptr_offset << ", prev "
		<< recv_previous_parsed_rec_offset;

	ut_ad(ptr <= recv_sys.buf + recv_sys.len);

	const ulint	limit	= 100;
	const ulint	prev_offset = std::min(recv_previous_parsed_rec_offset,
					       ptr_offset);
	const ulint	before = std::min(prev_offset, limit);
	const ulint	after = std::min(recv_sys.len - ptr_offset, limit);

	ib::info() << "Hex dump starting " << before << " bytes before and"
		" ending " << after << " bytes after the corrupted record:";

	const byte* start = recv_sys.buf + prev_offset - before;

	ut_print_buf(stderr, start, ulint(ptr - start) + after);
	putc('\n', stderr);

	if (!srv_force_recovery) {
		ib::info() << "Set innodb_force_recovery to ignore this error.";
		return(false);
	}

	ib::warn() << "The log file may have been corrupt and it is possible"
		" that the log scan did not proceed far enough in recovery!"
		" Please run CHECK TABLE on your InnoDB tables to check"
		" that they are ok! If mysqld crashes after this recovery; "
		<< FORCE_RECOVERY_MSG;
	return(true);
}

/** Report a MLOG_INDEX_LOAD operation.
@param[in]	space_id	tablespace id
@param[in]	page_no		page number
@param[in]	lsn		log sequence number */
ATTRIBUTE_COLD static void
recv_mlog_index_load(ulint space_id, ulint page_no, lsn_t lsn)
{
	recv_spaces_t::iterator it = recv_spaces.find(space_id);
	if (it != recv_spaces.end()) {
		it->second.mlog_index_load(lsn);
	}

	if (log_optimized_ddl_op) {
		log_optimized_ddl_op(space_id);
	}
}

/** Check whether read redo log memory exceeds the available memory
of buffer pool. Store last_stored_lsn if it is not in last phase
@param[in]	store		whether to store page operations
@param[in]	available_mem	Available memory in buffer pool to
				read redo logs. */
static bool recv_sys_heap_check(store_t* store, ulint available_mem)
{
  if (*store != STORE_NO
      && mem_heap_get_size(recv_sys->heap) >= available_mem)
  {
    if (*store == STORE_YES)
      recv_sys->last_stored_lsn= recv_sys->recovered_lsn;

    *store= STORE_NO;
    DBUG_PRINT("ib_log",("Ran out of memory and last "
			 "stored lsn " LSN_PF " last stored offset "
			 ULINTPF "\n",recv_sys->recovered_lsn,
			 recv_sys->recovered_offset));
    return true;
  }

  return false;
}

/** Parse log records from a buffer and optionally store them to a
hash table to wait merging to file pages.
@param[in]	checkpoint_lsn		the LSN of the latest checkpoint
@param[in]	store			whether to store page operations
@param[in]	available_mem		memory to read the redo logs
@param[in]	apply			whether to apply the records
@return whether MLOG_CHECKPOINT record was seen the first time,
or corruption was noticed */
bool recv_parse_log_recs(lsn_t checkpoint_lsn, store_t* store,
			 ulint available_mem, bool apply)
{
	byte*		ptr;
	byte*		end_ptr;
	bool		single_rec;
	ulint		len;
	lsn_t		new_recovered_lsn;
	lsn_t		old_lsn;
	mlog_id_t	type;
	ulint		space;
	ulint		page_no;
	byte*		body;
	const bool	last_phase = (*store == STORE_IF_EXISTS);

	ut_ad(log_mutex_own());
	ut_ad(mutex_own(&recv_sys.mutex));
	ut_ad(recv_sys.parse_start_lsn != 0);
loop:
	ptr = recv_sys.buf + recv_sys.recovered_offset;

	end_ptr = recv_sys.buf + recv_sys.len;

	if (ptr == end_ptr) {

		return(false);
	}

	/* Check for memory overflow and ignore the parsing of remaining
	redo log records if InnoDB ran out of memory */
	if (recv_sys_heap_check(store, available_mem) && last_phase) {
		return false;
	}

	switch (*ptr) {
	case MLOG_CHECKPOINT:
#ifdef UNIV_LOG_LSN_DEBUG
	case MLOG_LSN:
#endif /* UNIV_LOG_LSN_DEBUG */
	case MLOG_DUMMY_RECORD:
		single_rec = true;
		break;
	default:
		single_rec = !!(*ptr & MLOG_SINGLE_REC_FLAG);
	}

	if (single_rec) {
		/* The mtr did not modify multiple pages */

		old_lsn = recv_sys.recovered_lsn;

		/* Try to parse a log record, fetching its type, space id,
		page no, and a pointer to the body of the log record */

		len = recv_parse_log_rec(&type, ptr, end_ptr, &space,
					 &page_no, apply, &body);

		if (recv_sys.found_corrupt_log) {
			recv_report_corrupt_log(ptr, type, space, page_no);
			return(true);
		}

		if (recv_sys.found_corrupt_fs) {
			return(true);
		}

		if (len == 0) {
			return(false);
		}

		new_recovered_lsn = recv_calc_lsn_on_data_add(old_lsn, len);

		if (new_recovered_lsn > recv_sys.scanned_lsn) {
			/* The log record filled a log block, and we require
			that also the next log block should have been scanned
			in */

			return(false);
		}

		recv_previous_parsed_rec_type = type;
		recv_previous_parsed_rec_offset = recv_sys.recovered_offset;
		recv_previous_parsed_rec_is_multi = 0;

		recv_sys.recovered_offset += len;
		recv_sys.recovered_lsn = new_recovered_lsn;

		switch (type) {
			lsn_t	lsn;
		case MLOG_DUMMY_RECORD:
			/* Do nothing */
			break;
		case MLOG_CHECKPOINT:
			compile_time_assert(SIZE_OF_MLOG_CHECKPOINT == 1 + 8);
			lsn = mach_read_from_8(ptr + 1);

			if (UNIV_UNLIKELY(srv_print_verbose_log == 2)) {
				fprintf(stderr,
					"MLOG_CHECKPOINT(" LSN_PF ") %s at "
					LSN_PF "\n", lsn,
					lsn != checkpoint_lsn ? "ignored"
					: recv_sys.mlog_checkpoint_lsn
					? "reread" : "read",
					recv_sys.recovered_lsn);
			}

			DBUG_PRINT("ib_log",
				   ("MLOG_CHECKPOINT(" LSN_PF ") %s at "
				    LSN_PF,
				    lsn,
				    lsn != checkpoint_lsn ? "ignored"
				    : recv_sys.mlog_checkpoint_lsn
				    ? "reread" : "read",
				    recv_sys.recovered_lsn));

			if (lsn == checkpoint_lsn) {
				if (recv_sys.mlog_checkpoint_lsn) {
					ut_ad(recv_sys.mlog_checkpoint_lsn
					      <= recv_sys.recovered_lsn);
					break;
				}
				recv_sys.mlog_checkpoint_lsn
					= recv_sys.recovered_lsn;
				return(true);
			}
			break;
#ifdef UNIV_LOG_LSN_DEBUG
		case MLOG_LSN:
			/* Do not add these records to the hash table.
			The page number and space id fields are misused
			for something else. */
			break;
#endif /* UNIV_LOG_LSN_DEBUG */
		default:
			switch (*store) {
			case STORE_NO:
				break;
			case STORE_IF_EXISTS:
				if (fil_space_get_flags(space)
				    == ULINT_UNDEFINED) {
					break;
				}
				/* fall through */
			case STORE_YES:
				recv_sys.add(
					type, space, page_no, body,
					ptr + len, old_lsn,
					recv_sys.recovered_lsn);
			}
			/* fall through */
		case MLOG_INDEX_LOAD:
			if (type == MLOG_INDEX_LOAD) {
				recv_mlog_index_load(space, page_no, old_lsn);
			}
			/* fall through */
		case MLOG_FILE_NAME:
		case MLOG_FILE_DELETE:
		case MLOG_FILE_CREATE2:
		case MLOG_FILE_RENAME2:
		case MLOG_TRUNCATE:
			/* These were already handled by
			recv_parse_log_rec() and
			recv_parse_or_apply_log_rec_body(). */
			DBUG_PRINT("ib_log",
				("scan " LSN_PF ": log rec %s"
				" len " ULINTPF
				" page " ULINTPF ":" ULINTPF,
				old_lsn, get_mlog_string(type),
				len, space, page_no));
		}
	} else {
		/* Check that all the records associated with the single mtr
		are included within the buffer */

		ulint	total_len	= 0;
		ulint	n_recs		= 0;
		bool	only_mlog_file	= true;
		ulint	mlog_rec_len	= 0;

		for (;;) {
			len = recv_parse_log_rec(
				&type, ptr, end_ptr, &space, &page_no,
				false, &body);

			if (recv_sys.found_corrupt_log) {
corrupted_log:
				recv_report_corrupt_log(
					ptr, type, space, page_no);
				return(true);
			}

			if (ptr == end_ptr) {
			} else if (type == MLOG_CHECKPOINT
				   || (*ptr & MLOG_SINGLE_REC_FLAG)) {
				recv_sys.found_corrupt_log = true;
				goto corrupted_log;
			}

			if (recv_sys.found_corrupt_fs) {
				return(true);
			}

			if (len == 0) {
				return(false);
			}

			recv_previous_parsed_rec_type = type;
			recv_previous_parsed_rec_offset
				= recv_sys.recovered_offset + total_len;
			recv_previous_parsed_rec_is_multi = 1;

			/* MLOG_FILE_NAME redo log records doesn't make changes
			to persistent data. If only MLOG_FILE_NAME redo
			log record exists then reset the parsing buffer pointer
			by changing recovered_lsn and recovered_offset. */
			if (type != MLOG_FILE_NAME && only_mlog_file == true) {
				only_mlog_file = false;
			}

			if (only_mlog_file) {
				new_recovered_lsn = recv_calc_lsn_on_data_add(
					recv_sys.recovered_lsn, len);
				mlog_rec_len += len;
				recv_sys.recovered_offset += len;
				recv_sys.recovered_lsn = new_recovered_lsn;
			}

			total_len += len;
			n_recs++;

			ptr += len;

			if (type == MLOG_MULTI_REC_END) {
				DBUG_PRINT("ib_log",
					   ("scan " LSN_PF
					    ": multi-log end"
					    " total_len " ULINTPF
					    " n=" ULINTPF,
					    recv_sys.recovered_lsn,
					    total_len, n_recs));
				total_len -= mlog_rec_len;
				break;
			}

			DBUG_PRINT("ib_log",
				   ("scan " LSN_PF ": multi-log rec %s"
				    " len " ULINTPF
				    " page " ULINTPF ":" ULINTPF,
				    recv_sys.recovered_lsn,
				    get_mlog_string(type), len, space, page_no));
		}

		new_recovered_lsn = recv_calc_lsn_on_data_add(
			recv_sys.recovered_lsn, total_len);

		if (new_recovered_lsn > recv_sys.scanned_lsn) {
			/* The log record filled a log block, and we require
			that also the next log block should have been scanned
			in */

			return(false);
		}

		/* Add all the records to the hash table */

		ptr = recv_sys.buf + recv_sys.recovered_offset;

		for (;;) {
			old_lsn = recv_sys.recovered_lsn;
			/* This will apply MLOG_FILE_ records. We
			had to skip them in the first scan, because we
			did not know if the mini-transaction was
			completely recovered (until MLOG_MULTI_REC_END). */
			len = recv_parse_log_rec(
				&type, ptr, end_ptr, &space, &page_no,
				apply, &body);

			if (recv_sys.found_corrupt_log
			    && !recv_report_corrupt_log(
				    ptr, type, space, page_no)) {
				return(true);
			}

			if (recv_sys.found_corrupt_fs) {
				return(true);
			}

			ut_a(len != 0);
			ut_a(!(*ptr & MLOG_SINGLE_REC_FLAG));

			recv_sys.recovered_offset += len;
			recv_sys.recovered_lsn
				= recv_calc_lsn_on_data_add(old_lsn, len);

			switch (type) {
			case MLOG_MULTI_REC_END:
				/* Found the end mark for the records */
				goto loop;
#ifdef UNIV_LOG_LSN_DEBUG
			case MLOG_LSN:
				/* Do not add these records to the hash table.
				The page number and space id fields are misused
				for something else. */
				break;
#endif /* UNIV_LOG_LSN_DEBUG */
			case MLOG_INDEX_LOAD:
				recv_mlog_index_load(space, page_no, old_lsn);
				break;
			case MLOG_FILE_NAME:
			case MLOG_FILE_DELETE:
			case MLOG_FILE_CREATE2:
			case MLOG_FILE_RENAME2:
			case MLOG_TRUNCATE:
				/* These were already handled by
				recv_parse_log_rec() and
				recv_parse_or_apply_log_rec_body(). */
				break;
			default:
				switch (*store) {
				case STORE_NO:
					break;
				case STORE_IF_EXISTS:
					if (fil_space_get_flags(space)
					    == ULINT_UNDEFINED) {
						break;
					}
					/* fall through */
				case STORE_YES:
					recv_sys.add(
						type, space, page_no,
						body, ptr + len,
						old_lsn,
						new_recovered_lsn);
				}
			}

			ptr += len;
		}
	}

	goto loop;
}

/** Adds data from a new log block to the parsing buffer of recv_sys if
recv_sys.parse_start_lsn is non-zero.
@param[in]	log_block	log block to add
@param[in]	scanned_lsn	lsn of how far we were able to find
				data in this log block
@return true if more data added */
bool recv_sys_add_to_parsing_buf(const byte* log_block, lsn_t scanned_lsn)
{
	ulint	more_len;
	ulint	data_len;
	ulint	start_offset;
	ulint	end_offset;

	ut_ad(scanned_lsn >= recv_sys.scanned_lsn);

	if (!recv_sys.parse_start_lsn) {
		/* Cannot start parsing yet because no start point for
		it found */
		return(false);
	}

	data_len = log_block_get_data_len(log_block);

	if (recv_sys.parse_start_lsn >= scanned_lsn) {

		return(false);

	} else if (recv_sys.scanned_lsn >= scanned_lsn) {

		return(false);

	} else if (recv_sys.parse_start_lsn > recv_sys.scanned_lsn) {
		more_len = (ulint) (scanned_lsn - recv_sys.parse_start_lsn);
	} else {
		more_len = (ulint) (scanned_lsn - recv_sys.scanned_lsn);
	}

	if (more_len == 0) {
		return(false);
	}

	ut_ad(data_len >= more_len);

	start_offset = data_len - more_len;

	if (start_offset < LOG_BLOCK_HDR_SIZE) {
		start_offset = LOG_BLOCK_HDR_SIZE;
	}

	end_offset = std::min<ulint>(data_len, log_sys.trailer_offset());

	ut_ad(start_offset <= end_offset);

	if (start_offset < end_offset) {
		ut_memcpy(recv_sys.buf + recv_sys.len,
			  log_block + start_offset, end_offset - start_offset);

		recv_sys.len += end_offset - start_offset;

		ut_a(recv_sys.len <= RECV_PARSING_BUF_SIZE);
	}

	return(true);
}

/** Moves the parsing buffer data left to the buffer start. */
void recv_sys_justify_left_parsing_buf()
{
<<<<<<< HEAD
	ut_memmove(recv_sys.buf, recv_sys.buf + recv_sys.recovered_offset,
		   recv_sys.len - recv_sys.recovered_offset);
=======
	memmove(recv_sys->buf,
		recv_sys->buf + recv_sys->recovered_offset,
		recv_sys->len - recv_sys->recovered_offset);
>>>>>>> 808bc919

	recv_sys.len -= recv_sys.recovered_offset;

	recv_sys.recovered_offset = 0;
}

/** Scan redo log from a buffer and stores new log data to the parsing buffer.
Parse and hash the log records if new data found.
Apply log records automatically when the hash table becomes full.
@param[in]	available_mem		we let the hash table of recs to
					grow to this size, at the maximum
@param[in,out]	store_to_hash		whether the records should be
					stored to the hash table; this is
					reset if just debug checking is
					needed, or when the available_mem
					runs out
@param[in]	log_block		log segment
@param[in]	checkpoint_lsn		latest checkpoint LSN
@param[in]	start_lsn		buffer start LSN
@param[in]	end_lsn			buffer end LSN
@param[in,out]	contiguous_lsn		it is known that all groups contain
					contiguous log data upto this lsn
@param[out]	group_scanned_lsn	scanning succeeded upto this lsn
@return true if not able to scan any more in this log group */
static bool recv_scan_log_recs(
	ulint		available_mem,
	store_t*	store_to_hash,
	const byte*	log_block,
	lsn_t		checkpoint_lsn,
	lsn_t		start_lsn,
	lsn_t		end_lsn,
	lsn_t*		contiguous_lsn,
	lsn_t*		group_scanned_lsn)
{
	lsn_t		scanned_lsn	= start_lsn;
	bool		finished	= false;
	ulint		data_len;
	bool		more_data	= false;
	bool		apply		= recv_sys.mlog_checkpoint_lsn != 0;
	ulint		recv_parsing_buf_size = RECV_PARSING_BUF_SIZE;
	const bool	last_phase = (*store_to_hash == STORE_IF_EXISTS);
	ut_ad(start_lsn % OS_FILE_LOG_BLOCK_SIZE == 0);
	ut_ad(end_lsn % OS_FILE_LOG_BLOCK_SIZE == 0);
	ut_ad(end_lsn >= start_lsn + OS_FILE_LOG_BLOCK_SIZE);

	const byte* const	log_end = log_block
		+ ulint(end_lsn - start_lsn);
	do {
		ut_ad(!finished);

		if (log_block_get_flush_bit(log_block)) {
			/* This block was a start of a log flush operation:
			we know that the previous flush operation must have
			been completed for all log groups before this block
			can have been flushed to any of the groups. Therefore,
			we know that log data is contiguous up to scanned_lsn
			in all non-corrupt log groups. */

			if (scanned_lsn > *contiguous_lsn) {
				*contiguous_lsn = scanned_lsn;
			}
		}

		data_len = log_block_get_data_len(log_block);

		if (scanned_lsn + data_len > recv_sys.scanned_lsn
		    && log_block_get_checkpoint_no(log_block)
		    < recv_sys.scanned_checkpoint_no
		    && (recv_sys.scanned_checkpoint_no
			- log_block_get_checkpoint_no(log_block)
			> 0x80000000UL)) {

			/* Garbage from a log buffer flush which was made
			before the most recent database recovery */
			finished = true;
			break;
		}

		if (!recv_sys.parse_start_lsn
		    && (log_block_get_first_rec_group(log_block) > 0)) {

			/* We found a point from which to start the parsing
			of log records */

			recv_sys.parse_start_lsn = scanned_lsn
				+ log_block_get_first_rec_group(log_block);
			recv_sys.scanned_lsn = recv_sys.parse_start_lsn;
			recv_sys.recovered_lsn = recv_sys.parse_start_lsn;
		}

		scanned_lsn += data_len;

		if (data_len == LOG_BLOCK_HDR_SIZE + SIZE_OF_MLOG_CHECKPOINT
		    && scanned_lsn == checkpoint_lsn + SIZE_OF_MLOG_CHECKPOINT
		    && log_block[LOG_BLOCK_HDR_SIZE] == MLOG_CHECKPOINT
		    && checkpoint_lsn == mach_read_from_8(LOG_BLOCK_HDR_SIZE
							  + 1 + log_block)) {
			/* The redo log is logically empty. */
			ut_ad(recv_sys.mlog_checkpoint_lsn == 0
			      || recv_sys.mlog_checkpoint_lsn
			      == checkpoint_lsn);
			recv_sys.mlog_checkpoint_lsn = checkpoint_lsn;
			DBUG_PRINT("ib_log", ("found empty log; LSN=" LSN_PF,
					      scanned_lsn));
			finished = true;
			break;
		}

		if (scanned_lsn > recv_sys.scanned_lsn) {
			ut_ad(!srv_log_files_created);
			if (!recv_needed_recovery) {
				recv_needed_recovery = true;

				if (srv_read_only_mode) {
					ib::warn() << "innodb_read_only"
						" prevents crash recovery";
					return(true);
				}

				ib::info() << "Starting crash recovery from"
					" checkpoint LSN="
					<< recv_sys.scanned_lsn;
			}

			/* We were able to find more log data: add it to the
			parsing buffer if parse_start_lsn is already
			non-zero */

			DBUG_EXECUTE_IF(
				"reduce_recv_parsing_buf",
				recv_parsing_buf_size
					= (70 * 1024);
				);

			if (recv_sys.len + 4 * OS_FILE_LOG_BLOCK_SIZE
			    >= recv_parsing_buf_size) {
				ib::error() << "Log parsing buffer overflow."
					" Recovery may have failed!";

				recv_sys.found_corrupt_log = true;

				if (!srv_force_recovery) {
					ib::error()
						<< "Set innodb_force_recovery"
						" to ignore this error.";
					return(true);
				}
			} else if (!recv_sys.found_corrupt_log) {
				more_data = recv_sys_add_to_parsing_buf(
					log_block, scanned_lsn);
			}

			recv_sys.scanned_lsn = scanned_lsn;
			recv_sys.scanned_checkpoint_no
				= log_block_get_checkpoint_no(log_block);
		}

		/* During last phase of scanning, there can be redo logs
		left in recv_sys->buf to parse & store it in recv_sys->heap */
		if (last_phase
		    && recv_sys->recovered_lsn < recv_sys->scanned_lsn) {
			more_data = true;
		}

		if (data_len < OS_FILE_LOG_BLOCK_SIZE) {
			/* Log data for this group ends here */
			finished = true;
			break;
		} else {
			log_block += OS_FILE_LOG_BLOCK_SIZE;
		}
	} while (log_block < log_end);

	*group_scanned_lsn = scanned_lsn;

	mutex_enter(&recv_sys.mutex);

	if (more_data && !recv_sys.found_corrupt_log) {
		/* Try to parse more log records */

		if (recv_parse_log_recs(checkpoint_lsn,
<<<<<<< HEAD
					*store_to_hash, apply)) {
			ut_ad(recv_sys.found_corrupt_log
			      || recv_sys.found_corrupt_fs
			      || recv_sys.mlog_checkpoint_lsn
			      == recv_sys.recovered_lsn);
=======
					store_to_hash, available_mem,
					apply)) {
			ut_ad(recv_sys->found_corrupt_log
			      || recv_sys->found_corrupt_fs
			      || recv_sys->mlog_checkpoint_lsn
			      == recv_sys->recovered_lsn);
>>>>>>> 808bc919
			finished = true;
			goto func_exit;
		}

<<<<<<< HEAD
		if (*store_to_hash != STORE_NO
		    && mem_heap_get_size(recv_sys.heap) > available_memory) {

			DBUG_PRINT("ib_log", ("Ran out of memory and last "
					      "stored lsn " LSN_PF,
					      recv_sys.recovered_lsn));

			recv_sys.last_stored_lsn = recv_sys.recovered_lsn;
			*store_to_hash = STORE_NO;
		}
=======
		recv_sys_heap_check(store_to_hash, available_mem);
>>>>>>> 808bc919

		if (recv_sys.recovered_offset > recv_parsing_buf_size / 4) {
			/* Move parsing buffer data to the buffer start */
			recv_sys_justify_left_parsing_buf();
		}

		/* Need to re-parse the redo log which're stored
		in recv_sys->buf */
		if (last_phase && *store_to_hash == STORE_NO) {
			finished = false;
		}
	}

func_exit:
	mutex_exit(&recv_sys.mutex);
	return(finished);
}

/** Scans log from a buffer and stores new log data to the parsing buffer.
Parses and hashes the log records if new data found.
@param[in]	checkpoint_lsn		latest checkpoint log sequence number
@param[in,out]	contiguous_lsn		log sequence number
until which all redo log has been scanned
@param[in]	last_phase		whether changes
can be applied to the tablespaces
@return whether rescan is needed (not everything was stored) */
static
bool
recv_group_scan_log_recs(
	lsn_t		checkpoint_lsn,
	lsn_t*		contiguous_lsn,
	bool		last_phase)
{
	DBUG_ENTER("recv_group_scan_log_recs");
	DBUG_ASSERT(!last_phase || recv_sys.mlog_checkpoint_lsn > 0);

	mutex_enter(&recv_sys.mutex);
	recv_sys.len = 0;
	recv_sys.recovered_offset = 0;
	recv_sys.n_addrs = 0;
	recv_sys.empty();
	srv_start_lsn = *contiguous_lsn;
	recv_sys.parse_start_lsn = *contiguous_lsn;
	recv_sys.scanned_lsn = *contiguous_lsn;
	recv_sys.recovered_lsn = *contiguous_lsn;
	recv_sys.scanned_checkpoint_no = 0;
	recv_previous_parsed_rec_type = MLOG_SINGLE_REC_FLAG;
	recv_previous_parsed_rec_offset	= 0;
	recv_previous_parsed_rec_is_multi = 0;
	ut_ad(recv_max_page_lsn == 0);
	ut_ad(last_phase || !recv_writer_thread_active);
	mutex_exit(&recv_sys.mutex);

	lsn_t	start_lsn;
	lsn_t	end_lsn;
	store_t	store_to_hash	= recv_sys.mlog_checkpoint_lsn == 0
		? STORE_NO : (last_phase ? STORE_IF_EXISTS : STORE_YES);
	ulint	available_mem	= srv_page_size
		* (buf_pool_get_n_pages()
		   - (recv_n_pool_free_frames * srv_buf_pool_instances));

	log_sys.log.scanned_lsn = end_lsn = *contiguous_lsn =
		ut_uint64_align_down(*contiguous_lsn, OS_FILE_LOG_BLOCK_SIZE);

	do {
		if (last_phase && store_to_hash == STORE_NO) {
			store_to_hash = STORE_IF_EXISTS;
			/* We must not allow change buffer
			merge here, because it would generate
			redo log records before we have
			finished the redo log scan. */
			recv_apply_hashed_log_recs(false);
			/* Rescan the redo logs from last stored lsn */
			end_lsn = recv_sys->recovered_lsn;
		}

		start_lsn = ut_uint64_align_down(end_lsn,
						 OS_FILE_LOG_BLOCK_SIZE);
		end_lsn = start_lsn;
		log_sys.log.read_log_seg(&end_lsn, start_lsn + RECV_SCAN_SIZE);
	} while (end_lsn != start_lsn
		 && !recv_scan_log_recs(
			 available_mem, &store_to_hash, log_sys.buf,
			 checkpoint_lsn,
			 start_lsn, end_lsn,
			 contiguous_lsn, &log_sys.log.scanned_lsn));

	if (recv_sys.found_corrupt_log || recv_sys.found_corrupt_fs) {
		DBUG_RETURN(false);
	}

	DBUG_PRINT("ib_log", ("%s " LSN_PF " completed",
			      last_phase ? "rescan" : "scan",
			      log_sys.log.scanned_lsn));

	DBUG_RETURN(store_to_hash == STORE_NO);
}

/** Report a missing tablespace for which page-redo log exists.
@param[in]	err	previous error code
@param[in]	i	tablespace descriptor
@return new error code */
static
dberr_t
recv_init_missing_space(dberr_t err, const recv_spaces_t::const_iterator& i)
{
	if (srv_operation == SRV_OPERATION_RESTORE
	    || srv_operation == SRV_OPERATION_RESTORE_EXPORT) {
		if (i->second.name.find(TEMP_TABLE_PATH_PREFIX) != std::string::npos) {
			ib::warn() << "Tablespace " << i->first << " was not"
				" found at " << i->second.name << " when"
				" restoring a (partial?) backup. All redo log"
				" for this file will be ignored!";
		}
		return(err);
	}

	if (srv_force_recovery == 0) {
		ib::error() << "Tablespace " << i->first << " was not"
			" found at " << i->second.name << ".";

		if (err == DB_SUCCESS) {
			ib::error() << "Set innodb_force_recovery=1 to"
				" ignore this and to permanently lose"
				" all changes to the tablespace.";
			err = DB_TABLESPACE_NOT_FOUND;
		}
	} else {
		ib::warn() << "Tablespace " << i->first << " was not"
			" found at " << i->second.name << ", and"
			" innodb_force_recovery was set. All redo log"
			" for this tablespace will be ignored!";
	}

	return(err);
}

/** Report the missing tablespace and discard the redo logs for the deleted
tablespace.
@param[in]	rescan			rescan of redo logs is needed
					if hash table ran out of memory
@param[out]	missing_tablespace	missing tablespace exists or not
@return error code or DB_SUCCESS. */
static MY_ATTRIBUTE((warn_unused_result))
dberr_t
recv_validate_tablespace(bool rescan, bool& missing_tablespace)
{
	dberr_t err = DB_SUCCESS;

	for (ulint h = 0; h < hash_get_n_cells(recv_sys.addr_hash); h++) {
		for (recv_addr_t* recv_addr = static_cast<recv_addr_t*>(
			     HASH_GET_FIRST(recv_sys.addr_hash, h));
		     recv_addr != 0;
		     recv_addr = static_cast<recv_addr_t*>(
			     HASH_GET_NEXT(addr_hash, recv_addr))) {

			const ulint space = recv_addr->space;

			if (is_predefined_tablespace(space)) {
				continue;
			}

			recv_spaces_t::iterator i = recv_spaces.find(space);
			ut_ad(i != recv_spaces.end());

			switch (i->second.status) {
			case file_name_t::MISSING:
				err = recv_init_missing_space(err, i);
				i->second.status = file_name_t::DELETED;
				/* fall through */
			case file_name_t::DELETED:
				recv_addr->state = RECV_DISCARDED;
				/* fall through */
			case file_name_t::NORMAL:
				continue;
			}
			ut_ad(0);
		}
	}

	if (err != DB_SUCCESS) {
		return(err);
	}

	/* When rescan is not needed, recv_sys.addr_hash will contain the
	entire redo log. If rescan is needed or innodb_force_recovery
	is set, we can ignore missing tablespaces. */
	for (const recv_spaces_t::value_type& rs : recv_spaces) {
		if (rs.second.status != file_name_t::MISSING) {
			continue;
		}

		missing_tablespace = true;

		if (srv_force_recovery > 0) {
			ib::warn() << "Tablespace " << rs.first
				<<" was not found at " << rs.second.name
				<<", and innodb_force_recovery was set."
				<<" All redo log for this tablespace"
				<<" will be ignored!";
			continue;
		}

		if (!rescan) {
			ib::info() << "Tablespace " << rs.first
				<< " was not found at '"
				<< rs.second.name << "', but there"
				<<" were no modifications either.";
		}
	}

	if (!rescan || srv_force_recovery > 0) {
		missing_tablespace = false;
	}

	return DB_SUCCESS;
}

/** Check if all tablespaces were found for crash recovery.
@param[in]	rescan			rescan of redo logs is needed
@param[out]	missing_tablespace	missing table exists
@return error code or DB_SUCCESS */
static MY_ATTRIBUTE((warn_unused_result))
dberr_t
recv_init_crash_recovery_spaces(bool rescan, bool& missing_tablespace)
{
	bool		flag_deleted	= false;

	ut_ad(!srv_read_only_mode);
	ut_ad(recv_needed_recovery);

	for (recv_spaces_t::value_type& rs : recv_spaces) {
		ut_ad(!is_predefined_tablespace(rs.first));
		ut_ad(rs.second.status != file_name_t::DELETED
		      || !rs.second.space);

		if (rs.second.status == file_name_t::DELETED) {
			/* The tablespace was deleted,
			so we can ignore any redo log for it. */
			flag_deleted = true;
		} else if (rs.second.space != NULL) {
			/* The tablespace was found, and there
			are some redo log records for it. */
			fil_names_dirty(rs.second.space);
			rs.second.space->enable_lsn = rs.second.enable_lsn;
		} else if (rs.second.name == "") {
			ib::error() << "Missing MLOG_FILE_NAME"
				" or MLOG_FILE_DELETE"
				" before MLOG_CHECKPOINT for tablespace "
				<< rs.first;
			recv_sys.found_corrupt_log = true;
			return(DB_CORRUPTION);
		} else {
			rs.second.status = file_name_t::MISSING;
			flag_deleted = true;
		}

		ut_ad(rs.second.status == file_name_t::DELETED
		      || rs.second.name != "");
	}

	if (flag_deleted) {
		return recv_validate_tablespace(rescan, missing_tablespace);
	}

	return DB_SUCCESS;
}

/** Start recovering from a redo log checkpoint.
@see recv_recovery_from_checkpoint_finish
@param[in]	flush_lsn	FIL_PAGE_FILE_FLUSH_LSN
of first system tablespace page
@return error code or DB_SUCCESS */
dberr_t
recv_recovery_from_checkpoint_start(lsn_t flush_lsn)
{
	ulint		max_cp_field;
	lsn_t		checkpoint_lsn;
	bool		rescan;
	ib_uint64_t	checkpoint_no;
	lsn_t		contiguous_lsn;
	byte*		buf;
	dberr_t		err = DB_SUCCESS;

	ut_ad(srv_operation == SRV_OPERATION_NORMAL
	      || srv_operation == SRV_OPERATION_RESTORE
	      || srv_operation == SRV_OPERATION_RESTORE_EXPORT);

	/* Initialize red-black tree for fast insertions into the
	flush_list during recovery process. */
	buf_flush_init_flush_rbt();

	if (srv_force_recovery >= SRV_FORCE_NO_LOG_REDO) {

		ib::info() << "innodb_force_recovery=6 skips redo log apply";

		return(DB_SUCCESS);
	}

	recv_recovery_on = true;

	log_mutex_enter();

	err = recv_find_max_checkpoint(&max_cp_field);

	if (err != DB_SUCCESS) {

		srv_start_lsn = recv_sys.recovered_lsn = log_sys.lsn;
		log_mutex_exit();
		return(err);
	}

	log_header_read(max_cp_field);

	buf = log_sys.checkpoint_buf;

	checkpoint_lsn = mach_read_from_8(buf + LOG_CHECKPOINT_LSN);
	checkpoint_no = mach_read_from_8(buf + LOG_CHECKPOINT_NO);

	/* Start reading the log from the checkpoint lsn. The variable
	contiguous_lsn contains an lsn up to which the log is known to
	be contiguously written. */
	recv_sys.mlog_checkpoint_lsn = 0;

	ut_ad(RECV_SCAN_SIZE <= srv_log_buffer_size);

	const lsn_t	end_lsn = mach_read_from_8(
		buf + LOG_CHECKPOINT_END_LSN);

	ut_ad(recv_sys.n_addrs == 0);
	contiguous_lsn = checkpoint_lsn;
	switch (log_sys.log.format) {
	case 0:
		log_mutex_exit();
		return recv_log_format_0_recover(checkpoint_lsn,
						 buf[20 + 32 * 9] == 2);
	default:
		if (end_lsn == 0) {
			break;
		}
		if (end_lsn >= checkpoint_lsn) {
			contiguous_lsn = end_lsn;
			break;
		}
		recv_sys.found_corrupt_log = true;
		log_mutex_exit();
		return(DB_ERROR);
	}

	/* Look for MLOG_CHECKPOINT. */
	recv_group_scan_log_recs(checkpoint_lsn, &contiguous_lsn, false);
	/* The first scan should not have stored or applied any records. */
	ut_ad(recv_sys.n_addrs == 0);
	ut_ad(!recv_sys.found_corrupt_fs);

	if (srv_read_only_mode && recv_needed_recovery) {
		log_mutex_exit();
		return(DB_READ_ONLY);
	}

	if (recv_sys.found_corrupt_log && !srv_force_recovery) {
		log_mutex_exit();
		ib::warn() << "Log scan aborted at LSN " << contiguous_lsn;
		return(DB_ERROR);
	}

	if (recv_sys.mlog_checkpoint_lsn == 0) {
		lsn_t scan_lsn = log_sys.log.scanned_lsn;
		if (!srv_read_only_mode && scan_lsn != checkpoint_lsn) {
			log_mutex_exit();
			ib::error err;
			err << "Missing MLOG_CHECKPOINT";
			if (end_lsn) {
				err << " at " << end_lsn;
			}
			err << " between the checkpoint " << checkpoint_lsn
			    << " and the end " << scan_lsn << ".";
			return(DB_ERROR);
		}

		log_sys.log.scanned_lsn = checkpoint_lsn;
		rescan = false;
	} else {
		contiguous_lsn = checkpoint_lsn;
		rescan = recv_group_scan_log_recs(
			checkpoint_lsn, &contiguous_lsn, false);

		if ((recv_sys.found_corrupt_log && !srv_force_recovery)
		    || recv_sys.found_corrupt_fs) {
			log_mutex_exit();
			return(DB_ERROR);
		}
	}

	/* NOTE: we always do a 'recovery' at startup, but only if
	there is something wrong we will print a message to the
	user about recovery: */

	if (flush_lsn == checkpoint_lsn + SIZE_OF_MLOG_CHECKPOINT
	    && recv_sys.mlog_checkpoint_lsn == checkpoint_lsn) {
		/* The redo log is logically empty. */
	} else if (checkpoint_lsn != flush_lsn) {
		ut_ad(!srv_log_files_created);

		if (checkpoint_lsn + SIZE_OF_MLOG_CHECKPOINT < flush_lsn) {
			ib::warn() << "Are you sure you are using the"
				" right ib_logfiles to start up the database?"
				" Log sequence number in the ib_logfiles is "
				<< checkpoint_lsn << ", less than the"
				" log sequence number in the first system"
				" tablespace file header, " << flush_lsn << ".";
		}

		if (!recv_needed_recovery) {

			ib::info() << "The log sequence number " << flush_lsn
				<< " in the system tablespace does not match"
				" the log sequence number " << checkpoint_lsn
				<< " in the ib_logfiles!";

			if (srv_read_only_mode) {
				ib::error() << "innodb_read_only"
					" prevents crash recovery";
				log_mutex_exit();
				return(DB_READ_ONLY);
			}

			recv_needed_recovery = true;
		}
	}

	log_sys.lsn = recv_sys.recovered_lsn;

	if (recv_needed_recovery) {
		bool missing_tablespace = false;

		err = recv_init_crash_recovery_spaces(
			rescan, missing_tablespace);

		if (err != DB_SUCCESS) {
			log_mutex_exit();
			return(err);
		}

		/* If there is any missing tablespace and rescan is needed
		then there is a possiblity that hash table will not contain
		all space ids redo logs. Rescan the remaining unstored
		redo logs for the validation of missing tablespace. */
		ut_ad(rescan || !missing_tablespace);

		while (missing_tablespace) {
			DBUG_PRINT("ib_log", ("Rescan of redo log to validate "
					      "the missing tablespace. Scan "
					      "from last stored LSN " LSN_PF,
					      recv_sys.last_stored_lsn));

			lsn_t recent_stored_lsn = recv_sys.last_stored_lsn;
			rescan = recv_group_scan_log_recs(
				checkpoint_lsn, &recent_stored_lsn, false);

			ut_ad(!recv_sys.found_corrupt_fs);

			missing_tablespace = false;

			err = recv_sys.found_corrupt_log
				? DB_ERROR
				: recv_validate_tablespace(
					rescan, missing_tablespace);

			if (err != DB_SUCCESS) {
				log_mutex_exit();
				return err;
			}

			rescan = true;
		}

		if (srv_operation == SRV_OPERATION_NORMAL) {
			buf_dblwr_process();
		}

		ut_ad(srv_force_recovery <= SRV_FORCE_NO_UNDO_LOG_SCAN);

		/* Spawn the background thread to flush dirty pages
		from the buffer pools. */
		recv_writer_thread_active = true;
		os_thread_create(recv_writer_thread, 0, 0);

		if (rescan) {
			contiguous_lsn = checkpoint_lsn;

			recv_group_scan_log_recs(
				checkpoint_lsn, &contiguous_lsn, true);

			if ((recv_sys.found_corrupt_log
			     && !srv_force_recovery)
			    || recv_sys.found_corrupt_fs) {
				log_mutex_exit();
				return(DB_ERROR);
			}
		}
	} else {
		ut_ad(!rescan || recv_sys.n_addrs == 0);
	}

	if (log_sys.log.scanned_lsn < checkpoint_lsn
	    || log_sys.log.scanned_lsn < recv_max_page_lsn) {

		ib::error() << "We scanned the log up to "
			<< log_sys.log.scanned_lsn
			<< ". A checkpoint was at " << checkpoint_lsn << " and"
			" the maximum LSN on a database page was "
			<< recv_max_page_lsn << ". It is possible that the"
			" database is now corrupt!";
	}

	if (recv_sys.recovered_lsn < checkpoint_lsn) {
		log_mutex_exit();

		ib::error() << "Recovered only to lsn:"
			    << recv_sys.recovered_lsn << " checkpoint_lsn: " << checkpoint_lsn;

		return(DB_ERROR);
	}

	log_sys.next_checkpoint_lsn = checkpoint_lsn;
	log_sys.next_checkpoint_no = checkpoint_no + 1;

	recv_synchronize_groups();

	if (!recv_needed_recovery) {
		ut_a(checkpoint_lsn == recv_sys.recovered_lsn);
	} else {
		srv_start_lsn = recv_sys.recovered_lsn;
	}

	log_sys.buf_free = ulong(log_sys.lsn % OS_FILE_LOG_BLOCK_SIZE);
	log_sys.buf_next_to_write = log_sys.buf_free;
	log_sys.write_lsn = log_sys.lsn;

	log_sys.last_checkpoint_lsn = checkpoint_lsn;

	if (!srv_read_only_mode && srv_operation == SRV_OPERATION_NORMAL) {
		/* Write a MLOG_CHECKPOINT marker as the first thing,
		before generating any other redo log. This ensures
		that subsequent crash recovery will be possible even
		if the server were killed soon after this. */
		fil_names_clear(log_sys.last_checkpoint_lsn, true);
	}

	MONITOR_SET(MONITOR_LSN_CHECKPOINT_AGE,
		    log_sys.lsn - log_sys.last_checkpoint_lsn);

	log_sys.next_checkpoint_no = ++checkpoint_no;

	mutex_enter(&recv_sys.mutex);

	recv_sys.apply_log_recs = true;

	mutex_exit(&recv_sys.mutex);

	log_mutex_exit();

	recv_lsn_checks_on = true;

	/* The database is now ready to start almost normal processing of user
	transactions: transaction rollbacks and the application of the log
	records in the hash table can be run in background. */

	return(DB_SUCCESS);
}

/** Complete recovery from a checkpoint. */
void
recv_recovery_from_checkpoint_finish(void)
{
	/* Make sure that the recv_writer thread is done. This is
	required because it grabs various mutexes and we want to
	ensure that when we enable sync_order_checks there is no
	mutex currently held by any thread. */
	mutex_enter(&recv_sys.writer_mutex);

	/* Free the resources of the recovery system */
	recv_recovery_on = false;

	/* By acquring the mutex we ensure that the recv_writer thread
	won't trigger any more LRU batches. Now wait for currently
	in progress batches to finish. */
	buf_flush_wait_LRU_batch_end();

	mutex_exit(&recv_sys.writer_mutex);

	ulint count = 0;
	while (recv_writer_thread_active) {
		++count;
		os_thread_sleep(100000);
		if (srv_print_verbose_log && count > 600) {
			ib::info() << "Waiting for recv_writer to"
				" finish flushing of buffer pool";
			count = 0;
		}
	}

	recv_sys.debug_free();

	/* Free up the flush_rbt. */
	buf_flush_free_flush_rbt();
}

/********************************************************//**
Initiates the rollback of active transactions. */
void
recv_recovery_rollback_active(void)
/*===============================*/
{
	ut_ad(!recv_writer_thread_active);

	/* Switch latching order checks on in sync0debug.cc, if
	--innodb-sync-debug=true (default) */
	ut_d(sync_check_enable());

	/* We can't start any (DDL) transactions if UNDO logging
	has been disabled, additionally disable ROLLBACK of recovered
	user transactions. */
	if (srv_force_recovery < SRV_FORCE_NO_TRX_UNDO
	    && !srv_read_only_mode) {

		/* Drop partially created indexes. */
		row_merge_drop_temp_indexes();
		/* Drop garbage tables. */
		row_mysql_drop_garbage_tables();

		/* Drop any auxiliary tables that were not dropped when the
		parent table was dropped. This can happen if the parent table
		was dropped but the server crashed before the auxiliary tables
		were dropped. */
		fts_drop_orphaned_tables();

		/* Rollback the uncommitted transactions which have no user
		session */

		trx_rollback_is_active = true;
		os_thread_create(trx_rollback_all_recovered, 0, 0);
	}
}

/** Find a doublewrite copy of a page.
@param[in]	space_id	tablespace identifier
@param[in]	page_no		page number
@return	page frame
@retval NULL if no page was found */
const byte*
recv_dblwr_t::find_page(ulint space_id, ulint page_no)
{
  const byte *result= NULL;
  lsn_t max_lsn= 0;

  for (const byte *page : pages)
  {
    if (page_get_page_no(page) != page_no ||
        page_get_space_id(page) != space_id)
      continue;
    const lsn_t lsn= mach_read_from_8(page + FIL_PAGE_LSN);
    if (lsn <= max_lsn)
      continue;
    max_lsn= lsn;
    result= page;
  }

  return result;
}

#ifndef DBUG_OFF
/** Return string name of the redo log record type.
@param[in]	type	record log record enum
@return string name of record log record */
static const char* get_mlog_string(mlog_id_t type)
{
	switch (type) {
	case MLOG_SINGLE_REC_FLAG:
		return("MLOG_SINGLE_REC_FLAG");

	case MLOG_1BYTE:
		return("MLOG_1BYTE");

	case MLOG_2BYTES:
		return("MLOG_2BYTES");

	case MLOG_4BYTES:
		return("MLOG_4BYTES");

	case MLOG_8BYTES:
		return("MLOG_8BYTES");

	case MLOG_REC_INSERT:
		return("MLOG_REC_INSERT");

	case MLOG_REC_CLUST_DELETE_MARK:
		return("MLOG_REC_CLUST_DELETE_MARK");

	case MLOG_REC_SEC_DELETE_MARK:
		return("MLOG_REC_SEC_DELETE_MARK");

	case MLOG_REC_UPDATE_IN_PLACE:
		return("MLOG_REC_UPDATE_IN_PLACE");

	case MLOG_REC_DELETE:
		return("MLOG_REC_DELETE");

	case MLOG_LIST_END_DELETE:
		return("MLOG_LIST_END_DELETE");

	case MLOG_LIST_START_DELETE:
		return("MLOG_LIST_START_DELETE");

	case MLOG_LIST_END_COPY_CREATED:
		return("MLOG_LIST_END_COPY_CREATED");

	case MLOG_PAGE_REORGANIZE:
		return("MLOG_PAGE_REORGANIZE");

	case MLOG_PAGE_CREATE:
		return("MLOG_PAGE_CREATE");

	case MLOG_UNDO_INSERT:
		return("MLOG_UNDO_INSERT");

	case MLOG_UNDO_ERASE_END:
		return("MLOG_UNDO_ERASE_END");

	case MLOG_UNDO_INIT:
		return("MLOG_UNDO_INIT");

	case MLOG_UNDO_HDR_REUSE:
		return("MLOG_UNDO_HDR_REUSE");

	case MLOG_UNDO_HDR_CREATE:
		return("MLOG_UNDO_HDR_CREATE");

	case MLOG_REC_MIN_MARK:
		return("MLOG_REC_MIN_MARK");

	case MLOG_IBUF_BITMAP_INIT:
		return("MLOG_IBUF_BITMAP_INIT");

#ifdef UNIV_LOG_LSN_DEBUG
	case MLOG_LSN:
		return("MLOG_LSN");
#endif /* UNIV_LOG_LSN_DEBUG */

	case MLOG_WRITE_STRING:
		return("MLOG_WRITE_STRING");

	case MLOG_MULTI_REC_END:
		return("MLOG_MULTI_REC_END");

	case MLOG_DUMMY_RECORD:
		return("MLOG_DUMMY_RECORD");

	case MLOG_FILE_DELETE:
		return("MLOG_FILE_DELETE");

	case MLOG_COMP_REC_MIN_MARK:
		return("MLOG_COMP_REC_MIN_MARK");

	case MLOG_COMP_PAGE_CREATE:
		return("MLOG_COMP_PAGE_CREATE");

	case MLOG_COMP_REC_INSERT:
		return("MLOG_COMP_REC_INSERT");

	case MLOG_COMP_REC_CLUST_DELETE_MARK:
		return("MLOG_COMP_REC_CLUST_DELETE_MARK");

	case MLOG_COMP_REC_UPDATE_IN_PLACE:
		return("MLOG_COMP_REC_UPDATE_IN_PLACE");

	case MLOG_COMP_REC_DELETE:
		return("MLOG_COMP_REC_DELETE");

	case MLOG_COMP_LIST_END_DELETE:
		return("MLOG_COMP_LIST_END_DELETE");

	case MLOG_COMP_LIST_START_DELETE:
		return("MLOG_COMP_LIST_START_DELETE");

	case MLOG_COMP_LIST_END_COPY_CREATED:
		return("MLOG_COMP_LIST_END_COPY_CREATED");

	case MLOG_COMP_PAGE_REORGANIZE:
		return("MLOG_COMP_PAGE_REORGANIZE");

	case MLOG_FILE_CREATE2:
		return("MLOG_FILE_CREATE2");

	case MLOG_ZIP_WRITE_NODE_PTR:
		return("MLOG_ZIP_WRITE_NODE_PTR");

	case MLOG_ZIP_WRITE_BLOB_PTR:
		return("MLOG_ZIP_WRITE_BLOB_PTR");

	case MLOG_ZIP_WRITE_HEADER:
		return("MLOG_ZIP_WRITE_HEADER");

	case MLOG_ZIP_PAGE_COMPRESS:
		return("MLOG_ZIP_PAGE_COMPRESS");

	case MLOG_ZIP_PAGE_COMPRESS_NO_DATA:
		return("MLOG_ZIP_PAGE_COMPRESS_NO_DATA");

	case MLOG_ZIP_PAGE_REORGANIZE:
		return("MLOG_ZIP_PAGE_REORGANIZE");

	case MLOG_ZIP_WRITE_TRX_ID:
		return("MLOG_ZIP_WRITE_TRX_ID");

	case MLOG_FILE_RENAME2:
		return("MLOG_FILE_RENAME2");

	case MLOG_FILE_NAME:
		return("MLOG_FILE_NAME");

	case MLOG_CHECKPOINT:
		return("MLOG_CHECKPOINT");

	case MLOG_PAGE_CREATE_RTREE:
		return("MLOG_PAGE_CREATE_RTREE");

	case MLOG_COMP_PAGE_CREATE_RTREE:
		return("MLOG_COMP_PAGE_CREATE_RTREE");

	case MLOG_INIT_FILE_PAGE2:
		return("MLOG_INIT_FILE_PAGE2");

	case MLOG_INDEX_LOAD:
		return("MLOG_INDEX_LOAD");

	case MLOG_TRUNCATE:
		return("MLOG_TRUNCATE");

	case MLOG_MEMSET:
		return("MLOG_MEMSET");

	case MLOG_INIT_FREE_PAGE:
		return("MLOG_INIT_FREE_PAGE");

	case MLOG_FILE_WRITE_CRYPT_DATA:
		return("MLOG_FILE_WRITE_CRYPT_DATA");
	}
	DBUG_ASSERT(0);
	return(NULL);
}
#endif /* !DBUG_OFF */<|MERGE_RESOLUTION|>--- conflicted
+++ resolved
@@ -758,10 +758,6 @@
 	recv_previous_parsed_rec_type = MLOG_SINGLE_REC_FLAG;
 	recv_previous_parsed_rec_offset	= 0;
 	recv_previous_parsed_rec_is_multi = 0;
-<<<<<<< HEAD
-	recv_n_pool_free_frames	= 384;
-=======
->>>>>>> 808bc919
 	recv_max_page_lsn = 0;
 }
 
@@ -840,17 +836,11 @@
 		flush_end = os_event_create(0);
 	}
 
-<<<<<<< HEAD
 	flush_type = BUF_FLUSH_LRU;
 	apply_log_recs = false;
 	apply_batch_on = false;
 
-	ulint size = buf_pool_get_curr_size();
-	/* Set appropriate value of recv_n_pool_free_frames. */
-	if (size >= 10 << 20) {
-		/* Buffer pool of size greater than 10 MB. */
-		recv_n_pool_free_frames = 512;
-	}
+	recv_n_pool_free_frames = buf_pool_get_n_pages() / 3;
 
 	buf = static_cast<byte*>(ut_malloc_dontdump(RECV_PARSING_BUF_SIZE));
 	buf_size = RECV_PARSING_BUF_SIZE;
@@ -864,20 +854,9 @@
 	found_corrupt_fs = false;
 	mlog_checkpoint_lsn = 0;
 
-	addr_hash = hash_create(size / 512);
+	addr_hash = hash_create(buf_pool_get_curr_size() / 512);
 	n_addrs = 0;
 	progress_time = time(NULL);
-=======
-	recv_n_pool_free_frames =
-		buf_pool_get_n_pages() / 3;
-
-	recv_sys->buf = static_cast<byte*>(
-		ut_malloc_dontdump(RECV_PARSING_BUF_SIZE));
-	recv_sys->buf_size = RECV_PARSING_BUF_SIZE;
-
-	recv_sys->addr_hash = hash_create(buf_pool_get_curr_size() / 512);
-	recv_sys->progress_time = time(NULL);
->>>>>>> 808bc919
 	recv_max_page_lsn = 0;
 
 	memset(truncated_undo_spaces, 0, sizeof truncated_undo_spaces);
@@ -2667,17 +2646,16 @@
 				read redo logs. */
 static bool recv_sys_heap_check(store_t* store, ulint available_mem)
 {
-  if (*store != STORE_NO
-      && mem_heap_get_size(recv_sys->heap) >= available_mem)
+  if (*store != STORE_NO && mem_heap_get_size(recv_sys.heap) >= available_mem)
   {
     if (*store == STORE_YES)
-      recv_sys->last_stored_lsn= recv_sys->recovered_lsn;
+      recv_sys.last_stored_lsn= recv_sys.recovered_lsn;
 
     *store= STORE_NO;
     DBUG_PRINT("ib_log",("Ran out of memory and last "
 			 "stored lsn " LSN_PF " last stored offset "
-			 ULINTPF "\n",recv_sys->recovered_lsn,
-			 recv_sys->recovered_offset));
+			 ULINTPF "\n",
+			 recv_sys.recovered_lsn, recv_sys.recovered_offset));
     return true;
   }
 
@@ -3103,14 +3081,8 @@
 /** Moves the parsing buffer data left to the buffer start. */
 void recv_sys_justify_left_parsing_buf()
 {
-<<<<<<< HEAD
-	ut_memmove(recv_sys.buf, recv_sys.buf + recv_sys.recovered_offset,
-		   recv_sys.len - recv_sys.recovered_offset);
-=======
-	memmove(recv_sys->buf,
-		recv_sys->buf + recv_sys->recovered_offset,
-		recv_sys->len - recv_sys->recovered_offset);
->>>>>>> 808bc919
+	memmove(recv_sys.buf, recv_sys.buf + recv_sys.recovered_offset,
+		recv_sys.len - recv_sys.recovered_offset);
 
 	recv_sys.len -= recv_sys.recovered_offset;
 
@@ -3269,9 +3241,9 @@
 		}
 
 		/* During last phase of scanning, there can be redo logs
-		left in recv_sys->buf to parse & store it in recv_sys->heap */
+		left in recv_sys.buf to parse & store it in recv_sys.heap */
 		if (last_phase
-		    && recv_sys->recovered_lsn < recv_sys->scanned_lsn) {
+		    && recv_sys.recovered_lsn < recv_sys.scanned_lsn) {
 			more_data = true;
 		}
 
@@ -3292,38 +3264,17 @@
 		/* Try to parse more log records */
 
 		if (recv_parse_log_recs(checkpoint_lsn,
-<<<<<<< HEAD
-					*store_to_hash, apply)) {
+					store_to_hash, available_mem,
+					apply)) {
 			ut_ad(recv_sys.found_corrupt_log
 			      || recv_sys.found_corrupt_fs
 			      || recv_sys.mlog_checkpoint_lsn
 			      == recv_sys.recovered_lsn);
-=======
-					store_to_hash, available_mem,
-					apply)) {
-			ut_ad(recv_sys->found_corrupt_log
-			      || recv_sys->found_corrupt_fs
-			      || recv_sys->mlog_checkpoint_lsn
-			      == recv_sys->recovered_lsn);
->>>>>>> 808bc919
 			finished = true;
 			goto func_exit;
 		}
 
-<<<<<<< HEAD
-		if (*store_to_hash != STORE_NO
-		    && mem_heap_get_size(recv_sys.heap) > available_memory) {
-
-			DBUG_PRINT("ib_log", ("Ran out of memory and last "
-					      "stored lsn " LSN_PF,
-					      recv_sys.recovered_lsn));
-
-			recv_sys.last_stored_lsn = recv_sys.recovered_lsn;
-			*store_to_hash = STORE_NO;
-		}
-=======
 		recv_sys_heap_check(store_to_hash, available_mem);
->>>>>>> 808bc919
 
 		if (recv_sys.recovered_offset > recv_parsing_buf_size / 4) {
 			/* Move parsing buffer data to the buffer start */
@@ -3331,7 +3282,7 @@
 		}
 
 		/* Need to re-parse the redo log which're stored
-		in recv_sys->buf */
+		in recv_sys.buf */
 		if (last_phase && *store_to_hash == STORE_NO) {
 			finished = false;
 		}
@@ -3397,7 +3348,7 @@
 			finished the redo log scan. */
 			recv_apply_hashed_log_recs(false);
 			/* Rescan the redo logs from last stored lsn */
-			end_lsn = recv_sys->recovered_lsn;
+			end_lsn = recv_sys.recovered_lsn;
 		}
 
 		start_lsn = ut_uint64_align_down(end_lsn,
