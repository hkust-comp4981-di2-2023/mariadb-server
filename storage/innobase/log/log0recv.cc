/*****************************************************************************

Copyright (c) 1997, 2017, Oracle and/or its affiliates. All Rights Reserved.
Copyright (c) 2013, 2022, MariaDB Corporation.

This program is free software; you can redistribute it and/or modify it under
the terms of the GNU General Public License as published by the Free Software
Foundation; version 2 of the License.

This program is distributed in the hope that it will be useful, but WITHOUT
ANY WARRANTY; without even the implied warranty of MERCHANTABILITY or FITNESS
FOR A PARTICULAR PURPOSE. See the GNU General Public License for more details.

You should have received a copy of the GNU General Public License along with
this program; if not, write to the Free Software Foundation, Inc.,
51 Franklin Street, Fifth Floor, Boston, MA 02110-1335 USA

*****************************************************************************/

/**************************************************//**
@file log/log0recv.cc
Recovery

Created 9/20/1997 Heikki Tuuri
*******************************************************/

#include "univ.i"

#include <map>
#include <string>
#include <my_service_manager.h>

#include "log0recv.h"

#ifdef HAVE_MY_AES_H
#include <my_aes.h>
#endif

#include "log0crypt.h"
#include "mem0mem.h"
#include "buf0buf.h"
#include "buf0dblwr.h"
#include "buf0flu.h"
#include "mtr0mtr.h"
#include "mtr0log.h"
#include "page0page.h"
#include "page0cur.h"
#include "trx0undo.h"
#include "ibuf0ibuf.h"
#include "trx0undo.h"
#include "trx0rec.h"
#include "fil0fil.h"
#include "buf0rea.h"
#include "srv0srv.h"
#include "srv0start.h"
#include "fil0pagecompress.h"

/** The recovery system */
recv_sys_t	recv_sys;
/** TRUE when recv_init_crash_recovery() has been called. */
bool	recv_needed_recovery;
#ifdef UNIV_DEBUG
/** TRUE if writing to the redo log (mtr_commit) is forbidden.
Protected by log_sys.mutex. */
bool	recv_no_log_write = false;
#endif /* UNIV_DEBUG */

/** TRUE if buf_page_is_corrupted() should check if the log sequence
number (FIL_PAGE_LSN) is in the future.  Initially FALSE, and set by
recv_recovery_from_checkpoint_start(). */
bool	recv_lsn_checks_on;

/** If the following is TRUE, the buffer pool file pages must be invalidated
after recovery and no ibuf operations are allowed; this becomes TRUE if
the log record hash table becomes too full, and log records must be merged
to file pages already before the recovery is finished: in this case no
ibuf operations are allowed, as they could modify the pages read in the
buffer pool before the pages have been recovered to the up-to-date state.

true means that recovery is running and no operations on the log file
are allowed yet: the variable name is misleading. */
bool	recv_no_ibuf_operations;

/** The maximum lsn we see for a page during the recovery process. If this
is bigger than the lsn we are able to scan up to, that is an indication that
the recovery failed and the database may be corrupt. */
static lsn_t	recv_max_page_lsn;

/** Stored physical log record with logical LSN (@see log_t::FORMAT_10_5) */
struct log_phys_t : public log_rec_t
{
  /** start LSN of the mini-transaction (not necessarily of this record) */
  const lsn_t start_lsn;
private:
  /** @return the start of length and data */
  const byte *start() const
  {
    return my_assume_aligned<sizeof(size_t)>
      (reinterpret_cast<const byte*>(&start_lsn + 1));
  }
  /** @return the start of length and data */
  byte *start()
  { return const_cast<byte*>(const_cast<const log_phys_t*>(this)->start()); }
  /** @return the length of the following record */
  uint16_t len() const { uint16_t i; memcpy(&i, start(), 2); return i; }

  /** @return start of the log records */
  byte *begin() { return start() + 2; }
  /** @return end of the log records */
  byte *end() { byte *e= begin() + len(); ut_ad(!*e); return e; }
public:
  /** @return start of the log records */
  const byte *begin() const { return const_cast<log_phys_t*>(this)->begin(); }
  /** @return end of the log records */
  const byte *end() const { return const_cast<log_phys_t*>(this)->end(); }

  /** Determine the allocated size of the object.
  @param len  length of recs, excluding terminating NUL byte
  @return the total allocation size */
  static inline size_t alloc_size(size_t len);

  /** Constructor.
  @param start_lsn start LSN of the mini-transaction
  @param lsn  mtr_t::commit_lsn() of the mini-transaction
  @param recs the first log record for the page in the mini-transaction
  @param size length of recs, in bytes, excluding terminating NUL byte */
  log_phys_t(lsn_t start_lsn, lsn_t lsn, const byte *recs, size_t size) :
    log_rec_t(lsn), start_lsn(start_lsn)
  {
    ut_ad(start_lsn);
    ut_ad(start_lsn < lsn);
    const uint16_t len= static_cast<uint16_t>(size);
    ut_ad(len == size);
    memcpy(start(), &len, 2);
    reinterpret_cast<byte*>(memcpy(begin(), recs, size))[size]= 0;
  }

  /** Append a record to the log.
  @param recs  log to append
  @param size  size of the log, in bytes */
  void append(const byte *recs, size_t size)
  {
    ut_ad(start_lsn < lsn);
    uint16_t l= len();
    reinterpret_cast<byte*>(memcpy(end(), recs, size))[size]= 0;
    l= static_cast<uint16_t>(l + size);
    memcpy(start(), &l, 2);
  }

  /** Apply an UNDO_APPEND record.
  @see mtr_t::undo_append()
  @param block   undo log page
  @param data    undo log record
  @param len     length of the undo log record
  @return whether the operation failed (inconcistency was noticed) */
  static bool undo_append(const buf_block_t &block, const byte *data,
                          size_t len)
  {
    ut_ad(len > 2);
    byte *free_p= my_assume_aligned<2>
      (TRX_UNDO_PAGE_HDR + TRX_UNDO_PAGE_FREE + block.page.frame);
    const uint16_t free= mach_read_from_2(free_p);
    if (UNIV_UNLIKELY(free < TRX_UNDO_PAGE_HDR + TRX_UNDO_PAGE_HDR_SIZE ||
                      free + len + 6 >= srv_page_size - FIL_PAGE_DATA_END))
    {
      ib::error() << "Not applying UNDO_APPEND due to corruption on "
                  << block.page.id();
      return true;
    }

    byte *p= block.page.frame + free;
    mach_write_to_2(free_p, free + 4 + len);
    memcpy(p, free_p, 2);
    p+= 2;
    memcpy(p, data, len);
    p+= len;
    mach_write_to_2(p, free);
    return false;
  }

  /** The status of apply() */
  enum apply_status {
    /** The page was not affected */
    APPLIED_NO= 0,
    /** The page was modified */
    APPLIED_YES,
    /** The page was modified, affecting the encryption parameters */
    APPLIED_TO_ENCRYPTION,
    /** The page was modified, affecting the tablespace header */
    APPLIED_TO_FSP_HEADER
  };

  /** Apply log to a page frame.
  @param[in,out] block         buffer block
  @param[in,out] last_offset   last byte offset, for same_page records
  @return whether any log was applied to the page */
  apply_status apply(const buf_block_t &block, uint16_t &last_offset) const
  {
    const byte * const recs= begin();
    byte *const frame= block.page.zip.data
      ? block.page.zip.data : block.page.frame;
    const size_t size= block.physical_size();
    apply_status applied= APPLIED_NO;

    for (const byte *l= recs;;)
    {
      const byte b= *l++;
      if (!b)
        return applied;
      ut_ad((b & 0x70) != RESERVED);
      size_t rlen= b & 0xf;
      if (!rlen)
      {
        const size_t lenlen= mlog_decode_varint_length(*l);
        const uint32_t addlen= mlog_decode_varint(l);
        ut_ad(addlen != MLOG_DECODE_ERROR);
        rlen= addlen + 15 - lenlen;
        l+= lenlen;
      }
      if (!(b & 0x80))
      {
        /* Skip the page identifier. It has already been validated. */
        size_t idlen= mlog_decode_varint_length(*l);
        ut_ad(idlen <= 5);
        ut_ad(idlen < rlen);
        ut_ad(mlog_decode_varint(l) == block.page.id().space());
        l+= idlen;
        rlen-= idlen;
        idlen= mlog_decode_varint_length(*l);
        ut_ad(idlen <= 5);
        ut_ad(idlen <= rlen);
        ut_ad(mlog_decode_varint(l) == block.page.id().page_no());
        l+= idlen;
        rlen-= idlen;
        last_offset= 0;
      }

      switch (b & 0x70) {
      case FREE_PAGE:
        ut_ad(last_offset == 0);
        goto next_not_same_page;
      case INIT_PAGE:
        if (UNIV_LIKELY(rlen == 0))
        {
          memset_aligned<UNIV_ZIP_SIZE_MIN>(frame, 0, size);
          mach_write_to_4(frame + FIL_PAGE_OFFSET, block.page.id().page_no());
          memset_aligned<8>(FIL_PAGE_PREV + frame, 0xff, 8);
          mach_write_to_4(frame + FIL_PAGE_SPACE_ID, block.page.id().space());
          last_offset= FIL_PAGE_TYPE;
      next_after_applying:
          if (applied == APPLIED_NO)
            applied= APPLIED_YES;
        }
        else
        {
      record_corrupted:
          if (!srv_force_recovery)
          {
            recv_sys.set_corrupt_log();
            return applied;
          }
      next_not_same_page:
          last_offset= 1; /* the next record must not be same_page  */
        }
      next:
        l+= rlen;
        continue;
      }

      ut_ad(mach_read_from_4(frame + FIL_PAGE_OFFSET) ==
            block.page.id().page_no());
      ut_ad(mach_read_from_4(frame + FIL_PAGE_SPACE_ID) ==
            block.page.id().space());
      ut_ad(last_offset <= 1 || last_offset > 8);
      ut_ad(last_offset <= size);

      switch (b & 0x70) {
      case OPTION:
        goto next;
      case EXTENDED:
        if (UNIV_UNLIKELY(block.page.id().page_no() < 3 ||
                          block.page.zip.ssize))
          goto record_corrupted;
        static_assert(INIT_ROW_FORMAT_REDUNDANT == 0, "compatiblity");
        static_assert(INIT_ROW_FORMAT_DYNAMIC == 1, "compatibility");
        if (UNIV_UNLIKELY(!rlen))
          goto record_corrupted;
        switch (const byte subtype= *l) {
          uint8_t ll;
          size_t prev_rec, hdr_size;
        default:
          goto record_corrupted;
        case INIT_ROW_FORMAT_REDUNDANT:
        case INIT_ROW_FORMAT_DYNAMIC:
          if (UNIV_UNLIKELY(rlen != 1))
            goto record_corrupted;
          page_create_low(&block, *l != INIT_ROW_FORMAT_REDUNDANT);
          break;
        case UNDO_INIT:
          if (UNIV_UNLIKELY(rlen != 1))
            goto record_corrupted;
          trx_undo_page_init(block);
          break;
        case UNDO_APPEND:
          if (UNIV_UNLIKELY(rlen <= 3))
            goto record_corrupted;
          if (undo_append(block, ++l, --rlen) && !srv_force_recovery)
          {
page_corrupted:
            ib::error() << "Set innodb_force_recovery=1 to ignore corruption.";
            recv_sys.set_corrupt_log();
            return applied;
          }
          break;
        case INSERT_HEAP_REDUNDANT:
        case INSERT_REUSE_REDUNDANT:
        case INSERT_HEAP_DYNAMIC:
        case INSERT_REUSE_DYNAMIC:
          if (UNIV_UNLIKELY(rlen < 2))
            goto record_corrupted;
          rlen--;
          ll= mlog_decode_varint_length(*++l);
          if (UNIV_UNLIKELY(ll > 3 || ll >= rlen))
            goto record_corrupted;
          prev_rec= mlog_decode_varint(l);
          ut_ad(prev_rec != MLOG_DECODE_ERROR);
          rlen-= ll;
          l+= ll;
          ll= mlog_decode_varint_length(*l);
          static_assert(INSERT_HEAP_REDUNDANT == 4, "compatibility");
          static_assert(INSERT_REUSE_REDUNDANT == 5, "compatibility");
          static_assert(INSERT_HEAP_DYNAMIC == 6, "compatibility");
          static_assert(INSERT_REUSE_DYNAMIC == 7, "compatibility");
          if (subtype & 2)
          {
            size_t shift= 0;
            if (subtype & 1)
            {
              if (UNIV_UNLIKELY(ll > 3 || ll >= rlen))
                goto record_corrupted;
              shift= mlog_decode_varint(l);
              ut_ad(shift != MLOG_DECODE_ERROR);
              rlen-= ll;
              l+= ll;
              ll= mlog_decode_varint_length(*l);
            }
            if (UNIV_UNLIKELY(ll > 3 || ll >= rlen))
              goto record_corrupted;
            size_t enc_hdr_l= mlog_decode_varint(l);
            ut_ad(enc_hdr_l != MLOG_DECODE_ERROR);
            rlen-= ll;
            l+= ll;
            ll= mlog_decode_varint_length(*l);
            if (UNIV_UNLIKELY(ll > 2 || ll >= rlen))
              goto record_corrupted;
            size_t hdr_c= mlog_decode_varint(l);
            ut_ad(hdr_c != MLOG_DECODE_ERROR);
            rlen-= ll;
            l+= ll;
            ll= mlog_decode_varint_length(*l);
            if (UNIV_UNLIKELY(ll > 3 || ll >= rlen))
              goto record_corrupted;
            size_t data_c= mlog_decode_varint(l);
            ut_ad(data_c != MLOG_DECODE_ERROR);
            rlen-= ll;
            l+= ll;
            if (page_apply_insert_dynamic(block, subtype & 1, prev_rec,
                                          shift, enc_hdr_l, hdr_c, data_c,
                                          l, rlen) && !srv_force_recovery)
              goto page_corrupted;
          }
          else
          {
            if (UNIV_UNLIKELY(ll > 2 || ll >= rlen))
              goto record_corrupted;
            size_t header= mlog_decode_varint(l);
            ut_ad(header != MLOG_DECODE_ERROR);
            rlen-= ll;
            l+= ll;
            ll= mlog_decode_varint_length(*l);
            if (UNIV_UNLIKELY(ll > 2 || ll >= rlen))
              goto record_corrupted;
            size_t hdr_c= mlog_decode_varint(l);
            ut_ad(hdr_c != MLOG_DECODE_ERROR);
            rlen-= ll;
            l+= ll;
            ll= mlog_decode_varint_length(*l);
            if (UNIV_UNLIKELY(ll > 2 || ll >= rlen))
              goto record_corrupted;
            size_t data_c= mlog_decode_varint(l);
            rlen-= ll;
            l+= ll;
            if (page_apply_insert_redundant(block, subtype & 1, prev_rec,
                                            header, hdr_c, data_c,
                                            l, rlen) && !srv_force_recovery)
              goto page_corrupted;
          }
          break;
        case DELETE_ROW_FORMAT_REDUNDANT:
          if (UNIV_UNLIKELY(rlen < 2 || rlen > 4))
            goto record_corrupted;
          rlen--;
          ll= mlog_decode_varint_length(*++l);
          if (UNIV_UNLIKELY(ll != rlen))
            goto record_corrupted;
          if (page_apply_delete_redundant(block, mlog_decode_varint(l)) &&
              !srv_force_recovery)
            goto page_corrupted;
          break;
        case DELETE_ROW_FORMAT_DYNAMIC:
          if (UNIV_UNLIKELY(rlen < 2))
            goto record_corrupted;
          rlen--;
          ll= mlog_decode_varint_length(*++l);
          if (UNIV_UNLIKELY(ll > 3 || ll >= rlen))
            goto record_corrupted;
          prev_rec= mlog_decode_varint(l);
          ut_ad(prev_rec != MLOG_DECODE_ERROR);
          rlen-= ll;
          l+= ll;
          ll= mlog_decode_varint_length(*l);
          if (UNIV_UNLIKELY(ll > 2 || ll >= rlen))
            goto record_corrupted;
          hdr_size= mlog_decode_varint(l);
          ut_ad(hdr_size != MLOG_DECODE_ERROR);
          rlen-= ll;
          l+= ll;
          ll= mlog_decode_varint_length(*l);
          if (UNIV_UNLIKELY(ll > 3 || ll != rlen))
            goto record_corrupted;
          if (page_apply_delete_dynamic(block, prev_rec, hdr_size,
                                        mlog_decode_varint(l)) &&
              !srv_force_recovery)
            goto page_corrupted;
          break;
        }
        last_offset= FIL_PAGE_TYPE;
        goto next_after_applying;
      case WRITE:
      case MEMSET:
      case MEMMOVE:
        if (UNIV_UNLIKELY(last_offset == 1))
          goto record_corrupted;
        const size_t olen= mlog_decode_varint_length(*l);
        if (UNIV_UNLIKELY(olen >= rlen) || UNIV_UNLIKELY(olen > 3))
          goto record_corrupted;
        const uint32_t offset= mlog_decode_varint(l);
        ut_ad(offset != MLOG_DECODE_ERROR);
        static_assert(FIL_PAGE_OFFSET == 4, "compatibility");
        if (UNIV_UNLIKELY(offset >= size))
          goto record_corrupted;
        if (UNIV_UNLIKELY(offset + last_offset < 8 ||
                          offset + last_offset >= size))
          goto record_corrupted;
        last_offset= static_cast<uint16_t>(last_offset + offset);
        l+= olen;
        rlen-= olen;
        size_t llen= rlen;
        if ((b & 0x70) == WRITE)
        {
          if (UNIV_UNLIKELY(rlen + last_offset > size))
            goto record_corrupted;
          memcpy(frame + last_offset, l, llen);
          if (UNIV_LIKELY(block.page.id().page_no()));
          else if (llen == 11 + MY_AES_BLOCK_SIZE &&
                   last_offset == FSP_HEADER_OFFSET + MAGIC_SZ +
                   fsp_header_get_encryption_offset(block.zip_size()))
            applied= APPLIED_TO_ENCRYPTION;
          else if (last_offset < FSP_HEADER_OFFSET + FSP_FREE + FLST_LEN + 4 &&
                   last_offset + llen >= FSP_HEADER_OFFSET + FSP_SIZE)
            applied= APPLIED_TO_FSP_HEADER;
        next_after_applying_write:
          ut_ad(llen + last_offset <= size);
          last_offset= static_cast<uint16_t>(last_offset + llen);
          goto next_after_applying;
        }
        llen= mlog_decode_varint_length(*l);
        if (UNIV_UNLIKELY(llen > rlen || llen > 3))
          goto record_corrupted;
        const uint32_t len= mlog_decode_varint(l);
        ut_ad(len != MLOG_DECODE_ERROR);
        if (UNIV_UNLIKELY(len + last_offset > size))
          goto record_corrupted;
        l+= llen;
        rlen-= llen;
        llen= len;
        if ((b & 0x70) == MEMSET)
        {
          ut_ad(rlen <= llen);
          if (UNIV_UNLIKELY(rlen != 1))
          {
            size_t s;
            for (s= 0; s < llen; s+= rlen)
              memcpy(frame + last_offset + s, l, rlen);
            memcpy(frame + last_offset + s, l, llen - s);
          }
          else
            memset(frame + last_offset, *l, llen);
          goto next_after_applying_write;
        }
        const size_t slen= mlog_decode_varint_length(*l);
        if (UNIV_UNLIKELY(slen != rlen || slen > 3))
          goto record_corrupted;
        uint32_t s= mlog_decode_varint(l);
        ut_ad(slen != MLOG_DECODE_ERROR);
        if (s & 1)
          s= last_offset - (s >> 1) - 1;
        else
          s= last_offset + (s >> 1) + 1;
        if (UNIV_LIKELY(s >= 8 && s + llen <= size))
        {
          memmove(frame + last_offset, frame + s, llen);
          goto next_after_applying_write;
        }
      }
      goto record_corrupted;
    }
  }
};


inline size_t log_phys_t::alloc_size(size_t len)
{
  return len + (1 + 2 + sizeof(log_phys_t));
}


/** Tablespace item during recovery */
struct file_name_t {
	/** Tablespace file name (FILE_MODIFY) */
	std::string	name;
	/** Tablespace object (NULL if not valid or not found) */
	fil_space_t*	space = nullptr;

	/** Tablespace status. */
	enum fil_status {
		/** Normal tablespace */
		NORMAL,
		/** Deleted tablespace */
		DELETED,
		/** Missing tablespace */
		MISSING
	};

	/** Status of the tablespace */
	fil_status	status;

	/** FSP_SIZE of tablespace */
	uint32_t	size = 0;

	/** Freed pages of tablespace */
	range_set	freed_ranges;

	/** Dummy flags before they have been read from the .ibd file */
	static constexpr uint32_t initial_flags = FSP_FLAGS_FCRC32_MASK_MARKER;
	/** FSP_SPACE_FLAGS of tablespace */
	uint32_t	flags = initial_flags;

	/** Constructor */
	file_name_t(std::string name_, bool deleted)
		: name(std::move(name_)), status(deleted ? DELETED: NORMAL) {}

  /** Add the freed pages */
  void add_freed_page(uint32_t page_no) { freed_ranges.add_value(page_no); }

  /** Remove the freed pages */
  void remove_freed_page(uint32_t page_no)
  {
    if (freed_ranges.empty()) return;
    freed_ranges.remove_value(page_no);
  }
};

/** Map of dirty tablespaces during recovery */
typedef std::map<
	ulint,
	file_name_t,
	std::less<ulint>,
	ut_allocator<std::pair<const ulint, file_name_t> > >	recv_spaces_t;

static recv_spaces_t	recv_spaces;

/** The last parsed FILE_RENAME records */
static std::map<uint32_t,std::string> renamed_spaces;

/** Files for which fil_ibd_load() returned FIL_LOAD_DEFER */
static struct
{
  /** Maintains the last opened defer file name along with lsn */
  struct item
  {
    /** Log sequence number of latest add() called by fil_name_process() */
    lsn_t lsn;
    /** File name from the FILE_ record */
    std::string file_name;
    /** whether a FILE_DELETE record was encountered */
    mutable bool deleted;
  };

  using map= std::map<const uint32_t, item, std::less<const uint32_t>,
                      ut_allocator<std::pair<const uint32_t, item> > >;

  /** Map of defer tablespaces */
  map defers;

  /** Add the deferred space only if it is latest one
  @param space  space identifier
  @param f_name file name
  @param lsn    log sequence number of the FILE_ record */
  void add(uint32_t space, const std::string &f_name, lsn_t lsn)
  {
    mysql_mutex_assert_owner(&recv_sys.mutex);
    const char *filename= f_name.c_str();

    if (srv_operation == SRV_OPERATION_RESTORE)
    {
      /* Replace absolute DATA DIRECTORY file paths with
      short names relative to the backup directory. */
      const char *name= strrchr(filename, '/');
#ifdef _WIN32
      if (const char *last= strrchr(filename, '\\'))
        if (last > name)
          name= last;
#endif
      if (name)
      {
        while (--name > filename &&
#ifdef _WIN32
               *name != '\\' &&
#endif
               *name != '/');
        if (name > filename)
          filename= name + 1;
       }
    }

    char *fil_path= fil_make_filepath(nullptr, {filename, strlen(filename)},
                                      IBD, false);
    const item defer{lsn, fil_path, false};
    ut_free(fil_path);

    /* The file name must be unique. Keep the one with the latest LSN. */
    auto d= defers.begin();

    while (d != defers.end())
    {
      if (d->second.file_name != defer.file_name)
        ++d;
      else if (d->first == space)
      {
        /* Neither the file name nor the tablespace ID changed.
        Update the LSN if needed. */
        if (d->second.lsn < lsn)
          d->second.lsn= lsn;
        return;
      }
      else if (d->second.lsn < lsn)
      {
        /* Reset the old tablespace name in recovered spaces list */
        recv_spaces_t::iterator it{recv_spaces.find(d->first)};
        if (it != recv_spaces.end() &&
            it->second.name == d->second.file_name)
          it->second.name = "";
        defers.erase(d++);
      }
      else
      {
        ut_ad(d->second.lsn != lsn);
        return; /* A later tablespace already has this name. */
      }
    }

    auto p= defers.emplace(space, defer);
    if (!p.second && p.first->second.lsn <= lsn)
    {
      p.first->second.lsn= lsn;
      p.first->second.file_name= defer.file_name;
    }
    /* Add the newly added defered space and change the file name */
    recv_spaces_t::iterator it{recv_spaces.find(space)};
    if (it != recv_spaces.end())
      it->second.name = defer.file_name;
  }

  void remove(uint32_t space)
  {
    mysql_mutex_assert_owner(&recv_sys.mutex);
    defers.erase(space);
  }

  /** Look up a tablespace that was found corrupted during recovery.
  @param id   tablespace id
  @return tablespace whose creation was deferred
  @retval nullptr if no such tablespace was found */
  const item *find(uint32_t id)
  {
    mysql_mutex_assert_owner(&recv_sys.mutex);
    auto it= defers.find(id);
    if (it != defers.end())
      return &it->second;
    return nullptr;
  }

  void clear()
  {
    mysql_mutex_assert_owner(&recv_sys.mutex);
    defers.clear();
  }

  /** Initialize all deferred tablespaces.
  @return whether any deferred initialization failed */
  bool reinit_all()
  {
retry:
    bool fail= false;
    buf_block_t *free_block= buf_LRU_get_free_block(false);
    mysql_mutex_lock(&recv_sys.mutex);

    for (auto d= defers.begin(); d != defers.end(); )
    {
      const uint32_t space_id{d->first};
      recv_sys_t::map::iterator p{recv_sys.pages.lower_bound({space_id,0})};

      if (d->second.deleted ||
          p == recv_sys.pages.end() || p->first.space() != space_id)
      {
        /* We found a FILE_DELETE record for the tablespace, or
        there were no buffered records. Either way, we must create a
        dummy tablespace with the latest known name,
        for dict_drop_index_tree(). */
        while (p != recv_sys.pages.end() && p->first.space() == space_id)
        {
          recv_sys_t::map::iterator r= p++;
          r->second.log.clear();
          recv_sys.pages.erase(r);
        }
        recv_spaces_t::iterator it{recv_spaces.find(space_id)};
        if (it != recv_spaces.end())
        {
          const std::string *name= &d->second.file_name;
          if (d->second.deleted)
          {
            const auto r= renamed_spaces.find(space_id);
            if (r != renamed_spaces.end())
              name= &r->second;
            bool exists;
            os_file_type_t ftype;
            if (!os_file_status(name->c_str(), &exists, &ftype) || !exists)
              goto processed;
          }
          create(it, *name, static_cast<uint32_t>
                 (1U << FSP_FLAGS_FCRC32_POS_MARKER |
                  FSP_FLAGS_FCRC32_PAGE_SSIZE()), nullptr, 0);
        }
      }
      else
        fail= recv_sys.recover_deferred(p, d->second.file_name, free_block);
processed:
      defers.erase(d++);
      if (fail)
        break;
      if (free_block)
        continue;
      mysql_mutex_unlock(&recv_sys.mutex);
      goto retry;
    }

    clear();
    mysql_mutex_unlock(&recv_sys.mutex);
    if (free_block)
      buf_pool.free_block(free_block);
    return fail;
  }

  /** Create tablespace metadata for a data file that was initially
  found corrupted during recovery.
  @param it         tablespace iterator
  @param name       latest file name
  @param flags      FSP_SPACE_FLAGS
  @param crypt_data encryption metadata
  @param size       tablespace size in pages
  @return tablespace */
  static fil_space_t *create(const recv_spaces_t::const_iterator &it,
                             const std::string &name, uint32_t flags,
                             fil_space_crypt_t *crypt_data, uint32_t size)
  {
    fil_space_t *space= fil_space_t::create(it->first, flags,
                                            FIL_TYPE_TABLESPACE, crypt_data);
    ut_ad(space);
    space->add(name.c_str(), OS_FILE_CLOSED, size, false, false);
    space->recv_size= it->second.size;
    space->size_in_header= size;
    return space;
  }

  /** Attempt to recover pages from the doublewrite buffer.
  This is invoked if we found neither a valid first page in the
  data file nor redo log records that would initialize the first
  page. */
  void deferred_dblwr()
  {
    for (auto d= defers.begin(); d != defers.end(); )
    {
      if (d->second.deleted)
      {
      next_item:
        d++;
        continue;
      }
      const page_id_t page_id{d->first, 0};
      const byte *page= recv_sys.dblwr.find_page(page_id);
      if (!page)
        goto next_item;
      const uint32_t space_id= mach_read_from_4(page + FIL_PAGE_SPACE_ID);
      const uint32_t flags= fsp_header_get_flags(page);
      const uint32_t page_no= mach_read_from_4(page + FIL_PAGE_OFFSET);
      const uint32_t size= fsp_header_get_field(page, FSP_SIZE);

      if (page_no == 0 && space_id == d->first && size >= 4 &&
          fil_space_t::is_valid_flags(flags, space_id) &&
          fil_space_t::logical_size(flags) == srv_page_size)
      {
        recv_spaces_t::iterator it {recv_spaces.find(d->first)};
        ut_ad(it != recv_spaces.end());

        fil_space_t *space= create(
          it, d->second.file_name.c_str(), flags,
          fil_space_read_crypt_data(fil_space_t::zip_size(flags), page),
          size);

        space->free_limit= fsp_header_get_field(page, FSP_FREE_LIMIT);
        space->free_len= flst_get_len(FSP_HEADER_OFFSET + FSP_FREE + page);
        fil_node_t *node= UT_LIST_GET_FIRST(space->chain);
        if (!space->acquire())
	{
free_space:
          fil_space_free(it->first, false);
          goto next_item;
	}
        if (os_file_write(IORequestWrite, node->name, node->handle,
                          page, 0, fil_space_t::physical_size(flags)) !=            DB_SUCCESS)
        {
          space->release();
          goto free_space;
        }
        space->release();
        it->second.space= space;
        defers.erase(d++);
        continue;
      }
      goto next_item;
    }
  }
}
deferred_spaces;

/** Try to recover a tablespace that was not readable earlier
@param p          iterator, initially pointing to page_id_t{space_id,0};
                  the records will be freed and the iterator advanced
@param name       tablespace file name
@param free_block spare buffer block
@return whether recovery failed */
bool recv_sys_t::recover_deferred(recv_sys_t::map::iterator &p,
                                  const std::string &name,
                                  buf_block_t *&free_block)
{
  mysql_mutex_assert_owner(&mutex);

  const page_id_t first{p->first};
  ut_ad(first.space());

  recv_spaces_t::iterator it{recv_spaces.find(first.space())};
  ut_ad(it != recv_spaces.end());

  if (!first.page_no() && p->second.state == page_recv_t::RECV_WILL_NOT_READ)
  {
    mtr_t mtr;
    buf_block_t *block= recover_low(first, p, mtr, free_block);
    ut_ad(block == free_block);
    free_block= nullptr;

    const byte *page= UNIV_LIKELY_NULL(block->page.zip.data)
      ? block->page.zip.data
      : block->page.frame;
    const uint32_t space_id= mach_read_from_4(page + FIL_PAGE_SPACE_ID);
    const uint32_t flags= fsp_header_get_flags(page);
    const uint32_t page_no= mach_read_from_4(page + FIL_PAGE_OFFSET);
    const uint32_t size= fsp_header_get_field(page, FSP_SIZE);

    ut_ad(it != recv_spaces.end());

    if (page_id_t{space_id, page_no} == first && size >= 4 &&
        it != recv_spaces.end() &&
        fil_space_t::is_valid_flags(flags, space_id) &&
        fil_space_t::logical_size(flags) == srv_page_size)
    {
      fil_space_t *space= deferred_spaces.create(it, name, flags,
                                                 fil_space_read_crypt_data
                                                 (fil_space_t::zip_size(flags),
                                                  page), size);
      space->free_limit= fsp_header_get_field(page, FSP_FREE_LIMIT);
      space->free_len= flst_get_len(FSP_HEADER_OFFSET + FSP_FREE + page);
      block->page.lock.x_unlock();
      fil_node_t *node= UT_LIST_GET_FIRST(space->chain);
      node->deferred= true;
      if (!space->acquire())
        goto fail;
      const bool is_compressed= fil_space_t::is_compressed(flags);
#ifdef _WIN32
      const bool is_sparse= is_compressed;
      if (is_compressed)
        os_file_set_sparse_win32(node->handle);
#else
      const bool is_sparse= is_compressed &&
        DB_SUCCESS == os_file_punch_hole(node->handle, 0, 4096) &&
        !my_test_if_thinly_provisioned(node->handle);
#endif
      if (!os_file_set_size(node->name, node->handle,
                            (size * fil_space_t::physical_size(flags)) &
                            ~4095ULL, is_sparse))
      {
        space->release();
        goto fail;
      }
      node->deferred= false;
      space->release();
      it->second.space= space;
      return false;
    }

    block->page.lock.x_unlock();
  }

fail:
  ib::error() << "Cannot apply log to " << first
              << " of corrupted file '" << name << "'";
  return true;
}

/** Report an operation to create, delete, or rename a file during backup.
@param[in]	space_id	tablespace identifier
@param[in]	type		redo log type
@param[in]	name		file name (not NUL-terminated)
@param[in]	len		length of name, in bytes
@param[in]	new_name	new file name (NULL if not rename)
@param[in]	new_len		length of new_name, in bytes (0 if NULL) */
void (*log_file_op)(ulint space_id, int type,
		    const byte* name, ulint len,
		    const byte* new_name, ulint new_len);

void (*first_page_init)(ulint space_id);

/** Information about initializing page contents during redo log processing.
FIXME: Rely on recv_sys.pages! */
class mlog_init_t
{
public:
	/** A page initialization operation that was parsed from
	the redo log */
	struct init {
		/** log sequence number of the page initialization */
		lsn_t lsn;
		/** Whether btr_page_create() avoided a read of the page.

		At the end of the last recovery batch, mark_ibuf_exist()
		will mark pages for which this flag is set. */
		bool created;
	};

private:
	typedef std::map<const page_id_t, init,
			 std::less<const page_id_t>,
			 ut_allocator<std::pair<const page_id_t, init> > >
		map;
	/** Map of page initialization operations.
	FIXME: Merge this to recv_sys.pages! */
	map inits;
public:
	/** Record that a page will be initialized by the redo log.
	@param[in]	page_id		page identifier
	@param[in]	lsn		log sequence number
	@return whether the state was changed */
	bool add(const page_id_t page_id, lsn_t lsn)
	{
		mysql_mutex_assert_owner(&recv_sys.mutex);
		const init init = { lsn, false };
		std::pair<map::iterator, bool> p = inits.insert(
			map::value_type(page_id, init));
		ut_ad(!p.first->second.created);
		if (p.second) return true;
		if (p.first->second.lsn >= init.lsn) return false;
		p.first->second = init;
		return true;
	}

	/** Get the last stored lsn of the page id and its respective
	init/load operation.
	@param[in]	page_id	page id
	@param[in,out]	init	initialize log or load log
	@return the latest page initialization;
	not valid after releasing recv_sys.mutex. */
	init& last(page_id_t page_id)
	{
		mysql_mutex_assert_owner(&recv_sys.mutex);
		return inits.find(page_id)->second;
	}

	/** Determine if a page will be initialized or freed after a time.
	@param page_id      page identifier
	@param lsn          log sequence number
	@return whether page_id will be freed or initialized after lsn */
	bool will_avoid_read(page_id_t page_id, lsn_t lsn) const
	{
		mysql_mutex_assert_owner(&recv_sys.mutex);
		auto i= inits.find(page_id);
		return i != inits.end() && i->second.lsn > lsn;
	}

	/** At the end of each recovery batch, reset the 'created' flags. */
	void reset()
	{
		mysql_mutex_assert_owner(&recv_sys.mutex);
		ut_ad(recv_no_ibuf_operations);
		for (map::value_type& i : inits) {
			i.second.created = false;
		}
	}

	/** On the last recovery batch, mark whether there exist
	buffered changes for the pages that were initialized
	by buf_page_create() and still reside in the buffer pool.
	@param[in,out]	mtr	dummy mini-transaction */
	void mark_ibuf_exist(mtr_t& mtr)
	{
		mysql_mutex_assert_owner(&recv_sys.mutex);
		mtr.start();

		for (const map::value_type& i : inits) {
			if (!i.second.created) {
				continue;
			}
			if (buf_block_t* block = buf_page_get_low(
				    i.first, 0, RW_X_LATCH, nullptr,
				    BUF_GET_IF_IN_POOL,
				    &mtr, nullptr, false)) {
				if (UNIV_LIKELY_NULL(block->page.zip.data)) {
					switch (fil_page_get_type(
							block->page.zip.data)) {
					case FIL_PAGE_INDEX:
					case FIL_PAGE_RTREE:
						if (page_zip_decompress(
							    &block->page.zip,
							    block->page.frame,
							    true)) {
							break;
						}
						ib::error() << "corrupted "
							    << block->page.id();
					}
				}
				if (recv_no_ibuf_operations) {
					mtr.commit();
					mtr.start();
					continue;
				}
				mysql_mutex_unlock(&recv_sys.mutex);
				if (ibuf_page_exists(block->page.id(),
						     block->zip_size())) {
					block->page.set_ibuf_exist();
				}
				mtr.commit();
				mtr.start();
				mysql_mutex_lock(&recv_sys.mutex);
			}
		}

		mtr.commit();
	}

	/** Clear the data structure */
	void clear() { inits.clear(); }
};

static mlog_init_t mlog_init;

/** Process a record that indicates that a tablespace is
being shrunk in size.
@param page_id	first page identifier that is not in the file
@param lsn	log sequence number of the shrink operation */
inline void recv_sys_t::trim(const page_id_t page_id, lsn_t lsn)
{
	DBUG_ENTER("recv_sys_t::trim");
	DBUG_LOG("ib_log",
		 "discarding log beyond end of tablespace "
		 << page_id << " before LSN " << lsn);
	mysql_mutex_assert_owner(&mutex);
	for (recv_sys_t::map::iterator p = pages.lower_bound(page_id);
	     p != pages.end() && p->first.space() == page_id.space();) {
		recv_sys_t::map::iterator r = p++;
		if (r->second.trim(lsn)) {
			pages.erase(r);
		}
	}
	if (fil_space_t* space = fil_space_get(page_id.space())) {
		ut_ad(UT_LIST_GET_LEN(space->chain) == 1);
		fil_node_t* file = UT_LIST_GET_FIRST(space->chain);
		ut_ad(file->is_open());
		os_file_truncate(file->name, file->handle,
				 os_offset_t{page_id.page_no()}
				 << srv_page_size_shift, true);
	}
	DBUG_VOID_RETURN;
}

void recv_sys_t::open_log_files_if_needed()
{
  if (!recv_sys.files.empty())
    return;

  for (auto &&path : get_existing_log_files_paths())
  {
    recv_sys.files.emplace_back(std::move(path));
    ut_a(recv_sys.files.back().open(true) == DB_SUCCESS);
  }
}

void recv_sys_t::read(os_offset_t total_offset, span<byte> buf)
{
  open_log_files_if_needed();

  size_t file_idx= static_cast<size_t>(total_offset / log_sys.log.file_size);
  os_offset_t offset= total_offset % log_sys.log.file_size;
  dberr_t err= recv_sys.files[file_idx].read(offset, buf);
  ut_a(err == DB_SUCCESS);
}

inline size_t recv_sys_t::files_size()
{
  open_log_files_if_needed();
  return files.size();
}

/** Process a file name from a FILE_* record.
@param[in,out]	name		file name
@param[in]	len		length of the file name
@param[in]	space_id	the tablespace ID
@param[in]	deleted		whether this is a FILE_DELETE record
@param[in]	lsn		lsn of the redo log
@param[in]	store		whether the redo log has to
				stored */
static
void
fil_name_process(char* name, ulint len, ulint space_id,
		 bool deleted, lsn_t lsn, store_t *store)
{
	if (srv_operation == SRV_OPERATION_BACKUP
	    || srv_operation == SRV_OPERATION_BACKUP_NO_DEFER) {
		return;
	}

	ut_ad(srv_operation == SRV_OPERATION_NORMAL
	      || srv_operation == SRV_OPERATION_RESTORE
	      || srv_operation == SRV_OPERATION_RESTORE_EXPORT);

	/* We will also insert space=NULL into the map, so that
	further checks can ensure that a FILE_MODIFY record was
	scanned before applying any page records for the space_id. */

	const file_name_t fname(std::string(name, len), deleted);
	std::pair<recv_spaces_t::iterator,bool> p = recv_spaces.emplace(
		space_id, fname);
	ut_ad(p.first->first == space_id);

	file_name_t&	f = p.first->second;

	if (deleted) {
		/* Got FILE_DELETE */
		if (auto d = deferred_spaces.find(static_cast<uint32_t>(
							  space_id))) {
			d->deleted = true;
		}

		if (!p.second && f.status != file_name_t::DELETED) {
			f.status = file_name_t::DELETED;
			if (f.space != NULL) {
				fil_space_free(space_id, false);
				f.space = NULL;
			}
		}

		ut_ad(f.space == NULL);
	} else if (p.second // the first FILE_MODIFY or FILE_RENAME
		   || f.name != fname.name) {
		fil_space_t*	space;

		/* Check if the tablespace file exists and contains
		the space_id. If not, ignore the file after displaying
		a note. Abort if there are multiple files with the
		same space_id. */
		switch (fil_ibd_load(space_id, name, space)) {
		case FIL_LOAD_OK:
			ut_ad(space != NULL);

			deferred_spaces.remove(
				static_cast<uint32_t>(space_id));
			if (!f.space) {
				if (f.size
				    || f.flags != f.initial_flags) {
					fil_space_set_recv_size_and_flags(
						space->id, f.size, f.flags);
				}

				f.space = space;
				goto same_space;
			} else if (f.space == space) {
same_space:
				f.name = fname.name;
				f.status = file_name_t::NORMAL;
			} else {
				ib::error() << "Tablespace " << space_id
					<< " has been found in two places: '"
					<< f.name << "' and '" << name << "'."
					" You must delete one of them.";
				recv_sys.set_corrupt_fs();
			}
			break;

		case FIL_LOAD_ID_CHANGED:
			ut_ad(space == NULL);
			break;

		case FIL_LOAD_NOT_FOUND:
			/* No matching tablespace was found; maybe it
			was renamed, and we will find a subsequent
			FILE_* record. */
			ut_ad(space == NULL);

			if (srv_force_recovery) {
				/* Without innodb_force_recovery,
				missing tablespaces will only be
				reported in
				recv_init_crash_recovery_spaces().
				Enable some more diagnostics when
				forcing recovery. */

				ib::info()
					<< "At LSN: " << recv_sys.recovered_lsn
					<< ": unable to open file " << name
					<< " for tablespace " << space_id;
			}
			break;

		case FIL_LOAD_DEFER:
			/** Skip the deferred spaces
			when lsn is already processed */
			if (*store != store_t::STORE_IF_EXISTS) {
				deferred_spaces.add(
					static_cast<uint32_t>(space_id),
					name, lsn);
			}
			break;
		case FIL_LOAD_INVALID:
			ut_ad(space == NULL);
			if (srv_force_recovery == 0) {
				ib::warn() << "We do not continue the crash"
					" recovery, because the table may"
					" become corrupt if we cannot apply"
					" the log records in the InnoDB log to"
					" it. To fix the problem and start"
					" mysqld:";
				ib::info() << "1) If there is a permission"
					" problem in the file and mysqld"
					" cannot open the file, you should"
					" modify the permissions.";
				ib::info() << "2) If the tablespace is not"
					" needed, or you can restore an older"
					" version from a backup, then you can"
					" remove the .ibd file, and use"
					" --innodb_force_recovery=1 to force"
					" startup without this file.";
				ib::info() << "3) If the file system or the"
					" disk is broken, and you cannot"
					" remove the .ibd file, you can set"
					" --innodb_force_recovery.";
				recv_sys.set_corrupt_fs();
				break;
			}

			ib::info() << "innodb_force_recovery was set to "
				<< srv_force_recovery << ". Continuing crash"
				" recovery even though we cannot access the"
				" files for tablespace " << space_id << ".";
			break;
		}
	}
}

/** Clean up after recv_sys_t::create() */
void recv_sys_t::close()
{
  ut_ad(this == &recv_sys);

  if (is_initialised())
  {
    dblwr.pages.clear();
    ut_d(mysql_mutex_lock(&mutex));
    clear();
    deferred_spaces.clear();
    ut_d(mysql_mutex_unlock(&mutex));

    if (buf)
    {
      ut_free_dodump(buf, RECV_PARSING_BUF_SIZE);
      buf= nullptr;
    }

    last_stored_lsn= 0;
    mysql_mutex_destroy(&mutex);
    pthread_cond_destroy(&cond);
  }

  recv_spaces.clear();
  renamed_spaces.clear();
  mlog_init.clear();
  close_files();
}

/** Initialize the redo log recovery subsystem. */
void recv_sys_t::create()
{
	ut_ad(this == &recv_sys);
	ut_ad(!is_initialised());
	mysql_mutex_init(recv_sys_mutex_key, &mutex, nullptr);
	pthread_cond_init(&cond, nullptr);

	apply_log_recs = false;
	apply_batch_on = false;

	buf = static_cast<byte*>(ut_malloc_dontdump(RECV_PARSING_BUF_SIZE,
						    PSI_INSTRUMENT_ME));
	len = 0;
	parse_start_lsn = 0;
	scanned_lsn = 0;
	scanned_checkpoint_no = 0;
	recovered_offset = 0;
	recovered_lsn = 0;
	found_corrupt_log = false;
	found_corrupt_fs = false;
	mlog_checkpoint_lsn = 0;

	progress_time = time(NULL);
	recv_max_page_lsn = 0;

	memset(truncated_undo_spaces, 0, sizeof truncated_undo_spaces);
	last_stored_lsn = 1;
	UT_LIST_INIT(blocks, &buf_block_t::unzip_LRU);
}

/** Clear a fully processed set of stored redo log records. */
inline void recv_sys_t::clear()
{
  mysql_mutex_assert_owner(&mutex);
  apply_log_recs= false;
  apply_batch_on= false;
  ut_ad(!after_apply || !UT_LIST_GET_LAST(blocks));
  pages.clear();

  for (buf_block_t *block= UT_LIST_GET_LAST(blocks); block; )
  {
    buf_block_t *prev_block= UT_LIST_GET_PREV(unzip_LRU, block);
    ut_ad(block->page.state() == buf_page_t::MEMORY);
    UT_LIST_REMOVE(blocks, block);
    MEM_MAKE_ADDRESSABLE(block->page.frame, srv_page_size);
    buf_block_free(block);
    block= prev_block;
  }

  pthread_cond_broadcast(&cond);
}

/** Free most recovery data structures. */
void recv_sys_t::debug_free()
{
  ut_ad(this == &recv_sys);
  ut_ad(is_initialised());
  mysql_mutex_lock(&mutex);

  recovery_on= false;
  pages.clear();
  ut_free_dodump(buf, RECV_PARSING_BUF_SIZE);

  buf= nullptr;

  mysql_mutex_unlock(&mutex);
}

inline void *recv_sys_t::alloc(size_t len)
{
  mysql_mutex_assert_owner(&mutex);
  ut_ad(len);
  ut_ad(len <= srv_page_size);

  buf_block_t *block= UT_LIST_GET_FIRST(blocks);
  if (UNIV_UNLIKELY(!block))
  {
create_block:
    block= buf_block_alloc();
    block->page.access_time= 1U << 16 |
      ut_calc_align<uint16_t>(static_cast<uint16_t>(len), ALIGNMENT);
    static_assert(ut_is_2pow(ALIGNMENT), "ALIGNMENT must be a power of 2");
    UT_LIST_ADD_FIRST(blocks, block);
    MEM_MAKE_ADDRESSABLE(block->page.frame, len);
    MEM_NOACCESS(block->page.frame + len, srv_page_size - len);
    return my_assume_aligned<ALIGNMENT>(block->page.frame);
  }

  size_t free_offset= static_cast<uint16_t>(block->page.access_time);
  ut_ad(!ut_2pow_remainder(free_offset, ALIGNMENT));
  if (UNIV_UNLIKELY(!free_offset))
  {
    ut_ad(srv_page_size == 65536);
    goto create_block;
  }
  ut_ad(free_offset <= srv_page_size);
  free_offset+= len;

  if (free_offset > srv_page_size)
    goto create_block;

  block->page.access_time= ((block->page.access_time >> 16) + 1) << 16 |
    ut_calc_align<uint16_t>(static_cast<uint16_t>(free_offset), ALIGNMENT);
  MEM_MAKE_ADDRESSABLE(block->page.frame + free_offset - len, len);
  return my_assume_aligned<ALIGNMENT>(block->page.frame + free_offset - len);
}


/** Free a redo log snippet.
@param data buffer returned by alloc() */
inline void recv_sys_t::free(const void *data)
{
  ut_ad(!ut_align_offset(data, ALIGNMENT));
  data= page_align(data);
  mysql_mutex_assert_owner(&mutex);

  /* MDEV-14481 FIXME: To prevent race condition with buf_pool.resize(),
  we must acquire and hold the buffer pool mutex here. */
  ut_ad(!buf_pool.resize_in_progress());

  auto *chunk= buf_pool.chunks;
  for (auto i= buf_pool.n_chunks; i--; chunk++)
  {
    if (data < chunk->blocks->page.frame)
      continue;
    const size_t offs= (reinterpret_cast<const byte*>(data) -
                        chunk->blocks->page.frame) >> srv_page_size_shift;
    if (offs >= chunk->size)
      continue;
    buf_block_t *block= &chunk->blocks[offs];
    ut_ad(block->page.frame == data);
    ut_ad(block->page.state() == buf_page_t::MEMORY);
    ut_ad(static_cast<uint16_t>(block->page.access_time - 1) <
          srv_page_size);
    ut_ad(block->page.access_time >= 1U << 16);
    if (!((block->page.access_time -= 1U << 16) >> 16))
    {
      UT_LIST_REMOVE(blocks, block);
      MEM_MAKE_ADDRESSABLE(block->page.frame, srv_page_size);
      buf_block_free(block);
    }
    return;
  }
  ut_ad(0);
}


/** Read a log segment to log_sys.buf.
@param[in,out]	start_lsn	in: read area start,
out: the last read valid lsn
@param[in]	end_lsn		read area end
@return	whether no invalid blocks (e.g checksum mismatch) were found */
bool log_t::file::read_log_seg(lsn_t* start_lsn, lsn_t end_lsn)
{
	ulint	len;
	bool success = true;
	mysql_mutex_assert_owner(&log_sys.mutex);
	ut_ad(!(*start_lsn % OS_FILE_LOG_BLOCK_SIZE));
	ut_ad(!(end_lsn % OS_FILE_LOG_BLOCK_SIZE));
	byte* buf = log_sys.buf;
loop:
	lsn_t source_offset = calc_lsn_offset_old(*start_lsn);

	ut_a(end_lsn - *start_lsn <= ULINT_MAX);
	len = (ulint) (end_lsn - *start_lsn);

	ut_ad(len != 0);

	const bool at_eof = (source_offset % file_size) + len > file_size;
	if (at_eof) {
		/* If the above condition is true then len (which is ulint)
		is > the expression below, so the typecast is ok */
		len = ulint(file_size - (source_offset % file_size));
	}

	log_sys.n_log_ios++;

	ut_a((source_offset >> srv_page_size_shift) <= ULINT_MAX);

	recv_sys.read(source_offset, {buf, len});

	for (ulint l = 0; l < len; l += OS_FILE_LOG_BLOCK_SIZE,
		     buf += OS_FILE_LOG_BLOCK_SIZE,
		     (*start_lsn) += OS_FILE_LOG_BLOCK_SIZE) {
		const ulint block_number = log_block_get_hdr_no(buf);

		if (block_number != log_block_convert_lsn_to_no(*start_lsn)) {
			/* Garbage or an incompletely written log block.
			We will not report any error, because this can
			happen when InnoDB was killed while it was
			writing redo log. We simply treat this as an
			abrupt end of the redo log. */
fail:
			end_lsn = *start_lsn;
			success = false;
			break;
		}

		ulint crc = log_block_calc_checksum_crc32(buf);
		ulint cksum = log_block_get_checksum(buf);

		DBUG_EXECUTE_IF("log_intermittent_checksum_mismatch", {
				static int block_counter;
				if (block_counter++ == 0) {
					cksum = crc + 1;
				}
			});

		DBUG_EXECUTE_IF("log_checksum_mismatch", { cksum = crc + 1; });

		if (UNIV_UNLIKELY(crc != cksum)) {
			ib::error_or_warn(srv_operation!=SRV_OPERATION_BACKUP)
				<< "Invalid log block checksum. block: "
				<< block_number
				<< " checkpoint no: "
				<< log_block_get_checkpoint_no(buf)
				<< " expected: " << crc
				<< " found: " << cksum;
			goto fail;
		}

		if (is_encrypted()
		    && !log_crypt(buf, *start_lsn,
				  OS_FILE_LOG_BLOCK_SIZE,
				  LOG_DECRYPT)) {
			goto fail;
		}

		ulint dl = log_block_get_data_len(buf);
		if (dl < LOG_BLOCK_HDR_SIZE
		    || (dl != OS_FILE_LOG_BLOCK_SIZE
			&& dl > log_sys.trailer_offset())) {
			recv_sys.set_corrupt_log();
			goto fail;
		}
	}

	if (recv_sys.report(time(NULL))) {
		ib::info() << "Read redo log up to LSN=" << *start_lsn;
		service_manager_extend_timeout(INNODB_EXTEND_TIMEOUT_INTERVAL,
			"Read redo log up to LSN=" LSN_PF,
			*start_lsn);
	}

	if (*start_lsn != end_lsn) {
		goto loop;
	}

	return(success);
}



/********************************************************//**
Copies a log segment from the most up-to-date log group to the other log
groups, so that they all contain the latest log data. Also writes the info
about the latest checkpoint to the groups, and inits the fields in the group
memory structs to up-to-date values. */
static
void
recv_synchronize_groups()
{
	const lsn_t recovered_lsn = recv_sys.recovered_lsn;

	/* Read the last recovered log block to the recovery system buffer:
	the block is always incomplete */

	lsn_t start_lsn = ut_uint64_align_down(recovered_lsn,
					       OS_FILE_LOG_BLOCK_SIZE);
	log_sys.log.read_log_seg(&start_lsn,
				 start_lsn + OS_FILE_LOG_BLOCK_SIZE);
	log_sys.log.set_fields(recovered_lsn);

	/* Copy the checkpoint info to the log; remember that we have
	incremented checkpoint_no by one, and the info will not be written
	over the max checkpoint info, thus making the preservation of max
	checkpoint info on disk certain */

	if (!srv_read_only_mode) {
		log_write_checkpoint_info(0);
		mysql_mutex_lock(&log_sys.mutex);
	}
}

/** Check the consistency of a log header block.
@param[in]	log header block
@return true if ok */
static
bool
recv_check_log_header_checksum(
	const byte*	buf)
{
	return(log_block_get_checksum(buf)
	       == log_block_calc_checksum_crc32(buf));
}

static bool redo_file_sizes_are_correct()
{
  auto paths= get_existing_log_files_paths();
  auto get_size= [](const std::string &path) {
    return os_file_get_size(path.c_str()).m_total_size;
  };
  os_offset_t size= get_size(paths[0]);

  auto it=
      std::find_if(paths.begin(), paths.end(), [&](const std::string &path) {
        return get_size(path) != size;
      });

  if (it == paths.end())
    return true;

  ib::error() << "Log file " << *it << " is of different size "
              << get_size(*it) << " bytes than other log files " << size
              << " bytes!";
  return false;
}

/** Calculate the checksum for a log block using the pre-10.2.2 algorithm. */
inline uint32_t log_block_calc_checksum_format_0(const byte *b)
{
  uint32_t sum= 1;
  const byte *const end= &b[512 - 4];

  for (uint32_t sh= 0; b < end; )
  {
    sum&= 0x7FFFFFFFUL;
    sum+= uint32_t{*b} << sh++;
    sum+= *b++;
    if (sh > 24)
      sh= 0;
  }

  return sum;
}

/** Determine if a redo log from before MariaDB 10.2.2 is clean.
@return error code
@retval DB_SUCCESS      if the redo log is clean
@retval DB_CORRUPTION   if the redo log is corrupted
@retval DB_ERROR        if the redo log is not empty */
ATTRIBUTE_COLD static dberr_t recv_log_recover_pre_10_2()
{
  uint64_t max_no= 0;
  byte *buf= log_sys.buf;

  ut_ad(log_sys.log.format == 0);

  if (!redo_file_sizes_are_correct())
    return DB_CORRUPTION;

  /** Offset of the first checkpoint checksum */
  constexpr uint CHECKSUM_1= 288;
  /** Offset of the second checkpoint checksum */
  constexpr uint CHECKSUM_2= CHECKSUM_1 + 4;
  /** the checkpoint LSN field */
  constexpr uint CHECKPOINT_LSN= 8;
  /** Most significant bits of the checkpoint offset */
  constexpr uint OFFS_HI= CHECKSUM_2 + 12;
  /** Least significant bits of the checkpoint offset */
  constexpr uint OFFS_LO= 16;

  lsn_t lsn= 0;

  for (ulint field= LOG_CHECKPOINT_1; field <= LOG_CHECKPOINT_2;
       field += LOG_CHECKPOINT_2 - LOG_CHECKPOINT_1)
  {
    log_sys.log.read(field, {buf, OS_FILE_LOG_BLOCK_SIZE});

    if (static_cast<uint32_t>(ut_fold_binary(buf, CHECKSUM_1)) !=
        mach_read_from_4(buf + CHECKSUM_1) ||
        static_cast<uint32_t>(ut_fold_binary(buf + CHECKPOINT_LSN,
                                             CHECKSUM_2 - CHECKPOINT_LSN)) !=
        mach_read_from_4(buf + CHECKSUM_2))
     {
       DBUG_LOG("ib_log", "invalid pre-10.2.2 checkpoint " << field);
       continue;
     }

    if (!log_crypt_101_read_checkpoint(buf))
    {
      ib::error() << "Decrypting checkpoint failed";
      continue;
    }

    const uint64_t checkpoint_no= mach_read_from_8(buf);

    DBUG_PRINT("ib_log", ("checkpoint " UINT64PF " at " LSN_PF " found",
                          checkpoint_no,
                          mach_read_from_8(buf + CHECKPOINT_LSN)));

    if (checkpoint_no >= max_no)
    {
      max_no= checkpoint_no;
      lsn= mach_read_from_8(buf + CHECKPOINT_LSN);
      log_sys.log.set_lsn(lsn);
      log_sys.log.set_lsn_offset(lsn_t{mach_read_from_4(buf + OFFS_HI)} << 32 |
                                 mach_read_from_4(buf + OFFS_LO));
    }
  }

  if (!lsn)
  {
    ib::error() << "Upgrade after a crash is not supported."
            " This redo log was created before MariaDB 10.2.2,"
            " and we did not find a valid checkpoint."
            " Please follow the instructions at"
            " https://mariadb.com/kb/en/library/upgrading/";
    return DB_ERROR;
  }

  log_sys.set_lsn(lsn);
  log_sys.set_flushed_lsn(lsn);
  const lsn_t source_offset= log_sys.log.calc_lsn_offset_old(lsn);

  static constexpr char NO_UPGRADE_RECOVERY_MSG[]=
    "Upgrade after a crash is not supported."
    " This redo log was created before MariaDB 10.2.2";

  recv_sys.read(source_offset & ~511, {buf, 512});

  if (log_block_calc_checksum_format_0(buf) != log_block_get_checksum(buf) &&
      !log_crypt_101_read_block(buf, lsn))
  {
    ib::error() << NO_UPGRADE_RECOVERY_MSG << ", and it appears corrupted.";
    return DB_CORRUPTION;
  }

  if (mach_read_from_2(buf + 4) == (source_offset & 511))
  {
    /* Mark the redo log for upgrading. */
    srv_log_file_size= 0;
    recv_sys.parse_start_lsn= recv_sys.recovered_lsn= recv_sys.scanned_lsn=
      recv_sys.mlog_checkpoint_lsn = lsn;
    log_sys.last_checkpoint_lsn= log_sys.next_checkpoint_lsn=
      log_sys.write_lsn= log_sys.current_flush_lsn= lsn;
    log_sys.next_checkpoint_no= 0;
    return DB_SUCCESS;
  }

  if (buf[20 + 32 * 9] == 2)
    ib::error() << "Cannot decrypt log for upgrading."
                   " The encrypted log was created before MariaDB 10.2.2.";
  else
    ib::error() << NO_UPGRADE_RECOVERY_MSG << ".";

  return DB_ERROR;
}

/** Calculate the offset of a log sequence number
in an old redo log file (during upgrade check).
@param[in]	lsn	log sequence number
@return byte offset within the log */
inline lsn_t log_t::file::calc_lsn_offset_old(lsn_t lsn) const
{
  const lsn_t size= capacity() * recv_sys.files_size();
  lsn_t l= lsn - this->lsn;
  if (longlong(l) < 0)
  {
    l= lsn_t(-longlong(l)) % size;
    l= size - l;
  }

  l+= lsn_offset - LOG_FILE_HDR_SIZE * (1 + lsn_offset / file_size);
  l%= size;
  return l + LOG_FILE_HDR_SIZE * (1 + l / (file_size - LOG_FILE_HDR_SIZE));
}

/** Determine if a redo log from MariaDB 10.2.2+, 10.3, or 10.4 is clean.
@return	error code
@retval	DB_SUCCESS	if the redo log is clean
@retval	DB_CORRUPTION	if the redo log is corrupted
@retval	DB_ERROR	if the redo log is not empty */
static dberr_t recv_log_recover_10_4()
{
	const lsn_t	lsn = log_sys.log.get_lsn();
	const lsn_t	source_offset =	log_sys.log.calc_lsn_offset_old(lsn);
	byte*		buf = log_sys.buf;

	if (!redo_file_sizes_are_correct()) {
		return DB_CORRUPTION;
	}

	recv_sys.read(source_offset & ~(OS_FILE_LOG_BLOCK_SIZE - 1),
		      {buf, OS_FILE_LOG_BLOCK_SIZE});

	ulint crc = log_block_calc_checksum_crc32(buf);
	ulint cksum = log_block_get_checksum(buf);

	if (UNIV_UNLIKELY(crc != cksum)) {
		ib::error() << "Invalid log block checksum."
			    << " block: "
			    << log_block_get_hdr_no(buf)
			    << " checkpoint no: "
			    << log_block_get_checkpoint_no(buf)
			    << " expected: " << crc
			    << " found: " << cksum;
		return DB_CORRUPTION;
	}

	if (log_sys.log.is_encrypted()
	    && !log_crypt(buf, lsn & ~511, 512, LOG_DECRYPT)) {
		return DB_ERROR;
	}

	/* On a clean shutdown, the redo log will be logically empty
	after the checkpoint lsn. */

	if (log_block_get_data_len(buf)
	    != (source_offset & (OS_FILE_LOG_BLOCK_SIZE - 1))) {
		return DB_ERROR;
	}

	/* Mark the redo log for upgrading. */
	srv_log_file_size = 0;
	recv_sys.parse_start_lsn = recv_sys.recovered_lsn
		= recv_sys.scanned_lsn
		= recv_sys.mlog_checkpoint_lsn = lsn;
	log_sys.set_lsn(lsn);
	log_sys.set_flushed_lsn(lsn);
	log_sys.last_checkpoint_lsn = log_sys.next_checkpoint_lsn
		= log_sys.write_lsn = log_sys.current_flush_lsn = lsn;
	log_sys.next_checkpoint_no = 0;
	return DB_SUCCESS;
}

/** Find the latest checkpoint in the log header.
@param[out]	max_field	LOG_CHECKPOINT_1 or LOG_CHECKPOINT_2
@return error code or DB_SUCCESS */
dberr_t
recv_find_max_checkpoint(ulint* max_field)
{
	ib_uint64_t	max_no;
	ib_uint64_t	checkpoint_no;
	ulint		field;
	byte*		buf;

	max_no = 0;
	*max_field = 0;

	buf = log_sys.checkpoint_buf;

	log_sys.log.read(0, {buf, OS_FILE_LOG_BLOCK_SIZE});
	/* Check the header page checksum. There was no
	checksum in the first redo log format (version 0). */
	log_sys.log.format = mach_read_from_4(buf + LOG_HEADER_FORMAT);
	log_sys.log.subformat = log_sys.log.format != log_t::FORMAT_3_23
		? mach_read_from_4(buf + LOG_HEADER_SUBFORMAT)
		: 0;
	if (log_sys.log.format != log_t::FORMAT_3_23
	    && !recv_check_log_header_checksum(buf)) {
		ib::error() << "Invalid redo log header checksum.";
		return(DB_CORRUPTION);
	}

	char creator[LOG_HEADER_CREATOR_END - LOG_HEADER_CREATOR + 1];

	memcpy(creator, buf + LOG_HEADER_CREATOR, sizeof creator);
	/* Ensure that the string is NUL-terminated. */
	creator[LOG_HEADER_CREATOR_END - LOG_HEADER_CREATOR] = 0;

	switch (log_sys.log.format) {
	case log_t::FORMAT_3_23:
		return recv_log_recover_pre_10_2();
	case log_t::FORMAT_10_2:
	case log_t::FORMAT_10_2 | log_t::FORMAT_ENCRYPTED:
	case log_t::FORMAT_10_3:
	case log_t::FORMAT_10_3 | log_t::FORMAT_ENCRYPTED:
	case log_t::FORMAT_10_4:
	case log_t::FORMAT_10_4 | log_t::FORMAT_ENCRYPTED:
	case log_t::FORMAT_10_5:
	case log_t::FORMAT_10_5 | log_t::FORMAT_ENCRYPTED:
		break;
	default:
		ib::error() << "Unsupported redo log format."
			" The redo log was created with " << creator << ".";
		return(DB_ERROR);
	}

	for (field = LOG_CHECKPOINT_1; field <= LOG_CHECKPOINT_2;
	     field += LOG_CHECKPOINT_2 - LOG_CHECKPOINT_1) {
		log_sys.log.read(field, {buf, OS_FILE_LOG_BLOCK_SIZE});

		const ulint crc32 = log_block_calc_checksum_crc32(buf);
		const ulint cksum = log_block_get_checksum(buf);

		if (crc32 != cksum) {
			DBUG_PRINT("ib_log",
				   ("invalid checkpoint,"
				    " at " ULINTPF
				    ", checksum " ULINTPFx
				    " expected " ULINTPFx,
				    field, cksum, crc32));
			continue;
		}

		if (log_sys.is_encrypted()
		    && !log_crypt_read_checkpoint_buf(buf)) {
			ib::error() << "Reading checkpoint"
				" encryption info failed.";
			continue;
		}

		checkpoint_no = mach_read_from_8(
			buf + LOG_CHECKPOINT_NO);

		DBUG_PRINT("ib_log",
			   ("checkpoint " UINT64PF " at " LSN_PF " found",
			    checkpoint_no, mach_read_from_8(
				    buf + LOG_CHECKPOINT_LSN)));

		if (checkpoint_no >= max_no) {
			*max_field = field;
			max_no = checkpoint_no;
			log_sys.log.set_lsn(mach_read_from_8(
				buf + LOG_CHECKPOINT_LSN));
			log_sys.log.set_lsn_offset(mach_read_from_8(
				buf + LOG_CHECKPOINT_OFFSET));
			log_sys.next_checkpoint_no = checkpoint_no;
		}
	}

	if (*max_field == 0) {
		/* Before 10.2.2, we could get here during database
		initialization if we created an LOG_FILE_NAME file that
		was filled with zeroes, and were killed. After
		10.2.2, we would reject such a file already earlier,
		when checking the file header. */
		ib::error() << "No valid checkpoint found"
			" (corrupted redo log)."
			" You can try --innodb-force-recovery=6"
			" as a last resort.";
		return(DB_ERROR);
	}

	switch (log_sys.log.format) {
	case log_t::FORMAT_10_5:
	case log_t::FORMAT_10_5 | log_t::FORMAT_ENCRYPTED:
		break;
	default:
		if (dberr_t err = recv_log_recover_10_4()) {
			ib::error()
				<< "Upgrade after a crash is not supported."
				" The redo log was created with " << creator
				<< (err == DB_ERROR
				    ? "." : ", and it appears corrupted.");
			return err;
		}
	}

	return(DB_SUCCESS);
}

/*******************************************************//**
Calculates the new value for lsn when more data is added to the log. */
static
lsn_t
recv_calc_lsn_on_data_add(
/*======================*/
	lsn_t		lsn,	/*!< in: old lsn */
	ib_uint64_t	len)	/*!< in: this many bytes of data is
				added, log block headers not included */
{
	unsigned frag_len = static_cast<unsigned>(lsn % OS_FILE_LOG_BLOCK_SIZE)
		- LOG_BLOCK_HDR_SIZE;
	unsigned payload_size = log_sys.payload_size();
	ut_ad(frag_len < payload_size);
	lsn_t lsn_len = len;
	lsn_len += (lsn_len + frag_len) / payload_size
		* (OS_FILE_LOG_BLOCK_SIZE - payload_size);

	return(lsn + lsn_len);
}

/** Trim old log records for a page.
@param start_lsn oldest log sequence number to preserve
@return whether all the log for the page was trimmed */
inline bool page_recv_t::trim(lsn_t start_lsn)
{
  while (log.head)
  {
    if (log.head->lsn >= start_lsn) return false;
    last_offset= 1; /* the next record must not be same_page */
    log_rec_t *next= log.head->next;
    recv_sys.free(log.head);
    log.head= next;
  }
  log.tail= nullptr;
  return true;
}


inline void page_recv_t::recs_t::clear()
{
  mysql_mutex_assert_owner(&recv_sys.mutex);
  for (const log_rec_t *l= head; l; )
  {
    const log_rec_t *next= l->next;
    recv_sys.free(l);
    l= next;
  }
  head= tail= nullptr;
}


/** Ignore any earlier redo log records for this page. */
inline void page_recv_t::will_not_read()
{
  ut_ad(state == RECV_NOT_PROCESSED || state == RECV_WILL_NOT_READ);
  state= RECV_WILL_NOT_READ;
  log.clear();
}


/** Register a redo log snippet for a page.
@param it       page iterator
@param start_lsn start LSN of the mini-transaction
@param lsn      @see mtr_t::commit_lsn()
@param recs     redo log snippet @see log_t::FORMAT_10_5
@param len      length of l, in bytes */
inline void recv_sys_t::add(map::iterator it, lsn_t start_lsn, lsn_t lsn,
                            const byte *l, size_t len)
{
  mysql_mutex_assert_owner(&mutex);
  page_id_t page_id = it->first;
  page_recv_t &recs= it->second;

  switch (*l & 0x70) {
  case FREE_PAGE: case INIT_PAGE:
    recs.will_not_read();
    mlog_init.add(page_id, start_lsn); /* FIXME: remove this! */
    /* fall through */
  default:
    log_phys_t *tail= static_cast<log_phys_t*>(recs.log.last());
    if (!tail)
      break;
    if (tail->start_lsn != start_lsn)
      break;
    ut_ad(tail->lsn == lsn);
    buf_block_t *block= UT_LIST_GET_LAST(blocks);
    ut_ad(block);
    const size_t used= static_cast<uint16_t>(block->page.access_time - 1) + 1;
    ut_ad(used >= ALIGNMENT);
    const byte *end= const_cast<const log_phys_t*>(tail)->end();
    if (!((reinterpret_cast<size_t>(end + len) ^
           reinterpret_cast<size_t>(end)) & ~(ALIGNMENT - 1)))
    {
      /* Use already allocated 'padding' bytes */
append:
      MEM_MAKE_ADDRESSABLE(end + 1, len);
      /* Append to the preceding record for the page */
      tail->append(l, len);
      return;
    }
    if (end <= &block->page.frame[used - ALIGNMENT] ||
        &block->page.frame[used] >= end)
      break; /* Not the last allocated record in the page */
    const size_t new_used= static_cast<size_t>
      (end - block->page.frame + len + 1);
    ut_ad(new_used > used);
    if (new_used > srv_page_size)
      break;
    block->page.access_time= (block->page.access_time & ~0U << 16) |
      ut_calc_align<uint16_t>(static_cast<uint16_t>(new_used), ALIGNMENT);
    goto append;
  }
  recs.log.append(new (alloc(log_phys_t::alloc_size(len)))
                  log_phys_t(start_lsn, lsn, l, len));
}

/** Store/remove the freed pages in fil_name_t of recv_spaces.
@param[in]	page_id		freed or init page_id
@param[in]	freed		TRUE if page is freed */
static void store_freed_or_init_rec(page_id_t page_id, bool freed)
{
  uint32_t space_id= page_id.space();
  uint32_t page_no= page_id.page_no();
  if (!freed && page_no == 0 && first_page_init)
    first_page_init(space_id);
  if (is_predefined_tablespace(space_id))
  {
    if (!srv_immediate_scrub_data_uncompressed)
      return;
    fil_space_t *space;
    if (space_id == TRX_SYS_SPACE)
      space= fil_system.sys_space;
    else
      space= fil_space_get(space_id);

    space->free_page(page_no, freed);
    return;
  }

  recv_spaces_t::iterator i= recv_spaces.lower_bound(space_id);
  if (i != recv_spaces.end() && i->first == space_id)
  {
    if (freed)
      i->second.add_freed_page(page_no);
    else
      i->second.remove_freed_page(page_no);
  }
}

/** Parse and register one mini-transaction in log_t::FORMAT_10_5.
@param checkpoint_lsn  the log sequence number of the latest checkpoint
@param store           whether to store the records
@param apply           whether to apply file-level log records
@return whether FILE_CHECKPOINT record was seen the first time,
or corruption was noticed */
bool recv_sys_t::parse(lsn_t checkpoint_lsn, store_t *store, bool apply)
{
  mysql_mutex_assert_owner(&log_sys.mutex);
  mysql_mutex_assert_owner(&mutex);
  ut_ad(parse_start_lsn);
  ut_ad(log_sys.is_physical());

  bool last_phase= (*store == STORE_IF_EXISTS);
  const byte *const end= buf + len;
loop:
  const byte *const log= buf + recovered_offset;
  const lsn_t start_lsn= recovered_lsn;
  map::iterator cached_pages_it = pages.end();

  /* Check that the entire mini-transaction is included within the buffer */
  const byte *l;
  uint32_t rlen;
  for (l= log; l < end; l+= rlen)
  {
    if (!*l)
      goto eom_found;
    if (UNIV_LIKELY((*l & 0x70) != RESERVED));
    else if (srv_force_recovery)
      ib::warn() << "Ignoring unknown log record at LSN " << recovered_lsn;
    else
    {
malformed:
      ib::error() << "Malformed log record;"
                     " set innodb_force_recovery=1 to ignore.";
corrupted:
      const size_t trailing_bytes= std::min<size_t>(100, size_t(end - l));
      ib::info() << "Dump from the start of the mini-transaction (LSN="
                 << start_lsn << ") to "
                 << trailing_bytes << " bytes after the record:";
      ut_print_buf(stderr, log, l - log + trailing_bytes);
      putc('\n', stderr);
      found_corrupt_log= true;
      return true;
    }
    rlen= *l++ & 0xf;
    if (l + (rlen ? rlen : 16) >= end)
      break;
    if (!rlen)
    {
      rlen= mlog_decode_varint_length(*l);
      if (l + rlen >= end)
        break;
      const uint32_t addlen= mlog_decode_varint(l);
      if (UNIV_UNLIKELY(addlen == MLOG_DECODE_ERROR))
      {
        ib::error() << "Corrupted record length";
        goto corrupted;
      }
      rlen= addlen + 15;
    }
  }

  /* Not the entire mini-transaction was present. */
  return false;

eom_found:
  ut_ad(!*l);
  ut_d(const byte *const el= l + 1);

  const lsn_t end_lsn= recv_calc_lsn_on_data_add(start_lsn, l + 1 - log);
  if (UNIV_UNLIKELY(end_lsn > scanned_lsn))
    /* The log record filled a log block, and we require that also the
    next log block should have been scanned in */
    return false;

  ut_d(std::set<page_id_t> freed);
#if 0 && defined UNIV_DEBUG /* MDEV-21727 FIXME: enable this */
  /* Pages that have been modified in this mini-transaction.
  If a mini-transaction writes INIT_PAGE for a page, it should not have
  written any log records for the page. Unfortunately, this does not
  hold for ROW_FORMAT=COMPRESSED pages, because page_zip_compress()
  can be invoked in a pessimistic operation, even after log has
  been written for other pages. */
  ut_d(std::set<page_id_t> modified);
#endif

  uint32_t space_id= 0, page_no= 0, last_offset= 0;
  bool got_page_op= false;
  for (l= log; l < end; l+= rlen)
  {
    const byte *const recs= l;
    const byte b= *l++;

    if (!b)
      break;
    ut_ad(UNIV_LIKELY(b & 0x70) != RESERVED || srv_force_recovery);
    rlen= b & 0xf;
    ut_ad(l + rlen < end);
    ut_ad(rlen || l + 16 < end);
    if (!rlen)
    {
      const uint32_t lenlen= mlog_decode_varint_length(*l);
      ut_ad(l + lenlen < end);
      const uint32_t addlen= mlog_decode_varint(l);
      ut_ad(addlen != MLOG_DECODE_ERROR);
      rlen= addlen + 15 - lenlen;
      l+= lenlen;
    }
    ut_ad(l + rlen < end);
    uint32_t idlen;
    if ((b & 0x80) && got_page_op)
    {
      /* This record is for the same page as the previous one. */
      if (UNIV_UNLIKELY((b & 0x70) <= INIT_PAGE))
      {
record_corrupted:
        /* FREE_PAGE,INIT_PAGE cannot be with same_page flag */
        if (!srv_force_recovery)
          goto malformed;
        ib::warn() << "Ignoring malformed log record at LSN " << recovered_lsn;
        last_offset= 1; /* the next record must not be same_page  */
        continue;
      }
      goto same_page;
    }
    last_offset= 0;
    idlen= mlog_decode_varint_length(*l);
    if (UNIV_UNLIKELY(idlen > 5 || idlen >= rlen))
    {
page_id_corrupted:
      if (!srv_force_recovery)
      {
        ib::error() << "Corrupted page identifier at " << recovered_lsn
                    << "; set innodb_force_recovery=1 to ignore the record.";
        goto corrupted;
      }
      ib::warn() << "Ignoring corrupted page identifier at LSN "
                 << recovered_lsn;
      continue;
    }
    space_id= mlog_decode_varint(l);
    if (UNIV_UNLIKELY(space_id == MLOG_DECODE_ERROR))
      goto page_id_corrupted;
    l+= idlen;
    rlen-= idlen;
    idlen= mlog_decode_varint_length(*l);
    if (UNIV_UNLIKELY(idlen > 5 || idlen > rlen))
      goto page_id_corrupted;
    page_no= mlog_decode_varint(l);
    if (UNIV_UNLIKELY(page_no == MLOG_DECODE_ERROR))
      goto page_id_corrupted;
    l+= idlen;
    rlen-= idlen;
    got_page_op = !(b & 0x80);
    if (got_page_op && apply && !is_predefined_tablespace(space_id))
    {
      recv_spaces_t::iterator i= recv_spaces.lower_bound(space_id);
      if (i != recv_spaces.end() && i->first == space_id);
      else if (recovered_lsn < mlog_checkpoint_lsn)
        /* We have not seen all records between the checkpoint and
        FILE_CHECKPOINT. There should be a FILE_DELETE for this
        tablespace later. */
        recv_spaces.emplace_hint(i, space_id, file_name_t("", false));
      else
      {
        const page_id_t id(space_id, page_no);
        if (!srv_force_recovery)
        {
          ib::error() << "Missing FILE_DELETE or FILE_MODIFY for " << id
                      << " at " << recovered_lsn
                      << "; set innodb_force_recovery=1 to ignore the record.";
          goto corrupted;
        }
        ib::warn() << "Ignoring record for " << id << " at " << recovered_lsn;
        continue;
      }
    }
same_page:
    DBUG_PRINT("ib_log",
               ("scan " LSN_PF ": rec %x len %zu page %u:%u",
                recovered_lsn, b, static_cast<size_t>(l + rlen - recs),
                space_id, page_no));

    if (got_page_op)
    {
      const page_id_t id(space_id, page_no);
      ut_d(if ((b & 0x70) == INIT_PAGE) freed.erase(id));
      ut_ad(freed.find(id) == freed.end());
      switch (b & 0x70) {
      case FREE_PAGE:
        ut_ad(freed.emplace(id).second);
        last_offset= 1; /* the next record must not be same_page  */
        goto free_or_init_page;
      case INIT_PAGE:
        last_offset= FIL_PAGE_TYPE;
      free_or_init_page:
        store_freed_or_init_rec(id, (b & 0x70) == FREE_PAGE);
        if (UNIV_UNLIKELY(rlen != 0))
          goto record_corrupted;
        break;
      case EXTENDED:
        if (UNIV_UNLIKELY(!rlen))
          goto record_corrupted;
        if (rlen == 1 && *l == TRIM_PAGES)
        {
#if 0 /* For now, we can only truncate an undo log tablespace */
          if (UNIV_UNLIKELY(!space_id || !page_no))
            goto record_corrupted;
#else
          if (!srv_is_undo_tablespace(space_id) ||
              page_no != SRV_UNDO_TABLESPACE_SIZE_IN_PAGES)
            goto record_corrupted;
          static_assert(UT_ARR_SIZE(truncated_undo_spaces) ==
                        TRX_SYS_MAX_UNDO_SPACES, "compatibility");
          truncated_undo_spaces[space_id - srv_undo_space_id_start]=
            { recovered_lsn, page_no };
#endif
          last_offset= 1; /* the next record must not be same_page  */
          continue;
        }
        last_offset= FIL_PAGE_TYPE;
        break;
      case RESERVED:
      case OPTION:
        continue;
      case WRITE:
      case MEMMOVE:
      case MEMSET:
        if (UNIV_UNLIKELY(rlen == 0 || last_offset == 1))
          goto record_corrupted;
        const uint32_t olen= mlog_decode_varint_length(*l);
        if (UNIV_UNLIKELY(olen >= rlen) || UNIV_UNLIKELY(olen > 3))
          goto record_corrupted;
        const uint32_t offset= mlog_decode_varint(l);
        ut_ad(offset != MLOG_DECODE_ERROR);
        static_assert(FIL_PAGE_OFFSET == 4, "compatibility");
        if (UNIV_UNLIKELY(offset >= srv_page_size))
          goto record_corrupted;
        last_offset+= offset;
        if (UNIV_UNLIKELY(last_offset < 8 || last_offset >= srv_page_size))
          goto record_corrupted;
        l+= olen;
        rlen-= olen;
        if ((b & 0x70) == WRITE)
        {
          if (UNIV_UNLIKELY(rlen + last_offset > srv_page_size))
            goto record_corrupted;
          if (UNIV_UNLIKELY(!page_no) && apply)
          {
            const bool has_size= last_offset <= FSP_HEADER_OFFSET + FSP_SIZE &&
              last_offset + rlen >= FSP_HEADER_OFFSET + FSP_SIZE + 4;
            const bool has_flags= last_offset <=
              FSP_HEADER_OFFSET + FSP_SPACE_FLAGS &&
              last_offset + rlen >= FSP_HEADER_OFFSET + FSP_SPACE_FLAGS + 4;
            if (has_size || has_flags)
            {
              recv_spaces_t::iterator it= recv_spaces.find(space_id);
              const uint32_t size= has_size
                ? mach_read_from_4(FSP_HEADER_OFFSET + FSP_SIZE + l -
                                   last_offset)
                : 0;
              const uint32_t flags= has_flags
                ? mach_read_from_4(FSP_HEADER_OFFSET + FSP_SPACE_FLAGS + l -
                                   last_offset)
                : file_name_t::initial_flags;
              if (it == recv_spaces.end())
                ut_ad(!mlog_checkpoint_lsn || space_id == TRX_SYS_SPACE ||
                      srv_is_undo_tablespace(space_id));
              else if (!it->second.space)
              {
                if (has_size)
                  it->second.size= size;
                if (has_flags)
                  it->second.flags= flags;
              }
              fil_space_set_recv_size_and_flags(space_id, size, flags);
            }
          }
          last_offset+= rlen;
          break;
        }
        uint32_t llen= mlog_decode_varint_length(*l);
        if (UNIV_UNLIKELY(llen > rlen || llen > 3))
          goto record_corrupted;
        const uint32_t len= mlog_decode_varint(l);
        ut_ad(len != MLOG_DECODE_ERROR);
        if (UNIV_UNLIKELY(last_offset + len > srv_page_size))
          goto record_corrupted;
        l+= llen;
        rlen-= llen;
        llen= len;
        if ((b & 0x70) == MEMSET)
        {
          if (UNIV_UNLIKELY(rlen > llen))
            goto record_corrupted;
          last_offset+= llen;
          break;
        }
        const uint32_t slen= mlog_decode_varint_length(*l);
        if (UNIV_UNLIKELY(slen != rlen || slen > 3))
          goto record_corrupted;
        uint32_t s= mlog_decode_varint(l);
        ut_ad(slen != MLOG_DECODE_ERROR);
        if (s & 1)
          s= last_offset - (s >> 1) - 1;
        else
          s= last_offset + (s >> 1) + 1;
        if (UNIV_UNLIKELY(s < 8 || s + llen > srv_page_size))
          goto record_corrupted;
        last_offset+= llen;
        break;
      }
#if 0 && defined UNIV_DEBUG
      switch (b & 0x70) {
      case RESERVED:
      case OPTION:
        ut_ad(0); /* we did "continue" earlier */
        break;
      case FREE_PAGE:
        break;
      default:
        ut_ad(modified.emplace(id).second || (b & 0x70) != INIT_PAGE);
      }
#endif
      const bool is_init= (b & 0x70) <= INIT_PAGE;
      switch (*store) {
      case STORE_IF_EXISTS:
        if (fil_space_t *space= fil_space_t::get(space_id))
        {
          const auto size= space->get_size();
          space->release();
          if (!size)
            continue;
        }
        else if (!deferred_spaces.find(space_id))
          continue;
        /* fall through */
      case STORE_YES:
        if (!mlog_init.will_avoid_read(id, start_lsn))
        {
          if (cached_pages_it == pages.end() || cached_pages_it->first != id)
            cached_pages_it= pages.emplace(id, page_recv_t()).first;
          add(cached_pages_it, start_lsn, end_lsn, recs,
              static_cast<size_t>(l + rlen - recs));
        }
        continue;
      case STORE_NO:
        if (!is_init)
          continue;
        mlog_init.add(id, start_lsn);
        map::iterator i= pages.find(id);
        if (i == pages.end())
          continue;
        i->second.log.clear();
        pages.erase(i);
      }
    }
    else if (rlen)
    {
      switch (b & 0xf0) {
      case FILE_CHECKPOINT:
        if (space_id == 0 && page_no == 0 && rlen == 8)
        {
          const lsn_t lsn= mach_read_from_8(l);

          if (UNIV_UNLIKELY(srv_print_verbose_log == 2))
            fprintf(stderr, "FILE_CHECKPOINT(" LSN_PF ") %s at " LSN_PF "\n",
                    lsn, lsn != checkpoint_lsn
                    ? "ignored"
                    : mlog_checkpoint_lsn ? "reread" : "read",
                    recovered_lsn);

          DBUG_PRINT("ib_log", ("FILE_CHECKPOINT(" LSN_PF ") %s at " LSN_PF,
                                lsn, lsn != checkpoint_lsn
                                ? "ignored"
                                : mlog_checkpoint_lsn ? "reread" : "read",
                                recovered_lsn));

          if (lsn == checkpoint_lsn)
          {
            /* There can be multiple FILE_CHECKPOINT for the same LSN. */
            if (mlog_checkpoint_lsn)
              continue;
            mlog_checkpoint_lsn= recovered_lsn;
            l+= 8;
            recovered_offset= l - buf;
            return true;
          }
          continue;
        }
        /* fall through */
      default:
        if (!srv_force_recovery)
          goto malformed;
        ib::warn() << "Ignoring malformed log record at LSN " << recovered_lsn;
        continue;
      case FILE_DELETE:
      case FILE_MODIFY:
      case FILE_RENAME:
        if (UNIV_UNLIKELY(page_no != 0))
        {
        file_rec_error:
          if (!srv_force_recovery)
          {
            ib::error() << "Corrupted file-level record;"
                           " set innodb_force_recovery=1 to ignore.";
            goto corrupted;
          }

          ib::warn() << "Ignoring corrupted file-level record at LSN "
                     << recovered_lsn;
          continue;
        }
        /* fall through */
      case FILE_CREATE:
        if (UNIV_UNLIKELY(!space_id || page_no))
          goto file_rec_error;
        /* There is no terminating NUL character. Names must end in .ibd.
        For FILE_RENAME, there is a NUL between the two file names. */
        const char * const fn= reinterpret_cast<const char*>(l);
        const char *fn2= static_cast<const char*>(memchr(fn, 0, rlen));

        if (UNIV_UNLIKELY((fn2 == nullptr) == ((b & 0xf0) == FILE_RENAME)))
          goto file_rec_error;

        const char * const fnend= fn2 ? fn2 : fn + rlen;
        const char * const fn2end= fn2 ? fn + rlen : nullptr;

        if (fn2)
        {
          fn2++;
          if (memchr(fn2, 0, fn2end - fn2))
            goto file_rec_error;
          if (fn2end - fn2 < 4 || memcmp(fn2end - 4, DOT_IBD, 4))
            goto file_rec_error;
        }

        if (is_predefined_tablespace(space_id))
          goto file_rec_error;
        if (fnend - fn < 4 || memcmp(fnend - 4, DOT_IBD, 4))
          goto file_rec_error;

        const char saved_end= fn[rlen];
        const_cast<char&>(fn[rlen])= '\0';
        fil_name_process(const_cast<char*>(fn), fnend - fn, space_id,
                         (b & 0xf0) == FILE_DELETE, start_lsn,
                         store);
        if (fn2)
          fil_name_process(const_cast<char*>(fn2), fn2end - fn2, space_id,
                           false, start_lsn, store);
        if ((b & 0xf0) < FILE_CHECKPOINT && log_file_op)
          log_file_op(space_id, b & 0xf0,
                      l, static_cast<ulint>(fnend - fn),
                      reinterpret_cast<const byte*>(fn2),
                      fn2 ? static_cast<ulint>(fn2end - fn2) : 0);
        const_cast<char&>(fn[rlen])= saved_end;

        if (fn2 && apply)
        {
          const size_t len= fn2end - fn2;
          auto r= renamed_spaces.emplace(space_id, std::string{fn2, len});
          if (!r.second)
            r.first->second= std::string{fn2, len};
        }
        if (is_corrupt_fs())
          return true;
      }
    }
    else
      goto malformed;
  }

  ut_ad(l == el);
  recovered_offset= l - buf;
  recovered_lsn= end_lsn;
  if (is_memory_exhausted(store) && last_phase)
    return false;
  goto loop;
}

/** Apply the hashed log records to the page, if the page lsn is less than the
lsn of a log record.
@param[in,out]	block		buffer pool page
@param[in,out]	mtr		mini-transaction
@param[in,out]	p		recovery address
@param[in,out]	space		tablespace, or NULL if not looked up yet
@param[in,out]	init		page initialization operation, or NULL */
static void recv_recover_page(buf_block_t* block, mtr_t& mtr,
			      const recv_sys_t::map::iterator& p,
			      fil_space_t* space = NULL,
			      mlog_init_t::init* init = NULL)
{
	mysql_mutex_assert_owner(&recv_sys.mutex);
	ut_ad(recv_sys.apply_log_recs);
	ut_ad(recv_needed_recovery);
	ut_ad(!init || init->created);
	ut_ad(!init || init->lsn);
	ut_ad(block->page.id() == p->first);
	ut_ad(!p->second.is_being_processed());
	ut_ad(!space || space->id == block->page.id().space());
	ut_ad(log_sys.is_physical());

	if (UNIV_UNLIKELY(srv_print_verbose_log == 2)) {
		ib::info() << "Applying log to page " << block->page.id();
	}

	DBUG_PRINT("ib_log", ("Applying log to page %u:%u",
			      block->page.id().space(),
			      block->page.id().page_no()));

	p->second.state = page_recv_t::RECV_BEING_PROCESSED;

	mysql_mutex_unlock(&recv_sys.mutex);

	byte *frame = UNIV_LIKELY_NULL(block->page.zip.data)
		? block->page.zip.data
		: block->page.frame;
	const lsn_t page_lsn = init
		? 0
		: mach_read_from_8(frame + FIL_PAGE_LSN);
	bool free_page = false;
	lsn_t start_lsn = 0, end_lsn = 0;
	ut_d(lsn_t recv_start_lsn = 0);
	const lsn_t init_lsn = init ? init->lsn : 0;

	bool skipped_after_init = false;

	for (const log_rec_t* recv : p->second.log) {
		const log_phys_t* l = static_cast<const log_phys_t*>(recv);
		ut_ad(l->lsn);
		ut_ad(end_lsn <= l->lsn);
		ut_ad(l->lsn <= log_sys.log.scanned_lsn);

		ut_ad(l->start_lsn);
		ut_ad(recv_start_lsn <= l->start_lsn);
		ut_d(recv_start_lsn = l->start_lsn);

		if (l->start_lsn < page_lsn) {
			/* This record has already been applied. */
			DBUG_PRINT("ib_log", ("apply skip %u:%u LSN " LSN_PF
					      " < " LSN_PF,
					      block->page.id().space(),
					      block->page.id().page_no(),
					      l->start_lsn, page_lsn));
			skipped_after_init = true;
			end_lsn = l->lsn;
			continue;
		}

		if (l->start_lsn < init_lsn) {
			DBUG_PRINT("ib_log", ("init skip %u:%u LSN " LSN_PF
					      " < " LSN_PF,
					      block->page.id().space(),
					      block->page.id().page_no(),
					      l->start_lsn, init_lsn));
			skipped_after_init = false;
			end_lsn = l->lsn;
			continue;
		}

		/* There is no need to check LSN for just initialized pages. */
		if (skipped_after_init) {
			skipped_after_init = false;
			ut_ad(end_lsn == page_lsn);
			if (end_lsn != page_lsn)
				ib::warn()
					<< "The last skipped log record LSN "
					<< end_lsn
					<< " is not equal to page LSN "
					<< page_lsn;
		}

		end_lsn = l->lsn;

		if (UNIV_UNLIKELY(srv_print_verbose_log == 2)) {
			ib::info() << "apply " << l->start_lsn
				   << ": " << block->page.id();
		}

		DBUG_PRINT("ib_log", ("apply " LSN_PF ": %u:%u",
				      l->start_lsn,
				      block->page.id().space(),
				      block->page.id().page_no()));

		log_phys_t::apply_status a= l->apply(*block,
						     p->second.last_offset);

		switch (a) {
		case log_phys_t::APPLIED_NO:
			ut_ad(!mtr.has_modifications());
			free_page = true;
			start_lsn = 0;
			continue;
		case log_phys_t::APPLIED_YES:
			goto set_start_lsn;
		case log_phys_t::APPLIED_TO_FSP_HEADER:
		case log_phys_t::APPLIED_TO_ENCRYPTION:
			break;
		}

		if (fil_space_t* s = space
		    ? space
		    : fil_space_t::get(block->page.id().space())) {
			switch (a) {
			case log_phys_t::APPLIED_TO_FSP_HEADER:
				s->flags = mach_read_from_4(
					FSP_HEADER_OFFSET
					+ FSP_SPACE_FLAGS + frame);
				s->size_in_header = mach_read_from_4(
					FSP_HEADER_OFFSET + FSP_SIZE
					+ frame);
				s->free_limit = mach_read_from_4(
					FSP_HEADER_OFFSET
					+ FSP_FREE_LIMIT + frame);
				s->free_len = mach_read_from_4(
					FSP_HEADER_OFFSET + FSP_FREE
					+ FLST_LEN + frame);
				break;
			default:
				byte* b= frame
					+ fsp_header_get_encryption_offset(
						block->zip_size())
					+ FSP_HEADER_OFFSET;
				if (memcmp(b, CRYPT_MAGIC, MAGIC_SZ)) {
					break;
				}
				b += MAGIC_SZ;
				if (*b != CRYPT_SCHEME_UNENCRYPTED
				    && *b != CRYPT_SCHEME_1) {
					break;
				}
				if (b[1] != MY_AES_BLOCK_SIZE) {
					break;
				}
				if (b[2 + MY_AES_BLOCK_SIZE + 4 + 4]
				    > FIL_ENCRYPTION_OFF) {
					break;
				}
				fil_crypt_parse(s, b);
			}

			if (!space) {
				s->release();
			}
		}

set_start_lsn:
		if (recv_sys.is_corrupt_log() && !srv_force_recovery) {
			break;
		}

		if (!start_lsn) {
			start_lsn = l->start_lsn;
		}
	}

	if (start_lsn) {
		ut_ad(end_lsn >= start_lsn);
		mach_write_to_8(FIL_PAGE_LSN + frame, end_lsn);
		if (UNIV_LIKELY(frame == block->page.frame)) {
			mach_write_to_8(srv_page_size
					- FIL_PAGE_END_LSN_OLD_CHKSUM
					+ frame, end_lsn);
		} else {
			buf_zip_decompress(block, false);
		}

		buf_block_modify_clock_inc(block);
		mysql_mutex_lock(&log_sys.flush_order_mutex);
		buf_flush_note_modification(block, start_lsn, end_lsn);
		mysql_mutex_unlock(&log_sys.flush_order_mutex);
	} else if (free_page && init) {
		/* There have been no operations that modify the page.
		Any buffered changes must not be merged. A subsequent
		buf_page_create() from a user thread should discard
		any buffered changes. */
		init->created = false;
		ut_ad(!mtr.has_modifications());
		block->page.set_freed(block->page.state());
	}

	/* Make sure that committing mtr does not change the modification
	lsn values of page */

	mtr.discard_modifications();
	mtr.commit();

	time_t now = time(NULL);

	mysql_mutex_lock(&recv_sys.mutex);

	if (recv_max_page_lsn < page_lsn) {
		recv_max_page_lsn = page_lsn;
	}

	ut_ad(p->second.is_being_processed());
	ut_ad(!recv_sys.pages.empty());

	if (recv_sys.report(now)) {
		const ulint n = recv_sys.pages.size();
		ib::info() << "To recover: " << n << " pages from log";
		service_manager_extend_timeout(
			INNODB_EXTEND_TIMEOUT_INTERVAL, "To recover: " ULINTPF " pages from log", n);
	}
}

/** Remove records for a corrupted page.
This function should only be called when innodb_force_recovery is set.
@param page_id  corrupted page identifier */
ATTRIBUTE_COLD void recv_sys_t::free_corrupted_page(page_id_t page_id)
{
  mysql_mutex_lock(&mutex);
  map::iterator p= pages.find(page_id);
  if (p != pages.end())
  {
    p->second.log.clear();
    pages.erase(p);
  }
  if (pages.empty())
    pthread_cond_broadcast(&cond);
  mysql_mutex_unlock(&mutex);
}

/** Possibly finish a recovery batch. */
inline void recv_sys_t::maybe_finish_batch()
{
  mysql_mutex_assert_owner(&mutex);
  ut_ad(recovery_on);
  if (!apply_batch_on || pages.empty() || is_corrupt_log() || is_corrupt_fs())
    pthread_cond_broadcast(&cond);
}

ATTRIBUTE_COLD void recv_sys_t::set_corrupt_log()
{
  mysql_mutex_lock(&mutex);
  found_corrupt_log= true;
  pthread_cond_broadcast(&cond);
  mysql_mutex_unlock(&mutex);
}

ATTRIBUTE_COLD void recv_sys_t::set_corrupt_fs()
{
  mysql_mutex_assert_owner(&mutex);
  found_corrupt_fs= true;
  pthread_cond_broadcast(&cond);
}

/** Apply any buffered redo log to a page that was just read from a data file.
@param[in,out]	space	tablespace
@param[in,out]	bpage	buffer pool page */
void recv_recover_page(fil_space_t* space, buf_page_t* bpage)
{
	mtr_t mtr;
	mtr.start();
	mtr.set_log_mode(MTR_LOG_NO_REDO);

	ut_ad(bpage->frame);
	/* Move the ownership of the x-latch on the page to
	this OS thread, so that we can acquire a second
	x-latch on it.  This is needed for the operations to
	the page to pass the debug checks. */
	bpage->lock.claim_ownership();
	bpage->lock.x_lock_recursive();
	bpage->fix_on_recovery();
	mtr.memo_push(reinterpret_cast<buf_block_t*>(bpage),
		      MTR_MEMO_PAGE_X_FIX);

	mysql_mutex_lock(&recv_sys.mutex);
	if (recv_sys.apply_log_recs) {
		recv_sys_t::map::iterator p = recv_sys.pages.find(bpage->id());
		if (p != recv_sys.pages.end()
		    && !p->second.is_being_processed()) {
			recv_recover_page(
				reinterpret_cast<buf_block_t*>(bpage), mtr, p,
				space);
			p->second.log.clear();
			recv_sys.pages.erase(p);
			recv_sys.maybe_finish_batch();
			goto func_exit;
		}
	}

	mtr.commit();
func_exit:
	mysql_mutex_unlock(&recv_sys.mutex);
	ut_ad(mtr.has_committed());
}

<<<<<<< HEAD
/** Reads in pages which have hashed log records, from an area around a given
page number.
@param[in]	page_id	page id */
TRANSACTIONAL_TARGET
static void recv_read_in_area(page_id_t page_id)
{
	uint32_t page_nos[32];
	page_id.set_page_no(ut_2pow_round(page_id.page_no(), 32U));
	const uint32_t up_limit = page_id.page_no() + 32;
	uint32_t* p = page_nos;

	for (recv_sys_t::map::iterator i= recv_sys.pages.lower_bound(page_id);
	     i != recv_sys.pages.end()
	     && i->first.space() == page_id.space()
	     && i->first.page_no() < up_limit; i++) {
		if (i->second.state == page_recv_t::RECV_NOT_PROCESSED
		    && !buf_pool.page_hash_contains(
			    i->first,
			    buf_pool.page_hash.cell_get(i->first.fold()))) {
			i->second.state = page_recv_t::RECV_BEING_READ;
			*p++ = i->first.page_no();
		}
	}

	if (p != page_nos) {
		mysql_mutex_unlock(&recv_sys.mutex);
		buf_read_recv_pages(page_id.space(), page_nos,
				    ulint(p - page_nos));
		mysql_mutex_lock(&recv_sys.mutex);
	}
=======
/** Read pages for which log needs to be applied.
@param page_id	first page identifier to read
@param i        iterator to recv_sys.pages */
static void recv_read_in_area(page_id_t page_id, recv_sys_t::map::iterator i)
{
  uint32_t page_nos[32];
  ut_ad(page_id == i->first);
  page_id.set_page_no(ut_2pow_round(page_id.page_no(), 32U));
  const page_id_t up_limit{page_id + 31};
  uint32_t* p= page_nos;

  for (; i != recv_sys.pages.end() && i->first <= up_limit; i++)
  {
    if (i->second.state == page_recv_t::RECV_NOT_PROCESSED)
    {
      i->second.state= page_recv_t::RECV_BEING_READ;
      *p++= i->first.page_no();
    }
  }

  if (p != page_nos)
  {
    mutex_exit(&recv_sys.mutex);
    buf_read_recv_pages(page_id.space(), page_nos, ulint(p - page_nos));
    mutex_enter(&recv_sys.mutex);
  }
>>>>>>> cf63eece
}

/** Attempt to initialize a page based on redo log records.
@param page_id  page identifier
@param p        iterator pointing to page_id
@param mtr      mini-transaction
@param b        pre-allocated buffer pool block
@return whether the page was successfully initialized */
inline buf_block_t *recv_sys_t::recover_low(const page_id_t page_id,
                                            map::iterator &p, mtr_t &mtr,
                                            buf_block_t *b)
{
  mysql_mutex_assert_owner(&mutex);
  ut_ad(p->first == page_id);
  page_recv_t &recs= p->second;
  ut_ad(recs.state == page_recv_t::RECV_WILL_NOT_READ);
  buf_block_t* block= nullptr;
  mlog_init_t::init &i= mlog_init.last(page_id);
  const lsn_t end_lsn = recs.log.last()->lsn;
  bool first_page= page_id.page_no() == 0;
  if (end_lsn < i.lsn)
    DBUG_LOG("ib_log", "skip log for page " << page_id
             << " LSN " << end_lsn << " < " << i.lsn);
  fil_space_t *space= fil_space_t::get(page_id.space());

  if (!space && !first_page)
    return block;

  mtr.start();
  mtr.set_log_mode(MTR_LOG_NO_REDO);

  ulint zip_size= space ? space->zip_size() : 0;

  if (!space)
  {
    auto it= recv_spaces.find(page_id.space());
    ut_ad(it != recv_spaces.end());
    uint32_t flags= it->second.flags;
    zip_size= fil_space_t::zip_size(flags);
    block= buf_page_create_deferred(page_id.space(), zip_size, &mtr, b);
  }
  else
    block= buf_page_create(space, page_id.page_no(), zip_size, &mtr, b);

  if (UNIV_UNLIKELY(block != b))
  {
    /* The page happened to exist in the buffer pool, or it
    was just being read in. Before buf_page_get_with_no_latch()
    returned to buf_page_create(), all changes must have been
    applied to the page already. */
    ut_ad(pages.find(page_id) == pages.end());
    mtr.commit();
    block= nullptr;
  }
  else
  {
    /* Buffer fix the first page while deferring the tablespace
    and unfix it after creating defer tablespace */
    if (first_page && !space)
      block->page.lock.x_lock();
    ut_ad(&recs == &pages.find(page_id)->second);
    i.created= true;
    recv_recover_page(block, mtr, p, space, &i);
    ut_ad(mtr.has_committed());
    recs.log.clear();
    map::iterator r= p++;
    pages.erase(r);
    if (pages.empty())
      pthread_cond_signal(&cond);
  }

  if (space)
    space->release();

  return block;
}

/** Attempt to initialize a page based on redo log records.
@param page_id  page identifier
@return whether the page was successfully initialized */
buf_block_t *recv_sys_t::recover_low(const page_id_t page_id)
{
  buf_block_t *free_block= buf_LRU_get_free_block(false);
  buf_block_t *block= nullptr;

  mysql_mutex_lock(&mutex);
  map::iterator p= pages.find(page_id);

  if (p != pages.end() && p->second.state == page_recv_t::RECV_WILL_NOT_READ)
  {
    mtr_t mtr;
    block= recover_low(page_id, p, mtr, free_block);
    ut_ad(!block || block == free_block);
  }

  mysql_mutex_unlock(&mutex);
  if (UNIV_UNLIKELY(!block))
    buf_pool.free_block(free_block);
  return block;
}

inline fil_space_t *fil_system_t::find(const char *path) const
{
  mysql_mutex_assert_owner(&mutex);
  for (fil_space_t &space : fil_system.space_list)
    if (space.chain.start && !strcmp(space.chain.start->name, path))
      return &space;
  return nullptr;
}

/** Thread-safe function which sorts flush_list by oldest_modification */
static void log_sort_flush_list()
{
  mysql_mutex_lock(&buf_pool.flush_list_mutex);

  const size_t size= UT_LIST_GET_LEN(buf_pool.flush_list);
  std::unique_ptr<buf_page_t *[]> list(new buf_page_t *[size]);

  size_t idx= 0;
  for (buf_page_t *p= UT_LIST_GET_FIRST(buf_pool.flush_list); p;
       p= UT_LIST_GET_NEXT(list, p))
    list.get()[idx++]= p;

  std::sort(list.get(), list.get() + size,
            [](const buf_page_t *lhs, const buf_page_t *rhs) {
              return rhs->oldest_modification() < lhs->oldest_modification();
            });

  UT_LIST_INIT(buf_pool.flush_list, &buf_page_t::list);

  for (size_t i= 0; i < size; i++)
    UT_LIST_ADD_LAST(buf_pool.flush_list, list[i]);

  mysql_mutex_unlock(&buf_pool.flush_list_mutex);
}

/** Apply buffered log to persistent data pages.
@param last_batch     whether it is possible to write more redo log */
void recv_sys_t::apply(bool last_batch)
{
  ut_ad(srv_operation == SRV_OPERATION_NORMAL ||
        srv_operation == SRV_OPERATION_RESTORE ||
        srv_operation == SRV_OPERATION_RESTORE_EXPORT);

#ifdef SAFE_MUTEX
  DBUG_ASSERT(!last_batch == mysql_mutex_is_owner(&log_sys.mutex));
#endif /* SAFE_MUTEX */
  mysql_mutex_lock(&mutex);

  timespec abstime;

  while (apply_batch_on)
  {
    if (is_corrupt_log())
    {
      mysql_mutex_unlock(&mutex);
      return;
    }
    if (last_batch)
    {
      mysql_mutex_assert_not_owner(&log_sys.mutex);
      my_cond_wait(&cond, &mutex.m_mutex);
    }
    else
    {
      mysql_mutex_unlock(&mutex);
      set_timespec_nsec(abstime, 500000000ULL); /* 0.5s */
      my_cond_timedwait(&cond, &log_sys.mutex.m_mutex, &abstime);
      mysql_mutex_lock(&mutex);
    }
  }

  recv_no_ibuf_operations = !last_batch ||
    srv_operation == SRV_OPERATION_RESTORE ||
    srv_operation == SRV_OPERATION_RESTORE_EXPORT;

  mtr_t mtr;

  if (!pages.empty())
  {
    const char *msg= last_batch
      ? "Starting final batch to recover "
      : "Starting a batch to recover ";
    const ulint n= pages.size();
    ib::info() << msg << n << " pages from redo log.";
    sd_notifyf(0, "STATUS=%s" ULINTPF " pages from redo log", msg, n);

    apply_log_recs= true;
    apply_batch_on= true;

    for (auto id= srv_undo_tablespaces_open; id--;)
    {
      const trunc& t= truncated_undo_spaces[id];
      if (t.lsn)
        trim(page_id_t(id + srv_undo_space_id_start, t.pages), t.lsn);
    }

    fil_system.extend_to_recv_size();

    buf_block_t *free_block= buf_LRU_get_free_block(false);

    for (map::iterator p= pages.begin(); p != pages.end(); )
    {
      const page_id_t page_id= p->first;
      ut_ad(!p->second.log.empty());

<<<<<<< HEAD
      const uint32_t space_id= page_id.space();
      auto d= deferred_spaces.defers.find(space_id);
      if (d != deferred_spaces.defers.end())
      {
        if (d->second.deleted)
        {
          /* For deleted files we must preserve the entry in deferred_spaces */
erase_for_space:
          while (p != pages.end() && p->first.space() == space_id)
          {
            map::iterator r= p++;
            r->second.log.clear();
            pages.erase(r);
          }
        }
        else if (recover_deferred(p, d->second.file_name, free_block))
        {
          if (!srv_force_recovery)
            set_corrupt_fs();
          deferred_spaces.defers.erase(d);
          goto erase_for_space;
        }
        else
          deferred_spaces.defers.erase(d);
        if (!free_block)
          goto next_free_block;
        p= pages.lower_bound(page_id);
        continue;
      }

      switch (recs.state) {
=======
      switch (p->second.state) {
>>>>>>> cf63eece
      case page_recv_t::RECV_BEING_READ:
      case page_recv_t::RECV_BEING_PROCESSED:
        p++;
        continue;
      case page_recv_t::RECV_WILL_NOT_READ:
        if (UNIV_LIKELY(!!recover_low(page_id, p, mtr, free_block)))
        {
next_free_block:
          mysql_mutex_unlock(&mutex);
          free_block= buf_LRU_get_free_block(false);
<<<<<<< HEAD
          mysql_mutex_lock(&mutex);
next_page:
          p= pages.lower_bound(page_id);
        }
        continue;
      case page_recv_t::RECV_NOT_PROCESSED:
        mtr.start();
        mtr.set_log_mode(MTR_LOG_NO_REDO);
        if (buf_block_t *block= buf_page_get_low(page_id, 0, RW_X_LATCH,
                                                 nullptr, BUF_GET_IF_IN_POOL,
                                                 &mtr, nullptr, false))
        {
          recv_recover_page(block, mtr, p);
          ut_ad(mtr.has_committed());
        }
        else
        {
          mtr.commit();
          recv_read_in_area(page_id);
=======
          mutex_enter(&mutex);
>>>>>>> cf63eece
          break;
        }
        ut_ad(p == pages.end() || p->first > page_id);
        continue;
      case page_recv_t::RECV_NOT_PROCESSED:
        recv_read_in_area(page_id, p);
      }
      p= pages.lower_bound(page_id);
      /* Ensure that progress will be made. */
      ut_ad(p == pages.end() || p->first > page_id ||
            p->second.state >= page_recv_t::RECV_BEING_READ);
    }

    buf_pool.free_block(free_block);

    /* Wait until all the pages have been processed */
    for (;;)
    {
      const bool empty= pages.empty();
      if (empty && !buf_pool.n_pend_reads)
        break;

      if (!is_corrupt_fs() && !is_corrupt_log())
      {
        if (last_batch)
        {
          mysql_mutex_assert_not_owner(&log_sys.mutex);
          if (!empty)
            my_cond_wait(&cond, &mutex.m_mutex);
          else
          {
            mysql_mutex_unlock(&mutex);
            os_aio_wait_until_no_pending_reads();
            ut_ad(!buf_pool.n_pend_reads);
            mysql_mutex_lock(&mutex);
            ut_ad(pages.empty());
          }
        }
        else
        {
          mysql_mutex_unlock(&mutex);
          set_timespec_nsec(abstime, 500000000ULL); /* 0.5s */
          my_cond_timedwait(&cond, &log_sys.mutex.m_mutex, &abstime);
          mysql_mutex_lock(&mutex);
        }
        continue;
      }
      if (is_corrupt_fs() && !srv_force_recovery)
        ib::info() << "Set innodb_force_recovery=1 to ignore corrupted pages.";
      mysql_mutex_unlock(&mutex);
      return;
    }
  }

  if (last_batch)
    /* We skipped this in buf_page_create(). */
    mlog_init.mark_ibuf_exist(mtr);
  else
  {
    mlog_init.reset();
    mysql_mutex_unlock(&log_sys.mutex);
  }

  mysql_mutex_assert_not_owner(&log_sys.mutex);
  mysql_mutex_unlock(&mutex);

  if (last_batch && srv_operation != SRV_OPERATION_RESTORE &&
      srv_operation != SRV_OPERATION_RESTORE_EXPORT)
    log_sort_flush_list();
  else
  {
    /* Instead of flushing, last_batch could sort the buf_pool.flush_list
    in ascending order of buf_page_t::oldest_modification. */
    buf_flush_sync_batch(recovered_lsn);
  }

  if (!last_batch)
  {
    buf_pool_invalidate();
    mysql_mutex_lock(&log_sys.mutex);
  }

  mysql_mutex_lock(&mutex);

  ut_d(after_apply= true);
  clear();
  mysql_mutex_unlock(&mutex);
}

/** Check whether the number of read redo log blocks exceeds the maximum.
Store last_stored_lsn if the recovery is not in the last phase.
@param[in,out] store    whether to store page operations
@return whether the memory is exhausted */
inline bool recv_sys_t::is_memory_exhausted(store_t *store)
{
  if (*store == STORE_NO ||
      UT_LIST_GET_LEN(blocks) * 3 < buf_pool.get_n_pages())
    return false;
  if (*store == STORE_YES)
    last_stored_lsn= recovered_lsn;
  *store= STORE_NO;
  DBUG_PRINT("ib_log",("Ran out of memory and last stored lsn " LSN_PF
                       " last stored offset " ULINTPF "\n",
                       recovered_lsn, recovered_offset));
  return true;
}

/** Adds data from a new log block to the parsing buffer of recv_sys if
recv_sys.parse_start_lsn is non-zero.
@param[in]	log_block	log block to add
@param[in]	scanned_lsn	lsn of how far we were able to find
				data in this log block
@return true if more data added */
bool recv_sys_add_to_parsing_buf(const byte* log_block, lsn_t scanned_lsn)
{
	ulint	more_len;
	ulint	data_len;
	ulint	start_offset;
	ulint	end_offset;

	ut_ad(scanned_lsn >= recv_sys.scanned_lsn);

	if (!recv_sys.parse_start_lsn) {
		/* Cannot start parsing yet because no start point for
		it found */
		return(false);
	}

	data_len = log_block_get_data_len(log_block);

	if (recv_sys.parse_start_lsn >= scanned_lsn) {

		return(false);

	} else if (recv_sys.scanned_lsn >= scanned_lsn) {

		return(false);

	} else if (recv_sys.parse_start_lsn > recv_sys.scanned_lsn) {
		more_len = (ulint) (scanned_lsn - recv_sys.parse_start_lsn);
	} else {
		more_len = (ulint) (scanned_lsn - recv_sys.scanned_lsn);
	}

	if (more_len == 0) {
		return(false);
	}

	ut_ad(data_len >= more_len);

	start_offset = data_len - more_len;

	if (start_offset < LOG_BLOCK_HDR_SIZE) {
		start_offset = LOG_BLOCK_HDR_SIZE;
	}

	end_offset = std::min<ulint>(data_len, log_sys.trailer_offset());

	ut_ad(start_offset <= end_offset);

	if (start_offset < end_offset) {
		memcpy(recv_sys.buf + recv_sys.len,
		       log_block + start_offset, end_offset - start_offset);

		recv_sys.len += end_offset - start_offset;

		ut_a(recv_sys.len <= RECV_PARSING_BUF_SIZE);
	}

	return(true);
}

/** Moves the parsing buffer data left to the buffer start. */
void recv_sys_justify_left_parsing_buf()
{
	memmove(recv_sys.buf, recv_sys.buf + recv_sys.recovered_offset,
		recv_sys.len - recv_sys.recovered_offset);

	recv_sys.len -= recv_sys.recovered_offset;

	recv_sys.recovered_offset = 0;
}

/** Scan redo log from a buffer and stores new log data to the parsing buffer.
Parse and hash the log records if new data found.
Apply log records automatically when the hash table becomes full.
@param[in,out]	store			whether the records should be
					stored into recv_sys.pages; this is
					reset if just debug checking is
					needed, or when the num_max_blocks in
					recv_sys runs out
@param[in]	log_block		log segment
@param[in]	checkpoint_lsn		latest checkpoint LSN
@param[in]	start_lsn		buffer start LSN
@param[in]	end_lsn			buffer end LSN
@param[in,out]	contiguous_lsn		it is known that all groups contain
					contiguous log data upto this lsn
@param[out]	group_scanned_lsn	scanning succeeded upto this lsn
@return true if not able to scan any more in this log group */
static bool recv_scan_log_recs(
	store_t*	store,
	const byte*	log_block,
	lsn_t		checkpoint_lsn,
	lsn_t		start_lsn,
	lsn_t		end_lsn,
	lsn_t*		contiguous_lsn,
	lsn_t*		group_scanned_lsn)
{
	lsn_t		scanned_lsn	= start_lsn;
	bool		finished	= false;
	ulint		data_len;
	bool		more_data	= false;
	bool		apply		= recv_sys.mlog_checkpoint_lsn != 0;
	ulint		recv_parsing_buf_size = RECV_PARSING_BUF_SIZE;
	const bool	last_phase = (*store == STORE_IF_EXISTS);
	ut_ad(start_lsn % OS_FILE_LOG_BLOCK_SIZE == 0);
	ut_ad(end_lsn % OS_FILE_LOG_BLOCK_SIZE == 0);
	ut_ad(end_lsn >= start_lsn + OS_FILE_LOG_BLOCK_SIZE);
	ut_ad(log_sys.is_physical());

	const byte* const	log_end = log_block
		+ ulint(end_lsn - start_lsn);
	constexpr ulint sizeof_checkpoint= SIZE_OF_FILE_CHECKPOINT;

	do {
		ut_ad(!finished);

		if (log_block_get_flush_bit(log_block)) {
			/* This block was a start of a log flush operation:
			we know that the previous flush operation must have
			been completed for all log groups before this block
			can have been flushed to any of the groups. Therefore,
			we know that log data is contiguous up to scanned_lsn
			in all non-corrupt log groups. */

			if (scanned_lsn > *contiguous_lsn) {
				*contiguous_lsn = scanned_lsn;
			}
		}

		data_len = log_block_get_data_len(log_block);

		if (scanned_lsn + data_len > recv_sys.scanned_lsn
		    && log_block_get_checkpoint_no(log_block)
		    < recv_sys.scanned_checkpoint_no
		    && (recv_sys.scanned_checkpoint_no
			- log_block_get_checkpoint_no(log_block)
			> 0x80000000UL)) {

			/* Garbage from a log buffer flush which was made
			before the most recent database recovery */
			finished = true;
			break;
		}

		if (!recv_sys.parse_start_lsn
		    && (log_block_get_first_rec_group(log_block) > 0)) {

			/* We found a point from which to start the parsing
			of log records */

			recv_sys.parse_start_lsn = scanned_lsn
				+ log_block_get_first_rec_group(log_block);
			recv_sys.scanned_lsn = recv_sys.parse_start_lsn;
			recv_sys.recovered_lsn = recv_sys.parse_start_lsn;
		}

		scanned_lsn += data_len;

		if (data_len == LOG_BLOCK_HDR_SIZE + sizeof_checkpoint
		    && scanned_lsn == checkpoint_lsn + sizeof_checkpoint
		    && log_block[LOG_BLOCK_HDR_SIZE]
		    == (FILE_CHECKPOINT | (SIZE_OF_FILE_CHECKPOINT - 2))
		    && checkpoint_lsn == mach_read_from_8(
			    (LOG_BLOCK_HDR_SIZE + 1 + 2)
			    + log_block)) {
			/* The redo log is logically empty. */
			ut_ad(recv_sys.mlog_checkpoint_lsn == 0
			      || recv_sys.mlog_checkpoint_lsn
			      == checkpoint_lsn);
			recv_sys.mlog_checkpoint_lsn = checkpoint_lsn;
			DBUG_PRINT("ib_log", ("found empty log; LSN=" LSN_PF,
					      scanned_lsn));
			finished = true;
			break;
		}

		if (scanned_lsn > recv_sys.scanned_lsn) {
			ut_ad(!srv_log_file_created);
			if (!recv_needed_recovery) {
				recv_needed_recovery = true;

				if (srv_read_only_mode) {
					ib::warn() << "innodb_read_only"
						" prevents crash recovery";
					return(true);
				}

				ib::info() << "Starting crash recovery from"
					" checkpoint LSN=" << checkpoint_lsn
					   << "," << recv_sys.scanned_lsn;
			}

			/* We were able to find more log data: add it to the
			parsing buffer if parse_start_lsn is already
			non-zero */

			DBUG_EXECUTE_IF(
				"reduce_recv_parsing_buf",
				recv_parsing_buf_size = RECV_SCAN_SIZE * 2;
				);

			if (recv_sys.len + 4 * OS_FILE_LOG_BLOCK_SIZE
			    >= recv_parsing_buf_size) {
				ib::error() << "Log parsing buffer overflow."
					" Recovery may have failed!";

				recv_sys.set_corrupt_log();

				if (!srv_force_recovery) {
					ib::error()
						<< "Set innodb_force_recovery"
						" to ignore this error.";
					return(true);
				}
			} else if (!recv_sys.is_corrupt_log()) {
				more_data = recv_sys_add_to_parsing_buf(
					log_block, scanned_lsn);
			}

			recv_sys.scanned_lsn = scanned_lsn;
			recv_sys.scanned_checkpoint_no
				= log_block_get_checkpoint_no(log_block);
		}

		/* During last phase of scanning, there can be redo logs
		left in recv_sys.buf to parse & store it in recv_sys.heap */
		if (last_phase
		    && recv_sys.recovered_lsn < recv_sys.scanned_lsn) {
			more_data = true;
		}

		if (data_len < OS_FILE_LOG_BLOCK_SIZE) {
			/* Log data for this group ends here */
			finished = true;
			break;
		} else {
			log_block += OS_FILE_LOG_BLOCK_SIZE;
		}
	} while (log_block < log_end);

	*group_scanned_lsn = scanned_lsn;

	mysql_mutex_lock(&recv_sys.mutex);

	if (more_data && !recv_sys.is_corrupt_log()) {
		/* Try to parse more log records */
		if (recv_sys.parse(checkpoint_lsn, store, apply)) {
			ut_ad(recv_sys.is_corrupt_log()
			      || recv_sys.is_corrupt_fs()
			      || recv_sys.mlog_checkpoint_lsn
			      == recv_sys.recovered_lsn);
			finished = true;
			goto func_exit;
		}

		recv_sys.is_memory_exhausted(store);

		if (recv_sys.recovered_offset > recv_parsing_buf_size / 4
		    || (recv_sys.recovered_offset
			&& recv_sys.len
			>= recv_parsing_buf_size - RECV_SCAN_SIZE)) {
			/* Move parsing buffer data to the buffer start */
			recv_sys_justify_left_parsing_buf();
		}

		/* Need to re-parse the redo log which're stored
		in recv_sys.buf */
		if (last_phase && *store == STORE_NO) {
			finished = false;
		}
	}

func_exit:
	recv_sys.maybe_finish_batch();
	mysql_mutex_unlock(&recv_sys.mutex);
	return(finished);
}

/** Scans log from a buffer and stores new log data to the parsing buffer.
Parses and hashes the log records if new data found.
@param[in]	checkpoint_lsn		latest checkpoint log sequence number
@param[in,out]	contiguous_lsn		log sequence number
until which all redo log has been scanned
@param[in]	last_phase		whether changes
can be applied to the tablespaces
@return whether rescan is needed (not everything was stored) */
static
bool
recv_group_scan_log_recs(
	lsn_t		checkpoint_lsn,
	lsn_t*		contiguous_lsn,
	bool		last_phase)
{
	DBUG_ENTER("recv_group_scan_log_recs");
	DBUG_ASSERT(!last_phase || recv_sys.mlog_checkpoint_lsn > 0);

	mysql_mutex_lock(&recv_sys.mutex);
	recv_sys.len = 0;
	recv_sys.recovered_offset = 0;
	recv_sys.clear();
	recv_sys.parse_start_lsn = *contiguous_lsn;
	recv_sys.scanned_lsn = *contiguous_lsn;
	recv_sys.recovered_lsn = *contiguous_lsn;
	recv_sys.scanned_checkpoint_no = 0;
	ut_ad(recv_max_page_lsn == 0);
	mysql_mutex_unlock(&recv_sys.mutex);

	lsn_t	start_lsn;
	lsn_t	end_lsn;
	store_t	store	= recv_sys.mlog_checkpoint_lsn == 0
		? STORE_NO : (last_phase ? STORE_IF_EXISTS : STORE_YES);

	log_sys.log.scanned_lsn = end_lsn = *contiguous_lsn =
		ut_uint64_align_down(*contiguous_lsn, OS_FILE_LOG_BLOCK_SIZE);
	ut_d(recv_sys.after_apply = last_phase);

	do {
		if (last_phase && store == STORE_NO) {
			store = STORE_IF_EXISTS;
			recv_sys.apply(false);
			/* Rescan the redo logs from last stored lsn */
			end_lsn = recv_sys.recovered_lsn;
		}

		start_lsn = ut_uint64_align_down(end_lsn,
						 OS_FILE_LOG_BLOCK_SIZE);
		end_lsn = start_lsn;
		log_sys.log.read_log_seg(&end_lsn, start_lsn + RECV_SCAN_SIZE);
	} while (end_lsn != start_lsn
		 && !recv_scan_log_recs(&store, log_sys.buf, checkpoint_lsn,
					start_lsn, end_lsn, contiguous_lsn,
					&log_sys.log.scanned_lsn));

	if (recv_sys.is_corrupt_log() || recv_sys.is_corrupt_fs()) {
		DBUG_RETURN(false);
	}

	DBUG_PRINT("ib_log", ("%s " LSN_PF " completed",
			      last_phase ? "rescan" : "scan",
			      log_sys.log.scanned_lsn));

	DBUG_RETURN(store == STORE_NO);
}

/** Report a missing tablespace for which page-redo log exists.
@param[in]	err	previous error code
@param[in]	i	tablespace descriptor
@return new error code */
static
dberr_t
recv_init_missing_space(dberr_t err, const recv_spaces_t::const_iterator& i)
{
	switch (srv_operation) {
	default:
		break;
	case SRV_OPERATION_RESTORE:
	case SRV_OPERATION_RESTORE_EXPORT:
		if (i->second.name.find("/#sql") != std::string::npos) {
			ib::warn() << "Tablespace " << i->first << " was not"
				" found at " << i->second.name << " when"
				" restoring a (partial?) backup. All redo log"
				" for this file will be ignored!";
		}
		return(err);
	}

	if (srv_force_recovery == 0) {
		ib::error() << "Tablespace " << i->first << " was not"
			" found at " << i->second.name << ".";

		if (err == DB_SUCCESS) {
			ib::error() << "Set innodb_force_recovery=1 to"
				" ignore this and to permanently lose"
				" all changes to the tablespace.";
			err = DB_TABLESPACE_NOT_FOUND;
		}
	} else {
		ib::warn() << "Tablespace " << i->first << " was not"
			" found at " << i->second.name << ", and"
			" innodb_force_recovery was set. All redo log"
			" for this tablespace will be ignored!";
	}

	return(err);
}

/** Report the missing tablespace and discard the redo logs for the deleted
tablespace.
@param[in]	rescan			rescan of redo logs is needed
					if hash table ran out of memory
@param[out]	missing_tablespace	missing tablespace exists or not
@return error code or DB_SUCCESS. */
static MY_ATTRIBUTE((warn_unused_result))
dberr_t
recv_validate_tablespace(bool rescan, bool& missing_tablespace)
{
	dberr_t err = DB_SUCCESS;

	mysql_mutex_lock(&recv_sys.mutex);

	for (recv_sys_t::map::iterator p = recv_sys.pages.begin();
	     p != recv_sys.pages.end();) {
		ut_ad(!p->second.log.empty());
		const ulint space = p->first.space();
		if (is_predefined_tablespace(space)) {
next:
			p++;
			continue;
		}

		recv_spaces_t::iterator i = recv_spaces.find(space);
		ut_ad(i != recv_spaces.end());

		if (deferred_spaces.find(static_cast<uint32_t>(space))) {
			/* Skip redo logs belonging to
			incomplete tablespaces */
			goto next;
		}

		switch (i->second.status) {
		case file_name_t::NORMAL:
			goto next;
		case file_name_t::MISSING:
			err = recv_init_missing_space(err, i);
			i->second.status = file_name_t::DELETED;
			/* fall through */
		case file_name_t::DELETED:
			recv_sys_t::map::iterator r = p++;
			r->second.log.clear();
			recv_sys.pages.erase(r);
			continue;
		}
		ut_ad(0);
	}

	if (err != DB_SUCCESS) {
func_exit:
		mysql_mutex_unlock(&recv_sys.mutex);
		return(err);
	}

	/* When rescan is not needed, recv_sys.pages will contain the
	entire redo log. If rescan is needed or innodb_force_recovery
	is set, we can ignore missing tablespaces. */
	for (const recv_spaces_t::value_type& rs : recv_spaces) {
		if (UNIV_LIKELY(rs.second.status != file_name_t::MISSING)) {
			continue;
		}

		if (deferred_spaces.find(static_cast<uint32_t>(rs.first))) {
			continue;
		}

		missing_tablespace = true;

		if (srv_force_recovery > 0) {
			ib::warn() << "Tablespace " << rs.first
				<<" was not found at " << rs.second.name
				<<", and innodb_force_recovery was set."
				<<" All redo log for this tablespace"
				<<" will be ignored!";
			continue;
		}

		if (!rescan) {
			ib::info() << "Tablespace " << rs.first
				<< " was not found at '"
				<< rs.second.name << "', but there"
				<<" were no modifications either.";
		}
	}

	if (!rescan || srv_force_recovery > 0) {
		missing_tablespace = false;
	}

	err = DB_SUCCESS;
	goto func_exit;
}

/** Check if all tablespaces were found for crash recovery.
@param[in]	rescan			rescan of redo logs is needed
@param[out]	missing_tablespace	missing table exists
@return error code or DB_SUCCESS */
static MY_ATTRIBUTE((warn_unused_result))
dberr_t
recv_init_crash_recovery_spaces(bool rescan, bool& missing_tablespace)
{
	bool		flag_deleted	= false;

	ut_ad(!srv_read_only_mode);
	ut_ad(recv_needed_recovery);

	for (recv_spaces_t::value_type& rs : recv_spaces) {
		ut_ad(!is_predefined_tablespace(rs.first));
		ut_ad(rs.second.status != file_name_t::DELETED
		      || !rs.second.space);

		if (rs.second.status == file_name_t::DELETED) {
			/* The tablespace was deleted,
			so we can ignore any redo log for it. */
			flag_deleted = true;
		} else if (rs.second.space != NULL) {
			/* The tablespace was found, and there
			are some redo log records for it. */
			fil_names_dirty(rs.second.space);

			/* Add the freed page ranges in the respective
			tablespace */
			if (!rs.second.freed_ranges.empty()
			    && (srv_immediate_scrub_data_uncompressed
				|| rs.second.space->is_compressed())) {

				rs.second.space->add_free_ranges(
					std::move(rs.second.freed_ranges));
			}
		} else if (rs.second.name == "") {
			ib::error() << "Missing FILE_CREATE, FILE_DELETE"
				" or FILE_MODIFY before FILE_CHECKPOINT"
				" for tablespace " << rs.first;
			recv_sys.set_corrupt_log();
			return(DB_CORRUPTION);
		} else {
			rs.second.status = file_name_t::MISSING;
			flag_deleted = true;
		}

		ut_ad(rs.second.status == file_name_t::DELETED
		      || rs.second.name != "");
	}

	if (flag_deleted) {
		return recv_validate_tablespace(rescan, missing_tablespace);
	}

	return DB_SUCCESS;
}

/** Apply any FILE_RENAME records */
static dberr_t recv_rename_files()
{
  mysql_mutex_assert_owner(&recv_sys.mutex);
  mysql_mutex_assert_owner(&log_sys.mutex);

  dberr_t err= DB_SUCCESS;

  for (auto i= renamed_spaces.begin(); i != renamed_spaces.end(); )
  {
    const auto &r= *i;
    const uint32_t id= r.first;
    fil_space_t *space= fil_space_t::get(id);
    if (!space)
    {
      i++;
      continue;
    }
    ut_ad(UT_LIST_GET_LEN(space->chain) == 1);
    char *old= space->chain.start->name;
    if (r.second != old)
    {
      bool exists;
      os_file_type_t ftype;
      const char *new_name= r.second.c_str();
      mysql_mutex_lock(&fil_system.mutex);
      const fil_space_t *other= nullptr;
      if (!space->chain.start->is_open() && space->chain.start->deferred &&
          (other= fil_system.find(new_name)) &&
          (other->chain.start->is_open() || !other->chain.start->deferred))
        other= nullptr;

      if (other)
      {
        /* Multiple tablespaces use the same file name. This should
        only be possible if the recovery of both files was deferred
        (no valid page 0 is contained in either file). We shall not
        rename the file, just rename the metadata. */
        ib::info() << "Renaming tablespace metadata " << id
                   << " from '" << old << "' to '" << r.second
                   << "' that is also associated with tablespace "
                   << other->id;
        space->chain.start->name= mem_strdup(new_name);
        ut_free(old);
      }
      else if (!os_file_status(new_name, &exists, &ftype) || exists)
      {
        ib::error() << "Cannot replay rename of tablespace " << id
                    << " from '" << old << "' to '" << r.second <<
                    (exists ? "' because the target file exists" : "'");
        err= DB_TABLESPACE_EXISTS;
      }
      else
      {
        mysql_mutex_unlock(&fil_system.mutex);
        err= space->rename(new_name, false);
        if (err != DB_SUCCESS)
          ib::error() << "Cannot replay rename of tablespace " << id
                      << " to '" << r.second << "': " << err;
        goto done;
      }
      mysql_mutex_unlock(&fil_system.mutex);
    }
done:
    space->release();
    if (err != DB_SUCCESS)
    {
      recv_sys.set_corrupt_fs();
      break;
    }
    renamed_spaces.erase(i++);
  }
  return err;
}

/** Start recovering from a redo log checkpoint.
@param[in]	flush_lsn	FIL_PAGE_FILE_FLUSH_LSN
of first system tablespace page
@return error code or DB_SUCCESS */
dberr_t
recv_recovery_from_checkpoint_start(lsn_t flush_lsn)
{
	ulint		max_cp_field;
	lsn_t		checkpoint_lsn;
	bool		rescan = false;
	ib_uint64_t	checkpoint_no;
	lsn_t		contiguous_lsn;
	byte*		buf;
	dberr_t		err = DB_SUCCESS;

	ut_ad(srv_operation == SRV_OPERATION_NORMAL
	      || srv_operation == SRV_OPERATION_RESTORE
	      || srv_operation == SRV_OPERATION_RESTORE_EXPORT);
	ut_d(mysql_mutex_lock(&buf_pool.flush_list_mutex));
	ut_ad(UT_LIST_GET_LEN(buf_pool.LRU) == 0);
	ut_ad(UT_LIST_GET_LEN(buf_pool.unzip_LRU) == 0);
	ut_d(mysql_mutex_unlock(&buf_pool.flush_list_mutex));

	if (srv_force_recovery >= SRV_FORCE_NO_LOG_REDO) {

		ib::info() << "innodb_force_recovery=6 skips redo log apply";

		return(DB_SUCCESS);
	}

	recv_sys.recovery_on = true;

	mysql_mutex_lock(&log_sys.mutex);

	err = recv_find_max_checkpoint(&max_cp_field);

	if (err != DB_SUCCESS) {

		recv_sys.recovered_lsn = log_sys.get_lsn();
		mysql_mutex_unlock(&log_sys.mutex);
		return(err);
	}

	buf = log_sys.checkpoint_buf;
	log_sys.log.read(max_cp_field, {buf, OS_FILE_LOG_BLOCK_SIZE});

	checkpoint_lsn = mach_read_from_8(buf + LOG_CHECKPOINT_LSN);
	checkpoint_no = mach_read_from_8(buf + LOG_CHECKPOINT_NO);

	/* Start reading the log from the checkpoint lsn. The variable
	contiguous_lsn contains an lsn up to which the log is known to
	be contiguously written. */
	recv_sys.mlog_checkpoint_lsn = 0;

	ut_ad(RECV_SCAN_SIZE <= srv_log_buffer_size);

	const lsn_t	end_lsn = mach_read_from_8(
		buf + LOG_CHECKPOINT_END_LSN);

	ut_ad(recv_sys.pages.empty());
	contiguous_lsn = checkpoint_lsn;
	switch (log_sys.log.format) {
	case 0:
		mysql_mutex_unlock(&log_sys.mutex);
		return DB_SUCCESS;
	default:
		if (end_lsn == 0) {
			break;
		}
		if (end_lsn >= checkpoint_lsn) {
			contiguous_lsn = end_lsn;
			break;
		}
		recv_sys.set_corrupt_log();
		mysql_mutex_unlock(&log_sys.mutex);
		return(DB_ERROR);
	}

	size_t sizeof_checkpoint;

	if (!log_sys.is_physical()) {
		sizeof_checkpoint = 9/* size of MLOG_CHECKPOINT */;
		goto completed;
	}

	/* Look for FILE_CHECKPOINT. */
	recv_group_scan_log_recs(checkpoint_lsn, &contiguous_lsn, false);
	/* The first scan should not have stored or applied any records. */
	ut_ad(recv_sys.pages.empty());
	ut_ad(!recv_sys.is_corrupt_fs());

	if (srv_read_only_mode && recv_needed_recovery) {
		mysql_mutex_unlock(&log_sys.mutex);
		return(DB_READ_ONLY);
	}

	if (recv_sys.is_corrupt_log() && !srv_force_recovery) {
		mysql_mutex_unlock(&log_sys.mutex);
		ib::warn() << "Log scan aborted at LSN " << contiguous_lsn;
		return(DB_ERROR);
	}

	if (recv_sys.mlog_checkpoint_lsn == 0) {
		lsn_t scan_lsn = log_sys.log.scanned_lsn;
		if (!srv_read_only_mode && scan_lsn != checkpoint_lsn) {
			mysql_mutex_unlock(&log_sys.mutex);
			ib::error err;
			err << "Missing FILE_CHECKPOINT";
			if (end_lsn) {
				err << " at " << end_lsn;
			}
			err << " between the checkpoint " << checkpoint_lsn
			    << " and the end " << scan_lsn << ".";
			return(DB_ERROR);
		}

		log_sys.log.scanned_lsn = checkpoint_lsn;
	} else {
		contiguous_lsn = checkpoint_lsn;
		rescan = recv_group_scan_log_recs(
			checkpoint_lsn, &contiguous_lsn, false);

		if ((recv_sys.is_corrupt_log() && !srv_force_recovery)
		    || recv_sys.is_corrupt_fs()) {
			mysql_mutex_unlock(&log_sys.mutex);
			return(DB_ERROR);
		}
	}

	/* NOTE: we always do a 'recovery' at startup, but only if
	there is something wrong we will print a message to the
	user about recovery: */
	sizeof_checkpoint= SIZE_OF_FILE_CHECKPOINT;

completed:
	if (flush_lsn == checkpoint_lsn + sizeof_checkpoint
	    && recv_sys.mlog_checkpoint_lsn == checkpoint_lsn) {
		/* The redo log is logically empty. */
	} else if (checkpoint_lsn != flush_lsn) {
		ut_ad(!srv_log_file_created);

		if (checkpoint_lsn + sizeof_checkpoint < flush_lsn) {
			ib::warn()
				<< "Are you sure you are using the right "
				<< LOG_FILE_NAME
				<< " to start up the database? Log sequence "
				   "number in the "
				<< LOG_FILE_NAME << " is " << checkpoint_lsn
				<< ", less than the log sequence number in "
				   "the first system tablespace file header, "
				<< flush_lsn << ".";
		}

		if (!recv_needed_recovery) {

			ib::info()
				<< "The log sequence number " << flush_lsn
				<< " in the system tablespace does not match"
				   " the log sequence number "
				<< checkpoint_lsn << " in the "
				<< LOG_FILE_NAME << "!";

			if (srv_read_only_mode) {
				ib::error() << "innodb_read_only"
					" prevents crash recovery";
				mysql_mutex_unlock(&log_sys.mutex);
				return(DB_READ_ONLY);
			}

			recv_needed_recovery = true;
		}
	}

	log_sys.set_lsn(recv_sys.recovered_lsn);
	if (UNIV_LIKELY(log_sys.get_flushed_lsn() < recv_sys.recovered_lsn)) {
		/* This may already have been set by create_log_file()
		if no logs existed when the server started up. */
		log_sys.set_flushed_lsn(recv_sys.recovered_lsn);
	}

	if (recv_needed_recovery) {
		bool missing_tablespace = false;

		err = recv_init_crash_recovery_spaces(
			rescan, missing_tablespace);

		if (err != DB_SUCCESS) {
			mysql_mutex_unlock(&log_sys.mutex);
			return(err);
		}

		/* If there is any missing tablespace and rescan is needed
		then there is a possiblity that hash table will not contain
		all space ids redo logs. Rescan the remaining unstored
		redo logs for the validation of missing tablespace. */
		ut_ad(rescan || !missing_tablespace);

		while (missing_tablespace) {
			DBUG_PRINT("ib_log", ("Rescan of redo log to validate "
					      "the missing tablespace. Scan "
					      "from last stored LSN " LSN_PF,
					      recv_sys.last_stored_lsn));

			lsn_t recent_stored_lsn = recv_sys.last_stored_lsn;
			rescan = recv_group_scan_log_recs(
				checkpoint_lsn, &recent_stored_lsn, false);

			ut_ad(!recv_sys.is_corrupt_fs());

			missing_tablespace = false;

			err = recv_sys.is_corrupt_log()
				? DB_ERROR
				: recv_validate_tablespace(
					rescan, missing_tablespace);

			if (err != DB_SUCCESS) {
				mysql_mutex_unlock(&log_sys.mutex);
				return err;
			}

			rescan = true;
		}

		recv_sys.parse_start_lsn = checkpoint_lsn;

		if (srv_operation == SRV_OPERATION_NORMAL) {
			deferred_spaces.deferred_dblwr();
			buf_dblwr.recover();
		}

		ut_ad(srv_force_recovery <= SRV_FORCE_NO_UNDO_LOG_SCAN);

		if (rescan) {
			contiguous_lsn = checkpoint_lsn;

			recv_group_scan_log_recs(
				checkpoint_lsn, &contiguous_lsn, true);

			if ((recv_sys.is_corrupt_log()
			     && !srv_force_recovery)
			    || recv_sys.is_corrupt_fs()) {
				mysql_mutex_unlock(&log_sys.mutex);
				return(DB_ERROR);
			}
		}
	} else {
		ut_ad(!rescan || recv_sys.pages.empty());
	}

	if (log_sys.is_physical()
	    && (log_sys.log.scanned_lsn < checkpoint_lsn
		|| log_sys.log.scanned_lsn < recv_max_page_lsn)) {

		ib::error() << "We scanned the log up to "
			<< log_sys.log.scanned_lsn
			<< ". A checkpoint was at " << checkpoint_lsn << " and"
			" the maximum LSN on a database page was "
			<< recv_max_page_lsn << ". It is possible that the"
			" database is now corrupt!";
	}

	if (recv_sys.recovered_lsn < checkpoint_lsn) {
		mysql_mutex_unlock(&log_sys.mutex);

		ib::error() << "Recovered only to lsn:"
			    << recv_sys.recovered_lsn
			    << " checkpoint_lsn: " << checkpoint_lsn;

		return(DB_ERROR);
	}

	log_sys.next_checkpoint_lsn = checkpoint_lsn;
	log_sys.next_checkpoint_no = checkpoint_no + 1;

	recv_synchronize_groups();

	ut_ad(recv_needed_recovery
	      || checkpoint_lsn == recv_sys.recovered_lsn);

	log_sys.write_lsn = log_sys.get_lsn();
	log_sys.buf_free = log_sys.write_lsn % OS_FILE_LOG_BLOCK_SIZE;
	log_sys.buf_next_to_write = log_sys.buf_free;

	log_sys.last_checkpoint_lsn = checkpoint_lsn;

	if (!srv_read_only_mode && srv_operation == SRV_OPERATION_NORMAL
	    && (~log_t::FORMAT_ENCRYPTED & log_sys.log.format)
	    == log_t::FORMAT_10_5) {
		/* Write a FILE_CHECKPOINT marker as the first thing,
		before generating any other redo log. This ensures
		that subsequent crash recovery will be possible even
		if the server were killed soon after this. */
		fil_names_clear(log_sys.last_checkpoint_lsn, true);
	}

	log_sys.next_checkpoint_no = ++checkpoint_no;

	mysql_mutex_lock(&recv_sys.mutex);
	recv_sys.apply_log_recs = true;
	recv_no_ibuf_operations = false;
	ut_d(recv_no_log_write = srv_operation == SRV_OPERATION_RESTORE
	     || srv_operation == SRV_OPERATION_RESTORE_EXPORT);
	if (srv_operation == SRV_OPERATION_NORMAL) {
		err = recv_rename_files();
	}
	mysql_mutex_unlock(&recv_sys.mutex);
	mysql_mutex_unlock(&log_sys.mutex);

	recv_lsn_checks_on = true;

	/* The database is now ready to start almost normal processing of user
	transactions: transaction rollbacks and the application of the log
	records in the hash table can be run in background. */
	if (err == DB_SUCCESS && deferred_spaces.reinit_all()
	    && !srv_force_recovery) {
		err = DB_CORRUPTION;
	}

	return err;
}

bool recv_dblwr_t::validate_page(const page_id_t page_id,
                                 const byte *page,
                                 const fil_space_t *space,
                                 byte *tmp_buf)
{
  if (page_id.page_no() == 0)
  {
    ulint flags= fsp_header_get_flags(page);
    if (!fil_space_t::is_valid_flags(flags, page_id.space()))
    {
      ulint cflags= fsp_flags_convert_from_101(flags);
      if (cflags == ULINT_UNDEFINED)
      {
        ib::warn() << "Ignoring a doublewrite copy of page " << page_id
                   << "due to invalid flags " << ib::hex(flags);
        return false;
      }

      flags= cflags;
    }

    /* Page 0 is never page_compressed or encrypted. */
    return !buf_page_is_corrupted(true, page, flags);
  }

  ut_ad(tmp_buf);
  byte *tmp_frame= tmp_buf;
  byte *tmp_page= tmp_buf + srv_page_size;
  const uint16_t page_type= mach_read_from_2(page + FIL_PAGE_TYPE);
  const bool expect_encrypted= space->crypt_data &&
    space->crypt_data->type != CRYPT_SCHEME_UNENCRYPTED;

  if (space->full_crc32())
    return !buf_page_is_corrupted(true, page, space->flags);

  if (expect_encrypted &&
      mach_read_from_4(page + FIL_PAGE_FILE_FLUSH_LSN_OR_KEY_VERSION))
  {
    if (!fil_space_verify_crypt_checksum(page, space->zip_size()))
      return false;
    if (page_type != FIL_PAGE_PAGE_COMPRESSED_ENCRYPTED)
      return true;
    if (space->zip_size())
      return false;
    memcpy(tmp_page, page, space->physical_size());
    if (!fil_space_decrypt(space, tmp_frame, tmp_page))
      return false;
  }

  switch (page_type) {
  case FIL_PAGE_PAGE_COMPRESSED:
    memcpy(tmp_page, page, space->physical_size());
    /* fall through */
  case FIL_PAGE_PAGE_COMPRESSED_ENCRYPTED:
    if (space->zip_size())
      return false; /* ROW_FORMAT=COMPRESSED cannot be page_compressed */
    ulint decomp= fil_page_decompress(tmp_frame, tmp_page, space->flags);
    if (!decomp)
      return false; /* decompression failed */
    if (decomp == srv_page_size)
      return false; /* the page was not compressed (invalid page type) */
    return !buf_page_is_corrupted(true, tmp_page, space->flags);
  }

  return !buf_page_is_corrupted(true, page, space->flags);
}

byte *recv_dblwr_t::find_page(const page_id_t page_id,
                              const fil_space_t *space, byte *tmp_buf)
{
  byte *result= NULL;
  lsn_t max_lsn= 0;

  for (byte *page : pages)
  {
    if (page_get_page_no(page) != page_id.page_no() ||
        page_get_space_id(page) != page_id.space())
      continue;
    const lsn_t lsn= mach_read_from_8(page + FIL_PAGE_LSN);
    if (lsn <= max_lsn ||
        !validate_page(page_id, page, space, tmp_buf))
    {
      /* Mark processed for subsequent iterations in buf_dblwr_t::recover() */
      memset(page + FIL_PAGE_LSN, 0, 8);
      continue;
    }
    max_lsn= lsn;
    result= page;
  }

  return result;
}<|MERGE_RESOLUTION|>--- conflicted
+++ resolved
@@ -2918,41 +2918,10 @@
 	ut_ad(mtr.has_committed());
 }
 
-<<<<<<< HEAD
-/** Reads in pages which have hashed log records, from an area around a given
-page number.
-@param[in]	page_id	page id */
-TRANSACTIONAL_TARGET
-static void recv_read_in_area(page_id_t page_id)
-{
-	uint32_t page_nos[32];
-	page_id.set_page_no(ut_2pow_round(page_id.page_no(), 32U));
-	const uint32_t up_limit = page_id.page_no() + 32;
-	uint32_t* p = page_nos;
-
-	for (recv_sys_t::map::iterator i= recv_sys.pages.lower_bound(page_id);
-	     i != recv_sys.pages.end()
-	     && i->first.space() == page_id.space()
-	     && i->first.page_no() < up_limit; i++) {
-		if (i->second.state == page_recv_t::RECV_NOT_PROCESSED
-		    && !buf_pool.page_hash_contains(
-			    i->first,
-			    buf_pool.page_hash.cell_get(i->first.fold()))) {
-			i->second.state = page_recv_t::RECV_BEING_READ;
-			*p++ = i->first.page_no();
-		}
-	}
-
-	if (p != page_nos) {
-		mysql_mutex_unlock(&recv_sys.mutex);
-		buf_read_recv_pages(page_id.space(), page_nos,
-				    ulint(p - page_nos));
-		mysql_mutex_lock(&recv_sys.mutex);
-	}
-=======
 /** Read pages for which log needs to be applied.
 @param page_id	first page identifier to read
 @param i        iterator to recv_sys.pages */
+TRANSACTIONAL_TARGET
 static void recv_read_in_area(page_id_t page_id, recv_sys_t::map::iterator i)
 {
   uint32_t page_nos[32];
@@ -2972,11 +2941,10 @@
 
   if (p != page_nos)
   {
-    mutex_exit(&recv_sys.mutex);
+    mysql_mutex_unlock(&recv_sys.mutex);
     buf_read_recv_pages(page_id.space(), page_nos, ulint(p - page_nos));
-    mutex_enter(&recv_sys.mutex);
-  }
->>>>>>> cf63eece
+    mysql_mutex_lock(&recv_sys.mutex);
+  }
 }
 
 /** Attempt to initialize a page based on redo log records.
@@ -3183,7 +3151,6 @@
       const page_id_t page_id= p->first;
       ut_ad(!p->second.log.empty());
 
-<<<<<<< HEAD
       const uint32_t space_id= page_id.space();
       auto d= deferred_spaces.defers.find(space_id);
       if (d != deferred_spaces.defers.end())
@@ -3214,10 +3181,7 @@
         continue;
       }
 
-      switch (recs.state) {
-=======
       switch (p->second.state) {
->>>>>>> cf63eece
       case page_recv_t::RECV_BEING_READ:
       case page_recv_t::RECV_BEING_PROCESSED:
         p++;
@@ -3228,29 +3192,7 @@
 next_free_block:
           mysql_mutex_unlock(&mutex);
           free_block= buf_LRU_get_free_block(false);
-<<<<<<< HEAD
           mysql_mutex_lock(&mutex);
-next_page:
-          p= pages.lower_bound(page_id);
-        }
-        continue;
-      case page_recv_t::RECV_NOT_PROCESSED:
-        mtr.start();
-        mtr.set_log_mode(MTR_LOG_NO_REDO);
-        if (buf_block_t *block= buf_page_get_low(page_id, 0, RW_X_LATCH,
-                                                 nullptr, BUF_GET_IF_IN_POOL,
-                                                 &mtr, nullptr, false))
-        {
-          recv_recover_page(block, mtr, p);
-          ut_ad(mtr.has_committed());
-        }
-        else
-        {
-          mtr.commit();
-          recv_read_in_area(page_id);
-=======
-          mutex_enter(&mutex);
->>>>>>> cf63eece
           break;
         }
         ut_ad(p == pages.end() || p->first > page_id);
