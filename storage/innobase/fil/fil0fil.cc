/*****************************************************************************

Copyright (c) 1995, 2016, Oracle and/or its affiliates. All Rights Reserved.
Copyright (c) 2014, 2017, MariaDB Corporation.

This program is free software; you can redistribute it and/or modify it under
the terms of the GNU General Public License as published by the Free Software
Foundation; version 2 of the License.

This program is distributed in the hope that it will be useful, but WITHOUT
ANY WARRANTY; without even the implied warranty of MERCHANTABILITY or FITNESS
FOR A PARTICULAR PURPOSE. See the GNU General Public License for more details.

You should have received a copy of the GNU General Public License along with
this program; if not, write to the Free Software Foundation, Inc.,
51 Franklin Street, Suite 500, Boston, MA 02110-1335 USA

*****************************************************************************/

/**************************************************//**
@file fil/fil0fil.cc
The tablespace memory cache

Created 10/25/1995 Heikki Tuuri
*******************************************************/

#include "ha_prototypes.h"
#include "fil0pagecompress.h"
#include "fsp0pagecompress.h"
#include "fil0crypt.h"

#include "btr0btr.h"
#include "buf0buf.h"
#include "dict0boot.h"
#include "dict0dict.h"
#include "fsp0file.h"
#include "fsp0file.h"
#include "fsp0fsp.h"
#include "fsp0space.h"
#include "fsp0sysspace.h"
#include "hash0hash.h"
#include "log0recv.h"
#include "mach0data.h"
#include "mem0mem.h"
#include "mtr0log.h"
#include "os0file.h"
#include "page0zip.h"
#include "row0mysql.h"
#include "row0trunc.h"
#include "srv0start.h"
#include "trx0purge.h"
#include "ut0new.h"
#include "buf0lru.h"
#include "ibuf0ibuf.h"
#include "os0event.h"
#include "sync0sync.h"
#include "buf0flu.h"
#include "srv0start.h"
#include "trx0purge.h"
#include "ut0new.h"
#include "os0api.h"

/** Tries to close a file in the LRU list. The caller must hold the fil_sys
mutex.
@return true if success, false if should retry later; since i/o's
generally complete in < 100 ms, and as InnoDB writes at most 128 pages
from the buffer pool in a batch, and then immediately flushes the
files, there is a good chance that the next time we find a suitable
node from the LRU list.
@param[in] print_info	if true, prints information why it
                        cannot close a file */
static
bool
fil_try_to_close_file_in_LRU(bool print_info);

/*
		IMPLEMENTATION OF THE TABLESPACE MEMORY CACHE
		=============================================

The tablespace cache is responsible for providing fast read/write access to
tablespaces and logs of the database. File creation and deletion is done
in other modules which know more of the logic of the operation, however.

A tablespace consists of a chain of files. The size of the files does not
have to be divisible by the database block size, because we may just leave
the last incomplete block unused. When a new file is appended to the
tablespace, the maximum size of the file is also specified. At the moment,
we think that it is best to extend the file to its maximum size already at
the creation of the file, because then we can avoid dynamically extending
the file when more space is needed for the tablespace.

A block's position in the tablespace is specified with a 32-bit unsigned
integer. The files in the chain are thought to be catenated, and the block
corresponding to an address n is the nth block in the catenated file (where
the first block is named the 0th block, and the incomplete block fragments
at the end of files are not taken into account). A tablespace can be extended
by appending a new file at the end of the chain.

Our tablespace concept is similar to the one of Oracle.

To acquire more speed in disk transfers, a technique called disk striping is
sometimes used. This means that logical block addresses are divided in a
round-robin fashion across several disks. Windows NT supports disk striping,
so there we do not need to support it in the database. Disk striping is
implemented in hardware in RAID disks. We conclude that it is not necessary
to implement it in the database. Oracle 7 does not support disk striping,
either.

Another trick used at some database sites is replacing tablespace files by
raw disks, that is, the whole physical disk drive, or a partition of it, is
opened as a single file, and it is accessed through byte offsets calculated
from the start of the disk or the partition. This is recommended in some
books on database tuning to achieve more speed in i/o. Using raw disk
certainly prevents the OS from fragmenting disk space, but it is not clear
if it really adds speed. We measured on the Pentium 100 MHz + NT + NTFS file
system + EIDE Conner disk only a negligible difference in speed when reading
from a file, versus reading from a raw disk.

To have fast access to a tablespace or a log file, we put the data structures
to a hash table. Each tablespace and log file is given an unique 32-bit
identifier.

Some operating systems do not support many open files at the same time,
though NT seems to tolerate at least 900 open files. Therefore, we put the
open files in an LRU-list. If we need to open another file, we may close the
file at the end of the LRU-list. When an i/o-operation is pending on a file,
the file cannot be closed. We take the file nodes with pending i/o-operations
out of the LRU-list and keep a count of pending operations. When an operation
completes, we decrement the count and return the file node to the LRU-list if
the count drops to zero. */

/** Reference to the server data directory. Usually it is the
current working directory ".", but in the MySQL Embedded Server Library
it is an absolute path. */
const char*	fil_path_to_mysql_datadir;

/** Common InnoDB file extentions */
const char* dot_ext[] = { "", ".ibd", ".isl", ".cfg" };

/** The number of fsyncs done to the log */
ulint	fil_n_log_flushes			= 0;

/** Number of pending redo log flushes */
ulint	fil_n_pending_log_flushes		= 0;
/** Number of pending tablespace flushes */
ulint	fil_n_pending_tablespace_flushes	= 0;

/** Number of files currently open */
ulint	fil_n_file_opened			= 0;

/** The null file address */
fil_addr_t	fil_addr_null = {FIL_NULL, 0};

/** The tablespace memory cache. This variable is NULL before the module is
initialized. */
UNIV_INTERN fil_system_t*	fil_system	= NULL;

/** At this age or older a space/page will be rotated */
UNIV_INTERN extern uint srv_fil_crypt_rotate_key_age;
UNIV_INTERN extern ib_mutex_t fil_crypt_threads_mutex;

/** Determine if user has explicitly disabled fsync(). */
# define fil_buffering_disabled(s)	\
	((s)->purpose == FIL_TYPE_TABLESPACE	\
	 && srv_file_flush_method	\
	 == SRV_O_DIRECT_NO_FSYNC)

/** Determine if the space id is a user tablespace id or not.
@param[in]	space_id	Space ID to check
@return true if it is a user tablespace ID */
UNIV_INLINE
bool
fil_is_user_tablespace_id(
	ulint	space_id)
{
	return(space_id > srv_undo_tablespaces_open
	       && space_id != SRV_TMP_SPACE_ID);
}

#ifdef UNIV_DEBUG
/** Try fil_validate() every this many times */
# define FIL_VALIDATE_SKIP	17

/******************************************************************//**
Checks the consistency of the tablespace cache some of the time.
@return true if ok or the check was skipped */
static
bool
fil_validate_skip(void)
/*===================*/
{
	/** The fil_validate() call skip counter. Use a signed type
	because of the race condition below. */
	static int fil_validate_count = FIL_VALIDATE_SKIP;

	/* There is a race condition below, but it does not matter,
	because this call is only for heuristic purposes. We want to
	reduce the call frequency of the costly fil_validate() check
	in debug builds. */
	if (--fil_validate_count > 0) {
		return(true);
	}

	fil_validate_count = FIL_VALIDATE_SKIP;
	return(fil_validate());
}
#endif /* UNIV_DEBUG */

/********************************************************************//**
Determines if a file node belongs to the least-recently-used list.
@return true if the file belongs to fil_system->LRU mutex. */
UNIV_INLINE
bool
fil_space_belongs_in_lru(
/*=====================*/
	const fil_space_t*	space)	/*!< in: file space */
{
	switch (space->purpose) {
	case FIL_TYPE_TEMPORARY:
	case FIL_TYPE_LOG:
		return(false);
	case FIL_TYPE_TABLESPACE:
		return(fil_is_user_tablespace_id(space->id));
	case FIL_TYPE_IMPORT:
		return(true);
	}

	ut_ad(0);
	return(false);
}

/********************************************************************//**
NOTE: you must call fil_mutex_enter_and_prepare_for_io() first!

Prepares a file node for i/o. Opens the file if it is closed. Updates the
pending i/o's field in the node and the system appropriately. Takes the node
off the LRU list if it is in the LRU list. The caller must hold the fil_sys
mutex.
@return false if the file can't be opened, otherwise true */
static
bool
fil_node_prepare_for_io(
/*====================*/
	fil_node_t*	node,	/*!< in: file node */
	fil_system_t*	system,	/*!< in: tablespace memory cache */
	fil_space_t*	space);	/*!< in: space */

/** Update the data structures when an i/o operation finishes.
@param[in,out] node		file node
@param[in] type			IO context */
static
void
fil_node_complete_io(fil_node_t* node, const IORequest& type);

/** Reads data from a space to a buffer. Remember that the possible incomplete
blocks at the end of file are ignored: they are not taken into account when
calculating the byte offset within a space.
@param[in]	page_id		page id
@param[in]	page_size	page size
@param[in]	byte_offset	remainder of offset in bytes; in aio this
must be divisible by the OS block size
@param[in]	len		how many bytes to read; this must not cross a
file boundary; in aio this must be a block size multiple
@param[in,out]	buf		buffer where to store data read; in aio this
must be appropriately aligned
@return DB_SUCCESS, or DB_TABLESPACE_DELETED if we are trying to do
i/o on a tablespace which does not exist */
UNIV_INLINE
dberr_t
fil_read(
	const page_id_t&	page_id,
	const page_size_t&	page_size,
	ulint			byte_offset,
	ulint			len,
	void*			buf)
{
	return(fil_io(IORequestRead, true, page_id, page_size,
			byte_offset, len, buf, NULL));
}

/** Writes data to a space from a buffer. Remember that the possible incomplete
blocks at the end of file are ignored: they are not taken into account when
calculating the byte offset within a space.
@param[in]	page_id		page id
@param[in]	page_size	page size
@param[in]	byte_offset	remainder of offset in bytes; in aio this
must be divisible by the OS block size
@param[in]	len		how many bytes to write; this must not cross
a file boundary; in aio this must be a block size multiple
@param[in]	buf		buffer from which to write; in aio this must
be appropriately aligned
@return DB_SUCCESS, or DB_TABLESPACE_DELETED if we are trying to do
i/o on a tablespace which does not exist */
UNIV_INLINE
dberr_t
fil_write(
	const page_id_t&	page_id,
	const page_size_t&	page_size,
	ulint			byte_offset,
	ulint			len,
	void*			buf)
{
	ut_ad(!srv_read_only_mode);

	return(fil_io(IORequestWrite, true, page_id, page_size,
		      byte_offset, len, buf, NULL));
}

/*******************************************************************//**
Returns the table space by a given id, NULL if not found. */
fil_space_t*
fil_space_get_by_id(
/*================*/
	ulint	id)	/*!< in: space id */
{
	fil_space_t*	space;

	ut_ad(mutex_own(&fil_system->mutex));

	HASH_SEARCH(hash, fil_system->spaces, id,
		    fil_space_t*, space,
		    ut_ad(space->magic_n == FIL_SPACE_MAGIC_N),
		    space->id == id);

	return(space);
}

/*******************************************************************//**
Returns the table space by a given name, NULL if not found. */
UNIV_INLINE
fil_space_t*
fil_space_get_by_name(
/*==================*/
	const char*	name)	/*!< in: space name */
{
	fil_space_t*	space;
	ulint		fold;

	ut_ad(mutex_own(&fil_system->mutex));

	fold = ut_fold_string(name);

	HASH_SEARCH(name_hash, fil_system->name_hash, fold,
		    fil_space_t*, space,
		    ut_ad(space->magic_n == FIL_SPACE_MAGIC_N),
		    !strcmp(name, space->name));

	return(space);
}

/** Look up a tablespace.
The caller should hold an InnoDB table lock or a MDL that prevents
the tablespace from being dropped during the operation,
or the caller should be in single-threaded crash recovery mode
(no user connections that could drop tablespaces).
If this is not the case, fil_space_acquire() and fil_space_release()
should be used instead.
@param[in]	id	tablespace ID
@return tablespace, or NULL if not found */
fil_space_t*
fil_space_get(
	ulint	id)
{
	mutex_enter(&fil_system->mutex);
	fil_space_t*	space = fil_space_get_by_id(id);
	mutex_exit(&fil_system->mutex);
	ut_ad(space == NULL || space->purpose != FIL_TYPE_LOG);
	return(space);
}

/** Returns the latch of a file space.
@param[in]	id	space id
@param[out]	flags	tablespace flags
@return latch protecting storage allocation */
rw_lock_t*
fil_space_get_latch(
	ulint	id,
	ulint*	flags)
{
	fil_space_t*	space;

	ut_ad(fil_system);

	mutex_enter(&fil_system->mutex);

	space = fil_space_get_by_id(id);

	ut_a(space);

	if (flags) {
		*flags = space->flags;
	}

	mutex_exit(&fil_system->mutex);

	return(&(space->latch));
}

/** Gets the type of a file space.
@param[in]	id	tablespace identifier
@return file type */
fil_type_t
fil_space_get_type(
	ulint	id)
{
	fil_space_t*	space;

	ut_ad(fil_system);

	mutex_enter(&fil_system->mutex);

	space = fil_space_get_by_id(id);

	ut_a(space);

	mutex_exit(&fil_system->mutex);

	return(space->purpose);
}

/** Note that a tablespace has been imported.
It is initially marked as FIL_TYPE_IMPORT so that no logging is
done during the import process when the space ID is stamped to each page.
Now we change it to FIL_SPACE_TABLESPACE to start redo and undo logging.
NOTE: temporary tablespaces are never imported.
@param[in]	id	tablespace identifier */
void
fil_space_set_imported(
	ulint	id)
{
	ut_ad(fil_system != NULL);

	mutex_enter(&fil_system->mutex);

	fil_space_t*	space = fil_space_get_by_id(id);

	ut_ad(space->purpose == FIL_TYPE_IMPORT);
	space->purpose = FIL_TYPE_TABLESPACE;

	mutex_exit(&fil_system->mutex);
}

/**********************************************************************//**
Checks if all the file nodes in a space are flushed. The caller must hold
the fil_system mutex.
@return true if all are flushed */
static
bool
fil_space_is_flushed(
/*=================*/
	fil_space_t*	space)	/*!< in: space */
{
	ut_ad(mutex_own(&fil_system->mutex));

	for (const fil_node_t* node = UT_LIST_GET_FIRST(space->chain);
	     node != NULL;
	     node = UT_LIST_GET_NEXT(chain, node)) {

		if (node->modification_counter > node->flush_counter) {

			ut_ad(!fil_buffering_disabled(space));
			return(false);
		}
	}

	return(true);
}


/** Append a file to the chain of files of a space.
@param[in]	name		file name of a file that is not open
@param[in]	size		file size in entire database blocks
@param[in,out]	space		tablespace from fil_space_create()
@param[in]	is_raw		whether this is a raw device or partition
@param[in]	atomic_write	true if the file could use atomic write
@param[in]	max_pages	maximum number of pages in file,
ULINT_MAX means the file size is unlimited.
@return pointer to the file name
@retval NULL if error */
static
fil_node_t*
fil_node_create_low(
	const char*	name,
	ulint		size,
	fil_space_t*	space,
	bool		is_raw,
	bool		atomic_write,
	ulint		max_pages = ULINT_MAX)
{
	fil_node_t*	node;

	ut_ad(name != NULL);
	ut_ad(fil_system != NULL);

	if (space == NULL) {
		return(NULL);
	}

	node = reinterpret_cast<fil_node_t*>(ut_zalloc_nokey(sizeof(*node)));

	node->handle = OS_FILE_CLOSED;

	node->name = mem_strdup(name);

	ut_a(!is_raw || srv_start_raw_disk_in_use);

	node->sync_event = os_event_create("fsync_event");

	node->is_raw_disk = is_raw;

	node->size = size;

	node->magic_n = FIL_NODE_MAGIC_N;

	node->init_size = size;
	node->max_size = max_pages;

	mutex_enter(&fil_system->mutex);

	space->size += size;

	node->space = space;

	node->atomic_write = atomic_write;

	UT_LIST_ADD_LAST(space->chain, node);
	mutex_exit(&fil_system->mutex);

	return(node);
}

/** Appends a new file to the chain of files of a space. File must be closed.
@param[in]	name		file name (file must be closed)
@param[in]	size		file size in database blocks, rounded downwards to
				an integer
@param[in,out]	space		space where to append
@param[in]	is_raw		true if a raw device or a raw disk partition
@param[in]	atomic_write	true if the file could use atomic write
@param[in]	max_pages	maximum number of pages in file,
ULINT_MAX means the file size is unlimited.
@return pointer to the file name
@retval NULL if error */
char*
fil_node_create(
	const char*	name,
	ulint		size,
	fil_space_t*	space,
	bool		is_raw,
	bool		atomic_write,
	ulint		max_pages)
{
	fil_node_t*	node;

	node = fil_node_create_low(
		name, size, space, is_raw, atomic_write, max_pages);

	return(node == NULL ? NULL : node->name);
}

/** Open a file node of a tablespace.
The caller must own the fil_system mutex.
@param[in,out]	node	File node
@return false if the file can't be opened, otherwise true */
static
bool
fil_node_open_file(
	fil_node_t*	node)
{
	os_offset_t	size_bytes;
	bool		success;
	bool		read_only_mode;
	fil_space_t*	space = node->space;

	ut_ad(mutex_own(&fil_system->mutex));
	ut_a(node->n_pending == 0);
	ut_a(!node->is_open());

	read_only_mode = !fsp_is_system_temporary(space->id)
		&& srv_read_only_mode;

	const bool first_time_open = node->size == 0;

	if (first_time_open
	    || (space->purpose == FIL_TYPE_TABLESPACE
		&& node == UT_LIST_GET_FIRST(space->chain)
		&& !undo::Truncate::was_tablespace_truncated(space->id)
		&& srv_startup_is_before_trx_rollback_phase)) {
		/* We do not know the size of the file yet. First we
		open the file in the normal mode, no async I/O here,
		for simplicity. Then do some checks, and close the
		file again.  NOTE that we could not use the simple
		file read function os_file_read() in Windows to read
		from a file opened for async I/O! */

retry:
		node->handle = os_file_create_simple_no_error_handling(
			innodb_data_file_key, node->name, OS_FILE_OPEN,
			OS_FILE_READ_ONLY, read_only_mode, &success);

		if (!success) {
			/* The following call prints an error message */
			ulint err = os_file_get_last_error(true);
			if (err == EMFILE + 100) {
				if (fil_try_to_close_file_in_LRU(true))
					goto retry;
			}

			ib::warn() << "Cannot open '" << node->name << "'."
				" Have you deleted .ibd files under a"
				" running mysqld server?";
			return(false);
		}

		size_bytes = os_file_get_size(node->handle);
		ut_a(size_bytes != (os_offset_t) -1);

		ut_a(space->purpose != FIL_TYPE_LOG);
		const page_size_t	page_size(space->flags);
		const ulint		psize = page_size.physical();
		const ulint		min_size = FIL_IBD_FILE_INITIAL_SIZE
			* psize;

		if (size_bytes < min_size) {
			ib::error() << "The size of the file " << node->name
				<< " is only " << size_bytes
				<< " bytes, should be at least " << min_size;
			os_file_close(node->handle);
			return(false);
		}

		/* Read the first page of the tablespace */

		byte* buf2 = static_cast<byte*>(ut_malloc_nokey(2 * psize));

		/* Align the memory for file i/o if we might have O_DIRECT
		set */
		byte* page = static_cast<byte*>(ut_align(buf2, psize));

		IORequest	request(IORequest::READ);

		success = os_file_read(
			request,
			node->handle, page, 0, psize);
		srv_stats.page0_read.add(1);

		const ulint	space_id
			= fsp_header_get_space_id(page);
		ulint		flags		= fsp_header_get_flags(page);
		const ulint	size		= fsp_header_get_field(
			page, FSP_SIZE);
		const ulint	free_limit	= fsp_header_get_field(
			page, FSP_FREE_LIMIT);
		const ulint	free_len	= flst_get_len(
			FSP_HEADER_OFFSET + FSP_FREE + page);

		/* Try to read crypt_data from page 0 if it is not yet
		read. FIXME: Remove page_0_crypt_read, and simply ensure in
		fil_space_t object creation that node->size==0 if and only
		if the crypt_data is not known and must be read. */
		if (!space->page_0_crypt_read) {
			space->page_0_crypt_read = true;
			ut_ad(space->crypt_data == NULL);
			space->crypt_data = fil_space_read_crypt_data(
				page_size_t(space->flags), page);
		}

		ut_free(buf2);
		os_file_close(node->handle);

		if (!fsp_flags_is_valid(flags)) {
			ulint cflags = fsp_flags_convert_from_101(flags);
			if (cflags == ULINT_UNDEFINED) {
				ib::error()
					<< "Expected tablespace flags "
					<< ib::hex(flags)
					<< " but found " << ib::hex(flags)
					<< " in the file " << node->name;
				return(false);
			}

			flags = cflags;
		}

		if (UNIV_UNLIKELY(space_id != space->id)) {
			ib::error()
				<< "Expected tablespace id " << space->id
				<< " but found " << space_id
				<< "in the file" << node->name;
			return(false);
		}

		ut_ad(space->free_limit == 0
		      || space->free_limit == free_limit);
		ut_ad(space->free_len == 0
		      || space->free_len == free_len);
		space->size_in_header = size;
		space->free_limit = free_limit;
		space->free_len = free_len;

		if (first_time_open) {
			ulint	extent_size;

			extent_size = psize * FSP_EXTENT_SIZE;

			/* After apply-incremental, tablespaces are not extended
			to a whole megabyte. Do not cut off valid data. */

			/* Truncate the size to a multiple of extent size. */
			if (size_bytes >= extent_size) {
				size_bytes = ut_2pow_round(size_bytes,
							   extent_size);
			}

			node->size = static_cast<ulint>(size_bytes / psize);
			space->size += node->size;
		}
	}

	/* printf("Opening file %s\n", node->name); */

	/* Open the file for reading and writing, in Windows normally in the
	unbuffered async I/O mode, though global variables may make
	os_file_create() to fall back to the normal file I/O mode. */

	if (space->purpose == FIL_TYPE_LOG) {
		node->handle = os_file_create(
			innodb_log_file_key, node->name, OS_FILE_OPEN,
			OS_FILE_AIO, OS_LOG_FILE, read_only_mode, &success);
	} else if (node->is_raw_disk) {
		node->handle = os_file_create(
			innodb_data_file_key, node->name, OS_FILE_OPEN_RAW,
			OS_FILE_AIO, OS_DATA_FILE, read_only_mode, &success);
	} else {
		node->handle = os_file_create(
			innodb_data_file_key, node->name, OS_FILE_OPEN,
			OS_FILE_AIO, OS_DATA_FILE, read_only_mode, &success);

                if (first_time_open) {
			/*
			Atomic writes is supported if the file can be used
			with atomic_writes (not log file), O_DIRECT is
			used (tested in ha_innodb.cc) and the file is
			device and file system that supports atomic writes
			for the given block size
			*/
			space->atomic_write_supported
				= srv_use_atomic_writes
				&& node->atomic_write
				&& my_test_if_atomic_write(
					node->handle,
					int(page_size_t(space->flags)
					    .physical()));
                }
        }

	ut_a(success);
	ut_a(node->is_open());

	fil_system->n_open++;
	fil_n_file_opened++;

	if (fil_space_belongs_in_lru(space)) {

		/* Put the node to the LRU list */
		UT_LIST_ADD_FIRST(fil_system->LRU, node);
	}

	return(true);
}

/** Close a file node.
@param[in,out]	node	File node */
static
void
fil_node_close_file(
	fil_node_t*	node)
{
	bool	ret;

	ut_ad(mutex_own(&(fil_system->mutex)));
	ut_a(node->is_open());
	ut_a(node->n_pending == 0);
	ut_a(node->n_pending_flushes == 0);
	ut_a(!node->being_extended);
	ut_a(node->modification_counter == node->flush_counter
	     || node->space->purpose == FIL_TYPE_TEMPORARY
	     || srv_fast_shutdown == 2
	     || !srv_was_started);

	ret = os_file_close(node->handle);
	ut_a(ret);

	/* printf("Closing file %s\n", node->name); */

	node->handle = OS_FILE_CLOSED;
	ut_ad(!node->is_open());
	ut_a(fil_system->n_open > 0);
	fil_system->n_open--;
	fil_n_file_opened--;

	if (fil_space_belongs_in_lru(node->space)) {

		ut_a(UT_LIST_GET_LEN(fil_system->LRU) > 0);

		/* The node is in the LRU list, remove it */
		UT_LIST_REMOVE(fil_system->LRU, node);
	}
}

/** Tries to close a file in the LRU list. The caller must hold the fil_sys
mutex.
@return true if success, false if should retry later; since i/o's
generally complete in < 100 ms, and as InnoDB writes at most 128 pages
from the buffer pool in a batch, and then immediately flushes the
files, there is a good chance that the next time we find a suitable
node from the LRU list.
@param[in] print_info	if true, prints information why it
			cannot close a file*/
static
bool
fil_try_to_close_file_in_LRU(

	bool	print_info)
{
	fil_node_t*	node;

	ut_ad(mutex_own(&fil_system->mutex));

	if (print_info) {
		ib::info() << "fil_sys open file LRU len "
			<< UT_LIST_GET_LEN(fil_system->LRU);
	}

	for (node = UT_LIST_GET_LAST(fil_system->LRU);
	     node != NULL;
	     node = UT_LIST_GET_PREV(LRU, node)) {

		if (node->modification_counter == node->flush_counter
		    && node->n_pending_flushes == 0
		    && !node->being_extended) {

			fil_node_close_file(node);

			return(true);
		}

		if (!print_info) {
			continue;
		}

		if (node->n_pending_flushes > 0) {

			ib::info() << "Cannot close file " << node->name
				<< ", because n_pending_flushes "
				<< node->n_pending_flushes;
		}

		if (node->modification_counter != node->flush_counter) {
			ib::warn() << "Cannot close file " << node->name
				<< ", because modification count "
				<< node->modification_counter <<
				" != flush count " << node->flush_counter;
		}

		if (node->being_extended) {
			ib::info() << "Cannot close file " << node->name
				<< ", because it is being extended";
		}
	}

	return(false);
}

/** Flush any writes cached by the file system.
@param[in,out]	space	tablespace */
static
void
fil_flush_low(fil_space_t* space)
{
	ut_ad(mutex_own(&fil_system->mutex));
	ut_ad(space);
	ut_ad(!space->stop_new_ops);

	if (fil_buffering_disabled(space)) {

		/* No need to flush. User has explicitly disabled
		buffering. */
		ut_ad(!space->is_in_unflushed_spaces);
		ut_ad(fil_space_is_flushed(space));
		ut_ad(space->n_pending_flushes == 0);

#ifdef UNIV_DEBUG
		for (fil_node_t* node = UT_LIST_GET_FIRST(space->chain);
		     node != NULL;
		     node = UT_LIST_GET_NEXT(chain, node)) {
			ut_ad(node->modification_counter
			      == node->flush_counter);
			ut_ad(node->n_pending_flushes == 0);
		}
#endif /* UNIV_DEBUG */

		return;
	}

	/* Prevent dropping of the space while we are flushing */
	space->n_pending_flushes++;

	for (fil_node_t* node = UT_LIST_GET_FIRST(space->chain);
	     node != NULL;
	     node = UT_LIST_GET_NEXT(chain, node)) {

		int64_t	old_mod_counter = node->modification_counter;

		if (old_mod_counter <= node->flush_counter) {
			continue;
		}

		ut_a(node->is_open());

		switch (space->purpose) {
		case FIL_TYPE_TEMPORARY:
			ut_ad(0); // we already checked for this
		case FIL_TYPE_TABLESPACE:
		case FIL_TYPE_IMPORT:
			fil_n_pending_tablespace_flushes++;
			break;
		case FIL_TYPE_LOG:
			fil_n_pending_log_flushes++;
			fil_n_log_flushes++;
			break;
		}
#ifdef _WIN32
		if (node->is_raw_disk) {

			goto skip_flush;
		}
#endif /* _WIN32 */
retry:
		if (node->n_pending_flushes > 0) {
			/* We want to avoid calling os_file_flush() on
			the file twice at the same time, because we do
			not know what bugs OS's may contain in file
			i/o */

			int64_t	sig_count = os_event_reset(node->sync_event);

			mutex_exit(&fil_system->mutex);

			os_event_wait_low(node->sync_event, sig_count);

			mutex_enter(&fil_system->mutex);

			if (node->flush_counter >= old_mod_counter) {

				goto skip_flush;
			}

			goto retry;
		}

		ut_a(node->is_open());
		node->n_pending_flushes++;

		mutex_exit(&fil_system->mutex);

		os_file_flush(node->handle);

		mutex_enter(&fil_system->mutex);

		os_event_set(node->sync_event);

		node->n_pending_flushes--;
skip_flush:
		if (node->flush_counter < old_mod_counter) {
			node->flush_counter = old_mod_counter;

			if (space->is_in_unflushed_spaces
			    && fil_space_is_flushed(space)) {

				space->is_in_unflushed_spaces = false;

				UT_LIST_REMOVE(
					fil_system->unflushed_spaces,
					space);
			}
		}

		switch (space->purpose) {
		case FIL_TYPE_TEMPORARY:
			break;
		case FIL_TYPE_TABLESPACE:
		case FIL_TYPE_IMPORT:
			fil_n_pending_tablespace_flushes--;
			continue;
		case FIL_TYPE_LOG:
			fil_n_pending_log_flushes--;
			continue;
		}

		ut_ad(0);
	}

	space->n_pending_flushes--;
}

/** Try to extend a tablespace.
@param[in,out]	space	tablespace to be extended
@param[in,out]	node	last file of the tablespace
@param[in]	size	desired size in number of pages
@param[out]	success	whether the operation succeeded
@return	whether the operation should be retried */
static UNIV_COLD __attribute__((warn_unused_result, nonnull))
bool
fil_space_extend_must_retry(
	fil_space_t*	space,
	fil_node_t*	node,
	ulint		size,
	bool*		success)
{
	ut_ad(mutex_own(&fil_system->mutex));
	ut_ad(UT_LIST_GET_LAST(space->chain) == node);
	ut_ad(size >= FIL_IBD_FILE_INITIAL_SIZE);

	*success = space->size >= size;

	if (*success) {
		/* Space already big enough */
		return(false);
	}

	if (node->being_extended) {
		/* Another thread is currently extending the file. Wait
		for it to finish.
		It'd have been better to use event driven mechanism but
		the entire module is peppered with polling stuff. */
		mutex_exit(&fil_system->mutex);
		os_thread_sleep(100000);
		return(true);
	}

	node->being_extended = true;

	if (!fil_node_prepare_for_io(node, fil_system, space)) {
		/* The tablespace data file, such as .ibd file, is missing */
		node->being_extended = false;
		return(false);
	}

	/* At this point it is safe to release fil_system mutex. No
	other thread can rename, delete, close or extend the file because
	we have set the node->being_extended flag. */
	mutex_exit(&fil_system->mutex);

	ut_ad(size > space->size);

	ulint		last_page_no		= space->size;
	const ulint	file_start_page_no	= last_page_no - node->size;

	/* Determine correct file block size */
	if (node->block_size == 0) {
		node->block_size = os_file_get_block_size(
			node->handle, node->name);
	}

	const page_size_t	pageSize(space->flags);
	const ulint		page_size = pageSize.physical();

#ifdef _WIN32
	/* Logically or physically extend the file with zero bytes,
	depending on whether it is sparse. */

	/* FIXME: Call DeviceIoControl(node->handle, FSCTL_SET_SPARSE, ...)
	when opening a file when FSP_FLAGS_HAS_PAGE_COMPRESSION(). */
	{
		FILE_END_OF_FILE_INFO feof;
		/* fil_read_first_page() expects UNIV_PAGE_SIZE bytes.
		fil_node_open_file() expects at least 4 * UNIV_PAGE_SIZE bytes.
		Do not shrink short ROW_FORMAT=COMPRESSED files. */
		feof.EndOfFile.QuadPart = std::max(
			os_offset_t(size - file_start_page_no) * page_size,
			os_offset_t(FIL_IBD_FILE_INITIAL_SIZE
				    * UNIV_PAGE_SIZE));
		*success = SetFileInformationByHandle(node->handle,
						      FileEndOfFileInfo,
						      &feof, sizeof feof);
		if (!*success) {
			ib::error() << "extending file '" << node->name
				<< "' from "
				<< os_offset_t(node->size) * page_size
				<< " to " << feof.EndOfFile.QuadPart
				<< " bytes failed with " << GetLastError();
		} else {
			last_page_no = size;
		}
	}
#else
	/* We will logically extend the file with ftruncate() if
	page_compression is enabled, because the file is expected to
	be sparse in that case. Make sure that ftruncate() can deal
	with large files. */
	const bool is_sparse	= sizeof(off_t) >= 8
		&& FSP_FLAGS_HAS_PAGE_COMPRESSION(space->flags);

	if (is_sparse) {
		/* fil_read_first_page() expects UNIV_PAGE_SIZE bytes.
		fil_node_open_file() expects at least 4 * UNIV_PAGE_SIZE bytes.
		Do not shrink short ROW_FORMAT=COMPRESSED files. */
		off_t	s = std::max(off_t(size - file_start_page_no)
				     * off_t(page_size),
				     off_t(FIL_IBD_FILE_INITIAL_SIZE
					   * UNIV_PAGE_SIZE));
		*success = !ftruncate(node->handle, s);
		if (!*success) {
			ib::error() << "ftruncate of file '" << node->name
				<< "' from "
				<< os_offset_t(last_page_no
					       - file_start_page_no)
				* page_size << " to " << os_offset_t(s)
				<< " bytes failed with " << errno;
		} else {
			last_page_no = size;
		}
	} else {
		const os_offset_t	start_offset
			= os_offset_t(last_page_no - file_start_page_no)
			* page_size;
		const ulint		n_pages = size - last_page_no;
		const os_offset_t	len = os_offset_t(n_pages) * page_size;
# ifdef HAVE_POSIX_FALLOCATE
		int err;
		do {
			err = posix_fallocate(node->handle, start_offset, len);
		} while (err == EINTR
			 && srv_shutdown_state == SRV_SHUTDOWN_NONE);

		if (err != EINVAL) {

			*success = !err;
			if (!*success) {
				ib::error() << "extending file '" << node->name
					<< "' from "
					<< start_offset
					<< " to " << len + start_offset
					<< " bytes failed with: " << err;
			}
		} else
# endif /* HAVE_POSIX_FALLOCATE */
		{
			/* Extend at most 1 megabyte pages at a time */
			ulint	n_bytes = std::min(ulint(1) << 20, n_pages)
				* page_size;
			byte*	buf2 = static_cast<byte*>(
				calloc(1, n_bytes + page_size));
			*success = buf2 != NULL;
			if (!buf2) {
				ib::error() << "Cannot allocate "
					<< n_bytes + page_size
					<< " bytes to extend file";
			}
			byte* const	buf = static_cast<byte*>(
				ut_align(buf2, page_size));
			IORequest	request(IORequest::WRITE);


			os_offset_t		offset = start_offset;
			const os_offset_t	end = start_offset + len;
			const bool		read_only_mode = space->purpose
				== FIL_TYPE_TEMPORARY && srv_read_only_mode;

			while (*success && offset < end) {
				dberr_t	err = os_aio(
					request, OS_AIO_SYNC, node->name,
					node->handle, buf, offset, n_bytes,
					read_only_mode, NULL, NULL);

				if (err != DB_SUCCESS) {
					*success = false;
					ib::error() << "writing zeroes to file '"
						<< node->name << "' from "
						<< offset << " to " << offset + n_bytes
						<< " bytes failed with: "
						<< ut_strerr(err);
					break;
				}

				offset += n_bytes;

				n_bytes = std::min(n_bytes,
						   static_cast<ulint>(end - offset));
			}

			free(buf2);
		}

		os_has_said_disk_full = *success;
		if (*success) {
			last_page_no = size;
		} else {
			/* Let us measure the size of the file
			to determine how much we were able to
			extend it */
			os_offset_t	fsize = os_file_get_size(node->handle);
			ut_a(fsize != os_offset_t(-1));

			last_page_no = ulint(fsize / page_size)
				+ file_start_page_no;
		}
	}
#endif
	mutex_enter(&fil_system->mutex);

	ut_a(node->being_extended);
	node->being_extended = false;
	ut_a(last_page_no - file_start_page_no >= node->size);

	ulint file_size = last_page_no - file_start_page_no;
	space->size += file_size - node->size;
	node->size = file_size;
	const ulint pages_in_MiB = node->size
		& ~((1 << (20 - UNIV_PAGE_SIZE_SHIFT)) - 1);

	fil_node_complete_io(node,
#ifndef _WIN32
			     !is_sparse ? IORequestWrite :
#endif /* _WIN32 */
			     IORequestRead);

	/* Keep the last data file size info up to date, rounded to
	full megabytes */

	switch (space->id) {
	case TRX_SYS_SPACE:
		srv_sys_space.set_last_file_size(pages_in_MiB);
		fil_flush_low(space);
		return(false);
	default:
		ut_ad(space->purpose == FIL_TYPE_TABLESPACE
		      || space->purpose == FIL_TYPE_IMPORT);
		if (space->purpose == FIL_TYPE_TABLESPACE) {
			fil_flush_low(space);
		}
		return(false);
	case SRV_TMP_SPACE_ID:
		ut_ad(space->purpose == FIL_TYPE_TEMPORARY);
		srv_tmp_space.set_last_file_size(pages_in_MiB);
		return(false);
	}

}

/*******************************************************************//**
Reserves the fil_system mutex and tries to make sure we can open at least one
file while holding it. This should be called before calling
fil_node_prepare_for_io(), because that function may need to open a file. */
static
void
fil_mutex_enter_and_prepare_for_io(
/*===============================*/
	ulint	space_id)	/*!< in: space id */
{
	for (ulint count = 0, count2 = 0;;) {
		mutex_enter(&fil_system->mutex);

		if (space_id >= SRV_LOG_SPACE_FIRST_ID) {
			/* We keep log files always open. */
			break;
		}

		fil_space_t*	space = fil_space_get_by_id(space_id);

		if (space == NULL) {
			break;
		}

		if (space->stop_ios) {
			ut_ad(space->id != 0);
			/* We are going to do a rename file and want to stop
			new i/o's for a while. */

			if (count2 > 20000) {
				ib::warn() << "Tablespace " << space->name
					<< " has i/o ops stopped for a long"
					" time " << count2;
			}

			mutex_exit(&fil_system->mutex);

			/* Wake the i/o-handler threads to make sure pending
			i/o's are performed */
			os_aio_simulated_wake_handler_threads();

			/* The sleep here is just to give IO helper threads a
			bit of time to do some work. It is not required that
			all IO related to the tablespace being renamed must
			be flushed here as we do fil_flush() in
			fil_rename_tablespace() as well. */
			os_thread_sleep(20000);

			/* Flush tablespaces so that we can close modified
			files in the LRU list */
			fil_flush_file_spaces(FIL_TYPE_TABLESPACE);

			os_thread_sleep(20000);

			count2++;

			continue;
		}

		fil_node_t*	node = UT_LIST_GET_LAST(space->chain);
		ut_ad(space->id == 0
		      || node == UT_LIST_GET_FIRST(space->chain));

		if (space->id == 0) {
			/* We keep the system tablespace files always
			open; this is important in preventing
			deadlocks in this module, as a page read
			completion often performs another read from
			the insert buffer. The insert buffer is in
			tablespace 0, and we cannot end up waiting in
			this function. */
		} else if (!node || node->is_open()) {
			/* If the file is already open, no need to do
			anything; if the space does not exist, we handle the
			situation in the function which called this
			function */
		} else {
			while (fil_system->n_open >= fil_system->max_n_open) {
				/* Too many files are open */
				if (fil_try_to_close_file_in_LRU(count > 1)) {
					/* No problem */
				} else if (count >= 2) {
					ib::warn() << "innodb_open_files="
						<< fil_system->max_n_open
						<< " is exceeded ("
						<< fil_system->n_open
						<< ") files stay open)";
					break;
				} else {
					mutex_exit(&fil_system->mutex);
					os_aio_simulated_wake_handler_threads();
					os_thread_sleep(20000);
					/* Flush tablespaces so that we can
					close modified files in the LRU list */
					fil_flush_file_spaces(FIL_TYPE_TABLESPACE);

					count++;
					continue;
				}
			}
		}

		if (ulint size = ulint(UNIV_UNLIKELY(space->recv_size))) {
			ut_ad(node);
			bool	success;
			if (fil_space_extend_must_retry(space, node, size,
							&success)) {
				continue;
			}

			ut_ad(mutex_own(&fil_system->mutex));
			/* Crash recovery requires the file extension
			to succeed. */
			ut_a(success);
			/* InnoDB data files cannot shrink. */
			ut_a(space->size >= size);

			/* There could be multiple concurrent I/O requests for
			this tablespace (multiple threads trying to extend
			this tablespace).

			Also, fil_space_set_recv_size() may have been invoked
			again during the file extension while fil_system->mutex
			was not being held by us.

			Only if space->recv_size matches what we read
			originally, reset the field. In this way, a
			subsequent I/O request will handle any pending
			fil_space_set_recv_size(). */

			if (size == space->recv_size) {
				space->recv_size = 0;
			}
		}

		break;
	}
}

/** Try to extend a tablespace if it is smaller than the specified size.
@param[in,out]	space	tablespace
@param[in]	size	desired size in pages
@return whether the tablespace is at least as big as requested */
bool
fil_space_extend(
	fil_space_t*	space,
	ulint		size)
{
	ut_ad(!srv_read_only_mode || space->purpose == FIL_TYPE_TEMPORARY);

	bool	success;

	do {
		fil_mutex_enter_and_prepare_for_io(space->id);
	} while (fil_space_extend_must_retry(
			 space, UT_LIST_GET_LAST(space->chain), size,
			 &success));

	mutex_exit(&fil_system->mutex);
	return(success);
}

/** Prepare to free a file node object from a tablespace memory cache.
@param[in,out]	node	file node
@param[in]	space	tablespace */
static
void
fil_node_close_to_free(
	fil_node_t*	node,
	fil_space_t*	space)
{
	ut_ad(mutex_own(&fil_system->mutex));
	ut_a(node->magic_n == FIL_NODE_MAGIC_N);
	ut_a(node->n_pending == 0);
	ut_a(!node->being_extended);

	if (node->is_open()) {
		/* We fool the assertion in fil_node_close_file() to think
		there are no unflushed modifications in the file */

		node->modification_counter = node->flush_counter;
		os_event_set(node->sync_event);

		if (fil_buffering_disabled(space)) {

			ut_ad(!space->is_in_unflushed_spaces);
			ut_ad(fil_space_is_flushed(space));

		} else if (space->is_in_unflushed_spaces
			   && fil_space_is_flushed(space)) {

			space->is_in_unflushed_spaces = false;

			UT_LIST_REMOVE(fil_system->unflushed_spaces, space);
		}

		fil_node_close_file(node);
	}
}

/** Detach a space object from the tablespace memory cache.
Closes the files in the chain but does not delete them.
There must not be any pending i/o's or flushes on the files.
@param[in,out]	space		tablespace */
static
void
fil_space_detach(
	fil_space_t*	space)
{
	ut_ad(mutex_own(&fil_system->mutex));

	HASH_DELETE(fil_space_t, hash, fil_system->spaces, space->id, space);

	fil_space_t*	fnamespace = fil_space_get_by_name(space->name);

	ut_a(space == fnamespace);

	HASH_DELETE(fil_space_t, name_hash, fil_system->name_hash,
		    ut_fold_string(space->name), space);

	if (space->is_in_unflushed_spaces) {

		ut_ad(!fil_buffering_disabled(space));
		space->is_in_unflushed_spaces = false;

		UT_LIST_REMOVE(fil_system->unflushed_spaces, space);
	}

	if (space->is_in_rotation_list) {
		space->is_in_rotation_list = false;

		UT_LIST_REMOVE(fil_system->rotation_list, space);
	}

	UT_LIST_REMOVE(fil_system->space_list, space);

	ut_a(space->magic_n == FIL_SPACE_MAGIC_N);
	ut_a(space->n_pending_flushes == 0);

	for (fil_node_t* fil_node = UT_LIST_GET_FIRST(space->chain);
	     fil_node != NULL;
	     fil_node = UT_LIST_GET_NEXT(chain, fil_node)) {

		fil_node_close_to_free(fil_node, space);
	}
}

/** Free a tablespace object on which fil_space_detach() was invoked.
There must not be any pending i/o's or flushes on the files.
@param[in,out]	space		tablespace */
static
void
fil_space_free_low(
	fil_space_t*	space)
{
	/* The tablespace must not be in fil_system->named_spaces. */
	ut_ad(srv_fast_shutdown == 2 || !srv_was_started
	      || space->max_lsn == 0);

	for (fil_node_t* node = UT_LIST_GET_FIRST(space->chain);
	     node != NULL; ) {
		ut_d(space->size -= node->size);
		os_event_destroy(node->sync_event);
		ut_free(node->name);
		fil_node_t* old_node = node;
		node = UT_LIST_GET_NEXT(chain, node);
		ut_free(old_node);
	}

	ut_ad(space->size == 0);

	rw_lock_free(&space->latch);
	fil_space_destroy_crypt_data(&space->crypt_data);

	ut_free(space->name);
	ut_free(space);
}

/** Frees a space object from the tablespace memory cache.
Closes the files in the chain but does not delete them.
There must not be any pending i/o's or flushes on the files.
@param[in]	id		tablespace identifier
@param[in]	x_latched	whether the caller holds X-mode space->latch
@return true if success */
bool
fil_space_free(
	ulint		id,
	bool		x_latched)
{
	ut_ad(id != TRX_SYS_SPACE);

	mutex_enter(&fil_system->mutex);
	fil_space_t*	space = fil_space_get_by_id(id);

	if (space != NULL) {
		fil_space_detach(space);
	}

	mutex_exit(&fil_system->mutex);

	if (space != NULL) {
		if (x_latched) {
			rw_lock_x_unlock(&space->latch);
		}

		bool	need_mutex = !recv_recovery_on;

		if (need_mutex) {
			log_mutex_enter();
		}

		ut_ad(log_mutex_own());

		if (space->max_lsn != 0) {
			ut_d(space->max_lsn = 0);
			UT_LIST_REMOVE(fil_system->named_spaces, space);
		}

		if (need_mutex) {
			log_mutex_exit();
		}

		fil_space_free_low(space);
	}

	return(space != NULL);
}

/** Create a space memory object and put it to the fil_system hash table.
Error messages are issued to the server log.
@param[in]	name		tablespace name
@param[in]	id		tablespace identifier
@param[in]	flags		tablespace flags
@param[in]	purpose		tablespace purpose
@param[in,out]	crypt_data	encryption information
@param[in]	create_table	whether this is CREATE TABLE
@param[in]	mode		encryption mode
@return pointer to created tablespace, to be filled in with fil_node_create()
@retval NULL on failure (such as when the same tablespace exists) */
fil_space_t*
fil_space_create(
	const char*		name,
	ulint			id,
	ulint			flags,
	fil_type_t		purpose,
	fil_space_crypt_t*	crypt_data,
	bool			create_table,
	fil_encryption_t	mode)
{
	fil_space_t*	space;

	ut_ad(fil_system);
	ut_ad(fsp_flags_is_valid(flags & ~FSP_FLAGS_MEM_MASK));
	ut_ad(purpose == FIL_TYPE_LOG
	      || srv_page_size == UNIV_PAGE_SIZE_ORIG || flags != 0);

	DBUG_EXECUTE_IF("fil_space_create_failure", return(NULL););

	mutex_enter(&fil_system->mutex);

	/* Look for a matching tablespace. */
	space = fil_space_get_by_name(name);

	if (space != NULL) {
		mutex_exit(&fil_system->mutex);

		ib::warn() << "Tablespace '" << name << "' exists in the"
			" cache with id " << space->id << " != " << id;

		return(NULL);
	}

	space = fil_space_get_by_id(id);

	if (space != NULL) {
		ib::error() << "Trying to add tablespace '" << name
			<< "' with id " << id
			<< " to the tablespace memory cache, but tablespace '"
			<< space->name << "' already exists in the cache!";
		mutex_exit(&fil_system->mutex);
		return(NULL);
	}

	space = static_cast<fil_space_t*>(ut_zalloc_nokey(sizeof(*space)));

	space->id = id;
	space->name = mem_strdup(name);

	UT_LIST_INIT(space->chain, &fil_node_t::chain);

	if ((purpose == FIL_TYPE_TABLESPACE || purpose == FIL_TYPE_IMPORT)
	    && !recv_recovery_on
	    && id > fil_system->max_assigned_id) {

		if (!fil_system->space_id_reuse_warned) {
			fil_system->space_id_reuse_warned = true;

			ib::warn() << "Allocated tablespace ID " << id
				<< " for " << name << ", old maximum was "
				<< fil_system->max_assigned_id;
		}

		fil_system->max_assigned_id = id;
	}

	space->purpose = purpose;
	space->flags = flags;

	space->magic_n = FIL_SPACE_MAGIC_N;
	space->crypt_data = crypt_data;

	/* In create table we write page 0 so we have already
	"read" it and for system tablespaces we have read
	crypt data at startup. */
	if (create_table || crypt_data != NULL) {
		space->page_0_crypt_read = true;
	}

	DBUG_LOG("tablespace",
		 "Tablespace for space " << id << " name " << name
		 << (create_table ? " created" : " opened"));
	if (crypt_data) {
		DBUG_LOG("crypt",
			 "Tablespace " << id << " name " << name
			 << " encryption " << crypt_data->encryption
			 << " key id " << crypt_data->key_id
			 << ":" << fil_crypt_get_mode(crypt_data)
			 << " " << fil_crypt_get_type(crypt_data));
	}

	rw_lock_create(fil_space_latch_key, &space->latch, SYNC_FSP);

	if (space->purpose == FIL_TYPE_TEMPORARY) {
		ut_d(space->latch.set_temp_fsp());
	}

	HASH_INSERT(fil_space_t, hash, fil_system->spaces, id, space);

	HASH_INSERT(fil_space_t, name_hash, fil_system->name_hash,
		    ut_fold_string(name), space);

	UT_LIST_ADD_LAST(fil_system->space_list, space);

	if (id < SRV_LOG_SPACE_FIRST_ID && id > fil_system->max_assigned_id) {

		fil_system->max_assigned_id = id;
	}

	/* Inform key rotation that there could be something
	to do */
	if (purpose == FIL_TYPE_TABLESPACE
	    && !srv_fil_crypt_rotate_key_age && fil_crypt_threads_event &&
	    (mode == FIL_ENCRYPTION_ON || mode == FIL_ENCRYPTION_OFF ||
		    srv_encrypt_tables)) {
		/* Key rotation is not enabled, need to inform background
		encryption threads. */
		UT_LIST_ADD_LAST(fil_system->rotation_list, space);
		space->is_in_rotation_list = true;
		mutex_exit(&fil_system->mutex);
		mutex_enter(&fil_crypt_threads_mutex);
		os_event_set(fil_crypt_threads_event);
		mutex_exit(&fil_crypt_threads_mutex);
	} else {
		mutex_exit(&fil_system->mutex);
	}

	return(space);
}

/*******************************************************************//**
Assigns a new space id for a new single-table tablespace. This works simply by
incrementing the global counter. If 4 billion id's is not enough, we may need
to recycle id's.
@return true if assigned, false if not */
bool
fil_assign_new_space_id(
/*====================*/
	ulint*	space_id)	/*!< in/out: space id */
{
	ulint	id;
	bool	success;

	mutex_enter(&fil_system->mutex);

	id = *space_id;

	if (id < fil_system->max_assigned_id) {
		id = fil_system->max_assigned_id;
	}

	id++;

	if (id > (SRV_LOG_SPACE_FIRST_ID / 2) && (id % 1000000UL == 0)) {
		ib::warn() << "You are running out of new single-table"
			" tablespace id's. Current counter is " << id
			<< " and it must not exceed" << SRV_LOG_SPACE_FIRST_ID
			<< "! To reset the counter to zero you have to dump"
			" all your tables and recreate the whole InnoDB"
			" installation.";
	}

	success = (id < SRV_LOG_SPACE_FIRST_ID);

	if (success) {
		*space_id = fil_system->max_assigned_id = id;
	} else {
		ib::warn() << "You have run out of single-table tablespace"
			" id's! Current counter is " << id
			<< ". To reset the counter to zero"
			" you have to dump all your tables and"
			" recreate the whole InnoDB installation.";
		*space_id = ULINT_UNDEFINED;
	}

	mutex_exit(&fil_system->mutex);

	return(success);
}

/*******************************************************************//**
Returns a pointer to the fil_space_t that is in the memory cache
associated with a space id. The caller must lock fil_system->mutex.
@return file_space_t pointer, NULL if space not found */
UNIV_INLINE
fil_space_t*
fil_space_get_space(
/*================*/
	ulint	id)	/*!< in: space id */
{
	fil_space_t*	space;
	fil_node_t*	node;

	ut_ad(fil_system);

	space = fil_space_get_by_id(id);
	if (space == NULL || space->size != 0) {
		return(space);
	}

	switch (space->purpose) {
	case FIL_TYPE_LOG:
		break;
	case FIL_TYPE_TEMPORARY:
	case FIL_TYPE_TABLESPACE:
	case FIL_TYPE_IMPORT:
		ut_a(id != 0);

		mutex_exit(&fil_system->mutex);

		/* It is possible that the space gets evicted at this point
		before the fil_mutex_enter_and_prepare_for_io() acquires
		the fil_system->mutex. Check for this after completing the
		call to fil_mutex_enter_and_prepare_for_io(). */
		fil_mutex_enter_and_prepare_for_io(id);

		/* We are still holding the fil_system->mutex. Check if
		the space is still in memory cache. */
		space = fil_space_get_by_id(id);

		if (space == NULL || UT_LIST_GET_LEN(space->chain) == 0) {
			return(NULL);
		}

		/* The following code must change when InnoDB supports
		multiple datafiles per tablespace. */
		ut_a(1 == UT_LIST_GET_LEN(space->chain));

		node = UT_LIST_GET_FIRST(space->chain);

		/* It must be a single-table tablespace and we have not opened
		the file yet; the following calls will open it and update the
		size fields */

		if (!fil_node_prepare_for_io(node, fil_system, space)) {
			/* The single-table tablespace can't be opened,
			because the ibd file is missing. */
			return(NULL);
		}

		fil_node_complete_io(node, IORequestRead);
	}

	return(space);
}

/** Returns the path from the first fil_node_t found with this space ID.
The caller is responsible for freeing the memory allocated here for the
value returned.
@param[in]	id	Tablespace ID
@return own: A copy of fil_node_t::path, NULL if space ID is zero
or not found. */
char*
fil_space_get_first_path(
	ulint		id)
{
	fil_space_t*	space;
	fil_node_t*	node;
	char*		path;

	ut_ad(fil_system);
	ut_a(id);

	fil_mutex_enter_and_prepare_for_io(id);

	space = fil_space_get_space(id);

	if (space == NULL) {
		mutex_exit(&fil_system->mutex);

		return(NULL);
	}

	ut_ad(mutex_own(&fil_system->mutex));

	node = UT_LIST_GET_FIRST(space->chain);

	path = mem_strdup(node->name);

	mutex_exit(&fil_system->mutex);

	return(path);
}

/** Set the recovered size of a tablespace in pages.
@param id	tablespace ID
@param size	recovered size in pages */
UNIV_INTERN
void
fil_space_set_recv_size(ulint id, ulint size)
{
	mutex_enter(&fil_system->mutex);
	ut_ad(size);
	ut_ad(id < SRV_LOG_SPACE_FIRST_ID);

	if (fil_space_t* space = fil_space_get_space(id)) {
		space->recv_size = size;
	}

	mutex_exit(&fil_system->mutex);
}

/*******************************************************************//**
Returns the size of the space in pages. The tablespace must be cached in the
memory cache.
@return space size, 0 if space not found */
ulint
fil_space_get_size(
/*===============*/
	ulint	id)	/*!< in: space id */
{
	fil_space_t*	space;
	ulint		size;

	ut_ad(fil_system);
	mutex_enter(&fil_system->mutex);

	space = fil_space_get_space(id);

	size = space ? space->size : 0;

	mutex_exit(&fil_system->mutex);

	return(size);
}

/*******************************************************************//**
Returns the flags of the space. The tablespace must be cached
in the memory cache.
@return flags, ULINT_UNDEFINED if space not found */
ulint
fil_space_get_flags(
/*================*/
	ulint	id)	/*!< in: space id */
{
	fil_space_t*	space;
	ulint		flags;

	ut_ad(fil_system);

	mutex_enter(&fil_system->mutex);

	space = fil_space_get_space(id);

	if (space == NULL) {
		mutex_exit(&fil_system->mutex);

		return(ULINT_UNDEFINED);
	}

	flags = space->flags;

	mutex_exit(&fil_system->mutex);

	return(flags);
}

/** Open each fil_node_t of a named fil_space_t if not already open.
@param[in]	name	Tablespace name
@return true if all nodes are open  */
bool
fil_space_open(
	const char*	name)
{
	ut_ad(fil_system != NULL);

	mutex_enter(&fil_system->mutex);

	fil_space_t*	space = fil_space_get_by_name(name);
	fil_node_t*	node;

	for (node = UT_LIST_GET_FIRST(space->chain);
	     node != NULL;
	     node = UT_LIST_GET_NEXT(chain, node)) {

		if (!node->is_open()
		    && !fil_node_open_file(node)) {
			mutex_exit(&fil_system->mutex);
			return(false);
		}
	}

	mutex_exit(&fil_system->mutex);

	return(true);
}

/** Close each fil_node_t of a named fil_space_t if open.
@param[in]	name	Tablespace name */
void
fil_space_close(
	const char*	name)
{
	if (fil_system == NULL) {
		return;
	}

	mutex_enter(&fil_system->mutex);

	fil_space_t*	space = fil_space_get_by_name(name);
	if (space == NULL) {
		mutex_exit(&fil_system->mutex);
		return;
	}

	for (fil_node_t* node = UT_LIST_GET_FIRST(space->chain);
	     node != NULL;
	     node = UT_LIST_GET_NEXT(chain, node)) {

		if (node->is_open()) {
			fil_node_close_file(node);
		}
	}

	mutex_exit(&fil_system->mutex);
}

/** Returns the page size of the space and whether it is compressed or not.
The tablespace must be cached in the memory cache.
@param[in]	id	space id
@param[out]	found	true if tablespace was found
@return page size */
const page_size_t
fil_space_get_page_size(
	ulint	id,
	bool*	found)
{
	const ulint	flags = fil_space_get_flags(id);

	if (flags == ULINT_UNDEFINED) {
		*found = false;
		return(univ_page_size);
	}

	*found = true;

	return(page_size_t(flags));
}

/****************************************************************//**
Initializes the tablespace memory cache. */
void
fil_init(
/*=====*/
	ulint	hash_size,	/*!< in: hash table size */
	ulint	max_n_open)	/*!< in: max number of open files */
{
	ut_a(fil_system == NULL);

	ut_a(hash_size > 0);
	ut_a(max_n_open > 0);

	fil_system = static_cast<fil_system_t*>(
		ut_zalloc_nokey(sizeof(*fil_system)));

	mutex_create(LATCH_ID_FIL_SYSTEM, &fil_system->mutex);

	fil_system->spaces = hash_create(hash_size);
	fil_system->name_hash = hash_create(hash_size);

	UT_LIST_INIT(fil_system->LRU, &fil_node_t::LRU);
	UT_LIST_INIT(fil_system->space_list, &fil_space_t::space_list);
	UT_LIST_INIT(fil_system->rotation_list, &fil_space_t::rotation_list);
	UT_LIST_INIT(fil_system->unflushed_spaces,
		     &fil_space_t::unflushed_spaces);
	UT_LIST_INIT(fil_system->named_spaces, &fil_space_t::named_spaces);

	fil_system->max_n_open = max_n_open;

	fil_space_crypt_init();
}

/*******************************************************************//**
Opens all log files and system tablespace data files. They stay open until the
database server shutdown. This should be called at a server startup after the
space objects for the log and the system tablespace have been created. The
purpose of this operation is to make sure we never run out of file descriptors
if we need to read from the insert buffer or to write to the log. */
void
fil_open_log_and_system_tablespace_files(void)
/*==========================================*/
{
	fil_space_t*	space;

	mutex_enter(&fil_system->mutex);

	for (space = UT_LIST_GET_FIRST(fil_system->space_list);
	     space != NULL;
	     space = UT_LIST_GET_NEXT(space_list, space)) {

		fil_node_t*	node;

		if (fil_space_belongs_in_lru(space)) {

			continue;
		}

		for (node = UT_LIST_GET_FIRST(space->chain);
		     node != NULL;
		     node = UT_LIST_GET_NEXT(chain, node)) {

			if (!node->is_open()) {
				if (!fil_node_open_file(node)) {
					/* This func is called during server's
					startup. If some file of log or system
					tablespace is missing, the server
					can't start successfully. So we should
					assert for it. */
					ut_a(0);
				}
			}

			if (fil_system->max_n_open < 10 + fil_system->n_open) {

				ib::warn() << "You must raise the value of"
					" innodb_open_files in my.cnf!"
					" Remember that InnoDB keeps all"
					" log files and all system"
					" tablespace files open"
					" for the whole time mysqld is"
					" running, and needs to open also"
					" some .ibd files if the"
					" file-per-table storage model is used."
					" Current open files "
					<< fil_system->n_open
					<< ", max allowed open files "
					<< fil_system->max_n_open
					<< ".";
			}
		}
	}

	mutex_exit(&fil_system->mutex);
}

/*******************************************************************//**
Closes all open files. There must not be any pending i/o's or not flushed
modifications in the files. */
void
fil_close_all_files(void)
/*=====================*/
{
	fil_space_t*	space;

	/* At shutdown, we should not have any files in this list. */
	ut_ad(srv_fast_shutdown == 2
	      || !srv_was_started
	      || UT_LIST_GET_LEN(fil_system->named_spaces) == 0);

	mutex_enter(&fil_system->mutex);

	for (space = UT_LIST_GET_FIRST(fil_system->space_list);
	     space != NULL; ) {
		fil_node_t*	node;
		fil_space_t*	prev_space = space;

		for (node = UT_LIST_GET_FIRST(space->chain);
		     node != NULL;
		     node = UT_LIST_GET_NEXT(chain, node)) {

			if (node->is_open()) {
				fil_node_close_file(node);
			}
		}

		space = UT_LIST_GET_NEXT(space_list, space);
		fil_space_detach(prev_space);
		fil_space_free_low(prev_space);
	}

	mutex_exit(&fil_system->mutex);

	ut_ad(srv_fast_shutdown == 2
	      || !srv_was_started
	      || UT_LIST_GET_LEN(fil_system->named_spaces) == 0);
}

/*******************************************************************//**
Closes the redo log files. There must not be any pending i/o's or not
flushed modifications in the files. */
void
fil_close_log_files(
/*================*/
	bool	free)	/*!< in: whether to free the memory object */
{
	fil_space_t*	space;

	mutex_enter(&fil_system->mutex);

	space = UT_LIST_GET_FIRST(fil_system->space_list);

	while (space != NULL) {
		fil_node_t*	node;
		fil_space_t*	prev_space = space;

		if (space->purpose != FIL_TYPE_LOG) {
			space = UT_LIST_GET_NEXT(space_list, space);
			continue;
		}

		/* Log files are not in the fil_system->named_spaces list. */
		ut_ad(space->max_lsn == 0);

		for (node = UT_LIST_GET_FIRST(space->chain);
		     node != NULL;
		     node = UT_LIST_GET_NEXT(chain, node)) {

			if (node->is_open()) {
				fil_node_close_file(node);
			}
		}

		space = UT_LIST_GET_NEXT(space_list, space);

		if (free) {
			fil_space_detach(prev_space);
			fil_space_free_low(prev_space);
		}
	}

	mutex_exit(&fil_system->mutex);
}

/*******************************************************************//**
Sets the max tablespace id counter if the given number is bigger than the
previous value. */
void
fil_set_max_space_id_if_bigger(
/*===========================*/
	ulint	max_id)	/*!< in: maximum known id */
{
	if (max_id >= SRV_LOG_SPACE_FIRST_ID) {
		ib::fatal() << "Max tablespace id is too high, " << max_id;
	}

	mutex_enter(&fil_system->mutex);

	if (fil_system->max_assigned_id < max_id) {

		fil_system->max_assigned_id = max_id;
	}

	mutex_exit(&fil_system->mutex);
}

/** Write the flushed LSN to the page header of the first page in the
system tablespace.
@param[in]	lsn	flushed LSN
@return DB_SUCCESS or error number */
dberr_t
fil_write_flushed_lsn(
	lsn_t	lsn)
{
	byte*	buf1;
	byte*	buf;
	dberr_t	err;

	buf1 = static_cast<byte*>(ut_malloc_nokey(2 * UNIV_PAGE_SIZE));
	buf = static_cast<byte*>(ut_align(buf1, UNIV_PAGE_SIZE));

	const page_id_t	page_id(TRX_SYS_SPACE, 0);

	err = fil_read(page_id, univ_page_size, 0, univ_page_size.physical(),
		       buf);

	if (err == DB_SUCCESS) {
		mach_write_to_8(buf + FIL_PAGE_FILE_FLUSH_LSN_OR_KEY_VERSION, lsn);
		err = fil_write(page_id, univ_page_size, 0,
				univ_page_size.physical(), buf);
		fil_flush_file_spaces(FIL_TYPE_TABLESPACE);
	}

	ut_free(buf1);
	return(err);
}

/** Acquire a tablespace when it could be dropped concurrently.
Used by background threads that do not necessarily hold proper locks
for concurrency control.
@param[in]	id	tablespace ID
@param[in]	silent	whether to silently ignore missing tablespaces
@return the tablespace, or NULL if missing or being deleted */
inline
fil_space_t*
fil_space_acquire_low(
	ulint	id,
	bool	silent)
{
	fil_space_t*	space;

	mutex_enter(&fil_system->mutex);

	space = fil_space_get_by_id(id);

	if (space == NULL) {
		if (!silent) {
			ib::warn() << "Trying to access missing"
				" tablespace " << id;
		}
	} else if (space->stop_new_ops || space->is_being_truncated) {
		space = NULL;
	} else {
		space->n_pending_ops++;
	}

	mutex_exit(&fil_system->mutex);

	return(space);
}

/** Acquire a tablespace when it could be dropped concurrently.
Used by background threads that do not necessarily hold proper locks
for concurrency control.
@param[in]	id	tablespace ID
@return the tablespace, or NULL if missing or being deleted */
fil_space_t*
fil_space_acquire(
	ulint	id)
{
	return(fil_space_acquire_low(id, false));
}

/** Acquire a tablespace that may not exist.
Used by background threads that do not necessarily hold proper locks
for concurrency control.
@param[in]	id	tablespace ID
@return the tablespace, or NULL if missing or being deleted */
fil_space_t*
fil_space_acquire_silent(
	ulint	id)
{
	return(fil_space_acquire_low(id, true));
}

/** Release a tablespace acquired with fil_space_acquire().
@param[in,out]	space	tablespace to release  */
void
fil_space_release(
	fil_space_t*	space)
{
	mutex_enter(&fil_system->mutex);
	ut_ad(space->magic_n == FIL_SPACE_MAGIC_N);
	ut_ad(space->n_pending_ops > 0);
	space->n_pending_ops--;
	mutex_exit(&fil_system->mutex);
}

/********************************************************//**
Creates the database directory for a table if it does not exist yet. */
void
fil_create_directory_for_tablename(
/*===============================*/
	const char*	name)	/*!< in: name in the standard
				'databasename/tablename' format */
{
	const char*	namend;
	char*		path;
	ulint		len;

	len = strlen(fil_path_to_mysql_datadir);
	namend = strchr(name, '/');
	ut_a(namend);
	path = static_cast<char*>(ut_malloc_nokey(len + (namend - name) + 2));

	memcpy(path, fil_path_to_mysql_datadir, len);
	path[len] = '/';
	memcpy(path + len + 1, name, namend - name);
	path[len + (namend - name) + 1] = 0;

	os_normalize_path(path);

	bool	success = os_file_create_directory(path, false);
	ut_a(success);

	ut_free(path);
}

/** Write a log record about an operation on a tablespace file.
@param[in]	type		MLOG_FILE_NAME or MLOG_FILE_DELETE
or MLOG_FILE_CREATE2 or MLOG_FILE_RENAME2
@param[in]	space_id	tablespace identifier
@param[in]	first_page_no	first page number in the file
@param[in]	path		file path
@param[in]	new_path	if type is MLOG_FILE_RENAME2, the new name
@param[in]	flags		if type is MLOG_FILE_CREATE2, the space flags
@param[in,out]	mtr		mini-transaction */
static
void
fil_op_write_log(
	mlog_id_t	type,
	ulint		space_id,
	ulint		first_page_no,
	const char*	path,
	const char*	new_path,
	ulint		flags,
	mtr_t*		mtr)
{
	byte*		log_ptr;
	ulint		len;

	ut_ad(first_page_no == 0);
	ut_ad(fsp_flags_is_valid(flags));

	/* fil_name_parse() requires that there be at least one path
	separator and that the file path end with ".ibd". */
	ut_ad(strchr(path, OS_PATH_SEPARATOR) != NULL);
	ut_ad(strcmp(&path[strlen(path) - strlen(DOT_IBD)], DOT_IBD) == 0);

	log_ptr = mlog_open(mtr, 11 + 4 + 2 + 1);

	if (log_ptr == NULL) {
		/* Logging in mtr is switched off during crash recovery:
		in that case mlog_open returns NULL */
		return;
	}

	log_ptr = mlog_write_initial_log_record_low(
		type, space_id, first_page_no, log_ptr, mtr);

	if (type == MLOG_FILE_CREATE2) {
		mach_write_to_4(log_ptr, flags);
		log_ptr += 4;
	}

	/* Let us store the strings as null-terminated for easier readability
	and handling */

	len = strlen(path) + 1;

	mach_write_to_2(log_ptr, len);
	log_ptr += 2;
	mlog_close(mtr, log_ptr);

	mlog_catenate_string(
		mtr, reinterpret_cast<const byte*>(path), len);

	switch (type) {
	case MLOG_FILE_RENAME2:
		ut_ad(strchr(new_path, OS_PATH_SEPARATOR) != NULL);
		len = strlen(new_path) + 1;
		log_ptr = mlog_open(mtr, 2 + len);
		ut_a(log_ptr);
		mach_write_to_2(log_ptr, len);
		log_ptr += 2;
		mlog_close(mtr, log_ptr);

		mlog_catenate_string(
			mtr, reinterpret_cast<const byte*>(new_path), len);
		break;
	case MLOG_FILE_NAME:
	case MLOG_FILE_DELETE:
	case MLOG_FILE_CREATE2:
		break;
	default:
		ut_ad(0);
	}
}

/** Write redo log for renaming a file.
@param[in]	space_id	tablespace id
@param[in]	first_page_no	first page number in the file
@param[in]	old_name	tablespace file name
@param[in]	new_name	tablespace file name after renaming
@param[in,out]	mtr		mini-transaction */
static
void
fil_name_write_rename(
	ulint		space_id,
	ulint		first_page_no,
	const char*	old_name,
	const char*	new_name,
	mtr_t*		mtr)
{
	ut_ad(!is_predefined_tablespace(space_id));

	fil_op_write_log(
		MLOG_FILE_RENAME2,
		space_id, first_page_no, old_name, new_name, 0, mtr);
}

/** Write MLOG_FILE_NAME for a file.
@param[in]	space_id	tablespace id
@param[in]	first_page_no	first page number in the file
@param[in]	name		tablespace file name
@param[in,out]	mtr		mini-transaction */
static
void
fil_name_write(
	ulint		space_id,
	ulint		first_page_no,
	const char*	name,
	mtr_t*		mtr)
{
	fil_op_write_log(
		MLOG_FILE_NAME, space_id, first_page_no, name, NULL, 0, mtr);
}
/** Write MLOG_FILE_NAME for a file.
@param[in]	space		tablespace
@param[in]	first_page_no	first page number in the file
@param[in]	file		tablespace file
@param[in,out]	mtr		mini-transaction */
static
void
fil_name_write(
	const fil_space_t*	space,
	ulint			first_page_no,
	const fil_node_t*	file,
	mtr_t*			mtr)
{
	fil_name_write(space->id, first_page_no, file->name, mtr);
}

/********************************************************//**
Recreates table indexes by applying
TRUNCATE log record during recovery.
@return DB_SUCCESS or error code */
dberr_t
fil_recreate_table(
/*===============*/
	ulint		space_id,	/*!< in: space id */
	ulint		format_flags,	/*!< in: page format */
	ulint		flags,		/*!< in: tablespace flags */
	const char*	name,		/*!< in: table name */
	truncate_t&	truncate)	/*!< in: The information of
					TRUNCATE log record */
{
	dberr_t			err = DB_SUCCESS;
	bool			found;
	const page_size_t	page_size(fil_space_get_page_size(space_id,
								  &found));

	if (!found) {
		ib::info() << "Missing .ibd file for table '" << name
			<< "' with tablespace " << space_id;
		return(DB_ERROR);
	}

	ut_ad(!truncate_t::s_fix_up_active);
	truncate_t::s_fix_up_active = true;

	/* Step-1: Scan for active indexes from REDO logs and drop
	all the indexes using low level function that take root_page_no
	and space-id. */
	truncate.drop_indexes(space_id);

	/* Step-2: Scan for active indexes and re-create them. */
	err = truncate.create_indexes(
		name, space_id, page_size, flags, format_flags);
	if (err != DB_SUCCESS) {
		ib::info() << "Failed to create indexes for the table '"
			<< name << "' with tablespace " << space_id
			<< " while fixing up truncate action";
		return(err);
	}

	truncate_t::s_fix_up_active = false;

	return(err);
}

/********************************************************//**
Recreates the tablespace and table indexes by applying
TRUNCATE log record during recovery.
@return DB_SUCCESS or error code */
dberr_t
fil_recreate_tablespace(
/*====================*/
	ulint		space_id,	/*!< in: space id */
	ulint		format_flags,	/*!< in: page format */
	ulint		flags,		/*!< in: tablespace flags */
	const char*	name,		/*!< in: table name */
	truncate_t&	truncate,	/*!< in: The information of
					TRUNCATE log record */
	lsn_t		recv_lsn)	/*!< in: the end LSN of
						the log record */
{
	dberr_t		err = DB_SUCCESS;
	mtr_t		mtr;

	ut_ad(!truncate_t::s_fix_up_active);
	truncate_t::s_fix_up_active = true;

	/* Step-1: Invalidate buffer pool pages belonging to the tablespace
	to re-create. */
	buf_LRU_flush_or_remove_pages(space_id, BUF_REMOVE_ALL_NO_WRITE, 0);

	/* Remove all insert buffer entries for the tablespace */
	ibuf_delete_for_discarded_space(space_id);

	/* Step-2: truncate tablespace (reset the size back to original or
	default size) of tablespace. */
	err = truncate.truncate(
		space_id, truncate.get_dir_path(), name, flags, true);

	if (err != DB_SUCCESS) {

		ib::info() << "Cannot access .ibd file for table '"
			<< name << "' with tablespace " << space_id
			<< " while truncating";
		return(DB_ERROR);
	}

	bool			found;
	const page_size_t&	page_size =
		fil_space_get_page_size(space_id, &found);

	if (!found) {
		ib::info() << "Missing .ibd file for table '" << name
			<< "' with tablespace " << space_id;
		return(DB_ERROR);
	}

	/* Step-3: Initialize Header. */
	if (page_size.is_compressed()) {
		byte*	buf;
		page_t*	page;

		buf = static_cast<byte*>(ut_zalloc_nokey(3 * UNIV_PAGE_SIZE));

		/* Align the memory for file i/o */
		page = static_cast<byte*>(ut_align(buf, UNIV_PAGE_SIZE));

		flags |= FSP_FLAGS_PAGE_SSIZE();

		fsp_header_init_fields(page, space_id, flags);

		mach_write_to_4(
			page + FIL_PAGE_ARCH_LOG_NO_OR_SPACE_ID, space_id);

		page_zip_des_t  page_zip;
		page_zip_set_size(&page_zip, page_size.physical());
		page_zip.data = page + UNIV_PAGE_SIZE;

#ifdef UNIV_DEBUG
		page_zip.m_start =
#endif /* UNIV_DEBUG */
		page_zip.m_end = page_zip.m_nonempty = page_zip.n_blobs = 0;
		buf_flush_init_for_writing(NULL, page, &page_zip, 0);

		err = fil_write(page_id_t(space_id, 0), page_size, 0,
				page_size.physical(), page_zip.data);

		ut_free(buf);

		if (err != DB_SUCCESS) {
			ib::info() << "Failed to clean header of the"
				" table '" << name << "' with tablespace "
				<< space_id;
			return(err);
		}
	}

	mtr_start(&mtr);
	/* Don't log the operation while fixing up table truncate operation
	as crash at this level can still be sustained with recovery restarting
	from last checkpoint. */
	mtr_set_log_mode(&mtr, MTR_LOG_NO_REDO);

	/* Initialize the first extent descriptor page and
	the second bitmap page for the new tablespace. */
	fsp_header_init(space_id, FIL_IBD_FILE_INITIAL_SIZE, &mtr);
	mtr_commit(&mtr);

	/* Step-4: Re-Create Indexes to newly re-created tablespace.
	This operation will restore tablespace back to what it was
	when it was created during CREATE TABLE. */
	err = truncate.create_indexes(
		name, space_id, page_size, flags, format_flags);
	if (err != DB_SUCCESS) {
		return(err);
	}

	/* Step-5: Write new created pages into ibd file handle and
	flush it to disk for the tablespace, in case i/o-handler thread
	deletes the bitmap page from buffer. */
	mtr_start(&mtr);

	mtr_set_log_mode(&mtr, MTR_LOG_NO_REDO);

	mutex_enter(&fil_system->mutex);

	fil_space_t*	space = fil_space_get_by_id(space_id);

	mutex_exit(&fil_system->mutex);

	fil_node_t*	node = UT_LIST_GET_FIRST(space->chain);

	for (ulint page_no = 0; page_no < node->size; ++page_no) {

		const page_id_t	cur_page_id(space_id, page_no);

		buf_block_t*	block = buf_page_get(cur_page_id, page_size,
						     RW_X_LATCH, &mtr);

		byte*	page = buf_block_get_frame(block);

		if (!FSP_FLAGS_GET_ZIP_SSIZE(flags)) {
			ut_ad(!page_size.is_compressed());

			buf_flush_init_for_writing(
				block, page, NULL, recv_lsn);

			err = fil_write(cur_page_id, page_size, 0,
					page_size.physical(), page);
		} else {
			ut_ad(page_size.is_compressed());

			/* We don't want to rewrite empty pages. */

			if (fil_page_get_type(page) != 0) {
				page_zip_des_t*  page_zip =
					buf_block_get_page_zip(block);

				buf_flush_init_for_writing(
					block, page, page_zip, recv_lsn);

				err = fil_write(cur_page_id, page_size, 0,
						page_size.physical(),
						page_zip->data);
			} else {
#ifdef UNIV_DEBUG
				const byte*	data = block->page.zip.data;

				/* Make sure that the page is really empty */
				for (ulint i = 0;
				     i < page_size.physical();
				     ++i) {

					ut_a(data[i] == 0);
				}
#endif /* UNIV_DEBUG */
			}
		}

		if (err != DB_SUCCESS) {
			ib::info() << "Cannot write page " << page_no
				<< " into a .ibd file for table '"
				<< name << "' with tablespace " << space_id;
		}
	}

	mtr_commit(&mtr);

	truncate_t::s_fix_up_active = false;

	return(err);
}

/** Replay a file rename operation if possible.
@param[in]	space_id	tablespace identifier
@param[in]	first_page_no	first page number in the file
@param[in]	name		old file name
@param[in]	new_name	new file name
@return	whether the operation was successfully applied
(the name did not exist, or new_name did not exist and
name was successfully renamed to new_name)  */
bool
fil_op_replay_rename(
	ulint		space_id,
	ulint		first_page_no,
	const char*	name,
	const char*	new_name)
{
	ut_ad(first_page_no == 0);

	/* In order to replay the rename, the following must hold:
	* The new name is not already used.
	* A tablespace exists with the old name.
	* The space ID for that tablepace matches this log entry.
	This will prevent unintended renames during recovery. */
	fil_space_t*	space = fil_space_get(space_id);

	if (space == NULL) {
		return(true);
	}

	const bool name_match
		= strcmp(name, UT_LIST_GET_FIRST(space->chain)->name) == 0;

	if (!name_match) {
		return(true);
	}

	/* Create the database directory for the new name, if
	it does not exist yet */

	const char*	namend = strrchr(new_name, OS_PATH_SEPARATOR);
	ut_a(namend != NULL);

	char*		dir = static_cast<char*>(
		ut_malloc_nokey(namend - new_name + 1));

	memcpy(dir, new_name, namend - new_name);
	dir[namend - new_name] = '\0';

	bool		success = os_file_create_directory(dir, false);
	ut_a(success);

	ulint		dirlen = 0;

	if (const char* dirend = strrchr(dir, OS_PATH_SEPARATOR)) {
		dirlen = dirend - dir + 1;
	}

	ut_free(dir);

	/* New path must not exist. */
	dberr_t		err = fil_rename_tablespace_check(
		space_id, name, new_name, false);
	if (err != DB_SUCCESS) {
		ib::error() << " Cannot replay file rename."
			" Remove either file and try again.";
		return(false);
	}

	char*		new_table = mem_strdupl(
		new_name + dirlen,
		strlen(new_name + dirlen)
		- 4 /* remove ".ibd" */);

	ut_ad(new_table[namend - new_name - dirlen]
	      == OS_PATH_SEPARATOR);
#if OS_PATH_SEPARATOR != '/'
	new_table[namend - new_name - dirlen] = '/';
#endif

	if (!fil_rename_tablespace(
		    space_id, name, new_table, new_name)) {
		ut_error;
	}

	ut_free(new_table);
	return(true);
}

/** File operations for tablespace */
enum fil_operation_t {
	FIL_OPERATION_DELETE,	/*!< delete a single-table tablespace */
	FIL_OPERATION_CLOSE,	/*!< close a single-table tablespace */
	FIL_OPERATION_TRUNCATE	/*!< truncate a single-table tablespace */
};

/** Check for pending operations.
@param[in]	space	tablespace
@param[in]	count	number of attempts so far
@return 0 if no operations else count + 1. */
static
ulint
fil_check_pending_ops(
	fil_space_t*	space,
	ulint		count)
{
	ut_ad(mutex_own(&fil_system->mutex));

	const ulint	n_pending_ops = space ? space->n_pending_ops : 0;

	if (n_pending_ops) {

		if (count > 5000) {
			ib::warn() << "Trying to close/delete/truncate"
				" tablespace '" << space->name
				<< "' but there are " << n_pending_ops
				<< " pending operations on it.";
		}

		return(count + 1);
	}

	return(0);
}

/*******************************************************************//**
Check for pending IO.
@return 0 if no pending else count + 1. */
static
ulint
fil_check_pending_io(
/*=================*/
	fil_operation_t	operation,	/*!< in: File operation */
	fil_space_t*	space,		/*!< in/out: Tablespace to check */
	fil_node_t**	node,		/*!< out: Node in space list */
	ulint		count)		/*!< in: number of attempts so far */
{
	ut_ad(mutex_own(&fil_system->mutex));
	ut_a(space->n_pending_ops == 0);

	switch (operation) {
	case FIL_OPERATION_DELETE:
	case FIL_OPERATION_CLOSE:
		break;
	case FIL_OPERATION_TRUNCATE:
		space->is_being_truncated = true;
		break;
	}

	/* The following code must change when InnoDB supports
	multiple datafiles per tablespace. */
	ut_a(UT_LIST_GET_LEN(space->chain) == 1);

	*node = UT_LIST_GET_FIRST(space->chain);

	if (space->n_pending_flushes > 0 || (*node)->n_pending > 0) {

		ut_a(!(*node)->being_extended);

		if (count > 1000) {
			ib::warn() << "Trying to delete/close/truncate"
				" tablespace '" << space->name
				<< "' but there are "
				<< space->n_pending_flushes
				<< " flushes and " << (*node)->n_pending
				<< " pending i/o's on it.";
		}

		return(count + 1);
	}

	return(0);
}

/*******************************************************************//**
Check pending operations on a tablespace.
@return DB_SUCCESS or error failure. */
static
dberr_t
fil_check_pending_operations(
/*=========================*/
	ulint		id,		/*!< in: space id */
	fil_operation_t	operation,	/*!< in: File operation */
	fil_space_t**	space,		/*!< out: tablespace instance
					in memory */
	char**		path)		/*!< out/own: tablespace path */
{
	ulint		count = 0;

	ut_a(!is_system_tablespace(id));
	ut_ad(space);

	*space = 0;

	mutex_enter(&fil_system->mutex);
	fil_space_t* sp = fil_space_get_by_id(id);

	if (sp) {
		sp->stop_new_ops = true;
		if (sp->crypt_data) {
			sp->n_pending_ops++;
			mutex_exit(&fil_system->mutex);
			fil_space_crypt_close_tablespace(sp);
			mutex_enter(&fil_system->mutex);
			ut_ad(sp->n_pending_ops > 0);
			sp->n_pending_ops--;
		}
	}

	/* Check for pending operations. */

	do {
		sp = fil_space_get_by_id(id);

		count = fil_check_pending_ops(sp, count);

		mutex_exit(&fil_system->mutex);

		if (count > 0) {
			os_thread_sleep(20000);
		}

		mutex_enter(&fil_system->mutex);
	} while (count > 0);

	/* Check for pending IO. */

	*path = 0;

	for (;;) {
		sp = fil_space_get_by_id(id);

		if (sp == NULL) {
			mutex_exit(&fil_system->mutex);
			return(DB_TABLESPACE_NOT_FOUND);
		}

		fil_node_t*	node;

		count = fil_check_pending_io(operation, sp, &node, count);

		if (count == 0) {
			*path = mem_strdup(node->name);
		}

		mutex_exit(&fil_system->mutex);

		if (count == 0) {
			break;
		}

		os_thread_sleep(20000);
		mutex_enter(&fil_system->mutex);
	}

	ut_ad(sp);

	*space = sp;
	return(DB_SUCCESS);
}

/*******************************************************************//**
Closes a single-table tablespace. The tablespace must be cached in the
memory cache. Free all pages used by the tablespace.
@return DB_SUCCESS or error */
dberr_t
fil_close_tablespace(
/*=================*/
	trx_t*		trx,	/*!< in/out: Transaction covering the close */
	ulint		id)	/*!< in: space id */
{
	char*		path = 0;
	fil_space_t*	space = 0;
	dberr_t		err;

	ut_a(!is_system_tablespace(id));

	err = fil_check_pending_operations(id, FIL_OPERATION_CLOSE,
					   &space, &path);

	if (err != DB_SUCCESS) {
		return(err);
	}

	ut_a(space);
	ut_a(path != 0);

	rw_lock_x_lock(&space->latch);

	/* Invalidate in the buffer pool all pages belonging to the
	tablespace. Since we have set space->stop_new_ops = true, readahead
	or ibuf merge can no longer read more pages of this tablespace to the
	buffer pool. Thus we can clean the tablespace out of the buffer pool
	completely and permanently. The flag stop_new_ops also prevents
	fil_flush() from being applied to this tablespace. */

	buf_LRU_flush_or_remove_pages(id, BUF_REMOVE_FLUSH_WRITE, trx);

	/* If the free is successful, the X lock will be released before
	the space memory data structure is freed. */

	if (!fil_space_free(id, true)) {
		rw_lock_x_unlock(&space->latch);
		err = DB_TABLESPACE_NOT_FOUND;
	} else {
		err = DB_SUCCESS;
	}

	/* If it is a delete then also delete any generated files, otherwise
	when we drop the database the remove directory will fail. */

	char*	cfg_name = fil_make_filepath(path, NULL, CFG, false);
	if (cfg_name != NULL) {
		os_file_delete_if_exists(innodb_data_file_key, cfg_name, NULL);
		ut_free(cfg_name);
	}

	ut_free(path);

	return(err);
}

/** Deletes an IBD tablespace, either general or single-table.
The tablespace must be cached in the memory cache. This will delete the
datafile, fil_space_t & fil_node_t entries from the file_system_t cache.
@param[in]	space_id	Tablespace id
@param[in]	buf_remove	Specify the action to take on the pages
for this table in the buffer pool.
@return DB_SUCCESS or error */
dberr_t
fil_delete_tablespace(
	ulint		id,
	buf_remove_t	buf_remove)
{
	char*		path = 0;
	fil_space_t*	space = 0;

	ut_a(!is_system_tablespace(id));

	dberr_t err = fil_check_pending_operations(
		id, FIL_OPERATION_DELETE, &space, &path);

	if (err != DB_SUCCESS) {

		ib::error() << "Cannot delete tablespace " << id
			<< " because it is not found in the tablespace"
			" memory cache.";

		return(err);
	}

	ut_a(space);
	ut_a(path != 0);

	/* IMPORTANT: Because we have set space::stop_new_ops there
	can't be any new ibuf merges, reads or flushes. We are here
	because node::n_pending was zero above. However, it is still
	possible to have pending read and write requests:

	A read request can happen because the reader thread has
	gone through the ::stop_new_ops check in buf_page_init_for_read()
	before the flag was set and has not yet incremented ::n_pending
	when we checked it above.

	A write request can be issued any time because we don't check
	the ::stop_new_ops flag when queueing a block for write.

	We deal with pending write requests in the following function
	where we'd minimally evict all dirty pages belonging to this
	space from the flush_list. Note that if a block is IO-fixed
	we'll wait for IO to complete.

	To deal with potential read requests, we will check the
	::stop_new_ops flag in fil_io(). */

	buf_LRU_flush_or_remove_pages(id, buf_remove, 0);

	/* If it is a delete then also delete any generated files, otherwise
	when we drop the database the remove directory will fail. */
	{
		/* Before deleting the file, write a log record about
		it, so that InnoDB crash recovery will expect the file
		to be gone. */
		mtr_t		mtr;

		mtr_start(&mtr);
		fil_op_write_log(MLOG_FILE_DELETE, id, 0, path, NULL, 0, &mtr);
		mtr_commit(&mtr);
		/* Even if we got killed shortly after deleting the
		tablespace file, the record must have already been
		written to the redo log. */
		log_write_up_to(mtr.commit_lsn(), true);

		char*	cfg_name = fil_make_filepath(path, NULL, CFG, false);
		if (cfg_name != NULL) {
			os_file_delete_if_exists(innodb_data_file_key, cfg_name, NULL);
			ut_free(cfg_name);
		}
	}

	/* Delete the link file pointing to the ibd file we are deleting. */
	if (FSP_FLAGS_HAS_DATA_DIR(space->flags)) {
		RemoteDatafile::delete_link_file(space->name);
	}

	mutex_enter(&fil_system->mutex);

	/* Double check the sanity of pending ops after reacquiring
	the fil_system::mutex. */
	if (const fil_space_t* s = fil_space_get_by_id(id)) {
		ut_a(s == space);
		ut_a(space->n_pending_ops == 0);
		ut_a(UT_LIST_GET_LEN(space->chain) == 1);
		fil_node_t* node = UT_LIST_GET_FIRST(space->chain);
		ut_a(node->n_pending == 0);

		fil_space_detach(space);
		mutex_exit(&fil_system->mutex);

		log_mutex_enter();

		if (space->max_lsn != 0) {
			ut_d(space->max_lsn = 0);
			UT_LIST_REMOVE(fil_system->named_spaces, space);
		}

		log_mutex_exit();
		fil_space_free_low(space);

		if (!os_file_delete(innodb_data_file_key, path)
		    && !os_file_delete_if_exists(
			    innodb_data_file_key, path, NULL)) {

			/* Note: This is because we have removed the
			tablespace instance from the cache. */

			err = DB_IO_ERROR;
		}
	} else {
		mutex_exit(&fil_system->mutex);
		err = DB_TABLESPACE_NOT_FOUND;
	}

	ut_free(path);

	return(err);
}

/** Truncate the tablespace to needed size.
@param[in]	space_id	id of tablespace to truncate
@param[in]	size_in_pages	truncate size.
@return true if truncate was successful. */
bool
fil_truncate_tablespace(
	ulint		space_id,
	ulint		size_in_pages)
{
	/* Step-1: Prepare tablespace for truncate. This involves
	stopping all the new operations + IO on that tablespace
	and ensuring that related pages are flushed to disk. */
	if (fil_prepare_for_truncate(space_id) != DB_SUCCESS) {
		return(false);
	}

	/* Step-2: Invalidate buffer pool pages belonging to the tablespace
	to re-create. Remove all insert buffer entries for the tablespace */
	buf_LRU_flush_or_remove_pages(space_id, BUF_REMOVE_ALL_NO_WRITE, 0);

	/* Step-3: Truncate the tablespace and accordingly update
	the fil_space_t handler that is used to access this tablespace. */
	mutex_enter(&fil_system->mutex);
	fil_space_t*	space = fil_space_get_by_id(space_id);

	/* The following code must change when InnoDB supports
	multiple datafiles per tablespace. */
	ut_a(UT_LIST_GET_LEN(space->chain) == 1);

	fil_node_t*	node = UT_LIST_GET_FIRST(space->chain);

	ut_ad(node->is_open());

	space->size = node->size = size_in_pages;

	bool success = os_file_truncate(node->name, node->handle, 0);
	if (success) {

		os_offset_t	size = size_in_pages * UNIV_PAGE_SIZE;

		success = os_file_set_size(
			node->name, node->handle, size, srv_read_only_mode);

		if (success) {
			space->stop_new_ops = false;
			space->is_being_truncated = false;
		}
	}

	mutex_exit(&fil_system->mutex);

	return(success);
}

/*******************************************************************//**
Prepare for truncating a single-table tablespace.
1) Check pending operations on a tablespace;
2) Remove all insert buffer entries for the tablespace;
@return DB_SUCCESS or error */
dberr_t
fil_prepare_for_truncate(
/*=====================*/
	ulint	id)		/*!< in: space id */
{
	char*		path = 0;
	fil_space_t*	space = 0;

	ut_a(!is_system_tablespace(id));

	dberr_t	err = fil_check_pending_operations(
		id, FIL_OPERATION_TRUNCATE, &space, &path);

	ut_free(path);

	if (err == DB_TABLESPACE_NOT_FOUND) {
		ib::error() << "Cannot truncate tablespace " << id
			<< " because it is not found in the tablespace"
			" memory cache.";
	}

	return(err);
}

/**********************************************************************//**
Reinitialize the original tablespace header with the same space id
for single tablespace */
void
fil_reinit_space_header(
/*====================*/
	ulint		id,	/*!< in: space id */
	ulint		size)	/*!< in: size in blocks */
{
	ut_a(!is_system_tablespace(id));

	/* Invalidate in the buffer pool all pages belonging
	to the tablespace */
	buf_LRU_flush_or_remove_pages(id, BUF_REMOVE_ALL_NO_WRITE, 0);

	/* Remove all insert buffer entries for the tablespace */
	ibuf_delete_for_discarded_space(id);

	mutex_enter(&fil_system->mutex);

	fil_space_t*	space = fil_space_get_by_id(id);

	/* The following code must change when InnoDB supports
	multiple datafiles per tablespace. */
	ut_a(UT_LIST_GET_LEN(space->chain) == 1);

	fil_node_t*	node = UT_LIST_GET_FIRST(space->chain);

	space->size = node->size = size;

	mutex_exit(&fil_system->mutex);

	mtr_t	mtr;

	mtr_start(&mtr);
	mtr.set_named_space(id);

	fsp_header_init(id, size, &mtr);

	mtr_commit(&mtr);
}

#ifdef UNIV_DEBUG
/** Increase redo skipped count for a tablespace.
@param[in]	id	space id */
void
fil_space_inc_redo_skipped_count(
	ulint		id)
{
	fil_space_t*	space;

	mutex_enter(&fil_system->mutex);

	space = fil_space_get_by_id(id);

	ut_a(space != NULL);

	space->redo_skipped_count++;

	mutex_exit(&fil_system->mutex);
}

/** Decrease redo skipped count for a tablespace.
@param[in]	id	space id */
void
fil_space_dec_redo_skipped_count(
	ulint		id)
{
	fil_space_t*	space;

	mutex_enter(&fil_system->mutex);

	space = fil_space_get_by_id(id);

	ut_a(space != NULL);
	ut_a(space->redo_skipped_count > 0);

	space->redo_skipped_count--;

	mutex_exit(&fil_system->mutex);
}
#endif /* UNIV_DEBUG */

/*******************************************************************//**
Discards a single-table tablespace. The tablespace must be cached in the
memory cache. Discarding is like deleting a tablespace, but

 1. We do not drop the table from the data dictionary;

 2. We remove all insert buffer entries for the tablespace immediately;
    in DROP TABLE they are only removed gradually in the background;

 3. Free all the pages in use by the tablespace.
@return DB_SUCCESS or error */
dberr_t
fil_discard_tablespace(
/*===================*/
	ulint	id)	/*!< in: space id */
{
	dberr_t	err;

	switch (err = fil_delete_tablespace(id, BUF_REMOVE_ALL_NO_WRITE)) {
	case DB_SUCCESS:
		break;

	case DB_IO_ERROR:
		ib::warn() << "While deleting tablespace " << id
			<< " in DISCARD TABLESPACE. File rename/delete"
			" failed: " << ut_strerr(err);
		break;

	case DB_TABLESPACE_NOT_FOUND:
		ib::warn() << "Cannot delete tablespace " << id
			<< " in DISCARD TABLESPACE: " << ut_strerr(err);
		break;

	default:
		ut_error;
	}

	/* Remove all insert buffer entries for the tablespace */

	ibuf_delete_for_discarded_space(id);

	return(err);
}

/*******************************************************************//**
Allocates and builds a file name from a path, a table or tablespace name
and a suffix. The string must be freed by caller with ut_free().
@param[in] path NULL or the direcory path or the full path and filename.
@param[in] name NULL if path is full, or Table/Tablespace name
@param[in] suffix NULL or the file extention to use.
@param[in] trim_name true if the last name on the path should be trimmed.
@return own: file name */
char*
fil_make_filepath(
	const char*	path,
	const char*	name,
	ib_extention	ext,
	bool		trim_name)
{
	/* The path may contain the basename of the file, if so we do not
	need the name.  If the path is NULL, we can use the default path,
	but there needs to be a name. */
	ut_ad(path != NULL || name != NULL);

	/* If we are going to strip a name off the path, there better be a
	path and a new name to put back on. */
	ut_ad(!trim_name || (path != NULL && name != NULL));

	if (path == NULL) {
		path = fil_path_to_mysql_datadir;
	}

	ulint	len		= 0;	/* current length */
	ulint	path_len	= strlen(path);
	ulint	name_len	= (name ? strlen(name) : 0);
	const char* suffix	= dot_ext[ext];
	ulint	suffix_len	= strlen(suffix);
	ulint	full_len	= path_len + 1 + name_len + suffix_len + 1;

	char*	full_name = static_cast<char*>(ut_malloc_nokey(full_len));
	if (full_name == NULL) {
		return NULL;
	}

	/* If the name is a relative path, do not prepend "./". */
	if (path[0] == '.'
	    && (path[1] == '\0' || path[1] == OS_PATH_SEPARATOR)
	    && name != NULL && name[0] == '.') {
		path = NULL;
		path_len = 0;
	}

	if (path != NULL) {
		memcpy(full_name, path, path_len);
		len = path_len;
		full_name[len] = '\0';
		os_normalize_path(full_name);
	}

	if (trim_name) {
		/* Find the offset of the last DIR separator and set it to
		null in order to strip off the old basename from this path. */
		char* last_dir_sep = strrchr(full_name, OS_PATH_SEPARATOR);
		if (last_dir_sep) {
			last_dir_sep[0] = '\0';
			len = strlen(full_name);
		}
	}

	if (name != NULL) {
		if (len && full_name[len - 1] != OS_PATH_SEPARATOR) {
			/* Add a DIR separator */
			full_name[len] = OS_PATH_SEPARATOR;
			full_name[++len] = '\0';
		}

		char*	ptr = &full_name[len];
		memcpy(ptr, name, name_len);
		len += name_len;
		full_name[len] = '\0';
		os_normalize_path(ptr);
	}

	/* Make sure that the specified suffix is at the end of the filepath
	string provided. This assumes that the suffix starts with '.'.
	If the first char of the suffix is found in the filepath at the same
	length as the suffix from the end, then we will assume that there is
	a previous suffix that needs to be replaced. */
	if (suffix != NULL) {
		/* Need room for the trailing null byte. */
		ut_ad(len < full_len);

		if ((len > suffix_len)
		   && (full_name[len - suffix_len] == suffix[0])) {
			/* Another suffix exists, make it the one requested. */
			memcpy(&full_name[len - suffix_len], suffix, suffix_len);

		} else {
			/* No previous suffix, add it. */
			ut_ad(len + suffix_len < full_len);
			memcpy(&full_name[len], suffix, suffix_len);
			full_name[len + suffix_len] = '\0';
		}
	}

	return(full_name);
}

/** Test if a tablespace file can be renamed to a new filepath by checking
if that the old filepath exists and the new filepath does not exist.
@param[in]	space_id	tablespace id
@param[in]	old_path	old filepath
@param[in]	new_path	new filepath
@param[in]	is_discarded	whether the tablespace is discarded
@return innodb error code */
dberr_t
fil_rename_tablespace_check(
	ulint		space_id,
	const char*	old_path,
	const char*	new_path,
	bool		is_discarded)
{
	bool	exists = false;
	os_file_type_t	ftype;

	if (!is_discarded
	    && os_file_status(old_path, &exists, &ftype)
	    && !exists) {
		ib::error() << "Cannot rename '" << old_path
			<< "' to '" << new_path
			<< "' for space ID " << space_id
			<< " because the source file"
			<< " does not exist.";
		return(DB_TABLESPACE_NOT_FOUND);
	}

	exists = false;
	if (!os_file_status(new_path, &exists, &ftype) || exists) {
		ib::error() << "Cannot rename '" << old_path
			<< "' to '" << new_path
			<< "' for space ID " << space_id
			<< " because the target file exists."
			" Remove the target file and try again.";
		return(DB_TABLESPACE_EXISTS);
	}

	return(DB_SUCCESS);
}

/** Rename a single-table tablespace.
The tablespace must exist in the memory cache.
@param[in]	id		tablespace identifier
@param[in]	old_path	old file name
@param[in]	new_name	new table name in the
databasename/tablename format
@param[in]	new_path_in	new file name,
or NULL if it is located in the normal data directory
@return true if success */
bool
fil_rename_tablespace(
	ulint		id,
	const char*	old_path,
	const char*	new_name,
	const char*	new_path_in)
{
	bool		sleep		= false;
	bool		flush		= false;
	fil_space_t*	space;
	fil_node_t*	node;
	ulint		count		= 0;
	ut_a(id != 0);

	ut_ad(strchr(new_name, '/') != NULL);
retry:
	count++;

	if (!(count % 1000)) {
		ib::warn() << "Cannot rename file " << old_path
			<< " (space id " << id << "), retried " << count
			<< " times."
			" There are either pending IOs or flushes or"
			" the file is being extended.";
	}

	mutex_enter(&fil_system->mutex);

	space = fil_space_get_by_id(id);

	DBUG_EXECUTE_IF("fil_rename_tablespace_failure_1", space = NULL; );

	if (space == NULL) {
		ib::error() << "Cannot find space id " << id
			<< " in the tablespace memory cache, though the file '"
			<< old_path
			<< "' in a rename operation should have that id.";
func_exit:
		mutex_exit(&fil_system->mutex);
		return(false);
	}

	if (count > 25000) {
		space->stop_ios = false;
		goto func_exit;
	}
	if (space != fil_space_get_by_name(space->name)) {
		ib::error() << "Cannot find " << space->name
			<< " in tablespace memory cache";
		space->stop_ios = false;
		goto func_exit;
	}

	if (fil_space_get_by_name(new_name)) {
		ib::error() << new_name
			<< " is already in tablespace memory cache";
		space->stop_ios = false;
		goto func_exit;
	}

	/* We temporarily close the .ibd file because we do not trust that
	operating systems can rename an open file. For the closing we have to
	wait until there are no pending i/o's or flushes on the file. */

	space->stop_ios = true;

	/* The following code must change when InnoDB supports
	multiple datafiles per tablespace. */
	ut_a(UT_LIST_GET_LEN(space->chain) == 1);
	node = UT_LIST_GET_FIRST(space->chain);

	if (node->n_pending > 0
	    || node->n_pending_flushes > 0
	    || node->being_extended) {
		/* There are pending i/o's or flushes or the file is
		currently being extended, sleep for a while and
		retry */
		sleep = true;
	} else if (node->modification_counter > node->flush_counter) {
		/* Flush the space */
		sleep = flush = true;
	} else if (node->is_open()) {
		/* Close the file */

		fil_node_close_file(node);
	}

	mutex_exit(&fil_system->mutex);

	if (sleep) {
		os_thread_sleep(20000);

		if (flush) {
			fil_flush(id);
		}

		sleep = flush = false;
		goto retry;
	}
	ut_ad(space->stop_ios);
	char*	new_file_name = new_path_in == NULL
		? fil_make_filepath(NULL, new_name, IBD, false)
		: mem_strdup(new_path_in);
	char*	old_file_name = node->name;
	char*	new_space_name = mem_strdup(new_name);
	char*	old_space_name = space->name;
	ulint	old_fold = ut_fold_string(old_space_name);
	ulint	new_fold = ut_fold_string(new_space_name);

	ut_ad(strchr(old_file_name, OS_PATH_SEPARATOR) != NULL);
	ut_ad(strchr(new_file_name, OS_PATH_SEPARATOR) != NULL);

	if (!recv_recovery_on) {
		mtr_t		mtr;

		mtr.start();
		fil_name_write_rename(
			id, 0, old_file_name, new_file_name, &mtr);
		mtr.commit();
		log_mutex_enter();
	}

	/* log_sys->mutex is above fil_system->mutex in the latching order */
	ut_ad(log_mutex_own());
	mutex_enter(&fil_system->mutex);
	ut_ad(space->name == old_space_name);
	/* We already checked these. */
	ut_ad(space == fil_space_get_by_name(old_space_name));
	ut_ad(!fil_space_get_by_name(new_space_name));
	ut_ad(node->name == old_file_name);

	bool	success;

	DBUG_EXECUTE_IF("fil_rename_tablespace_failure_2",
			goto skip_rename; );

	success = os_file_rename(
		innodb_data_file_key, old_file_name, new_file_name);

	DBUG_EXECUTE_IF("fil_rename_tablespace_failure_2",
			skip_rename: success = false; );

	ut_ad(node->name == old_file_name);

	if (success) {
		node->name = new_file_name;
	}

	if (!recv_recovery_on) {
		log_mutex_exit();
	}

	ut_ad(space->name == old_space_name);
	if (success) {
		HASH_DELETE(fil_space_t, name_hash, fil_system->name_hash,
			    old_fold, space);
		space->name = new_space_name;
		HASH_INSERT(fil_space_t, name_hash, fil_system->name_hash,
			    new_fold, space);
	} else {
		/* Because nothing was renamed, we must free the new
		names, not the old ones. */
		old_file_name = new_file_name;
		old_space_name = new_space_name;
	}

	ut_ad(space->stop_ios);
	space->stop_ios = false;
	mutex_exit(&fil_system->mutex);

	ut_free(old_file_name);
	ut_free(old_space_name);

	return(success);
}

/** Create a tablespace file.
@param[in]	space_id	Tablespace ID
@param[in]	name		Tablespace name in dbname/tablename format.
@param[in]	path		Path and filename of the datafile to create.
@param[in]	flags		Tablespace flags
@param[in]	size		Initial size of the tablespace file in
                                pages, must be >= FIL_IBD_FILE_INITIAL_SIZE
@param[in]	mode		MariaDB encryption mode
@param[in]	key_id		MariaDB encryption key_id
@return DB_SUCCESS or error code */
dberr_t
fil_ibd_create(
	ulint		space_id,
	const char*	name,
	const char*	path,
	ulint		flags,
	ulint		size,
	fil_encryption_t mode,
	ulint		key_id)
{
	os_file_t	file;
	dberr_t		err;
	byte*		buf2;
	byte*		page;
	bool		success;
	bool		has_data_dir = FSP_FLAGS_HAS_DATA_DIR(flags) != 0;
	fil_space_t*	space = NULL;
	fil_space_crypt_t *crypt_data = NULL;

	ut_ad(!is_system_tablespace(space_id));
	ut_ad(!srv_read_only_mode);
	ut_a(space_id < SRV_LOG_SPACE_FIRST_ID);
	ut_a(size >= FIL_IBD_FILE_INITIAL_SIZE);
	ut_a(fsp_flags_is_valid(flags & ~FSP_FLAGS_MEM_MASK));

	/* Create the subdirectories in the path, if they are
	not there already. */
	err = os_file_create_subdirs_if_needed(path);
	if (err != DB_SUCCESS) {
		return(err);
	}

	file = os_file_create(
		innodb_data_file_key, path,
		OS_FILE_CREATE | OS_FILE_ON_ERROR_NO_EXIT,
		OS_FILE_NORMAL,
		OS_DATA_FILE,
		srv_read_only_mode,
		&success);

	if (!success) {
		/* The following call will print an error message */
		ulint	error = os_file_get_last_error(true);

		ib::error() << "Cannot create file '" << path << "'";

		if (error == OS_FILE_ALREADY_EXISTS) {
			ib::error() << "The file '" << path << "'"
				" already exists though the"
				" corresponding table did not exist"
				" in the InnoDB data dictionary."
				" Have you moved InnoDB .ibd files"
				" around without using the SQL commands"
				" DISCARD TABLESPACE and IMPORT TABLESPACE,"
				" or did mysqld crash in the middle of"
				" CREATE TABLE?"
				" You can resolve the problem by removing"
				" the file '" << path
				<< "' under the 'datadir' of MySQL.";

			return(DB_TABLESPACE_EXISTS);
		}

		if (error == OS_FILE_DISK_FULL) {
			return(DB_OUT_OF_FILE_SPACE);
		}

		return(DB_ERROR);
	}

        success= false;
#ifdef HAVE_POSIX_FALLOCATE
        /*
          Extend the file using posix_fallocate(). This is required by
          FusionIO HW/Firmware but should also be the prefered way to extend
          a file.
        */
        int	ret = posix_fallocate(file, 0, size * UNIV_PAGE_SIZE);

        if (ret == 0) {
		success = true;
	} else if (ret != EINVAL) {
          	ib::error() <<
			"posix_fallocate(): Failed to preallocate"
			" data for file " << path
			<< ", desired size "
			<< size * UNIV_PAGE_SIZE
			<< " Operating system error number " << ret
			<< ". Check"
			" that the disk is not full or a disk quota"
			" exceeded. Some operating system error"
			" numbers are described at " REFMAN
			"operating-system-error-codes.html";
	}
#endif /* HAVE_POSIX_FALLOCATE */

	if (!success) {
		success = os_file_set_size(
			path, file, size * UNIV_PAGE_SIZE, srv_read_only_mode);
	}

	/* Note: We are actually punching a hole, previous contents will
	be lost after this call, if it succeeds. In this case the file
	should be full of NULs. */

	bool	punch_hole = os_is_sparse_file_supported(path, file);

	if (punch_hole) {

		dberr_t	punch_err;

		punch_err = os_file_punch_hole(file, 0, size * UNIV_PAGE_SIZE);

		if (punch_err != DB_SUCCESS) {
			punch_hole = false;
		}
	}

	ulint block_size = os_file_get_block_size(file, path);

	if (!success) {
		os_file_close(file);
		os_file_delete(innodb_data_file_key, path);
		return(DB_OUT_OF_FILE_SPACE);
	}

	/* printf("Creating tablespace %s id %lu\n", path, space_id); */

	/* We have to write the space id to the file immediately and flush the
	file to disk. This is because in crash recovery we must be aware what
	tablespaces exist and what are their space id's, so that we can apply
	the log records to the right file. It may take quite a while until
	buffer pool flush algorithms write anything to the file and flush it to
	disk. If we would not write here anything, the file would be filled
	with zeros from the call of os_file_set_size(), until a buffer pool
	flush would write to it. */

	buf2 = static_cast<byte*>(ut_malloc_nokey(3 * UNIV_PAGE_SIZE));
	/* Align the memory for file i/o if we might have O_DIRECT set */
	page = static_cast<byte*>(ut_align(buf2, UNIV_PAGE_SIZE));

	memset(page, '\0', UNIV_PAGE_SIZE);

	flags |= FSP_FLAGS_PAGE_SSIZE();
	fsp_header_init_fields(page, space_id, flags);
	mach_write_to_4(page + FIL_PAGE_ARCH_LOG_NO_OR_SPACE_ID, space_id);

	const page_size_t	page_size(flags);
	IORequest		request(IORequest::WRITE);

	if (!page_size.is_compressed()) {

		buf_flush_init_for_writing(NULL, page, NULL, 0);

		err = os_file_write(
			request, path, file, page, 0, page_size.physical());
	} else {
		page_zip_des_t	page_zip;
		page_zip_set_size(&page_zip, page_size.physical());
		page_zip.data = page + UNIV_PAGE_SIZE;
#ifdef UNIV_DEBUG
		page_zip.m_start =
#endif /* UNIV_DEBUG */
			page_zip.m_end = page_zip.m_nonempty =
			page_zip.n_blobs = 0;

		buf_flush_init_for_writing(NULL, page, &page_zip, 0);

		err = os_file_write(
			request, path, file, page_zip.data, 0,
			page_size.physical());
	}

	ut_free(buf2);

	if (err != DB_SUCCESS) {

		ib::error()
			<< "Could not write the first page to"
			<< " tablespace '" << path << "'";

		os_file_close(file);
		os_file_delete(innodb_data_file_key, path);

		return(DB_ERROR);
	}

	success = os_file_flush(file);

	if (!success) {
		ib::error() << "File flush of tablespace '"
			<< path << "' failed";
		os_file_close(file);
		os_file_delete(innodb_data_file_key, path);
		return(DB_ERROR);
	}

	if (has_data_dir) {
		/* Make the ISL file if the IBD file is not
		in the default location. */
		err = RemoteDatafile::create_link_file(name, path);
		if (err != DB_SUCCESS) {
			os_file_close(file);
			os_file_delete(innodb_data_file_key, path);
			return(err);
		}
	}

	/* Create crypt data if the tablespace is either encrypted or user has
	requested it to remain unencrypted. */
	if (mode == FIL_ENCRYPTION_ON || mode == FIL_ENCRYPTION_OFF ||
		srv_encrypt_tables) {
		crypt_data = fil_space_create_crypt_data(mode, key_id);
	}

	space = fil_space_create(name, space_id, flags, FIL_TYPE_TABLESPACE,
				 crypt_data, true, mode);

	fil_node_t* node = NULL;

	if (space) {
		node = fil_node_create_low(path, size, space, false, true);
	}

	if (!space || !node) {
		if (crypt_data) {
			free(crypt_data);
		}

		err = DB_ERROR;
	} else {
		mtr_t			mtr;
		const fil_node_t*	file = UT_LIST_GET_FIRST(space->chain);

		mtr.start();
		fil_op_write_log(
			MLOG_FILE_CREATE2, space_id, 0, file->name,
			NULL, space->flags & ~FSP_FLAGS_MEM_MASK, &mtr);
		fil_name_write(space, 0, file, &mtr);
		mtr.commit();

		node->block_size = block_size;
		space->punch_hole = punch_hole;

		err = DB_SUCCESS;
	}

	os_file_close(file);

	if (err != DB_SUCCESS) {
		if (has_data_dir) {
			RemoteDatafile::delete_link_file(name);
		}

		os_file_delete(innodb_data_file_key, path);
	}

	return(err);
}

/** Try to open a single-table tablespace and optionally check that the
space id in it is correct. If this does not succeed, print an error message
to the .err log. This function is used to open a tablespace when we start
mysqld after the dictionary has been booted, and also in IMPORT TABLESPACE.

NOTE that we assume this operation is used either at the database startup
or under the protection of the dictionary mutex, so that two users cannot
race here. This operation does not leave the file associated with the
tablespace open, but closes it after we have looked at the space id in it.

If the validate boolean is set, we read the first page of the file and
check that the space id in the file is what we expect. We assume that
this function runs much faster if no check is made, since accessing the
file inode probably is much faster (the OS caches them) than accessing
the first page of the file.  This boolean may be initially false, but if
a remote tablespace is found it will be changed to true.

If the fix_dict boolean is set, then it is safe to use an internal SQL
statement to update the dictionary tables if they are incorrect.

@param[in]	validate	true if we should validate the tablespace
@param[in]	fix_dict	true if the dictionary is available to be fixed
@param[in]	purpose		FIL_TYPE_TABLESPACE or FIL_TYPE_TEMPORARY
@param[in]	id		tablespace ID
@param[in]	flags		expected FSP_SPACE_FLAGS
@param[in]	space_name	tablespace name of the datafile
If file-per-table, it is the table name in the databasename/tablename format
@param[in]	path_in		expected filepath, usually read from dictionary
@return DB_SUCCESS or error code */
dberr_t
fil_ibd_open(
	bool		validate,
	bool		fix_dict,
	fil_type_t	purpose,
	ulint		id,
	ulint		flags,
	const char*	space_name,
	const char*	path_in,
	dict_table_t*	table)
{
	dberr_t		err = DB_SUCCESS;
	bool		dict_filepath_same_as_default = false;
	bool		link_file_found = false;
	bool		link_file_is_bad = false;
	Datafile	df_default;	/* default location */
	Datafile	df_dict;	/* dictionary location */
	RemoteDatafile	df_remote;	/* remote location */
	ulint		tablespaces_found = 0;
	ulint		valid_tablespaces_found = 0;

	ut_ad(!fix_dict || rw_lock_own(dict_operation_lock, RW_LOCK_X));

	ut_ad(!fix_dict || mutex_own(&dict_sys->mutex));
	ut_ad(!fix_dict || !srv_read_only_mode);
	ut_ad(!fix_dict || srv_log_file_size != 0);
	ut_ad(fil_type_is_data(purpose));

	/* Table flags can be ULINT_UNDEFINED if
	dict_tf_to_fsp_flags_failure is set. */
	if (flags == ULINT_UNDEFINED) {
		return(DB_CORRUPTION);
	}

	ut_ad(fsp_flags_is_valid(flags & ~FSP_FLAGS_MEM_MASK));
	df_default.init(space_name, flags);
	df_dict.init(space_name, flags);
	df_remote.init(space_name, flags);

	/* Discover the correct file by looking in three possible locations
	while avoiding unecessary effort. */

	/* We will always look for an ibd in the default location. */
	df_default.make_filepath(NULL, space_name, IBD);

	/* Look for a filepath embedded in an ISL where the default file
	would be. */
	if (df_remote.open_read_only(true) == DB_SUCCESS) {
		ut_ad(df_remote.is_open());

		/* Always validate a file opened from an ISL pointer */
		validate = true;
		++tablespaces_found;
		link_file_found = true;
		if (table) {
			table->crypt_data = df_remote.get_crypt_info();
			table->page_0_read = true;
		}
	} else if (df_remote.filepath() != NULL) {
		/* An ISL file was found but contained a bad filepath in it.
		Better validate anything we do find. */
		validate = true;
	}

	/* Attempt to open the tablespace at the dictionary filepath. */
	if (path_in) {
		if (df_default.same_filepath_as(path_in)) {
			dict_filepath_same_as_default = true;
		} else {
			/* Dict path is not the default path. Always validate
			remote files. If default is opened, it was moved. */
			validate = true;
			df_dict.set_filepath(path_in);
			if (df_dict.open_read_only(true) == DB_SUCCESS) {
				ut_ad(df_dict.is_open());
				++tablespaces_found;

				if (table) {
					table->crypt_data = df_dict.get_crypt_info();
					table->page_0_read = true;
				}
			}
		}
	}

	/* Always look for a file at the default location. But don't log
	an error if the tablespace is already open in remote or dict. */
	ut_a(df_default.filepath());
	const bool	strict = (tablespaces_found == 0);
	if (df_default.open_read_only(strict) == DB_SUCCESS) {
		ut_ad(df_default.is_open());
		++tablespaces_found;
		if (table) {
			table->crypt_data = df_default.get_crypt_info();
			table->page_0_read = true;
		}
	}

	/* Check if multiple locations point to the same file. */
	if (tablespaces_found > 1 && df_default.same_as(df_remote)) {
		/* A link file was found with the default path in it.
		Use the default path and delete the link file. */
		--tablespaces_found;
		df_remote.delete_link_file();
		df_remote.close();
	}
	if (tablespaces_found > 1 && df_default.same_as(df_dict)) {
		--tablespaces_found;
		df_dict.close();
	}
	if (tablespaces_found > 1 && df_remote.same_as(df_dict)) {
		--tablespaces_found;
		df_dict.close();
	}

	/*  We have now checked all possible tablespace locations and
	have a count of how many unique files we found.  If things are
	normal, we only found 1. */
	/* For encrypted tablespace, we need to check the
	encryption in header of first page. */
	if (!validate && tablespaces_found == 1) {
		goto skip_validate;
	}

	/* Read and validate the first page of these three tablespace
	locations, if found. */
	valid_tablespaces_found +=
		(df_remote.validate_to_dd(id, flags) == DB_SUCCESS);

	valid_tablespaces_found +=
		(df_default.validate_to_dd(id, flags) == DB_SUCCESS);

	valid_tablespaces_found +=
		(df_dict.validate_to_dd(id, flags) == DB_SUCCESS);

	/* Make sense of these three possible locations.
	First, bail out if no tablespace files were found. */
	if (valid_tablespaces_found == 0) {
		os_file_get_last_error(true);
		ib::error() << "Could not find a valid tablespace file for `"
			<< space_name << "`. " << TROUBLESHOOT_DATADICT_MSG;
		return(DB_CORRUPTION);
	}
	if (!validate) {
		goto skip_validate;
	}

	/* Do not open any tablespaces if more than one tablespace with
	the correct space ID and flags were found. */
	if (tablespaces_found > 1) {
		ib::error() << "A tablespace for `" << space_name
			<< "` has been found in multiple places;";

		if (df_default.is_open()) {
			ib::error() << "Default location: "
				<< df_default.filepath()
				<< ", Space ID=" << df_default.space_id()
				<< ", Flags=" << df_default.flags();
		}
		if (df_remote.is_open()) {
			ib::error() << "Remote location: "
				<< df_remote.filepath()
				<< ", Space ID=" << df_remote.space_id()
				<< ", Flags=" << df_remote.flags();
		}
		if (df_dict.is_open()) {
			ib::error() << "Dictionary location: "
				<< df_dict.filepath()
				<< ", Space ID=" << df_dict.space_id()
				<< ", Flags=" << df_dict.flags();
		}

		/* Force-recovery will allow some tablespaces to be
		skipped by REDO if there was more than one file found.
		Unlike during the REDO phase of recovery, we now know
		if the tablespace is valid according to the dictionary,
		which was not available then. So if we did not force
		recovery and there is only one good tablespace, ignore
		any bad tablespaces. */
		if (valid_tablespaces_found > 1 || srv_force_recovery > 0) {
			ib::error() << "Will not open tablespace `"
				<< space_name << "`";

			/* If the file is not open it cannot be valid. */
			ut_ad(df_default.is_open() || !df_default.is_valid());
			ut_ad(df_dict.is_open()    || !df_dict.is_valid());
			ut_ad(df_remote.is_open()  || !df_remote.is_valid());

			/* Having established that, this is an easy way to
			look for corrupted data files. */
			if (df_default.is_open() != df_default.is_valid()
			    || df_dict.is_open() != df_dict.is_valid()
			    || df_remote.is_open() != df_remote.is_valid()) {
				return(DB_CORRUPTION);
			}
			return(DB_ERROR);
		}

		/* There is only one valid tablespace found and we did
		not use srv_force_recovery during REDO.  Use this one
		tablespace and clean up invalid tablespace pointers */
		if (df_default.is_open() && !df_default.is_valid()) {
			df_default.close();
			tablespaces_found--;
		}
		if (df_dict.is_open() && !df_dict.is_valid()) {
			df_dict.close();
			/* Leave dict.filepath so that SYS_DATAFILES
			can be corrected below. */
			tablespaces_found--;
		}
		if (df_remote.is_open() && !df_remote.is_valid()) {
			df_remote.close();
			tablespaces_found--;
			link_file_is_bad = true;
		}
	}

	/* At this point, there should be only one filepath. */
	ut_a(tablespaces_found == 1);
	ut_a(valid_tablespaces_found == 1);

	/* Only fix the dictionary at startup when there is only one thread.
	Calls to dict_load_table() can be done while holding other latches. */
	if (!fix_dict) {
		goto skip_validate;
	}

	/* We may need to update what is stored in SYS_DATAFILES or
	SYS_TABLESPACES or adjust the link file.  Since a failure to
	update SYS_TABLESPACES or SYS_DATAFILES does not prevent opening
	and using the tablespace either this time or the next, we do not
	check the return code or fail to open the tablespace. But if it
	fails, dict_update_filepath() will issue a warning to the log. */
	if (df_dict.filepath()) {
		ut_ad(path_in != NULL);
		ut_ad(df_dict.same_filepath_as(path_in));

		if (df_remote.is_open()) {
			if (!df_remote.same_filepath_as(path_in)) {
				dict_update_filepath(id, df_remote.filepath());
			}

		} else if (df_default.is_open()) {
			ut_ad(!dict_filepath_same_as_default);
			dict_update_filepath(id, df_default.filepath());
			if (link_file_is_bad) {
				RemoteDatafile::delete_link_file(space_name);
			}

		} else if (!link_file_found || link_file_is_bad) {
			ut_ad(df_dict.is_open());
			/* Fix the link file if we got our filepath
			from the dictionary but a link file did not
			exist or it did not point to a valid file. */
			RemoteDatafile::delete_link_file(space_name);
			RemoteDatafile::create_link_file(
				space_name, df_dict.filepath());
		}

	} else if (df_remote.is_open()) {
		if (dict_filepath_same_as_default) {
			dict_update_filepath(id, df_remote.filepath());

		} else if (path_in == NULL) {
			/* SYS_DATAFILES record for this space ID
			was not found. */
			dict_replace_tablespace_and_filepath(
				id, space_name, df_remote.filepath(), flags);
		}

	} else if (df_default.is_open()) {
		/* We opened the tablespace in the default location.
		SYS_DATAFILES.PATH needs to be updated if it is different
		from this default path or if the SYS_DATAFILES.PATH was not
		supplied and it should have been. Also update the dictionary
		if we found an ISL file (since !df_remote.is_open).  Since
		path_in is not suppled for file-per-table, we must assume
		that it matched the ISL. */
		if ((path_in != NULL && !dict_filepath_same_as_default)
		    || (path_in == NULL && DICT_TF_HAS_DATA_DIR(flags))
		    || df_remote.filepath() != NULL) {
			dict_replace_tablespace_and_filepath(
				id, space_name, df_default.filepath(), flags);
		}
	}

skip_validate:
	if (err == DB_SUCCESS) {
		fil_space_t*	space = fil_space_create(
			space_name, id, flags, purpose,
			df_remote.is_open() ? df_remote.get_crypt_info() :
			df_dict.is_open() ? df_dict.get_crypt_info() :
			df_default.get_crypt_info(), false);

		/* We do not measure the size of the file, that is why
		we pass the 0 below */

		if (fil_node_create_low(
			    df_remote.is_open() ? df_remote.filepath() :
			    df_dict.is_open() ? df_dict.filepath() :
			    df_default.filepath(), 0, space, false,
			    true) == NULL) {
			err = DB_ERROR;
		}

		if (purpose != FIL_TYPE_IMPORT && !srv_read_only_mode) {
			df_remote.close();
			df_dict.close();
			df_default.close();
			fsp_flags_try_adjust(id, flags & ~FSP_FLAGS_MEM_MASK);
		}
	}

	return(err);
}

/** Looks for a pre-existing fil_space_t with the given tablespace ID
and, if found, returns the name and filepath in newly allocated buffers
that the caller must free.
@param[in]	space_id	The tablespace ID to search for.
@param[out]	name		Name of the tablespace found.
@param[out]	filepath	The filepath of the first datafile for the
tablespace.
@return true if tablespace is found, false if not. */
bool
fil_space_read_name_and_filepath(
	ulint	space_id,
	char**	name,
	char**	filepath)
{
	bool	success = false;
	*name = NULL;
	*filepath = NULL;

	mutex_enter(&fil_system->mutex);

	fil_space_t*	space = fil_space_get_by_id(space_id);

	if (space != NULL) {
		*name = mem_strdup(space->name);

		fil_node_t* node = UT_LIST_GET_FIRST(space->chain);
		*filepath = mem_strdup(node->name);

		success = true;
	}

	mutex_exit(&fil_system->mutex);

	return(success);
}

/** Convert a file name to a tablespace name.
@param[in]	filename	directory/databasename/tablename.ibd
@return database/tablename string, to be freed with ut_free() */
char*
fil_path_to_space_name(
	const char*	filename)
{
	/* Strip the file name prefix and suffix, leaving
	only databasename/tablename. */
	ulint		filename_len	= strlen(filename);
	const char*	end		= filename + filename_len;
#ifdef HAVE_MEMRCHR
	const char*	tablename	= 1 + static_cast<const char*>(
		memrchr(filename, OS_PATH_SEPARATOR,
			filename_len));
	const char*	dbname		= 1 + static_cast<const char*>(
		memrchr(filename, OS_PATH_SEPARATOR,
			tablename - filename - 1));
#else /* HAVE_MEMRCHR */
	const char*	tablename	= filename;
	const char*	dbname		= NULL;

	while (const char* t = static_cast<const char*>(
		       memchr(tablename, OS_PATH_SEPARATOR,
			      end - tablename))) {
		dbname = tablename;
		tablename = t + 1;
	}
#endif /* HAVE_MEMRCHR */

	ut_ad(dbname != NULL);
	ut_ad(tablename > dbname);
	ut_ad(tablename < end);
	ut_ad(end - tablename > 4);
	ut_ad(memcmp(end - 4, DOT_IBD, 4) == 0);

	char*	name = mem_strdupl(dbname, end - dbname - 4);

	ut_ad(name[tablename - dbname - 1] == OS_PATH_SEPARATOR);
#if OS_PATH_SEPARATOR != '/'
	/* space->name uses '/', not OS_PATH_SEPARATOR. */
	name[tablename - dbname - 1] = '/';
#endif

	return(name);
}

/** Discover the correct IBD file to open given a remote or missing
filepath from the REDO log. Administrators can move a crashed
database to another location on the same machine and try to recover it.
Remote IBD files might be moved as well to the new location.
    The problem with this is that the REDO log contains the old location
which may be still accessible.  During recovery, if files are found in
both locations, we can chose on based on these priorities;
1. Default location
2. ISL location
3. REDO location
@param[in]	space_id	tablespace ID
@param[in]	df		Datafile object with path from redo
@return true if a valid datafile was found, false if not */
static
bool
fil_ibd_discover(
	ulint		space_id,
	Datafile&	df)
{
	Datafile	df_def_per;	/* default file-per-table datafile */
	RemoteDatafile	df_rem_per;	/* remote file-per-table datafile */

	/* Look for the datafile in the default location. */
	const char*	filename = df.filepath();
	const char*	basename = base_name(filename);

	/* If this datafile is file-per-table it will have a schema dir. */
	ulint		sep_found = 0;
	const char*	db = basename;
	for (; db > filename && sep_found < 2; db--) {
		if (db[0] == OS_PATH_SEPARATOR) {
			sep_found++;
		}
	}
	if (sep_found == 2) {
		db += 2;
		df_def_per.init(db, 0);
		df_def_per.make_filepath(NULL, db, IBD);
		if (df_def_per.open_read_only(false) == DB_SUCCESS
		    && df_def_per.validate_for_recovery() == DB_SUCCESS
		    && df_def_per.space_id() == space_id) {
			df.set_filepath(df_def_per.filepath());
			df.open_read_only(false);
			return(true);
		}

		/* Look for a remote file-per-table tablespace. */

		df_rem_per.set_name(db);
		if (df_rem_per.open_link_file() == DB_SUCCESS) {

			/* An ISL file was found with contents. */
			if (df_rem_per.open_read_only(false) != DB_SUCCESS
				|| df_rem_per.validate_for_recovery()
				   != DB_SUCCESS) {

				/* Assume that this ISL file is intended to
				be used. Do not continue looking for another
				if this file cannot be opened or is not
				a valid IBD file. */
				ib::error() << "ISL file '"
					<< df_rem_per.link_filepath()
					<< "' was found but the linked file '"
					<< df_rem_per.filepath()
					<< "' could not be opened or is"
					" not correct.";
				return(false);
			}

			/* Use this file if it has the space_id from the
			MLOG record. */
			if (df_rem_per.space_id() == space_id) {
				df.set_filepath(df_rem_per.filepath());
				df.open_read_only(false);
				return(true);
			}

			/* Since old MLOG records can use the same basename
			in multiple CREATE/DROP TABLE sequences, this ISL
			file could be pointing to a later version of this
			basename.ibd file which has a different space_id.
			Keep looking. */
		}
	}

	/* No ISL files were found in the default location. Use the location
	given in the redo log. */
	if (df.open_read_only(false) == DB_SUCCESS
	    && df.validate_for_recovery() == DB_SUCCESS
	    && df.space_id() == space_id) {
		return(true);
	}

	/* A datafile was not discovered for the filename given. */
	return(false);
}
/** Open an ibd tablespace and add it to the InnoDB data structures.
This is similar to fil_ibd_open() except that it is used while processing
the REDO log, so the data dictionary is not available and very little
validation is done. The tablespace name is extracred from the
dbname/tablename.ibd portion of the filename, which assumes that the file
is a file-per-table tablespace.  Any name will do for now.  General
tablespace names will be read from the dictionary after it has been
recovered.  The tablespace flags are read at this time from the first page
of the file in validate_for_recovery().
@param[in]	space_id	tablespace ID
@param[in]	filename	path/to/databasename/tablename.ibd
@param[out]	space		the tablespace, or NULL on error
@return status of the operation */
enum fil_load_status
fil_ibd_load(
	ulint		space_id,
	const char*	filename,
	fil_space_t*&	space)
{
	/* If the a space is already in the file system cache with this
	space ID, then there is nothing to do. */
	mutex_enter(&fil_system->mutex);
	space = fil_space_get_by_id(space_id);
	mutex_exit(&fil_system->mutex);

	if (space != NULL) {
		/* Compare the filename we are trying to open with the
		filename from the first node of the tablespace we opened
		previously. Fail if it is different. */
		fil_node_t* node = UT_LIST_GET_FIRST(space->chain);
		if (0 != strcmp(innobase_basename(filename),
				innobase_basename(node->name))) {
			ib::info()
				<< "Ignoring data file '" << filename
				<< "' with space ID " << space->id
				<< ". Another data file called " << node->name
				<< " exists with the same space ID.";
				space = NULL;
				return(FIL_LOAD_ID_CHANGED);
		}
		return(FIL_LOAD_OK);
	}

	Datafile	file;
	file.set_filepath(filename);
	file.open_read_only(false);

	if (!file.is_open()) {
		/* The file has been moved or it is a remote datafile. */
		if (!fil_ibd_discover(space_id, file)
		    || !file.is_open()) {
			return(FIL_LOAD_NOT_FOUND);
		}
	}

	os_offset_t	size;

	/* Read and validate the first page of the tablespace.
	Assign a tablespace name based on the tablespace type. */
	switch (file.validate_for_recovery()) {
		os_offset_t	minimum_size;
	case DB_SUCCESS:
		if (file.space_id() != space_id) {
			ib::info()
				<< "Ignoring data file '"
				<< file.filepath()
				<< "' with space ID " << file.space_id()
				<< ", since the redo log references "
				<< file.filepath() << " with space ID "
				<< space_id << ".";
			return(FIL_LOAD_ID_CHANGED);
		}
		/* Get and test the file size. */
		size = os_file_get_size(file.handle());

		/* Every .ibd file is created >= 4 pages in size.
		Smaller files cannot be OK. */
		minimum_size = FIL_IBD_FILE_INITIAL_SIZE * UNIV_PAGE_SIZE;

		if (size == static_cast<os_offset_t>(-1)) {
			/* The following call prints an error message */
			os_file_get_last_error(true);

			ib::error() << "Could not measure the size of"
				" single-table tablespace file '"
				<< file.filepath() << "'";
		} else if (size < minimum_size) {
			ib::error() << "The size of tablespace file '"
				<< file.filepath() << "' is only " << size
				<< ", should be at least " << minimum_size
				<< "!";
		} else {
			/* Everything is fine so far. */
			break;
		}

		/* Fall through to error handling */

	case DB_TABLESPACE_EXISTS:
		return(FIL_LOAD_INVALID);

	default:
		return(FIL_LOAD_NOT_FOUND);
	}

	ut_ad(space == NULL);

	/* Adjust the memory-based flags that would normally be set by
	dict_tf_to_fsp_flags(). In recovery, we have no data dictionary. */
	ulint flags = file.flags();
	if (FSP_FLAGS_HAS_PAGE_COMPRESSION(flags)) {
		flags |= page_zip_level
			<< FSP_FLAGS_MEM_COMPRESSION_LEVEL;
	}

	space = fil_space_create(
		file.name(), space_id, flags, FIL_TYPE_TABLESPACE,
		file.get_crypt_info(), false);

	if (space == NULL) {
		return(FIL_LOAD_INVALID);
	}

	ut_ad(space->id == file.space_id());
	ut_ad(space->id == space_id);

	/* We do not use the size information we have about the file, because
	the rounding formula for extents and pages is somewhat complex; we
	let fil_node_open() do that task. */

	if (!fil_node_create_low(file.filepath(), 0, space, false, false)) {
		ut_error;
	}

	return(FIL_LOAD_OK);
}

/***********************************************************************//**
A fault-tolerant function that tries to read the next file name in the
directory. We retry 100 times if os_file_readdir_next_file() returns -1. The
idea is to read as much good data as we can and jump over bad data.
@return 0 if ok, -1 if error even after the retries, 1 if at the end
of the directory */
int
fil_file_readdir_next_file(
/*=======================*/
	dberr_t*	err,	/*!< out: this is set to DB_ERROR if an error
				was encountered, otherwise not changed */
	const char*	dirname,/*!< in: directory name or path */
	os_file_dir_t	dir,	/*!< in: directory stream */
	os_file_stat_t*	info)	/*!< in/out: buffer where the
				info is returned */
{
	for (ulint i = 0; i < 100; i++) {
		int	ret = os_file_readdir_next_file(dirname, dir, info);

		if (ret != -1) {

			return(ret);
		}

		ib::error() << "os_file_readdir_next_file() returned -1 in"
			" directory " << dirname
			<< ", crash recovery may have failed"
			" for some .ibd files!";

		*err = DB_ERROR;
	}

	return(-1);
}

/*******************************************************************//**
Report that a tablespace for a table was not found. */
static
void
fil_report_missing_tablespace(
/*===========================*/
	const char*	name,			/*!< in: table name */
	ulint		space_id)		/*!< in: table's space id */
{
	ib::error() << "Table " << name
		<< " in the InnoDB data dictionary has tablespace id "
		<< space_id << ","
		" but tablespace with that id or name does not exist. Have"
		" you deleted or moved .ibd files?";
}

/** Try to adjust FSP_SPACE_FLAGS if they differ from the expectations.
(Typically when upgrading from MariaDB 10.1.0..10.1.20.)
@param[in]	space_id	tablespace ID
@param[in]	flags		desired tablespace flags */
UNIV_INTERN
void
fsp_flags_try_adjust(ulint space_id, ulint flags)
{
	ut_ad(!srv_read_only_mode);
	ut_ad(fsp_flags_is_valid(flags));

	mtr_t	mtr;
	mtr_start(&mtr);
	if (buf_block_t* b = buf_page_get(
		    page_id_t(space_id, 0), page_size_t(flags),
		    RW_X_LATCH, &mtr)) {
		ulint f = fsp_header_get_flags(b->frame);
		/* Suppress the message if only the DATA_DIR flag to differs. */
		if ((f ^ flags) & ~(1U << FSP_FLAGS_POS_RESERVED)) {
			ib::warn()
				<< "adjusting FSP_SPACE_FLAGS of tablespace "
				<< space_id
				<< " from " << ib::hex(f)
				<< " to " << ib::hex(flags);
		}
		if (f != flags) {
			mlog_write_ulint(FSP_HEADER_OFFSET
					 + FSP_SPACE_FLAGS + b->frame,
					 flags, MLOG_4BYTES, &mtr);
		}
	}
	mtr_commit(&mtr);
}

/** Determine if a matching tablespace exists in the InnoDB tablespace
memory cache. Note that if we have not done a crash recovery at the database
startup, there may be many tablespaces which are not yet in the memory cache.
@param[in]	id		Tablespace ID
@param[in]	name		Tablespace name used in fil_space_create().
@param[in]	print_error_if_does_not_exist
				Print detailed error information to the
error log if a matching tablespace is not found from memory.
@param[in]	adjust_space	Whether to adjust space id on mismatch
@param[in]	heap		Heap memory
@param[in]	table_id	table id
@param[in]	table		table
@param[in]	table_flags	table flags
@return true if a matching tablespace exists in the memory cache */
bool
fil_space_for_table_exists_in_mem(
	ulint		id,
	const char*	name,
	bool		print_error_if_does_not_exist,
	bool		adjust_space,
	mem_heap_t*	heap,
	table_id_t	table_id,
	dict_table_t*	table,
	ulint		table_flags)
{
	fil_space_t*	fnamespace;
	fil_space_t*	space;

	const ulint	expected_flags = dict_tf_to_fsp_flags(table_flags);

	mutex_enter(&fil_system->mutex);

	/* Look if there is a space with the same id */

	space = fil_space_get_by_id(id);

	/* Look if there is a space with the same name; the name is the
	directory path from the datadir to the file */

	fnamespace = fil_space_get_by_name(name);
	bool valid = space && !((space->flags ^ expected_flags)
				& ~FSP_FLAGS_MEM_MASK);

	if (valid && table && !table->crypt_data) {
		table->crypt_data = space->crypt_data;
	}

	if (!space) {
	} else if (!valid || space == fnamespace) {
		/* Found with the same file name, or got a flag mismatch. */
		goto func_exit;
	} else if (adjust_space
		   && row_is_mysql_tmp_table_name(space->name)
		   && !row_is_mysql_tmp_table_name(name)) {
		/* Info from fnamespace comes from the ibd file
		itself, it can be different from data obtained from
		System tables since renaming files is not
		transactional. We shall adjust the ibd file name
		according to system table info. */
		mutex_exit(&fil_system->mutex);

		DBUG_EXECUTE_IF("ib_crash_before_adjust_fil_space",
				DBUG_SUICIDE(););

		const char*	tmp_name = dict_mem_create_temporary_tablename(
			heap, name, table_id);

		fil_rename_tablespace(
			fnamespace->id,
			UT_LIST_GET_FIRST(fnamespace->chain)->name,
			tmp_name, NULL);

		DBUG_EXECUTE_IF("ib_crash_after_adjust_one_fil_space",
				DBUG_SUICIDE(););

		fil_rename_tablespace(
			id, UT_LIST_GET_FIRST(space->chain)->name,
			name, NULL);

		DBUG_EXECUTE_IF("ib_crash_after_adjust_fil_space",
				DBUG_SUICIDE(););

		mutex_enter(&fil_system->mutex);
		fnamespace = fil_space_get_by_name(name);
		ut_ad(space == fnamespace);
		goto func_exit;
	}

	if (!print_error_if_does_not_exist) {
		valid = false;
		goto func_exit;
	}

	if (space == NULL) {
		if (fnamespace == NULL) {
			if (print_error_if_does_not_exist) {
				fil_report_missing_tablespace(name, id);
			}
		} else {
			ib::error() << "Table " << name << " in InnoDB data"
				" dictionary has tablespace id " << id
				<< ", but a tablespace with that id does not"
				" exist. There is a tablespace of name "
				<< fnamespace->name << " and id "
				<< fnamespace->id << ", though. Have you"
				" deleted or moved .ibd files?";
		}
error_exit:
		ib::warn() << TROUBLESHOOT_DATADICT_MSG;
		valid = false;
		goto func_exit;
	}

	if (0 != strcmp(space->name, name)) {

		ib::error() << "Table " << name << " in InnoDB data dictionary"
			" has tablespace id " << id << ", but the tablespace"
			" with that id has name " << space->name << "."
			" Have you deleted or moved .ibd files?";

		if (fnamespace != NULL) {
			ib::error() << "There is a tablespace with the right"
				" name: " << fnamespace->name << ", but its id"
				" is " << fnamespace->id << ".";
		}

		goto error_exit;
	}

func_exit:
	if (valid) {
		/* Adjust the flags that are in FSP_FLAGS_MEM_MASK.
		FSP_SPACE_FLAGS will not be written back here. */
		space->flags = expected_flags;
	}
	mutex_exit(&fil_system->mutex);

	if (valid && !srv_read_only_mode) {
		fsp_flags_try_adjust(id, expected_flags & ~FSP_FLAGS_MEM_MASK);
	}

	return(valid);
}

/** Return the space ID based on the tablespace name.
The tablespace must be found in the tablespace memory cache.
This call is made from external to this module, so the mutex is not owned.
@param[in]	tablespace	Tablespace name
@return space ID if tablespace found, ULINT_UNDEFINED if space not. */
ulint
fil_space_get_id_by_name(
	const char*	tablespace)
{
	mutex_enter(&fil_system->mutex);

	/* Search for a space with the same name. */
	fil_space_t*	space = fil_space_get_by_name(tablespace);
	ulint		id = (space == NULL) ? ULINT_UNDEFINED : space->id;

	mutex_exit(&fil_system->mutex);

	return(id);
}

/*========== RESERVE FREE EXTENTS (for a B-tree split, for example) ===*/

/*******************************************************************//**
Tries to reserve free extents in a file space.
@return true if succeed */
bool
fil_space_reserve_free_extents(
/*===========================*/
	ulint	id,		/*!< in: space id */
	ulint	n_free_now,	/*!< in: number of free extents now */
	ulint	n_to_reserve)	/*!< in: how many one wants to reserve */
{
	fil_space_t*	space;
	bool		success;

	ut_ad(fil_system);

	mutex_enter(&fil_system->mutex);

	space = fil_space_get_by_id(id);

	ut_a(space);

	if (space->n_reserved_extents + n_to_reserve > n_free_now) {
		success = false;
	} else {
		space->n_reserved_extents += n_to_reserve;
		success = true;
	}

	mutex_exit(&fil_system->mutex);

	return(success);
}

/*******************************************************************//**
Releases free extents in a file space. */
void
fil_space_release_free_extents(
/*===========================*/
	ulint	id,		/*!< in: space id */
	ulint	n_reserved)	/*!< in: how many one reserved */
{
	fil_space_t*	space;

	ut_ad(fil_system);

	mutex_enter(&fil_system->mutex);

	space = fil_space_get_by_id(id);

	ut_a(space);
	ut_a(space->n_reserved_extents >= n_reserved);

	space->n_reserved_extents -= n_reserved;

	mutex_exit(&fil_system->mutex);
}

/*******************************************************************//**
Gets the number of reserved extents. If the database is silent, this number
should be zero. */
ulint
fil_space_get_n_reserved_extents(
/*=============================*/
	ulint	id)		/*!< in: space id */
{
	fil_space_t*	space;
	ulint		n;

	ut_ad(fil_system);

	mutex_enter(&fil_system->mutex);

	space = fil_space_get_by_id(id);

	ut_a(space);

	n = space->n_reserved_extents;

	mutex_exit(&fil_system->mutex);

	return(n);
}

/*============================ FILE I/O ================================*/

/********************************************************************//**
NOTE: you must call fil_mutex_enter_and_prepare_for_io() first!

Prepares a file node for i/o. Opens the file if it is closed. Updates the
pending i/o's field in the node and the system appropriately. Takes the node
off the LRU list if it is in the LRU list. The caller must hold the fil_sys
mutex.
@return false if the file can't be opened, otherwise true */
static
bool
fil_node_prepare_for_io(
/*====================*/
	fil_node_t*	node,	/*!< in: file node */
	fil_system_t*	system,	/*!< in: tablespace memory cache */
	fil_space_t*	space)	/*!< in: space */
{
	ut_ad(node && system && space);
	ut_ad(mutex_own(&(system->mutex)));

	if (system->n_open > system->max_n_open + 5) {
		ib::warn() << "Open files " << system->n_open
			<< " exceeds the limit " << system->max_n_open;
	}

	if (!node->is_open()) {
		/* File is closed: open it */
		ut_a(node->n_pending == 0);

		if (!fil_node_open_file(node)) {
			return(false);
		}
	}

	if (node->n_pending == 0 && fil_space_belongs_in_lru(space)) {
		/* The node is in the LRU list, remove it */

		ut_a(UT_LIST_GET_LEN(system->LRU) > 0);

		UT_LIST_REMOVE(system->LRU, node);
	}

	node->n_pending++;

	return(true);
}

/** Update the data structures when an i/o operation finishes.
@param[in,out] node		file node
@param[in] type			IO context */
static
void
fil_node_complete_io(fil_node_t* node, const IORequest& type)
{
	ut_ad(mutex_own(&fil_system->mutex));
	ut_a(node->n_pending > 0);

	--node->n_pending;

	ut_ad(type.validate());

	if (type.is_write()) {

		ut_ad(!srv_read_only_mode
		      || fsp_is_system_temporary(node->space->id));

		++fil_system->modification_counter;

		node->modification_counter = fil_system->modification_counter;

		if (fil_buffering_disabled(node->space)) {

			/* We don't need to keep track of unflushed
			changes as user has explicitly disabled
			buffering. */
			ut_ad(!node->space->is_in_unflushed_spaces);
			node->flush_counter = node->modification_counter;

		} else if (!node->space->is_in_unflushed_spaces) {

			node->space->is_in_unflushed_spaces = true;

			UT_LIST_ADD_FIRST(
				fil_system->unflushed_spaces, node->space);
		}
	}

	if (node->n_pending == 0 && fil_space_belongs_in_lru(node->space)) {

		/* The node must be put back to the LRU list */
		UT_LIST_ADD_FIRST(fil_system->LRU, node);
	}
}

/** Report information about an invalid page access. */
static
void
fil_report_invalid_page_access(
	ulint		block_offset,	/*!< in: block offset */
	ulint		space_id,	/*!< in: space id */
	const char*	space_name,	/*!< in: space name */
	ulint		byte_offset,	/*!< in: byte offset */
	ulint		len,		/*!< in: I/O length */
	bool		is_read)	/*!< in: I/O type */
{
	ib::error()
		<< "Trying to access page number " << block_offset << " in"
		" space " << space_id << ", space name " << space_name << ","
		" which is outside the tablespace bounds. Byte offset "
		<< byte_offset << ", len " << len << ", i/o type " <<
		(is_read ? "read" : "write")
		<< ". If you get this error at mysqld startup, please check"
		" that your my.cnf matches the ibdata files that you have in"
		" the MySQL server.";

	ib::error() << "Server exits"
#ifdef UNIV_DEBUG
		<< " at " << __FILE__ << "[" << __LINE__ << "]"
#endif
		<< ".";

	_exit(1);
}

/** Reads or writes data. This operation could be asynchronous (aio).

@param[in,out] type	IO context
@param[in] sync		true if synchronous aio is desired
@param[in] page_id	page id
@param[in] page_size	page size
@param[in] byte_offset	remainder of offset in bytes; in aio this
			must be divisible by the OS block size
@param[in] len		how many bytes to read or write; this must
			not cross a file boundary; in aio this must
			be a block size multiple
@param[in,out] buf	buffer where to store read data or from where
			to write; in aio this must be appropriately
			aligned
@param[in] message	message for aio handler if non-sync aio
			used, else ignored
@return DB_SUCCESS, DB_TABLESPACE_DELETED or DB_TABLESPACE_TRUNCATED
	if we are trying to do i/o on a tablespace which does not exist */
dberr_t
fil_io(
	const IORequest&	type,
	bool			sync,
	const page_id_t&	page_id,
	const page_size_t&	page_size,
	ulint			byte_offset,
	ulint			len,
	void*			buf,
	void*			message)
{
	os_offset_t		offset;
	IORequest		req_type(type);

	ut_ad(req_type.validate());

	ut_ad(len > 0);
	ut_ad(byte_offset < UNIV_PAGE_SIZE);
	ut_ad(!page_size.is_compressed() || byte_offset == 0);
	ut_ad(UNIV_PAGE_SIZE == (ulong)(1 << UNIV_PAGE_SIZE_SHIFT));
#if (1 << UNIV_PAGE_SIZE_SHIFT_MAX) != UNIV_PAGE_SIZE_MAX
# error "(1 << UNIV_PAGE_SIZE_SHIFT_MAX) != UNIV_PAGE_SIZE_MAX"
#endif
#if (1 << UNIV_PAGE_SIZE_SHIFT_MIN) != UNIV_PAGE_SIZE_MIN
# error "(1 << UNIV_PAGE_SIZE_SHIFT_MIN) != UNIV_PAGE_SIZE_MIN"
#endif
	ut_ad(fil_validate_skip());

	/* ibuf bitmap pages must be read in the sync AIO mode: */
	ut_ad(recv_no_ibuf_operations
	      || req_type.is_write()
	      || !ibuf_bitmap_page(page_id, page_size)
	      || sync
	      || req_type.is_log());

	ulint	mode;

	if (sync) {

		mode = OS_AIO_SYNC;

	} else if (req_type.is_log()) {

		mode = OS_AIO_LOG;

	} else if (req_type.is_read()
		   && !recv_no_ibuf_operations
		   && ibuf_page(page_id, page_size, NULL)) {

		mode = OS_AIO_IBUF;

		/* Reduce probability of deadlock bugs in connection with ibuf:
		do not let the ibuf i/o handler sleep */

		req_type.clear_do_not_wake();
	} else {
		mode = OS_AIO_NORMAL;
	}

	if (req_type.is_read()) {

		srv_stats.data_read.add(len);

	} else if (req_type.is_write()) {

		ut_ad(!srv_read_only_mode
		      || fsp_is_system_temporary(page_id.space()));

		srv_stats.data_written.add(len);
	}

	/* Reserve the fil_system mutex and make sure that we can open at
	least one file while holding it, if the file is not already open */

	fil_mutex_enter_and_prepare_for_io(page_id.space());

	fil_space_t*	space = fil_space_get_by_id(page_id.space());

	/* If we are deleting a tablespace we don't allow async read operations
	on that. However, we do allow write operations and sync read operations. */
	if (space == NULL
	    || (req_type.is_read()
		&& !sync
		&& space->stop_new_ops
		&& !space->is_being_truncated)) {

		mutex_exit(&fil_system->mutex);

		if (!req_type.ignore_missing()) {
			ib::error()
				<< "Trying to do I/O to a tablespace which"
				" does not exist. I/O type: "
				<< (req_type.is_read() ? "read" : "write")
				<< ", page: " << page_id
				<< ", I/O length: " << len << " bytes";
		}

		return(DB_TABLESPACE_DELETED);
	}

	ut_ad(mode != OS_AIO_IBUF || fil_type_is_data(space->purpose));

	ulint		cur_page_no = page_id.page_no();
	fil_node_t*	node = UT_LIST_GET_FIRST(space->chain);

	for (;;) {

		if (node == NULL) {

			if (req_type.ignore_missing()) {
				mutex_exit(&fil_system->mutex);
				return(DB_ERROR);
			}

			fil_report_invalid_page_access(
				page_id.page_no(), page_id.space(),
				space->name, byte_offset, len,
				req_type.is_read());

		} else if (fil_is_user_tablespace_id(space->id)
			   && node->size == 0) {

			/* We do not know the size of a single-table tablespace
			before we open the file */
			break;

		} else if (node->size > cur_page_no) {
			/* Found! */
			break;

		} else {
			if (space->id != srv_sys_space.space_id()
			    && UT_LIST_GET_LEN(space->chain) == 1
			    && (srv_is_tablespace_truncated(space->id)
				|| space->is_being_truncated
				|| srv_was_tablespace_truncated(space))
			    && req_type.is_read()) {

				/* Handle page which is outside the truncated
				tablespace bounds when recovering from a crash
				happened during a truncation */
				mutex_exit(&fil_system->mutex);
				return(DB_TABLESPACE_TRUNCATED);
			}

			cur_page_no -= node->size;

			node = UT_LIST_GET_NEXT(chain, node);
		}
	}

	/* Open file if closed */
	if (!fil_node_prepare_for_io(node, fil_system, space)) {
		if (fil_type_is_data(space->purpose)
		    && fil_is_user_tablespace_id(space->id)) {
			mutex_exit(&fil_system->mutex);

			if (!req_type.ignore_missing()) {
				ib::error()
					<< "Trying to do I/O to a tablespace"
					" which exists without .ibd data file."
					" I/O type: "
					<< (req_type.is_read()
					    ? "read" : "write")
					<< ", page: "
					<< page_id_t(page_id.space(),
						     cur_page_no)
					<< ", I/O length: " << len << " bytes";
			}

			return(DB_TABLESPACE_DELETED);
		}

		/* The tablespace is for log. Currently, we just assert here
		to prevent handling errors along the way fil_io returns.
		Also, if the log files are missing, it would be hard to
		promise the server can continue running. */
		ut_a(0);
	}

	/* Check that at least the start offset is within the bounds of a
	single-table tablespace, including rollback tablespaces. */
	if (node->size <= cur_page_no
	    && space->id != srv_sys_space.space_id()
	    && fil_type_is_data(space->purpose)) {

		if (req_type.ignore_missing()) {
			/* If we can tolerate the non-existent pages, we
			should return with DB_ERROR and let caller decide
			what to do. */
			fil_node_complete_io(node, req_type);
			mutex_exit(&fil_system->mutex);
			return(DB_ERROR);
		}

		fil_report_invalid_page_access(
			page_id.page_no(), page_id.space(),
			space->name, byte_offset, len, req_type.is_read());
	}

	/* Now we have made the changes in the data structures of fil_system */
	mutex_exit(&fil_system->mutex);

	/* Calculate the low 32 bits and the high 32 bits of the file offset */

	if (!page_size.is_compressed()) {

		offset = ((os_offset_t) cur_page_no
			  << UNIV_PAGE_SIZE_SHIFT) + byte_offset;

		ut_a(node->size - cur_page_no
		     >= ((byte_offset + len + (UNIV_PAGE_SIZE - 1))
			 / UNIV_PAGE_SIZE));
	} else {
		ulint	size_shift;

		switch (page_size.physical()) {
		case 1024: size_shift = 10; break;
		case 2048: size_shift = 11; break;
		case 4096: size_shift = 12; break;
		case 8192: size_shift = 13; break;
		case 16384: size_shift = 14; break;
		case 32768: size_shift = 15; break;
		case 65536: size_shift = 16; break;
		default: ut_error;
		}

		offset = ((os_offset_t) cur_page_no << size_shift)
			+ byte_offset;

		ut_a(node->size - cur_page_no
		     >= (len + (page_size.physical() - 1))
		     / page_size.physical());
	}

	/* Do AIO */

	ut_a(byte_offset % OS_FILE_LOG_BLOCK_SIZE == 0);
	ut_a((len % OS_FILE_LOG_BLOCK_SIZE) == 0);

	const char* name = node->name == NULL ? space->name : node->name;

	req_type.set_fil_node(node);

	/* Queue the aio request */
	dberr_t err = os_aio(
		req_type,
		mode, name, node->handle, buf, offset, len,
		space->purpose != FIL_TYPE_TEMPORARY
		&& srv_read_only_mode,
		node, message);

	/* We an try to recover the page from the double write buffer if
	the decompression fails or the page is corrupt. */

	ut_a(req_type.is_dblwr_recover() || err == DB_SUCCESS);

	if (sync) {
		/* The i/o operation is already completed when we return from
		os_aio: */

		mutex_enter(&fil_system->mutex);

		fil_node_complete_io(node, req_type);

		mutex_exit(&fil_system->mutex);

		ut_ad(fil_validate_skip());
	}

	return(err);
}

/**********************************************************************//**
Waits for an aio operation to complete. This function is used to write the
handler for completed requests. The aio array of pending requests is divided
into segments (see os0file.cc for more info). The thread specifies which
segment it wants to wait for. */
void
fil_aio_wait(
/*=========*/
	ulint	segment)	/*!< in: the number of the segment in the aio
				array to wait for */
{
	fil_node_t*	node;
	IORequest	type;
	void*		message;

	ut_ad(fil_validate_skip());

	dberr_t	err = os_aio_handler(segment, &node, &message, &type);

	ut_a(err == DB_SUCCESS);

	if (node == NULL) {
		ut_ad(srv_shutdown_state == SRV_SHUTDOWN_EXIT_THREADS);
		return;
	}

	srv_set_io_thread_op_info(segment, "complete io for fil node");

	mutex_enter(&fil_system->mutex);

	fil_node_complete_io(node, type);

	mutex_exit(&fil_system->mutex);

	ut_ad(fil_validate_skip());

	/* Do the i/o handling */
	/* IMPORTANT: since i/o handling for reads will read also the insert
	buffer in tablespace 0, you have to be very careful not to introduce
	deadlocks in the i/o system. We keep tablespace 0 data files always
	open, and use a special i/o thread to serve insert buffer requests. */

	switch (node->space->purpose) {
	case FIL_TYPE_TABLESPACE:
	case FIL_TYPE_TEMPORARY:
	case FIL_TYPE_IMPORT:
		srv_set_io_thread_op_info(segment, "complete io for buf page");

		/* async single page writes from the dblwr buffer don't have
		access to the page */
		if (message != NULL) {
			buf_page_io_complete(static_cast<buf_page_t*>(message));
		}
		return;
	case FIL_TYPE_LOG:
		srv_set_io_thread_op_info(segment, "complete io for log");
		log_io_complete(static_cast<log_group_t*>(message));
		return;
	}

	ut_ad(0);
}

/**********************************************************************//**
Flushes to disk possible writes cached by the OS. If the space does not exist
or is being dropped, does not do anything. */
void
fil_flush(
/*======*/
	ulint	space_id)	/*!< in: file space id (this can be a group of
				log files or a tablespace of the database) */
{
	mutex_enter(&fil_system->mutex);

	if (fil_space_t* space = fil_space_get_by_id(space_id)) {
<<<<<<< HEAD
		if (space->purpose != FIL_TYPE_TEMPORARY
		    && !space->stop_new_ops
		    && !space->is_being_truncated) {
=======
		if (!space->is_stopping()) {
>>>>>>> 9505c968
			fil_flush_low(space);
		}
	}

	mutex_exit(&fil_system->mutex);
}

/** Flush to disk the writes in file spaces of the given type
possibly cached by the OS.
@param[in]	purpose	FIL_TYPE_TABLESPACE or FIL_TYPE_LOG */
void
fil_flush_file_spaces(
	fil_type_t	purpose)
{
	fil_space_t*	space;
	ulint*		space_ids;
	ulint		n_space_ids;

	ut_ad(purpose == FIL_TYPE_TABLESPACE || purpose == FIL_TYPE_LOG);

	mutex_enter(&fil_system->mutex);

	n_space_ids = UT_LIST_GET_LEN(fil_system->unflushed_spaces);
	if (n_space_ids == 0) {

		mutex_exit(&fil_system->mutex);
		return;
	}

	/* Assemble a list of space ids to flush.  Previously, we
	traversed fil_system->unflushed_spaces and called UT_LIST_GET_NEXT()
	on a space that was just removed from the list by fil_flush().
	Thus, the space could be dropped and the memory overwritten. */
	space_ids = static_cast<ulint*>(
		ut_malloc_nokey(n_space_ids * sizeof(*space_ids)));

	n_space_ids = 0;

	for (space = UT_LIST_GET_FIRST(fil_system->unflushed_spaces);
	     space;
	     space = UT_LIST_GET_NEXT(unflushed_spaces, space)) {

<<<<<<< HEAD
		if (space->purpose == purpose
		    && !space->stop_new_ops
		    && !space->is_being_truncated) {

=======
		if (space->purpose == purpose && !space->is_stopping()) {
>>>>>>> 9505c968
			space_ids[n_space_ids++] = space->id;
		}
	}

	mutex_exit(&fil_system->mutex);

	/* Flush the spaces.  It will not hurt to call fil_flush() on
	a non-existing space id. */
	for (ulint i = 0; i < n_space_ids; i++) {

		fil_flush(space_ids[i]);
	}

	ut_free(space_ids);
}

/** Functor to validate the file node list of a tablespace. */
struct	Check {
	/** Total size of file nodes visited so far */
	ulint	size;
	/** Total number of open files visited so far */
	ulint	n_open;

	/** Constructor */
	Check() : size(0), n_open(0) {}

	/** Visit a file node
	@param[in]	elem	file node to visit */
	void	operator()(const fil_node_t* elem)
	{
		ut_a(elem->is_open() || !elem->n_pending);
		n_open += elem->is_open();
		size += elem->size;
	}

	/** Validate a tablespace.
	@param[in]	space	tablespace to validate
	@return		number of open file nodes */
	static ulint validate(const fil_space_t* space)
	{
		ut_ad(mutex_own(&fil_system->mutex));
		Check	check;
		ut_list_validate(space->chain, check);
		ut_a(space->size == check.size);
		return(check.n_open);
	}
};

/******************************************************************//**
Checks the consistency of the tablespace cache.
@return true if ok */
bool
fil_validate(void)
/*==============*/
{
	fil_space_t*	space;
	fil_node_t*	fil_node;
	ulint		n_open		= 0;

	mutex_enter(&fil_system->mutex);

	/* Look for spaces in the hash table */

	for (ulint i = 0; i < hash_get_n_cells(fil_system->spaces); i++) {

		for (space = static_cast<fil_space_t*>(
				HASH_GET_FIRST(fil_system->spaces, i));
		     space != 0;
		     space = static_cast<fil_space_t*>(
				HASH_GET_NEXT(hash, space))) {

			n_open += Check::validate(space);
		}
	}

	ut_a(fil_system->n_open == n_open);

	UT_LIST_CHECK(fil_system->LRU);

	for (fil_node = UT_LIST_GET_FIRST(fil_system->LRU);
	     fil_node != 0;
	     fil_node = UT_LIST_GET_NEXT(LRU, fil_node)) {

		ut_a(fil_node->n_pending == 0);
		ut_a(!fil_node->being_extended);
		ut_a(fil_node->is_open());
		ut_a(fil_space_belongs_in_lru(fil_node->space));
	}

	mutex_exit(&fil_system->mutex);

	return(true);
}

/********************************************************************//**
Returns true if file address is undefined.
@return true if undefined */
bool
fil_addr_is_null(
/*=============*/
	fil_addr_t	addr)	/*!< in: address */
{
	return(addr.page == FIL_NULL);
}

/********************************************************************//**
Get the predecessor of a file page.
@return FIL_PAGE_PREV */
ulint
fil_page_get_prev(
/*==============*/
	const byte*	page)	/*!< in: file page */
{
	return(mach_read_from_4(page + FIL_PAGE_PREV));
}

/********************************************************************//**
Get the successor of a file page.
@return FIL_PAGE_NEXT */
ulint
fil_page_get_next(
/*==============*/
	const byte*	page)	/*!< in: file page */
{
	return(mach_read_from_4(page + FIL_PAGE_NEXT));
}

/*********************************************************************//**
Sets the file page type. */
void
fil_page_set_type(
/*==============*/
	byte*	page,	/*!< in/out: file page */
	ulint	type)	/*!< in: type */
{
	ut_ad(page);

	mach_write_to_2(page + FIL_PAGE_TYPE, type);
}

/** Reset the page type.
Data files created before MySQL 5.1 may contain garbage in FIL_PAGE_TYPE.
In MySQL 3.23.53, only undo log pages and index pages were tagged.
Any other pages were written with uninitialized bytes in FIL_PAGE_TYPE.
@param[in]	page_id	page number
@param[in,out]	page	page with invalid FIL_PAGE_TYPE
@param[in]	type	expected page type
@param[in,out]	mtr	mini-transaction */
void
fil_page_reset_type(
	const page_id_t&	page_id,
	byte*			page,
	ulint			type,
	mtr_t*			mtr)
{
	ib::info()
		<< "Resetting invalid page " << page_id << " type "
		<< fil_page_get_type(page) << " to " << type << ".";
	mlog_write_ulint(page + FIL_PAGE_TYPE, type, MLOG_2BYTES, mtr);
}

/****************************************************************//**
Closes the tablespace memory cache. */
void
fil_close(void)
/*===========*/
{
	if (fil_system) {
		hash_table_free(fil_system->spaces);

		hash_table_free(fil_system->name_hash);

		ut_a(UT_LIST_GET_LEN(fil_system->LRU) == 0);
		ut_a(UT_LIST_GET_LEN(fil_system->unflushed_spaces) == 0);
		ut_a(UT_LIST_GET_LEN(fil_system->space_list) == 0);

		mutex_free(&fil_system->mutex);

		ut_free(fil_system);
		fil_system = NULL;

		fil_space_crypt_cleanup();
	}
}

/********************************************************************//**
Initializes a buffer control block when the buf_pool is created. */
static
void
fil_buf_block_init(
/*===============*/
	buf_block_t*	block,		/*!< in: pointer to control block */
	byte*		frame)		/*!< in: pointer to buffer frame */
{
	UNIV_MEM_DESC(frame, UNIV_PAGE_SIZE);

	block->frame = frame;

	block->page.io_fix = BUF_IO_NONE;
	/* There are assertions that check for this. */
	block->page.buf_fix_count = 1;
	block->page.state = BUF_BLOCK_READY_FOR_USE;

	page_zip_des_init(&block->page.zip);
}

struct fil_iterator_t {
	os_file_t	file;			/*!< File handle */
	const char*	filepath;		/*!< File path name */
	os_offset_t	start;			/*!< From where to start */
	os_offset_t	end;			/*!< Where to stop */
	os_offset_t	file_size;		/*!< File size in bytes */
	ulint		page_size;		/*!< Page size */
	ulint		n_io_buffers;		/*!< Number of pages to use
						for IO */
	byte*		io_buffer;		/*!< Buffer to use for IO */
	fil_space_crypt_t *crypt_data;		/*!< MariaDB Crypt data (if encrypted) */
	byte*           crypt_io_buffer;        /*!< MariaDB IO buffer when
						encrypted */
	dict_table_t*	table;			/*!< Imported table */
};

/********************************************************************//**
TODO: This can be made parallel trivially by chunking up the file and creating
a callback per thread. Main benefit will be to use multiple CPUs for
checksums and compressed tables. We have to do compressed tables block by
block right now. Secondly we need to decompress/compress and copy too much
of data. These are CPU intensive.

Iterate over all the pages in the tablespace.
@param iter Tablespace iterator
@param block block to use for IO
@param callback Callback to inspect and update page contents
@retval DB_SUCCESS or error code */
static
dberr_t
fil_iterate(
/*========*/
	const fil_iterator_t&	iter,
	buf_block_t*		block,
	PageCallback&		callback)
{
	os_offset_t		offset;
	ulint			page_no = 0;
	ulint			space_id = callback.get_space_id();
	ulint			n_bytes = iter.n_io_buffers * iter.page_size;

	ut_ad(!srv_read_only_mode);

	/* For old style compressed tables we do a lot of useless copying
	for non-index pages. Unfortunately, it is required by
	buf_zip_decompress() */

	ulint	read_type = IORequest::READ;
	ulint	write_type = IORequest::WRITE;

	for (offset = iter.start; offset < iter.end; offset += n_bytes) {

		byte*		io_buffer = iter.io_buffer;
		const bool	row_compressed
			= callback.get_page_size().is_compressed();

		block->frame = io_buffer;

		if (row_compressed) {
			page_zip_des_init(&block->page.zip);
			page_zip_set_size(&block->page.zip, iter.page_size);

			block->page.size.copy_from(
				page_size_t(iter.page_size,
					    univ_page_size.logical(),
					    true));

			block->page.zip.data = block->frame + UNIV_PAGE_SIZE;
			ut_d(block->page.zip.m_external = true);
			ut_ad(iter.page_size
			      == callback.get_page_size().physical());

			/* Zip IO is done in the compressed page buffer. */
			io_buffer = block->page.zip.data;
		} else {
			io_buffer = iter.io_buffer;
		}

		/* We have to read the exact number of bytes. Otherwise the
		InnoDB IO functions croak on failed reads. */

		n_bytes = static_cast<ulint>(
			ut_min(static_cast<os_offset_t>(n_bytes),
			       iter.end - offset));

		ut_ad(n_bytes > 0);
		ut_ad(!(n_bytes % iter.page_size));

		dberr_t		err = DB_SUCCESS;
		IORequest	read_request(read_type);

		byte* readptr = io_buffer;
		byte* writeptr = io_buffer;
		bool encrypted = false;

		/* Use additional crypt io buffer if tablespace is encrypted */
		if (iter.crypt_data != NULL && iter.crypt_data->should_encrypt()) {

			encrypted = true;
			readptr = iter.crypt_io_buffer;
			writeptr = iter.crypt_io_buffer;
		}

		err = os_file_read(
			read_request, iter.file, readptr, offset,
			(ulint) n_bytes);

		if (err != DB_SUCCESS) {

			ib::error() << "os_file_read() failed";

			return(err);
		}

		bool		updated = false;
		os_offset_t	page_off = offset;
		ulint		n_pages_read = (ulint) n_bytes / iter.page_size;
		bool		decrypted = false;

		for (ulint i = 0; i < n_pages_read; ++i) {
			ulint 	size	= iter.page_size;
			dberr_t	err	= DB_SUCCESS;
			byte*	src	= readptr + (i * size);
			byte*	dst	= io_buffer + (i * size);
			bool	frame_changed = false;

			ulint page_type = mach_read_from_2(src+FIL_PAGE_TYPE);

			bool page_compressed =
				(page_type == FIL_PAGE_PAGE_COMPRESSED_ENCRYPTED
				 || page_type == FIL_PAGE_PAGE_COMPRESSED);

			/* If tablespace is encrypted, we need to decrypt
			the page. Note that tablespaces are not in
			fil_system during import. */
			if (encrypted) {
				decrypted = fil_space_decrypt(
							iter.crypt_data,
							dst, //dst
							callback.get_page_size(),
							src, // src
							&err); // src

				if (err != DB_SUCCESS) {
					return(err);
				}

				if (decrypted) {
					updated = true;
				} else if (!page_compressed
					   && !row_compressed) {
					block->frame = src;
					frame_changed = true;
				} else {
					memcpy(dst, src, size);
				}
			}

			/* If the original page is page_compressed, we need
			to decompress page before we can update it. */
			if (page_compressed) {
				fil_decompress_page(NULL, dst, size, NULL);
				updated = true;
			}

			buf_block_set_file_page(
				block, page_id_t(space_id, page_no++));

			if ((err = callback(page_off, block)) != DB_SUCCESS) {

				return(err);

			} else if (!updated) {
				updated = buf_block_get_state(block)
					== BUF_BLOCK_FILE_PAGE;
			}

			buf_block_set_state(block, BUF_BLOCK_NOT_USED);
			buf_block_set_state(block, BUF_BLOCK_READY_FOR_USE);

			/* If tablespace is encrypted we use additional
			temporary scratch area where pages are read
			for decrypting readptr == crypt_io_buffer != io_buffer.

			Destination for decryption is a buffer pool block
			block->frame == dst == io_buffer that is updated.
			Pages that did not require decryption even when
			tablespace is marked as encrypted are not copied
			instead block->frame is set to src == readptr.

			For encryption we again use temporary scratch area
			writeptr != io_buffer == dst
			that is then written to the tablespace

			(1) For normal tables io_buffer == dst == writeptr
			(2) For only page compressed tables
			io_buffer == dst == writeptr
			(3) For encrypted (and page compressed)
			readptr != io_buffer == dst != writeptr
			*/

			ut_ad(!encrypted && !page_compressed ?
			      src == dst && dst == writeptr + (i * size):1);
			ut_ad(page_compressed && !encrypted ?
			      src == dst && dst == writeptr + (i * size):1);
			ut_ad(encrypted ?
			      src != dst && dst != writeptr + (i * size):1);

			if (encrypted) {
				memcpy(writeptr + (i * size),
					row_compressed ? block->page.zip.data :
					block->frame, size);
			}

			if (frame_changed) {
				block->frame = dst;
			}

			src =  io_buffer + (i * size);

			if (page_compressed) {
				ulint len = 0;

				byte * res = fil_compress_page(space_id,
					src,
					NULL,
					size,
					dict_table_page_compression_level(iter.table),
					fil_space_get_block_size(space_id, offset, size),
					encrypted,
					&len,
					NULL);

				if (len != size) {
					memset(res+len, 0, size-len);
				}

				updated = true;
			}

			/* If tablespace is encrypted, encrypt page before we
			write it back. Note that we should not encrypt the
			buffer that is in buffer pool. */
			if (decrypted && encrypted) {
				byte *dest = writeptr + (i * size);
				ulint space = mach_read_from_4(
					src + FIL_PAGE_ARCH_LOG_NO_OR_SPACE_ID);
				ulint offset = mach_read_from_4(src + FIL_PAGE_OFFSET);
				ib_uint64_t lsn = mach_read_from_8(src + FIL_PAGE_LSN);

				byte* tmp = fil_encrypt_buf(
							iter.crypt_data,
							space,
							offset,
							lsn,
							src,
							callback.get_page_size(),
							dest);

				if (tmp == src) {
					/* TODO: remove unnecessary memcpy's */
					memcpy(dest, src, iter.page_size);
				}

				updated = true;
			}

			page_off += iter.page_size;
			block->frame += iter.page_size;
		}

		IORequest	write_request(write_type);

		/* A page was updated in the set, write back to disk.
		Note: We don't have the compression algorithm, we write
		out the imported file as uncompressed. */

		if (updated
		    && (err = os_file_write(
				write_request,
				iter.filepath, iter.file, writeptr,
				offset, (ulint) n_bytes)) != DB_SUCCESS) {

			ib::error() << "os_file_write() failed";
			return(err);
		}

		/* Clean up the temporal buffer. */
		memset(writeptr, 0, n_bytes);
	}

	return(DB_SUCCESS);
}

/********************************************************************//**
Iterate over all the pages in the tablespace.
@param table the table definiton in the server
@param n_io_buffers number of blocks to read and write together
@param callback functor that will do the page updates
@return DB_SUCCESS or error code */
dberr_t
fil_tablespace_iterate(
/*===================*/
	dict_table_t*	table,
	ulint		n_io_buffers,
	PageCallback&	callback)
{
	dberr_t		err;
	os_file_t	file;
	char*		filepath;
	bool		success;

	ut_a(n_io_buffers > 0);
	ut_ad(!srv_read_only_mode);

	DBUG_EXECUTE_IF("ib_import_trigger_corruption_1",
			return(DB_CORRUPTION););

	/* Make sure the data_dir_path is set. */
	dict_get_and_save_data_dir_path(table, false);

	if (DICT_TF_HAS_DATA_DIR(table->flags)) {
		ut_a(table->data_dir_path);

		filepath = fil_make_filepath(
			table->data_dir_path, table->name.m_name, IBD, true);
	} else {
		filepath = fil_make_filepath(
			NULL, table->name.m_name, IBD, false);
	}

	if (filepath == NULL) {
		return(DB_OUT_OF_MEMORY);
	}

	file = os_file_create_simple_no_error_handling(
		innodb_data_file_key, filepath,
		OS_FILE_OPEN, OS_FILE_READ_WRITE, srv_read_only_mode, &success);

	DBUG_EXECUTE_IF("fil_tablespace_iterate_failure",
	{
		static bool once;

		if (!once || ut_rnd_interval(0, 10) == 5) {
			once = true;
			success = false;
			os_file_close(file);
		}
	});

	if (!success) {
		/* The following call prints an error message */
		os_file_get_last_error(true);

		ib::error() << "Trying to import a tablespace, but could not"
			" open the tablespace file " << filepath;

		ut_free(filepath);

		return(DB_TABLESPACE_NOT_FOUND);

	} else {
		err = DB_SUCCESS;
	}

	callback.set_file(filepath, file);

	os_offset_t	file_size = os_file_get_size(file);
	ut_a(file_size != (os_offset_t) -1);

	/* The block we will use for every physical page */
	buf_block_t*	block;

	block = reinterpret_cast<buf_block_t*>(ut_zalloc_nokey(sizeof(*block)));

	mutex_create(LATCH_ID_BUF_BLOCK_MUTEX, &block->mutex);

	/* Allocate a page to read in the tablespace header, so that we
	can determine the page size and zip size (if it is compressed).
	We allocate an extra page in case it is a compressed table. One
	page is to ensure alignement. */

	void*	page_ptr = ut_malloc_nokey(3 * UNIV_PAGE_SIZE);
	byte*	page = static_cast<byte*>(ut_align(page_ptr, UNIV_PAGE_SIZE));

	fil_buf_block_init(block, page);

	/* Read the first page and determine the page and zip size. */

	IORequest	request(IORequest::READ);

	err = os_file_read(request, file, page, 0, UNIV_PAGE_SIZE);

	if (err != DB_SUCCESS) {

		err = DB_IO_ERROR;

	} else if ((err = callback.init(file_size, block)) == DB_SUCCESS) {
		fil_iterator_t	iter;

		iter.file = file;
		iter.start = 0;
		iter.end = file_size;
		iter.filepath = filepath;
		iter.file_size = file_size;
		iter.n_io_buffers = n_io_buffers;
		iter.page_size = callback.get_page_size().physical();
		iter.table = table;

		/* read (optional) crypt data */
		iter.crypt_data = fil_space_read_crypt_data(
			callback.get_page_size(), page);

		if (err == DB_SUCCESS) {

			/* Compressed pages can't be optimised for block IO
			for now.  We do the IMPORT page by page. */

			if (callback.get_page_size().is_compressed()) {
				iter.n_io_buffers = 1;
				ut_a(iter.page_size
				     == callback.get_page_size().physical());
			}

			/** Add an extra page for compressed page scratch
			area. */
			void*	io_buffer = ut_malloc_nokey(
				(2 + iter.n_io_buffers) * UNIV_PAGE_SIZE);

			iter.io_buffer = static_cast<byte*>(
				ut_align(io_buffer, UNIV_PAGE_SIZE));

			void*	crypt_io_buffer;
			if (iter.crypt_data) {
				crypt_io_buffer = static_cast<byte*>(
					ut_malloc_nokey((2 + iter.n_io_buffers)
							* UNIV_PAGE_SIZE));
				iter.crypt_io_buffer = static_cast<byte*>(
					ut_align(crypt_io_buffer,
						 UNIV_PAGE_SIZE));
			} else {
				crypt_io_buffer = NULL;
			}

			err = fil_iterate(iter, block, callback);

			if (iter.crypt_data) {
				fil_space_destroy_crypt_data(&iter.crypt_data);
			}

			ut_free(io_buffer);
			ut_free(crypt_io_buffer);
		}
	}

	if (err == DB_SUCCESS) {

		ib::info() << "Sync to disk";

		if (!os_file_flush(file)) {
			ib::info() << "os_file_flush() failed!";
			err = DB_IO_ERROR;
		} else {
			ib::info() << "Sync to disk - done!";
		}
	}

	os_file_close(file);

	ut_free(page_ptr);
	ut_free(filepath);

	mutex_free(&block->mutex);

	ut_free(block);

	return(err);
}

/********************************************************************//**
Delete the tablespace file and any related files like .cfg.
This should not be called for temporary tables.
@param[in] ibd_filepath File path of the IBD tablespace */
void
fil_delete_file(
/*============*/
	const char*	ibd_filepath)
{
	/* Force a delete of any stale .ibd files that are lying around. */

	ib::info() << "Deleting " << ibd_filepath;
	os_file_delete_if_exists(innodb_data_file_key, ibd_filepath, NULL);

	char*	cfg_filepath = fil_make_filepath(
		ibd_filepath, NULL, CFG, false);
	if (cfg_filepath != NULL) {
		os_file_delete_if_exists(
			innodb_data_file_key, cfg_filepath, NULL);
		ut_free(cfg_filepath);
	}
}

/**
Iterate over all the spaces in the space list and fetch the
tablespace names. It will return a copy of the name that must be
freed by the caller using: delete[].
@return DB_SUCCESS if all OK. */
dberr_t
fil_get_space_names(
/*================*/
	space_name_list_t&	space_name_list)
				/*!< in/out: List to append to */
{
	fil_space_t*	space;
	dberr_t		err = DB_SUCCESS;

	mutex_enter(&fil_system->mutex);

	for (space = UT_LIST_GET_FIRST(fil_system->space_list);
	     space != NULL;
	     space = UT_LIST_GET_NEXT(space_list, space)) {

		if (space->purpose == FIL_TYPE_TABLESPACE) {
			ulint	len;
			char*	name;

			len = ::strlen(space->name);
			name = UT_NEW_ARRAY_NOKEY(char, len + 1);

			if (name == 0) {
				/* Caller to free elements allocated so far. */
				err = DB_OUT_OF_MEMORY;
				break;
			}

			memcpy(name, space->name, len);
			name[len] = 0;

			space_name_list.push_back(name);
		}
	}

	mutex_exit(&fil_system->mutex);

	return(err);
}

/** Generate redo log for swapping two .ibd files
@param[in]	old_table	old table
@param[in]	new_table	new table
@param[in]	tmp_name	temporary table name
@param[in,out]	mtr		mini-transaction
@return innodb error code */
dberr_t
fil_mtr_rename_log(
	const dict_table_t*	old_table,
	const dict_table_t*	new_table,
	const char*		tmp_name,
	mtr_t*			mtr)
{
	dberr_t	err;

	bool	old_is_file_per_table =
		!is_system_tablespace(old_table->space);

	bool	new_is_file_per_table =
		!is_system_tablespace(new_table->space);

	/* If neither table is file-per-table,
	there will be no renaming of files. */
	if (!old_is_file_per_table && !new_is_file_per_table) {
		return(DB_SUCCESS);
	}

	const char*	old_dir = DICT_TF_HAS_DATA_DIR(old_table->flags)
		? old_table->data_dir_path
		: NULL;

	char*	old_path = fil_make_filepath(
		old_dir, old_table->name.m_name, IBD, (old_dir != NULL));
	if (old_path == NULL) {
		return(DB_OUT_OF_MEMORY);
	}

	if (old_is_file_per_table) {
		char*	tmp_path = fil_make_filepath(
			old_dir, tmp_name, IBD, (old_dir != NULL));
		if (tmp_path == NULL) {
			ut_free(old_path);
			return(DB_OUT_OF_MEMORY);
		}

		/* Temp filepath must not exist. */
		err = fil_rename_tablespace_check(
			old_table->space, old_path, tmp_path,
			dict_table_is_discarded(old_table));
		if (err != DB_SUCCESS) {
			ut_free(old_path);
			ut_free(tmp_path);
			return(err);
		}

		fil_name_write_rename(
			old_table->space, 0, old_path, tmp_path, mtr);

		ut_free(tmp_path);
	}

	if (new_is_file_per_table) {
		const char*	new_dir = DICT_TF_HAS_DATA_DIR(new_table->flags)
			? new_table->data_dir_path
			: NULL;
		char*	new_path = fil_make_filepath(
				new_dir, new_table->name.m_name,
				IBD, (new_dir != NULL));
		if (new_path == NULL) {
			ut_free(old_path);
			return(DB_OUT_OF_MEMORY);
		}

		/* Destination filepath must not exist unless this ALTER
		TABLE starts and ends with a file_per-table tablespace. */
		if (!old_is_file_per_table) {
			err = fil_rename_tablespace_check(
				new_table->space, new_path, old_path,
				dict_table_is_discarded(new_table));
			if (err != DB_SUCCESS) {
				ut_free(old_path);
				ut_free(new_path);
				return(err);
			}
		}

		fil_name_write_rename(
			new_table->space, 0, new_path, old_path, mtr);

		ut_free(new_path);
	}

	ut_free(old_path);

	return(DB_SUCCESS);
}

#ifdef UNIV_DEBUG
/** Check that a tablespace is valid for mtr_commit().
@param[in]	space	persistent tablespace that has been changed */
static
void
fil_space_validate_for_mtr_commit(
	const fil_space_t*	space)
{
	ut_ad(!mutex_own(&fil_system->mutex));
	ut_ad(space != NULL);
	ut_ad(space->purpose == FIL_TYPE_TABLESPACE);
	ut_ad(!is_predefined_tablespace(space->id));

	/* We are serving mtr_commit(). While there is an active
	mini-transaction, we should have !space->stop_new_ops. This is
	guaranteed by meta-data locks or transactional locks, or
	dict_operation_lock (X-lock in DROP, S-lock in purge).

	However, a file I/O thread can invoke change buffer merge
	while fil_check_pending_operations() is waiting for operations
	to quiesce. This is not a problem, because
	ibuf_merge_or_delete_for_page() would call
	fil_space_acquire() before mtr_start() and
	fil_space_release() after mtr_commit(). This is why
	n_pending_ops should not be zero if stop_new_ops is set. */
	ut_ad(!space->stop_new_ops
	      || space->is_being_truncated /* TRUNCATE sets stop_new_ops */
	      || space->n_pending_ops > 0);
}
#endif /* UNIV_DEBUG */

/** Write a MLOG_FILE_NAME record for a persistent tablespace.
@param[in]	space	tablespace
@param[in,out]	mtr	mini-transaction */
static
void
fil_names_write(
	const fil_space_t*	space,
	mtr_t*			mtr)
{
	ut_ad(UT_LIST_GET_LEN(space->chain) == 1);
	fil_name_write(space, 0, UT_LIST_GET_FIRST(space->chain), mtr);
}

/** Note that a non-predefined persistent tablespace has been modified
by redo log.
@param[in,out]	space	tablespace */
void
fil_names_dirty(
	fil_space_t*	space)
{
	ut_ad(log_mutex_own());
	ut_ad(recv_recovery_is_on());
	ut_ad(log_sys->lsn != 0);
	ut_ad(space->max_lsn == 0);
	ut_d(fil_space_validate_for_mtr_commit(space));

	UT_LIST_ADD_LAST(fil_system->named_spaces, space);
	space->max_lsn = log_sys->lsn;
}

/** Write MLOG_FILE_NAME records when a non-predefined persistent
tablespace was modified for the first time since the latest
fil_names_clear().
@param[in,out]	space	tablespace
@param[in,out]	mtr	mini-transaction */
void
fil_names_dirty_and_write(
	fil_space_t*	space,
	mtr_t*		mtr)
{
	ut_ad(log_mutex_own());
	ut_d(fil_space_validate_for_mtr_commit(space));
	ut_ad(space->max_lsn == log_sys->lsn);

	UT_LIST_ADD_LAST(fil_system->named_spaces, space);
	fil_names_write(space, mtr);

	DBUG_EXECUTE_IF("fil_names_write_bogus",
			{
				char bogus_name[] = "./test/bogus file.ibd";
				os_normalize_path(bogus_name);
				fil_name_write(
					SRV_LOG_SPACE_FIRST_ID, 0,
					bogus_name, mtr);
			});
}

/** On a log checkpoint, reset fil_names_dirty_and_write() flags
and write out MLOG_FILE_NAME and MLOG_CHECKPOINT if needed.
@param[in]	lsn		checkpoint LSN
@param[in]	do_write	whether to always write MLOG_CHECKPOINT
@return whether anything was written to the redo log
@retval false	if no flags were set and nothing written
@retval true	if anything was written to the redo log */
bool
fil_names_clear(
	lsn_t	lsn,
	bool	do_write)
{
	mtr_t	mtr;

	ut_ad(log_mutex_own());

	if (log_sys->append_on_checkpoint) {
		mtr_write_log(log_sys->append_on_checkpoint);
		do_write = true;
	}

	mtr.start();

	for (fil_space_t* space = UT_LIST_GET_FIRST(fil_system->named_spaces);
	     space != NULL; ) {
		fil_space_t*	next = UT_LIST_GET_NEXT(named_spaces, space);

		ut_ad(space->max_lsn > 0);
		if (space->max_lsn < lsn) {
			/* The tablespace was last dirtied before the
			checkpoint LSN. Remove it from the list, so
			that if the tablespace is not going to be
			modified any more, subsequent checkpoints will
			avoid calling fil_names_write() on it. */
			space->max_lsn = 0;
			UT_LIST_REMOVE(fil_system->named_spaces, space);
		}

		/* max_lsn is the last LSN where fil_names_dirty_and_write()
		was called. If we kept track of "min_lsn" (the first LSN
		where max_lsn turned nonzero), we could avoid the
		fil_names_write() call if min_lsn > lsn. */

		fil_names_write(space, &mtr);
		do_write = true;

		space = next;
	}

	if (do_write) {
		mtr.commit_checkpoint(lsn);
	} else {
		ut_ad(!mtr.has_modifications());
	}

	return(do_write);
}

<<<<<<< HEAD
/** Truncate a single-table tablespace. The tablespace must be cached
in the memory cache.
@param space_id			space id
@param dir_path			directory path
@param tablename		the table name in the usual
				databasename/tablename format of InnoDB
@param flags			tablespace flags
@param trunc_to_default		truncate to default size if tablespace
				is being newly re-initialized.
@return DB_SUCCESS or error */
dberr_t
truncate_t::truncate(
/*=================*/
	ulint		space_id,
	const char*	dir_path,
	const char*	tablename,
	ulint		flags,
	bool		trunc_to_default)
=======
/** Acquire a tablespace when it could be dropped concurrently.
Used by background threads that do not necessarily hold proper locks
for concurrency control.
@param[in]	id	tablespace ID
@param[in]	silent	whether to silently ignore missing tablespaces
@param[in]	for_io	whether to look up the tablespace while performing I/O
			(possibly executing TRUNCATE)
@return	the tablespace
@retval	NULL if missing or being deleted or truncated */
inline
fil_space_t*
fil_space_acquire_low(ulint id, bool silent, bool for_io = false)
>>>>>>> 9505c968
{
	dberr_t		err = DB_SUCCESS;
	char*		path;

	ut_a(!is_system_tablespace(space_id));

	if (FSP_FLAGS_HAS_DATA_DIR(flags)) {
		ut_ad(dir_path != NULL);
		path = fil_make_filepath(dir_path, tablename, IBD, true);
	} else {
		path = fil_make_filepath(NULL, tablename, IBD, false);
	}

	if (path == NULL) {
		return(DB_OUT_OF_MEMORY);
	}

	mutex_enter(&fil_system->mutex);

	fil_space_t*	space = fil_space_get_by_id(space_id);

	/* The following code must change when InnoDB supports
	multiple datafiles per tablespace. */
	ut_a(UT_LIST_GET_LEN(space->chain) == 1);

	fil_node_t*	node = UT_LIST_GET_FIRST(space->chain);

	if (trunc_to_default) {
		space->size = node->size = FIL_IBD_FILE_INITIAL_SIZE;
	}

	const bool already_open = node->is_open();

	if (!already_open) {

		bool	ret;

		node->handle = os_file_create_simple_no_error_handling(
			innodb_data_file_key, path, OS_FILE_OPEN,
			OS_FILE_READ_WRITE,
			fsp_is_system_temporary(space_id)
			? false : srv_read_only_mode, &ret);

		if (!ret) {
			ib::error() << "Failed to open tablespace file "
				<< path << ".";

			ut_free(path);

			return(DB_ERROR);
		}

		ut_a(node->is_open());
	}

	os_offset_t	trunc_size = trunc_to_default
		? FIL_IBD_FILE_INITIAL_SIZE
		: space->size;

	const bool success = os_file_truncate(
		path, node->handle, trunc_size * UNIV_PAGE_SIZE);

	if (!success) {
		ib::error() << "Cannot truncate file " << path
			<< " in TRUNCATE TABLESPACE.";
		err = DB_ERROR;
	}

	space->stop_new_ops = false;
	space->is_being_truncated = false;

	/* If we opened the file in this function, close it. */
	if (!already_open) {
		bool	closed = os_file_close(node->handle);

		if (!closed) {

			ib::error() << "Failed to close tablespace file "
				<< path << ".";

			err = DB_ERROR;
		} else {
			node->handle = OS_FILE_CLOSED;
		}
<<<<<<< HEAD
=======
	} else if (!for_io && space->is_stopping()) {
		space = NULL;
	} else {
		space->n_pending_ops++;
>>>>>>> 9505c968
	}

	mutex_exit(&fil_system->mutex);

	ut_free(path);

<<<<<<< HEAD
	return(err);
}

/* Unit Tests */
#ifdef UNIV_ENABLE_UNIT_TEST_MAKE_FILEPATH
#define MF  fil_make_filepath
#define DISPLAY ib::info() << path
void
test_make_filepath()
=======
/** Acquire a tablespace when it could be dropped concurrently.
Used by background threads that do not necessarily hold proper locks
for concurrency control.
@param[in]	id	tablespace ID
@param[in]	for_io	whether to look up the tablespace while performing I/O
			(possibly executing TRUNCATE)
@return	the tablespace
@retval	NULL	if missing or being deleted or truncated */
fil_space_t*
fil_space_acquire(ulint id, bool for_io)
{
	return(fil_space_acquire_low(id, false, for_io));
}

/** Acquire a tablespace that may not exist.
Used by background threads that do not necessarily hold proper locks
for concurrency control.
@param[in]	id	tablespace ID
@return	the tablespace
@retval	NULL if missing or being deleted */
fil_space_t*
fil_space_acquire_silent(ulint id)
>>>>>>> 9505c968
{
	char* path;
	const char* long_path =
		"this/is/a/very/long/path/including/a/very/"
		"looooooooooooooooooooooooooooooooooooooooooooooooo"
		"oooooooooooooooooooooooooooooooooooooooooooooooooo"
		"oooooooooooooooooooooooooooooooooooooooooooooooooo"
		"oooooooooooooooooooooooooooooooooooooooooooooooooo"
		"oooooooooooooooooooooooooooooooooooooooooooooooooo"
		"oooooooooooooooooooooooooooooooooooooooooooooooooo"
		"oooooooooooooooooooooooooooooooooooooooooooooooooo"
		"oooooooooooooooooooooooooooooooooooooooooooooooooo"
		"oooooooooooooooooooooooooooooooooooooooooooooooooo"
		"oooooooooooooooooooooooooooooooooooooooooooooooong"
		"/folder/name";
	path = MF("/this/is/a/path/with/a/filename", NULL, IBD, false); DISPLAY;
	path = MF("/this/is/a/path/with/a/filename", NULL, ISL, false); DISPLAY;
	path = MF("/this/is/a/path/with/a/filename", NULL, CFG, false); DISPLAY;
	path = MF("/this/is/a/path/with/a/filename.ibd", NULL, IBD, false); DISPLAY;
	path = MF("/this/is/a/path/with/a/filename.ibd", NULL, IBD, false); DISPLAY;
	path = MF("/this/is/a/path/with/a/filename.dat", NULL, IBD, false); DISPLAY;
	path = MF(NULL, "tablespacename", NO_EXT, false); DISPLAY;
	path = MF(NULL, "tablespacename", IBD, false); DISPLAY;
	path = MF(NULL, "dbname/tablespacename", NO_EXT, false); DISPLAY;
	path = MF(NULL, "dbname/tablespacename", IBD, false); DISPLAY;
	path = MF(NULL, "dbname/tablespacename", ISL, false); DISPLAY;
	path = MF(NULL, "dbname/tablespacename", CFG, false); DISPLAY;
	path = MF(NULL, "dbname\\tablespacename", NO_EXT, false); DISPLAY;
	path = MF(NULL, "dbname\\tablespacename", IBD, false); DISPLAY;
	path = MF("/this/is/a/path", "dbname/tablespacename", IBD, false); DISPLAY;
	path = MF("/this/is/a/path", "dbname/tablespacename", IBD, true); DISPLAY;
	path = MF("./this/is/a/path", "dbname/tablespacename.ibd", IBD, true); DISPLAY;
	path = MF("this\\is\\a\\path", "dbname/tablespacename", IBD, true); DISPLAY;
	path = MF("/this/is/a/path", "dbname\\tablespacename", IBD, true); DISPLAY;
	path = MF(long_path, NULL, IBD, false); DISPLAY;
	path = MF(long_path, "tablespacename", IBD, false); DISPLAY;
	path = MF(long_path, "tablespacename", IBD, true); DISPLAY;
}
#endif /* UNIV_ENABLE_UNIT_TEST_MAKE_FILEPATH */
/* @} */

/** Release the reserved free extents.
@param[in]	n_reserved	number of reserved extents */
void
<<<<<<< HEAD
fil_space_t::release_free_extents(ulint	n_reserved)
=======
fil_space_release(fil_space_t* space)
>>>>>>> 9505c968
{
	ut_ad(rw_lock_own(&latch, RW_LOCK_X));

	ut_a(n_reserved_extents >= n_reserved);
	n_reserved_extents -= n_reserved;
}

/** Return the next fil_space_t.
Once started, the caller must keep calling this until it returns NULL.
fil_space_acquire() and fil_space_release() are invoked here which
blocks a concurrent operation from dropping the tablespace.
@param[in]	prev_space	Pointer to the previous fil_space_t.
If NULL, use the first fil_space_t on fil_system->space_list.
@return pointer to the next fil_space_t.
@retval NULL if this was the last*/
fil_space_t*
fil_space_next(fil_space_t* prev_space)
{
	fil_space_t*		space=prev_space;

	mutex_enter(&fil_system->mutex);

	if (prev_space == NULL) {
		space = UT_LIST_GET_FIRST(fil_system->space_list);

		/* We can trust that space is not NULL because at least the
		system tablespace is always present and loaded first. */
		space->n_pending_ops++;
	} else {
		ut_ad(space->n_pending_ops > 0);

		/* Move on to the next fil_space_t */
		space->n_pending_ops--;
		space = UT_LIST_GET_NEXT(space_list, space);

		/* Skip spaces that are being created by
		fil_ibd_create(), or dropped, or !tablespace. */
		while (space != NULL
			&& (UT_LIST_GET_LEN(space->chain) == 0
<<<<<<< HEAD
				|| space->stop_new_ops
				|| space->purpose != FIL_TYPE_TABLESPACE)) {
=======
			    || space->is_stopping()
			    || space->purpose != FIL_TABLESPACE)) {
>>>>>>> 9505c968
			space = UT_LIST_GET_NEXT(space_list, space);
		}

		if (space != NULL) {
			space->n_pending_ops++;
		}
	}

	mutex_exit(&fil_system->mutex);

	return(space);
}

/**
Remove space from key rotation list if there are no more
pending operations.
@param[in,out]	space		Tablespace */
static
void
fil_space_remove_from_keyrotation(fil_space_t* space)
{
	ut_ad(mutex_own(&fil_system->mutex));
	ut_ad(space);

	if (space->n_pending_ops == 0 && space->is_in_rotation_list) {
		space->is_in_rotation_list = false;
		ut_a(UT_LIST_GET_LEN(fil_system->rotation_list) > 0);
		UT_LIST_REMOVE(fil_system->rotation_list, space);
	}
}


/** Return the next fil_space_t from key rotation list.
Once started, the caller must keep calling this until it returns NULL.
fil_space_acquire() and fil_space_release() are invoked here which
blocks a concurrent operation from dropping the tablespace.
@param[in]	prev_space	Pointer to the previous fil_space_t.
If NULL, use the first fil_space_t on fil_system->space_list.
@return pointer to the next fil_space_t.
@retval NULL if this was the last*/
fil_space_t*
fil_space_keyrotate_next(
	fil_space_t*	prev_space)
{
	fil_space_t* space = prev_space;
	fil_space_t* old   = NULL;

	mutex_enter(&fil_system->mutex);

	if (UT_LIST_GET_LEN(fil_system->rotation_list) == 0) {
		if (space) {
			ut_ad(space->n_pending_ops > 0);
			space->n_pending_ops--;
			fil_space_remove_from_keyrotation(space);
		}
		mutex_exit(&fil_system->mutex);
		return(NULL);
	}

	if (prev_space == NULL) {
		space = UT_LIST_GET_FIRST(fil_system->rotation_list);

		/* We can trust that space is not NULL because we
		checked list length above */
	} else {
		ut_ad(space->n_pending_ops > 0);

		/* Move on to the next fil_space_t */
		space->n_pending_ops--;

		old = space;
		space = UT_LIST_GET_NEXT(rotation_list, space);

		fil_space_remove_from_keyrotation(old);
	}

	/* Skip spaces that are being created by fil_ibd_create(),
	or dropped or truncated. Note that rotation_list contains only
	space->purpose == FIL_TYPE_TABLESPACE. */
	while (space != NULL
		&& (UT_LIST_GET_LEN(space->chain) == 0
		    || space->is_stopping())) {

		old = space;
		space = UT_LIST_GET_NEXT(rotation_list, space);
		fil_space_remove_from_keyrotation(old);
	}

	if (space != NULL) {
		space->n_pending_ops++;
	}

	mutex_exit(&fil_system->mutex);

	return(space);
}

/********************************************************************//**
Find correct node from file space
@return node */
static
fil_node_t*
fil_space_get_node(
	fil_space_t*	space,		/*!< in: file spage */
	ulint 		space_id,	/*!< in: space id   */
	os_offset_t* 	block_offset,	/*!< in/out: offset in number of blocks */
	ulint 		byte_offset,	/*!< in: remainder of offset in bytes; in
					aio this must be divisible by the OS block
					size */
	ulint 		len)		/*!< in: how many bytes to read or write; this
					must not cross a file boundary; in aio this
					must be a block size multiple */
{
	fil_node_t*	node;
	ut_ad(mutex_own(&fil_system->mutex));

	node = UT_LIST_GET_FIRST(space->chain);

	for (;;) {
		if (node == NULL) {
			return(NULL);
		} else if (fil_is_user_tablespace_id(space->id)
			   && node->size == 0) {

			/* We do not know the size of a single-table tablespace
			before we open the file */
			break;
		} else if (node->size > *block_offset) {
			/* Found! */
			break;
		} else {
			*block_offset -= node->size;
			node = UT_LIST_GET_NEXT(chain, node);
		}
	}

	return (node);
}

/********************************************************************//**
Return block size of node in file space
@param[in]	space_id		space id
@param[in]	block_offset		page offset
@param[in]	len			page len
@return file block size */
UNIV_INTERN
ulint
fil_space_get_block_size(
	ulint		space_id,
	os_offset_t	block_offset,
	ulint		len)
{
	ulint block_size = 512;
	ut_ad(!mutex_own(&fil_system->mutex));

	mutex_enter(&fil_system->mutex);
	fil_space_t* space = fil_space_get_space(space_id);

	if (space) {
		fil_node_t* node = fil_space_get_node(space, space_id, &block_offset, 0, len);

		if (node) {
			block_size = node->block_size;
		}
	}

	/* Currently supporting block size up to 4K,
	fall back to default if bigger requested. */
	if (block_size > 4096) {
		block_size = 512;
	}

	mutex_exit(&fil_system->mutex);

	return block_size;
}

/*******************************************************************//**
Returns the table space by a given id, NULL if not found. */
fil_space_t*
fil_space_found_by_id(
/*==================*/
	ulint	id)	/*!< in: space id */
{
	fil_space_t* space = NULL;
	mutex_enter(&fil_system->mutex);
	space = fil_space_get_by_id(id);

	/* Not found if space is being deleted */
	if (space && space->stop_new_ops) {
		space = NULL;
	}

	mutex_exit(&fil_system->mutex);
	return space;
}

/**
Get should we punch hole to tablespace.
@param[in]	node		File node
@return true, if punch hole should be tried, false if not. */
bool
fil_node_should_punch_hole(
	const fil_node_t*	node)
{
	return (node->space->punch_hole);
}

/**
Set punch hole to tablespace to given value.
@param[in]	node		File node
@param[in]	val		value to be set. */
void
fil_space_set_punch_hole(
	fil_node_t*		node,
	bool			val)
{
	node->space->punch_hole = val;
}<|MERGE_RESOLUTION|>--- conflicted
+++ resolved
@@ -2268,12 +2268,13 @@
 for concurrency control.
 @param[in]	id	tablespace ID
 @param[in]	silent	whether to silently ignore missing tablespaces
-@return the tablespace, or NULL if missing or being deleted */
+@param[in]	for_io	whether to look up the tablespace while performing I/O
+			(possibly executing TRUNCATE)
+@return	the tablespace
+@retval	NULL if missing or being deleted or truncated */
 inline
 fil_space_t*
-fil_space_acquire_low(
-	ulint	id,
-	bool	silent)
+fil_space_acquire_low(ulint id, bool silent, bool for_io = false)
 {
 	fil_space_t*	space;
 
@@ -2286,7 +2287,7 @@
 			ib::warn() << "Trying to access missing"
 				" tablespace " << id;
 		}
-	} else if (space->stop_new_ops || space->is_being_truncated) {
+	} else if (!for_io && space->is_stopping()) {
 		space = NULL;
 	} else {
 		space->n_pending_ops++;
@@ -2301,22 +2302,24 @@
 Used by background threads that do not necessarily hold proper locks
 for concurrency control.
 @param[in]	id	tablespace ID
-@return the tablespace, or NULL if missing or being deleted */
+@param[in]	for_io	whether to look up the tablespace while performing I/O
+			(possibly executing TRUNCATE)
+@return	the tablespace
+@retval	NULL	if missing or being deleted or truncated */
 fil_space_t*
-fil_space_acquire(
-	ulint	id)
-{
-	return(fil_space_acquire_low(id, false));
+fil_space_acquire(ulint id, bool for_io)
+{
+	return(fil_space_acquire_low(id, false, for_io));
 }
 
 /** Acquire a tablespace that may not exist.
 Used by background threads that do not necessarily hold proper locks
 for concurrency control.
 @param[in]	id	tablespace ID
-@return the tablespace, or NULL if missing or being deleted */
+@return	the tablespace
+@retval	NULL if missing or being deleted */
 fil_space_t*
-fil_space_acquire_silent(
-	ulint	id)
+fil_space_acquire_silent(ulint id)
 {
 	return(fil_space_acquire_low(id, true));
 }
@@ -2324,8 +2327,7 @@
 /** Release a tablespace acquired with fil_space_acquire().
 @param[in,out]	space	tablespace to release  */
 void
-fil_space_release(
-	fil_space_t*	space)
+fil_space_release(fil_space_t* space)
 {
 	mutex_enter(&fil_system->mutex);
 	ut_ad(space->magic_n == FIL_SPACE_MAGIC_N);
@@ -5478,13 +5480,8 @@
 	mutex_enter(&fil_system->mutex);
 
 	if (fil_space_t* space = fil_space_get_by_id(space_id)) {
-<<<<<<< HEAD
 		if (space->purpose != FIL_TYPE_TEMPORARY
-		    && !space->stop_new_ops
-		    && !space->is_being_truncated) {
-=======
-		if (!space->is_stopping()) {
->>>>>>> 9505c968
+		    && !space->is_stopping()) {
 			fil_flush_low(space);
 		}
 	}
@@ -5527,14 +5524,9 @@
 	     space;
 	     space = UT_LIST_GET_NEXT(unflushed_spaces, space)) {
 
-<<<<<<< HEAD
 		if (space->purpose == purpose
-		    && !space->stop_new_ops
-		    && !space->is_being_truncated) {
-
-=======
-		if (space->purpose == purpose && !space->is_stopping()) {
->>>>>>> 9505c968
+		    && !space->is_stopping()) {
+
 			space_ids[n_space_ids++] = space->id;
 		}
 	}
@@ -6531,7 +6523,6 @@
 	return(do_write);
 }
 
-<<<<<<< HEAD
 /** Truncate a single-table tablespace. The tablespace must be cached
 in the memory cache.
 @param space_id			space id
@@ -6550,20 +6541,6 @@
 	const char*	tablename,
 	ulint		flags,
 	bool		trunc_to_default)
-=======
-/** Acquire a tablespace when it could be dropped concurrently.
-Used by background threads that do not necessarily hold proper locks
-for concurrency control.
-@param[in]	id	tablespace ID
-@param[in]	silent	whether to silently ignore missing tablespaces
-@param[in]	for_io	whether to look up the tablespace while performing I/O
-			(possibly executing TRUNCATE)
-@return	the tablespace
-@retval	NULL if missing or being deleted or truncated */
-inline
-fil_space_t*
-fil_space_acquire_low(ulint id, bool silent, bool for_io = false)
->>>>>>> 9505c968
 {
 	dberr_t		err = DB_SUCCESS;
 	char*		path;
@@ -6648,20 +6625,12 @@
 		} else {
 			node->handle = OS_FILE_CLOSED;
 		}
-<<<<<<< HEAD
-=======
-	} else if (!for_io && space->is_stopping()) {
-		space = NULL;
-	} else {
-		space->n_pending_ops++;
->>>>>>> 9505c968
 	}
 
 	mutex_exit(&fil_system->mutex);
 
 	ut_free(path);
 
-<<<<<<< HEAD
 	return(err);
 }
 
@@ -6671,30 +6640,6 @@
 #define DISPLAY ib::info() << path
 void
 test_make_filepath()
-=======
-/** Acquire a tablespace when it could be dropped concurrently.
-Used by background threads that do not necessarily hold proper locks
-for concurrency control.
-@param[in]	id	tablespace ID
-@param[in]	for_io	whether to look up the tablespace while performing I/O
-			(possibly executing TRUNCATE)
-@return	the tablespace
-@retval	NULL	if missing or being deleted or truncated */
-fil_space_t*
-fil_space_acquire(ulint id, bool for_io)
-{
-	return(fil_space_acquire_low(id, false, for_io));
-}
-
-/** Acquire a tablespace that may not exist.
-Used by background threads that do not necessarily hold proper locks
-for concurrency control.
-@param[in]	id	tablespace ID
-@return	the tablespace
-@retval	NULL if missing or being deleted */
-fil_space_t*
-fil_space_acquire_silent(ulint id)
->>>>>>> 9505c968
 {
 	char* path;
 	const char* long_path =
@@ -6739,11 +6684,7 @@
 /** Release the reserved free extents.
 @param[in]	n_reserved	number of reserved extents */
 void
-<<<<<<< HEAD
 fil_space_t::release_free_extents(ulint	n_reserved)
-=======
-fil_space_release(fil_space_t* space)
->>>>>>> 9505c968
 {
 	ut_ad(rw_lock_own(&latch, RW_LOCK_X));
 
@@ -6783,13 +6724,8 @@
 		fil_ibd_create(), or dropped, or !tablespace. */
 		while (space != NULL
 			&& (UT_LIST_GET_LEN(space->chain) == 0
-<<<<<<< HEAD
-				|| space->stop_new_ops
-				|| space->purpose != FIL_TYPE_TABLESPACE)) {
-=======
 			    || space->is_stopping()
-			    || space->purpose != FIL_TABLESPACE)) {
->>>>>>> 9505c968
+			    || space->purpose != FIL_TYPE_TABLESPACE)) {
 			space = UT_LIST_GET_NEXT(space_list, space);
 		}
 
