/*****************************************************************************

Copyright (c) 1995, 2021, Oracle and/or its affiliates. All Rights Reserved.
Copyright (c) 2014, 2022, MariaDB Corporation.

This program is free software; you can redistribute it and/or modify it under
the terms of the GNU General Public License as published by the Free Software
Foundation; version 2 of the License.

This program is distributed in the hope that it will be useful, but WITHOUT
ANY WARRANTY; without even the implied warranty of MERCHANTABILITY or FITNESS
FOR A PARTICULAR PURPOSE. See the GNU General Public License for more details.

You should have received a copy of the GNU General Public License along with
this program; if not, write to the Free Software Foundation, Inc.,
51 Franklin Street, Fifth Floor, Boston, MA 02110-1335 USA

*****************************************************************************/

/**************************************************//**
@file fil/fil0fil.cc
The tablespace memory cache

Created 10/25/1995 Heikki Tuuri
*******************************************************/

#include "fil0fil.h"
#include "fil0crypt.h"

#include "btr0btr.h"
#include "buf0buf.h"
#include "dict0boot.h"
#include "dict0dict.h"
#include "dict0load.h"
#include "fsp0file.h"
#include "fsp0fsp.h"
#include "hash0hash.h"
#include "log0log.h"
#include "log0recv.h"
#include "mach0data.h"
#include "mtr0log.h"
#include "os0file.h"
#include "page0zip.h"
#include "row0mysql.h"
#include "srv0start.h"
#include "trx0purge.h"
#include "buf0lru.h"
#include "ibuf0ibuf.h"
#include "buf0flu.h"
#include "log.h"
#ifdef UNIV_LINUX
# include <sys/types.h>
# include <sys/sysmacros.h>
# include <dirent.h>
#endif

/** Determine if the space id is a user tablespace id or not.
@param space_id tablespace identifier
@return true if it is a user tablespace ID */
inline bool fil_is_user_tablespace_id(ulint space_id)
{
  return space_id != TRX_SYS_SPACE && space_id != SRV_TMP_SPACE_ID &&
    !srv_is_undo_tablespace(space_id);
}

/** Try to close a file to adhere to the innodb_open_files limit.
@param print_info   whether to diagnose why a file cannot be closed
@return whether a file was closed */
bool fil_space_t::try_to_close(bool print_info)
{
  mysql_mutex_assert_owner(&fil_system.mutex);
  for (fil_space_t &space : fil_system.space_list)
  {
    switch (space.purpose) {
    case FIL_TYPE_TEMPORARY:
      continue;
    case FIL_TYPE_IMPORT:
      break;
    case FIL_TYPE_TABLESPACE:
      if (!fil_is_user_tablespace_id(space.id))
        continue;
    }

    /* We are using an approximation of LRU replacement policy. In
    fil_node_open_file_low(), newly opened files are moved to the end
    of fil_system.space_list, so that they would be less likely to be
    closed here. */
    fil_node_t *node= UT_LIST_GET_FIRST(space.chain);
    if (!node)
      /* fil_ibd_create() did not invoke fil_space_t::add() yet */
      continue;
    ut_ad(!UT_LIST_GET_NEXT(chain, node));

    if (!node->is_open())
      continue;

    if (const auto n= space.set_closing())
    {
      if (!print_info)
        continue;
      print_info= false;
      const time_t now= time(nullptr);
      if (now - fil_system.n_open_exceeded_time < 5)
        continue; /* We display messages at most once in 5 seconds. */
      fil_system.n_open_exceeded_time= now;

      if (n & PENDING)
        sql_print_information("InnoDB: Cannot close file %s because of "
                              UINT32PF " pending operations%s", node->name,
                              n & PENDING,
                              (n & NEEDS_FSYNC) ? " and pending fsync" : "");
      else if (n & NEEDS_FSYNC)
        sql_print_information("InnoDB: Cannot close file %s because of "
                              "pending fsync", node->name);
      continue;
    }

    node->close();
    return true;
  }

  return false;
}

/** Rename a single-table tablespace.
The tablespace must exist in the memory cache.
@param[in]	id		tablespace identifier
@param[in]	old_path	old file name
@param[in]	new_path_in	new file name,
or NULL if it is located in the normal data directory
@return true if success */
static bool
fil_rename_tablespace(
	ulint		id,
	const char*	old_path,
	const char*	new_path_in);

/*
		IMPLEMENTATION OF THE TABLESPACE MEMORY CACHE
		=============================================

The tablespace cache is responsible for providing fast read/write access to
tablespaces and logs of the database. File creation and deletion is done
in other modules which know more of the logic of the operation, however.

A tablespace consists of a chain of files. The size of the files does not
have to be divisible by the database block size, because we may just leave
the last incomplete block unused. When a new file is appended to the
tablespace, the maximum size of the file is also specified. At the moment,
we think that it is best to extend the file to its maximum size already at
the creation of the file, because then we can avoid dynamically extending
the file when more space is needed for the tablespace.

A block's position in the tablespace is specified with a 32-bit unsigned
integer. The files in the chain are thought to be catenated, and the block
corresponding to an address n is the nth block in the catenated file (where
the first block is named the 0th block, and the incomplete block fragments
at the end of files are not taken into account). A tablespace can be extended
by appending a new file at the end of the chain.

Our tablespace concept is similar to the one of Oracle.

To acquire more speed in disk transfers, a technique called disk striping is
sometimes used. This means that logical block addresses are divided in a
round-robin fashion across several disks. Windows NT supports disk striping,
so there we do not need to support it in the database. Disk striping is
implemented in hardware in RAID disks. We conclude that it is not necessary
to implement it in the database. Oracle 7 does not support disk striping,
either.

Another trick used at some database sites is replacing tablespace files by
raw disks, that is, the whole physical disk drive, or a partition of it, is
opened as a single file, and it is accessed through byte offsets calculated
from the start of the disk or the partition. This is recommended in some
books on database tuning to achieve more speed in i/o. Using raw disk
certainly prevents the OS from fragmenting disk space, but it is not clear
if it really adds speed. We measured on the Pentium 100 MHz + NT + NTFS file
system + EIDE Conner disk only a negligible difference in speed when reading
from a file, versus reading from a raw disk.

To have fast access to a tablespace or a log file, we put the data structures
to a hash table. Each tablespace and log file is given an unique 32-bit
identifier. */

/** Reference to the server data directory. Usually it is the
current working directory ".", but in the MariaDB Embedded Server Library
it is an absolute path. */
const char*	fil_path_to_mysql_datadir;

/** Common InnoDB file extensions */
const char* dot_ext[] = { "", ".ibd", ".isl", ".cfg" };

/** Number of pending tablespace flushes */
Atomic_counter<ulint> fil_n_pending_tablespace_flushes;

/** The tablespace memory cache. This variable is NULL before the module is
initialized. */
fil_system_t	fil_system;

/** At this age or older a space/page will be rotated */
extern uint srv_fil_crypt_rotate_key_age;

#ifdef UNIV_DEBUG
/** Try fil_validate() every this many times */
# define FIL_VALIDATE_SKIP	17

/******************************************************************//**
Checks the consistency of the tablespace cache some of the time.
@return true if ok or the check was skipped */
static
bool
fil_validate_skip(void)
/*===================*/
{
	/** The fil_validate() call skip counter. */
	static Atomic_counter<uint32_t> fil_validate_count;

	/* We want to reduce the call frequency of the costly fil_validate()
	check in debug builds. */
	return (fil_validate_count++ % FIL_VALIDATE_SKIP) || fil_validate();
}
#endif /* UNIV_DEBUG */

/*******************************************************************//**
Returns the table space by a given id, NULL if not found.
It is unsafe to dereference the returned pointer. It is fine to check
for NULL. */
fil_space_t*
fil_space_get_by_id(
/*================*/
	ulint	id)	/*!< in: space id */
{
	fil_space_t*	space;

	ut_ad(fil_system.is_initialised());
	mysql_mutex_assert_owner(&fil_system.mutex);

	HASH_SEARCH(hash, &fil_system.spaces, id,
		    fil_space_t*, space,
		    ut_ad(space->magic_n == FIL_SPACE_MAGIC_N),
		    space->id == id);

	return(space);
}

/** Look up a tablespace.
The caller should hold an InnoDB table lock or a MDL that prevents
the tablespace from being dropped during the operation,
or the caller should be in single-threaded crash recovery mode
(no user connections that could drop tablespaces).
Normally, fil_space_t::get() should be used instead.
@param[in]	id	tablespace ID
@return tablespace, or NULL if not found */
fil_space_t*
fil_space_get(
	ulint	id)
{
	mysql_mutex_lock(&fil_system.mutex);
	fil_space_t*	space = fil_space_get_by_id(id);
	mysql_mutex_unlock(&fil_system.mutex);
	return(space);
}

/** Validate the compression algorithm for full crc32 format.
@param[in]	space	tablespace object
@return whether the compression algorithm support */
static bool fil_comp_algo_validate(const fil_space_t* space)
{
	if (!space->full_crc32()) {
		return true;
	}

	DBUG_EXECUTE_IF("fil_comp_algo_validate_fail",
			return false;);

	ulint	comp_algo = space->get_compression_algo();
	switch (comp_algo) {
	case PAGE_UNCOMPRESSED:
	case PAGE_ZLIB_ALGORITHM:
#ifdef HAVE_LZ4
	case PAGE_LZ4_ALGORITHM:
#endif /* HAVE_LZ4 */
#ifdef HAVE_LZO
	case PAGE_LZO_ALGORITHM:
#endif /* HAVE_LZO */
#ifdef HAVE_LZMA
	case PAGE_LZMA_ALGORITHM:
#endif /* HAVE_LZMA */
#ifdef HAVE_BZIP2
	case PAGE_BZIP2_ALGORITHM:
#endif /* HAVE_BZIP2 */
#ifdef HAVE_SNAPPY
	case PAGE_SNAPPY_ALGORITHM:
#endif /* HAVE_SNAPPY */
		return true;
	}

	return false;
}

/** Append a file to the chain of files of a space.
@param[in]	name		file name of a file that is not open
@param[in]	handle		file handle, or OS_FILE_CLOSED
@param[in]	size		file size in entire database pages
@param[in]	is_raw		whether this is a raw device
@param[in]	atomic_write	true if atomic write could be enabled
@param[in]	max_pages	maximum number of pages in file,
or UINT32_MAX for unlimited
@return file object */
fil_node_t* fil_space_t::add(const char* name, pfs_os_file_t handle,
			     uint32_t size, bool is_raw, bool atomic_write,
			     uint32_t max_pages)
{
	fil_node_t*	node;

	ut_ad(name != NULL);
	ut_ad(fil_system.is_initialised());

	node = reinterpret_cast<fil_node_t*>(ut_zalloc_nokey(sizeof(*node)));

	node->handle = handle;

	node->name = mem_strdup(name);

	ut_a(!is_raw || srv_start_raw_disk_in_use);

	node->is_raw_disk = is_raw;

	node->size = size;

	node->init_size = size;
	node->max_size = max_pages;

	node->space = this;

	node->atomic_write = atomic_write;

	mysql_mutex_lock(&fil_system.mutex);
	this->size += size;
	UT_LIST_ADD_LAST(chain, node);
	if (node->is_open()) {
		clear_closing();
		if (++fil_system.n_open >= srv_max_n_open_files) {
			reacquire();
			try_to_close(true);
			release();
		}
	}
	mysql_mutex_unlock(&fil_system.mutex);

	return node;
}

/** Open a tablespace file.
@param node  data file
@return whether the file was successfully opened */
static bool fil_node_open_file_low(fil_node_t *node)
{
  ut_ad(!node->is_open());
  ut_ad(node->space->is_closing());
  mysql_mutex_assert_owner(&fil_system.mutex);
  ulint type;
  static_assert(((UNIV_ZIP_SIZE_MIN >> 1) << 3) == 4096, "compatibility");
  switch (FSP_FLAGS_GET_ZIP_SSIZE(node->space->flags)) {
  case 1:
  case 2:
    type= OS_DATA_FILE_NO_O_DIRECT;
    break;
  default:
    type= OS_DATA_FILE;
  }

  for (;;)
  {
    bool success;
    node->handle= os_file_create(innodb_data_file_key, node->name,
                                 node->is_raw_disk
                                 ? OS_FILE_OPEN_RAW | OS_FILE_ON_ERROR_NO_EXIT
                                 : OS_FILE_OPEN | OS_FILE_ON_ERROR_NO_EXIT,
                                 OS_FILE_AIO, type,
                                 srv_read_only_mode, &success);
    if (success)
      break;

    /* The following call prints an error message */
    if (os_file_get_last_error(true) == EMFILE + 100 &&
        fil_space_t::try_to_close(true))
      continue;

    ib::warn() << "Cannot open '" << node->name << "'.";
    return false;
  }

  if (node->size);
  else if (!node->read_page0() || !fil_comp_algo_validate(node->space))
  {
    os_file_close(node->handle);
    node->handle= OS_FILE_CLOSED;
    return false;
  }

  ut_ad(node->is_open());

  if (UNIV_LIKELY(!fil_system.freeze_space_list))
  {
    /* Move the file last in fil_system.space_list, so that
    fil_space_t::try_to_close() should close it as a last resort. */
    fil_system.space_list.erase(space_list_t::iterator(node->space));
    fil_system.space_list.push_back(*node->space);
  }

  fil_system.n_open++;
  return true;
}

/** Open a tablespace file.
@param node  data file
@return whether the file was successfully opened */
static bool fil_node_open_file(fil_node_t *node)
{
  mysql_mutex_assert_owner(&fil_system.mutex);
  ut_ad(!node->is_open());
  ut_ad(fil_is_user_tablespace_id(node->space->id) ||
        srv_operation == SRV_OPERATION_BACKUP ||
        srv_operation == SRV_OPERATION_RESTORE ||
        srv_operation == SRV_OPERATION_RESTORE_DELTA);
  ut_ad(node->space->purpose != FIL_TYPE_TEMPORARY);
  ut_ad(node->space->referenced());

  const auto old_time= fil_system.n_open_exceeded_time;

  for (ulint count= 0; fil_system.n_open >= srv_max_n_open_files; count++)
  {
    if (fil_space_t::try_to_close(count > 1))
      count= 0;
    else if (count >= 2)
    {
      if (old_time != fil_system.n_open_exceeded_time)
        sql_print_warning("InnoDB: innodb_open_files=" ULINTPF
                          " is exceeded (" ULINTPF " files stay open)",
                          srv_max_n_open_files, fil_system.n_open);
      break;
    }
    else
    {
      mysql_mutex_unlock(&fil_system.mutex);
      std::this_thread::sleep_for(std::chrono::milliseconds(20));
      /* Flush tablespaces so that we can close modified files. */
      fil_flush_file_spaces();
      mysql_mutex_lock(&fil_system.mutex);
      if (node->is_open())
        return true;
    }
  }

  return fil_node_open_file_low(node);
}

/** Close the file handle. */
void fil_node_t::close()
{
  prepare_to_close_or_detach();

  /* printf("Closing file %s\n", name); */
  int ret= os_file_close(handle);
  ut_a(ret);
  handle= OS_FILE_CLOSED;
}

pfs_os_file_t fil_node_t::detach()
{
  prepare_to_close_or_detach();

  pfs_os_file_t result= handle;
  handle= OS_FILE_CLOSED;
  return result;
}

void fil_node_t::prepare_to_close_or_detach()
{
  mysql_mutex_assert_owner(&fil_system.mutex);
  ut_ad(space->is_ready_to_close() || srv_operation == SRV_OPERATION_BACKUP ||
        srv_operation == SRV_OPERATION_RESTORE_DELTA);
  ut_a(is_open());
  ut_a(!being_extended);
  ut_a(space->is_ready_to_close() || space->purpose == FIL_TYPE_TEMPORARY ||
       srv_fast_shutdown == 2 || !srv_was_started);

  ut_a(fil_system.n_open > 0);
  fil_system.n_open--;
}

/** Flush any writes cached by the file system. */
void fil_space_t::flush_low()
{
  mysql_mutex_assert_not_owner(&fil_system.mutex);

  uint32_t n= 1;
  while (!n_pending.compare_exchange_strong(n, n | NEEDS_FSYNC,
                                            std::memory_order_acquire,
                                            std::memory_order_relaxed))
  {
    ut_ad(n & PENDING);
    if (n & STOPPING)
      return;
    if (n & NEEDS_FSYNC)
      break;
  }

  fil_n_pending_tablespace_flushes++;
  for (fil_node_t *node= UT_LIST_GET_FIRST(chain); node;
       node= UT_LIST_GET_NEXT(chain, node))
  {
    if (!node->is_open())
    {
      ut_ad(!is_in_unflushed_spaces);
      continue;
    }
    IF_WIN(if (node->is_raw_disk) continue,);
    os_file_flush(node->handle);
  }

  if (is_in_unflushed_spaces)
  {
    mysql_mutex_lock(&fil_system.mutex);
    if (is_in_unflushed_spaces)
    {
      is_in_unflushed_spaces= false;
      fil_system.unflushed_spaces.remove(*this);
    }
    mysql_mutex_unlock(&fil_system.mutex);
  }

  clear_flush();
  fil_n_pending_tablespace_flushes--;
}

/** Try to extend a tablespace.
@param[in,out]	space	tablespace to be extended
@param[in,out]	node	last file of the tablespace
@param[in]	size	desired size in number of pages
@param[out]	success	whether the operation succeeded
@return	whether the operation should be retried */
static ATTRIBUTE_COLD __attribute__((warn_unused_result, nonnull))
bool
fil_space_extend_must_retry(
	fil_space_t*	space,
	fil_node_t*	node,
	uint32_t	size,
	bool*		success)
{
	mysql_mutex_assert_owner(&fil_system.mutex);
	ut_ad(UT_LIST_GET_LAST(space->chain) == node);
	ut_ad(size >= FIL_IBD_FILE_INITIAL_SIZE);
	ut_ad(node->space == space);
	ut_ad(space->referenced() || space->is_being_truncated);

	*success = space->size >= size;

	if (*success) {
		/* Space already big enough */
		return(false);
	}

	if (node->being_extended) {
		/* Another thread is currently extending the file. Wait
		for it to finish.
		It'd have been better to use event driven mechanism but
		the entire module is peppered with polling stuff. */
		mysql_mutex_unlock(&fil_system.mutex);
		std::this_thread::sleep_for(std::chrono::milliseconds(100));
		return(true);
	}

	node->being_extended = true;

	/* At this point it is safe to release fil_system.mutex. No
	other thread can rename, delete, close or extend the file because
	we have set the node->being_extended flag. */
	mysql_mutex_unlock(&fil_system.mutex);

	ut_ad(size >= space->size);

	uint32_t	last_page_no		= space->size;
	const uint32_t	file_start_page_no	= last_page_no - node->size;

	const unsigned	page_size = space->physical_size();

	/* Datafile::read_first_page() expects innodb_page_size bytes.
	fil_node_t::read_page0() expects at least 4 * innodb_page_size bytes.
	os_file_set_size() expects multiples of 4096 bytes.
	For ROW_FORMAT=COMPRESSED tables using 1024-byte or 2048-byte
	pages, we will preallocate up to an integer multiple of 4096 bytes,
	and let normal writes append 1024, 2048, or 3072 bytes to the file. */
	os_offset_t new_size = std::max(
		(os_offset_t(size - file_start_page_no) * page_size)
		& ~os_offset_t(4095),
		os_offset_t(FIL_IBD_FILE_INITIAL_SIZE << srv_page_size_shift));

	*success = os_file_set_size(node->name, node->handle, new_size,
				    node->punch_hole == 1);

	os_has_said_disk_full = *success;
	if (*success) {
		os_file_flush(node->handle);
		last_page_no = size;
	} else {
		/* Let us measure the size of the file
		to determine how much we were able to
		extend it */
		os_offset_t	fsize = os_file_get_size(node->handle);
		ut_a(fsize != os_offset_t(-1));

		last_page_no = uint32_t(fsize / page_size)
			+ file_start_page_no;
	}
	mysql_mutex_lock(&fil_system.mutex);

	ut_a(node->being_extended);
	node->being_extended = false;
	ut_a(last_page_no - file_start_page_no >= node->size);

	uint32_t file_size = last_page_no - file_start_page_no;
	space->size += file_size - node->size;
	node->size = file_size;
	const uint32_t pages_in_MiB = node->size
		& ~uint32_t((1U << (20U - srv_page_size_shift)) - 1);

	/* Keep the last data file size info up to date, rounded to
	full megabytes */

	switch (space->id) {
	case TRX_SYS_SPACE:
		srv_sys_space.set_last_file_size(pages_in_MiB);
	do_flush:
		space->reacquire();
		mysql_mutex_unlock(&fil_system.mutex);
		space->flush_low();
		space->release();
		mysql_mutex_lock(&fil_system.mutex);
		break;
	default:
		ut_ad(space->purpose == FIL_TYPE_TABLESPACE
		      || space->purpose == FIL_TYPE_IMPORT);
		if (space->purpose == FIL_TYPE_TABLESPACE
		    && !space->is_being_truncated) {
			goto do_flush;
		}
		break;
	case SRV_TMP_SPACE_ID:
		ut_ad(space->purpose == FIL_TYPE_TEMPORARY);
		srv_tmp_space.set_last_file_size(pages_in_MiB);
		break;
	}

	return false;
}

/** @return whether the file is usable for io() */
ATTRIBUTE_COLD bool fil_space_t::prepare(bool have_mutex)
{
  ut_ad(referenced());
  if (!have_mutex)
    mysql_mutex_lock(&fil_system.mutex);
  mysql_mutex_assert_owner(&fil_system.mutex);
  fil_node_t *node= UT_LIST_GET_LAST(chain);
  ut_ad(!id || purpose == FIL_TYPE_TEMPORARY ||
        node == UT_LIST_GET_FIRST(chain));

  const bool is_open= node && (node->is_open() || fil_node_open_file(node));

  if (!is_open)
    release();
  else if (auto desired_size= recv_size)
  {
    bool success;
    while (fil_space_extend_must_retry(this, node, desired_size, &success))
      mysql_mutex_lock(&fil_system.mutex);

    mysql_mutex_assert_owner(&fil_system.mutex);
    /* Crash recovery requires the file extension to succeed. */
    ut_a(success);
    /* InnoDB data files cannot shrink. */
    ut_a(size >= desired_size);
    if (desired_size > committed_size)
      committed_size= desired_size;

    /* There could be multiple concurrent I/O requests for this
    tablespace (multiple threads trying to extend this tablespace).

    Also, fil_space_set_recv_size_and_flags() may have been invoked
    again during the file extension while fil_system.mutex was not
    being held by us.

    Only if recv_size matches what we read originally, reset the
    field. In this way, a subsequent I/O request will handle any
    pending fil_space_set_recv_size_and_flags(). */

    if (desired_size == recv_size)
    {
      recv_size= 0;
      goto clear;
    }
  }
  else
clear:
    clear_closing();

  if (!have_mutex)
    mysql_mutex_unlock(&fil_system.mutex);
  return is_open;
}

/** Try to extend a tablespace if it is smaller than the specified size.
@param[in,out]	space	tablespace
@param[in]	size	desired size in pages
@return whether the tablespace is at least as big as requested */
bool fil_space_extend(fil_space_t *space, uint32_t size)
{
  ut_ad(!srv_read_only_mode || space->purpose == FIL_TYPE_TEMPORARY);
  bool success= false;
  const bool acquired= space->acquire();
  mysql_mutex_lock(&fil_system.mutex);
  if (acquired || space->is_being_truncated)
  {
    while (fil_space_extend_must_retry(space, UT_LIST_GET_LAST(space->chain),
                                       size, &success))
      mysql_mutex_lock(&fil_system.mutex);
  }
  mysql_mutex_unlock(&fil_system.mutex);
  if (acquired)
    space->release();
  return success;
}

/** Prepare to free a file from fil_system. */
inline pfs_os_file_t fil_node_t::close_to_free(bool detach_handle)
{
  mysql_mutex_assert_owner(&fil_system.mutex);
  ut_a(!being_extended);

  if (is_open() &&
      (space->n_pending.fetch_or(fil_space_t::CLOSING,
                                 std::memory_order_acquire) &
       fil_space_t::PENDING))
  {
    mysql_mutex_unlock(&fil_system.mutex);
    while (space->referenced())
      std::this_thread::sleep_for(std::chrono::microseconds(100));
    mysql_mutex_lock(&fil_system.mutex);
  }

  while (is_open())
  {
    if (space->is_in_unflushed_spaces)
    {
      ut_ad(srv_file_flush_method != SRV_O_DIRECT_NO_FSYNC);
      space->is_in_unflushed_spaces= false;
      fil_system.unflushed_spaces.remove(*space);
    }

    ut_a(!being_extended);
    if (detach_handle)
    {
      auto result= handle;
      handle= OS_FILE_CLOSED;
      return result;
    }
    bool ret= os_file_close(handle);
    ut_a(ret);
    handle= OS_FILE_CLOSED;
    break;
  }

  return OS_FILE_CLOSED;
}

/** Detach a tablespace from the cache and close the files.
@param space tablespace
@param detach_handle whether to detach the handle, instead of closing
@return detached handle
@retval OS_FILE_CLOSED if no handle was detached */
pfs_os_file_t fil_system_t::detach(fil_space_t *space, bool detach_handle)
{
  mysql_mutex_assert_owner(&fil_system.mutex);
  HASH_DELETE(fil_space_t, hash, &spaces, space->id, space);

  if (space->is_in_unflushed_spaces)
  {
    ut_ad(srv_file_flush_method != SRV_O_DIRECT_NO_FSYNC);
    space->is_in_unflushed_spaces= false;
    unflushed_spaces.remove(*space);
  }

  if (space->is_in_default_encrypt)
  {
    space->is_in_default_encrypt= false;
    default_encrypt_tables.remove(*space);
  }
  space_list.erase(space_list_t::iterator(space));
  if (space == sys_space)
    sys_space= nullptr;
  else if (space == temp_space)
    temp_space= nullptr;

  ut_a(space->magic_n == FIL_SPACE_MAGIC_N);

  for (fil_node_t* node= UT_LIST_GET_FIRST(space->chain); node;
       node= UT_LIST_GET_NEXT(chain, node))
    if (node->is_open())
    {
      ut_ad(n_open > 0);
      n_open--;
    }

  ut_ad(!detach_handle || space->id);
  ut_ad(!detach_handle || UT_LIST_GET_LEN(space->chain) <= 1);

  pfs_os_file_t handle= OS_FILE_CLOSED;

  for (fil_node_t* node= UT_LIST_GET_FIRST(space->chain); node;
       node= UT_LIST_GET_NEXT(chain, node))
    handle= node->close_to_free(detach_handle);

  ut_ad(!space->referenced());
  return handle;
}

/** Free a tablespace object on which fil_system_t::detach() was invoked.
There must not be any pending i/o's or flushes on the files.
@param[in,out]	space		tablespace */
static
void
fil_space_free_low(
	fil_space_t*	space)
{
	/* The tablespace must not be in fil_system.named_spaces. */
	ut_ad(srv_fast_shutdown == 2 || !srv_was_started
	      || space->max_lsn == 0);

	/* Wait for fil_space_t::release() after
	fil_system_t::detach(), the tablespace cannot be found, so
	fil_space_t::get() would return NULL */
	while (space->referenced()) {
		std::this_thread::sleep_for(std::chrono::microseconds(100));
	}

	for (fil_node_t* node = UT_LIST_GET_FIRST(space->chain);
	     node != NULL; ) {
		ut_d(space->size -= node->size);
		ut_free(node->name);
		fil_node_t* old_node = node;
		node = UT_LIST_GET_NEXT(chain, node);
		ut_free(old_node);
	}

	ut_ad(space->size == 0);

	fil_space_destroy_crypt_data(&space->crypt_data);

	space->~fil_space_t();
	ut_free(space);
}

/** Frees a space object from the tablespace memory cache.
Closes the files in the chain but does not delete them.
There must not be any pending i/o's or flushes on the files.
@param[in]	id		tablespace identifier
@param[in]	x_latched	whether the caller holds X-mode space->latch
@return true if success */
bool
fil_space_free(
	ulint		id,
	bool		x_latched)
{
	ut_ad(id != TRX_SYS_SPACE);

	mysql_mutex_lock(&fil_system.mutex);
	fil_space_t*	space = fil_space_get_by_id(id);

	if (space != NULL) {
		fil_system.detach(space);
	}

	mysql_mutex_unlock(&fil_system.mutex);

	if (space != NULL) {
		if (x_latched) {
			space->x_unlock();
		}

		if (!recv_recovery_is_on()) {
			mysql_mutex_lock(&log_sys.mutex);
		}

		mysql_mutex_assert_owner(&log_sys.mutex);

		if (space->max_lsn != 0) {
			ut_d(space->max_lsn = 0);
			fil_system.named_spaces.remove(*space);
		}

		if (!recv_recovery_is_on()) {
			mysql_mutex_unlock(&log_sys.mutex);
		}

		fil_space_free_low(space);
	}

	return(space != NULL);
}

/** Create a tablespace in fil_system.
@param name       tablespace name
@param id         tablespace identifier
@param flags      tablespace flags
@param purpose    tablespace purpose
@param crypt_data encryption information
@param mode       encryption mode
@return pointer to created tablespace, to be filled in with add()
@retval nullptr on failure (such as when the same tablespace exists) */
fil_space_t *fil_space_t::create(ulint id, ulint flags,
                                 fil_type_t purpose,
				 fil_space_crypt_t *crypt_data,
				 fil_encryption_t mode)
{
	fil_space_t*	space;

	ut_ad(fil_system.is_initialised());
	ut_ad(fil_space_t::is_valid_flags(flags & ~FSP_FLAGS_MEM_MASK, id));
	ut_ad(srv_page_size == UNIV_PAGE_SIZE_ORIG || flags != 0);

	DBUG_EXECUTE_IF("fil_space_create_failure", return(NULL););

	/* FIXME: if calloc() is defined as an inline function that calls
	memset() or bzero(), then GCC 6 -flifetime-dse can optimize it away */
	space= new (ut_zalloc_nokey(sizeof(*space))) fil_space_t;

	space->id = id;

	UT_LIST_INIT(space->chain, &fil_node_t::chain);

	space->purpose = purpose;
	space->flags = flags;

	space->magic_n = FIL_SPACE_MAGIC_N;
	space->crypt_data = crypt_data;
	space->n_pending.store(CLOSING, std::memory_order_relaxed);

	DBUG_LOG("tablespace", "Created metadata for " << id);
	if (crypt_data) {
		DBUG_LOG("crypt",
			 "Tablespace " << id
			 << " encryption " << crypt_data->encryption
			 << " key id " << crypt_data->key_id
			 << ":" << fil_crypt_get_mode(crypt_data)
			 << " " << fil_crypt_get_type(crypt_data));
	}

	space->latch.SRW_LOCK_INIT(fil_space_latch_key);

	mysql_mutex_lock(&fil_system.mutex);

	if (const fil_space_t *old_space = fil_space_get_by_id(id)) {
		ib::error() << "Trying to add tablespace with id " << id
			    << " to the cache, but tablespace '"
			    << (old_space->chain.start
				? old_space->chain.start->name
				: "")
			    << "' already exists in the cache!";
		mysql_mutex_unlock(&fil_system.mutex);
		space->~fil_space_t();
		ut_free(space);
		return(NULL);
	}

	HASH_INSERT(fil_space_t, hash, &fil_system.spaces, id, space);

	fil_system.space_list.push_back(*space);

	switch (id) {
	case 0:
		ut_ad(!fil_system.sys_space);
		fil_system.sys_space = space;
		break;
	case SRV_TMP_SPACE_ID:
		ut_ad(!fil_system.temp_space);
		fil_system.temp_space = space;
		break;
	default:
		ut_ad(purpose != FIL_TYPE_TEMPORARY);
		if (UNIV_LIKELY(id <= fil_system.max_assigned_id)) {
			break;
		}
		if (UNIV_UNLIKELY(srv_operation == SRV_OPERATION_BACKUP)) {
			break;
		}
		if (!fil_system.space_id_reuse_warned) {
			ib::warn() << "Allocated tablespace ID " << id
				<< ", old maximum was "
				<< fil_system.max_assigned_id;
		}

		fil_system.max_assigned_id = id;
	}

	const bool rotate = purpose == FIL_TYPE_TABLESPACE
		&& (mode == FIL_ENCRYPTION_ON || mode == FIL_ENCRYPTION_OFF
		    || srv_encrypt_tables)
		&& fil_crypt_must_default_encrypt();

	if (rotate) {
		fil_system.default_encrypt_tables.push_back(*space);
		space->is_in_default_encrypt = true;
	}

	mysql_mutex_unlock(&fil_system.mutex);

	if (rotate && srv_n_fil_crypt_threads_started) {
		fil_crypt_threads_signal();
	}

	return(space);
}

/*******************************************************************//**
Assigns a new space id for a new single-table tablespace. This works simply by
incrementing the global counter. If 4 billion id's is not enough, we may need
to recycle id's.
@return true if assigned, false if not */
bool
fil_assign_new_space_id(
/*====================*/
	ulint*	space_id)	/*!< in/out: space id */
{
	ulint	id;
	bool	success;

	mysql_mutex_lock(&fil_system.mutex);

	id = *space_id;

	if (id < fil_system.max_assigned_id) {
		id = fil_system.max_assigned_id;
	}

	id++;

	if (id > (SRV_SPACE_ID_UPPER_BOUND / 2) && (id % 1000000UL == 0)) {
		ib::warn() << "You are running out of new single-table"
			" tablespace id's. Current counter is " << id
			<< " and it must not exceed" <<SRV_SPACE_ID_UPPER_BOUND
			<< "! To reset the counter to zero you have to dump"
			" all your tables and recreate the whole InnoDB"
			" installation.";
	}

	success = (id < SRV_SPACE_ID_UPPER_BOUND);

	if (success) {
		*space_id = fil_system.max_assigned_id = id;
	} else {
		ib::warn() << "You have run out of single-table tablespace"
			" id's! Current counter is " << id
			<< ". To reset the counter to zero"
			" you have to dump all your tables and"
			" recreate the whole InnoDB installation.";
		*space_id = ULINT_UNDEFINED;
	}

	mysql_mutex_unlock(&fil_system.mutex);

	return(success);
}

/** Read the first page of a data file.
@return whether the page was found valid */
bool fil_space_t::read_page0()
{
  ut_ad(fil_system.is_initialised());
  mysql_mutex_assert_owner(&fil_system.mutex);
  if (size)
    return true;

  fil_node_t *node= UT_LIST_GET_FIRST(chain);
  if (!node)
    return false;
  ut_ad(!UT_LIST_GET_NEXT(chain, node));

  if (UNIV_UNLIKELY(acquire_low() & STOPPING))
  {
    ut_ad("this should not happen" == 0);
    return false;
  }
  const bool ok= node->is_open() || fil_node_open_file(node);
  release();
  return ok;
}

/** Look up a tablespace and ensure that its first page has been validated. */
static fil_space_t *fil_space_get_space(ulint id)
{
  if (fil_space_t *space= fil_space_get_by_id(id))
    if (space->read_page0())
      return space;
  return nullptr;
}

void fil_space_set_recv_size_and_flags(ulint id, uint32_t size, uint32_t flags)
{
  ut_ad(id < SRV_SPACE_ID_UPPER_BOUND);
  mysql_mutex_lock(&fil_system.mutex);
  if (fil_space_t *space= fil_space_get_space(id))
  {
    if (size)
      space->recv_size= size;
    if (flags != FSP_FLAGS_FCRC32_MASK_MARKER)
      space->flags= flags;
  }
  mysql_mutex_unlock(&fil_system.mutex);
}

/** Open each file. Never invoked on .ibd files.
@param create_new_db    whether to skip the call to fil_node_t::read_page0()
@return whether all files were opened */
bool fil_space_t::open(bool create_new_db)
{
  ut_ad(fil_system.is_initialised());
  ut_ad(!id || create_new_db);

  bool success= true;
  bool skip_read= create_new_db;

  mysql_mutex_lock(&fil_system.mutex);

  for (fil_node_t *node= UT_LIST_GET_FIRST(chain); node;
       node= UT_LIST_GET_NEXT(chain, node))
  {
    if (!node->is_open() && !fil_node_open_file_low(node))
    {
err_exit:
      success= false;
      break;
    }

    if (create_new_db)
    {
      node->find_metadata(node->handle);
      continue;
    }
    if (skip_read)
    {
      size+= node->size;
      continue;
    }

    if (!node->read_page0())
    {
      fil_system.n_open--;
      os_file_close(node->handle);
      node->handle= OS_FILE_CLOSED;
      goto err_exit;
    }

    skip_read= true;
  }

  if (!create_new_db)
    committed_size= size;
  mysql_mutex_unlock(&fil_system.mutex);
  return success;
}

/** Close each file. Only invoked on fil_system.temp_space. */
void fil_space_t::close()
{
	if (!fil_system.is_initialised()) {
		return;
	}

	mysql_mutex_lock(&fil_system.mutex);
	ut_ad(this == fil_system.temp_space
	      || srv_operation == SRV_OPERATION_BACKUP
	      || srv_operation == SRV_OPERATION_RESTORE
	      || srv_operation == SRV_OPERATION_RESTORE_DELTA);

	for (fil_node_t* node = UT_LIST_GET_FIRST(chain);
	     node != NULL;
	     node = UT_LIST_GET_NEXT(chain, node)) {
		if (node->is_open()) {
			node->close();
		}
	}

	mysql_mutex_unlock(&fil_system.mutex);
}

void fil_system_t::create(ulint hash_size)
{
	ut_ad(this == &fil_system);
	ut_ad(!is_initialised());
	ut_ad(!(srv_page_size % FSP_EXTENT_SIZE));
	ut_ad(srv_page_size);
	ut_ad(!spaces.array);

	m_initialised = true;

	compile_time_assert(!(UNIV_PAGE_SIZE_MAX % FSP_EXTENT_SIZE_MAX));
	compile_time_assert(!(UNIV_PAGE_SIZE_MIN % FSP_EXTENT_SIZE_MIN));

	ut_ad(hash_size > 0);

	mysql_mutex_init(fil_system_mutex_key, &mutex, nullptr);

	spaces.create(hash_size);

	fil_space_crypt_init();
#ifdef UNIV_LINUX
	ssd.clear();
	char fn[sizeof(dirent::d_name)
		+ sizeof "/sys/block/" "/queue/rotational"];
	const size_t sizeof_fnp = (sizeof fn) - sizeof "/sys/block";
	memcpy(fn, "/sys/block/", sizeof "/sys/block");
	char* fnp = &fn[sizeof "/sys/block"];

	std::set<std::string> ssd_devices;
	if (DIR* d = opendir("/sys/block")) {
		while (struct dirent* e = readdir(d)) {
			if (e->d_name[0] == '.') {
				continue;
			}
			snprintf(fnp, sizeof_fnp, "%s/queue/rotational",
				 e->d_name);
			int f = open(fn, O_RDONLY);
			if (f == -1) {
				continue;
			}
			char b[sizeof "4294967295:4294967295\n"];
			ssize_t l = read(f, b, sizeof b);
			::close(f);
			if (l != 2 || memcmp("0\n", b, 2)) {
				continue;
			}
			snprintf(fnp, sizeof_fnp, "%s/dev", e->d_name);
			f = open(fn, O_RDONLY);
			if (f == -1) {
				continue;
			}
			l = read(f, b, sizeof b);
			::close(f);
			if (l <= 0 || b[l - 1] != '\n') {
				continue;
			}
			b[l - 1] = '\0';
			char* end = b;
			unsigned long dev_major = strtoul(b, &end, 10);
			if (b == end || *end != ':'
			    || dev_major != unsigned(dev_major)) {
				continue;
			}
			char* c = end + 1;
			unsigned long dev_minor = strtoul(c, &end, 10);
			if (c == end || *end
			    || dev_minor != unsigned(dev_minor)) {
				continue;
			}
			ssd.push_back(makedev(unsigned(dev_major),
					      unsigned(dev_minor)));
		}
		closedir(d);
	}
	/* fil_system_t::is_ssd() assumes the following */
	ut_ad(makedev(0, 8) == 8);
	ut_ad(makedev(0, 4) == 4);
	ut_ad(makedev(0, 2) == 2);
	ut_ad(makedev(0, 1) == 1);
#endif
}

void fil_system_t::close()
{
  ut_ad(this == &fil_system);
  ut_a(unflushed_spaces.empty());
  ut_a(space_list.empty());
  ut_ad(!sys_space);
  ut_ad(!temp_space);

  if (is_initialised())
  {
    m_initialised= false;
    spaces.free();
    mysql_mutex_destroy(&mutex);
    fil_space_crypt_cleanup();
  }

  ut_ad(!spaces.array);

#ifdef UNIV_LINUX
  ssd.clear();
  ssd.shrink_to_fit();
#endif /* UNIV_LINUX */
}

/** Extend all open data files to the recovered size */
ATTRIBUTE_COLD void fil_system_t::extend_to_recv_size()
{
  ut_ad(is_initialised());
  mysql_mutex_lock(&mutex);
  for (fil_space_t &space : fil_system.space_list)
  {
    const uint32_t size= space.recv_size;

    if (size > space.size)
    {
      if (space.is_closing())
        continue;
      space.reacquire();
      bool success;
      while (fil_space_extend_must_retry(&space, UT_LIST_GET_LAST(space.chain),
                                         size, &success))
        mysql_mutex_lock(&mutex);
      /* Crash recovery requires the file extension to succeed. */
      ut_a(success);
      space.release();
    }
  }
  mysql_mutex_unlock(&mutex);
}

/** Close all tablespace files at shutdown */
void fil_space_t::close_all()
{
  if (!fil_system.is_initialised())
    return;

  /* At shutdown, we should not have any files in this list. */
  ut_ad(srv_fast_shutdown == 2 || !srv_was_started ||
        fil_system.named_spaces.empty());
  fil_flush_file_spaces();

  mysql_mutex_lock(&fil_system.mutex);

  while (!fil_system.space_list.empty())
  {
    fil_space_t &space= fil_system.space_list.front();

    for (fil_node_t *node= UT_LIST_GET_FIRST(space.chain); node != NULL;
         node= UT_LIST_GET_NEXT(chain, node))
    {

      if (!node->is_open())
      {
      next:
        continue;
      }

      for (ulint count= 10000; count--;)
      {
        if (!space.set_closing())
        {
          node->close();
          goto next;
        }
        mysql_mutex_unlock(&fil_system.mutex);
        std::this_thread::sleep_for(std::chrono::microseconds(100));
        mysql_mutex_lock(&fil_system.mutex);
        if (!node->is_open())
          goto next;
      }

      ib::error() << "File '" << node->name << "' has " << space.referenced()
                  << " operations";
    }

    fil_system.detach(&space);
    mysql_mutex_unlock(&fil_system.mutex);
    fil_space_free_low(&space);
    mysql_mutex_lock(&fil_system.mutex);
  }

  mysql_mutex_unlock(&fil_system.mutex);

  ut_ad(srv_fast_shutdown == 2 || !srv_was_started ||
        fil_system.named_spaces.empty());
}

/*******************************************************************//**
Sets the max tablespace id counter if the given number is bigger than the
previous value. */
void
fil_set_max_space_id_if_bigger(
/*===========================*/
	ulint	max_id)	/*!< in: maximum known id */
{
	if (max_id >= SRV_SPACE_ID_UPPER_BOUND) {
		ib::fatal() << "Max tablespace id is too high, " << max_id;
	}

	mysql_mutex_lock(&fil_system.mutex);

	if (fil_system.max_assigned_id < max_id) {

		fil_system.max_assigned_id = max_id;
	}

	mysql_mutex_unlock(&fil_system.mutex);
}

/** Write the flushed LSN to the page header of the first page in the
system tablespace.
@param[in]	lsn	flushed LSN
@return DB_SUCCESS or error number */
dberr_t
fil_write_flushed_lsn(
	lsn_t	lsn)
{
	byte*	buf;
	ut_ad(!srv_read_only_mode);

	if (!fil_system.sys_space->acquire()) {
		return DB_ERROR;
	}

	buf = static_cast<byte*>(aligned_malloc(srv_page_size, srv_page_size));

	auto fio = fil_system.sys_space->io(IORequestRead, 0, srv_page_size,
					    buf);

	if (fio.err == DB_SUCCESS) {
		mach_write_to_8(buf + FIL_PAGE_FILE_FLUSH_LSN_OR_KEY_VERSION,
				lsn);

		ulint fsp_flags = mach_read_from_4(
			buf + FSP_HEADER_OFFSET + FSP_SPACE_FLAGS);

		if (fil_space_t::full_crc32(fsp_flags)) {
			buf_flush_assign_full_crc32_checksum(buf);
		}

		fio = fil_system.sys_space->io(IORequestWrite,
					       0, srv_page_size, buf);
		fil_flush_file_spaces();
	} else {
		fil_system.sys_space->release();
	}

	aligned_free(buf);
	return fio.err;
}

/** Acquire a tablespace reference.
@param id      tablespace identifier
@return tablespace
@retval nullptr if the tablespace is missing or inaccessible */
fil_space_t *fil_space_t::get(ulint id)
{
  mysql_mutex_lock(&fil_system.mutex);
  fil_space_t *space= fil_space_get_by_id(id);
  const uint32_t n= space ? space->acquire_low() : 0;
  mysql_mutex_unlock(&fil_system.mutex);

  if (n & STOPPING)
    space= nullptr;
  else if ((n & CLOSING) && !space->prepare())
    space= nullptr;

  return space;
}

/** Write a log record about a file operation.
@param type           file operation
@param first_page_no  first page number in the file
@param path           file path
@param new_path       new file path for type=FILE_RENAME */
inline void mtr_t::log_file_op(mfile_type_t type, ulint space_id,
			       const char *path, const char *new_path)
{
  ut_ad((new_path != nullptr) == (type == FILE_RENAME));
  ut_ad(!(byte(type) & 15));

  /* fil_name_parse() requires that there be at least one path
  separator and that the file path end with ".ibd". */
  ut_ad(strchr(path, '/'));
  ut_ad(!strcmp(&path[strlen(path) - strlen(DOT_IBD)], DOT_IBD));

  flag_modified();
  if (m_log_mode != MTR_LOG_ALL)
    return;
  m_last= nullptr;

  const size_t len= strlen(path);
  const size_t new_len= type == FILE_RENAME ? 1 + strlen(new_path) : 0;
  ut_ad(len > 0);
  byte *const log_ptr= m_log.open(1 + 3/*length*/ + 5/*space_id*/ +
                                  1/*page_no=0*/);
  byte *end= log_ptr + 1;
  end= mlog_encode_varint(end, space_id);
  *end++= 0;
  if (UNIV_LIKELY(end + len + new_len >= &log_ptr[16]))
  {
    *log_ptr= type;
    size_t total_len= len + new_len + end - log_ptr - 15;
    if (total_len >= MIN_3BYTE)
      total_len+= 2;
    else if (total_len >= MIN_2BYTE)
      total_len++;
    end= mlog_encode_varint(log_ptr + 1, total_len);
    end= mlog_encode_varint(end, space_id);
    *end++= 0;
  }
  else
  {
    *log_ptr= static_cast<byte>(type | (end + len + new_len - &log_ptr[1]));
    ut_ad(*log_ptr & 15);
  }

  m_log.close(end);

  if (type == FILE_RENAME)
  {
    ut_ad(strchr(new_path, '/'));
    m_log.push(reinterpret_cast<const byte*>(path), uint32_t(len + 1));
    m_log.push(reinterpret_cast<const byte*>(new_path), uint32_t(new_len));
  }
  else
    m_log.push(reinterpret_cast<const byte*>(path), uint32_t(len));
}

/** Write redo log for renaming a file.
@param[in]	space_id	tablespace id
@param[in]	old_name	tablespace file name
@param[in]	new_name	tablespace file name after renaming
@param[in,out]	mtr		mini-transaction */
static
void
fil_name_write_rename_low(
	ulint		space_id,
	const char*	old_name,
	const char*	new_name,
	mtr_t*		mtr)
{
  ut_ad(!is_predefined_tablespace(space_id));
  mtr->log_file_op(FILE_RENAME, space_id, old_name, new_name);
}

/** Write redo log for renaming a file.
@param[in]	space_id	tablespace id
@param[in]	old_name	tablespace file name
@param[in]	new_name	tablespace file name after renaming */
static void
fil_name_write_rename(
	ulint		space_id,
	const char*	old_name,
	const char*	new_name)
{
	mtr_t	mtr;
	mtr.start();
	fil_name_write_rename_low(space_id, old_name, new_name, &mtr);
	mtr.commit();
	log_write_up_to(mtr.commit_lsn(), true);
}

/** Write FILE_MODIFY for a file.
@param[in]	space_id	tablespace id
@param[in]	name		tablespace file name
@param[in,out]	mtr		mini-transaction */
static
void
fil_name_write(
	ulint		space_id,
	const char*	name,
	mtr_t*		mtr)
{
  ut_ad(!is_predefined_tablespace(space_id));
  mtr->log_file_op(FILE_MODIFY, space_id, name);
}

fil_space_t *fil_space_t::check_pending_operations(ulint id)
{
  ut_a(!is_system_tablespace(id));
  mysql_mutex_lock(&fil_system.mutex);
  fil_space_t *space= fil_space_get_by_id(id);

  if (!space)
  {
    mysql_mutex_unlock(&fil_system.mutex);
    return nullptr;
  }

  if (space->pending() & STOPPING)
  {
being_deleted:
    /* A thread executing DDL and another thread executing purge may
    be executing fil_delete_tablespace() concurrently for the same
    tablespace. Wait for the other thread to complete the operation. */
    for (ulint count= 0;; count++)
    {
      space= fil_space_get_by_id(id);
      ut_ad(!space || space->is_stopping());
      mysql_mutex_unlock(&fil_system.mutex);
      if (!space)
        return nullptr;
      /* Issue a warning every 10.24 seconds, starting after 2.56 seconds */
      if ((count & 511) == 128)
        sql_print_warning("InnoDB: Waiting for tablespace " ULINTPF
                          " to be deleted", id);
      std::this_thread::sleep_for(std::chrono::milliseconds(20));
      mysql_mutex_lock(&fil_system.mutex);
    }
  }
  else
  {
    if (space->crypt_data)
    {
      space->reacquire();
      mysql_mutex_unlock(&fil_system.mutex);
      fil_space_crypt_close_tablespace(space);
      mysql_mutex_lock(&fil_system.mutex);
      space->release();
    }
    if (space->set_stopping_check())
      goto being_deleted;
  }

  mysql_mutex_unlock(&fil_system.mutex);

  for (ulint count= 0;; count++)
  {
    const unsigned pending= space->referenced();
    if (!pending)
      return space;
    /* Issue a warning every 10.24 seconds, starting after 2.56 seconds */
    if ((count & 511) == 128)
      sql_print_warning("InnoDB: Trying to delete tablespace '%s' "
                        "but there are %u pending operations",
                        space->chain.start->name, id);
    std::this_thread::sleep_for(std::chrono::milliseconds(20));
  }
}

/** Close a single-table tablespace on failed IMPORT TABLESPACE.
The tablespace must be cached in the memory cache.
Free all pages used by the tablespace. */
void fil_close_tablespace(ulint id)
{
	ut_ad(!is_system_tablespace(id));
	fil_space_t* space = fil_space_t::check_pending_operations(id);
	if (!space) {
		return;
	}

	space->x_lock();

	/* Invalidate in the buffer pool all pages belonging to the
	tablespace. Since we have invoked space->set_stopping(), readahead
	can no longer read more pages of this tablespace to buf_pool.
	Thus we can clean the tablespace out of buf_pool
	completely and permanently. */
	while (buf_flush_list_space(space));
	ut_ad(space->is_stopping());

	/* If it is a delete then also delete any generated files, otherwise
	when we drop the database the remove directory will fail. */

	if (char* cfg_name = fil_make_filepath(space->chain.start->name,
					       fil_space_t::name_type{},
					       CFG, false)) {
		os_file_delete_if_exists(innodb_data_file_key, cfg_name, NULL);
		ut_free(cfg_name);
	}

	/* If the free is successful, the wrlock will be released before
	the space memory data structure is freed. */

	if (!fil_space_free(id, true)) {
		space->x_unlock();
	}
}

/** Delete a tablespace and associated .ibd file.
@param id    tablespace identifier
@return detached file handle (to be closed by the caller)
@return	OS_FILE_CLOSED if no file existed */
pfs_os_file_t fil_delete_tablespace(ulint id)
{
  ut_ad(!is_system_tablespace(id));
  pfs_os_file_t handle= OS_FILE_CLOSED;
  if (fil_space_t *space= fil_space_t::check_pending_operations(id))
  {
    /* Before deleting the file(s), persistently write a log record. */
    mtr_t mtr;
    mtr.start();
    mtr.log_file_op(FILE_DELETE, id, space->chain.start->name);
    mtr.commit();
    log_write_up_to(mtr.commit_lsn(), true);

    /* Remove any additional files. */
    if (char *cfg_name= fil_make_filepath(space->chain.start->name,
					  fil_space_t::name_type{}, CFG,
					  false))
    {
      os_file_delete_if_exists(innodb_data_file_key, cfg_name, nullptr);
      ut_free(cfg_name);
    }
    if (FSP_FLAGS_HAS_DATA_DIR(space->flags))
      RemoteDatafile::delete_link_file(space->name());

    /* Remove the directory entry. The file will actually be deleted
    when our caller closes the handle. */
    os_file_delete(innodb_data_file_key, space->chain.start->name);

    mysql_mutex_lock(&fil_system.mutex);
    /* Sanity checks after reacquiring fil_system.mutex */
    ut_ad(space == fil_space_get_by_id(id));
    ut_ad(!space->referenced());
    ut_ad(space->is_stopping());
    ut_ad(UT_LIST_GET_LEN(space->chain) == 1);
    /* Detach the file handle. */
    handle= fil_system.detach(space, true);
    mysql_mutex_unlock(&fil_system.mutex);

    mysql_mutex_lock(&log_sys.mutex);
    if (space->max_lsn)
    {
      ut_d(space->max_lsn = 0);
      fil_system.named_spaces.remove(*space);
    }
    mysql_mutex_unlock(&log_sys.mutex);

    fil_space_free_low(space);
  }

  ibuf_delete_for_discarded_space(id);
  return handle;
}

/*******************************************************************//**
Allocates and builds a file name from a path, a table or tablespace name
and a suffix. The string must be freed by caller with ut_free().
@param[in] path NULL or the directory path or the full path and filename.
@param[in] name {} if path is full, or Table/Tablespace name
@param[in] ext the file extension to use
@param[in] trim_name true if the last name on the path should be trimmed.
@return own: file name */
char* fil_make_filepath(const char *path, const fil_space_t::name_type &name,
                        ib_extention ext, bool trim_name)
{
	/* The path may contain the basename of the file, if so we do not
	need the name.  If the path is NULL, we can use the default path,
	but there needs to be a name. */
	ut_ad(path || name.data());

	/* If we are going to strip a name off the path, there better be a
	path and a new name to put back on. */
	ut_ad(!trim_name || (path && name.data()));

	if (path == NULL) {
		path = fil_path_to_mysql_datadir;
	}

	ulint	len		= 0;	/* current length */
	ulint	path_len	= strlen(path);
	const char* suffix	= dot_ext[ext];
	ulint	suffix_len	= strlen(suffix);
	ulint	full_len	= path_len + 1 + name.size() + suffix_len + 1;

	char*	full_name = static_cast<char*>(ut_malloc_nokey(full_len));
	if (full_name == NULL) {
		return NULL;
	}

	/* If the name is a relative or absolute path, do not prepend "./". */
	if (path[0] == '.'
	    && (path[1] == '\0' || path[1] == '/' IF_WIN(|| path[1] == '\\',))
	    && name.size() && (name.data()[0] == '.'
			       || is_absolute_path(name.data()))) {
		path = NULL;
		path_len = 0;
	}

	if (path != NULL) {
		memcpy(full_name, path, path_len);
		len = path_len;
	}

	full_name[len] = '\0';

	if (trim_name) {
		/* Find the offset of the last DIR separator and set it to
		null in order to strip off the old basename from this path. */
		char* last_dir_sep = strrchr(full_name, '/');
#ifdef _WIN32
		if (char *last = strrchr(full_name, '\\')) {
			if (last > last_dir_sep) {
				last_dir_sep = last;
			}
		}
#endif
		if (last_dir_sep) {
			last_dir_sep[0] = '\0';
			len = strlen(full_name);
		}
	}

	if (name.size()) {
		if (len && full_name[len - 1] != '/') {
			/* Add a DIR separator */
			full_name[len] = '/';
			full_name[++len] = '\0';
		}

		char*	ptr = &full_name[len];
		memcpy(ptr, name.data(), name.size());
		len += name.size();
		full_name[len] = '\0';
	}

	/* Make sure that the specified suffix is at the end of the filepath
	string provided. This assumes that the suffix starts with '.'.
	If the first char of the suffix is found in the filepath at the same
	length as the suffix from the end, then we will assume that there is
	a previous suffix that needs to be replaced. */
	if (suffix != NULL) {
		/* Need room for the trailing null byte. */
		ut_ad(len < full_len);

		if ((len > suffix_len)
		   && (full_name[len - suffix_len] == suffix[0])) {
			/* Another suffix exists, make it the one requested. */
			memcpy(&full_name[len - suffix_len], suffix, suffix_len);

		} else {
			/* No previous suffix, add it. */
			ut_ad(len + suffix_len < full_len);
			memcpy(&full_name[len], suffix, suffix_len);
			full_name[len + suffix_len] = '\0';
		}
	}

	return(full_name);
}

char *fil_make_filepath(const char* path, const table_name_t name,
                        ib_extention suffix, bool strip_name)
{
  return fil_make_filepath(path, {name.m_name, strlen(name.m_name)},
                           suffix, strip_name);
}

dberr_t fil_space_t::rename(const char *path, bool log, bool replace)
{
  ut_ad(UT_LIST_GET_LEN(chain) == 1);
  ut_ad(!is_system_tablespace(id));

  const char *old_path= chain.start->name;

  if (!strcmp(path, old_path))
    return DB_SUCCESS;

  if (log)
  {
    bool exists= false;
    os_file_type_t ftype;

    if (os_file_status(old_path, &exists, &ftype) && !exists)
    {
      ib::error() << "Cannot rename '" << old_path << "' to '" << path
                  << "' because the source file does not exist.";
      return DB_TABLESPACE_NOT_FOUND;
    }

    exists= false;
    if (replace);
    else if (!os_file_status(path, &exists, &ftype) || exists)
    {
      ib::error() << "Cannot rename '" << old_path << "' to '" << path
                  << "' because the target file exists.";
      return DB_TABLESPACE_EXISTS;
    }

    fil_name_write_rename(id, old_path, path);
  }

  return fil_rename_tablespace(id, old_path, path) ? DB_SUCCESS : DB_ERROR;
}

/** Rename a single-table tablespace.
The tablespace must exist in the memory cache.
@param[in]	id		tablespace identifier
@param[in]	old_path	old file name
@param[in]	new_path_in	new file name,
or NULL if it is located in the normal data directory
@return true if success */
static bool
fil_rename_tablespace(
	ulint		id,
	const char*	old_path,
	const char*	new_path_in)
{
	fil_space_t*	space;
	fil_node_t*	node;
	ut_a(id != 0);

	mysql_mutex_lock(&fil_system.mutex);

	space = fil_space_get_by_id(id);

	if (space == NULL) {
		ib::error() << "Cannot find space id " << id
			<< " in the tablespace memory cache, though the file '"
			<< old_path
			<< "' in a rename operation should have that id.";
		mysql_mutex_unlock(&fil_system.mutex);
		return(false);
	}

	/* The following code must change when InnoDB supports
	multiple datafiles per tablespace. */
	ut_a(UT_LIST_GET_LEN(space->chain) == 1);
	node = UT_LIST_GET_FIRST(space->chain);
	space->reacquire();

	mysql_mutex_unlock(&fil_system.mutex);

	char*	new_file_name = mem_strdup(new_path_in);
	char*	old_file_name = node->name;

	ut_ad(strchr(old_file_name, '/'));
	ut_ad(strchr(new_file_name, '/'));

	if (!recv_recovery_is_on()) {
		mysql_mutex_lock(&log_sys.mutex);
	}

	/* log_sys.mutex is above fil_system.mutex in the latching order */
	mysql_mutex_assert_owner(&log_sys.mutex);
	mysql_mutex_lock(&fil_system.mutex);
	space->release();
	ut_ad(node->name == old_file_name);
	bool success;
	DBUG_EXECUTE_IF("fil_rename_tablespace_failure_2",
			goto skip_second_rename; );
	success = os_file_rename(innodb_data_file_key,
				 old_file_name,
				 new_file_name);
	DBUG_EXECUTE_IF("fil_rename_tablespace_failure_2",
skip_second_rename:
                       success = false; );

	ut_ad(node->name == old_file_name);

	if (success) {
		node->name = new_file_name;
	} else {
		old_file_name = new_file_name;
	}

	if (!recv_recovery_is_on()) {
		mysql_mutex_unlock(&log_sys.mutex);
	}

	mysql_mutex_unlock(&fil_system.mutex);

	ut_free(old_file_name);

	return(success);
}

/** Create a tablespace file.
@param[in]	space_id	Tablespace ID
@param[in]	name		Tablespace name in dbname/tablename format.
@param[in]	path		Path and filename of the datafile to create.
@param[in]	flags		Tablespace flags
@param[in]	size		Initial size of the tablespace file in pages,
must be >= FIL_IBD_FILE_INITIAL_SIZE
@param[in]	mode		MariaDB encryption mode
@param[in]	key_id		MariaDB encryption key_id
@param[out]	err		DB_SUCCESS or error code
@return	the created tablespace
@retval	NULL	on error */
fil_space_t*
fil_ibd_create(
	ulint		space_id,
	const table_name_t name,
	const char*	path,
	ulint		flags,
	uint32_t	size,
	fil_encryption_t mode,
	uint32_t	key_id,
	dberr_t*	err)
{
	pfs_os_file_t	file;
	bool		success;
	mtr_t		mtr;
	bool		has_data_dir = FSP_FLAGS_HAS_DATA_DIR(flags) != 0;

	ut_ad(!is_system_tablespace(space_id));
	ut_ad(!srv_read_only_mode);
	ut_a(space_id < SRV_SPACE_ID_UPPER_BOUND);
	ut_a(size >= FIL_IBD_FILE_INITIAL_SIZE);
	ut_a(fil_space_t::is_valid_flags(flags & ~FSP_FLAGS_MEM_MASK, space_id));

	/* Create the subdirectories in the path, if they are
	not there already. */
	*err = os_file_create_subdirs_if_needed(path);
	if (*err != DB_SUCCESS) {
		return NULL;
	}

	mtr.start();
	mtr.log_file_op(FILE_CREATE, space_id, path);
	mtr.commit();
	log_write_up_to(mtr.commit_lsn(), true);

	ulint type;
	static_assert(((UNIV_ZIP_SIZE_MIN >> 1) << 3) == 4096,
		      "compatibility");
	switch (FSP_FLAGS_GET_ZIP_SSIZE(flags)) {
	case 1:
	case 2:
		type = OS_DATA_FILE_NO_O_DIRECT;
		break;
	default:
		type = OS_DATA_FILE;
	}

	file = os_file_create(
		innodb_data_file_key, path,
		OS_FILE_CREATE | OS_FILE_ON_ERROR_NO_EXIT,
		OS_FILE_AIO, type, srv_read_only_mode, &success);

	if (!success) {
		/* The following call will print an error message */
		switch (os_file_get_last_error(true)) {
		case OS_FILE_ALREADY_EXISTS:
			ib::info() << "The file '" << path << "'"
				" already exists though the"
				" corresponding table did not exist"
				" in the InnoDB data dictionary."
				" You can resolve the problem by removing"
				" the file.";
			*err = DB_TABLESPACE_EXISTS;
			break;
		case OS_FILE_DISK_FULL:
			*err = DB_OUT_OF_FILE_SPACE;
			break;
		default:
			*err = DB_ERROR;
		}
		ib::error() << "Cannot create file '" << path << "'";
		return NULL;
	}

	const bool is_compressed = fil_space_t::is_compressed(flags);
#ifdef _WIN32
	const bool is_sparse = is_compressed;
	if (is_compressed) {
		os_file_set_sparse_win32(file);
	}
#else
	const bool is_sparse = is_compressed
		&& DB_SUCCESS == os_file_punch_hole(file, 0, 4096)
		&& !my_test_if_thinly_provisioned(file);
#endif

	if (fil_space_t::full_crc32(flags)) {
		flags |= FSP_FLAGS_FCRC32_PAGE_SSIZE();
	} else {
		flags |= FSP_FLAGS_PAGE_SSIZE();
	}

	/* Create crypt data if the tablespace is either encrypted or user has
	requested it to remain unencrypted. */
	fil_space_crypt_t* crypt_data = (mode != FIL_ENCRYPTION_DEFAULT
					 || srv_encrypt_tables)
		? fil_space_create_crypt_data(mode, key_id)
		: nullptr;

	if (!os_file_set_size(path, file,
			      os_offset_t(size) << srv_page_size_shift,
			      is_sparse)) {
		*err = DB_OUT_OF_FILE_SPACE;
err_exit:
		os_file_close(file);
		os_file_delete(innodb_data_file_key, path);
		free(crypt_data);
		return nullptr;
	}

	fil_space_t::name_type space_name;

	if (has_data_dir) {
		/* Make the ISL file if the IBD file is not
		in the default location. */
		space_name = {name.m_name, strlen(name.m_name)};
		*err = RemoteDatafile::create_link_file(space_name, path);
		if (*err != DB_SUCCESS) {
			goto err_exit;
		}
	}

	DBUG_EXECUTE_IF("checkpoint_after_file_create",
			log_make_checkpoint(););

	if (fil_space_t* space = fil_space_t::create(space_id, flags,
						     FIL_TYPE_TABLESPACE,
						     crypt_data, mode)) {
		fil_node_t* node = space->add(path, file, size, false, true);
		IF_WIN(node->find_metadata(), node->find_metadata(file, true));
		mtr.start();
		mtr.set_named_space(space);
		fsp_header_init(space, size, &mtr);
		mtr.commit();
		*err = DB_SUCCESS;
		return space;
	}

	if (space_name.data()) {
		RemoteDatafile::delete_link_file(space_name);
	}

	*err = DB_ERROR;
	goto err_exit;
}

/** Try to open a single-table tablespace and optionally check that the
space id in it is correct. If this does not succeed, print an error message
to the .err log. This function is used to open a tablespace when we start
mysqld after the dictionary has been booted, and also in IMPORT TABLESPACE.

NOTE that we assume this operation is used either at the database startup
or under the protection of dict_sys.latch, so that two users cannot
race here. This operation does not leave the file associated with the
tablespace open, but closes it after we have looked at the space id in it.

If the validate boolean is set, we read the first page of the file and
check that the space id in the file is what we expect. We assume that
this function runs much faster if no check is made, since accessing the
file inode probably is much faster (the OS caches them) than accessing
the first page of the file.  This boolean may be initially false, but if
a remote tablespace is found it will be changed to true.

If the fix_dict boolean is set, then it is safe to use an internal SQL
statement to update the dictionary tables if they are incorrect.

@param[in]	validate	0=maybe missing, 1=do not validate, 2=validate
@param[in]	purpose		FIL_TYPE_TABLESPACE or FIL_TYPE_TEMPORARY
@param[in]	id		tablespace ID
@param[in]	flags		expected FSP_SPACE_FLAGS
@param[in]	name		table name
If file-per-table, it is the table name in the databasename/tablename format
@param[in]	path_in		expected filepath, usually read from dictionary
@param[out]	err		DB_SUCCESS or error code
@return	tablespace
@retval	NULL	if the tablespace could not be opened */
fil_space_t*
fil_ibd_open(
	unsigned		validate,
	fil_type_t		purpose,
	ulint			id,
	ulint			flags,
	fil_space_t::name_type	name,
	const char*		path_in,
	dberr_t*		err)
{
	mysql_mutex_lock(&fil_system.mutex);
	fil_space_t* space = fil_space_get_by_id(id);
	mysql_mutex_unlock(&fil_system.mutex);
	if (space) {
		if (validate > 1 && !srv_read_only_mode) {
			fsp_flags_try_adjust(space,
					     flags & ~FSP_FLAGS_MEM_MASK);
		}
		return space;
	}

	dberr_t local_err = DB_SUCCESS;

	/* Table flags can be ULINT_UNDEFINED if
	dict_tf_to_fsp_flags_failure is set. */
	if (flags == ULINT_UNDEFINED) {
corrupted:
		local_err = DB_CORRUPTION;
func_exit:
		if (err) *err = local_err;
		return space;
	}

	ut_ad(fil_space_t::is_valid_flags(flags & ~FSP_FLAGS_MEM_MASK, id));

	Datafile	df_default;	/* default location */
	RemoteDatafile	df_remote;	/* remote location */
	ulint		tablespaces_found = 0;
	ulint		valid_tablespaces_found = 0;

	df_default.init(flags);
	df_remote.init(flags);

	/* Discover the correct file by looking in three possible locations
	while avoiding unecessary effort. */

	/* We will always look for an ibd in the default location. */
	df_default.make_filepath(nullptr, name, IBD);

	/* Look for a filepath embedded in an ISL where the default file
	would be. */
	bool must_validate = df_remote.open_link_file(name);

	if (must_validate) {
		if (df_remote.open_read_only(true) == DB_SUCCESS) {
			ut_ad(df_remote.is_open());
			++tablespaces_found;
		} else {
			/* The following call prints an error message */
			os_file_get_last_error(true);
			ib::error() << "A link file was found named '"
				    << df_remote.link_filepath()
				    << "' but the linked tablespace '"
				    << df_remote.filepath()
				    << "' could not be opened read-only.";
		}
	} else if (path_in && !df_default.same_filepath_as(path_in)) {
		/* Dict path is not the default path. Always validate
		remote files. If default is opened, it was moved. */
		must_validate = true;
	} else if (validate > 1) {
		must_validate = true;
	}

	/* Always look for a file at the default location. But don't log
	an error if the tablespace is already open in remote or dict. */
	ut_a(df_default.filepath());

	/* Mariabackup will not copy files whose names start with
	#sql-. We will suppress messages about such files missing on
	the first server startup. The tables ought to be dropped by
	drop_garbage_tables_after_restore() a little later. */

	const bool strict = validate && !tablespaces_found
		&& !(srv_operation == SRV_OPERATION_NORMAL
		     && srv_start_after_restore
		     && srv_force_recovery < SRV_FORCE_NO_BACKGROUND
		     && dict_table_t::is_temporary_name(
			     df_default.filepath()));

	if (df_default.open_read_only(strict) == DB_SUCCESS) {
		ut_ad(df_default.is_open());
		++tablespaces_found;
	}

	/* Check if multiple locations point to the same file. */
	if (tablespaces_found > 1 && df_default.same_as(df_remote)) {
		/* A link file was found with the default path in it.
		Use the default path and delete the link file. */
		--tablespaces_found;
		df_remote.delete_link_file();
		df_remote.close();
	}

	/*  We have now checked all possible tablespace locations and
	have a count of how many unique files we found.  If things are
	normal, we only found 1. */
	/* For encrypted tablespace, we need to check the
	encryption in header of first page. */
	if (!must_validate && tablespaces_found == 1) {
		goto skip_validate;
	}

	/* Read and validate the first page of these three tablespace
	locations, if found. */
	valid_tablespaces_found +=
		(df_remote.validate_to_dd(id, flags) == DB_SUCCESS);

	valid_tablespaces_found +=
		(df_default.validate_to_dd(id, flags) == DB_SUCCESS);

	/* Make sense of these three possible locations.
	First, bail out if no tablespace files were found. */
	if (valid_tablespaces_found == 0) {
		if (!strict
		    && IF_WIN(GetLastError() == ERROR_FILE_NOT_FOUND
			      || GetLastError() == ERROR_PATH_NOT_FOUND,
			      errno == ENOENT)) {
			/* Suppress a message about a missing file. */
			goto corrupted;
		}

		os_file_get_last_error(true);
		sql_print_error("InnoDB: Could not find a valid tablespace"
				" file for %.*s. %s",
				static_cast<int>(name.size()), name.data(),
				TROUBLESHOOT_DATADICT_MSG);
		goto corrupted;
	}
	if (!must_validate) {
		goto skip_validate;
	}

	/* Do not open any tablespaces if more than one tablespace with
	the correct space ID and flags were found. */
	if (df_default.is_open() && df_remote.is_open()) {
		ib::error()
			<< "A tablespace has been found in multiple places: "
			<< df_default.filepath()
			<< "(Space ID=" << df_default.space_id()
			<< ", Flags=" << df_default.flags()
			<< ") and "
			<< df_remote.filepath()
			<< "(Space ID=" << df_remote.space_id()
			<< ", Flags=" << df_remote.flags()
			<< (valid_tablespaces_found > 1 || srv_force_recovery
			    ? "); will not open"
			    : ")");

		/* Force-recovery will allow some tablespaces to be
		skipped by REDO if there was more than one file found.
		Unlike during the REDO phase of recovery, we now know
		if the tablespace is valid according to the dictionary,
		which was not available then. So if we did not force
		recovery and there is only one good tablespace, ignore
		any bad tablespaces. */
		if (valid_tablespaces_found > 1 || srv_force_recovery > 0) {
			/* If the file is not open it cannot be valid. */
			ut_ad(df_default.is_open() || !df_default.is_valid());
			ut_ad(df_remote.is_open()  || !df_remote.is_valid());

			/* Having established that, this is an easy way to
			look for corrupted data files. */
			if (df_default.is_open() != df_default.is_valid()
			    || df_remote.is_open() != df_remote.is_valid()) {
				goto corrupted;
			}
error:
			local_err = DB_ERROR;
			goto func_exit;
		}

		/* There is only one valid tablespace found and we did
		not use srv_force_recovery during REDO.  Use this one
		tablespace and clean up invalid tablespace pointers */
		if (df_default.is_open() && !df_default.is_valid()) {
			df_default.close();
			tablespaces_found--;
		}

		if (df_remote.is_open() && !df_remote.is_valid()) {
			df_remote.close();
			tablespaces_found--;
		}
	}

	/* At this point, there should be only one filepath. */
	ut_a(tablespaces_found == 1);
	ut_a(valid_tablespaces_found == 1);

skip_validate:
	const byte* first_page =
		df_default.is_open() ? df_default.get_first_page() :
		df_remote.get_first_page();

	fil_space_crypt_t* crypt_data = first_page
		? fil_space_read_crypt_data(fil_space_t::zip_size(flags),
					    first_page)
		: NULL;

	space = fil_space_t::create(id, flags, purpose, crypt_data);
	if (!space) {
		goto error;
	}

	/* We do not measure the size of the file, that is why
	we pass the 0 below */

	space->add(
		df_remote.is_open() ? df_remote.filepath() :
		df_default.filepath(), OS_FILE_CLOSED, 0, false, true);

	if (must_validate && !srv_read_only_mode) {
		df_remote.close();
		df_default.close();
		if (space->acquire()) {
			if (purpose != FIL_TYPE_IMPORT) {
				fsp_flags_try_adjust(space, flags
						     & ~FSP_FLAGS_MEM_MASK);
			}
			space->release();
		}
	}

	goto func_exit;
}

/** Discover the correct IBD file to open given a remote or missing
filepath from the REDO log. Administrators can move a crashed
database to another location on the same machine and try to recover it.
Remote IBD files might be moved as well to the new location.
    The problem with this is that the REDO log contains the old location
which may be still accessible.  During recovery, if files are found in
both locations, we can chose on based on these priorities;
1. Default location
2. ISL location
3. REDO location
@param[in]	space_id	tablespace ID
@param[in]	df		Datafile object with path from redo
@return true if a valid datafile was found, false if not */
static
bool
fil_ibd_discover(
	ulint		space_id,
	Datafile&	df)
{
	Datafile	df_def_per;	/* default file-per-table datafile */
	RemoteDatafile	df_rem_per;	/* remote file-per-table datafile */

	/* Look for the datafile in the default location. */
	const char*	filename = df.filepath();
	const char*	basename = base_name(filename);

	/* If this datafile is file-per-table it will have a schema dir. */
	ulint		sep_found = 0;
	const char*	db = basename;
	for (; db > filename && sep_found < 2; db--) {
		switch (db[0]) {
#ifdef _WIN32
		case '\\':
#endif
		case '/':
			sep_found++;
		}
	}
	if (sep_found == 2) {
		db += 2;
		df_def_per.init(0);
		df_def_per.set_filepath(db);
		if (df_def_per.open_read_only(false) == DB_SUCCESS
		    && df_def_per.validate_for_recovery() == DB_SUCCESS
		    && df_def_per.space_id() == space_id) {
			df.set_filepath(df_def_per.filepath());
			df.open_read_only(false);
			return(true);
		}

		/* Look for a remote file-per-table tablespace. */

		switch (srv_operation) {
		case SRV_OPERATION_BACKUP:
		case SRV_OPERATION_RESTORE_DELTA:
		case SRV_OPERATION_BACKUP_NO_DEFER:
			ut_ad(0);
			break;
		case SRV_OPERATION_RESTORE_EXPORT:
		case SRV_OPERATION_RESTORE:
			break;
		case SRV_OPERATION_NORMAL:
			size_t len= strlen(db);
			if (len <= 4 || strcmp(db + len - 4, dot_ext[IBD])) {
				break;
			}
			df_rem_per.open_link_file({db, len - 4});

			if (!df_rem_per.filepath()) {
				break;
			}

			/* An ISL file was found with contents. */
			if (df_rem_per.open_read_only(false) != DB_SUCCESS
				|| df_rem_per.validate_for_recovery()
				   != DB_SUCCESS) {

				/* Assume that this ISL file is intended to
				be used. Do not continue looking for another
				if this file cannot be opened or is not
				a valid IBD file. */
				ib::error() << "ISL file '"
					<< df_rem_per.link_filepath()
					<< "' was found but the linked file '"
					<< df_rem_per.filepath()
					<< "' could not be opened or is"
					" not correct.";
				return(false);
			}

			/* Use this file if it has the space_id from the
			FILE_ record. */
			if (df_rem_per.space_id() == space_id) {
				df.set_filepath(df_rem_per.filepath());
				df.open_read_only(false);
				return(true);
			}

			/* Since old MLOG records can use the same basename
			in multiple CREATE/DROP TABLE sequences, this ISL
			file could be pointing to a later version of this
			basename.ibd file which has a different space_id.
			Keep looking. */
		}
	}

	/* No ISL files were found in the default location. Use the location
	given in the redo log. */
	if (df.open_read_only(false) == DB_SUCCESS
	    && df.validate_for_recovery() == DB_SUCCESS
	    && df.space_id() == space_id) {
		return(true);
	}

	/* A datafile was not discovered for the filename given. */
	return(false);
}
/** Open an ibd tablespace and add it to the InnoDB data structures.
This is similar to fil_ibd_open() except that it is used while processing
the REDO log, so the data dictionary is not available and very little
validation is done. The tablespace name is extracred from the
dbname/tablename.ibd portion of the filename, which assumes that the file
is a file-per-table tablespace.  Any name will do for now.  General
tablespace names will be read from the dictionary after it has been
recovered.  The tablespace flags are read at this time from the first page
of the file in validate_for_recovery().
@param[in]	space_id	tablespace ID
@param[in]	filename	path/to/databasename/tablename.ibd
@param[out]	space		the tablespace, or NULL on error
@return status of the operation */
enum fil_load_status
fil_ibd_load(
	ulint		space_id,
	const char*	filename,
	fil_space_t*&	space)
{
	/* If the a space is already in the file system cache with this
	space ID, then there is nothing to do. */
	mysql_mutex_lock(&fil_system.mutex);
	space = fil_space_get_by_id(space_id);
	mysql_mutex_unlock(&fil_system.mutex);

	if (space) {
		/* Compare the filename we are trying to open with the
		filename from the first node of the tablespace we opened
		previously. Fail if it is different. */
		fil_node_t* node = UT_LIST_GET_FIRST(space->chain);
		if (0 != strcmp(innobase_basename(filename),
				innobase_basename(node->name))) {
			ib::info()
				<< "Ignoring data file '" << filename
				<< "' with space ID " << space->id
				<< ". Another data file called " << node->name
				<< " exists with the same space ID.";
			space = NULL;
			return(FIL_LOAD_ID_CHANGED);
		}
		return(FIL_LOAD_OK);
	}

	if (srv_operation == SRV_OPERATION_RESTORE) {
		/* Replace absolute DATA DIRECTORY file paths with
		short names relative to the backup directory. */
		const char* name = strrchr(filename, '/');
#ifdef _WIN32
		if (const char *last = strrchr(filename, '\\')) {
			if (last > name) {
				name = last;
			}
		}
#endif
		if (name) {
			while (--name > filename
#ifdef _WIN32
			       && *name != '\\'
#endif
			       && *name != '/');
			if (name > filename) {
				filename = name + 1;
			}
		}
	}

	Datafile	file;
	file.set_filepath(filename);
	file.open_read_only(false);

	if (!file.is_open()) {
		/* The file has been moved or it is a remote datafile. */
		if (!fil_ibd_discover(space_id, file)
		    || !file.is_open()) {
			return(FIL_LOAD_NOT_FOUND);
		}
	}

	os_offset_t	size;
	bool		deferred_space = false;

	/* Read and validate the first page of the tablespace.
	Assign a tablespace name based on the tablespace type. */
	switch (file.validate_for_recovery()) {
		os_offset_t	minimum_size;
	case DB_SUCCESS:
		deferred_space = file.m_defer;

		if (deferred_space) {
			goto tablespace_check;
		}

		if (file.space_id() != space_id) {
			return(FIL_LOAD_ID_CHANGED);
		}
tablespace_check:
		/* Get and test the file size. */
		size = os_file_get_size(file.handle());

		/* Every .ibd file is created >= 4 pages in size.
		Smaller files cannot be OK. */
		minimum_size = os_offset_t(FIL_IBD_FILE_INITIAL_SIZE)
			<< srv_page_size_shift;

		if (size == static_cast<os_offset_t>(-1)) {
			/* The following call prints an error message */
			os_file_get_last_error(true);

			ib::error() << "Could not measure the size of"
				" single-table tablespace file '"
				<< file.filepath() << "'";
		} else if (deferred_space) {
			return FIL_LOAD_DEFER;
		} else if (size < minimum_size) {
			ib::error() << "The size of tablespace file '"
				<< file.filepath() << "' is only " << size
				<< ", should be at least " << minimum_size
				<< "!";
		} else {
			/* Everything is fine so far. */
			break;
		}

		/* fall through */

	case DB_TABLESPACE_EXISTS:
		return(FIL_LOAD_INVALID);

	default:
		return(FIL_LOAD_NOT_FOUND);
	}

	ut_ad(space == NULL);

	/* Adjust the memory-based flags that would normally be set by
	dict_tf_to_fsp_flags(). In recovery, we have no data dictionary. */
	ulint flags = file.flags();
	if (fil_space_t::is_compressed(flags)) {
		flags |= page_zip_level
			<< FSP_FLAGS_MEM_COMPRESSION_LEVEL;
	}

	const byte* first_page = file.get_first_page();
	fil_space_crypt_t* crypt_data = first_page
		? fil_space_read_crypt_data(fil_space_t::zip_size(flags),
					    first_page)
		: NULL;

	if (crypt_data && !crypt_data->is_key_found()) {
		crypt_data->~fil_space_crypt_t();
		ut_free(crypt_data);
		return FIL_LOAD_INVALID;
	}

	space = fil_space_t::create(
		space_id, flags, FIL_TYPE_TABLESPACE, crypt_data);

	if (space == NULL) {
		return(FIL_LOAD_INVALID);
	}

	ut_ad(space->id == file.space_id());
	ut_ad(space->id == space_id);

	/* We do not use the size information we have about the file, because
	the rounding formula for extents and pages is somewhat complex; we
	let fil_node_open() do that task. */

	space->add(file.filepath(), OS_FILE_CLOSED, 0, false, false);

	return(FIL_LOAD_OK);
}

/** Try to adjust FSP_SPACE_FLAGS if they differ from the expectations.
(Typically when upgrading from MariaDB 10.1.0..10.1.20.)
@param[in,out]	space		tablespace
@param[in]	flags		desired tablespace flags */
void fsp_flags_try_adjust(fil_space_t* space, ulint flags)
{
	ut_ad(!srv_read_only_mode);
	ut_ad(fil_space_t::is_valid_flags(flags, space->id));
	if (space->full_crc32() || fil_space_t::full_crc32(flags)) {
		return;
	}
	if (!space->size && (space->purpose != FIL_TYPE_TABLESPACE
			     || !space->get_size())) {
		return;
	}
	/* This code is executed during server startup while no
	connections are allowed. We do not need to protect against
	DROP TABLE by fil_space_acquire(). */
	mtr_t	mtr;
	mtr.start();
	if (buf_block_t* b = buf_page_get(
		    page_id_t(space->id, 0), space->zip_size(),
		    RW_X_LATCH, &mtr)) {
		uint32_t f = fsp_header_get_flags(b->page.frame);
		if (fil_space_t::full_crc32(f)) {
			goto func_exit;
		}
		if (fil_space_t::is_flags_equal(f, flags)) {
			goto func_exit;
		}
		/* Suppress the message if only the DATA_DIR flag to differs. */
		if ((f ^ flags) & ~(1U << FSP_FLAGS_POS_RESERVED)) {
			ib::warn()
				<< "adjusting FSP_SPACE_FLAGS of file '"
				<< UT_LIST_GET_FIRST(space->chain)->name
				<< "' from " << ib::hex(f)
				<< " to " << ib::hex(flags);
		}
		mtr.set_named_space(space);
		mtr.write<4,mtr_t::FORCED>(*b,
					   FSP_HEADER_OFFSET + FSP_SPACE_FLAGS
					   + b->page.frame, flags);
	}
func_exit:
	mtr.commit();
}

/** Determine if a matching tablespace exists in the InnoDB tablespace
memory cache. Note that if we have not done a crash recovery at the database
startup, there may be many tablespaces which are not yet in the memory cache.
@param[in]	id		Tablespace ID
@param[in]	table_flags	table flags
@return the tablespace
@retval	NULL	if no matching tablespace exists in the memory cache */
fil_space_t *fil_space_for_table_exists_in_mem(ulint id, ulint table_flags)
{
	const ulint	expected_flags = dict_tf_to_fsp_flags(table_flags);

	mysql_mutex_lock(&fil_system.mutex);
	if (fil_space_t* space = fil_space_get_by_id(id)) {
		ulint tf = expected_flags & ~FSP_FLAGS_MEM_MASK;
		ulint sf = space->flags & ~FSP_FLAGS_MEM_MASK;

		if (!fil_space_t::is_flags_equal(tf, sf)
		    && !fil_space_t::is_flags_equal(sf, tf)) {
			goto func_exit;
		}

		/* Adjust the flags that are in FSP_FLAGS_MEM_MASK.
		FSP_SPACE_FLAGS will not be written back here. */
		space->flags = (space->flags & ~FSP_FLAGS_MEM_MASK)
			| (expected_flags & FSP_FLAGS_MEM_MASK);
		mysql_mutex_unlock(&fil_system.mutex);
		if (!srv_read_only_mode) {
			fsp_flags_try_adjust(space, expected_flags
					     & ~FSP_FLAGS_MEM_MASK);
		}
		return space;
	}

func_exit:
	mysql_mutex_unlock(&fil_system.mutex);
	return NULL;
}

/*============================ FILE I/O ================================*/

/** Report information about an invalid page access. */
ATTRIBUTE_COLD
static void fil_invalid_page_access_msg(bool fatal, const char *name,
                                        os_offset_t offset, ulint len,
                                        bool is_read)
{
  sql_print_error("%s%s %zu bytes at " UINT64PF
                  " outside the bounds of the file: %s",
                  fatal ? "[FATAL] InnoDB: " : "InnoDB: ",
                  is_read ? "Trying to read" : "Trying to write",
                  len, offset, name);
  if (fatal)
    abort();
}

/** Update the data structures on write completion */
inline void fil_node_t::complete_write()
{
  mysql_mutex_assert_not_owner(&fil_system.mutex);

  if (space->purpose != FIL_TYPE_TEMPORARY &&
      srv_file_flush_method != SRV_O_DIRECT_NO_FSYNC &&
      space->set_needs_flush())
  {
    mysql_mutex_lock(&fil_system.mutex);
    if (!space->is_in_unflushed_spaces)
    {
      space->is_in_unflushed_spaces= true;
      fil_system.unflushed_spaces.push_front(*space);
    }
    mysql_mutex_unlock(&fil_system.mutex);
  }
}

/** Read or write data.
@param type     I/O context
@param offset   offset in bytes
@param len      number of bytes
@param buf      the data to be read or written
@param bpage    buffer block (for type.is_async() completion callback)
@return status and file descriptor */
fil_io_t fil_space_t::io(const IORequest &type, os_offset_t offset, size_t len,
                         void *buf, buf_page_t *bpage)
{
	ut_ad(referenced());
	ut_ad(offset % OS_FILE_LOG_BLOCK_SIZE == 0);
	ut_ad((len % OS_FILE_LOG_BLOCK_SIZE) == 0);
	ut_ad(fil_validate_skip());
	ut_ad(type.is_read() || type.is_write());
	ut_ad(type.type != IORequest::DBLWR_BATCH);

	if (type.is_read()) {
		srv_stats.data_read.add(len);
	} else {
		ut_ad(!srv_read_only_mode || this == fil_system.temp_space);
		srv_stats.data_written.add(len);
	}

	fil_node_t* node= UT_LIST_GET_FIRST(chain);
	ut_ad(node);

	if (type.type == IORequest::READ_ASYNC && is_stopping()) {
		release();
		return {DB_TABLESPACE_DELETED, nullptr};
	}

	ulint p = static_cast<ulint>(offset >> srv_page_size_shift);
	bool fatal;

	if (UNIV_LIKELY_NULL(UT_LIST_GET_NEXT(chain, node))) {
		ut_ad(this == fil_system.sys_space
		      || this == fil_system.temp_space);
		ut_ad(!(offset & ((1 << srv_page_size_shift) - 1)));

		while (node->size <= p) {
			p -= node->size;
			node = UT_LIST_GET_NEXT(chain, node);
			if (!node) {
				release();
				if (type.type != IORequest::READ_ASYNC) {
					fatal = true;
fail:
					fil_invalid_page_access_msg(
						fatal, node->name,
						offset, len,
						type.is_read());
				}
				return {DB_IO_ERROR, nullptr};
			}
		}

		offset = os_offset_t{p} << srv_page_size_shift;
	}

	if (UNIV_UNLIKELY(node->size <= p)) {
		release();

		if (type.type == IORequest::READ_ASYNC) {
			/* If we can tolerate the non-existent pages, we
			should return with DB_ERROR and let caller decide
			what to do. */
			return {DB_ERROR, nullptr};
		}

		fatal = node->space->purpose != FIL_TYPE_IMPORT;
		goto fail;
	}

	dberr_t err;

	if (type.type == IORequest::PUNCH_RANGE) {
		err = os_file_punch_hole(node->handle, offset, len);
		/* Punch hole is not supported, make space not to
		support punch hole */
		if (UNIV_UNLIKELY(err == DB_IO_NO_PUNCH_HOLE)) {
			node->punch_hole = false;
			err = DB_SUCCESS;
		}
		goto release_sync_write;
	} else {
		/* Queue the aio request */
		err = os_aio(IORequest{bpage, type.slot, node, type.type},
			     buf, offset, len);
	}

	/* We an try to recover the page from the double write buffer if
	the decompression fails or the page is corrupt. */

	ut_a(type.type == IORequest::DBLWR_RECOVER || err == DB_SUCCESS);
	if (!type.is_async()) {
		if (type.is_write()) {
release_sync_write:
			node->complete_write();
release:
			release();
		}
		ut_ad(fil_validate_skip());
	}
	if (err != DB_SUCCESS) {
		goto release;
	}
	return {err, node};
}

#include <tpool.h>

/** Callback for AIO completion */
void fil_aio_callback(const IORequest &request)
{
  ut_ad(fil_validate_skip());
  ut_ad(request.node);

  if (!request.bpage)
  {
    ut_ad(!srv_read_only_mode);
    if (request.type == IORequest::DBLWR_BATCH)
      buf_dblwr.flush_buffered_writes_completed(request);
    else
      ut_ad(request.type == IORequest::WRITE_ASYNC);
write_completed:
    request.node->complete_write();
  }
  else if (request.is_write())
  {
    buf_page_write_complete(request);
    goto write_completed;
  }
  else
  {
    ut_ad(request.is_read());

    /* IMPORTANT: since i/o handling for reads will read also the insert
    buffer in fil_system.sys_space, we have to be very careful not to
    introduce deadlocks. We never close fil_system.sys_space data
    files and never issue asynchronous reads of change buffer pages. */
    const page_id_t id(request.bpage->id());

    if (dberr_t err= request.bpage->read_complete(*request.node))
    {
      if (recv_recovery_is_on() && !srv_force_recovery)
      {
        mysql_mutex_lock(&recv_sys.mutex);
        recv_sys.set_corrupt_fs();
        mysql_mutex_unlock(&recv_sys.mutex);
      }

      ib::error() << "Failed to read page " << id.page_no()
                  << " from file '" << request.node->name << "': " << err;
    }
  }

  request.node->space->release();
}

/** Flush to disk the writes in file spaces of the given type
possibly cached by the OS. */
void fil_flush_file_spaces()
{
  if (srv_file_flush_method == SRV_O_DIRECT_NO_FSYNC)
  {
    ut_d(mysql_mutex_lock(&fil_system.mutex));
    ut_ad(fil_system.unflushed_spaces.empty());
    ut_d(mysql_mutex_unlock(&fil_system.mutex));
    return;
  }

rescan:
  mysql_mutex_lock(&fil_system.mutex);

  for (fil_space_t &space : fil_system.unflushed_spaces)
  {
    if (space.needs_flush_not_stopping())
    {
      space.reacquire();
      mysql_mutex_unlock(&fil_system.mutex);
      space.flush_low();
      space.release();
      goto rescan;
    }
  }

  mysql_mutex_unlock(&fil_system.mutex);
}

/** Functor to validate the file node list of a tablespace. */
struct	Check {
	/** Total size of file nodes visited so far */
	ulint	size;
	/** Total number of open files visited so far */
	ulint	n_open;

	/** Constructor */
	Check() : size(0), n_open(0) {}

	/** Visit a file node
	@param[in]	elem	file node to visit */
	void	operator()(const fil_node_t* elem)
	{
		n_open += elem->is_open();
		size += elem->size;
	}

	/** Validate a tablespace.
	@param[in]	space	tablespace to validate
	@return		number of open file nodes */
	static ulint validate(const fil_space_t* space)
	{
		mysql_mutex_assert_owner(&fil_system.mutex);
		Check	check;
		ut_list_validate(space->chain, check);
		ut_a(space->size == check.size);

		switch (space->id) {
		case TRX_SYS_SPACE:
			ut_ad(fil_system.sys_space == NULL
			      || fil_system.sys_space == space);
			break;
		case SRV_TMP_SPACE_ID:
			ut_ad(fil_system.temp_space == NULL
			      || fil_system.temp_space == space);
			break;
		default:
			break;
		}

		return(check.n_open);
	}
};

/******************************************************************//**
Checks the consistency of the tablespace cache.
@return true if ok */
bool fil_validate()
{
	ulint		n_open		= 0;

	mysql_mutex_lock(&fil_system.mutex);

	for (fil_space_t &space : fil_system.space_list) {
		n_open += Check::validate(&space);
	}

	ut_a(fil_system.n_open == n_open);

	mysql_mutex_unlock(&fil_system.mutex);

	return(true);
}

/*********************************************************************//**
Sets the file page type. */
void
fil_page_set_type(
/*==============*/
	byte*	page,	/*!< in/out: file page */
	ulint	type)	/*!< in: type */
{
	ut_ad(page);

	mach_write_to_2(page + FIL_PAGE_TYPE, type);
}

/********************************************************************//**
Delete the tablespace file and any related files like .cfg.
This should not be called for temporary tables.
@param[in] ibd_filepath File path of the IBD tablespace */
void fil_delete_file(const char *ibd_filepath)
{
  ib::info() << "Deleting " << ibd_filepath;
  os_file_delete_if_exists(innodb_data_file_key, ibd_filepath, nullptr);

  if (char *cfg_filepath= fil_make_filepath(ibd_filepath,
					    fil_space_t::name_type{}, CFG,
					    false))
  {
    os_file_delete_if_exists(innodb_data_file_key, cfg_filepath, nullptr);
    ut_free(cfg_filepath);
  }
}

#ifdef UNIV_DEBUG
/** Check that a tablespace is valid for mtr_commit().
@param[in]	space	persistent tablespace that has been changed */
static
void
fil_space_validate_for_mtr_commit(
	const fil_space_t*	space)
{
	mysql_mutex_assert_not_owner(&fil_system.mutex);
	ut_ad(space != NULL);
	ut_ad(space->purpose == FIL_TYPE_TABLESPACE);
	ut_ad(!is_predefined_tablespace(space->id));

	/* We are serving mtr_commit(). While there is an active
	mini-transaction, we should have !space->stop_new_ops. This is
	guaranteed by meta-data locks or transactional locks. */
	ut_ad(!space->is_stopping()
	      || space->is_being_truncated /* fil_truncate_prepare() */
	      || space->referenced());
}
#endif /* UNIV_DEBUG */

/** Write a FILE_MODIFY record for a persistent tablespace.
@param[in]	space	tablespace
@param[in,out]	mtr	mini-transaction */
static
void
fil_names_write(
	const fil_space_t*	space,
	mtr_t*			mtr)
{
	ut_ad(UT_LIST_GET_LEN(space->chain) == 1);
	fil_name_write(space->id, UT_LIST_GET_FIRST(space->chain)->name, mtr);
}

/** Note that a non-predefined persistent tablespace has been modified
by redo log.
@param[in,out]	space	tablespace */
void
fil_names_dirty(
	fil_space_t*	space)
{
	mysql_mutex_assert_owner(&log_sys.mutex);
	ut_ad(recv_recovery_is_on());
	ut_ad(log_sys.get_lsn() != 0);
	ut_ad(space->max_lsn == 0);
	ut_d(fil_space_validate_for_mtr_commit(space));

	fil_system.named_spaces.push_back(*space);
	space->max_lsn = log_sys.get_lsn();
}

/** Write FILE_MODIFY records when a non-predefined persistent
tablespace was modified for the first time since the latest
fil_names_clear().
@param[in,out]	space	tablespace */
void fil_names_dirty_and_write(fil_space_t* space)
{
	mysql_mutex_assert_owner(&log_sys.mutex);
	ut_d(fil_space_validate_for_mtr_commit(space));
	ut_ad(space->max_lsn == log_sys.get_lsn());

	fil_system.named_spaces.push_back(*space);
	mtr_t mtr;
	mtr.start();
	fil_names_write(space, &mtr);

	DBUG_EXECUTE_IF("fil_names_write_bogus",
			{
				char bogus_name[] = "./test/bogus file.ibd";
				fil_name_write(
					SRV_SPACE_ID_UPPER_BOUND,
					bogus_name, &mtr);
			});

	mtr.commit_files();
}

/** On a log checkpoint, reset fil_names_dirty_and_write() flags
and write out FILE_MODIFY and FILE_CHECKPOINT if needed.
@param[in]	lsn		checkpoint LSN
@param[in]	do_write	whether to always write FILE_CHECKPOINT
@return whether anything was written to the redo log
@retval false	if no flags were set and nothing written
@retval true	if anything was written to the redo log */
bool
fil_names_clear(
	lsn_t	lsn,
	bool	do_write)
{
	mtr_t	mtr;

	mysql_mutex_assert_owner(&log_sys.mutex);
	ut_ad(lsn);

	mtr.start();

	for (auto it = fil_system.named_spaces.begin();
	     it != fil_system.named_spaces.end(); ) {
		if (mtr.get_log()->size()
<<<<<<< HEAD
		    + (3 + 5 + 1) + strlen(it->chain.start->name)
		    >= mtr_checkpoint_size) {
=======
		    + strlen(space->chain.start->name)
		    >= RECV_SCAN_SIZE - (3 + 5 + 1)) {
>>>>>>> 1a66e3f8
			/* Prevent log parse buffer overflow */
			mtr.commit_files();
			mtr.start();
		}

		auto next = std::next(it);

		ut_ad(it->max_lsn > 0);
		if (it->max_lsn < lsn) {
			/* The tablespace was last dirtied before the
			checkpoint LSN. Remove it from the list, so
			that if the tablespace is not going to be
			modified any more, subsequent checkpoints will
			avoid calling fil_names_write() on it. */
			it->max_lsn = 0;
			fil_system.named_spaces.erase(it);
		}

		/* max_lsn is the last LSN where fil_names_dirty_and_write()
		was called. If we kept track of "min_lsn" (the first LSN
		where max_lsn turned nonzero), we could avoid the
		fil_names_write() call if min_lsn > lsn. */

		fil_names_write(&*it, &mtr);
		do_write = true;

		it = next;
	}

	if (do_write) {
		mtr.commit_files(lsn);
	} else {
		ut_ad(!mtr.has_modifications());
	}

	return(do_write);
}

/* Unit Tests */
#ifdef UNIV_ENABLE_UNIT_TEST_MAKE_FILEPATH
#define MF  fil_make_filepath
#define DISPLAY ib::info() << path
void
test_make_filepath()
{
	char* path;
	const char* long_path =
		"this/is/a/very/long/path/including/a/very/"
		"looooooooooooooooooooooooooooooooooooooooooooooooo"
		"oooooooooooooooooooooooooooooooooooooooooooooooooo"
		"oooooooooooooooooooooooooooooooooooooooooooooooooo"
		"oooooooooooooooooooooooooooooooooooooooooooooooooo"
		"oooooooooooooooooooooooooooooooooooooooooooooooooo"
		"oooooooooooooooooooooooooooooooooooooooooooooooooo"
		"oooooooooooooooooooooooooooooooooooooooooooooooooo"
		"oooooooooooooooooooooooooooooooooooooooooooooooooo"
		"oooooooooooooooooooooooooooooooooooooooooooooooooo"
		"oooooooooooooooooooooooooooooooooooooooooooooooong"
		"/folder/name";
	path = MF("/this/is/a/path/with/a/filename", NULL, IBD, false); DISPLAY;
	path = MF("/this/is/a/path/with/a/filename", NULL, ISL, false); DISPLAY;
	path = MF("/this/is/a/path/with/a/filename", NULL, CFG, false); DISPLAY;
	path = MF("/this/is/a/path/with/a/filename.ibd", NULL, IBD, false); DISPLAY;
	path = MF("/this/is/a/path/with/a/filename.ibd", NULL, IBD, false); DISPLAY;
	path = MF("/this/is/a/path/with/a/filename.dat", NULL, IBD, false); DISPLAY;
	path = MF(NULL, "tablespacename", NO_EXT, false); DISPLAY;
	path = MF(NULL, "tablespacename", IBD, false); DISPLAY;
	path = MF(NULL, "dbname/tablespacename", NO_EXT, false); DISPLAY;
	path = MF(NULL, "dbname/tablespacename", IBD, false); DISPLAY;
	path = MF(NULL, "dbname/tablespacename", ISL, false); DISPLAY;
	path = MF(NULL, "dbname/tablespacename", CFG, false); DISPLAY;
	path = MF(NULL, "dbname\\tablespacename", NO_EXT, false); DISPLAY;
	path = MF(NULL, "dbname\\tablespacename", IBD, false); DISPLAY;
	path = MF("/this/is/a/path", "dbname/tablespacename", IBD, false); DISPLAY;
	path = MF("/this/is/a/path", "dbname/tablespacename", IBD, true); DISPLAY;
	path = MF("./this/is/a/path", "dbname/tablespacename.ibd", IBD, true); DISPLAY;
	path = MF("this\\is\\a\\path", "dbname/tablespacename", IBD, true); DISPLAY;
	path = MF("/this/is/a/path", "dbname\\tablespacename", IBD, true); DISPLAY;
	path = MF(long_path, NULL, IBD, false); DISPLAY;
	path = MF(long_path, "tablespacename", IBD, false); DISPLAY;
	path = MF(long_path, "tablespacename", IBD, true); DISPLAY;
}
#endif /* UNIV_ENABLE_UNIT_TEST_MAKE_FILEPATH */
/* @} */

/** Determine the block size of the data file.
@param[in]	space		tablespace
@param[in]	offset		page number
@return	block size */
ulint fil_space_get_block_size(const fil_space_t *space, unsigned offset)
{
	ulint block_size = 512;

	for (fil_node_t* node = UT_LIST_GET_FIRST(space->chain);
	     node != NULL;
	     node = UT_LIST_GET_NEXT(chain, node)) {
		block_size = node->block_size;
		if (node->size > offset) {
			ut_ad(node->size <= 0xFFFFFFFFU);
			break;
		}
		offset -= static_cast<unsigned>(node->size);
	}

	/* Currently supporting block size up to 4K,
	fall back to default if bigger requested. */
	if (block_size > 4096) {
		block_size = 512;
	}

	return block_size;
}

/** @return the tablespace name (databasename/tablename) */
fil_space_t::name_type fil_space_t::name() const
{
  switch (id) {
  case 0:
    return name_type{"innodb_system", 13};
  case SRV_TMP_SPACE_ID:
    return name_type{"innodb_temporary", 16};
  }

  if (!UT_LIST_GET_FIRST(chain) || srv_is_undo_tablespace(id))
    return name_type{};

  ut_ad(purpose != FIL_TYPE_TEMPORARY);
  ut_ad(UT_LIST_GET_LEN(chain) == 1);

  const char *path= UT_LIST_GET_FIRST(chain)->name;
  const char *sep= strchr(path, '/');
  ut_ad(sep);

  while (const char *next_sep= strchr(sep + 1, '/'))
    path= sep + 1, sep= next_sep;

#ifdef _WIN32
  if (const char *last_sep= strchr(path, '\\'))
    if (last_sep < sep)
      path= last_sep;
#endif

  size_t len= strlen(path);
  ut_ad(len > 4);
  len-= 4;
  ut_ad(!strcmp(&path[len], DOT_IBD));

  return name_type{path, len};
}

#ifdef UNIV_DEBUG

fil_space_t *fil_space_t::next_in_space_list()
{
  space_list_t::iterator it(this);
  auto end= fil_system.space_list.end();
  if (it == end)
    return nullptr;
  ++it;
  return it == end ? nullptr : &*it;
}

fil_space_t *fil_space_t::prev_in_space_list()
{
  space_list_t::iterator it(this);
  if (it == fil_system.space_list.begin())
    return nullptr;
  --it;
  return &*it;
}

fil_space_t *fil_space_t::next_in_unflushed_spaces()
{
  sized_ilist<fil_space_t, unflushed_spaces_tag_t>::iterator it(this);
  auto end= fil_system.unflushed_spaces.end();
  if (it == end)
    return nullptr;
  ++it;
  return it == end ? nullptr : &*it;
}

fil_space_t *fil_space_t::prev_in_unflushed_spaces()
{
  sized_ilist<fil_space_t, unflushed_spaces_tag_t>::iterator it(this);
  if (it == fil_system.unflushed_spaces.begin())
    return nullptr;
  --it;
  return &*it;
}

#endif<|MERGE_RESOLUTION|>--- conflicted
+++ resolved
@@ -3187,13 +3187,8 @@
 	for (auto it = fil_system.named_spaces.begin();
 	     it != fil_system.named_spaces.end(); ) {
 		if (mtr.get_log()->size()
-<<<<<<< HEAD
-		    + (3 + 5 + 1) + strlen(it->chain.start->name)
-		    >= mtr_checkpoint_size) {
-=======
-		    + strlen(space->chain.start->name)
+		    + strlen(it->chain.start->name)
 		    >= RECV_SCAN_SIZE - (3 + 5 + 1)) {
->>>>>>> 1a66e3f8
 			/* Prevent log parse buffer overflow */
 			mtr.commit_files();
 			mtr.start();
