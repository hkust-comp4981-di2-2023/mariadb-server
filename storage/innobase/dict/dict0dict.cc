/*****************************************************************************

Copyright (c) 1996, 2016, Oracle and/or its affiliates. All Rights Reserved.
Copyright (c) 2012, Facebook Inc.
Copyright (c) 2013, 2020, MariaDB Corporation.

This program is free software; you can redistribute it and/or modify it under
the terms of the GNU General Public License as published by the Free Software
Foundation; version 2 of the License.

This program is distributed in the hope that it will be useful, but WITHOUT
ANY WARRANTY; without even the implied warranty of MERCHANTABILITY or FITNESS
FOR A PARTICULAR PURPOSE. See the GNU General Public License for more details.

You should have received a copy of the GNU General Public License along with
this program; if not, write to the Free Software Foundation, Inc.,
51 Franklin Street, Fifth Floor, Boston, MA 02110-1335 USA

*****************************************************************************/

/******************************************************************//**
@file dict/dict0dict.cc
Data dictionary system

Created 1/8/1996 Heikki Tuuri
***********************************************************************/

#include <my_config.h>
#include <string>

#include "ha_prototypes.h"
#include <mysqld.h>
#include <strfunc.h>

#include "dict0dict.h"
#include "fts0fts.h"
#include "fil0fil.h"
#include <algorithm>

/** dummy index for ROW_FORMAT=REDUNDANT supremum and infimum records */
dict_index_t*	dict_ind_redundant;

#if defined UNIV_DEBUG || defined UNIV_IBUF_DEBUG
/** Flag to control insert buffer debugging. */
extern uint	ibuf_debug;
#endif /* UNIV_DEBUG || UNIV_IBUF_DEBUG */

#include "btr0btr.h"
#include "btr0cur.h"
#include "btr0sea.h"
#include "buf0buf.h"
#include "data0type.h"
#include "dict0boot.h"
#include "dict0crea.h"
#include "dict0mem.h"
#include "dict0priv.h"
#include "dict0stats.h"
#include "fts0fts.h"
#include "fts0types.h"
#include "lock0lock.h"
#include "mach0data.h"
#include "mem0mem.h"
#include "page0page.h"
#include "page0zip.h"
#include "pars0pars.h"
#include "pars0sym.h"
#include "que0que.h"
#include "rem0cmp.h"
#include "row0log.h"
#include "row0merge.h"
#include "row0mysql.h"
#include "row0upd.h"
#include "srv0mon.h"
#include "srv0start.h"
#include "sync0sync.h"
#include "trx0undo.h"

#include <vector>
#include <algorithm>

/** the dictionary system */
dict_sys_t	dict_sys;

/** Percentage of compression failures that are allowed in a single
round */
ulong	zip_failure_threshold_pct = 5;

/** Maximum percentage of a page that can be allowed as a pad to avoid
compression failures */
ulong	zip_pad_max = 50;

#define	DICT_HEAP_SIZE		100	/*!< initial memory heap size when
					creating a table or index object */
#define DICT_POOL_PER_TABLE_HASH 512	/*!< buffer pool max size per table
					hash table fixed size in bytes */
#define DICT_POOL_PER_VARYING	4	/*!< buffer pool max size per data
					dictionary varying size in bytes */

/** Identifies generated InnoDB foreign key names */
static char	dict_ibfk[] = "_ibfk_";

bool		innodb_table_stats_not_found = false;
bool		innodb_index_stats_not_found = false;
static bool	innodb_table_stats_not_found_reported = false;
static bool	innodb_index_stats_not_found_reported = false;

/*******************************************************************//**
Tries to find column names for the index and sets the col field of the
index.
@param[in]	index	index
@param[in]	add_v	new virtual columns added along with an add index call
@return whether the column names were found */
static
bool
dict_index_find_cols(
	dict_index_t*		index,
	const dict_add_v_col_t*	add_v);
/*******************************************************************//**
Builds the internal dictionary cache representation for a clustered
index, containing also system fields not defined by the user.
@return own: the internal representation of the clustered index */
static
dict_index_t*
dict_index_build_internal_clust(
/*============================*/
	dict_index_t*		index);	/*!< in: user representation of
					a clustered index */
/*******************************************************************//**
Builds the internal dictionary cache representation for a non-clustered
index, containing also system fields not defined by the user.
@return own: the internal representation of the non-clustered index */
static
dict_index_t*
dict_index_build_internal_non_clust(
/*================================*/
	dict_index_t*		index);	/*!< in: user representation of
					a non-clustered index */
/**********************************************************************//**
Builds the internal dictionary cache representation for an FTS index.
@return own: the internal representation of the FTS index */
static
dict_index_t*
dict_index_build_internal_fts(
/*==========================*/
	dict_index_t*	index);	/*!< in: user representation of an FTS index */

/**********************************************************************//**
Removes an index from the dictionary cache. */
static
void
dict_index_remove_from_cache_low(
/*=============================*/
	dict_table_t*	table,		/*!< in/out: table */
	dict_index_t*	index,		/*!< in, own: index */
	ibool		lru_evict);	/*!< in: TRUE if page being evicted
					to make room in the table LRU list */
#ifdef UNIV_DEBUG
/**********************************************************************//**
Validate the dictionary table LRU list.
@return TRUE if validate OK */
static
ibool
dict_lru_validate(void);
/*===================*/
#endif /* UNIV_DEBUG */

/* Stream for storing detailed information about the latest foreign key
and unique key errors. Only created if !srv_read_only_mode */
FILE*	dict_foreign_err_file		= NULL;
/* mutex protecting the foreign and unique error buffers */
ib_mutex_t	dict_foreign_err_mutex;

/********************************************************************//**
Checks if the database name in two table names is the same.
@return TRUE if same db name */
ibool
dict_tables_have_same_db(
/*=====================*/
	const char*	name1,	/*!< in: table name in the form
				dbname '/' tablename */
	const char*	name2)	/*!< in: table name in the form
				dbname '/' tablename */
{
	for (; *name1 == *name2; name1++, name2++) {
		if (*name1 == '/') {
			return(TRUE);
		}
		ut_a(*name1); /* the names must contain '/' */
	}
	return(FALSE);
}

/********************************************************************//**
Return the end of table name where we have removed dbname and '/'.
@return table name */
const char*
dict_remove_db_name(
/*================*/
	const char*	name)	/*!< in: table name in the form
				dbname '/' tablename */
{
	const char*	s = strchr(name, '/');
	ut_a(s);

	return(s + 1);
}

/********************************************************************//**
Get the database name length in a table name.
@return database name length */
ulint
dict_get_db_name_len(
/*=================*/
	const char*	name)	/*!< in: table name in the form
				dbname '/' tablename */
{
	const char*	s;
	s = strchr(name, '/');
	ut_a(s);
	return ulint(s - name);
}

<<<<<<< HEAD
/** Open a persistent table.
@param[in]	table_id	persistent table identifier
@param[in]	ignore_err	errors to ignore
@param[in]	cached_only	whether to skip loading
@return persistent table
@retval	NULL if not found */
static dict_table_t* dict_table_open_on_id_low(
	table_id_t		table_id,
	dict_err_ignore_t	ignore_err,
	bool			cached_only)
{
	dict_table_t* table = dict_sys.get_table(table_id);

	if (!table && !cached_only) {
		table = dict_load_table_on_id(table_id, ignore_err);
	}

	return table;
=======
/** Reserve the dictionary system mutex. */
void
dict_mutex_enter_for_mysql_func(const char *file, unsigned line)
{
	mutex_enter_loc(&dict_sys->mutex, file, line);
}

/********************************************************************//**
Releases the dictionary system mutex for MySQL. */
void
dict_mutex_exit_for_mysql(void)
/*===========================*/
{
	mutex_exit(&dict_sys->mutex);
>>>>>>> 1e778a3b
}

/**********************************************************************//**
Try to drop any indexes after an aborted index creation.
This can also be after a server kill during DROP INDEX. */
static
void
dict_table_try_drop_aborted(
/*========================*/
	dict_table_t*	table,		/*!< in: table, or NULL if it
					needs to be looked up again */
	table_id_t	table_id,	/*!< in: table identifier */
	uint32_t	ref_count)	/*!< in: expected table->n_ref_count */
{
	trx_t*		trx;

	trx = trx_create();
	trx->op_info = "try to drop any indexes after an aborted index creation";
	row_mysql_lock_data_dictionary(trx);
	trx_set_dict_operation(trx, TRX_DICT_OP_INDEX);

	if (table == NULL) {
		table = dict_table_open_on_id_low(
			table_id, DICT_ERR_IGNORE_FK_NOKEY, FALSE);
	} else {
		ut_ad(table->id == table_id);
	}

	if (table && table->get_ref_count() == ref_count && table->drop_aborted
	    && !UT_LIST_GET_FIRST(table->locks)) {
		/* Silence a debug assertion in row_merge_drop_indexes(). */
		ut_d(table->acquire());
		row_merge_drop_indexes(trx, table, TRUE);
		ut_d(table->release());
		ut_ad(table->get_ref_count() == ref_count);
		trx_commit_for_mysql(trx);
	}

	row_mysql_unlock_data_dictionary(trx);
	trx->free();
}

/**********************************************************************//**
When opening a table,
try to drop any indexes after an aborted index creation.
Release the dict_sys.mutex. */
static
void
dict_table_try_drop_aborted_and_mutex_exit(
/*=======================================*/
	dict_table_t*	table,		/*!< in: table (may be NULL) */
	ibool		try_drop)	/*!< in: FALSE if should try to
					drop indexes whose online creation
					was aborted */
{
	if (try_drop
	    && table != NULL
	    && table->drop_aborted
	    && table->get_ref_count() == 1
	    && dict_table_get_first_index(table)) {

		/* Attempt to drop the indexes whose online creation
		was aborted. */
		table_id_t	table_id = table->id;

		mutex_exit(&dict_sys.mutex);

		dict_table_try_drop_aborted(table, table_id, 1);
	} else {
		mutex_exit(&dict_sys.mutex);
	}
}

/********************************************************************//**
Decrements the count of open handles to a table. */
void
dict_table_close(
/*=============*/
	dict_table_t*	table,		/*!< in/out: table */
	ibool		dict_locked,	/*!< in: TRUE=data dictionary locked */
	ibool		try_drop)	/*!< in: TRUE=try to drop any orphan
					indexes after an aborted online
					index creation */
{
	if (!dict_locked) {
		mutex_enter(&dict_sys.mutex);
	}

	ut_ad(mutex_own(&dict_sys.mutex));
	ut_a(table->get_ref_count() > 0);

	const bool last_handle = table->release();

	/* Force persistent stats re-read upon next open of the table
	so that FLUSH TABLE can be used to forcibly fetch stats from disk
	if they have been manually modified. We reset table->stat_initialized
	only if table reference count is 0 because we do not want too frequent
	stats re-reads (e.g. in other cases than FLUSH TABLE). */
	if (last_handle && strchr(table->name.m_name, '/') != NULL
	    && dict_stats_is_persistent_enabled(table)) {

		dict_stats_deinit(table);
	}

	MONITOR_DEC(MONITOR_TABLE_REFERENCE);

	ut_ad(dict_lru_validate());
	ut_ad(dict_sys.find(table));

	if (!dict_locked) {
		table_id_t	table_id	= table->id;
		const bool	drop_aborted	= last_handle && try_drop
			&& table->drop_aborted
			&& dict_table_get_first_index(table);

		mutex_exit(&dict_sys.mutex);

		/* dict_table_try_drop_aborted() can generate undo logs.
		So it should be avoided after shutdown of background
		threads */
		if (drop_aborted && !srv_undo_sources) {
			dict_table_try_drop_aborted(NULL, table_id, 0);
		}
	}
}

/********************************************************************//**
Closes the only open handle to a table and drops a table while assuring
that dict_sys.mutex is held the whole time.  This assures that the table
is not evicted after the close when the count of open handles goes to zero.
Because dict_sys.mutex is held, we do not need to call
dict_table_prevent_eviction().  */
void
dict_table_close_and_drop(
/*======================*/
	trx_t*		trx,		/*!< in: data dictionary transaction */
	dict_table_t*	table)		/*!< in/out: table */
{
	dberr_t err = DB_SUCCESS;

	ut_d(dict_sys.assert_locked());
	ut_ad(trx->dict_operation != TRX_DICT_OP_NONE);
	ut_ad(trx_state_eq(trx, TRX_STATE_ACTIVE));

	dict_table_close(table, TRUE, FALSE);

#if defined UNIV_DEBUG || defined UNIV_DDL_DEBUG
	/* Nobody should have initialized the stats of the newly created
	table when this is called. So we know that it has not been added
	for background stats gathering. */
	ut_a(!table->stat_initialized);
#endif /* UNIV_DEBUG || UNIV_DDL_DEBUG */

	err = row_merge_drop_table(trx, table);

	if (err != DB_SUCCESS) {
		ib::error() << "At " << __FILE__ << ":" << __LINE__
			    << " row_merge_drop_table returned error: " << err
			    << " table: " << table->name;
	}
}

/** Check if the table has a given (non_virtual) column.
@param[in]	table		table object
@param[in]	col_name	column name
@param[in]	col_nr		column number guessed, 0 as default
@return column number if the table has the specified column,
otherwise table->n_def */
ulint
dict_table_has_column(
	const dict_table_t*	table,
	const char*		col_name,
	ulint			col_nr)
{
	ulint		col_max = table->n_def;

	ut_ad(table);
	ut_ad(col_name);
	ut_ad(table->magic_n == DICT_TABLE_MAGIC_N);

	if (col_nr < col_max
	    && innobase_strcasecmp(
		col_name, dict_table_get_col_name(table, col_nr)) == 0) {
		return(col_nr);
	}

	/** The order of column may changed, check it with other columns */
	for (ulint i = 0; i < col_max; i++) {
		if (i != col_nr
		    && innobase_strcasecmp(
			col_name, dict_table_get_col_name(table, i)) == 0) {

			return(i);
		}
	}

	return(col_max);
}

/** Retrieve the column name.
@param[in]	table	the table of this column */
const char* dict_col_t::name(const dict_table_t& table) const
{
	ut_ad(table.magic_n == DICT_TABLE_MAGIC_N);

	size_t col_nr;
	const char *s;

	if (is_virtual()) {
		col_nr = size_t(reinterpret_cast<const dict_v_col_t*>(this)
				- table.v_cols);
		ut_ad(col_nr < table.n_v_def);
		s = table.v_col_names;
	} else {
		col_nr = size_t(this - table.cols);
		ut_ad(col_nr < table.n_def);
		s = table.col_names;
	}

	if (s) {
		for (size_t i = 0; i < col_nr; i++) {
			s += strlen(s) + 1;
		}
	}

	return(s);
}

/** Returns a virtual column's name.
@param[in]	table	target table
@param[in]	col_nr	virtual column number (nth virtual column)
@return column name or NULL if column number out of range. */
const char*
dict_table_get_v_col_name(
	const dict_table_t*	table,
	ulint			col_nr)
{
	const char*	s;

	ut_ad(table);
	ut_ad(col_nr < table->n_v_def);
	ut_ad(table->magic_n == DICT_TABLE_MAGIC_N);

	if (col_nr >= table->n_v_def) {
		return(NULL);
	}

	s = table->v_col_names;

	if (s != NULL) {
		for (ulint i = 0; i < col_nr; i++) {
			s += strlen(s) + 1;
		}
	}

	return(s);
}

/** Search virtual column's position in InnoDB according to its position
in original table's position
@param[in]	table	target table
@param[in]	col_nr	column number (nth column in the MySQL table)
@return virtual column's position in InnoDB, ULINT_UNDEFINED if not find */
static
ulint
dict_table_get_v_col_pos_for_mysql(
	const dict_table_t*	table,
	ulint			col_nr)
{
	ulint	i;

	ut_ad(table);
	ut_ad(col_nr < static_cast<ulint>(table->n_t_def));
	ut_ad(table->magic_n == DICT_TABLE_MAGIC_N);

	for (i = 0; i < table->n_v_def; i++) {
		if (col_nr == dict_get_v_col_mysql_pos(
				table->v_cols[i].m_col.ind)) {
			break;
		}
	}

	if (i == table->n_v_def) {
		return(ULINT_UNDEFINED);
	}

	return(i);
}

/** Returns a virtual column's name according to its original
MySQL table position.
@param[in]	table	target table
@param[in]	col_nr	column number (nth column in the table)
@return column name. */
static
const char*
dict_table_get_v_col_name_mysql(
	const dict_table_t*	table,
	ulint			col_nr)
{
	ulint	i = dict_table_get_v_col_pos_for_mysql(table, col_nr);

	if (i == ULINT_UNDEFINED) {
		return(NULL);
	}

	return(dict_table_get_v_col_name(table, i));
}

/** Get nth virtual column according to its original MySQL table position
@param[in]	table	target table
@param[in]	col_nr	column number in MySQL Table definition
@return dict_v_col_t ptr */
dict_v_col_t*
dict_table_get_nth_v_col_mysql(
	const dict_table_t*	table,
	ulint			col_nr)
{
	ulint	i = dict_table_get_v_col_pos_for_mysql(table, col_nr);

	if (i == ULINT_UNDEFINED) {
		return(NULL);
	}

	return(dict_table_get_nth_v_col(table, i));
}

<<<<<<< HEAD
=======
/********************************************************************//**
Acquire the autoinc lock. */
void
dict_table_autoinc_lock(
/*====================*/
	dict_table_t*	table)	/*!< in/out: table */
{
	mysql_mutex_lock(&table->autoinc_mutex);
}

/** Acquire the zip_pad_mutex latch.
@param[in,out]	index	the index whose zip_pad_mutex to acquire.*/
static
void
dict_index_zip_pad_lock(
	dict_index_t*	index)
{
	mysql_mutex_lock(&index->zip_pad.mutex);
}
>>>>>>> 1e778a3b

/** Get all the FTS indexes on a table.
@param[in]	table	table
@param[out]	indexes	all FTS indexes on this table
@return number of FTS indexes */
ulint
dict_table_get_all_fts_indexes(
	const dict_table_t*	table,
	ib_vector_t*		indexes)
{
	dict_index_t* index;

	ut_a(ib_vector_size(indexes) == 0);

	for (index = dict_table_get_first_index(table);
	     index;
	     index = dict_table_get_next_index(index)) {

		if (index->type == DICT_FTS) {
			ib_vector_push(indexes, &index);
		}
	}

	return(ib_vector_size(indexes));
}

<<<<<<< HEAD
=======
/********************************************************************//**
Release the autoinc lock. */
void
dict_table_autoinc_unlock(
/*======================*/
	dict_table_t*	table)	/*!< in/out: table */
{
	mysql_mutex_unlock(&table->autoinc_mutex);
}

>>>>>>> 1e778a3b
/** Looks for column n in an index.
@param[in]	index		index
@param[in]	n		column number
@param[in]	inc_prefix	true=consider column prefixes too
@param[in]	is_virtual	true==virtual column
@param[out]	prefix_col_pos	col num if prefix
@return position in internal representation of the index;
ULINT_UNDEFINED if not contained */
ulint
dict_index_get_nth_col_or_prefix_pos(
	const dict_index_t*	index,
	ulint			n,
	bool			inc_prefix,
	bool			is_virtual,
	ulint*			prefix_col_pos)
{
	const dict_field_t*	field;
	const dict_col_t*	col;
	ulint			pos;
	ulint			n_fields;

	ut_ad(index);
	ut_ad(index->magic_n == DICT_INDEX_MAGIC_N);

	if (prefix_col_pos) {
		*prefix_col_pos = ULINT_UNDEFINED;
	}

	if (is_virtual) {
		col = &(dict_table_get_nth_v_col(index->table, n)->m_col);
	} else {
		col = dict_table_get_nth_col(index->table, n);
	}

	if (dict_index_is_clust(index)) {

		return(dict_col_get_clust_pos(col, index));
	}

	n_fields = dict_index_get_n_fields(index);

	for (pos = 0; pos < n_fields; pos++) {
		field = dict_index_get_nth_field(index, pos);

		if (col == field->col) {
			if (prefix_col_pos) {
				*prefix_col_pos = pos;
			}
			if (inc_prefix || field->prefix_len == 0) {
				return(pos);
			}
		}
	}

	return(ULINT_UNDEFINED);
}

/** Check if the index contains a column or a prefix of that column.
@param[in]	n		column number
@param[in]	is_virtual	whether it is a virtual col
@return whether the index contains the column or its prefix */
bool dict_index_t::contains_col_or_prefix(ulint n, bool is_virtual) const
{
	ut_ad(magic_n == DICT_INDEX_MAGIC_N);

	if (is_primary()) {
		return(!is_virtual);
	}

	const dict_col_t* col = is_virtual
		? &dict_table_get_nth_v_col(table, n)->m_col
		: dict_table_get_nth_col(table, n);

	for (ulint pos = 0; pos < n_fields; pos++) {
		if (col == fields[pos].col) {
			return true;
		}
	}

	return false;
}

/********************************************************************//**
Looks for a matching field in an index. The column has to be the same. The
column in index must be complete, or must contain a prefix longer than the
column in index2. That is, we must be able to construct the prefix in index2
from the prefix in index.
@return position in internal representation of the index;
ULINT_UNDEFINED if not contained */
ulint
dict_index_get_nth_field_pos(
/*=========================*/
	const dict_index_t*	index,	/*!< in: index from which to search */
	const dict_index_t*	index2,	/*!< in: index */
	ulint			n)	/*!< in: field number in index2 */
{
	const dict_field_t*	field;
	const dict_field_t*	field2;
	ulint			n_fields;
	ulint			pos;

	ut_ad(index->magic_n == DICT_INDEX_MAGIC_N);

	field2 = dict_index_get_nth_field(index2, n);

	n_fields = dict_index_get_n_fields(index);

	/* Are we looking for a MBR (Minimum Bound Box) field of
	a spatial index */
	bool	is_mbr_fld = (n == 0 && dict_index_is_spatial(index2));

	for (pos = 0; pos < n_fields; pos++) {
		field = dict_index_get_nth_field(index, pos);

		/* The first field of a spatial index is a transformed
		MBR (Minimum Bound Box) field made out of original column,
		so its field->col still points to original cluster index
		col, but the actual content is different. So we cannot
		consider them equal if neither of them is MBR field */
		if (pos == 0 && dict_index_is_spatial(index) && !is_mbr_fld) {
			continue;
		}

		if (field->col == field2->col
		    && (field->prefix_len == 0
			|| (field->prefix_len >= field2->prefix_len
			    && field2->prefix_len != 0))) {

			return(pos);
		}
	}

	return(ULINT_UNDEFINED);
}

/**********************************************************************//**
Returns a table object based on table id.
@return table, NULL if does not exist */
dict_table_t*
dict_table_open_on_id(
/*==================*/
	table_id_t	table_id,	/*!< in: table id */
	ibool		dict_locked,	/*!< in: TRUE=data dictionary locked */
	dict_table_op_t	table_op)	/*!< in: operation to perform */
{
	dict_table_t*	table;

	if (!dict_locked) {
		mutex_enter(&dict_sys.mutex);
	}

	ut_ad(mutex_own(&dict_sys.mutex));

	table = dict_table_open_on_id_low(
		table_id,
		table_op == DICT_TABLE_OP_LOAD_TABLESPACE
		? DICT_ERR_IGNORE_RECOVER_LOCK
		: DICT_ERR_IGNORE_FK_NOKEY,
		table_op == DICT_TABLE_OP_OPEN_ONLY_IF_CACHED);

	if (table != NULL) {
		dict_sys.acquire(table);
		MONITOR_INC(MONITOR_TABLE_REFERENCE);
	}

	if (!dict_locked) {
		dict_table_try_drop_aborted_and_mutex_exit(
			table, table_op == DICT_TABLE_OP_DROP_ORPHAN);
	}

	return(table);
}

/********************************************************************//**
Looks for column n position in the clustered index.
@return position in internal representation of the clustered index */
ulint
dict_table_get_nth_col_pos(
/*=======================*/
	const dict_table_t*	table,	/*!< in: table */
	ulint			n,	/*!< in: column number */
	ulint*			prefix_col_pos)
{
	return(dict_index_get_nth_col_pos(dict_table_get_first_index(table),
					  n, prefix_col_pos));
}

/********************************************************************//**
Checks if a column is in the ordering columns of the clustered index of a
table. Column prefixes are treated like whole columns.
@return TRUE if the column, or its prefix, is in the clustered key */
ibool
dict_table_col_in_clustered_key(
/*============================*/
	const dict_table_t*	table,	/*!< in: table */
	ulint			n)	/*!< in: column number */
{
	const dict_index_t*	index;
	const dict_field_t*	field;
	const dict_col_t*	col;
	ulint			pos;
	ulint			n_fields;

	col = dict_table_get_nth_col(table, n);

	index = dict_table_get_first_index(table);

	n_fields = dict_index_get_n_unique(index);

	for (pos = 0; pos < n_fields; pos++) {
		field = dict_index_get_nth_field(index, pos);

		if (col == field->col) {

			return(TRUE);
		}
	}

	return(FALSE);
}

/** Initialise the data dictionary cache. */
void dict_sys_t::create()
{
  ut_ad(this == &dict_sys);
  ut_ad(!is_initialised());
  m_initialised= true;
  UT_LIST_INIT(table_LRU, &dict_table_t::table_LRU);
  UT_LIST_INIT(table_non_LRU, &dict_table_t::table_LRU);

  mutex_create(LATCH_ID_DICT_SYS, &mutex);

  const ulint hash_size = buf_pool_get_curr_size()
    / (DICT_POOL_PER_TABLE_HASH * UNIV_WORD_SIZE);

  table_hash= hash_create(hash_size);
  table_id_hash= hash_create(hash_size);
  temp_id_hash= hash_create(hash_size);

  rw_lock_create(dict_operation_lock_key, &latch, SYNC_DICT_OPERATION);

  if (!srv_read_only_mode)
  {
    dict_foreign_err_file= os_file_create_tmpfile();
    ut_a(dict_foreign_err_file);
  }

  mutex_create(LATCH_ID_DICT_FOREIGN_ERR, &dict_foreign_err_mutex);
}

/** Acquire a reference to a cached table. */
inline void dict_sys_t::acquire(dict_table_t* table)
{
  ut_ad(dict_sys.find(table));
  if (table->can_be_evicted)
  {
    UT_LIST_REMOVE(dict_sys.table_LRU, table);
    UT_LIST_ADD_FIRST(dict_sys.table_LRU, table);
  }

  table->acquire();
}

/**********************************************************************//**
Returns a table object and increment its open handle count.
NOTE! This is a high-level function to be used mainly from outside the
'dict' module. Inside this directory dict_table_get_low
is usually the appropriate function.
@return table, NULL if does not exist */
dict_table_t*
dict_table_open_on_name(
/*====================*/
	const char*	table_name,	/*!< in: table name */
	ibool		dict_locked,	/*!< in: TRUE=data dictionary locked */
	ibool		try_drop,	/*!< in: TRUE=try to drop any orphan
					indexes after an aborted online
					index creation */
	dict_err_ignore_t
			ignore_err)	/*!< in: error to be ignored when
					loading a table definition */
{
	dict_table_t*	table;
	DBUG_ENTER("dict_table_open_on_name");
	DBUG_PRINT("dict_table_open_on_name", ("table: '%s'", table_name));

	if (!dict_locked) {
		mutex_enter(&dict_sys.mutex);
	}

	ut_ad(table_name);
	ut_ad(mutex_own(&dict_sys.mutex));

	table = dict_table_check_if_in_cache_low(table_name);

	if (table == NULL) {
		table = dict_load_table(table_name, ignore_err);
	}

	ut_ad(!table || table->cached);

	if (table != NULL) {

		/* If table is encrypted or corrupted */
		if (!(ignore_err & ~DICT_ERR_IGNORE_FK_NOKEY)
		    && !table->is_readable()) {
			/* Make life easy for drop table. */
			dict_sys.prevent_eviction(table);

			if (table->corrupted) {

				ib::error() << "Table " << table->name
					<< " is corrupted. Please "
					"drop the table and recreate.";
				if (!dict_locked) {
					mutex_exit(&dict_sys.mutex);
				}

				DBUG_RETURN(NULL);
			}

			dict_sys.acquire(table);

			if (!dict_locked) {
				mutex_exit(&dict_sys.mutex);
			}

			DBUG_RETURN(table);
		}

		dict_sys.acquire(table);
		MONITOR_INC(MONITOR_TABLE_REFERENCE);
	}

	ut_ad(dict_lru_validate());

	if (!dict_locked) {
		dict_table_try_drop_aborted_and_mutex_exit(table, try_drop);
	}

	DBUG_RETURN(table);
}

/**********************************************************************//**
Adds system columns to a table object. */
void
dict_table_add_system_columns(
/*==========================*/
	dict_table_t*	table,	/*!< in/out: table */
	mem_heap_t*	heap)	/*!< in: temporary heap */
{
	ut_ad(table->n_def == table->n_cols - DATA_N_SYS_COLS);
	ut_ad(table->magic_n == DICT_TABLE_MAGIC_N);
	ut_ad(!table->cached);

	/* NOTE: the system columns MUST be added in the following order
	(so that they can be indexed by the numerical value of DATA_ROW_ID,
	etc.) and as the last columns of the table memory object.
	The clustered index will not always physically contain all system
	columns. */

	dict_mem_table_add_col(table, heap, "DB_ROW_ID", DATA_SYS,
			       DATA_ROW_ID | DATA_NOT_NULL,
			       DATA_ROW_ID_LEN);

	compile_time_assert(DATA_ROW_ID == 0);
	dict_mem_table_add_col(table, heap, "DB_TRX_ID", DATA_SYS,
			       DATA_TRX_ID | DATA_NOT_NULL,
			       DATA_TRX_ID_LEN);
	compile_time_assert(DATA_TRX_ID == 1);
	dict_mem_table_add_col(table, heap, "DB_ROLL_PTR", DATA_SYS,
			       DATA_ROLL_PTR | DATA_NOT_NULL,
			       DATA_ROLL_PTR_LEN);
	compile_time_assert(DATA_ROLL_PTR == 2);

	/* This check reminds that if a new system column is added to
	the program, it should be dealt with here */
	compile_time_assert(DATA_N_SYS_COLS == 3);
}

/** Add the table definition to the data dictionary cache */
void dict_table_t::add_to_cache()
{
<<<<<<< HEAD
=======
	ut_ad(dict_lru_validate());
	ut_ad(mutex_own(&dict_sys->mutex));

	mysql_mutex_init(0, &autoinc_mutex, NULL);
>>>>>>> 1e778a3b
	cached = TRUE;

	dict_sys.add(this);
}

/** Add a table definition to the data dictionary cache */
inline void dict_sys_t::add(dict_table_t* table)
{
	ut_ad(!find(table));

	ulint fold = ut_fold_string(table->name.m_name);

	new (&table->autoinc_mutex) std::mutex();

	/* Look for a table with the same name: error if such exists */
	{
		dict_table_t*	table2;
		HASH_SEARCH(name_hash, table_hash, fold,
			    dict_table_t*, table2, ut_ad(table2->cached),
			    !strcmp(table2->name.m_name, table->name.m_name));
		ut_a(table2 == NULL);

#ifdef UNIV_DEBUG
		/* Look for the same table pointer with a different name */
		HASH_SEARCH_ALL(name_hash, table_hash,
				dict_table_t*, table2, ut_ad(table2->cached),
				table2 == table);
		ut_ad(table2 == NULL);
#endif /* UNIV_DEBUG */
	}
	HASH_INSERT(dict_table_t, name_hash, table_hash, fold, table);

	/* Look for a table with the same id: error if such exists */
	hash_table_t* id_hash = table->is_temporary()
		? temp_id_hash : table_id_hash;
	const ulint id_fold = ut_fold_ull(table->id);
	{
		dict_table_t*	table2;
		HASH_SEARCH(id_hash, id_hash, id_fold,
			    dict_table_t*, table2, ut_ad(table2->cached),
			    table2->id == table->id);
		ut_a(table2 == NULL);

#ifdef UNIV_DEBUG
		/* Look for the same table pointer with a different id */
		HASH_SEARCH_ALL(id_hash, id_hash,
				dict_table_t*, table2, ut_ad(table2->cached),
				table2 == table);
		ut_ad(table2 == NULL);
#endif /* UNIV_DEBUG */

		HASH_INSERT(dict_table_t, id_hash, id_hash, id_fold, table);
	}

	UT_LIST_ADD_FIRST(table->can_be_evicted ? table_LRU : table_non_LRU,
			  table);
	ut_ad(dict_lru_validate());
}

/**********************************************************************//**
Test whether a table can be evicted from the LRU cache.
@return TRUE if table can be evicted. */
static
ibool
dict_table_can_be_evicted(
/*======================*/
	dict_table_t*	table)		/*!< in: table to test */
{
	ut_d(dict_sys.assert_locked());
	ut_a(table->can_be_evicted);
	ut_a(table->foreign_set.empty());
	ut_a(table->referenced_set.empty());

	if (table->get_ref_count() == 0) {
		/* The transaction commit and rollback are called from
		outside the handler interface. This means that there is
		a window where the table->n_ref_count can be zero but
		the table instance is in "use". */

		if (lock_table_has_locks(table)) {
			return(FALSE);
		}

#ifdef BTR_CUR_HASH_ADAPT
		/* We cannot really evict the table if adaptive hash
		index entries are pointing to any of its indexes. */
		for (dict_index_t* index = dict_table_get_first_index(table);
		     index != NULL;
		     index = dict_table_get_next_index(index)) {
			if (index->n_ahi_pages()) {
				return(FALSE);
			}
		}
#endif /* BTR_CUR_HASH_ADAPT */

		return(TRUE);
	}

	return(FALSE);
}

#ifdef BTR_CUR_HASH_ADAPT
/** @return a clone of this */
dict_index_t *dict_index_t::clone() const
{
  ut_ad(n_fields);
  ut_ad(!(type & (DICT_IBUF | DICT_SPATIAL | DICT_FTS)));
  ut_ad(online_status == ONLINE_INDEX_COMPLETE);
  ut_ad(is_committed());
  ut_ad(!is_dummy);
  ut_ad(!parser);
  ut_ad(!index_fts_syncing);
  ut_ad(!online_log);
  ut_ad(!rtr_track);

  const size_t size= sizeof *this + n_fields * sizeof(*fields) +
#ifdef BTR_CUR_ADAPT
    sizeof *search_info +
#endif
    1 + strlen(name) +
    n_uniq * (sizeof *stat_n_diff_key_vals +
              sizeof *stat_n_sample_sizes +
              sizeof *stat_n_non_null_key_vals);

  mem_heap_t* heap= mem_heap_create(size);
  dict_index_t *index= static_cast<dict_index_t*>(mem_heap_dup(heap, this,
                                                               sizeof *this));
  *index= *this;
  rw_lock_create(index_tree_rw_lock_key, &index->lock, SYNC_INDEX_TREE);
  index->heap= heap;
  index->name= mem_heap_strdup(heap, name);
  index->fields= static_cast<dict_field_t*>
    (mem_heap_dup(heap, fields, n_fields * sizeof *fields));
#ifdef BTR_CUR_ADAPT
  index->search_info= btr_search_info_create(index->heap);
#endif /* BTR_CUR_ADAPT */
  index->stat_n_diff_key_vals= static_cast<ib_uint64_t*>
    (mem_heap_zalloc(heap, n_uniq * sizeof *stat_n_diff_key_vals));
  index->stat_n_sample_sizes= static_cast<ib_uint64_t*>
    (mem_heap_zalloc(heap, n_uniq * sizeof *stat_n_sample_sizes));
  index->stat_n_non_null_key_vals= static_cast<ib_uint64_t*>
    (mem_heap_zalloc(heap, n_uniq * sizeof *stat_n_non_null_key_vals));
<<<<<<< HEAD
  new (&index->zip_pad.mutex) std::mutex();
=======
  mysql_mutex_init(0, &index->zip_pad.mutex, NULL);
>>>>>>> 1e778a3b
  return index;
}

/** Clone this index for lazy dropping of the adaptive hash.
@return this or a clone */
dict_index_t *dict_index_t::clone_if_needed()
{
  if (!search_info->ref_count)
    return this;
  dict_index_t *prev= UT_LIST_GET_PREV(indexes, this);

  UT_LIST_REMOVE(table->indexes, this);
  UT_LIST_ADD_LAST(table->freed_indexes, this);
  dict_index_t *index= clone();
  set_freed();
  if (prev)
    UT_LIST_INSERT_AFTER(table->indexes, prev, index);
  else
    UT_LIST_ADD_FIRST(table->indexes, index);
  return index;
}
#endif /* BTR_CUR_HASH_ADAPT */

/**********************************************************************//**
Make room in the table cache by evicting an unused table. The unused table
should not be part of FK relationship and currently not used in any user
transaction. There is no guarantee that it will remove a table.
@return number of tables evicted. If the number of tables in the dict_LRU
is less than max_tables it will not do anything. */
ulint
dict_make_room_in_cache(
/*====================*/
	ulint		max_tables,	/*!< in: max tables allowed in cache */
	ulint		pct_check)	/*!< in: max percent to check */
{
	ulint		i;
	ulint		len;
	dict_table_t*	table;
	ulint		check_up_to;
	ulint		n_evicted = 0;

	ut_a(pct_check > 0);
	ut_a(pct_check <= 100);
	ut_d(dict_sys.assert_locked());
	ut_ad(dict_lru_validate());

	i = len = UT_LIST_GET_LEN(dict_sys.table_LRU);

	if (len < max_tables) {
		return(0);
	}

	check_up_to = len - ((len * pct_check) / 100);

	/* Check for overflow */
	ut_a(i == 0 || check_up_to <= i);

	/* Find a suitable candidate to evict from the cache. Don't scan the
	entire LRU list. Only scan pct_check list entries. */

	for (table = UT_LIST_GET_LAST(dict_sys.table_LRU);
	     table != NULL
	     && i > check_up_to
	     && (len - n_evicted) > max_tables;
	     --i) {

		dict_table_t*	prev_table;

	        prev_table = UT_LIST_GET_PREV(table_LRU, table);

		if (dict_table_can_be_evicted(table)) {
			ut_ad(!table->fts);
			dict_sys.remove(table, true);

			++n_evicted;
		}

		table = prev_table;
	}

	return(n_evicted);
}

/** Looks for an index with the given id given a table instance.
@param[in]	table	table instance
@param[in]	id	index id
@return index or NULL */
dict_index_t*
dict_table_find_index_on_id(
	const dict_table_t*	table,
	index_id_t		id)
{
	dict_index_t*	index;

	for (index = dict_table_get_first_index(table);
	     index != NULL;
	     index = dict_table_get_next_index(index)) {

		if (id == index->id) {
			/* Found */

			return(index);
		}
	}

	return(NULL);
}

/**********************************************************************//**
Looks for an index with the given id. NOTE that we do not reserve
the dictionary mutex: this function is for emergency purposes like
printing info of a corrupt database page!
@return index or NULL if not found in cache */
dict_index_t*
dict_index_find_on_id_low(
/*======================*/
	index_id_t	id)	/*!< in: index id */
{
	if (!dict_sys.is_initialised()) return NULL;

	dict_table_t*	table;

	for (table = UT_LIST_GET_FIRST(dict_sys.table_LRU);
	     table != NULL;
	     table = UT_LIST_GET_NEXT(table_LRU, table)) {

		dict_index_t*	index = dict_table_find_index_on_id(table, id);

		if (index != NULL) {
			return(index);
		}
	}

	for (table = UT_LIST_GET_FIRST(dict_sys.table_non_LRU);
	     table != NULL;
	     table = UT_LIST_GET_NEXT(table_LRU, table)) {

		dict_index_t*	index = dict_table_find_index_on_id(table, id);

		if (index != NULL) {
			return(index);
		}
	}

	return(NULL);
}

/** Function object to remove a foreign key constraint from the
referenced_set of the referenced table.  The foreign key object is
also removed from the dictionary cache.  The foreign key constraint
is not removed from the foreign_set of the table containing the
constraint. */
struct dict_foreign_remove_partial
{
	void operator()(dict_foreign_t* foreign) {
		dict_table_t*	table = foreign->referenced_table;
		if (table != NULL) {
			table->referenced_set.erase(foreign);
		}
		dict_foreign_free(foreign);
	}
};

/**********************************************************************//**
Renames a table object.
@return TRUE if success */
dberr_t
dict_table_rename_in_cache(
/*=======================*/
	dict_table_t*	table,		/*!< in/out: table */
	const char*	new_name,	/*!< in: new name */
	bool		rename_also_foreigns,
					/*!< in: in ALTER TABLE we want
					to preserve the original table name
					in constraints which reference it */
	bool		replace_new_file)
					/*!< in: whether to replace the
					file with the new name
					(as part of rolling back TRUNCATE) */
{
	dberr_t		err;
	dict_foreign_t*	foreign;
	ulint		fold;
	char		old_name[MAX_FULL_NAME_LEN + 1];
	os_file_type_t	ftype;

	ut_ad(mutex_own(&dict_sys.mutex));

	/* store the old/current name to an automatic variable */
	ut_a(strlen(table->name.m_name) < sizeof old_name);
	strcpy(old_name, table->name.m_name);

	fold = ut_fold_string(new_name);

	/* Look for a table with the same name: error if such exists */
	dict_table_t*	table2;
	HASH_SEARCH(name_hash, dict_sys.table_hash, fold,
			dict_table_t*, table2, ut_ad(table2->cached),
			(ut_strcmp(table2->name.m_name, new_name) == 0));
	DBUG_EXECUTE_IF("dict_table_rename_in_cache_failure",
		if (table2 == NULL) {
			table2 = (dict_table_t*) -1;
		} );
	if (table2) {
		ib::error() << "Cannot rename table '" << old_name
			<< "' to '" << new_name << "' since the"
			" dictionary cache already contains '" << new_name << "'.";
		return(DB_ERROR);
	}

	/* If the table is stored in a single-table tablespace, rename the
	.ibd file and rebuild the .isl file if needed. */

	if (!table->space) {
		bool		exists;
		char*		filepath;

		ut_ad(dict_table_is_file_per_table(table));
		ut_ad(!table->is_temporary());

		/* Make sure the data_dir_path is set. */
		dict_get_and_save_data_dir_path(table, true);

		if (DICT_TF_HAS_DATA_DIR(table->flags)) {
			ut_a(table->data_dir_path);

			filepath = fil_make_filepath(
				table->data_dir_path, table->name.m_name,
				IBD, true);
		} else {
			filepath = fil_make_filepath(
				NULL, table->name.m_name, IBD, false);
		}

		if (filepath == NULL) {
			return(DB_OUT_OF_MEMORY);
		}

		fil_delete_tablespace(table->space_id, !table->space);

		/* Delete any temp file hanging around. */
		if (os_file_status(filepath, &exists, &ftype)
		    && exists
		    && !os_file_delete_if_exists(innodb_temp_file_key,
						 filepath, NULL)) {

			ib::info() << "Delete of " << filepath << " failed.";
		}
		ut_free(filepath);

	} else if (dict_table_is_file_per_table(table)) {
		char*	new_path;
		const char* old_path = UT_LIST_GET_FIRST(table->space->chain)
			->name;

		ut_ad(!table->is_temporary());

		if (DICT_TF_HAS_DATA_DIR(table->flags)) {
			new_path = os_file_make_new_pathname(
				old_path, new_name);
			err = RemoteDatafile::create_link_file(
				new_name, new_path);

			if (err != DB_SUCCESS) {
				ut_free(new_path);
				return(DB_TABLESPACE_EXISTS);
			}
		} else {
			new_path = fil_make_filepath(
				NULL, new_name, IBD, false);
		}

		/* New filepath must not exist. */
		err = table->space->rename(new_name, new_path, true,
					   replace_new_file);
		ut_free(new_path);

		/* If the tablespace is remote, a new .isl file was created
		If success, delete the old one. If not, delete the new one. */
		if (DICT_TF_HAS_DATA_DIR(table->flags)) {
			RemoteDatafile::delete_link_file(
				err == DB_SUCCESS ? old_name : new_name);
		}

		if (err != DB_SUCCESS) {
			return err;
		}
	}

	/* Remove table from the hash tables of tables */
	HASH_DELETE(dict_table_t, name_hash, dict_sys.table_hash,
		    ut_fold_string(old_name), table);

	if (strlen(new_name) > strlen(table->name.m_name)) {
		/* We allocate MAX_FULL_NAME_LEN + 1 bytes here to avoid
		memory fragmentation, we assume a repeated calls of
		ut_realloc() with the same size do not cause fragmentation */
		ut_a(strlen(new_name) <= MAX_FULL_NAME_LEN);

		table->name.m_name = static_cast<char*>(
			ut_realloc(table->name.m_name, MAX_FULL_NAME_LEN + 1));
	}
	strcpy(table->name.m_name, new_name);

	/* Add table to hash table of tables */
	HASH_INSERT(dict_table_t, name_hash, dict_sys.table_hash, fold,
		    table);

	if (!rename_also_foreigns) {
		/* In ALTER TABLE we think of the rename table operation
		in the direction table -> temporary table (#sql...)
		as dropping the table with the old name and creating
		a new with the new name. Thus we kind of drop the
		constraints from the dictionary cache here. The foreign key
		constraints will be inherited to the new table from the
		system tables through a call of dict_load_foreigns. */

		/* Remove the foreign constraints from the cache */
		std::for_each(table->foreign_set.begin(),
			      table->foreign_set.end(),
			      dict_foreign_remove_partial());
		table->foreign_set.clear();

		/* Reset table field in referencing constraints */
		for (dict_foreign_set::iterator it
			= table->referenced_set.begin();
		     it != table->referenced_set.end();
		     ++it) {

			foreign = *it;
			foreign->referenced_table = NULL;
			foreign->referenced_index = NULL;

		}

		/* Make the set of referencing constraints empty */
		table->referenced_set.clear();

		return(DB_SUCCESS);
	}

	/* Update the table name fields in foreign constraints, and update also
	the constraint id of new format >= 4.0.18 constraints. Note that at
	this point we have already changed table->name to the new name. */

	dict_foreign_set	fk_set;

	for (;;) {

		dict_foreign_set::iterator	it
			= table->foreign_set.begin();

		if (it == table->foreign_set.end()) {
			break;
		}

		foreign = *it;

		if (foreign->referenced_table) {
			foreign->referenced_table->referenced_set.erase(foreign);
		}

		if (ut_strlen(foreign->foreign_table_name)
		    < ut_strlen(table->name.m_name)) {
			/* Allocate a longer name buffer;
			TODO: store buf len to save memory */

			foreign->foreign_table_name = mem_heap_strdup(
				foreign->heap, table->name.m_name);
			dict_mem_foreign_table_name_lookup_set(foreign, TRUE);
		} else {
			strcpy(foreign->foreign_table_name,
			       table->name.m_name);
			dict_mem_foreign_table_name_lookup_set(foreign, FALSE);
		}
		if (strchr(foreign->id, '/')) {
			/* This is a >= 4.0.18 format id */

			ulint	db_len;
			char*	old_id;
			char    old_name_cs_filename[MAX_FULL_NAME_LEN+1];
			uint    errors = 0;

			/* All table names are internally stored in charset
			my_charset_filename (except the temp tables and the
			partition identifier suffix in partition tables). The
			foreign key constraint names are internally stored
			in UTF-8 charset.  The variable fkid here is used
			to store foreign key constraint name in charset
			my_charset_filename for comparison further below. */
			char    fkid[MAX_TABLE_NAME_LEN+20];
			ibool	on_tmp = FALSE;

			/* The old table name in my_charset_filename is stored
			in old_name_cs_filename */

			strcpy(old_name_cs_filename, old_name);
			old_name_cs_filename[MAX_FULL_NAME_LEN] = '\0';
			if (strstr(old_name, TEMP_TABLE_PATH_PREFIX) == NULL) {

				innobase_convert_to_system_charset(
					strchr(old_name_cs_filename, '/') + 1,
					strchr(old_name, '/') + 1,
					MAX_TABLE_NAME_LEN, &errors);

				if (errors) {
					/* There has been an error to convert
					old table into UTF-8.  This probably
					means that the old table name is
					actually in UTF-8. */
					innobase_convert_to_filename_charset(
						strchr(old_name_cs_filename,
						       '/') + 1,
						strchr(old_name, '/') + 1,
						MAX_TABLE_NAME_LEN);
				} else {
					/* Old name already in
					my_charset_filename */
					strcpy(old_name_cs_filename, old_name);
					old_name_cs_filename[MAX_FULL_NAME_LEN]
						= '\0';
				}
			}

			strncpy(fkid, foreign->id, MAX_TABLE_NAME_LEN);

			if (strstr(fkid, TEMP_TABLE_PATH_PREFIX) == NULL) {
				innobase_convert_to_filename_charset(
					strchr(fkid, '/') + 1,
					strchr(foreign->id, '/') + 1,
					MAX_TABLE_NAME_LEN+20);
			} else {
				on_tmp = TRUE;
			}

			old_id = mem_strdup(foreign->id);

			if (ut_strlen(fkid) > ut_strlen(old_name_cs_filename)
			    + ((sizeof dict_ibfk) - 1)
			    && !memcmp(fkid, old_name_cs_filename,
				       ut_strlen(old_name_cs_filename))
			    && !memcmp(fkid + ut_strlen(old_name_cs_filename),
				       dict_ibfk, (sizeof dict_ibfk) - 1)) {

				/* This is a generated >= 4.0.18 format id */

				char	table_name[MAX_TABLE_NAME_LEN + 1];
				uint	errors = 0;

				if (strlen(table->name.m_name)
				    > strlen(old_name)) {
					foreign->id = static_cast<char*>(
						mem_heap_alloc(
						foreign->heap,
						strlen(table->name.m_name)
						+ strlen(old_id) + 1));
				}

				/* Convert the table name to UTF-8 */
				strncpy(table_name, table->name.m_name,
					MAX_TABLE_NAME_LEN);
				table_name[MAX_TABLE_NAME_LEN] = '\0';
				innobase_convert_to_system_charset(
					strchr(table_name, '/') + 1,
					strchr(table->name.m_name, '/') + 1,
					MAX_TABLE_NAME_LEN, &errors);

				if (errors) {
					/* Table name could not be converted
					from charset my_charset_filename to
					UTF-8. This means that the table name
					is already in UTF-8 (#mysql50#). */
					strncpy(table_name, table->name.m_name,
						MAX_TABLE_NAME_LEN);
					table_name[MAX_TABLE_NAME_LEN] = '\0';
				}

				/* Replace the prefix 'databasename/tablename'
				with the new names */
				strcpy(foreign->id, table_name);
				if (on_tmp) {
					strcat(foreign->id,
					       old_id + ut_strlen(old_name));
				} else {
					sprintf(strchr(foreign->id, '/') + 1,
						"%s%s",
						strchr(table_name, '/') +1,
						strstr(old_id, "_ibfk_") );
				}

			} else {
				/* This is a >= 4.0.18 format id where the user
				gave the id name */
				db_len = dict_get_db_name_len(
					table->name.m_name) + 1;

				if (db_len - 1
				    > dict_get_db_name_len(foreign->id)) {

					foreign->id = static_cast<char*>(
						mem_heap_alloc(
						foreign->heap,
						db_len + strlen(old_id) + 1));
				}

				/* Replace the database prefix in id with the
				one from table->name */

				ut_memcpy(foreign->id,
					  table->name.m_name, db_len);

				strcpy(foreign->id + db_len,
				       dict_remove_db_name(old_id));
			}

			ut_free(old_id);
		}

		table->foreign_set.erase(it);
		fk_set.insert(foreign);

		if (foreign->referenced_table) {
			foreign->referenced_table->referenced_set.insert(foreign);
		}
	}

	ut_a(table->foreign_set.empty());
	table->foreign_set.swap(fk_set);

	for (dict_foreign_set::iterator it = table->referenced_set.begin();
	     it != table->referenced_set.end();
	     ++it) {

		foreign = *it;

		if (ut_strlen(foreign->referenced_table_name)
		    < ut_strlen(table->name.m_name)) {
			/* Allocate a longer name buffer;
			TODO: store buf len to save memory */

			foreign->referenced_table_name = mem_heap_strdup(
				foreign->heap, table->name.m_name);

			dict_mem_referenced_table_name_lookup_set(
				foreign, TRUE);
		} else {
			/* Use the same buffer */
			strcpy(foreign->referenced_table_name,
			       table->name.m_name);

			dict_mem_referenced_table_name_lookup_set(
				foreign, FALSE);
		}
	}

	return(DB_SUCCESS);
}

/**********************************************************************//**
Change the id of a table object in the dictionary cache. This is used in
DISCARD TABLESPACE. */
void
dict_table_change_id_in_cache(
/*==========================*/
	dict_table_t*	table,	/*!< in/out: table object already in cache */
	table_id_t	new_id)	/*!< in: new id to set */
{
	ut_ad(mutex_own(&dict_sys.mutex));
	ut_ad(table->magic_n == DICT_TABLE_MAGIC_N);
	ut_ad(!table->is_temporary());

	/* Remove the table from the hash table of id's */

	HASH_DELETE(dict_table_t, id_hash, dict_sys.table_id_hash,
		    ut_fold_ull(table->id), table);
	table->id = new_id;

	/* Add the table back to the hash table */
	HASH_INSERT(dict_table_t, id_hash, dict_sys.table_id_hash,
		    ut_fold_ull(table->id), table);
}

/** Evict a table definition from the InnoDB data dictionary cache.
@param[in,out]	table	cached table definition to be evicted
@param[in]	lru	whether this is part of least-recently-used eviction
@param[in]	keep	whether to keep (not free) the object */
void dict_sys_t::remove(dict_table_t* table, bool lru, bool keep)
{
	dict_foreign_t*	foreign;
	dict_index_t*	index;

	ut_ad(dict_lru_validate());
	ut_a(table->get_ref_count() == 0);
	ut_a(table->n_rec_locks == 0);
	ut_ad(find(table));
	ut_ad(table->magic_n == DICT_TABLE_MAGIC_N);

	/* Remove the foreign constraints from the cache */
	std::for_each(table->foreign_set.begin(), table->foreign_set.end(),
		      dict_foreign_remove_partial());
	table->foreign_set.clear();

	/* Reset table field in referencing constraints */
	for (dict_foreign_set::iterator it = table->referenced_set.begin();
	     it != table->referenced_set.end();
	     ++it) {

		foreign = *it;
		foreign->referenced_table = NULL;
		foreign->referenced_index = NULL;
	}

	/* Remove the indexes from the cache */

	for (index = UT_LIST_GET_LAST(table->indexes);
	     index != NULL;
	     index = UT_LIST_GET_LAST(table->indexes)) {

		dict_index_remove_from_cache_low(table, index, lru);
	}

	/* Remove table from the hash tables of tables */

	HASH_DELETE(dict_table_t, name_hash, table_hash,
		    ut_fold_string(table->name.m_name), table);

	hash_table_t* id_hash = table->is_temporary()
		? temp_id_hash : table_id_hash;
	const ulint id_fold = ut_fold_ull(table->id);
	HASH_DELETE(dict_table_t, id_hash, id_hash, id_fold, table);

	/* Remove table from LRU or non-LRU list. */
	if (table->can_be_evicted) {
		UT_LIST_REMOVE(table_LRU, table);
	} else {
		UT_LIST_REMOVE(table_non_LRU, table);
	}

	if (lru && table->drop_aborted) {
		/* When evicting the table definition,
		drop the orphan indexes from the data dictionary
		and free the index pages. */
		trx_t* trx = trx_create();

		ut_d(dict_sys.assert_locked());
		/* Mimic row_mysql_lock_data_dictionary(). */
		trx->dict_operation_lock_mode = RW_X_LATCH;

		trx_set_dict_operation(trx, TRX_DICT_OP_INDEX);
		row_merge_drop_indexes_dict(trx, table->id);
		trx_commit_for_mysql(trx);
		trx->dict_operation_lock_mode = 0;
		trx->free();
	}

	/* Free virtual column template if any */
	if (table->vc_templ != NULL) {
		dict_free_vc_templ(table->vc_templ);
		UT_DELETE(table->vc_templ);
	}

<<<<<<< HEAD
	table->autoinc_mutex.~mutex();

	if (keep) {
		return;
	}

=======
	mysql_mutex_destroy(&table->autoinc_mutex);
>>>>>>> 1e778a3b
#ifdef BTR_CUR_HASH_ADAPT
	if (UNIV_UNLIKELY(UT_LIST_GET_LEN(table->freed_indexes) != 0)) {
		if (table->fts) {
			fts_optimize_remove_table(table);
			fts_free(table);
			table->fts = NULL;
		}

		table->vc_templ = NULL;
		table->id = 0;
		return;
	}
#endif /* BTR_CUR_HASH_ADAPT */

	dict_mem_table_free(table);
}

/****************************************************************//**
If the given column name is reserved for InnoDB system columns, return
TRUE.
@return TRUE if name is reserved */
ibool
dict_col_name_is_reserved(
/*======================*/
	const char*	name)	/*!< in: column name */
{
	static const char*	reserved_names[] = {
		"DB_ROW_ID", "DB_TRX_ID", "DB_ROLL_PTR"
	};

	compile_time_assert(UT_ARR_SIZE(reserved_names) == DATA_N_SYS_COLS);

	for (ulint i = 0; i < UT_ARR_SIZE(reserved_names); i++) {
		if (innobase_strcasecmp(name, reserved_names[i]) == 0) {

			return(TRUE);
		}
	}

	return(FALSE);
}

/** Adds an index to the dictionary cache, with possible indexing newly
added column.
@param[in,out]	index	index; NOTE! The index memory
			object is freed in this function!
@param[in]	page_no	root page number of the index
@param[in]	add_v	virtual columns being added along with ADD INDEX
@return DB_SUCCESS, or DB_CORRUPTION */
dberr_t
dict_index_add_to_cache(
	dict_index_t*&		index,
	ulint			page_no,
	const dict_add_v_col_t* add_v)
{
	dict_index_t*	new_index;
	ulint		n_ord;
	ulint		i;

	ut_ad(mutex_own(&dict_sys.mutex));
	ut_ad(index->n_def == index->n_fields);
	ut_ad(index->magic_n == DICT_INDEX_MAGIC_N);
	ut_ad(!dict_index_is_online_ddl(index));
	ut_ad(!dict_index_is_ibuf(index));

	ut_d(mem_heap_validate(index->heap));
	ut_a(!dict_index_is_clust(index)
	     || UT_LIST_GET_LEN(index->table->indexes) == 0);
	ut_ad(dict_index_is_clust(index) || !index->table->no_rollback());

	if (!dict_index_find_cols(index, add_v)) {

		dict_mem_index_free(index);
		index = NULL;
		return DB_CORRUPTION;
	}

	/* Build the cache internal representation of the index,
	containing also the added system fields */

	if (dict_index_is_clust(index)) {
		new_index = dict_index_build_internal_clust(index);
	} else {
		new_index = (index->type & DICT_FTS)
			? dict_index_build_internal_fts(index)
			: dict_index_build_internal_non_clust(index);
		new_index->n_core_null_bytes = UT_BITS_IN_BYTES(
			unsigned(new_index->n_nullable));
	}

	/* Set the n_fields value in new_index to the actual defined
	number of fields in the cache internal representation */

	new_index->n_fields = new_index->n_def;
	new_index->trx_id = index->trx_id;
	new_index->set_committed(index->is_committed());
	new_index->nulls_equal = index->nulls_equal;
#ifdef MYSQL_INDEX_DISABLE_AHI
	new_index->disable_ahi = index->disable_ahi;
#endif

	n_ord = new_index->n_uniq;
	/* Flag the ordering columns and also set column max_prefix */

	for (i = 0; i < n_ord; i++) {
		const dict_field_t*	field
			= dict_index_get_nth_field(new_index, i);

		/* Check the column being added in the index for
		the first time and flag the ordering column. */
		if (field->col->ord_part == 0 ) {
			field->col->max_prefix = field->prefix_len;
			field->col->ord_part = 1;
		} else if (field->prefix_len == 0) {
			/* Set the max_prefix for a column to 0 if
			its prefix length is 0 (for this index)
			even if it was a part of any other index
			with some prefix length. */
			field->col->max_prefix = 0;
		} else if (field->col->max_prefix != 0
			   && field->prefix_len
			   > field->col->max_prefix) {
			/* Set the max_prefix value based on the
			prefix_len. */
			ut_ad(field->col->is_binary()
			      || field->prefix_len % field->col->mbmaxlen == 0);
			field->col->max_prefix = field->prefix_len;
		}
		ut_ad(field->col->ord_part == 1);
	}

	new_index->stat_n_diff_key_vals =
		static_cast<ib_uint64_t*>(mem_heap_zalloc(
			new_index->heap,
			dict_index_get_n_unique(new_index)
			* sizeof(*new_index->stat_n_diff_key_vals)));

	new_index->stat_n_sample_sizes =
		static_cast<ib_uint64_t*>(mem_heap_zalloc(
			new_index->heap,
			dict_index_get_n_unique(new_index)
			* sizeof(*new_index->stat_n_sample_sizes)));

	new_index->stat_n_non_null_key_vals =
		static_cast<ib_uint64_t*>(mem_heap_zalloc(
			new_index->heap,
			dict_index_get_n_unique(new_index)
			* sizeof(*new_index->stat_n_non_null_key_vals)));

	new_index->stat_index_size = 1;
	new_index->stat_n_leaf_pages = 1;

	new_index->stat_defrag_n_pages_freed = 0;
	new_index->stat_defrag_n_page_split = 0;

	new_index->stat_defrag_sample_next_slot = 0;
	memset(&new_index->stat_defrag_data_size_sample,
	       0x0, sizeof(ulint) * STAT_DEFRAG_DATA_SIZE_N_SAMPLE);

	/* Add the new index as the last index for the table */

	UT_LIST_ADD_LAST(new_index->table->indexes, new_index);
#ifdef BTR_CUR_ADAPT
	new_index->search_info = btr_search_info_create(new_index->heap);
#endif /* BTR_CUR_ADAPT */

	new_index->page = unsigned(page_no);
	rw_lock_create(index_tree_rw_lock_key, &new_index->lock,
		       SYNC_INDEX_TREE);

	new_index->n_core_fields = new_index->n_fields;

	dict_mem_index_free(index);
	index = new_index;
	return DB_SUCCESS;
}

/**********************************************************************//**
Removes an index from the dictionary cache. */
static
void
dict_index_remove_from_cache_low(
/*=============================*/
	dict_table_t*	table,		/*!< in/out: table */
	dict_index_t*	index,		/*!< in, own: index */
	ibool		lru_evict)	/*!< in: TRUE if index being evicted
					to make room in the table LRU list */
{
	ut_ad(table && index);
	ut_ad(table->magic_n == DICT_TABLE_MAGIC_N);
	ut_ad(index->magic_n == DICT_INDEX_MAGIC_N);
	ut_ad(mutex_own(&dict_sys.mutex));
	ut_ad(table->id);
#ifdef BTR_CUR_HASH_ADAPT
	ut_ad(!index->freed());
#endif /* BTR_CUR_HASH_ADAPT */

	/* No need to acquire the dict_index_t::lock here because
	there can't be any active operations on this index (or table). */

	if (index->online_log) {
		ut_ad(index->online_status == ONLINE_INDEX_CREATION);
		row_log_free(index->online_log);
	}

	/* Remove the index from the list of indexes of the table */
	UT_LIST_REMOVE(table->indexes, index);

	/* The index is being dropped, remove any compression stats for it. */
	if (!lru_evict && DICT_TF_GET_ZIP_SSIZE(index->table->flags)) {
		mutex_enter(&page_zip_stat_per_index_mutex);
		page_zip_stat_per_index.erase(index->id);
		mutex_exit(&page_zip_stat_per_index_mutex);
	}

	/* Remove the index from affected virtual column index list */
	index->detach_columns();

#ifdef BTR_CUR_HASH_ADAPT
	/* We always create search info whether or not adaptive
	hash index is enabled or not. */
	/* We are not allowed to free the in-memory index struct
	dict_index_t until all entries in the adaptive hash index
	that point to any of the page belonging to his b-tree index
	are dropped. This is so because dropping of these entries
	require access to dict_index_t struct. To avoid such scenario
	We keep a count of number of such pages in the search_info and
	only free the dict_index_t struct when this count drops to
	zero. See also: dict_table_can_be_evicted() */

	if (index->n_ahi_pages()) {
		index->set_freed();
		UT_LIST_ADD_LAST(table->freed_indexes, index);
		return;
	}
#endif /* BTR_CUR_HASH_ADAPT */

	rw_lock_free(&index->lock);

	dict_mem_index_free(index);
}

/**********************************************************************//**
Removes an index from the dictionary cache. */
void
dict_index_remove_from_cache(
/*=========================*/
	dict_table_t*	table,	/*!< in/out: table */
	dict_index_t*	index)	/*!< in, own: index */
{
	dict_index_remove_from_cache_low(table, index, FALSE);
}

/** Tries to find column names for the index and sets the col field of the
index.
@param[in]	table	table
@param[in,out]	index	index
@param[in]	add_v	new virtual columns added along with an add index call
@return whether the column names were found */
static
bool
dict_index_find_cols(
	dict_index_t*		index,
	const dict_add_v_col_t*	add_v)
{
	std::vector<ulint, ut_allocator<ulint> >	col_added;
	std::vector<ulint, ut_allocator<ulint> >	v_col_added;

	const dict_table_t* table = index->table;
	ut_ad(table->magic_n == DICT_TABLE_MAGIC_N);
	ut_ad(mutex_own(&dict_sys.mutex));

	for (ulint i = 0; i < index->n_fields; i++) {
		ulint		j;
		dict_field_t*	field = dict_index_get_nth_field(index, i);

		for (j = 0; j < table->n_cols; j++) {
			if (!innobase_strcasecmp(dict_table_get_col_name(table, j),
				    field->name)) {

				/* Check if same column is being assigned again
				which suggest that column has duplicate name. */
				bool exists =
					std::find(col_added.begin(),
						  col_added.end(), j)
					!= col_added.end();

				if (exists) {
					/* Duplicate column found. */
					goto dup_err;
				}

				field->col = dict_table_get_nth_col(table, j);

				col_added.push_back(j);

				goto found;
			}
		}

		/* Let's check if it is a virtual column */
		for (j = 0; j < table->n_v_cols; j++) {
			if (!strcmp(dict_table_get_v_col_name(table, j),
				    field->name)) {

				/* Check if same column is being assigned again
				which suggest that column has duplicate name. */
				bool exists =
					std::find(v_col_added.begin(),
						  v_col_added.end(), j)
					!= v_col_added.end();

				if (exists) {
					/* Duplicate column found. */
					break;
				}

				field->col = reinterpret_cast<dict_col_t*>(
					dict_table_get_nth_v_col(table, j));

				v_col_added.push_back(j);

				goto found;
			}
		}

		if (add_v) {
			for (j = 0; j < add_v->n_v_col; j++) {
				if (!strcmp(add_v->v_col_name[j],
					    field->name)) {
					field->col = const_cast<dict_col_t*>(
						&add_v->v_col[j].m_col);
					goto found;
				}
			}
		}

dup_err:
#ifdef UNIV_DEBUG
		/* It is an error not to find a matching column. */
		ib::error() << "No matching column for " << field->name
			<< " in index " << index->name
			<< " of table " << table->name;
#endif /* UNIV_DEBUG */
		return(FALSE);

found:
		;
	}

	return(TRUE);
}

/*******************************************************************//**
Adds a column to index. */
void
dict_index_add_col(
/*===============*/
	dict_index_t*		index,		/*!< in/out: index */
	const dict_table_t*	table,		/*!< in: table */
	dict_col_t*		col,		/*!< in: column */
	ulint			prefix_len)	/*!< in: column prefix length */
{
	dict_field_t*	field;
	const char*	col_name;

	if (col->is_virtual()) {
		dict_v_col_t*	v_col = reinterpret_cast<dict_v_col_t*>(col);
		/* Register the index with the virtual column index list */
		v_col->v_indexes.push_front(dict_v_idx_t(index, index->n_def));
		col_name = dict_table_get_v_col_name_mysql(
			table, dict_col_get_no(col));
	} else {
		col_name = dict_table_get_col_name(table, dict_col_get_no(col));
	}

	dict_mem_index_add_field(index, col_name, prefix_len);

	field = dict_index_get_nth_field(index, unsigned(index->n_def) - 1);

	field->col = col;
	field->fixed_len = static_cast<unsigned int>(
		dict_col_get_fixed_size(
			col, dict_table_is_comp(table)));

	if (prefix_len && field->fixed_len > prefix_len) {
		field->fixed_len = (unsigned int) prefix_len;
	}

	/* Long fixed-length fields that need external storage are treated as
	variable-length fields, so that the extern flag can be embedded in
	the length word. */

	if (field->fixed_len > DICT_MAX_FIXED_COL_LEN) {
		field->fixed_len = 0;
	}

	/* The comparison limit above must be constant.  If it were
	changed, the disk format of some fixed-length columns would
	change, which would be a disaster. */
	compile_time_assert(DICT_MAX_FIXED_COL_LEN == 768);

	if (!(col->prtype & DATA_NOT_NULL)) {
		index->n_nullable++;
	}
}

/*******************************************************************//**
Copies fields contained in index2 to index1. */
static
void
dict_index_copy(
/*============*/
	dict_index_t*		index1,	/*!< in: index to copy to */
	const dict_index_t*	index2,	/*!< in: index to copy from */
	ulint			start,	/*!< in: first position to copy */
	ulint			end)	/*!< in: last position to copy */
{
	dict_field_t*	field;
	ulint		i;

	/* Copy fields contained in index2 */

	for (i = start; i < end; i++) {

		field = dict_index_get_nth_field(index2, i);

		dict_index_add_col(index1, index2->table, field->col,
				   field->prefix_len);
	}
}

/*******************************************************************//**
Copies types of fields contained in index to tuple. */
void
dict_index_copy_types(
/*==================*/
	dtuple_t*		tuple,		/*!< in/out: data tuple */
	const dict_index_t*	index,		/*!< in: index */
	ulint			n_fields)	/*!< in: number of
						field types to copy */
{
	ulint		i;

	if (dict_index_is_ibuf(index)) {
		dtuple_set_types_binary(tuple, n_fields);

		return;
	}

	for (i = 0; i < n_fields; i++) {
		const dict_field_t*	ifield;
		dtype_t*		dfield_type;

		ifield = dict_index_get_nth_field(index, i);
		dfield_type = dfield_get_type(dtuple_get_nth_field(tuple, i));
		dict_col_copy_type(dict_field_get_col(ifield), dfield_type);
		if (dict_index_is_spatial(index)
		    && DATA_GEOMETRY_MTYPE(dfield_type->mtype)) {
			dfield_type->prtype |= DATA_GIS_MBR;
		}
	}
}

/** Copies types of virtual columns contained in table to tuple and sets all
fields of the tuple to the SQL NULL value.  This function should
be called right after dtuple_create().
@param[in,out]	tuple	data tuple
@param[in]	table	table
*/
void
dict_table_copy_v_types(
	dtuple_t*		tuple,
	const dict_table_t*	table)
{
	/* tuple could have more virtual columns than existing table,
	if we are calling this for creating index along with adding
	virtual columns */
	ulint	n_fields = ut_min(dtuple_get_n_v_fields(tuple),
				  static_cast<ulint>(table->n_v_def));

	for (ulint i = 0; i < n_fields; i++) {

		dfield_t*	dfield	= dtuple_get_nth_v_field(tuple, i);
		dtype_t*	dtype	= dfield_get_type(dfield);

		dfield_set_null(dfield);
		dict_col_copy_type(
			&(dict_table_get_nth_v_col(table, i)->m_col),
			dtype);
	}
}
/*******************************************************************//**
Copies types of columns contained in table to tuple and sets all
fields of the tuple to the SQL NULL value.  This function should
be called right after dtuple_create(). */
void
dict_table_copy_types(
/*==================*/
	dtuple_t*		tuple,	/*!< in/out: data tuple */
	const dict_table_t*	table)	/*!< in: table */
{
	ulint		i;

	for (i = 0; i < dtuple_get_n_fields(tuple); i++) {

		dfield_t*	dfield	= dtuple_get_nth_field(tuple, i);
		dtype_t*	dtype	= dfield_get_type(dfield);

		dfield_set_null(dfield);
		dict_col_copy_type(dict_table_get_nth_col(table, i), dtype);
	}

	dict_table_copy_v_types(tuple, table);
}

/*******************************************************************//**
Builds the internal dictionary cache representation for a clustered
index, containing also system fields not defined by the user.
@return own: the internal representation of the clustered index */
static
dict_index_t*
dict_index_build_internal_clust(
/*============================*/
	dict_index_t*		index)	/*!< in: user representation of
					a clustered index */
{
	dict_table_t*	table = index->table;
	dict_index_t*	new_index;
	dict_field_t*	field;
	ulint		trx_id_pos;
	ulint		i;
	ibool*		indexed;

	ut_ad(dict_index_is_clust(index));
	ut_ad(!dict_index_is_ibuf(index));

	ut_ad(mutex_own(&dict_sys.mutex));

	/* Create a new index object with certainly enough fields */
	new_index = dict_mem_index_create(index->table, index->name,
					  index->type,
					  unsigned(index->n_fields
						   + table->n_cols));

	/* Copy other relevant data from the old index struct to the new
	struct: it inherits the values */

	new_index->n_user_defined_cols = index->n_fields;

	new_index->id = index->id;

	/* Copy the fields of index */
	dict_index_copy(new_index, index, 0, index->n_fields);

	if (dict_index_is_unique(index)) {
		/* Only the fields defined so far are needed to identify
		the index entry uniquely */

		new_index->n_uniq = new_index->n_def;
	} else {
		/* Also the row id is needed to identify the entry */
		new_index->n_uniq = 1 + unsigned(new_index->n_def);
	}

	new_index->trx_id_offset = 0;

	/* Add system columns, trx id first */

	trx_id_pos = new_index->n_def;

	compile_time_assert(DATA_ROW_ID == 0);
	compile_time_assert(DATA_TRX_ID == 1);
	compile_time_assert(DATA_ROLL_PTR == 2);

	if (!dict_index_is_unique(index)) {
		dict_index_add_col(new_index, table,
				   dict_table_get_sys_col(
					   table, DATA_ROW_ID),
				   0);
		trx_id_pos++;
	}

	dict_index_add_col(
		new_index, table,
		dict_table_get_sys_col(table, DATA_TRX_ID), 0);

	for (i = 0; i < trx_id_pos; i++) {

		ulint	fixed_size = dict_col_get_fixed_size(
			dict_index_get_nth_col(new_index, i),
			dict_table_is_comp(table));

		if (fixed_size == 0) {
			new_index->trx_id_offset = 0;

			break;
		}

		dict_field_t* field = dict_index_get_nth_field(
			new_index, i);
		if (field->prefix_len > 0) {
			new_index->trx_id_offset = 0;

			break;
		}

		/* Add fixed_size to new_index->trx_id_offset.
		Because the latter is a bit-field, an overflow
		can theoretically occur. Check for it. */
		fixed_size += new_index->trx_id_offset;

		new_index->trx_id_offset = unsigned(fixed_size);

		if (new_index->trx_id_offset != fixed_size) {
			/* Overflow. Pretend that this is a
			variable-length PRIMARY KEY. */
			ut_ad(0);
			new_index->trx_id_offset = 0;
			break;
		}
	}

	dict_index_add_col(
		new_index, table,
		dict_table_get_sys_col(table, DATA_ROLL_PTR), 0);

	/* Remember the table columns already contained in new_index */
	indexed = static_cast<ibool*>(
		ut_zalloc_nokey(table->n_cols * sizeof *indexed));

	/* Mark the table columns already contained in new_index */
	for (i = 0; i < new_index->n_def; i++) {

		field = dict_index_get_nth_field(new_index, i);

		/* If there is only a prefix of the column in the index
		field, do not mark the column as contained in the index */

		if (field->prefix_len == 0) {

			indexed[field->col->ind] = TRUE;
		}
	}

	/* Add to new_index non-system columns of table not yet included
	there */
	for (i = 0; i + DATA_N_SYS_COLS < ulint(table->n_cols); i++) {
		dict_col_t*	col = dict_table_get_nth_col(table, i);
		ut_ad(col->mtype != DATA_SYS);

		if (!indexed[col->ind]) {
			dict_index_add_col(new_index, table, col, 0);
		}
	}

	ut_free(indexed);

	ut_ad(UT_LIST_GET_LEN(table->indexes) == 0);

	new_index->n_core_null_bytes = table->supports_instant()
		? dict_index_t::NO_CORE_NULL_BYTES
		: UT_BITS_IN_BYTES(unsigned(new_index->n_nullable));
	new_index->cached = TRUE;

	return(new_index);
}

/*******************************************************************//**
Builds the internal dictionary cache representation for a non-clustered
index, containing also system fields not defined by the user.
@return own: the internal representation of the non-clustered index */
static
dict_index_t*
dict_index_build_internal_non_clust(
/*================================*/
	dict_index_t*		index)	/*!< in: user representation of
					a non-clustered index */
{
	dict_field_t*	field;
	dict_index_t*	new_index;
	dict_index_t*	clust_index;
	dict_table_t*	table = index->table;
	ulint		i;
	ibool*		indexed;

	ut_ad(table && index);
	ut_ad(!dict_index_is_clust(index));
	ut_ad(!dict_index_is_ibuf(index));
	ut_ad(mutex_own(&dict_sys.mutex));

	/* The clustered index should be the first in the list of indexes */
	clust_index = UT_LIST_GET_FIRST(table->indexes);

	ut_ad(clust_index);
	ut_ad(dict_index_is_clust(clust_index));
	ut_ad(!dict_index_is_ibuf(clust_index));

	/* Create a new index */
	new_index = dict_mem_index_create(
		index->table, index->name, index->type,
		ulint(index->n_fields + 1 + clust_index->n_uniq));

	/* Copy other relevant data from the old index
	struct to the new struct: it inherits the values */

	new_index->n_user_defined_cols = index->n_fields;

	new_index->id = index->id;

	/* Copy fields from index to new_index */
	dict_index_copy(new_index, index, 0, index->n_fields);

	/* Remember the table columns already contained in new_index */
	indexed = static_cast<ibool*>(
		ut_zalloc_nokey(table->n_cols * sizeof *indexed));

	/* Mark the table columns already contained in new_index */
	for (i = 0; i < new_index->n_def; i++) {

		field = dict_index_get_nth_field(new_index, i);

		if (field->col->is_virtual()) {
			continue;
		}

		/* If there is only a prefix of the column in the index
		field, do not mark the column as contained in the index */

		if (field->prefix_len == 0) {

			indexed[field->col->ind] = TRUE;
		}
	}

	/* Add to new_index the columns necessary to determine the clustered
	index entry uniquely */

	for (i = 0; i < clust_index->n_uniq; i++) {

		field = dict_index_get_nth_field(clust_index, i);

		if (!indexed[field->col->ind]) {
			dict_index_add_col(new_index, table, field->col,
					   field->prefix_len);
		} else if (dict_index_is_spatial(index)) {
			/*For spatial index, we still need to add the
			field to index. */
			dict_index_add_col(new_index, table, field->col,
					   field->prefix_len);
		}
	}

	ut_free(indexed);

	if (dict_index_is_unique(index)) {
		new_index->n_uniq = index->n_fields;
	} else {
		new_index->n_uniq = new_index->n_def;
	}

	/* Set the n_fields value in new_index to the actual defined
	number of fields */

	new_index->n_fields = new_index->n_def;

	new_index->cached = TRUE;

	return(new_index);
}

/***********************************************************************
Builds the internal dictionary cache representation for an FTS index.
@return own: the internal representation of the FTS index */
static
dict_index_t*
dict_index_build_internal_fts(
/*==========================*/
	dict_index_t*	index)	/*!< in: user representation of an FTS index */
{
	dict_index_t*	new_index;

	ut_ad(index->type == DICT_FTS);
	ut_ad(mutex_own(&dict_sys.mutex));

	/* Create a new index */
	new_index = dict_mem_index_create(index->table, index->name,
					  index->type, index->n_fields);

	/* Copy other relevant data from the old index struct to the new
	struct: it inherits the values */

	new_index->n_user_defined_cols = index->n_fields;

	new_index->id = index->id;

	/* Copy fields from index to new_index */
	dict_index_copy(new_index, index, 0, index->n_fields);

	new_index->n_uniq = 0;
	new_index->cached = TRUE;

	dict_table_t* table = index->table;

	if (table->fts->cache == NULL) {
		table->fts->cache = fts_cache_create(table);
	}

	rw_lock_x_lock(&table->fts->cache->init_lock);
	/* Notify the FTS cache about this index. */
	fts_cache_index_cache_create(table, new_index);
	rw_lock_x_unlock(&table->fts->cache->init_lock);

	return(new_index);
}
/*====================== FOREIGN KEY PROCESSING ========================*/

/** Check whether the dict_table_t is a partition.
A partitioned table on the SQL level is composed of InnoDB tables,
where each InnoDB table is a [sub]partition including its secondary indexes
which belongs to the partition.
@param[in]	table	Table to check.
@return true if the dict_table_t is a partition else false. */
UNIV_INLINE
bool
dict_table_is_partition(
	const dict_table_t*	table)
{
	/* Check both P and p on all platforms in case it was moved to/from
	WIN. */
	return(strstr(table->name.m_name, "#p#")
	       || strstr(table->name.m_name, "#P#"));
}

/*********************************************************************//**
Checks if a table is referenced by foreign keys.
@return TRUE if table is referenced by a foreign key */
ibool
dict_table_is_referenced_by_foreign_key(
/*====================================*/
	const dict_table_t*	table)	/*!< in: InnoDB table */
{
	return(!table->referenced_set.empty());
}

/**********************************************************************//**
Removes a foreign constraint struct from the dictionary cache. */
void
dict_foreign_remove_from_cache(
/*===========================*/
	dict_foreign_t*	foreign)	/*!< in, own: foreign constraint */
{
	ut_ad(mutex_own(&dict_sys.mutex));
	ut_a(foreign);

	if (foreign->referenced_table != NULL) {
		foreign->referenced_table->referenced_set.erase(foreign);
	}

	if (foreign->foreign_table != NULL) {
		foreign->foreign_table->foreign_set.erase(foreign);
	}

	dict_foreign_free(foreign);
}

/**********************************************************************//**
Looks for the foreign constraint from the foreign and referenced lists
of a table.
@return foreign constraint */
static
dict_foreign_t*
dict_foreign_find(
/*==============*/
	dict_table_t*	table,		/*!< in: table object */
	dict_foreign_t*	foreign)	/*!< in: foreign constraint */
{
	ut_ad(mutex_own(&dict_sys.mutex));

	ut_ad(dict_foreign_set_validate(table->foreign_set));
	ut_ad(dict_foreign_set_validate(table->referenced_set));

	dict_foreign_set::iterator it = table->foreign_set.find(foreign);

	if (it != table->foreign_set.end()) {
		return(*it);
	}

	it = table->referenced_set.find(foreign);

	if (it != table->referenced_set.end()) {
		return(*it);
	}

	return(NULL);
}

/*********************************************************************//**
Tries to find an index whose first fields are the columns in the array,
in the same order and is not marked for deletion and is not the same
as types_idx.
@return matching index, NULL if not found */
dict_index_t*
dict_foreign_find_index(
/*====================*/
	const dict_table_t*	table,	/*!< in: table */
	const char**		col_names,
					/*!< in: column names, or NULL
					to use table->col_names */
	const char**		columns,/*!< in: array of column names */
	ulint			n_cols,	/*!< in: number of columns */
	const dict_index_t*	types_idx,
					/*!< in: NULL or an index
					whose types the column types
					must match */
	bool			check_charsets,
					/*!< in: whether to check
					charsets.  only has an effect
					if types_idx != NULL */
	ulint			check_null,
					/*!< in: nonzero if none of
					the columns must be declared
					NOT NULL */
	fkerr_t*		error,	/*!< out: error code */
	ulint*			err_col_no,
					/*!< out: column number where
					error happened */
	dict_index_t**		err_index)
					/*!< out: index where error
					happened */
{
	ut_ad(mutex_own(&dict_sys.mutex));

	if (error) {
		*error = FK_INDEX_NOT_FOUND;
	}

	for (dict_index_t* index = dict_table_get_first_index(table);
	     index;
	     index = dict_table_get_next_index(index)) {
		if (types_idx != index
		    && !index->to_be_dropped
		    && !dict_index_is_online_ddl(index)
		    && dict_foreign_qualify_index(
			    table, col_names, columns, n_cols,
			    index, types_idx,
			    check_charsets, check_null,
			    error, err_col_no, err_index)) {
			if (error) {
				*error = FK_SUCCESS;
			}

			return(index);
		}
	}

	return(NULL);
}
/**********************************************************************//**
Report an error in a foreign key definition. */
static
void
dict_foreign_error_report_low(
/*==========================*/
	FILE*		file,	/*!< in: output stream */
	const char*	name)	/*!< in: table name */
{
	rewind(file);
	ut_print_timestamp(file);
	fprintf(file, " Error in foreign key constraint of table %s:\n",
		name);
}

/**********************************************************************//**
Report an error in a foreign key definition. */
static
void
dict_foreign_error_report(
/*======================*/
	FILE*		file,	/*!< in: output stream */
	dict_foreign_t*	fk,	/*!< in: foreign key constraint */
	const char*	msg)	/*!< in: the error message */
{
	std::string fk_str;
	mutex_enter(&dict_foreign_err_mutex);
	dict_foreign_error_report_low(file, fk->foreign_table_name);
	fputs(msg, file);
	fputs(" Constraint:\n", file);
	fk_str = dict_print_info_on_foreign_key_in_create_format(NULL, fk, TRUE);
	fputs(fk_str.c_str(), file);
	putc('\n', file);
	if (fk->foreign_index) {
		fprintf(file, "The index in the foreign key in table is"
			" %s\n%s\n", fk->foreign_index->name(),
			FOREIGN_KEY_CONSTRAINTS_MSG);
	}
	mutex_exit(&dict_foreign_err_mutex);
}

/**********************************************************************//**
Adds a foreign key constraint object to the dictionary cache. May free
the object if there already is an object with the same identifier in.
At least one of the foreign table and the referenced table must already
be in the dictionary cache!
@return DB_SUCCESS or error code */
dberr_t
dict_foreign_add_to_cache(
/*======================*/
	dict_foreign_t*		foreign,
				/*!< in, own: foreign key constraint */
	const char**		col_names,
				/*!< in: column names, or NULL to use
				foreign->foreign_table->col_names */
	bool			check_charsets,
				/*!< in: whether to check charset
				compatibility */
	dict_err_ignore_t	ignore_err)
				/*!< in: error to be ignored */
{
	dict_table_t*	for_table;
	dict_table_t*	ref_table;
	dict_foreign_t*	for_in_cache		= NULL;
	dict_index_t*	index;
	ibool		added_to_referenced_list= FALSE;
	FILE*		ef			= dict_foreign_err_file;

	DBUG_ENTER("dict_foreign_add_to_cache");
	DBUG_PRINT("dict_foreign_add_to_cache", ("id: %s", foreign->id));

	ut_ad(mutex_own(&dict_sys.mutex));

	for_table = dict_table_check_if_in_cache_low(
		foreign->foreign_table_name_lookup);

	ref_table = dict_table_check_if_in_cache_low(
		foreign->referenced_table_name_lookup);
	ut_a(for_table || ref_table);

	if (for_table) {
		for_in_cache = dict_foreign_find(for_table, foreign);
	}

	if (!for_in_cache && ref_table) {
		for_in_cache = dict_foreign_find(ref_table, foreign);
	}

	if (for_in_cache) {
		dict_foreign_free(foreign);
	} else {
		for_in_cache = foreign;

	}

	if (ref_table && !for_in_cache->referenced_table) {
		index = dict_foreign_find_index(
			ref_table, NULL,
			for_in_cache->referenced_col_names,
			for_in_cache->n_fields, for_in_cache->foreign_index,
			check_charsets, false);

		if (index == NULL
		    && !(ignore_err & DICT_ERR_IGNORE_FK_NOKEY)) {
			dict_foreign_error_report(
				ef, for_in_cache,
				"there is no index in referenced table"
				" which would contain\n"
				"the columns as the first columns,"
				" or the data types in the\n"
				"referenced table do not match"
				" the ones in table.");

			if (for_in_cache == foreign) {
				dict_foreign_free(foreign);
			}

			DBUG_RETURN(DB_CANNOT_ADD_CONSTRAINT);
		}

		for_in_cache->referenced_table = ref_table;
		for_in_cache->referenced_index = index;

		std::pair<dict_foreign_set::iterator, bool>	ret
			= ref_table->referenced_set.insert(for_in_cache);

		ut_a(ret.second);	/* second is true if the insertion
					took place */
		added_to_referenced_list = TRUE;
	}

	if (for_table && !for_in_cache->foreign_table) {
		index = dict_foreign_find_index(
			for_table, col_names,
			for_in_cache->foreign_col_names,
			for_in_cache->n_fields,
			for_in_cache->referenced_index, check_charsets,
			for_in_cache->type
			& (DICT_FOREIGN_ON_DELETE_SET_NULL
			   | DICT_FOREIGN_ON_UPDATE_SET_NULL));

		if (index == NULL
		    && !(ignore_err & DICT_ERR_IGNORE_FK_NOKEY)) {
			dict_foreign_error_report(
				ef, for_in_cache,
				"there is no index in the table"
				" which would contain\n"
				"the columns as the first columns,"
				" or the data types in the\n"
				"table do not match"
				" the ones in the referenced table\n"
				"or one of the ON ... SET NULL columns"
				" is declared NOT NULL.");

			if (for_in_cache == foreign) {
				if (added_to_referenced_list) {
					const dict_foreign_set::size_type
						n = ref_table->referenced_set
						  .erase(for_in_cache);

					ut_a(n == 1);	/* the number of
							elements removed must
							be one */
				}

				dict_foreign_free(foreign);
			}

			DBUG_RETURN(DB_CANNOT_ADD_CONSTRAINT);
		}

		for_in_cache->foreign_table = for_table;
		for_in_cache->foreign_index = index;

		std::pair<dict_foreign_set::iterator, bool>	ret
			= for_table->foreign_set.insert(for_in_cache);

		ut_a(ret.second);	/* second is true if the insertion
					took place */
	}

	/* We need to move the table to the non-LRU end of the table LRU
	list. Otherwise it will be evicted from the cache. */

	if (ref_table != NULL) {
		dict_sys.prevent_eviction(ref_table);
	}

	if (for_table != NULL) {
		dict_sys.prevent_eviction(for_table);
	}

	ut_ad(dict_lru_validate());
	DBUG_RETURN(DB_SUCCESS);
}

/*********************************************************************//**
Scans from pointer onwards. Stops if is at the start of a copy of
'string' where characters are compared without case sensitivity, and
only outside `` or "" quotes. Stops also at NUL.
@return scanned up to this */
static
const char*
dict_scan_to(
/*=========*/
	const char*	ptr,	/*!< in: scan from */
	const char*	string)	/*!< in: look for this */
{
	char	quote	= '\0';
	bool	escape	= false;

	for (; *ptr; ptr++) {
		if (*ptr == quote) {
			/* Closing quote character: do not look for
			starting quote or the keyword. */

			/* If the quote character is escaped by a
			backslash, ignore it. */
			if (escape) {
				escape = false;
			} else {
				quote = '\0';
			}
		} else if (quote) {
			/* Within quotes: do nothing. */
			if (escape) {
				escape = false;
			} else if (*ptr == '\\') {
				escape = true;
			}
		} else if (*ptr == '`' || *ptr == '"' || *ptr == '\'') {
			/* Starting quote: remember the quote character. */
			quote = *ptr;
		} else {
			/* Outside quotes: look for the keyword. */
			ulint	i;
			for (i = 0; string[i]; i++) {
				if (toupper((int)(unsigned char)(ptr[i]))
				    != toupper((int)(unsigned char)
					       (string[i]))) {
					goto nomatch;
				}
			}
			break;
nomatch:
			;
		}
	}

	return(ptr);
}

/*********************************************************************//**
Accepts a specified string. Comparisons are case-insensitive.
@return if string was accepted, the pointer is moved after that, else
ptr is returned */
static
const char*
dict_accept(
/*========*/
	CHARSET_INFO*	cs,	/*!< in: the character set of ptr */
	const char*	ptr,	/*!< in: scan from this */
	const char*	string,	/*!< in: accept only this string as the next
				non-whitespace string */
	ibool*		success)/*!< out: TRUE if accepted */
{
	const char*	old_ptr = ptr;
	const char*	old_ptr2;

	*success = FALSE;

	while (my_isspace(cs, *ptr)) {
		ptr++;
	}

	old_ptr2 = ptr;

	ptr = dict_scan_to(ptr, string);

	if (*ptr == '\0' || old_ptr2 != ptr) {
		return(old_ptr);
	}

	*success = TRUE;

	return(ptr + ut_strlen(string));
}

/*********************************************************************//**
Scans an id. For the lexical definition of an 'id', see the code below.
Strips backquotes or double quotes from around the id.
@return scanned to */
static
const char*
dict_scan_id(
/*=========*/
	CHARSET_INFO*	cs,	/*!< in: the character set of ptr */
	const char*	ptr,	/*!< in: scanned to */
	mem_heap_t*	heap,	/*!< in: heap where to allocate the id
				(NULL=id will not be allocated, but it
				will point to string near ptr) */
	const char**	id,	/*!< out,own: the id; NULL if no id was
				scannable */
	ibool		table_id,/*!< in: TRUE=convert the allocated id
				as a table name; FALSE=convert to UTF-8 */
	ibool		accept_also_dot)
				/*!< in: TRUE if also a dot can appear in a
				non-quoted id; in a quoted id it can appear
				always */
{
	char		quote	= '\0';
	ulint		len	= 0;
	const char*	s;
	char*		str;
	char*		dst;

	*id = NULL;

	while (my_isspace(cs, *ptr)) {
		ptr++;
	}

	if (*ptr == '\0') {

		return(ptr);
	}

	if (*ptr == '`' || *ptr == '"') {
		quote = *ptr++;
	}

	s = ptr;

	if (quote) {
		for (;;) {
			if (!*ptr) {
				/* Syntax error */
				return(ptr);
			}
			if (*ptr == quote) {
				ptr++;
				if (*ptr != quote) {
					break;
				}
			}
			ptr++;
			len++;
		}
	} else {
		while (!my_isspace(cs, *ptr) && *ptr != '(' && *ptr != ')'
		       && (accept_also_dot || *ptr != '.')
		       && *ptr != ',' && *ptr != '\0') {

			ptr++;
		}

		len = ulint(ptr - s);
	}

	if (heap == NULL) {
		/* no heap given: id will point to source string */
		*id = s;
		return(ptr);
	}

	if (quote) {
		char*	d;

		str = d = static_cast<char*>(
			mem_heap_alloc(heap, len + 1));

		while (len--) {
			if ((*d++ = *s++) == quote) {
				s++;
			}
		}
		*d++ = 0;
		len = ulint(d - str);
		ut_ad(*s == quote);
		ut_ad(s + 1 == ptr);
	} else {
		str = mem_heap_strdupl(heap, s, len);
	}

	if (!table_id) {
convert_id:
		/* Convert the identifier from connection character set
		to UTF-8. */
		len = 3 * len + 1;
		*id = dst = static_cast<char*>(mem_heap_alloc(heap, len));

		innobase_convert_from_id(cs, dst, str, len);
	} else if (!strncmp(str, srv_mysql50_table_name_prefix,
			    sizeof(srv_mysql50_table_name_prefix) - 1)) {
		/* This is a pre-5.1 table name
		containing chars other than [A-Za-z0-9].
		Discard the prefix and use raw UTF-8 encoding. */
		str += sizeof(srv_mysql50_table_name_prefix) - 1;
		len -= sizeof(srv_mysql50_table_name_prefix) - 1;
		goto convert_id;
	} else {
		/* Encode using filename-safe characters. */
		len = 5 * len + 1;
		*id = dst = static_cast<char*>(mem_heap_alloc(heap, len));

		innobase_convert_from_table_id(cs, dst, str, len);
	}

	return(ptr);
}

/*********************************************************************//**
Tries to scan a column name.
@return scanned to */
static
const char*
dict_scan_col(
/*==========*/
	CHARSET_INFO*		cs,	/*!< in: the character set of ptr */
	const char*		ptr,	/*!< in: scanned to */
	ibool*			success,/*!< out: TRUE if success */
	dict_table_t*		table,	/*!< in: table in which the column is */
	const dict_col_t**	column,	/*!< out: pointer to column if success */
	mem_heap_t*		heap,	/*!< in: heap where to allocate */
	const char**		name)	/*!< out,own: the column name;
					NULL if no name was scannable */
{
	ulint		i;

	*success = FALSE;

	ptr = dict_scan_id(cs, ptr, heap, name, FALSE, TRUE);

	if (*name == NULL) {

		return(ptr);	/* Syntax error */
	}

	if (table == NULL) {
		*success = TRUE;
		*column = NULL;
	} else {
		for (i = 0; i < dict_table_get_n_cols(table); i++) {

			const char*	col_name = dict_table_get_col_name(
				table, i);

			if (0 == innobase_strcasecmp(col_name, *name)) {
				/* Found */

				*success = TRUE;
				*column = dict_table_get_nth_col(table, i);
				strcpy((char*) *name, col_name);

				break;
			}
		}

		for (i = 0; i < dict_table_get_n_v_cols(table); i++) {

			const char*	col_name = dict_table_get_v_col_name(
				table, i);

			if (0 == innobase_strcasecmp(col_name, *name)) {
				/* Found */
				dict_v_col_t * vcol;
				*success = TRUE;
				vcol = dict_table_get_nth_v_col(table, i);
				*column = &vcol->m_col;
				strcpy((char*) *name, col_name);

				break;
			}
		}
	}

	return(ptr);
}

/*********************************************************************//**
Open a table from its database and table name, this is currently used by
foreign constraint parser to get the referenced table.
@return complete table name with database and table name, allocated from
heap memory passed in */
char*
dict_get_referenced_table(
/*======================*/
	const char*	name,		/*!< in: foreign key table name */
	const char*	database_name,	/*!< in: table db name */
	ulint		database_name_len, /*!< in: db name length */
	const char*	table_name,	/*!< in: table name */
	ulint		table_name_len, /*!< in: table name length */
	dict_table_t**	table,		/*!< out: table object or NULL */
	mem_heap_t*	heap)		/*!< in/out: heap memory */
{
	char*		ref;
	const char*	db_name;

	if (!database_name) {
		/* Use the database name of the foreign key table */

		db_name = name;
		database_name_len = dict_get_db_name_len(name);
	} else {
		db_name = database_name;
	}

	/* Copy database_name, '/', table_name, '\0' */
	ref = static_cast<char*>(
		mem_heap_alloc(heap, database_name_len + table_name_len + 2));

	memcpy(ref, db_name, database_name_len);
	ref[database_name_len] = '/';
	memcpy(ref + database_name_len + 1, table_name, table_name_len + 1);

	/* Values;  0 = Store and compare as given; case sensitive
	            1 = Store and compare in lower; case insensitive
	            2 = Store as given, compare in lower; case semi-sensitive */
	if (innobase_get_lower_case_table_names() == 2) {
		innobase_casedn_str(ref);
		*table = dict_table_get_low(ref);
		memcpy(ref, db_name, database_name_len);
		ref[database_name_len] = '/';
		memcpy(ref + database_name_len + 1, table_name, table_name_len + 1);

	} else {
#ifndef _WIN32
		if (innobase_get_lower_case_table_names() == 1) {
			innobase_casedn_str(ref);
		}
#else
		innobase_casedn_str(ref);
#endif /* !_WIN32 */
		*table = dict_table_get_low(ref);
	}

	return(ref);
}
/*********************************************************************//**
Scans a table name from an SQL string.
@return scanned to */
static
const char*
dict_scan_table_name(
/*=================*/
	CHARSET_INFO*	cs,	/*!< in: the character set of ptr */
	const char*	ptr,	/*!< in: scanned to */
	dict_table_t**	table,	/*!< out: table object or NULL */
	const char*	name,	/*!< in: foreign key table name */
	ibool*		success,/*!< out: TRUE if ok name found */
	mem_heap_t*	heap,	/*!< in: heap where to allocate the id */
	const char**	ref_name)/*!< out,own: the table name;
				NULL if no name was scannable */
{
	const char*	database_name	= NULL;
	ulint		database_name_len = 0;
	const char*	table_name	= NULL;
	const char*	scan_name;

	*success = FALSE;
	*table = NULL;

	ptr = dict_scan_id(cs, ptr, heap, &scan_name, TRUE, FALSE);

	if (scan_name == NULL) {

		return(ptr);	/* Syntax error */
	}

	if (*ptr == '.') {
		/* We scanned the database name; scan also the table name */

		ptr++;

		database_name = scan_name;
		database_name_len = strlen(database_name);

		ptr = dict_scan_id(cs, ptr, heap, &table_name, TRUE, FALSE);

		if (table_name == NULL) {

			return(ptr);	/* Syntax error */
		}
	} else {
		/* To be able to read table dumps made with InnoDB-4.0.17 or
		earlier, we must allow the dot separator between the database
		name and the table name also to appear within a quoted
		identifier! InnoDB used to print a constraint as:
		... REFERENCES `databasename.tablename` ...
		starting from 4.0.18 it is
		... REFERENCES `databasename`.`tablename` ... */
		const char* s;

		for (s = scan_name; *s; s++) {
			if (*s == '.') {
				database_name = scan_name;
				database_name_len = ulint(s - scan_name);
				scan_name = ++s;
				break;/* to do: multiple dots? */
			}
		}

		table_name = scan_name;
	}

	*ref_name = dict_get_referenced_table(
		name, database_name, database_name_len,
		table_name, strlen(table_name), table, heap);

	*success = TRUE;
	return(ptr);
}

/*********************************************************************//**
Skips one id. The id is allowed to contain also '.'.
@return scanned to */
static
const char*
dict_skip_word(
/*===========*/
	CHARSET_INFO*	cs,	/*!< in: the character set of ptr */
	const char*	ptr,	/*!< in: scanned to */
	ibool*		success)/*!< out: TRUE if success, FALSE if just spaces
				left in string or a syntax error */
{
	const char*	start;

	*success = FALSE;

	ptr = dict_scan_id(cs, ptr, NULL, &start, FALSE, TRUE);

	if (start) {
		*success = TRUE;
	}

	return(ptr);
}

/*********************************************************************//**
Removes MySQL comments from an SQL string. A comment is either
(a) '#' to the end of the line,
(b) '--[space]' to the end of the line, or
(c) '[slash][asterisk]' till the next '[asterisk][slash]' (like the familiar
C comment syntax).
@return own: SQL string stripped from comments; the caller must free
this with ut_free()! */
static
char*
dict_strip_comments(
/*================*/
	const char*	sql_string,	/*!< in: SQL string */
	size_t		sql_length)	/*!< in: length of sql_string */
{
	char*		str;
	const char*	sptr;
	const char*	eptr	= sql_string + sql_length;
	char*		ptr;
	/* unclosed quote character (0 if none) */
	char		quote	= 0;
	bool		escape = false;

	DBUG_ENTER("dict_strip_comments");

	DBUG_PRINT("dict_strip_comments", ("%s", sql_string));

	str = static_cast<char*>(ut_malloc_nokey(sql_length + 1));

	sptr = sql_string;
	ptr = str;

	for (;;) {
scan_more:
		if (sptr >= eptr || *sptr == '\0') {
end_of_string:
			*ptr = '\0';

			ut_a(ptr <= str + sql_length);

			DBUG_PRINT("dict_strip_comments", ("%s", str));
			DBUG_RETURN(str);
		}

		if (*sptr == quote) {
			/* Closing quote character: do not look for
			starting quote or comments. */

			/* If the quote character is escaped by a
			backslash, ignore it. */
			if (escape) {
				escape = false;
			} else {
				quote = 0;
			}
		} else if (quote) {
			/* Within quotes: do not look for
			starting quotes or comments. */
			if (escape) {
				escape = false;
			} else if (*sptr == '\\') {
				escape = true;
			}
		} else if (*sptr == '"' || *sptr == '`' || *sptr == '\'') {
			/* Starting quote: remember the quote character. */
			quote = *sptr;
		} else if (*sptr == '#'
			   || (sptr[0] == '-' && sptr[1] == '-'
			       && sptr[2] == ' ')) {
			for (;;) {
				if (++sptr >= eptr) {
					goto end_of_string;
				}

				/* In Unix a newline is 0x0A while in Windows
				it is 0x0D followed by 0x0A */

				switch (*sptr) {
				case (char) 0X0A:
				case (char) 0x0D:
				case '\0':
					goto scan_more;
				}
			}
		} else if (!quote && *sptr == '/' && *(sptr + 1) == '*') {
			sptr += 2;
			for (;;) {
				if (sptr >= eptr) {
					goto end_of_string;
				}

				switch (*sptr) {
				case '\0':
					goto scan_more;
				case '*':
					if (sptr[1] == '/') {
						sptr += 2;
						goto scan_more;
					}
				}

				sptr++;
			}
		}

		*ptr = *sptr;

		ptr++;
		sptr++;
	}
}

/*********************************************************************//**
Finds the highest [number] for foreign key constraints of the table. Looks
only at the >= 4.0.18-format id's, which are of the form
databasename/tablename_ibfk_[number].
@return highest number, 0 if table has no new format foreign key constraints */
ulint
dict_table_get_highest_foreign_id(
/*==============================*/
	dict_table_t*	table)	/*!< in: table in the dictionary memory cache */
{
	dict_foreign_t*	foreign;
	char*		endp;
	ulint		biggest_id	= 0;
	ulint		id;
	ulint		len;

	DBUG_ENTER("dict_table_get_highest_foreign_id");

	ut_a(table);

	len = ut_strlen(table->name.m_name);

	for (dict_foreign_set::iterator it = table->foreign_set.begin();
	     it != table->foreign_set.end();
	     ++it) {
		char    fkid[MAX_TABLE_NAME_LEN+20];
		foreign = *it;

		strcpy(fkid, foreign->id);
		/* Convert foreign key identifier on dictionary memory
		cache to filename charset. */
		innobase_convert_to_filename_charset(
				strchr(fkid, '/') + 1,
				strchr(foreign->id, '/') + 1,
				MAX_TABLE_NAME_LEN);

		if (ut_strlen(fkid) > ((sizeof dict_ibfk) - 1) + len
		    && 0 == ut_memcmp(fkid, table->name.m_name, len)
		    && 0 == ut_memcmp(fkid + len,
				      dict_ibfk, (sizeof dict_ibfk) - 1)
		    && fkid[len + ((sizeof dict_ibfk) - 1)] != '0') {
			/* It is of the >= 4.0.18 format */

			id = strtoul(fkid + len
				     + ((sizeof dict_ibfk) - 1),
				     &endp, 10);
			if (*endp == '\0') {
				ut_a(id != biggest_id);

				if (id > biggest_id) {
					biggest_id = id;
				}
			}
		}
	}

	DBUG_PRINT("dict_table_get_highest_foreign_id",
		   ("id: " ULINTPF, biggest_id));

	DBUG_RETURN(biggest_id);
}

/*********************************************************************//**
Reports a simple foreign key create clause syntax error. */
static
void
dict_foreign_report_syntax_err(
/*===========================*/
	const char*     fmt,		/*!< in: syntax err msg */
	const char*	oper,		/*!< in: operation */
	const char*	name,		/*!< in: table name */
	const char*	start_of_latest_foreign,
					/*!< in: start of the foreign key clause
					in the SQL string */
	const char*	ptr)		/*!< in: place of the syntax error */
{
	ut_ad(!srv_read_only_mode);

	FILE*	ef = dict_foreign_err_file;

	mutex_enter(&dict_foreign_err_mutex);
	dict_foreign_error_report_low(ef, name);
	fprintf(ef, fmt, oper, name, start_of_latest_foreign, ptr);
	mutex_exit(&dict_foreign_err_mutex);
}

/*********************************************************************//**
Push warning message to SQL-layer based on foreign key constraint
index match error. */
static
void
dict_foreign_push_index_error(
/*==========================*/
	trx_t*		trx,		/*!< in: trx */
	const char*	operation,	/*!< in: operation create or alter
					*/
	const char*	create_name,	/*!< in: table name in create or
					alter table */
	const char*	latest_foreign,	/*!< in: start of latest foreign key
					constraint name */
	const char**	columns,	/*!< in: foreign key columns */
	fkerr_t		index_error,	/*!< in: error code */
	ulint		err_col,	/*!< in: column where error happened
					*/
	dict_index_t*	err_index,	/*!< in: index where error happened
					*/
	dict_table_t*	table,		/*!< in: table */
	FILE*		ef)		/*!< in: output stream */
{
	switch (index_error) {
	case FK_SUCCESS:
		break;
	case FK_INDEX_NOT_FOUND:
		fprintf(ef,
			"%s table %s with foreign key constraint"
			" failed. There is no index in the referenced"
			" table where the referenced columns appear"
			" as the first columns near '%s'.\n",
			operation, create_name, latest_foreign);
		ib_push_warning(trx, DB_CANNOT_ADD_CONSTRAINT,
			"%s table %s with foreign key constraint"
			" failed. There is no index in the referenced"
			" table where the referenced columns appear"
			" as the first columns near '%s'.",
			operation, create_name, latest_foreign);
		return;
	case FK_IS_PREFIX_INDEX:
		fprintf(ef,
			"%s table %s with foreign key constraint"
			" failed. There is only prefix index in the referenced"
			" table where the referenced columns appear"
			" as the first columns near '%s'.\n",
			operation, create_name, latest_foreign);
		ib_push_warning(trx, DB_CANNOT_ADD_CONSTRAINT,
			"%s table %s with foreign key constraint"
			" failed. There is only prefix index in the referenced"
			" table where the referenced columns appear"
			" as the first columns near '%s'.",
			operation, create_name, latest_foreign);
		return;
	case FK_COL_NOT_NULL:
		fprintf(ef,
			"%s table %s with foreign key constraint"
			" failed. You have defined a SET NULL condition but "
			"column '%s' on index is defined as NOT NULL near '%s'.\n",
			operation, create_name, columns[err_col], latest_foreign);
		ib_push_warning(trx, DB_CANNOT_ADD_CONSTRAINT,
			"%s table %s with foreign key constraint"
			" failed. You have defined a SET NULL condition but "
			"column '%s' on index is defined as NOT NULL near '%s'.",
			operation, create_name, columns[err_col], latest_foreign);
		return;
	case FK_COLS_NOT_EQUAL:
		dict_field_t*	field;
		const char*	col_name;
		field = dict_index_get_nth_field(err_index, err_col);

		col_name = field->col->is_virtual()
			? "(null)"
			: dict_table_get_col_name(
				table, dict_col_get_no(field->col));
		fprintf(ef,
			"%s table %s with foreign key constraint"
			" failed. Field type or character set for column '%s' "
			"does not mach referenced column '%s' near '%s'.\n",
			operation, create_name, columns[err_col], col_name, latest_foreign);
		ib_push_warning(trx, DB_CANNOT_ADD_CONSTRAINT,
			"%s table %s with foreign key constraint"
			" failed. Field type or character set for column '%s' "
			"does not mach referenced column '%s' near '%s'.",
			operation, create_name, columns[err_col], col_name, latest_foreign);
		return;
	}
	DBUG_ASSERT(!"unknown error");
}

/*********************************************************************//**
Scans a table create SQL string and adds to the data dictionary the foreign key
constraints declared in the string. This function should be called after the
indexes for a table have been created. Each foreign key constraint must be
accompanied with indexes in bot participating tables. The indexes are allowed
to contain more fields than mentioned in the constraint.
@return error code or DB_SUCCESS */
static
dberr_t
dict_create_foreign_constraints_low(
	trx_t*			trx,
	mem_heap_t*		heap,
	CHARSET_INFO*		cs,
	const char*		sql_string,
	const char*		name,
	ibool			reject_fks)
{
	dict_table_t*	table			= NULL;
	dict_table_t*	referenced_table	= NULL;
	dict_table_t*	table_to_alter		= NULL;
	dict_table_t*	table_to_create		= NULL;
	ulint		highest_id_so_far	= 0;
	ulint		number			= 1;
	dict_index_t*	index			= NULL;
	dict_foreign_t*	foreign			= NULL;
	const char*	ptr			= sql_string;
	const char*	start_of_latest_foreign	= sql_string;
	const char*	start_of_latest_set     = NULL;
	FILE*		ef			= dict_foreign_err_file;
	fkerr_t		index_error		= FK_SUCCESS;
	dict_index_t*	err_index		= NULL;
	ulint		err_col;
	const char*	constraint_name;
	ibool		success;
	dberr_t		error;
	const char*	ptr1;
	const char*	ptr2;
	ulint		i;
	ulint		j;
	ibool		is_on_delete;
	ulint		n_on_deletes;
	ulint		n_on_updates;
	const dict_col_t*columns[500];
	const char*	column_names[500];
	const char*	ref_column_names[500];
	const char*	referenced_table_name;
	dict_foreign_set	local_fk_set;
	dict_foreign_set_free	local_fk_set_free(local_fk_set);
	const char*	create_table_name;
	const char*	orig;
	char	create_name[MAX_TABLE_NAME_LEN + 1];

	ut_ad(!srv_read_only_mode);
	ut_ad(mutex_own(&dict_sys.mutex));

	table = dict_table_get_low(name);
	/* First check if we are actually doing an ALTER TABLE, and in that
	case look for the table being altered */
	orig = ptr;
	ptr = dict_accept(cs, ptr, "ALTER", &success);

	const char* const operation = success ? "Alter " : "Create ";

	if (!success) {
		orig = ptr;
		ptr = dict_scan_to(ptr, "CREATE");
		ptr = dict_scan_to(ptr, "TABLE");
		ptr = dict_accept(cs, ptr, "TABLE", &success);
		create_table_name = NULL;

		if (success) {
			ptr = dict_scan_table_name(cs, ptr, &table_to_create, name,
						   &success, heap, &create_table_name);
		}

		ptr = orig;
		const char* n = create_table_name ? create_table_name : name;
		char *bufend = innobase_convert_name(create_name, MAX_TABLE_NAME_LEN,
						     n, strlen(n), trx->mysql_thd);
		create_name[bufend-create_name] = '\0';
	} else {
		strncpy(create_name, name, sizeof create_name);
		create_name[(sizeof create_name) - 1] = '\0';
	}

	if (table == NULL) {
		mutex_enter(&dict_foreign_err_mutex);
		dict_foreign_error_report_low(ef, create_name);
		fprintf(ef, "%s table %s with foreign key constraint"
			" failed. Table %s not found from data dictionary."
			" Error close to %s.\n",
			operation, create_name, create_name, start_of_latest_foreign);
		mutex_exit(&dict_foreign_err_mutex);
		ib_push_warning(trx, DB_ERROR,
			"%s table %s with foreign key constraint"
			" failed. Table %s not found from data dictionary."
			" Error close to %s.",
			operation, create_name, create_name, start_of_latest_foreign);

		return(DB_ERROR);
	}

	/* If not alter table jump to loop */
	if (!success) {

		goto loop;
	}

	orig = ptr;
	for (;;) {
		ptr = dict_accept(cs, ptr, "TABLE", &success);
		if (success) {
			break;
		}
		ptr = dict_accept(cs, ptr, "ONLINE", &success);
		if (success) {
			continue;
		}
		ptr = dict_accept(cs, ptr, "IGNORE", &success);
		if (!success) {
			goto loop;
		}
	}

	/* We are doing an ALTER TABLE: scan the table name we are altering */

	orig = ptr;
	ptr = dict_scan_table_name(cs, ptr, &table_to_alter, name,
				   &success, heap, &referenced_table_name);

	{
		const char* n = table_to_alter
			? table_to_alter->name.m_name : referenced_table_name;
		char* bufend = innobase_convert_name(
			create_name, MAX_TABLE_NAME_LEN, n, strlen(n),
			trx->mysql_thd);
		create_name[bufend-create_name]='\0';
	}

	if (!success) {
		ib::error() << "Could not find the table " << create_name << " being" << operation << " near to "
			<< orig;

		ib_push_warning(trx, DB_ERROR,
			"%s table %s with foreign key constraint"
			" failed. Table %s not found from data dictionary."
			" Error close to %s.",
			operation, create_name, create_name, orig);

		return(DB_ERROR);
	}

	/* Starting from 4.0.18 and 4.1.2, we generate foreign key id's in the
	format databasename/tablename_ibfk_[number], where [number] is local
	to the table; look for the highest [number] for table_to_alter, so
	that we can assign to new constraints higher numbers. */

	/* If we are altering a temporary table, the table name after ALTER
	TABLE does not correspond to the internal table name, and
	table_to_alter is NULL. TODO: should we fix this somehow? */

	if (table_to_alter == NULL) {
		highest_id_so_far = 0;
	} else {
		highest_id_so_far = dict_table_get_highest_foreign_id(
			table_to_alter);
	}

	number = highest_id_so_far + 1;
	/* Scan for foreign key declarations in a loop */
loop:
	/* Scan either to "CONSTRAINT" or "FOREIGN", whichever is closer */

	ptr1 = dict_scan_to(ptr, "CONSTRAINT");
	ptr2 = dict_scan_to(ptr, "FOREIGN");

	constraint_name = NULL;

	if (ptr1 < ptr2) {
		/* The user may have specified a constraint name. Pick it so
		that we can store 'databasename/constraintname' as the id of
		of the constraint to system tables. */
		ptr = ptr1;

		orig = ptr;
		ptr = dict_accept(cs, ptr, "CONSTRAINT", &success);

		ut_a(success);

		if (!my_isspace(cs, *ptr) && *ptr != '"' && *ptr != '`') {
			goto loop;
		}

		while (my_isspace(cs, *ptr)) {
			ptr++;
		}

		/* read constraint name unless got "CONSTRAINT FOREIGN" */
		if (ptr != ptr2) {
			ptr = dict_scan_id(cs, ptr, heap,
					   &constraint_name, FALSE, FALSE);
		}
	} else {
		ptr = ptr2;
	}

	if (*ptr == '\0') {
		/* The proper way to reject foreign keys for temporary
		tables would be to split the lexing and syntactical
		analysis of foreign key clauses from the actual adding
		of them, so that ha_innodb.cc could first parse the SQL
		command, determine if there are any foreign keys, and
		if so, immediately reject the command if the table is a
		temporary one. For now, this kludge will work. */
		if (reject_fks && !local_fk_set.empty()) {
			mutex_enter(&dict_foreign_err_mutex);
			dict_foreign_error_report_low(ef, create_name);
			fprintf(ef, "%s table %s with foreign key constraint"
				" failed. Temporary tables can't have foreign key constraints."
				" Error close to %s.\n",
				operation, create_name, start_of_latest_foreign);
			mutex_exit(&dict_foreign_err_mutex);

			ib_push_warning(trx, DB_CANNOT_ADD_CONSTRAINT,
				"%s table %s with foreign key constraint"
				" failed. Temporary tables can't have foreign key constraints."
				" Error close to %s.",
				operation, create_name, start_of_latest_foreign);

			return(DB_CANNOT_ADD_CONSTRAINT);
		}

		if (dict_foreigns_has_s_base_col(local_fk_set, table)) {
			return(DB_NO_FK_ON_S_BASE_COL);
		}

		/**********************************************************/
		/* The following call adds the foreign key constraints
		to the data dictionary system tables on disk */
		trx->op_info = "adding foreign keys";

		trx_start_if_not_started_xa(trx, true);

		trx_set_dict_operation(trx, TRX_DICT_OP_TABLE);

		error = dict_create_add_foreigns_to_dictionary(
			local_fk_set, table, trx);

		if (error == DB_SUCCESS) {

			table->foreign_set.insert(local_fk_set.begin(),
						  local_fk_set.end());
			std::for_each(local_fk_set.begin(),
				      local_fk_set.end(),
				      dict_foreign_add_to_referenced_table());
			local_fk_set.clear();

			dict_mem_table_fill_foreign_vcol_set(table);
		}
		return(error);
	}

	start_of_latest_foreign = ptr;

	orig = ptr;
	ptr = dict_accept(cs, ptr, "FOREIGN", &success);

	if (!success) {
		goto loop;
	}

	if (!my_isspace(cs, *ptr)) {
		goto loop;
	}

	orig = ptr;
	ptr = dict_accept(cs, ptr, "KEY", &success);

	if (!success) {
		goto loop;
	}

	if (my_isspace(cs, *ptr)) {
		ptr1 = dict_accept(cs, ptr, "IF", &success);

		if (success) {
			if (!my_isspace(cs, *ptr1)) {
				goto loop;
			}
			ptr1 = dict_accept(cs, ptr1, "NOT", &success);
			if (!success) {
				goto loop;
			}
			ptr1 = dict_accept(cs, ptr1, "EXISTS", &success);
			if (!success) {
				goto loop;
			}
			ptr = ptr1;
		}
	}

	orig = ptr;
	ptr = dict_accept(cs, ptr, "(", &success);

	if (!success) {
		if (constraint_name) {
			/* MySQL allows also an index id before the '('; we
			skip it */
			ptr = dict_skip_word(cs, ptr, &success);
			if (!success) {
				dict_foreign_report_syntax_err(
					"%s table %s with foreign key constraint"
					" failed. Parse error in '%s'"
					" near '%s'.\n",
					operation, create_name, start_of_latest_foreign, orig);

				ib_push_warning(trx, DB_CANNOT_ADD_CONSTRAINT,
					"%s table %s with foreign key constraint"
					" failed. Parse error in '%s'"
					" near '%s'.",
					operation, create_name, start_of_latest_foreign, orig);
				return(DB_CANNOT_ADD_CONSTRAINT);
			}
		} else {
			while (my_isspace(cs, *ptr)) {
				ptr++;
			}

			ptr = dict_scan_id(cs, ptr, heap,
				     &constraint_name, FALSE, FALSE);
		}

		ptr = dict_accept(cs, ptr, "(", &success);

		if (!success) {
			/* We do not flag a syntax error here because in an
			ALTER TABLE we may also have DROP FOREIGN KEY abc */

			goto loop;
		}
	}

	i = 0;

	/* Scan the columns in the first list */
col_loop1:
	ut_a(i < (sizeof column_names) / sizeof *column_names);
	orig = ptr;
	ptr = dict_scan_col(cs, ptr, &success, table, columns + i,
			    heap, column_names + i);
	if (!success) {
		mutex_enter(&dict_foreign_err_mutex);
		dict_foreign_error_report_low(ef, create_name);
		fprintf(ef,
			"%s table %s with foreign key constraint"
			" failed. Parse error in '%s'"
			" near '%s'.\n",
			operation, create_name, start_of_latest_foreign, orig);

		mutex_exit(&dict_foreign_err_mutex);

		ib_push_warning(trx, DB_CANNOT_ADD_CONSTRAINT,
			"%s table %s with foreign key constraint"
			" failed. Parse error in '%s'"
			" near '%s'.",
			operation, create_name, start_of_latest_foreign, orig);

		return(DB_CANNOT_ADD_CONSTRAINT);
	}

	i++;

	ptr = dict_accept(cs, ptr, ",", &success);

	if (success) {
		goto col_loop1;
	}

	orig = ptr;
	ptr = dict_accept(cs, ptr, ")", &success);

	if (!success) {
		dict_foreign_report_syntax_err(
			"%s table %s with foreign key constraint"
			" failed. Parse error in '%s'"
			" near '%s'.\n",
			operation, create_name, start_of_latest_foreign, orig);

		ib_push_warning(trx, DB_CANNOT_ADD_CONSTRAINT,
			"%s table %s with foreign key constraint"
			" failed. Parse error in '%s'"
			" near '%s'.",
			operation, create_name, start_of_latest_foreign, orig);

		return(DB_CANNOT_ADD_CONSTRAINT);
	}

	/* Try to find an index which contains the columns
	as the first fields and in the right order. There is
	no need to check column type match (on types_idx), since
	the referenced table can be NULL if foreign_key_checks is
	set to 0 */

	index = dict_foreign_find_index(
		table, NULL, column_names, i,
		NULL, TRUE, FALSE, &index_error, &err_col, &err_index);

	if (!index) {
		mutex_enter(&dict_foreign_err_mutex);
		dict_foreign_error_report_low(ef, create_name);
		fputs("There is no index in table ", ef);
		ut_print_name(ef, NULL, create_name);
		fprintf(ef, " where the columns appear\n"
			"as the first columns. Constraint:\n%s\n%s",
			start_of_latest_foreign,
			FOREIGN_KEY_CONSTRAINTS_MSG);
		dict_foreign_push_index_error(trx, operation, create_name, start_of_latest_foreign,
			column_names, index_error, err_col, err_index, table, ef);

		mutex_exit(&dict_foreign_err_mutex);
		return(DB_CANNOT_ADD_CONSTRAINT);
	}

	orig = ptr;
	ptr = dict_accept(cs, ptr, "REFERENCES", &success);

	if (!success || !my_isspace(cs, *ptr)) {
		dict_foreign_report_syntax_err(
			"%s table %s with foreign key constraint"
			" failed. Parse error in '%s'"
			" near '%s'.\n",
			operation, create_name, start_of_latest_foreign, orig);

		ib_push_warning(trx, DB_CANNOT_ADD_CONSTRAINT,
			"%s table %s with foreign key constraint"
			" failed. Parse error in '%s'"
			" near '%s'.",
			operation, create_name, start_of_latest_foreign, orig);
		return(DB_CANNOT_ADD_CONSTRAINT);
	}

	/* Don't allow foreign keys on partitioned tables yet. */
	ptr1 = dict_scan_to(ptr, "PARTITION");
	if (ptr1) {
		ptr1 = dict_accept(cs, ptr1, "PARTITION", &success);
		if (success && my_isspace(cs, *ptr1)) {
			ptr2 = dict_accept(cs, ptr1, "BY", &success);
			if (success) {
				my_error(ER_FOREIGN_KEY_ON_PARTITIONED,MYF(0));
				return(DB_CANNOT_ADD_CONSTRAINT);
			}
		}
	}
	if (dict_table_is_partition(table)) {
		my_error(ER_FOREIGN_KEY_ON_PARTITIONED,MYF(0));
		return(DB_CANNOT_ADD_CONSTRAINT);
	}

	/* Let us create a constraint struct */

	foreign = dict_mem_foreign_create();

	if (constraint_name) {
		ulint	db_len;

		/* Catenate 'databasename/' to the constraint name specified
		by the user: we conceive the constraint as belonging to the
		same MySQL 'database' as the table itself. We store the name
		to foreign->id. */

		db_len = dict_get_db_name_len(table->name.m_name);

		foreign->id = static_cast<char*>(mem_heap_alloc(
			foreign->heap, db_len + strlen(constraint_name) + 2));

		ut_memcpy(foreign->id, table->name.m_name, db_len);
		foreign->id[db_len] = '/';
		strcpy(foreign->id + db_len + 1, constraint_name);
	}

	if (foreign->id == NULL) {
		error = dict_create_add_foreign_id(
			&number, table->name.m_name, foreign);
		if (error != DB_SUCCESS) {
			dict_foreign_free(foreign);
			return(error);
		}
	}

	std::pair<dict_foreign_set::iterator, bool>	ret
		= local_fk_set.insert(foreign);

	if (!ret.second) {
		/* A duplicate foreign key name has been found */
		dict_foreign_free(foreign);
		return(DB_CANNOT_ADD_CONSTRAINT);
	}

	foreign->foreign_table = table;
	foreign->foreign_table_name = mem_heap_strdup(
		foreign->heap, table->name.m_name);
	dict_mem_foreign_table_name_lookup_set(foreign, TRUE);

	foreign->foreign_index = index;
	foreign->n_fields = (unsigned int) i;

	foreign->foreign_col_names = static_cast<const char**>(
		mem_heap_alloc(foreign->heap, i * sizeof(void*)));

	for (i = 0; i < foreign->n_fields; i++) {
		foreign->foreign_col_names[i] = mem_heap_strdup(
                        foreign->heap, column_names[i]);
	}

	ptr = dict_scan_table_name(cs, ptr, &referenced_table, name,
				   &success, heap, &referenced_table_name);

	/* Note that referenced_table can be NULL if the user has suppressed
	checking of foreign key constraints! */

	if (!success || (!referenced_table && trx->check_foreigns)) {
		char	buf[MAX_TABLE_NAME_LEN + 1] = "";
		char*	bufend;

		bufend = innobase_convert_name(buf, MAX_TABLE_NAME_LEN,
				referenced_table_name, strlen(referenced_table_name),
				trx->mysql_thd);
		buf[bufend - buf] = '\0';

		ib_push_warning(trx, DB_CANNOT_ADD_CONSTRAINT,
			"%s table %s with foreign key constraint failed. Referenced table %s not found in the data dictionary "
			"near '%s'.",
			operation, create_name, buf, start_of_latest_foreign);
		mutex_enter(&dict_foreign_err_mutex);
		dict_foreign_error_report_low(ef, create_name);
		fprintf(ef,
			"%s table %s with foreign key constraint failed. Referenced table %s not found in the data dictionary "
			"near '%s'.\n",
			operation, create_name, buf, start_of_latest_foreign);

		mutex_exit(&dict_foreign_err_mutex);

		return(DB_CANNOT_ADD_CONSTRAINT);
	}

	/* Don't allow foreign keys on partitioned tables yet. */
	if (referenced_table && dict_table_is_partition(referenced_table)) {
		/* How could one make a referenced table to be a partition? */
		ut_ad(0);
		my_error(ER_FOREIGN_KEY_ON_PARTITIONED,MYF(0));
		return(DB_CANNOT_ADD_CONSTRAINT);
	}

	ptr = dict_accept(cs, ptr, "(", &success);

	if (!success) {
		dict_foreign_report_syntax_err(
			"%s table %s with foreign key constraint"
			" failed. Parse error in '%s'"
			" near '%s'.\n",
			operation, create_name, start_of_latest_foreign, orig);

		ib_push_warning(trx, DB_CANNOT_ADD_CONSTRAINT,
			"%s table %s with foreign key constraint"
			" failed. Parse error in '%s'"
			" near '%s'.",
			operation, create_name, start_of_latest_foreign, orig);

		return(DB_CANNOT_ADD_CONSTRAINT);
	}

	/* Scan the columns in the second list */
	i = 0;

col_loop2:
	orig = ptr;
	ptr = dict_scan_col(cs, ptr, &success, referenced_table, columns + i,
			    heap, ref_column_names + i);
	i++;

	if (!success) {

		mutex_enter(&dict_foreign_err_mutex);
		dict_foreign_error_report_low(ef, create_name);
		fprintf(ef,
			"%s table %s with foreign key constraint"
			" failed. Parse error in '%s'"
			" near '%s'.\n",
			operation, create_name, start_of_latest_foreign, orig);
		mutex_exit(&dict_foreign_err_mutex);
		ib_push_warning(trx, DB_CANNOT_ADD_CONSTRAINT,
			"%s table %s with foreign key constraint"
			" failed. Parse error in '%s'"
			" near '%s'.",
			operation, create_name, start_of_latest_foreign, orig);

		return(DB_CANNOT_ADD_CONSTRAINT);
	}

	orig = ptr;
	ptr = dict_accept(cs, ptr, ",", &success);

	if (success) {
		goto col_loop2;
	}

	orig = ptr;
	ptr = dict_accept(cs, ptr, ")", &success);

	if (!success || foreign->n_fields != i) {

		dict_foreign_report_syntax_err(
			"%s table %s with foreign key constraint"
			" failed. Parse error in '%s' near '%s'.  Referencing column count does not match referenced column count.\n",
			operation, create_name, start_of_latest_foreign, orig);

		ib_push_warning(trx, DB_CANNOT_ADD_CONSTRAINT,
			"%s table %s with foreign key constraint"
			" failed. Parse error in '%s' near '%s'.  Referencing column count %d does not match referenced column count %d.\n",
			operation, create_name, start_of_latest_foreign, orig, i, foreign->n_fields);

		return(DB_CANNOT_ADD_CONSTRAINT);
	}

	n_on_deletes = 0;
	n_on_updates = 0;

scan_on_conditions:
	/* Loop here as long as we can find ON ... conditions */

	start_of_latest_set = ptr;
	ptr = dict_accept(cs, ptr, "ON", &success);

	if (!success) {

		goto try_find_index;
	}

	orig = ptr;
	ptr = dict_accept(cs, ptr, "DELETE", &success);

	if (!success) {
		orig = ptr;
		ptr = dict_accept(cs, ptr, "UPDATE", &success);

		if (!success) {

			dict_foreign_report_syntax_err(
				"%s table %s with foreign key constraint"
				" failed. Parse error in '%s'"
				" near '%s'.\n",
				operation, create_name, start_of_latest_foreign, start_of_latest_set);

			ib_push_warning(trx, DB_CANNOT_ADD_CONSTRAINT,
				"%s table %s with foreign key constraint"
				" failed. Parse error in '%s'"
				" near '%s'.",
				operation, create_name, start_of_latest_foreign, start_of_latest_set);

			return(DB_CANNOT_ADD_CONSTRAINT);
		}

		is_on_delete = FALSE;
		n_on_updates++;
	} else {
		is_on_delete = TRUE;
		n_on_deletes++;
	}

	orig = ptr;
	ptr = dict_accept(cs, ptr, "RESTRICT", &success);

	if (success) {
		goto scan_on_conditions;
	}

	orig = ptr;
	ptr = dict_accept(cs, ptr, "CASCADE", &success);

	if (success) {
		if (is_on_delete) {
			foreign->type |= DICT_FOREIGN_ON_DELETE_CASCADE;
		} else {
			foreign->type |= DICT_FOREIGN_ON_UPDATE_CASCADE;
		}

		goto scan_on_conditions;
	}

	orig = ptr;
	ptr = dict_accept(cs, ptr, "NO", &success);

	if (success) {
		orig = ptr;
		ptr = dict_accept(cs, ptr, "ACTION", &success);

		if (!success) {
			dict_foreign_report_syntax_err(
				"%s table %s with foreign key constraint"
				" failed. Parse error in '%s'"
				" near '%s'.\n",
				operation, create_name, start_of_latest_foreign, start_of_latest_set);

			ib_push_warning(trx, DB_CANNOT_ADD_CONSTRAINT,
				"%s table %s with foreign key constraint"
				" failed. Parse error in '%s'"
				" near '%s'.",
				operation, create_name, start_of_latest_foreign, start_of_latest_set);

			return(DB_CANNOT_ADD_CONSTRAINT);
		}

		if (is_on_delete) {
			foreign->type |= DICT_FOREIGN_ON_DELETE_NO_ACTION;
		} else {
			foreign->type |= DICT_FOREIGN_ON_UPDATE_NO_ACTION;
		}

		goto scan_on_conditions;
	}

	orig = ptr;
	ptr = dict_accept(cs, ptr, "SET", &success);

	if (!success) {
		dict_foreign_report_syntax_err(
			"%s table %s with foreign key constraint"
			" failed. Parse error in '%s'"
			" near '%s'.\n",
			operation, create_name, start_of_latest_foreign, start_of_latest_set);

		ib_push_warning(trx, DB_CANNOT_ADD_CONSTRAINT,
			"%s table %s with foreign key constraint"
			" failed. Parse error in '%s'"
			" near '%s'.",
			operation, create_name, start_of_latest_foreign, start_of_latest_set);
		return(DB_CANNOT_ADD_CONSTRAINT);
	}

	orig = ptr;
	ptr = dict_accept(cs, ptr, "NULL", &success);

	if (!success) {
		dict_foreign_report_syntax_err(
			"%s table %s with foreign key constraint"
			" failed. Parse error in '%s'"
			" near '%s'.\n",
			operation, create_name, start_of_latest_foreign, start_of_latest_set);

		ib_push_warning(trx, DB_CANNOT_ADD_CONSTRAINT,
			"%s table %s with foreign key constraint"
			" failed. Parse error in '%s'"
			" near '%s'.",
			operation, create_name, start_of_latest_foreign, start_of_latest_set);

		return(DB_CANNOT_ADD_CONSTRAINT);
	}

	for (j = 0; j < foreign->n_fields; j++) {
		if ((dict_index_get_nth_col(foreign->foreign_index, j)->prtype)
		    & DATA_NOT_NULL) {
			const dict_col_t*	col
				= dict_index_get_nth_col(foreign->foreign_index, j);
			const char* col_name = dict_table_get_col_name(foreign->foreign_index->table,
				dict_col_get_no(col));

			/* It is not sensible to define SET NULL
			if the column is not allowed to be NULL! */

			mutex_enter(&dict_foreign_err_mutex);
			dict_foreign_error_report_low(ef, create_name);
			fprintf(ef,
				"%s table %s with foreign key constraint"
				" failed. You have defined a SET NULL condition but column '%s' is defined as NOT NULL"
				" in '%s' near '%s'.\n",
				operation, create_name, col_name, start_of_latest_foreign, start_of_latest_set);
			mutex_exit(&dict_foreign_err_mutex);

			ib_push_warning(trx, DB_CANNOT_ADD_CONSTRAINT,
				"%s table %s with foreign key constraint"
				" failed. You have defined a SET NULL condition but column '%s' is defined as NOT NULL"
				" in '%s' near '%s'.",
				operation, create_name, col_name, start_of_latest_foreign, start_of_latest_set);

			return(DB_CANNOT_ADD_CONSTRAINT);
		}
	}

	if (is_on_delete) {
		foreign->type |= DICT_FOREIGN_ON_DELETE_SET_NULL;
	} else {
		foreign->type |= DICT_FOREIGN_ON_UPDATE_SET_NULL;
	}

	goto scan_on_conditions;

try_find_index:
	if (n_on_deletes > 1 || n_on_updates > 1) {
		/* It is an error to define more than 1 action */

		mutex_enter(&dict_foreign_err_mutex);
		dict_foreign_error_report_low(ef, create_name);
		fprintf(ef,
			"%s table %s with foreign key constraint"
			" failed. You have more than one on delete or on update clause"
			" in '%s' near '%s'.\n",
			operation, create_name, start_of_latest_foreign, start_of_latest_set);
		mutex_exit(&dict_foreign_err_mutex);

		ib_push_warning(trx, DB_CANNOT_ADD_CONSTRAINT,
			"%s table %s with foreign key constraint"
			" failed. You have more than one on delete or on update clause"
			" in '%s' near '%s'.",
			operation, create_name, start_of_latest_foreign, start_of_latest_set);

		dict_foreign_free(foreign);

		return(DB_CANNOT_ADD_CONSTRAINT);
	}

	/* Try to find an index which contains the columns as the first fields
	and in the right order, and the types are the same as in
	foreign->foreign_index */

	if (referenced_table) {
		index = dict_foreign_find_index(referenced_table, NULL,
						ref_column_names, i,
						foreign->foreign_index,
			TRUE, FALSE, &index_error, &err_col, &err_index);

		if (!index) {
			mutex_enter(&dict_foreign_err_mutex);
			dict_foreign_error_report_low(ef, create_name);
			fprintf(ef, "%s:\n"
				"Cannot find an index in the"
				" referenced table where the\n"
				"referenced columns appear as the"
				" first columns, or column types\n"
				"in the table and the referenced table"
				" do not match for constraint.\n"
				"Note that the internal storage type of"
				" ENUM and SET changed in\n"
				"tables created with >= InnoDB-4.1.12,"
				" and such columns in old tables\n"
				"cannot be referenced by such columns"
				" in new tables.\n%s\n",
				start_of_latest_foreign,
				FOREIGN_KEY_CONSTRAINTS_MSG);

			dict_foreign_push_index_error(trx, operation, create_name, start_of_latest_foreign,
				column_names, index_error, err_col, err_index, referenced_table, ef);

			mutex_exit(&dict_foreign_err_mutex);

			return(DB_CANNOT_ADD_CONSTRAINT);
		}
	} else {
		ut_a(trx->check_foreigns == FALSE);
		index = NULL;
	}

	foreign->referenced_index = index;
	foreign->referenced_table = referenced_table;

	foreign->referenced_table_name = mem_heap_strdup(
		foreign->heap, referenced_table_name);
	dict_mem_referenced_table_name_lookup_set(foreign, TRUE);

	foreign->referenced_col_names = static_cast<const char**>(
		mem_heap_alloc(foreign->heap, i * sizeof(void*)));

	for (i = 0; i < foreign->n_fields; i++) {
		foreign->referenced_col_names[i]
			= mem_heap_strdup(foreign->heap, ref_column_names[i]);
	}

	goto loop;
}

/** Scans a table create SQL string and adds to the data dictionary
the foreign key constraints declared in the string. This function
should be called after the indexes for a table have been created.
Each foreign key constraint must be accompanied with indexes in
bot participating tables. The indexes are allowed to contain more
fields than mentioned in the constraint.

@param[in]	trx		transaction
@param[in]	sql_string	table create statement where
				foreign keys are declared like:
				FOREIGN KEY (a, b) REFERENCES table2(c, d),
				table2 can be written also with the database
				name before it: test.table2; the default
				database id the database of parameter name
@param[in]	sql_length	length of sql_string
@param[in]	name		table full name in normalized form
@param[in]	reject_fks	if TRUE, fail with error code
				DB_CANNOT_ADD_CONSTRAINT if any
				foreign keys are found.
@return error code or DB_SUCCESS */
dberr_t
dict_create_foreign_constraints(
	trx_t*			trx,
	const char*		sql_string,
	size_t			sql_length,
	const char*		name,
	ibool			reject_fks)
{
	char*		str;
	dberr_t		err;
	mem_heap_t*	heap;

	ut_a(trx);
	ut_a(trx->mysql_thd);

	str = dict_strip_comments(sql_string, sql_length);
	heap = mem_heap_create(10000);

	err = dict_create_foreign_constraints_low(
		trx, heap, thd_charset(trx->mysql_thd),
		str, name, reject_fks);

	mem_heap_free(heap);
	ut_free(str);

	return(err);
}

/**********************************************************************//**
Parses the CONSTRAINT id's to be dropped in an ALTER TABLE statement.
@return DB_SUCCESS or DB_CANNOT_DROP_CONSTRAINT if syntax error or the
constraint id does not match */
dberr_t
dict_foreign_parse_drop_constraints(
/*================================*/
	mem_heap_t*	heap,			/*!< in: heap from which we can
						allocate memory */
	trx_t*		trx,			/*!< in: transaction */
	dict_table_t*	table,			/*!< in: table */
	ulint*		n,			/*!< out: number of constraints
						to drop */
	const char***	constraints_to_drop)	/*!< out: id's of the
						constraints to drop */
{
	ibool			success;
	char*			str;
	size_t			len;
	const char*		ptr;
	const char*		ptr1;
	const char*		id;
	CHARSET_INFO*		cs;

	ut_a(trx->mysql_thd);

	cs = thd_charset(trx->mysql_thd);

	*n = 0;

	*constraints_to_drop = static_cast<const char**>(
		mem_heap_alloc(heap, 1000 * sizeof(char*)));

	ptr = innobase_get_stmt_unsafe(trx->mysql_thd, &len);

	str = dict_strip_comments(ptr, len);

	ptr = str;

	ut_ad(mutex_own(&dict_sys.mutex));
loop:
	ptr = dict_scan_to(ptr, "DROP");

	if (*ptr == '\0') {
		ut_free(str);

		return(DB_SUCCESS);
	}

	ptr = dict_accept(cs, ptr, "DROP", &success);

	if (!my_isspace(cs, *ptr)) {

		goto loop;
	}

	ptr = dict_accept(cs, ptr, "FOREIGN", &success);

	if (!success || !my_isspace(cs, *ptr)) {

		goto loop;
	}

	ptr = dict_accept(cs, ptr, "KEY", &success);

	if (!success) {

		goto syntax_error;
	}

	ptr1 = dict_accept(cs, ptr, "IF", &success);

	if (success && my_isspace(cs, *ptr1)) {
		ptr1 = dict_accept(cs, ptr1, "EXISTS", &success);
		if (success) {
			ptr = ptr1;
		}
	}

	ptr = dict_scan_id(cs, ptr, heap, &id, FALSE, TRUE);

	if (id == NULL) {

		goto syntax_error;
	}

	ut_a(*n < 1000);
	(*constraints_to_drop)[*n] = id;
	(*n)++;

	if (std::find_if(table->foreign_set.begin(),
			 table->foreign_set.end(),
			 dict_foreign_matches_id(id))
	    == table->foreign_set.end()) {

		if (!srv_read_only_mode) {
			FILE*	ef = dict_foreign_err_file;

			mutex_enter(&dict_foreign_err_mutex);
			rewind(ef);
			ut_print_timestamp(ef);
			fputs(" Error in dropping of a foreign key"
			      " constraint of table ", ef);
			ut_print_name(ef, NULL, table->name.m_name);
			fprintf(ef, ",\nin SQL command\n%s"
				"\nCannot find a constraint with the"
				" given id %s.\n", str, id);
			mutex_exit(&dict_foreign_err_mutex);
		}

		ut_free(str);

		return(DB_CANNOT_DROP_CONSTRAINT);
	}

	goto loop;

syntax_error:
	if (!srv_read_only_mode) {
		FILE*	ef = dict_foreign_err_file;

		mutex_enter(&dict_foreign_err_mutex);
		rewind(ef);
		ut_print_timestamp(ef);
		fputs(" Syntax error in dropping of a"
		      " foreign key constraint of table ", ef);
		ut_print_name(ef, NULL, table->name.m_name);
		fprintf(ef, ",\n"
			"close to:\n%s\n in SQL command\n%s\n", ptr, str);
		mutex_exit(&dict_foreign_err_mutex);
	}

	ut_free(str);

	return(DB_CANNOT_DROP_CONSTRAINT);
}

/*==================== END OF FOREIGN KEY PROCESSING ====================*/

/**********************************************************************//**
Returns an index object if it is found in the dictionary cache.
Assumes that dict_sys.mutex is already being held.
@return index, NULL if not found */
dict_index_t*
dict_index_get_if_in_cache_low(
/*===========================*/
	index_id_t	index_id)	/*!< in: index id */
{
	ut_ad(mutex_own(&dict_sys.mutex));

	return(dict_index_find_on_id_low(index_id));
}

#if defined UNIV_DEBUG || defined UNIV_BUF_DEBUG
/**********************************************************************//**
Returns an index object if it is found in the dictionary cache.
@return index, NULL if not found */
dict_index_t*
dict_index_get_if_in_cache(
/*=======================*/
	index_id_t	index_id)	/*!< in: index id */
{
	dict_index_t*	index;

	if (!dict_sys.is_initialised()) {
		return(NULL);
	}

	mutex_enter(&dict_sys.mutex);

	index = dict_index_get_if_in_cache_low(index_id);

	mutex_exit(&dict_sys.mutex);

	return(index);
}
#endif /* UNIV_DEBUG || UNIV_BUF_DEBUG */

#ifdef UNIV_DEBUG
/**********************************************************************//**
Checks that a tuple has n_fields_cmp value in a sensible range, so that
no comparison can occur with the page number field in a node pointer.
@return TRUE if ok */
ibool
dict_index_check_search_tuple(
/*==========================*/
	const dict_index_t*	index,	/*!< in: index tree */
	const dtuple_t*		tuple)	/*!< in: tuple used in a search */
{
	ut_ad(dtuple_get_n_fields_cmp(tuple)
	      <= dict_index_get_n_unique_in_tree(index));
	return(TRUE);
}
#endif /* UNIV_DEBUG */

/**********************************************************************//**
Builds a node pointer out of a physical record and a page number.
@return own: node pointer */
dtuple_t*
dict_index_build_node_ptr(
/*======================*/
	const dict_index_t*	index,	/*!< in: index */
	const rec_t*		rec,	/*!< in: record for which to build node
					pointer */
	ulint			page_no,/*!< in: page number to put in node
					pointer */
	mem_heap_t*		heap,	/*!< in: memory heap where pointer
					created */
	ulint			level)	/*!< in: level of rec in tree:
					0 means leaf level */
{
	dtuple_t*	tuple;
	dfield_t*	field;
	byte*		buf;
	ulint		n_unique;

	if (dict_index_is_ibuf(index)) {
		/* In a universal index tree, we take the whole record as
		the node pointer if the record is on the leaf level,
		on non-leaf levels we remove the last field, which
		contains the page number of the child page */

		ut_a(!dict_table_is_comp(index->table));
		n_unique = rec_get_n_fields_old(rec);

		if (level > 0) {
			ut_a(n_unique > 1);
			n_unique--;
		}
	} else {
		n_unique = dict_index_get_n_unique_in_tree_nonleaf(index);
	}

	tuple = dtuple_create(heap, n_unique + 1);

	/* When searching in the tree for the node pointer, we must not do
	comparison on the last field, the page number field, as on upper
	levels in the tree there may be identical node pointers with a
	different page number; therefore, we set the n_fields_cmp to one
	less: */

	dtuple_set_n_fields_cmp(tuple, n_unique);

	dict_index_copy_types(tuple, index, n_unique);

	buf = static_cast<byte*>(mem_heap_alloc(heap, 4));

	mach_write_to_4(buf, page_no);

	field = dtuple_get_nth_field(tuple, n_unique);
	dfield_set_data(field, buf, 4);

	dtype_set(dfield_get_type(field), DATA_SYS_CHILD, DATA_NOT_NULL, 4);

	rec_copy_prefix_to_dtuple(tuple, rec, index, !level, n_unique, heap);
	dtuple_set_info_bits(tuple, dtuple_get_info_bits(tuple)
			     | REC_STATUS_NODE_PTR);

	ut_ad(dtuple_check_typed(tuple));

	return(tuple);
}

/** Convert a physical record into a search tuple.
@param[in]	rec		index record (not necessarily in an index page)
@param[in]	index		index
@param[in]	leaf		whether rec is in a leaf page
@param[in]	n_fields	number of data fields
@param[in,out]	heap		memory heap for allocation
@return own: data tuple */
dtuple_t*
dict_index_build_data_tuple(
	const rec_t*		rec,
	const dict_index_t*	index,
	bool			leaf,
	ulint			n_fields,
	mem_heap_t*		heap)
{
	dtuple_t* tuple = dtuple_create(heap, n_fields);

	dict_index_copy_types(tuple, index, n_fields);

	rec_copy_prefix_to_dtuple(tuple, rec, index, leaf, n_fields, heap);

	ut_ad(dtuple_check_typed(tuple));

	return(tuple);
}

/*********************************************************************//**
Calculates the minimum record length in an index. */
ulint
dict_index_calc_min_rec_len(
/*========================*/
	const dict_index_t*	index)	/*!< in: index */
{
	ulint	sum	= 0;
	ulint	i;
	ulint	comp	= dict_table_is_comp(index->table);

	if (comp) {
		ulint nullable = 0;
		sum = REC_N_NEW_EXTRA_BYTES;
		for (i = 0; i < dict_index_get_n_fields(index); i++) {
			const dict_col_t*	col
				= dict_index_get_nth_col(index, i);
			ulint	size = dict_col_get_fixed_size(col, comp);
			sum += size;
			if (!size) {
				size = col->len;
				sum += size < 128 ? 1 : 2;
			}
			if (!(col->prtype & DATA_NOT_NULL)) {
				nullable++;
			}
		}

		/* round the NULL flags up to full bytes */
		sum += UT_BITS_IN_BYTES(nullable);

		return(sum);
	}

	for (i = 0; i < dict_index_get_n_fields(index); i++) {
		sum += dict_col_get_fixed_size(
			dict_index_get_nth_col(index, i), comp);
	}

	if (sum > 127) {
		sum += 2 * dict_index_get_n_fields(index);
	} else {
		sum += dict_index_get_n_fields(index);
	}

	sum += REC_N_OLD_EXTRA_BYTES;

	return(sum);
}

/**********************************************************************//**
Outputs info on a foreign key of a table in a format suitable for
CREATE TABLE. */
std::string
dict_print_info_on_foreign_key_in_create_format(
/*============================================*/
	trx_t*		trx,		/*!< in: transaction */
	dict_foreign_t*	foreign,	/*!< in: foreign key constraint */
	ibool		add_newline)	/*!< in: whether to add a newline */
{
	const char*	stripped_id;
	ulint	i;
	std::string	str;

	if (strchr(foreign->id, '/')) {
		/* Strip the preceding database name from the constraint id */
		stripped_id = foreign->id + 1
			+ dict_get_db_name_len(foreign->id);
	} else {
		stripped_id = foreign->id;
	}

	str.append(",");

	if (add_newline) {
		/* SHOW CREATE TABLE wants constraints each printed nicely
		on its own line, while error messages want no newlines
		inserted. */
		str.append("\n ");
	}

	str.append(" CONSTRAINT ");

	str.append(innobase_quote_identifier(trx, stripped_id));
	str.append(" FOREIGN KEY (");

	for (i = 0;;) {
		str.append(innobase_quote_identifier(trx, foreign->foreign_col_names[i]));

		if (++i < foreign->n_fields) {
			str.append(", ");
		} else {
			break;
		}
	}

	str.append(") REFERENCES ");

	if (dict_tables_have_same_db(foreign->foreign_table_name_lookup,
				     foreign->referenced_table_name_lookup)) {
		/* Do not print the database name of the referenced table */
		str.append(ut_get_name(trx,
			      dict_remove_db_name(
				      foreign->referenced_table_name)));
	} else {
		str.append(ut_get_name(trx,
				foreign->referenced_table_name));
	}

	str.append(" (");

	for (i = 0;;) {
		str.append(innobase_quote_identifier(trx,
				foreign->referenced_col_names[i]));

		if (++i < foreign->n_fields) {
			str.append(", ");
		} else {
			break;
		}
	}

	str.append(")");

	if (foreign->type & DICT_FOREIGN_ON_DELETE_CASCADE) {
		str.append(" ON DELETE CASCADE");
	}

	if (foreign->type & DICT_FOREIGN_ON_DELETE_SET_NULL) {
		str.append(" ON DELETE SET NULL");
	}

	if (foreign->type & DICT_FOREIGN_ON_DELETE_NO_ACTION) {
		str.append(" ON DELETE NO ACTION");
	}

	if (foreign->type & DICT_FOREIGN_ON_UPDATE_CASCADE) {
		str.append(" ON UPDATE CASCADE");
	}

	if (foreign->type & DICT_FOREIGN_ON_UPDATE_SET_NULL) {
		str.append(" ON UPDATE SET NULL");
	}

	if (foreign->type & DICT_FOREIGN_ON_UPDATE_NO_ACTION) {
		str.append(" ON UPDATE NO ACTION");
	}

	return str;
}

/**********************************************************************//**
Outputs info on foreign keys of a table. */
std::string
dict_print_info_on_foreign_keys(
/*============================*/
	ibool		create_table_format, /*!< in: if TRUE then print in
				a format suitable to be inserted into
				a CREATE TABLE, otherwise in the format
				of SHOW TABLE STATUS */
	trx_t*		trx,	/*!< in: transaction */
	dict_table_t*	table)	/*!< in: table */
{
	dict_foreign_t*	foreign;
	std::string 	str;

	mutex_enter(&dict_sys.mutex);

	for (dict_foreign_set::iterator it = table->foreign_set.begin();
	     it != table->foreign_set.end();
	     ++it) {

		foreign = *it;

		if (create_table_format) {
			str.append(
				dict_print_info_on_foreign_key_in_create_format(
					trx, foreign, TRUE));
		} else {
			ulint	i;
			str.append("; (");

			for (i = 0; i < foreign->n_fields; i++) {
				if (i) {
					str.append(" ");
				}

				str.append(innobase_quote_identifier(trx,
						foreign->foreign_col_names[i]));
			}

			str.append(") REFER ");
			str.append(ut_get_name(trx,
					foreign->referenced_table_name));
			str.append(")");

			for (i = 0; i < foreign->n_fields; i++) {
				if (i) {
					str.append(" ");
				}
				str.append(innobase_quote_identifier(
						trx,
						foreign->referenced_col_names[i]));
			}

			str.append(")");

			if (foreign->type == DICT_FOREIGN_ON_DELETE_CASCADE) {
				str.append(" ON DELETE CASCADE");
			}

			if (foreign->type == DICT_FOREIGN_ON_DELETE_SET_NULL) {
				str.append(" ON DELETE SET NULL");
			}

			if (foreign->type & DICT_FOREIGN_ON_DELETE_NO_ACTION) {
				str.append(" ON DELETE NO ACTION");
			}

			if (foreign->type & DICT_FOREIGN_ON_UPDATE_CASCADE) {
				str.append(" ON UPDATE CASCADE");
			}

			if (foreign->type & DICT_FOREIGN_ON_UPDATE_SET_NULL) {
				str.append(" ON UPDATE SET NULL");
			}

			if (foreign->type & DICT_FOREIGN_ON_UPDATE_NO_ACTION) {
				str.append(" ON UPDATE NO ACTION");
			}
		}
	}

	mutex_exit(&dict_sys.mutex);
	return str;
}

/** Given a space_id of a file-per-table tablespace, search the
dict_sys.table_LRU list and return the dict_table_t* pointer for it.
@param	space	tablespace
@return table if found, NULL if not */
static
dict_table_t*
dict_find_single_table_by_space(const fil_space_t* space)
{
	dict_table_t*	table;
	ulint		num_item;
	ulint		count = 0;

	ut_ad(space->id > 0);

	if (!dict_sys.is_initialised()) {
		/* This could happen when it's in redo processing. */
		return(NULL);
	}

	table = UT_LIST_GET_FIRST(dict_sys.table_LRU);
	num_item =  UT_LIST_GET_LEN(dict_sys.table_LRU);

	/* This function intentionally does not acquire mutex as it is used
	by error handling code in deep call stack as last means to avoid
	killing the server, so it worth to risk some consequences for
	the action. */
	while (table && count < num_item) {
		if (table->space == space) {
			if (dict_table_is_file_per_table(table)) {
				return(table);
			}
			return(NULL);
		}

		table = UT_LIST_GET_NEXT(table_LRU, table);
		count++;
	}

	return(NULL);
}

/**********************************************************************//**
Flags a table with specified space_id corrupted in the data dictionary
cache
@return true if successful */
bool dict_set_corrupted_by_space(const fil_space_t* space)
{
	dict_table_t*   table;

	table = dict_find_single_table_by_space(space);

	if (!table) {
		return false;
	}

	/* mark the table->corrupted bit only, since the caller
	could be too deep in the stack for SYS_INDEXES update */
	table->corrupted = true;
	table->file_unreadable = true;
	return true;
}

/** Flag a table encrypted in the data dictionary cache. */
void dict_set_encrypted_by_space(const fil_space_t* space)
{
	if (dict_table_t* table = dict_find_single_table_by_space(space)) {
		table->file_unreadable = true;
	}
}

/**********************************************************************//**
Flags an index corrupted both in the data dictionary cache
and in the SYS_INDEXES */
void
dict_set_corrupted(
/*===============*/
	dict_index_t*	index,	/*!< in/out: index */
	trx_t*		trx,	/*!< in/out: transaction */
	const char*	ctx)	/*!< in: context */
{
	mem_heap_t*	heap;
	mtr_t		mtr;
	dict_index_t*	sys_index;
	dtuple_t*	tuple;
	dfield_t*	dfield;
	byte*		buf;
	const char*	status;
	btr_cur_t	cursor;
	bool		locked	= RW_X_LATCH == trx->dict_operation_lock_mode;

	if (!locked) {
		row_mysql_lock_data_dictionary(trx);
	}

	ut_ad(mutex_own(&dict_sys.mutex));
	ut_ad(!dict_table_is_comp(dict_sys.sys_tables));
	ut_ad(!dict_table_is_comp(dict_sys.sys_indexes));
	ut_ad(!sync_check_iterate(dict_sync_check()));

	/* Mark the table as corrupted only if the clustered index
	is corrupted */
	if (dict_index_is_clust(index)) {
		index->table->corrupted = TRUE;
	}

	if (index->type & DICT_CORRUPT) {
		/* The index was already flagged corrupted. */
		ut_ad(!dict_index_is_clust(index) || index->table->corrupted);
		goto func_exit;
	}

	/* If this is read only mode, do not update SYS_INDEXES, just
	mark it as corrupted in memory */
	if (srv_read_only_mode) {
		index->type |= DICT_CORRUPT;
		goto func_exit;
	}

	heap = mem_heap_create(sizeof(dtuple_t) + 2 * (sizeof(dfield_t)
			       + sizeof(que_fork_t) + sizeof(upd_node_t)
			       + sizeof(upd_t) + 12));
	mtr_start(&mtr);
	index->type |= DICT_CORRUPT;

	sys_index = UT_LIST_GET_FIRST(dict_sys.sys_indexes->indexes);

	/* Find the index row in SYS_INDEXES */
	tuple = dtuple_create(heap, 2);

	dfield = dtuple_get_nth_field(tuple, 0);
	buf = static_cast<byte*>(mem_heap_alloc(heap, 8));
	mach_write_to_8(buf, index->table->id);
	dfield_set_data(dfield, buf, 8);

	dfield = dtuple_get_nth_field(tuple, 1);
	buf = static_cast<byte*>(mem_heap_alloc(heap, 8));
	mach_write_to_8(buf, index->id);
	dfield_set_data(dfield, buf, 8);

	dict_index_copy_types(tuple, sys_index, 2);

	btr_cur_search_to_nth_level(sys_index, 0, tuple, PAGE_CUR_LE,
				    BTR_MODIFY_LEAF,
				    &cursor, 0, __FILE__, __LINE__, &mtr);

	if (cursor.low_match == dtuple_get_n_fields(tuple)) {
		/* UPDATE SYS_INDEXES SET TYPE=index->type
		WHERE TABLE_ID=index->table->id AND INDEX_ID=index->id */
		ulint	len;
		byte*	field	= rec_get_nth_field_old(
			btr_cur_get_rec(&cursor),
			DICT_FLD__SYS_INDEXES__TYPE, &len);
		if (len != 4) {
			goto fail;
		}
		mlog_write_ulint(field, index->type, MLOG_4BYTES, &mtr);
		status = "Flagged";
	} else {
fail:
		status = "Unable to flag";
	}

	mtr_commit(&mtr);
	mem_heap_empty(heap);
	ib::error() << status << " corruption of " << index->name
		<< " in table " << index->table->name << " in " << ctx;
	mem_heap_free(heap);

func_exit:
	if (!locked) {
		row_mysql_unlock_data_dictionary(trx);
	}
}

/** Flags an index corrupted in the data dictionary cache only. This
is used mostly to mark a corrupted index when index's own dictionary
is corrupted, and we force to load such index for repair purpose
@param[in,out]	index	index which is corrupted */
void
dict_set_corrupted_index_cache_only(
	dict_index_t*	index)
{
	ut_ad(index != NULL);
	ut_ad(index->table != NULL);
	ut_ad(mutex_own(&dict_sys.mutex));
	ut_ad(!dict_table_is_comp(dict_sys.sys_tables));
	ut_ad(!dict_table_is_comp(dict_sys.sys_indexes));

	/* Mark the table as corrupted only if the clustered index
	is corrupted */
	if (dict_index_is_clust(index)) {
		index->table->corrupted = TRUE;
		index->table->file_unreadable = true;
	}

	index->type |= DICT_CORRUPT;
}

/** Sets merge_threshold in the SYS_INDEXES
@param[in,out]	index		index
@param[in]	merge_threshold	value to set */
void
dict_index_set_merge_threshold(
	dict_index_t*	index,
	ulint		merge_threshold)
{
	mem_heap_t*	heap;
	mtr_t		mtr;
	dict_index_t*	sys_index;
	dtuple_t*	tuple;
	dfield_t*	dfield;
	byte*		buf;
	btr_cur_t	cursor;

	ut_ad(index != NULL);
	ut_ad(!dict_table_is_comp(dict_sys.sys_tables));
	ut_ad(!dict_table_is_comp(dict_sys.sys_indexes));

	dict_sys_lock();

	heap = mem_heap_create(sizeof(dtuple_t) + 2 * (sizeof(dfield_t)
			       + sizeof(que_fork_t) + sizeof(upd_node_t)
			       + sizeof(upd_t) + 12));

	mtr_start(&mtr);

	sys_index = UT_LIST_GET_FIRST(dict_sys.sys_indexes->indexes);

	/* Find the index row in SYS_INDEXES */
	tuple = dtuple_create(heap, 2);

	dfield = dtuple_get_nth_field(tuple, 0);
	buf = static_cast<byte*>(mem_heap_alloc(heap, 8));
	mach_write_to_8(buf, index->table->id);
	dfield_set_data(dfield, buf, 8);

	dfield = dtuple_get_nth_field(tuple, 1);
	buf = static_cast<byte*>(mem_heap_alloc(heap, 8));
	mach_write_to_8(buf, index->id);
	dfield_set_data(dfield, buf, 8);

	dict_index_copy_types(tuple, sys_index, 2);

	btr_cur_search_to_nth_level(sys_index, 0, tuple, PAGE_CUR_GE,
				    BTR_MODIFY_LEAF,
				    &cursor, 0, __FILE__, __LINE__, &mtr);

	if (cursor.up_match == dtuple_get_n_fields(tuple)
	    && rec_get_n_fields_old(btr_cur_get_rec(&cursor))
	       == DICT_NUM_FIELDS__SYS_INDEXES) {
		ulint	len;
		byte*	field	= rec_get_nth_field_old(
			btr_cur_get_rec(&cursor),
			DICT_FLD__SYS_INDEXES__MERGE_THRESHOLD, &len);

		ut_ad(len == 4);

		if (len == 4) {
			mlog_write_ulint(field, merge_threshold,
					 MLOG_4BYTES, &mtr);
		}
	}

	mtr_commit(&mtr);
	mem_heap_free(heap);

	dict_sys_unlock();
}

#ifdef UNIV_DEBUG
/** Sets merge_threshold for all indexes in the list of tables
@param[in]	list	pointer to the list of tables */
inline
void
dict_set_merge_threshold_list_debug(
	UT_LIST_BASE_NODE_T(dict_table_t)*	list,
	uint					merge_threshold_all)
{
	for (dict_table_t* table = UT_LIST_GET_FIRST(*list);
	     table != NULL;
	     table = UT_LIST_GET_NEXT(table_LRU, table)) {
		for (dict_index_t* index = UT_LIST_GET_FIRST(table->indexes);
		     index != NULL;
		     index = UT_LIST_GET_NEXT(indexes, index)) {
			rw_lock_x_lock(dict_index_get_lock(index));
			index->merge_threshold = merge_threshold_all;
			rw_lock_x_unlock(dict_index_get_lock(index));
		}
	}
}

/** Sets merge_threshold for all indexes in dictionary cache for debug.
@param[in]	merge_threshold_all	value to set for all indexes */
void
dict_set_merge_threshold_all_debug(
	uint	merge_threshold_all)
{
	mutex_enter(&dict_sys.mutex);

	dict_set_merge_threshold_list_debug(
		&dict_sys.table_LRU, merge_threshold_all);
	dict_set_merge_threshold_list_debug(
		&dict_sys.table_non_LRU, merge_threshold_all);

	mutex_exit(&dict_sys.mutex);
}

#endif /* UNIV_DEBUG */

/** Initialize dict_ind_redundant. */
void
dict_ind_init()
{
	dict_table_t*		table;

	/* create dummy table and index for REDUNDANT infimum and supremum */
	table = dict_mem_table_create("SYS_DUMMY1", NULL, 1, 0, 0, 0);
	dict_mem_table_add_col(table, NULL, NULL, DATA_CHAR,
			       DATA_ENGLISH | DATA_NOT_NULL, 8);

	dict_ind_redundant = dict_mem_index_create(table, "SYS_DUMMY1", 0, 1);
	dict_index_add_col(dict_ind_redundant, table,
			   dict_table_get_nth_col(table, 0), 0);
	/* avoid ut_ad(index->cached) in dict_index_get_n_unique_in_tree */
	dict_ind_redundant->cached = TRUE;
}

/** Free dict_ind_redundant. */
void
dict_ind_free()
{
	dict_table_t*	table = dict_ind_redundant->table;
	dict_mem_index_free(dict_ind_redundant);
	dict_ind_redundant = NULL;
	dict_mem_table_free(table);
}

/** Get an index by name.
@param[in]	table		the table where to look for the index
@param[in]	name		the index name to look for
@return index, NULL if does not exist */
dict_index_t*
dict_table_get_index_on_name(dict_table_t* table, const char* name)
{
	dict_index_t*	index;

	index = dict_table_get_first_index(table);

	while (index != NULL) {
		if (index->is_committed() && !strcmp(index->name, name)) {
			return(index);
		}

		index = dict_table_get_next_index(index);
	}

	return(NULL);
}

/**********************************************************************//**
Replace the index passed in with another equivalent index in the
foreign key lists of the table.
@return whether all replacements were found */
bool
dict_foreign_replace_index(
/*=======================*/
	dict_table_t*		table,  /*!< in/out: table */
	const char**		col_names,
					/*!< in: column names, or NULL
					to use table->col_names */
	const dict_index_t*	index)	/*!< in: index to be replaced */
{
	bool		found	= true;
	dict_foreign_t*	foreign;

	ut_ad(index->to_be_dropped);
	ut_ad(index->table == table);

	for (dict_foreign_set::iterator it = table->foreign_set.begin();
	     it != table->foreign_set.end();
	     ++it) {

		foreign = *it;
		if (foreign->foreign_index == index) {
			ut_ad(foreign->foreign_table == index->table);

			dict_index_t* new_index = dict_foreign_find_index(
				foreign->foreign_table, col_names,
				foreign->foreign_col_names,
				foreign->n_fields, index,
				/*check_charsets=*/TRUE, /*check_null=*/FALSE,
				NULL, NULL, NULL);
			if (new_index) {
				ut_ad(new_index->table == index->table);
				ut_ad(!new_index->to_be_dropped);
			} else {
				found = false;
			}

			foreign->foreign_index = new_index;
		}
	}

	for (dict_foreign_set::iterator it = table->referenced_set.begin();
	     it != table->referenced_set.end();
	     ++it) {

		foreign = *it;
		if (foreign->referenced_index == index) {
			ut_ad(foreign->referenced_table == index->table);

			dict_index_t* new_index = dict_foreign_find_index(
				foreign->referenced_table, NULL,
				foreign->referenced_col_names,
				foreign->n_fields, index,
				/*check_charsets=*/TRUE, /*check_null=*/FALSE,
				NULL, NULL, NULL);
			/* There must exist an alternative index,
			since this must have been checked earlier. */
			if (new_index) {
				ut_ad(new_index->table == index->table);
				ut_ad(!new_index->to_be_dropped);
			} else {
				found = false;
			}

			foreign->referenced_index = new_index;
		}
	}

	return(found);
}

#ifdef UNIV_DEBUG
/**********************************************************************//**
Check for duplicate index entries in a table [using the index name] */
void
dict_table_check_for_dup_indexes(
/*=============================*/
	const dict_table_t*	table,	/*!< in: Check for dup indexes
					in this table */
	enum check_name		check)	/*!< in: whether and when to allow
					temporary index names */
{
	/* Check for duplicates, ignoring indexes that are marked
	as to be dropped */

	const dict_index_t*	index1;
	const dict_index_t*	index2;

	ut_ad(mutex_own(&dict_sys.mutex));

	/* The primary index _must_ exist */
	ut_a(UT_LIST_GET_LEN(table->indexes) > 0);

	index1 = UT_LIST_GET_FIRST(table->indexes);

	do {
		if (!index1->is_committed()) {
			ut_a(!dict_index_is_clust(index1));

			switch (check) {
			case CHECK_ALL_COMPLETE:
				ut_error;
			case CHECK_ABORTED_OK:
				switch (dict_index_get_online_status(index1)) {
				case ONLINE_INDEX_COMPLETE:
				case ONLINE_INDEX_CREATION:
					ut_error;
					break;
				case ONLINE_INDEX_ABORTED:
				case ONLINE_INDEX_ABORTED_DROPPED:
					break;
				}
				/* fall through */
			case CHECK_PARTIAL_OK:
				break;
			}
		}

		for (index2 = UT_LIST_GET_NEXT(indexes, index1);
		     index2 != NULL;
		     index2 = UT_LIST_GET_NEXT(indexes, index2)) {
			ut_ad(index1->is_committed()
			      != index2->is_committed()
			      || strcmp(index1->name, index2->name) != 0);
		}

		index1 = UT_LIST_GET_NEXT(indexes, index1);
	} while (index1);
}
#endif /* UNIV_DEBUG */

/** Auxiliary macro used inside dict_table_schema_check(). */
#define CREATE_TYPES_NAMES() \
	dtype_sql_name((unsigned) req_schema->columns[i].mtype, \
		       (unsigned) req_schema->columns[i].prtype_mask, \
		       (unsigned) req_schema->columns[i].len, \
		       req_type, sizeof(req_type)); \
	dtype_sql_name(table->cols[j].mtype, \
		       table->cols[j].prtype, \
		       table->cols[j].len, \
		       actual_type, sizeof(actual_type))

/*********************************************************************//**
Checks whether a table exists and whether it has the given structure.
The table must have the same number of columns with the same names and
types. The order of the columns does not matter.
The caller must own the dictionary mutex.
dict_table_schema_check() @{
@return DB_SUCCESS if the table exists and contains the necessary columns */
dberr_t
dict_table_schema_check(
/*====================*/
	dict_table_schema_t*	req_schema,	/*!< in/out: required table
						schema */
	char*			errstr,		/*!< out: human readable error
						message if != DB_SUCCESS is
						returned */
	size_t			errstr_sz)	/*!< in: errstr size */
{
	char		buf[MAX_FULL_NAME_LEN];
	char		req_type[64];
	char		actual_type[64];
	dict_table_t*	table;
	ulint		i;

	ut_ad(mutex_own(&dict_sys.mutex));

	table = dict_table_get_low(req_schema->table_name);

	if (table == NULL) {
		bool should_print=true;
		/* no such table */

		if (innobase_strcasecmp(req_schema->table_name, "mysql/innodb_table_stats") == 0) {
			if (innodb_table_stats_not_found_reported == false) {
				innodb_table_stats_not_found = true;
				innodb_table_stats_not_found_reported = true;
			} else {
				should_print = false;
			}
		} else if (innobase_strcasecmp(req_schema->table_name, "mysql/innodb_index_stats") == 0 ) {
			if (innodb_index_stats_not_found_reported == false) {
				innodb_index_stats_not_found = true;
				innodb_index_stats_not_found_reported = true;
			} else {
				should_print = false;
			}
		}

		if (should_print) {
			snprintf(errstr, errstr_sz,
				"Table %s not found.",
				ut_format_name(req_schema->table_name,
					   buf, sizeof(buf)));
			return(DB_TABLE_NOT_FOUND);
		} else {
			return(DB_STATS_DO_NOT_EXIST);
		}
	}

	if (!table->is_readable() && !table->space) {
		/* missing tablespace */

		snprintf(errstr, errstr_sz,
			    "Tablespace for table %s is missing.",
			    ut_format_name(req_schema->table_name,
					   buf, sizeof(buf)));

		return(DB_TABLE_NOT_FOUND);
	}

	if (ulint(table->n_def - DATA_N_SYS_COLS) != req_schema->n_cols) {
		/* the table has a different number of columns than required */
		snprintf(errstr, errstr_sz,
			 "%s has %d columns but should have " ULINTPF ".",
			 ut_format_name(req_schema->table_name, buf,
					sizeof buf),
			 table->n_def - DATA_N_SYS_COLS,
			 req_schema->n_cols);

		return(DB_ERROR);
	}

	/* For each column from req_schema->columns[] search
	whether it is present in table->cols[].
	The following algorithm is O(n_cols^2), but is optimized to
	be O(n_cols) if the columns are in the same order in both arrays. */

	for (i = 0; i < req_schema->n_cols; i++) {
		ulint	j = dict_table_has_column(
			table, req_schema->columns[i].name, i);

		if (j == table->n_def) {

			snprintf(errstr, errstr_sz,
				    "required column %s"
				    " not found in table %s.",
				    req_schema->columns[i].name,
				    ut_format_name(
					    req_schema->table_name,
					    buf, sizeof(buf)));

			return(DB_ERROR);
		}

		/* we found a column with the same name on j'th position,
		compare column types and flags */

		/* check length for exact match */
		if (req_schema->columns[i].len == table->cols[j].len) {
		} else if (!strcmp(req_schema->table_name, TABLE_STATS_NAME)
			   || !strcmp(req_schema->table_name,
				      INDEX_STATS_NAME)) {
			ut_ad(table->cols[j].len < req_schema->columns[i].len);
			ib::warn() << "Table " << req_schema->table_name
				   << " has length mismatch in the"
				   << " column name "
				   << req_schema->columns[i].name
				   << ".  Please run mysql_upgrade";
		} else {
			CREATE_TYPES_NAMES();

			snprintf(errstr, errstr_sz,
				    "Column %s in table %s is %s"
				    " but should be %s (length mismatch).",
				    req_schema->columns[i].name,
				    ut_format_name(req_schema->table_name,
						   buf, sizeof(buf)),
				    actual_type, req_type);

			return(DB_ERROR);
		}

		/*
                  check mtype for exact match.
                  This check is relaxed to allow use to use TIMESTAMP
                  (ie INT) for last_update instead of DATA_BINARY.
                  We have to test for both values as the innodb_table_stats
                  table may come from MySQL and have the old type.
                */
		if (req_schema->columns[i].mtype != table->cols[j].mtype &&
                    !(req_schema->columns[i].mtype == DATA_INT &&
                      table->cols[j].mtype == DATA_FIXBINARY))
                {
			CREATE_TYPES_NAMES();

			snprintf(errstr, errstr_sz,
				    "Column %s in table %s is %s"
				    " but should be %s (type mismatch).",
				    req_schema->columns[i].name,
				    ut_format_name(req_schema->table_name,
						   buf, sizeof(buf)),
				    actual_type, req_type);

			return(DB_ERROR);
		}

		/* check whether required prtype mask is set */
		if (req_schema->columns[i].prtype_mask != 0
		    && (table->cols[j].prtype
			& req_schema->columns[i].prtype_mask)
		       != req_schema->columns[i].prtype_mask) {

			CREATE_TYPES_NAMES();

			snprintf(errstr, errstr_sz,
				    "Column %s in table %s is %s"
				    " but should be %s (flags mismatch).",
				    req_schema->columns[i].name,
				    ut_format_name(req_schema->table_name,
						   buf, sizeof(buf)),
				    actual_type, req_type);

			return(DB_ERROR);
		}
	}

	if (req_schema->n_foreign != table->foreign_set.size()) {
		snprintf(
			errstr, errstr_sz,
			"Table %s has " ULINTPF " foreign key(s) pointing"
			" to other tables, but it must have " ULINTPF ".",
			ut_format_name(req_schema->table_name,
				       buf, sizeof(buf)),
			static_cast<ulint>(table->foreign_set.size()),
			req_schema->n_foreign);
		return(DB_ERROR);
	}

	if (req_schema->n_referenced != table->referenced_set.size()) {
		snprintf(
			errstr, errstr_sz,
			"There are " ULINTPF " foreign key(s) pointing to %s, "
			"but there must be " ULINTPF ".",
			static_cast<ulint>(table->referenced_set.size()),
			ut_format_name(req_schema->table_name,
				       buf, sizeof(buf)),
			req_schema->n_referenced);
		return(DB_ERROR);
	}

	return(DB_SUCCESS);
}
/* @} */

/*********************************************************************//**
Converts a database and table name from filesystem encoding
(e.g. d@i1b/a@q1b@1Kc, same format as used in dict_table_t::name) in two
strings in UTF8 encoding (e.g. dцb and aюbØc). The output buffers must be
at least MAX_DB_UTF8_LEN and MAX_TABLE_UTF8_LEN bytes. */
void
dict_fs2utf8(
/*=========*/
	const char*	db_and_table,	/*!< in: database and table names,
					e.g. d@i1b/a@q1b@1Kc */
	char*		db_utf8,	/*!< out: database name, e.g. dцb */
	size_t		db_utf8_size,	/*!< in: dbname_utf8 size */
	char*		table_utf8,	/*!< out: table name, e.g. aюbØc */
	size_t		table_utf8_size)/*!< in: table_utf8 size */
{
	char	db[MAX_DATABASE_NAME_LEN + 1];
	ulint	db_len;
	uint	errors;

	db_len = dict_get_db_name_len(db_and_table);

	ut_a(db_len <= sizeof(db));

	memcpy(db, db_and_table, db_len);
	db[db_len] = '\0';

	strconvert(
		&my_charset_filename, db, uint(db_len), system_charset_info,
		db_utf8, uint(db_utf8_size), &errors);

	/* convert each # to @0023 in table name and store the result in buf */
	const char*	table = dict_remove_db_name(db_and_table);
	const char*	table_p;
	char		buf[MAX_TABLE_NAME_LEN * 5 + 1];
	char*		buf_p;
	for (table_p = table, buf_p = buf; table_p[0] != '\0'; table_p++) {
		if (table_p[0] != '#') {
			buf_p[0] = table_p[0];
			buf_p++;
		} else {
			buf_p[0] = '@';
			buf_p[1] = '0';
			buf_p[2] = '0';
			buf_p[3] = '2';
			buf_p[4] = '3';
			buf_p += 5;
		}
		ut_a((size_t) (buf_p - buf) < sizeof(buf));
	}
	buf_p[0] = '\0';

	errors = 0;
	strconvert(
		&my_charset_filename, buf, (uint) (buf_p - buf),
		system_charset_info,
		table_utf8, uint(table_utf8_size),
		&errors);

	if (errors != 0) {
		snprintf(table_utf8, table_utf8_size, "%s%s",
			    srv_mysql50_table_name_prefix, table);
	}
}

/** Resize the hash tables based on the current buffer pool size. */
void dict_sys_t::resize()
{
  ut_ad(this == &dict_sys);
  ut_ad(is_initialised());
  mutex_enter(&mutex);

  /* all table entries are in table_LRU and table_non_LRU lists */
  hash_table_free(table_hash);
  hash_table_free(table_id_hash);
  hash_table_free(temp_id_hash);

  const ulint hash_size = buf_pool_get_curr_size()
    / (DICT_POOL_PER_TABLE_HASH * UNIV_WORD_SIZE);
  table_hash = hash_create(hash_size);
  table_id_hash = hash_create(hash_size);
  temp_id_hash = hash_create(hash_size);

  for (dict_table_t* table= UT_LIST_GET_FIRST(table_LRU); table;
       table= UT_LIST_GET_NEXT(table_LRU, table))
  {
    ut_ad(!table->is_temporary());
    ulint fold= ut_fold_string(table->name.m_name);
    ulint id_fold= ut_fold_ull(table->id);

    HASH_INSERT(dict_table_t, name_hash, table_hash, fold, table);
    HASH_INSERT(dict_table_t, id_hash, table_id_hash, id_fold, table);
  }

  for (dict_table_t* table = UT_LIST_GET_FIRST(table_non_LRU); table;
       table = UT_LIST_GET_NEXT(table_LRU, table)) {
	  ulint	fold = ut_fold_string(table->name.m_name);
	  ulint	id_fold = ut_fold_ull(table->id);

	  HASH_INSERT(dict_table_t, name_hash, table_hash, fold, table);

	  hash_table_t* id_hash = table->is_temporary()
	    ? temp_id_hash : table_id_hash;

	  HASH_INSERT(dict_table_t, id_hash, id_hash, id_fold, table);
  }

  mutex_exit(&mutex);
}

/** Close the data dictionary cache on shutdown. */
void dict_sys_t::close()
{
  ut_ad(this == &dict_sys);
  if (!is_initialised()) return;

  mutex_enter(&mutex);

  /* Free the hash elements. We don't remove them from the table
  because we are going to destroy the table anyway. */
  for (ulint i = 0; i < hash_get_n_cells(table_hash); i++)
  {
    dict_table_t* table = static_cast<dict_table_t*>(HASH_GET_FIRST(table_hash,
								    i));

    while (table)
    {
      dict_table_t* prev_table = table;
      table = static_cast<dict_table_t*>(HASH_GET_NEXT(name_hash, prev_table));
      dict_sys.remove(prev_table);
    }
  }

  hash_table_free(table_hash);

  /* table_id_hash contains the same elements as in table_hash,
  therefore we don't delete the individual elements. */
  hash_table_free(table_id_hash);

  /* No temporary tables should exist at this point. */
  hash_table_free(temp_id_hash);

  mutex_exit(&mutex);
  mutex_free(&mutex);
  rw_lock_free(&latch);

  mutex_free(&dict_foreign_err_mutex);

  if (dict_foreign_err_file)
  {
    fclose(dict_foreign_err_file);
    dict_foreign_err_file = NULL;
  }

  m_initialised= false;
}

#ifdef UNIV_DEBUG
/**********************************************************************//**
Validate the dictionary table LRU list.
@return TRUE if valid */
static
ibool
dict_lru_validate(void)
/*===================*/
{
	dict_table_t*	table;

	ut_ad(mutex_own(&dict_sys.mutex));

	for (table = UT_LIST_GET_FIRST(dict_sys.table_LRU);
	     table != NULL;
	     table = UT_LIST_GET_NEXT(table_LRU, table)) {

		ut_a(table->can_be_evicted);
	}

	for (table = UT_LIST_GET_FIRST(dict_sys.table_non_LRU);
	     table != NULL;
	     table = UT_LIST_GET_NEXT(table_LRU, table)) {

		ut_a(!table->can_be_evicted);
	}

	return(TRUE);
}
#endif /* UNIV_DEBUG */
/*********************************************************************//**
Check an index to see whether its first fields are the columns in the array,
in the same order and is not marked for deletion and is not the same
as types_idx.
@return true if the index qualifies, otherwise false */
bool
dict_foreign_qualify_index(
/*=======================*/
	const dict_table_t*	table,	/*!< in: table */
	const char**		col_names,
					/*!< in: column names, or NULL
					to use table->col_names */
	const char**		columns,/*!< in: array of column names */
	ulint			n_cols,	/*!< in: number of columns */
	const dict_index_t*	index,	/*!< in: index to check */
	const dict_index_t*	types_idx,
					/*!< in: NULL or an index
					whose types the column types
					must match */
	bool			check_charsets,
					/*!< in: whether to check
					charsets.  only has an effect
					if types_idx != NULL */
	ulint			check_null,
					/*!< in: nonzero if none of
					the columns must be declared
					NOT NULL */
	fkerr_t*		error,	/*!< out: error code */
	ulint*			err_col_no,
					/*!< out: column number where
					error happened */
	dict_index_t**		err_index)
					/*!< out: index where error
					happened */
{
	if (dict_index_get_n_fields(index) < n_cols) {
		return(false);
	}

	if (index->type & (DICT_SPATIAL | DICT_FTS | DICT_CORRUPT)) {
		return false;
	}

	if (index->online_status >= ONLINE_INDEX_ABORTED) {
		return false;
	}

	for (ulint i = 0; i < n_cols; i++) {
		dict_field_t*	field;
		const char*	col_name;
		ulint		col_no;

		field = dict_index_get_nth_field(index, i);
		col_no = dict_col_get_no(field->col);

		if (field->prefix_len != 0) {
			/* We do not accept column prefix
			indexes here */
			if (error && err_col_no && err_index) {
				*error = FK_IS_PREFIX_INDEX;
				*err_col_no = i;
				*err_index = (dict_index_t*)index;
			}
			return(false);
		}

		if (check_null
		    && (field->col->prtype & DATA_NOT_NULL)) {
			if (error && err_col_no && err_index) {
				*error = FK_COL_NOT_NULL;
				*err_col_no = i;
				*err_index = (dict_index_t*)index;
			}
			return(false);
		}

		if (field->col->is_virtual()) {
			col_name = "";
			for (ulint j = 0; j < table->n_v_def; j++) {
				col_name = dict_table_get_v_col_name(table, j);
				if (innobase_strcasecmp(field->name,col_name) == 0) {
					break;
				}
			}
		} else {
			col_name = col_names
				? col_names[col_no]
				: dict_table_get_col_name(table, col_no);
		}

		if (0 != innobase_strcasecmp(columns[i], col_name)) {
			return(false);
		}

		if (types_idx && !cmp_cols_are_equal(
			    dict_index_get_nth_col(index, i),
			    dict_index_get_nth_col(types_idx, i),
			    check_charsets)) {
			if (error && err_col_no && err_index) {
				*error = FK_COLS_NOT_EQUAL;
				*err_col_no = i;
				*err_index = (dict_index_t*)index;
			}

			return(false);
		}
	}

	return(true);
}

/*********************************************************************//**
Update the state of compression failure padding heuristics. This is
called whenever a compression operation succeeds or fails.
The caller must be holding info->mutex */
static
void
dict_index_zip_pad_update(
/*======================*/
	zip_pad_info_t*	info,	/*<! in/out: info to be updated */
	ulint	zip_threshold)	/*<! in: zip threshold value */
{
	ulint	total;
	ulint	fail_pct;

	ut_ad(info);
	ut_ad(info->pad % ZIP_PAD_INCR == 0);

	total = info->success + info->failure;

	ut_ad(total > 0);

	if (zip_threshold == 0) {
		/* User has just disabled the padding. */
		return;
	}

	if (total < ZIP_PAD_ROUND_LEN) {
		/* We are in middle of a round. Do nothing. */
		return;
	}

	/* We are at a 'round' boundary. Reset the values but first
	calculate fail rate for our heuristic. */
	fail_pct = (info->failure * 100) / total;
	info->failure = 0;
	info->success = 0;

	if (fail_pct > zip_threshold) {
		/* Compression failures are more then user defined
		threshold. Increase the pad size to reduce chances of
		compression failures.

		Only do increment if it won't increase padding
		beyond max pad size. */
		if (info->pad + ZIP_PAD_INCR
		    < (srv_page_size * zip_pad_max) / 100) {
			info->pad.fetch_add(ZIP_PAD_INCR);

			MONITOR_INC(MONITOR_PAD_INCREMENTS);
		}

		info->n_rounds = 0;

	} else {
		/* Failure rate was OK. Another successful round
		completed. */
		++info->n_rounds;

		/* If enough successful rounds are completed with
		compression failure rate in control, decrease the
		padding. */
		if (info->n_rounds >= ZIP_PAD_SUCCESSFUL_ROUND_LIMIT
		    && info->pad > 0) {
			info->pad.fetch_sub(ZIP_PAD_INCR);

			info->n_rounds = 0;

			MONITOR_INC(MONITOR_PAD_DECREMENTS);
		}
	}
}

/*********************************************************************//**
This function should be called whenever a page is successfully
compressed. Updates the compression padding information. */
void
dict_index_zip_success(
/*===================*/
	dict_index_t*	index)	/*!< in/out: index to be updated. */
{
	ulint zip_threshold = zip_failure_threshold_pct;
	if (!zip_threshold) {
		/* Disabled by user. */
		return;
	}

	index->zip_pad.mutex.lock();
	++index->zip_pad.success;
	dict_index_zip_pad_update(&index->zip_pad, zip_threshold);
	index->zip_pad.mutex.unlock();
}

/*********************************************************************//**
This function should be called whenever a page compression attempt
fails. Updates the compression padding information. */
void
dict_index_zip_failure(
/*===================*/
	dict_index_t*	index)	/*!< in/out: index to be updated. */
{
	ulint zip_threshold = zip_failure_threshold_pct;
	if (!zip_threshold) {
		/* Disabled by user. */
		return;
	}

	index->zip_pad.mutex.lock();
	++index->zip_pad.failure;
	dict_index_zip_pad_update(&index->zip_pad, zip_threshold);
	index->zip_pad.mutex.unlock();
}

/*********************************************************************//**
Return the optimal page size, for which page will likely compress.
@return page size beyond which page might not compress */
ulint
dict_index_zip_pad_optimal_page_size(
/*=================================*/
	dict_index_t*	index)	/*!< in: index for which page size
				is requested */
{
	ulint	pad;
	ulint	min_sz;
	ulint	sz;

	if (!zip_failure_threshold_pct) {
		/* Disabled by user. */
		return(srv_page_size);
	}

	pad = index->zip_pad.pad;

	ut_ad(pad < srv_page_size);
	sz = srv_page_size - pad;

	/* Min size allowed by user. */
	ut_ad(zip_pad_max < 100);
	min_sz = (srv_page_size * (100 - zip_pad_max)) / 100;

	return(ut_max(sz, min_sz));
}

/*************************************************************//**
Convert table flag to row format string.
@return row format name. */
const char*
dict_tf_to_row_format_string(
/*=========================*/
	ulint	table_flag)		/*!< in: row format setting */
{
	switch (dict_tf_get_rec_format(table_flag)) {
	case REC_FORMAT_REDUNDANT:
		return("ROW_TYPE_REDUNDANT");
	case REC_FORMAT_COMPACT:
		return("ROW_TYPE_COMPACT");
	case REC_FORMAT_COMPRESSED:
		return("ROW_TYPE_COMPRESSED");
	case REC_FORMAT_DYNAMIC:
		return("ROW_TYPE_DYNAMIC");
	}

	ut_error;
	return(0);
}

/** Calculate the used memory occupied by the data dictionary
table and index objects.
@return number of bytes occupied. */
UNIV_INTERN
ulint
dict_sys_get_size()
{
	/* No mutex; this is a very crude approximation anyway */
	ulint size = UT_LIST_GET_LEN(dict_sys.table_LRU)
		+ UT_LIST_GET_LEN(dict_sys.table_non_LRU);
	size *= sizeof(dict_table_t)
		+ sizeof(dict_index_t) * 2
		+ (sizeof(dict_col_t) + sizeof(dict_field_t)) * 10
		+ sizeof(dict_field_t) * 5 /* total number of key fields */
		+ 200; /* arbitrary, covering names and overhead */

	return size;
}

/** Look for any dictionary objects that are found in the given tablespace.
@param[in]	space_id	Tablespace ID to search for.
@return true if tablespace is empty. */
bool
dict_space_is_empty(
	ulint	space_id)
{
	btr_pcur_t	pcur;
	const rec_t*	rec;
	mtr_t		mtr;
	bool		found = false;

	dict_sys_lock();
	mtr_start(&mtr);

	for (rec = dict_startscan_system(&pcur, &mtr, SYS_TABLES);
	     rec != NULL;
	     rec = dict_getnext_system(&pcur, &mtr)) {
		const byte*	field;
		ulint		len;
		ulint		space_id_for_table;

		field = rec_get_nth_field_old(
			rec, DICT_FLD__SYS_TABLES__SPACE, &len);
		ut_ad(len == 4);
		space_id_for_table = mach_read_from_4(field);

		if (space_id_for_table == space_id) {
			found = true;
		}
	}

	mtr_commit(&mtr);
	dict_sys_unlock();

	return(!found);
}

/** Find the space_id for the given name in sys_tablespaces.
@param[in]	name	Tablespace name to search for.
@return the tablespace ID. */
ulint
dict_space_get_id(
	const char*	name)
{
	btr_pcur_t	pcur;
	const rec_t*	rec;
	mtr_t		mtr;
	ulint		name_len = strlen(name);
	ulint		id = ULINT_UNDEFINED;

	dict_sys_lock();
	mtr_start(&mtr);

	for (rec = dict_startscan_system(&pcur, &mtr, SYS_TABLESPACES);
	     rec != NULL;
	     rec = dict_getnext_system(&pcur, &mtr)) {
		const byte*	field;
		ulint		len;

		field = rec_get_nth_field_old(
			rec, DICT_FLD__SYS_TABLESPACES__NAME, &len);
		ut_ad(len > 0);
		ut_ad(len < OS_FILE_MAX_PATH);

		if (len == name_len && ut_memcmp(name, field, len) == 0) {

			field = rec_get_nth_field_old(
				rec, DICT_FLD__SYS_TABLESPACES__SPACE, &len);
			ut_ad(len == 4);
			id = mach_read_from_4(field);

			/* This is normally called by dict_getnext_system()
			at the end of the index. */
			btr_pcur_close(&pcur);
			break;
		}
	}

	mtr_commit(&mtr);
	dict_sys_unlock();

	return(id);
}<|MERGE_RESOLUTION|>--- conflicted
+++ resolved
@@ -220,7 +220,6 @@
 	return ulint(s - name);
 }
 
-<<<<<<< HEAD
 /** Open a persistent table.
 @param[in]	table_id	persistent table identifier
 @param[in]	ignore_err	errors to ignore
@@ -239,22 +238,6 @@
 	}
 
 	return table;
-=======
-/** Reserve the dictionary system mutex. */
-void
-dict_mutex_enter_for_mysql_func(const char *file, unsigned line)
-{
-	mutex_enter_loc(&dict_sys->mutex, file, line);
-}
-
-/********************************************************************//**
-Releases the dictionary system mutex for MySQL. */
-void
-dict_mutex_exit_for_mysql(void)
-/*===========================*/
-{
-	mutex_exit(&dict_sys->mutex);
->>>>>>> 1e778a3b
 }
 
 /**********************************************************************//**
@@ -582,28 +565,6 @@
 	return(dict_table_get_nth_v_col(table, i));
 }
 
-<<<<<<< HEAD
-=======
-/********************************************************************//**
-Acquire the autoinc lock. */
-void
-dict_table_autoinc_lock(
-/*====================*/
-	dict_table_t*	table)	/*!< in/out: table */
-{
-	mysql_mutex_lock(&table->autoinc_mutex);
-}
-
-/** Acquire the zip_pad_mutex latch.
-@param[in,out]	index	the index whose zip_pad_mutex to acquire.*/
-static
-void
-dict_index_zip_pad_lock(
-	dict_index_t*	index)
-{
-	mysql_mutex_lock(&index->zip_pad.mutex);
-}
->>>>>>> 1e778a3b
 
 /** Get all the FTS indexes on a table.
 @param[in]	table	table
@@ -630,19 +591,6 @@
 	return(ib_vector_size(indexes));
 }
 
-<<<<<<< HEAD
-=======
-/********************************************************************//**
-Release the autoinc lock. */
-void
-dict_table_autoinc_unlock(
-/*======================*/
-	dict_table_t*	table)	/*!< in/out: table */
-{
-	mysql_mutex_unlock(&table->autoinc_mutex);
-}
-
->>>>>>> 1e778a3b
 /** Looks for column n in an index.
 @param[in]	index		index
 @param[in]	n		column number
@@ -1025,13 +973,6 @@
 /** Add the table definition to the data dictionary cache */
 void dict_table_t::add_to_cache()
 {
-<<<<<<< HEAD
-=======
-	ut_ad(dict_lru_validate());
-	ut_ad(mutex_own(&dict_sys->mutex));
-
-	mysql_mutex_init(0, &autoinc_mutex, NULL);
->>>>>>> 1e778a3b
 	cached = TRUE;
 
 	dict_sys.add(this);
@@ -1174,11 +1115,7 @@
     (mem_heap_zalloc(heap, n_uniq * sizeof *stat_n_sample_sizes));
   index->stat_n_non_null_key_vals= static_cast<ib_uint64_t*>
     (mem_heap_zalloc(heap, n_uniq * sizeof *stat_n_non_null_key_vals));
-<<<<<<< HEAD
   new (&index->zip_pad.mutex) std::mutex();
-=======
-  mysql_mutex_init(0, &index->zip_pad.mutex, NULL);
->>>>>>> 1e778a3b
   return index;
 }
 
@@ -1840,16 +1777,12 @@
 		UT_DELETE(table->vc_templ);
 	}
 
-<<<<<<< HEAD
 	table->autoinc_mutex.~mutex();
 
 	if (keep) {
 		return;
 	}
 
-=======
-	mysql_mutex_destroy(&table->autoinc_mutex);
->>>>>>> 1e778a3b
 #ifdef BTR_CUR_HASH_ADAPT
 	if (UNIV_UNLIKELY(UT_LIST_GET_LEN(table->freed_indexes) != 0)) {
 		if (table->fts) {
