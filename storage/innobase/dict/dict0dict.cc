/*****************************************************************************

Copyright (c) 1996, 2016, Oracle and/or its affiliates. All Rights Reserved.
Copyright (c) 2012, Facebook Inc.
Copyright (c) 2013, 2022, MariaDB Corporation.

This program is free software; you can redistribute it and/or modify it under
the terms of the GNU General Public License as published by the Free Software
Foundation; version 2 of the License.

This program is distributed in the hope that it will be useful, but WITHOUT
ANY WARRANTY; without even the implied warranty of MERCHANTABILITY or FITNESS
FOR A PARTICULAR PURPOSE. See the GNU General Public License for more details.

You should have received a copy of the GNU General Public License along with
this program; if not, write to the Free Software Foundation, Inc.,
51 Franklin Street, Fifth Floor, Boston, MA 02110-1335 USA

*****************************************************************************/

/******************************************************************//**
@file dict/dict0dict.cc
Data dictionary system

Created 1/8/1996 Heikki Tuuri
***********************************************************************/

#include <my_config.h>
#include <string>

#include "ha_prototypes.h"
#include <mysqld.h>
#include <strfunc.h>

#include "dict0dict.h"
#include "fts0fts.h"
#include "fil0fil.h"
#include <algorithm>
#include "sql_class.h"
#include "sql_table.h"
#include <mysql/service_thd_mdl.h>

#include "btr0btr.h"
#include "btr0cur.h"
#include "btr0sea.h"
#include "buf0buf.h"
#include "data0type.h"
#include "dict0boot.h"
#include "dict0load.h"
#include "dict0crea.h"
#include "dict0mem.h"
#include "dict0stats.h"
#include "fts0fts.h"
#include "fts0types.h"
#include "lock0lock.h"
#include "mach0data.h"
#include "mem0mem.h"
#include "page0page.h"
#include "page0zip.h"
#include "pars0pars.h"
#include "pars0sym.h"
#include "que0que.h"
#include "rem0cmp.h"
#include "row0log.h"
#include "row0merge.h"
#include "row0mysql.h"
#include "row0upd.h"
#include "srv0mon.h"
#include "srv0start.h"
#include "trx0undo.h"
#include "trx0purge.h"

#include <vector>
#include <algorithm>

/** the dictionary system */
dict_sys_t	dict_sys;

/** System table names; @see dict_system_id_t */
const span<const char> dict_sys_t::SYS_TABLE[]=
{
  {C_STRING_WITH_LEN("SYS_TABLES")},{C_STRING_WITH_LEN("SYS_INDEXES")},
  {C_STRING_WITH_LEN("SYS_COLUMNS")},{C_STRING_WITH_LEN("SYS_FIELDS")},
  {C_STRING_WITH_LEN("SYS_FOREIGN")},{C_STRING_WITH_LEN("SYS_FOREIGN_COLS")},
  {C_STRING_WITH_LEN("SYS_VIRTUAL")}
};

/** Diagnostic message for exceeding the mutex_lock_wait() timeout */
const char dict_sys_t::fatal_msg[]=
  "innodb_fatal_semaphore_wait_threshold was exceeded for dict_sys.latch. "
  "Please refer to "
  "https://mariadb.com/kb/en/how-to-produce-a-full-stack-trace-for-mysqld/";

/** Percentage of compression failures that are allowed in a single
round */
ulong	zip_failure_threshold_pct = 5;

/** Maximum percentage of a page that can be allowed as a pad to avoid
compression failures */
ulong	zip_pad_max = 50;

#define	DICT_HEAP_SIZE		100	/*!< initial memory heap size when
					creating a table or index object */
#define DICT_POOL_PER_TABLE_HASH 512	/*!< buffer pool max size per table
					hash table fixed size in bytes */
#define DICT_POOL_PER_VARYING	4	/*!< buffer pool max size per data
					dictionary varying size in bytes */

/** Identifies generated InnoDB foreign key names */
static char	dict_ibfk[] = "_ibfk_";

/*******************************************************************//**
Tries to find column names for the index and sets the col field of the
index.
@param[in]	index	index
@param[in]	add_v	new virtual columns added along with an add index call
@return whether the column names were found */
static
bool
dict_index_find_cols(
	dict_index_t*		index,
	const dict_add_v_col_t*	add_v);
/*******************************************************************//**
Builds the internal dictionary cache representation for a clustered
index, containing also system fields not defined by the user.
@return own: the internal representation of the clustered index */
static
dict_index_t*
dict_index_build_internal_clust(
/*============================*/
	dict_index_t*		index);	/*!< in: user representation of
					a clustered index */
/*******************************************************************//**
Builds the internal dictionary cache representation for a non-clustered
index, containing also system fields not defined by the user.
@return own: the internal representation of the non-clustered index */
static
dict_index_t*
dict_index_build_internal_non_clust(
/*================================*/
	dict_index_t*		index);	/*!< in: user representation of
					a non-clustered index */
/**********************************************************************//**
Builds the internal dictionary cache representation for an FTS index.
@return own: the internal representation of the FTS index */
static
dict_index_t*
dict_index_build_internal_fts(
/*==========================*/
	dict_index_t*	index);	/*!< in: user representation of an FTS index */

/**********************************************************************//**
Removes an index from the dictionary cache. */
static
void
dict_index_remove_from_cache_low(
/*=============================*/
	dict_table_t*	table,		/*!< in/out: table */
	dict_index_t*	index,		/*!< in, own: index */
	ibool		lru_evict);	/*!< in: TRUE if page being evicted
					to make room in the table LRU list */
#ifdef UNIV_DEBUG
/**********************************************************************//**
Validate the dictionary table LRU list.
@return TRUE if validate OK */
static
ibool
dict_lru_validate(void);
/*===================*/
#endif /* UNIV_DEBUG */

/* Stream for storing detailed information about the latest foreign key
and unique key errors. Only created if !srv_read_only_mode */
FILE*	dict_foreign_err_file		= NULL;
/* mutex protecting the foreign and unique error buffers */
mysql_mutex_t dict_foreign_err_mutex;

/********************************************************************//**
Checks if the database name in two table names is the same.
@return TRUE if same db name */
ibool
dict_tables_have_same_db(
/*=====================*/
	const char*	name1,	/*!< in: table name in the form
				dbname '/' tablename */
	const char*	name2)	/*!< in: table name in the form
				dbname '/' tablename */
{
	for (; *name1 == *name2; name1++, name2++) {
		if (*name1 == '/') {
			return(TRUE);
		}
		ut_a(*name1); /* the names must contain '/' */
	}
	return(FALSE);
}

/********************************************************************//**
Return the end of table name where we have removed dbname and '/'.
@return table name */
const char*
dict_remove_db_name(
/*================*/
	const char*	name)	/*!< in: table name in the form
				dbname '/' tablename */
{
	const char*	s = strchr(name, '/');
	ut_a(s);

	return(s + 1);
}

/** Decrement the count of open handles */
void dict_table_close(dict_table_t *table)
{
  if (table->get_ref_count() == 1 &&
      dict_stats_is_persistent_enabled(table) &&
      strchr(table->name.m_name, '/'))
  {
    /* It looks like we are closing the last handle. The user could
    have executed FLUSH TABLES in order to have the statistics reloaded
    from the InnoDB persistent statistics tables. We must acquire
    exclusive dict_sys.latch to prevent a race condition with another
    thread concurrently acquiring a handle on the table. */
    dict_sys.lock(SRW_LOCK_CALL);
    if (table->release())
    {
      table->stats_mutex_lock();
      if (table->get_ref_count() == 0)
        dict_stats_deinit(table);
      table->stats_mutex_unlock();
    }
    dict_sys.unlock();
  }
  else
    table->release();
}

/** Decrements the count of open handles of a table.
@param[in,out]	table		table
@param[in]	dict_locked	whether dict_sys.latch is being held
@param[in]	thd		thread to release MDL
@param[in]	mdl		metadata lock or NULL if the thread
				is a foreground one. */
void
dict_table_close(
	dict_table_t*	table,
	bool		dict_locked,
	THD*		thd,
	MDL_ticket*	mdl)
{
  if (!dict_locked)
    dict_table_close(table);
  else
  {
    if (table->release() && dict_stats_is_persistent_enabled(table) &&
	strchr(table->name.m_name, '/'))
    {
      /* Force persistent stats re-read upon next open of the table so
      that FLUSH TABLE can be used to forcibly fetch stats from disk if
      they have been manually modified. */
      table->stats_mutex_lock();
      if (table->get_ref_count() == 0)
        dict_stats_deinit(table);
      table->stats_mutex_unlock();
    }

    ut_ad(dict_lru_validate());
    ut_ad(dict_sys.find(table));
  }

  if (!thd || !mdl);
  else if (MDL_context *mdl_context= static_cast<MDL_context*>
           (thd_mdl_context(thd)))
    mdl_context->release_lock(mdl);
}

/** Check if the table has a given (non_virtual) column.
@param[in]	table		table object
@param[in]	col_name	column name
@param[in]	col_nr		column number guessed, 0 as default
@return column number if the table has the specified column,
otherwise table->n_def */
ulint
dict_table_has_column(
	const dict_table_t*	table,
	const char*		col_name,
	ulint			col_nr)
{
	ulint		col_max = table->n_def;

	ut_ad(table);
	ut_ad(col_name);
	ut_ad(table->magic_n == DICT_TABLE_MAGIC_N);

	if (col_nr < col_max
	    && innobase_strcasecmp(
		col_name, dict_table_get_col_name(table, col_nr)) == 0) {
		return(col_nr);
	}

	/** The order of column may changed, check it with other columns */
	for (ulint i = 0; i < col_max; i++) {
		if (i != col_nr
		    && innobase_strcasecmp(
			col_name, dict_table_get_col_name(table, i)) == 0) {

			return(i);
		}
	}

	return(col_max);
}

/** Retrieve the column name.
@param[in]	table	the table of this column */
const char* dict_col_t::name(const dict_table_t& table) const
{
	ut_ad(table.magic_n == DICT_TABLE_MAGIC_N);

	size_t col_nr;
	const char *s;

	if (is_virtual()) {
		col_nr = size_t(reinterpret_cast<const dict_v_col_t*>(this)
				- table.v_cols);
		ut_ad(col_nr < table.n_v_def);
		s = table.v_col_names;
	} else {
		col_nr = size_t(this - table.cols);
		ut_ad(col_nr < table.n_def);
		s = table.col_names;
	}

	if (s) {
		for (size_t i = 0; i < col_nr; i++) {
			s += strlen(s) + 1;
		}
	}

	return(s);
}

/** Returns a virtual column's name.
@param[in]	table	target table
@param[in]	col_nr	virtual column number (nth virtual column)
@return column name or NULL if column number out of range. */
const char*
dict_table_get_v_col_name(
	const dict_table_t*	table,
	ulint			col_nr)
{
	const char*	s;

	ut_ad(table);
	ut_ad(col_nr < table->n_v_def);
	ut_ad(table->magic_n == DICT_TABLE_MAGIC_N);

	if (col_nr >= table->n_v_def) {
		return(NULL);
	}

	s = table->v_col_names;

	if (s != NULL) {
		for (ulint i = 0; i < col_nr; i++) {
			s += strlen(s) + 1;
		}
	}

	return(s);
}

/** Search virtual column's position in InnoDB according to its position
in original table's position
@param[in]	table	target table
@param[in]	col_nr	column number (nth column in the MySQL table)
@return virtual column's position in InnoDB, ULINT_UNDEFINED if not find */
static
ulint
dict_table_get_v_col_pos_for_mysql(
	const dict_table_t*	table,
	ulint			col_nr)
{
	ulint	i;

	ut_ad(table);
	ut_ad(col_nr < static_cast<ulint>(table->n_t_def));
	ut_ad(table->magic_n == DICT_TABLE_MAGIC_N);

	for (i = 0; i < table->n_v_def; i++) {
		if (col_nr == dict_get_v_col_mysql_pos(
				table->v_cols[i].m_col.ind)) {
			break;
		}
	}

	if (i == table->n_v_def) {
		return(ULINT_UNDEFINED);
	}

	return(i);
}

/** Returns a virtual column's name according to its original
MySQL table position.
@param[in]	table	target table
@param[in]	col_nr	column number (nth column in the table)
@return column name. */
static
const char*
dict_table_get_v_col_name_mysql(
	const dict_table_t*	table,
	ulint			col_nr)
{
	ulint	i = dict_table_get_v_col_pos_for_mysql(table, col_nr);

	if (i == ULINT_UNDEFINED) {
		return(NULL);
	}

	return(dict_table_get_v_col_name(table, i));
}

/** Get nth virtual column according to its original MySQL table position
@param[in]	table	target table
@param[in]	col_nr	column number in MySQL Table definition
@return dict_v_col_t ptr */
dict_v_col_t*
dict_table_get_nth_v_col_mysql(
	const dict_table_t*	table,
	ulint			col_nr)
{
	ulint	i = dict_table_get_v_col_pos_for_mysql(table, col_nr);

	if (i == ULINT_UNDEFINED) {
		return(NULL);
	}

	return(dict_table_get_nth_v_col(table, i));
}


/** Get all the FTS indexes on a table.
@param[in]	table	table
@param[out]	indexes	all FTS indexes on this table
@return number of FTS indexes */
ulint
dict_table_get_all_fts_indexes(
	const dict_table_t*	table,
	ib_vector_t*		indexes)
{
	dict_index_t* index;

	ut_a(ib_vector_size(indexes) == 0);

	for (index = dict_table_get_first_index(table);
	     index;
	     index = dict_table_get_next_index(index)) {

		if (index->type == DICT_FTS) {
			ib_vector_push(indexes, &index);
		}
	}

	return(ib_vector_size(indexes));
}

/** Looks for column n in an index.
@param[in]	index		index
@param[in]	n		column number
@param[in]	inc_prefix	true=consider column prefixes too
@param[in]	is_virtual	true==virtual column
@param[out]	prefix_col_pos	col num if prefix
@return position in internal representation of the index;
ULINT_UNDEFINED if not contained */
ulint
dict_index_get_nth_col_or_prefix_pos(
	const dict_index_t*	index,
	ulint			n,
	bool			inc_prefix,
	bool			is_virtual,
	ulint*			prefix_col_pos)
{
	const dict_field_t*	field;
	const dict_col_t*	col;
	ulint			pos;
	ulint			n_fields;

	ut_ad(index);
	ut_ad(index->magic_n == DICT_INDEX_MAGIC_N);

	if (prefix_col_pos) {
		*prefix_col_pos = ULINT_UNDEFINED;
	}

	if (is_virtual) {
		col = &(dict_table_get_nth_v_col(index->table, n)->m_col);
	} else {
		col = dict_table_get_nth_col(index->table, n);
	}

	if (dict_index_is_clust(index)) {

		return(dict_col_get_clust_pos(col, index));
	}

	n_fields = dict_index_get_n_fields(index);

	for (pos = 0; pos < n_fields; pos++) {
		field = dict_index_get_nth_field(index, pos);

		if (col == field->col) {
			if (prefix_col_pos) {
				*prefix_col_pos = pos;
			}
			if (inc_prefix || field->prefix_len == 0) {
				return(pos);
			}
		}
	}

	return(ULINT_UNDEFINED);
}

/** Check if the index contains a column or a prefix of that column.
@param[in]	n		column number
@param[in]	is_virtual	whether it is a virtual col
@return whether the index contains the column or its prefix */
bool dict_index_t::contains_col_or_prefix(ulint n, bool is_virtual) const
{
	ut_ad(magic_n == DICT_INDEX_MAGIC_N);

	if (is_primary()) {
		return(!is_virtual);
	}

	const dict_col_t* col = is_virtual
		? &dict_table_get_nth_v_col(table, n)->m_col
		: dict_table_get_nth_col(table, n);

	for (ulint pos = 0; pos < n_fields; pos++) {
		if (col == fields[pos].col) {
			return true;
		}
	}

	return false;
}

/********************************************************************//**
Looks for a matching field in an index. The column has to be the same. The
column in index must be complete, or must contain a prefix longer than the
column in index2. That is, we must be able to construct the prefix in index2
from the prefix in index.
@return position in internal representation of the index;
ULINT_UNDEFINED if not contained */
ulint
dict_index_get_nth_field_pos(
/*=========================*/
	const dict_index_t*	index,	/*!< in: index from which to search */
	const dict_index_t*	index2,	/*!< in: index */
	ulint			n)	/*!< in: field number in index2 */
{
	const dict_field_t*	field;
	const dict_field_t*	field2;
	ulint			n_fields;
	ulint			pos;

	ut_ad(index->magic_n == DICT_INDEX_MAGIC_N);

	field2 = dict_index_get_nth_field(index2, n);

	n_fields = dict_index_get_n_fields(index);

	/* Are we looking for a MBR (Minimum Bound Box) field of
	a spatial index */
	bool	is_mbr_fld = (n == 0 && dict_index_is_spatial(index2));

	for (pos = 0; pos < n_fields; pos++) {
		field = dict_index_get_nth_field(index, pos);

		/* The first field of a spatial index is a transformed
		MBR (Minimum Bound Box) field made out of original column,
		so its field->col still points to original cluster index
		col, but the actual content is different. So we cannot
		consider them equal if neither of them is MBR field */
		if (pos == 0 && dict_index_is_spatial(index) && !is_mbr_fld) {
			continue;
		}

		if (field->col == field2->col
		    && (field->prefix_len == 0
			|| (field->prefix_len >= field2->prefix_len
			    && field2->prefix_len != 0))) {

			return(pos);
		}
	}

	return(ULINT_UNDEFINED);
}

/** Parse the table file name into table name and database name.
@tparam        dict_frozen  whether the caller holds dict_sys.latch
@param[in,out] db_name      database name buffer
@param[in,out] tbl_name     table name buffer
@param[out] db_name_len     database name length
@param[out] tbl_name_len    table name length
@return whether the table name is visible to SQL */
template<bool dict_frozen>
bool dict_table_t::parse_name(char (&db_name)[NAME_LEN + 1],
                              char (&tbl_name)[NAME_LEN + 1],
                              size_t *db_name_len, size_t *tbl_name_len) const
{
  char db_buf[MAX_DATABASE_NAME_LEN + 1];
  char tbl_buf[MAX_TABLE_NAME_LEN + 1];

  if (!dict_frozen)
    dict_sys.freeze(SRW_LOCK_CALL); /* protect against renaming */
  ut_ad(dict_sys.frozen());
  const size_t db_len= name.dblen();
  ut_ad(db_len <= MAX_DATABASE_NAME_LEN);

  memcpy(db_buf, mdl_name.m_name, db_len);
  db_buf[db_len]= 0;

  size_t tbl_len= strlen(mdl_name.m_name + db_len + 1);
  const bool is_temp= mdl_name.is_temporary();

  if (is_temp);
  else if (const char *is_part= static_cast<const char*>
           (memchr(mdl_name.m_name + db_len + 1, '#', tbl_len)))
    tbl_len= static_cast<size_t>(is_part - &mdl_name.m_name[db_len + 1]);

  memcpy(tbl_buf, mdl_name.m_name + db_len + 1, tbl_len);
  tbl_buf[tbl_len]= 0;

  if (!dict_frozen)
    dict_sys.unfreeze();

  *db_name_len= filename_to_tablename(db_buf, db_name,
                                      MAX_DATABASE_NAME_LEN + 1, true);

  if (is_temp)
    return false;

  *tbl_name_len= filename_to_tablename(tbl_buf, tbl_name,
                                       MAX_TABLE_NAME_LEN + 1, true);
  return true;
}

template bool
dict_table_t::parse_name<>(char(&)[NAME_LEN + 1], char(&)[NAME_LEN + 1],
                           size_t*, size_t*) const;

/** Acquire MDL shared for the table name.
@tparam trylock whether to use non-blocking operation
@param[in,out]  table           table object
@param[in,out]  thd             background thread
@param[out]     mdl             mdl ticket
@param[in]      table_op        operation to perform when opening
@return table object after locking MDL shared
@retval nullptr if the table is not readable, or if trylock && MDL blocked */
template<bool trylock>
dict_table_t*
dict_acquire_mdl_shared(dict_table_t *table,
                        THD *thd,
                        MDL_ticket **mdl,
                        dict_table_op_t table_op)
{
  if (!table || !mdl)
    return table;

  MDL_context *mdl_context= static_cast<MDL_context*>(thd_mdl_context(thd));
  size_t db_len;

  if (trylock)
  {
    dict_sys.freeze(SRW_LOCK_CALL);
    db_len= dict_get_db_name_len(table->name.m_name);
    dict_sys.unfreeze();
  }
  else
  {
    ut_ad(dict_sys.frozen());
    ut_ad(!dict_sys.locked());
    db_len= dict_get_db_name_len(table->name.m_name);
  }

  if (db_len == 0)
    return table; /* InnoDB system tables are not covered by MDL */

  if (!mdl_context)
    return nullptr;

  table_id_t table_id= table->id;
  char db_buf[NAME_LEN + 1], db_buf1[NAME_LEN + 1];
  char tbl_buf[NAME_LEN + 1], tbl_buf1[NAME_LEN + 1];
  size_t tbl_len;
  bool unaccessible= false;

  if (!table->parse_name<!trylock>(db_buf, tbl_buf, &db_len, &tbl_len))
    /* The name of an intermediate table starts with #sql */
    return table;

retry:
  if (!unaccessible && (!table->is_readable() || table->corrupted))
  {
    if (*mdl)
    {
      mdl_context->release_lock(*mdl);
      *mdl= nullptr;
    }
    unaccessible= true;
  }

  if (!trylock)
    table->release();

  if (unaccessible)
    return nullptr;

  if (!trylock)
    dict_sys.unfreeze();

  {
    MDL_request request;
    MDL_REQUEST_INIT(&request,MDL_key::TABLE, db_buf, tbl_buf, MDL_SHARED,
                     MDL_EXPLICIT);
    if (trylock
        ? mdl_context->try_acquire_lock(&request)
        : mdl_context->acquire_lock(&request,
                                    /* FIXME: use compatible type, and maybe
                                    remove this parameter altogether! */
                                    static_cast<double>(global_system_variables
                                                        .lock_wait_timeout)))
    {
      *mdl= nullptr;
      if (trylock)
        return nullptr;
    }
    else
    {
      *mdl= request.ticket;
      if (trylock && !*mdl)
        return nullptr;
    }
  }

  dict_sys.freeze(SRW_LOCK_CALL);
  table= dict_sys.find_table(table_id);
  if (table)
    table->acquire();
  if (!table && table_op != DICT_TABLE_OP_OPEN_ONLY_IF_CACHED)
  {
    dict_sys.unfreeze();
    dict_sys.lock(SRW_LOCK_CALL);
    table= dict_load_table_on_id(table_id,
                                 table_op == DICT_TABLE_OP_LOAD_TABLESPACE
                                 ? DICT_ERR_IGNORE_RECOVER_LOCK
                                 : DICT_ERR_IGNORE_FK_NOKEY);
    if (table)
      table->acquire();
    dict_sys.unlock();
    dict_sys.freeze(SRW_LOCK_CALL);
  }

  if (!table || !table->is_accessible())
  {
    table= nullptr;
return_without_mdl:
    if (trylock)
      dict_sys.unfreeze();
    if (*mdl)
    {
      mdl_context->release_lock(*mdl);
      *mdl= nullptr;
    }
    return nullptr;
  }

  size_t db1_len, tbl1_len;

  if (!table->parse_name<true>(db_buf1, tbl_buf1, &db1_len, &tbl1_len))
  {
    /* The table was renamed to #sql prefix.
    Release MDL (if any) for the old name and return. */
    goto return_without_mdl;
  }

  if (*mdl)
  {
    if (db_len == db1_len && tbl_len == tbl1_len &&
        !memcmp(db_buf, db_buf1, db_len) &&
        !memcmp(tbl_buf, tbl_buf1, tbl_len))
    {
      if (trylock)
        dict_sys.unfreeze();
      return table;
    }

    /* The table was renamed. Release MDL for the old name and
    try to acquire MDL for the new name. */
    mdl_context->release_lock(*mdl);
    *mdl= nullptr;
  }

  db_len= db1_len;
  tbl_len= tbl1_len;

  memcpy(tbl_buf, tbl_buf1, tbl_len + 1);
  memcpy(db_buf, db_buf1, db_len + 1);
  goto retry;
}

template dict_table_t* dict_acquire_mdl_shared<false>
(dict_table_t*,THD*,MDL_ticket**,dict_table_op_t);
template dict_table_t* dict_acquire_mdl_shared<true>
(dict_table_t*,THD*,MDL_ticket**,dict_table_op_t);

/** Look up a table by numeric identifier.
@tparam purge_thd Whether the function is called by purge thread
@param[in]      table_id        table identifier
@param[in]      dict_locked     data dictionary locked
@param[in]      table_op        operation to perform when opening
@param[in,out]  thd             background thread, or NULL to not acquire MDL
@param[out]     mdl             mdl ticket, or NULL
@return table, NULL if does not exist */
template <bool purge_thd>
dict_table_t*
dict_table_open_on_id(table_id_t table_id, bool dict_locked,
                      dict_table_op_t table_op, THD *thd,
                      MDL_ticket **mdl)
{
  if (!dict_locked)
    dict_sys.freeze(SRW_LOCK_CALL);

  dict_table_t *table= dict_sys.find_table(table_id);

  if (table)
  {
    if (purge_thd && purge_sys.must_wait_FTS())
    {
      table= nullptr;
      goto func_exit;
    }

    table->acquire();
    if (thd && !dict_locked)
      table= dict_acquire_mdl_shared<false>(table, thd, mdl, table_op);
  }
  else if (table_op != DICT_TABLE_OP_OPEN_ONLY_IF_CACHED)
  {
    if (!dict_locked)
    {
      dict_sys.unfreeze();
      dict_sys.lock(SRW_LOCK_CALL);
    }
    table= dict_load_table_on_id(table_id,
                                 table_op == DICT_TABLE_OP_LOAD_TABLESPACE
                                 ? DICT_ERR_IGNORE_RECOVER_LOCK
                                 : DICT_ERR_IGNORE_FK_NOKEY);
    if (table)
    {
      if (purge_thd && purge_sys.must_wait_FTS())
      {
        dict_sys.unlock();
        return nullptr;
      }
      table->acquire();
    }
    if (!dict_locked)
    {
      dict_sys.unlock();
      if (table && thd)
      {
        dict_sys.freeze(SRW_LOCK_CALL);
        table= dict_acquire_mdl_shared<false>(table, thd, mdl, table_op);
        dict_sys.unfreeze();
      }
      return table;
    }
  }

func_exit:
  if (!dict_locked)
    dict_sys.unfreeze();

  return table;
}

template dict_table_t* dict_table_open_on_id<false>
(table_id_t table_id, bool dict_locked,
 dict_table_op_t table_op, THD *thd,
 MDL_ticket **mdl);
template dict_table_t* dict_table_open_on_id<true>
(table_id_t table_id, bool dict_locked,
 dict_table_op_t table_op, THD *thd,
 MDL_ticket **mdl);

/********************************************************************//**
Looks for column n position in the clustered index.
@return position in internal representation of the clustered index */
unsigned
dict_table_get_nth_col_pos(
/*=======================*/
	const dict_table_t*	table,	/*!< in: table */
	ulint			n,	/*!< in: column number */
	ulint*			prefix_col_pos)
{
  ulint pos= dict_index_get_nth_col_pos(dict_table_get_first_index(table),
					n, prefix_col_pos);
  DBUG_ASSERT(pos <= dict_index_t::MAX_N_FIELDS);
  return static_cast<unsigned>(pos);
}

/********************************************************************//**
Checks if a column is in the ordering columns of the clustered index of a
table. Column prefixes are treated like whole columns.
@return TRUE if the column, or its prefix, is in the clustered key */
ibool
dict_table_col_in_clustered_key(
/*============================*/
	const dict_table_t*	table,	/*!< in: table */
	ulint			n)	/*!< in: column number */
{
	const dict_index_t*	index;
	const dict_field_t*	field;
	const dict_col_t*	col;
	ulint			pos;
	ulint			n_fields;

	col = dict_table_get_nth_col(table, n);

	index = dict_table_get_first_index(table);

	n_fields = dict_index_get_n_unique(index);

	for (pos = 0; pos < n_fields; pos++) {
		field = dict_index_get_nth_field(index, pos);

		if (col == field->col) {

			return(TRUE);
		}
	}

	return(FALSE);
}

/** Initialise the data dictionary cache. */
void dict_sys_t::create()
{
  ut_ad(this == &dict_sys);
  ut_ad(!is_initialised());
  m_initialised= true;
  UT_LIST_INIT(table_LRU, &dict_table_t::table_LRU);
  UT_LIST_INIT(table_non_LRU, &dict_table_t::table_LRU);

  const ulint hash_size = buf_pool_get_curr_size()
    / (DICT_POOL_PER_TABLE_HASH * UNIV_WORD_SIZE);

  table_hash.create(hash_size);
  table_id_hash.create(hash_size);
  temp_id_hash.create(hash_size);

  latch.SRW_LOCK_INIT(dict_operation_lock_key);

  if (!srv_read_only_mode)
  {
    dict_foreign_err_file= os_file_create_tmpfile();
    ut_a(dict_foreign_err_file);
  }

  mysql_mutex_init(dict_foreign_err_mutex_key, &dict_foreign_err_mutex,
                   nullptr);
}


void dict_sys_t::lock_wait(SRW_LOCK_ARGS(const char *file, unsigned line))
{
  ulonglong now= my_hrtime_coarse().val, old= 0;
  if (latch_ex_wait_start.compare_exchange_strong
      (old, now, std::memory_order_relaxed, std::memory_order_relaxed))
  {
    latch.wr_lock(SRW_LOCK_ARGS(file, line));
    latch_ex_wait_start.store(0, std::memory_order_relaxed);
    ut_ad(!latch_readers);
    ut_ad(!latch_ex);
    ut_d(latch_ex= true);
    return;
  }

  ut_ad(old);
  /* We could have old > now due to our use of my_hrtime_coarse(). */
  ulong waited= old <= now ? static_cast<ulong>((now - old) / 1000000) : 0;
  const ulong threshold= srv_fatal_semaphore_wait_threshold;

  if (waited >= threshold)
    ib::fatal() << fatal_msg;

  if (waited > threshold / 4)
    ib::warn() << "A long wait (" << waited
               << " seconds) was observed for dict_sys.latch";
  latch.wr_lock(SRW_LOCK_ARGS(file, line));
  ut_ad(!latch_readers);
  ut_ad(!latch_ex);
  ut_d(latch_ex= true);
}

#ifdef UNIV_PFS_RWLOCK
ATTRIBUTE_NOINLINE void dict_sys_t::unlock()
{
  ut_ad(latch_ex);
  ut_ad(!latch_readers);
  ut_d(latch_ex= false);
  latch.wr_unlock();
}

ATTRIBUTE_NOINLINE void dict_sys_t::freeze(const char *file, unsigned line)
{
  latch.rd_lock(file, line);
  ut_ad(!latch_ex);
  ut_d(latch_readers++);
}

ATTRIBUTE_NOINLINE void dict_sys_t::unfreeze()
{
  ut_ad(!latch_ex);
  ut_ad(latch_readers--);
  latch.rd_unlock();
}
#endif /* UNIV_PFS_RWLOCK */

/**********************************************************************//**
Returns a table object and increments its open handle count.
NOTE! This is a high-level function to be used mainly from outside the
'dict' directory. Inside this directory dict_table_get_low
is usually the appropriate function.
@param[in] table_name Table name
@param[in] dict_locked whether dict_sys.latch is being held exclusively
@param[in] ignore_err error to be ignored when loading the table
@return table
@retval nullptr if does not exist */
dict_table_t*
dict_table_open_on_name(
	const char*		table_name,
	bool			dict_locked,
	dict_err_ignore_t	ignore_err)
{
  dict_table_t *table;
  DBUG_ENTER("dict_table_open_on_name");
  DBUG_PRINT("dict_table_open_on_name", ("table: '%s'", table_name));

  const span<const char> name{table_name, strlen(table_name)};

  if (!dict_locked)
  {
    dict_sys.freeze(SRW_LOCK_CALL);
    table= dict_sys.find_table(name);
    if (table)
    {
      ut_ad(table->cached);
      if (!(ignore_err & ~DICT_ERR_IGNORE_FK_NOKEY) &&
          !table->is_readable() && table->corrupted)
      {
        ib::error() << "Table " << table->name
                    << " is corrupted. Please drop the table and recreate.";
        dict_sys.unfreeze();
        DBUG_RETURN(nullptr);
      }
      table->acquire();
      dict_sys.unfreeze();
      DBUG_RETURN(table);
    }
    dict_sys.unfreeze();
    dict_sys.lock(SRW_LOCK_CALL);
  }

  table= dict_sys.load_table(name, ignore_err);

  if (table)
  {
    ut_ad(table->cached);
    if (!(ignore_err & ~DICT_ERR_IGNORE_FK_NOKEY) &&
        !table->is_readable() && table->corrupted)
    {
      ib::error() << "Table " << table->name
                  << " is corrupted. Please drop the table and recreate.";
      if (!dict_locked)
        dict_sys.unlock();
      DBUG_RETURN(nullptr);
    }

    table->acquire();
  }

  ut_ad(dict_lru_validate());
  if (!dict_locked)
    dict_sys.unlock();

  DBUG_RETURN(table);
}

/**********************************************************************//**
Adds system columns to a table object. */
void
dict_table_add_system_columns(
/*==========================*/
	dict_table_t*	table,	/*!< in/out: table */
	mem_heap_t*	heap)	/*!< in: temporary heap */
{
	ut_ad(table->n_def == table->n_cols - DATA_N_SYS_COLS);
	ut_ad(table->magic_n == DICT_TABLE_MAGIC_N);
	ut_ad(!table->cached);

	/* NOTE: the system columns MUST be added in the following order
	(so that they can be indexed by the numerical value of DATA_ROW_ID,
	etc.) and as the last columns of the table memory object.
	The clustered index will not always physically contain all system
	columns. */

	dict_mem_table_add_col(table, heap, "DB_ROW_ID", DATA_SYS,
			       DATA_ROW_ID | DATA_NOT_NULL,
			       DATA_ROW_ID_LEN);

	compile_time_assert(DATA_ROW_ID == 0);
	dict_mem_table_add_col(table, heap, "DB_TRX_ID", DATA_SYS,
			       DATA_TRX_ID | DATA_NOT_NULL,
			       DATA_TRX_ID_LEN);
	compile_time_assert(DATA_TRX_ID == 1);
	dict_mem_table_add_col(table, heap, "DB_ROLL_PTR", DATA_SYS,
			       DATA_ROLL_PTR | DATA_NOT_NULL,
			       DATA_ROLL_PTR_LEN);
	compile_time_assert(DATA_ROLL_PTR == 2);

	/* This check reminds that if a new system column is added to
	the program, it should be dealt with here */
	compile_time_assert(DATA_N_SYS_COLS == 3);
}

/** Add the table definition to the data dictionary cache */
void dict_table_t::add_to_cache()
{
	cached = TRUE;

	dict_sys.add(this);
}

/** Add a table definition to the data dictionary cache */
inline void dict_sys_t::add(dict_table_t* table)
{
	ut_ad(!find(table));

	ulint fold = my_crc32c(0, table->name.m_name,
			       strlen(table->name.m_name));

	table->autoinc_mutex.init();
	table->lock_mutex_init();

	/* Look for a table with the same name: error if such exists */
	{
		dict_table_t*	table2;
		HASH_SEARCH(name_hash, &table_hash, fold,
			    dict_table_t*, table2, ut_ad(table2->cached),
			    !strcmp(table2->name.m_name, table->name.m_name));
		ut_a(table2 == NULL);

#ifdef UNIV_DEBUG
		/* Look for the same table pointer with a different name */
		HASH_SEARCH_ALL(name_hash, &table_hash,
				dict_table_t*, table2, ut_ad(table2->cached),
				table2 == table);
		ut_ad(table2 == NULL);
#endif /* UNIV_DEBUG */
	}
	HASH_INSERT(dict_table_t, name_hash, &table_hash, fold, table);

	/* Look for a table with the same id: error if such exists */
	hash_table_t* id_hash = table->is_temporary()
		? &temp_id_hash : &table_id_hash;
	const ulint id_fold = ut_fold_ull(table->id);
	{
		dict_table_t*	table2;
		HASH_SEARCH(id_hash, id_hash, id_fold,
			    dict_table_t*, table2, ut_ad(table2->cached),
			    table2->id == table->id);
		ut_a(table2 == NULL);

#ifdef UNIV_DEBUG
		/* Look for the same table pointer with a different id */
		HASH_SEARCH_ALL(id_hash, id_hash,
				dict_table_t*, table2, ut_ad(table2->cached),
				table2 == table);
		ut_ad(table2 == NULL);
#endif /* UNIV_DEBUG */

		HASH_INSERT(dict_table_t, id_hash, id_hash, id_fold, table);
	}

	UT_LIST_ADD_FIRST(table->can_be_evicted ? table_LRU : table_non_LRU,
			  table);
	ut_ad(dict_lru_validate());
}

/** Test whether a table can be evicted from dict_sys.table_LRU.
@param table   table to be considered for eviction
@return whether the table can be evicted */
TRANSACTIONAL_TARGET
static bool dict_table_can_be_evicted(dict_table_t *table)
{
	ut_ad(dict_sys.locked());
	ut_a(table->can_be_evicted);
	ut_a(table->foreign_set.empty());
	ut_a(table->referenced_set.empty());

	if (table->get_ref_count() == 0) {
		/* The transaction commit and rollback are called from
		outside the handler interface. This means that there is
		a window where the table->n_ref_count can be zero but
		the table instance is in "use". */

		if (lock_table_has_locks(table)) {
			return false;
		}

#ifdef BTR_CUR_HASH_ADAPT
		/* We cannot really evict the table if adaptive hash
		index entries are pointing to any of its indexes. */
		for (const dict_index_t* index
			     = dict_table_get_first_index(table);
		     index; index = dict_table_get_next_index(index)) {
			if (index->n_ahi_pages()) {
				return false;
			}
		}
#endif /* BTR_CUR_HASH_ADAPT */

		ut_ad(!table->fts);
		return true;
	}

	return false;
}

#ifdef BTR_CUR_HASH_ADAPT
/** @return a clone of this */
dict_index_t *dict_index_t::clone() const
{
  ut_ad(n_fields);
  ut_ad(!(type & (DICT_IBUF | DICT_SPATIAL | DICT_FTS)));
  ut_ad(online_status == ONLINE_INDEX_COMPLETE);
  ut_ad(is_committed());
  ut_ad(!is_dummy);
  ut_ad(!parser);
  ut_ad(!online_log);
  ut_ad(!rtr_track);

  const size_t size= sizeof *this + n_fields * sizeof(*fields) +
#ifdef BTR_CUR_ADAPT
    sizeof *search_info +
#endif
    1 + strlen(name) +
    n_uniq * (sizeof *stat_n_diff_key_vals +
              sizeof *stat_n_sample_sizes +
              sizeof *stat_n_non_null_key_vals);

  mem_heap_t* heap= mem_heap_create(size);
  dict_index_t *index= static_cast<dict_index_t*>
    (mem_heap_alloc(heap, sizeof *this));
  *index= *this;
  index->lock.SRW_LOCK_INIT(index_tree_rw_lock_key);
  index->heap= heap;
  index->name= mem_heap_strdup(heap, name);
  index->fields= static_cast<dict_field_t*>
    (mem_heap_dup(heap, fields, n_fields * sizeof *fields));
#ifdef BTR_CUR_ADAPT
  index->search_info= btr_search_info_create(index->heap);
#endif /* BTR_CUR_ADAPT */
  index->stat_n_diff_key_vals= static_cast<ib_uint64_t*>
    (mem_heap_zalloc(heap, n_uniq * sizeof *stat_n_diff_key_vals));
  index->stat_n_sample_sizes= static_cast<ib_uint64_t*>
    (mem_heap_zalloc(heap, n_uniq * sizeof *stat_n_sample_sizes));
  index->stat_n_non_null_key_vals= static_cast<ib_uint64_t*>
    (mem_heap_zalloc(heap, n_uniq * sizeof *stat_n_non_null_key_vals));
  new (&index->zip_pad.mutex) std::mutex();
  return index;
}

/** Clone this index for lazy dropping of the adaptive hash.
@return this or a clone */
dict_index_t *dict_index_t::clone_if_needed()
{
  if (!search_info->ref_count)
    return this;
  dict_index_t *prev= UT_LIST_GET_PREV(indexes, this);

  table->autoinc_mutex.wr_lock();
  UT_LIST_REMOVE(table->indexes, this);
  UT_LIST_ADD_LAST(table->freed_indexes, this);
  dict_index_t *index= clone();
  set_freed();
  if (prev)
    UT_LIST_INSERT_AFTER(table->indexes, prev, index);
  else
    UT_LIST_ADD_FIRST(table->indexes, index);
  table->autoinc_mutex.wr_unlock();
  return index;
}
#endif /* BTR_CUR_HASH_ADAPT */

/** Evict unused, unlocked tables from table_LRU.
@param half whether to consider half the tables only (instead of all)
@return number of tables evicted */
ulint dict_sys_t::evict_table_LRU(bool half)
{
#ifdef MYSQL_DYNAMIC_PLUGIN
	constexpr ulint max_tables = 400;
#else
	extern ulong tdc_size;
	const ulint max_tables = tdc_size;
#endif
	ulint n_evicted = 0;

	lock(SRW_LOCK_CALL);
	ut_ad(dict_lru_validate());

	const ulint len = UT_LIST_GET_LEN(table_LRU);

	if (len < max_tables) {
func_exit:
		unlock();
		return(n_evicted);
	}

	const ulint check_up_to = half ? len / 2 : 0;
	ulint i = len;

	/* Find a suitable candidate to evict from the cache. Don't scan the
	entire LRU list. Only scan pct_check list entries. */

	for (dict_table_t *table = UT_LIST_GET_LAST(table_LRU);
	     table && i > check_up_to && (len - n_evicted) > max_tables; --i) {
		dict_table_t* prev_table = UT_LIST_GET_PREV(table_LRU, table);

		if (dict_table_can_be_evicted(table)) {
			remove(table, true);
			++n_evicted;
		}

		table = prev_table;
	}

	goto func_exit;
}

/** Looks for an index with the given id given a table instance.
@param[in]	table	table instance
@param[in]	id	index id
@return index or NULL */
dict_index_t*
dict_table_find_index_on_id(
	const dict_table_t*	table,
	index_id_t		id)
{
	dict_index_t*	index;

	for (index = dict_table_get_first_index(table);
	     index != NULL;
	     index = dict_table_get_next_index(index)) {

		if (id == index->id) {
			/* Found */

			return(index);
		}
	}

	return(NULL);
}

<<<<<<< HEAD
/**********************************************************************//**
Looks for an index with the given id. NOTE that we do not acquire
dict_sys.latch: this function is for emergency purposes like
printing info of a corrupt database page!
@return index or NULL if not found in cache */
dict_index_t*
dict_index_find_on_id_low(
/*======================*/
	index_id_t	id)	/*!< in: index id */
{
	if (!dict_sys.is_initialised()) return NULL;

	dict_table_t*	table;

	for (table = UT_LIST_GET_FIRST(dict_sys.table_LRU);
	     table != NULL;
	     table = UT_LIST_GET_NEXT(table_LRU, table)) {

		dict_index_t*	index = dict_table_find_index_on_id(table, id);

		if (index != NULL) {
			return(index);
		}
	}

	for (table = UT_LIST_GET_FIRST(dict_sys.table_non_LRU);
	     table != NULL;
	     table = UT_LIST_GET_NEXT(table_LRU, table)) {

		dict_index_t*	index = dict_table_find_index_on_id(table, id);

		if (index != NULL) {
			return(index);
		}
	}

	return(NULL);
}

=======
>>>>>>> ea847cbe
/** Function object to remove a foreign key constraint from the
referenced_set of the referenced table.  The foreign key object is
also removed from the dictionary cache.  The foreign key constraint
is not removed from the foreign_set of the table containing the
constraint. */
struct dict_foreign_remove_partial
{
	void operator()(dict_foreign_t* foreign) {
		dict_table_t*	table = foreign->referenced_table;
		if (table != NULL) {
			table->referenced_set.erase(foreign);
		}
		dict_foreign_free(foreign);
	}
};

/** This function returns a new path name after replacing the basename
in an old path with a new basename.  The old_path is a full path
name including the extension.  The tablename is in the normal
form "databasename/tablename".  The new base name is found after
the forward slash.  Both input strings are null terminated.

This function allocates memory to be returned.  It is the callers
responsibility to free the return value after it is no longer needed.

@param[in]	old_path		Pathname
@param[in]	tablename		Contains new base name
@return own: new full pathname */
static char *dir_pathname(const char *old_path, span<const char> tablename)
{
  /* Split the tablename into its database and table name components.
  They are separated by a '/'. */
  const char *base_name= tablename.data();
  for (const char *last= tablename.end(); last > tablename.data(); last--)
  {
    if (last[-1] == '/')
    {
      base_name= last;
      break;
    }
  }
  const size_t base_name_len= tablename.end() - base_name;

  /* Find the offset of the last slash. We will strip off the
  old basename.ibd which starts after that slash. */
  const char *last_slash= strrchr(old_path, '/');
#ifdef _WIN32
  if (const char *last= strrchr(old_path, '\\'))
    if (last > last_slash)
      last_slash= last;
#endif

  size_t dir_len= last_slash
    ? size_t(last_slash - old_path)
    : strlen(old_path);

  /* allocate a new path and move the old directory path to it. */
  size_t new_path_len= dir_len + base_name_len + sizeof "/.ibd";
  char *new_path= static_cast<char*>(ut_malloc_nokey(new_path_len));
  memcpy(new_path, old_path, dir_len);
  snprintf(new_path + dir_len, new_path_len - dir_len, "/%.*s.ibd",
           int(base_name_len), base_name);
  return new_path;
}

/** Rename the data file.
@param new_name     name of the table
@param replace      whether to replace the file with the new name
                    (as part of rolling back TRUNCATE) */
dberr_t
dict_table_t::rename_tablespace(span<const char> new_name, bool replace) const
{
  ut_ad(dict_table_is_file_per_table(this));
  ut_ad(!is_temporary());

  if (!space)
    return DB_SUCCESS;

  const char *old_path= UT_LIST_GET_FIRST(space->chain)->name;
  const bool data_dir= DICT_TF_HAS_DATA_DIR(flags);
  char *path= data_dir
    ? dir_pathname(old_path, new_name)
    : fil_make_filepath(nullptr, new_name, IBD, false);
  dberr_t err;
  if (!path)
    err= DB_OUT_OF_MEMORY;
  else if (!strcmp(path, old_path))
    err= DB_SUCCESS;
  else if (data_dir &&
           DB_SUCCESS != RemoteDatafile::create_link_file(new_name, path))
    err= DB_TABLESPACE_EXISTS;
  else
  {
    err= space->rename(path, true, replace);
    if (data_dir)
    {
      if (err == DB_SUCCESS)
        new_name= {name.m_name, strlen(name.m_name)};
      RemoteDatafile::delete_link_file(new_name);
    }
  }

  ut_free(path);
  return err;
}

/**********************************************************************//**
Renames a table object.
@return TRUE if success */
dberr_t
dict_table_rename_in_cache(
/*=======================*/
	dict_table_t*	table,		/*!< in/out: table */
	span<const char> new_name,	/*!< in: new name */
	bool		replace_new_file)
					/*!< in: whether to replace the
					file with the new name
					(as part of rolling back TRUNCATE) */
{
	dict_foreign_t*	foreign;
	char		old_name[MAX_FULL_NAME_LEN + 1];

	ut_ad(dict_sys.locked());

	/* store the old/current name to an automatic variable */
	const size_t old_name_len = strlen(table->name.m_name);
	ut_a(old_name_len < sizeof old_name);
	strcpy(old_name, table->name.m_name);

	const uint32_t fold= my_crc32c(0, new_name.data(), new_name.size());
	ut_a(!dict_sys.find_table(new_name));

	if (!dict_table_is_file_per_table(table)) {
	} else if (dberr_t err = table->rename_tablespace(new_name,
							  replace_new_file)) {
		return err;
	}

	/* Remove table from the hash tables of tables */
	HASH_DELETE(dict_table_t, name_hash, &dict_sys.table_hash,
		    my_crc32c(0, table->name.m_name, old_name_len), table);

        bool keep_mdl_name = !table->name.is_temporary();

	if (!keep_mdl_name) {
	} else if (const char* s = static_cast<const char*>
		   (memchr(new_name.data(), '/', new_name.size()))) {
		keep_mdl_name = new_name.end() - s >= 5
			&& !memcmp(s, "/#sql", 5);
	}

	if (keep_mdl_name) {
		/* Preserve the original table name for
		dict_table_t::parse_name() and dict_acquire_mdl_shared(). */
		table->mdl_name.m_name = mem_heap_strdup(table->heap,
							 table->name.m_name);
	}

	if (new_name.size() > strlen(table->name.m_name)) {
		/* We allocate MAX_FULL_NAME_LEN + 1 bytes here to avoid
		memory fragmentation, we assume a repeated calls of
		ut_realloc() with the same size do not cause fragmentation */
		ut_a(new_name.size() <= MAX_FULL_NAME_LEN);

		table->name.m_name = static_cast<char*>(
			ut_realloc(table->name.m_name, MAX_FULL_NAME_LEN + 1));
	}
	memcpy(table->name.m_name, new_name.data(), new_name.size());
	table->name.m_name[new_name.size()] = '\0';

	if (!keep_mdl_name) {
		table->mdl_name.m_name = table->name.m_name;
	}

	/* Add table to hash table of tables */
	HASH_INSERT(dict_table_t, name_hash, &dict_sys.table_hash, fold,
		    table);

	if (table->name.is_temporary()) {
		/* In ALTER TABLE we think of the rename table operation
		in the direction table -> temporary table (#sql...)
		as dropping the table with the old name and creating
		a new with the new name. Thus we kind of drop the
		constraints from the dictionary cache here. The foreign key
		constraints will be inherited to the new table from the
		system tables through a call of dict_load_foreigns. */

		/* Remove the foreign constraints from the cache */
		std::for_each(table->foreign_set.begin(),
			      table->foreign_set.end(),
			      dict_foreign_remove_partial());
		table->foreign_set.clear();

		/* Reset table field in referencing constraints */
		for (dict_foreign_set::iterator it
			= table->referenced_set.begin();
		     it != table->referenced_set.end();
		     ++it) {

			foreign = *it;
			foreign->referenced_table = NULL;
			foreign->referenced_index = NULL;

		}

		/* Make the set of referencing constraints empty */
		table->referenced_set.clear();

		return(DB_SUCCESS);
	}

	/* Update the table name fields in foreign constraints, and update also
	the constraint id of new format >= 4.0.18 constraints. Note that at
	this point we have already changed table->name to the new name. */

	dict_foreign_set	fk_set;

	for (;;) {

		dict_foreign_set::iterator	it
			= table->foreign_set.begin();

		if (it == table->foreign_set.end()) {
			break;
		}

		foreign = *it;

		if (foreign->referenced_table) {
			foreign->referenced_table->referenced_set.erase(foreign);
		}

		if (strlen(foreign->foreign_table_name)
		    < strlen(table->name.m_name)) {
			/* Allocate a longer name buffer;
			TODO: store buf len to save memory */

			foreign->foreign_table_name = mem_heap_strdup(
				foreign->heap, table->name.m_name);
			dict_mem_foreign_table_name_lookup_set(foreign, TRUE);
		} else {
			strcpy(foreign->foreign_table_name,
			       table->name.m_name);
			dict_mem_foreign_table_name_lookup_set(foreign, FALSE);
		}
		if (strchr(foreign->id, '/')) {
			/* This is a >= 4.0.18 format id */

			ulint	db_len;
			char*	old_id;
			char    old_name_cs_filename[MAX_FULL_NAME_LEN+1];
			uint    errors = 0;

			/* All table names are internally stored in charset
			my_charset_filename (except the temp tables and the
			partition identifier suffix in partition tables). The
			foreign key constraint names are internally stored
			in UTF-8 charset.  The variable fkid here is used
			to store foreign key constraint name in charset
			my_charset_filename for comparison further below. */
			char    fkid[MAX_TABLE_NAME_LEN+20];

			/* The old table name in my_charset_filename is stored
			in old_name_cs_filename */

			strcpy(old_name_cs_filename, old_name);
			old_name_cs_filename[MAX_FULL_NAME_LEN] = '\0';
			if (!dict_table_t::is_temporary_name(old_name)) {
				innobase_convert_to_system_charset(
					strchr(old_name_cs_filename, '/') + 1,
					strchr(old_name, '/') + 1,
					MAX_TABLE_NAME_LEN, &errors);

				if (errors) {
					/* There has been an error to convert
					old table into UTF-8.  This probably
					means that the old table name is
					actually in UTF-8. */
					innobase_convert_to_filename_charset(
						strchr(old_name_cs_filename,
						       '/') + 1,
						strchr(old_name, '/') + 1,
						MAX_TABLE_NAME_LEN);
				} else {
					/* Old name already in
					my_charset_filename */
					strcpy(old_name_cs_filename, old_name);
					old_name_cs_filename[MAX_FULL_NAME_LEN]
						= '\0';
				}
			}

			strncpy(fkid, foreign->id, MAX_TABLE_NAME_LEN);

			const bool on_tmp = dict_table_t::is_temporary_name(
				fkid);

			if (!on_tmp) {
				innobase_convert_to_filename_charset(
					strchr(fkid, '/') + 1,
					strchr(foreign->id, '/') + 1,
					MAX_TABLE_NAME_LEN+20);
			}

			old_id = mem_strdup(foreign->id);

			if (strlen(fkid) > strlen(old_name_cs_filename)
			    + ((sizeof dict_ibfk) - 1)
			    && !memcmp(fkid, old_name_cs_filename,
				       strlen(old_name_cs_filename))
			    && !memcmp(fkid + strlen(old_name_cs_filename),
				       dict_ibfk, (sizeof dict_ibfk) - 1)) {

				/* This is a generated >= 4.0.18 format id */

				char	table_name[MAX_TABLE_NAME_LEN + 1];
				uint	errors = 0;

				if (strlen(table->name.m_name)
				    > strlen(old_name)) {
					foreign->id = static_cast<char*>(
						mem_heap_alloc(
						foreign->heap,
						strlen(table->name.m_name)
						+ strlen(old_id) + 1));
				}

				/* Convert the table name to UTF-8 */
				strncpy(table_name, table->name.m_name,
					MAX_TABLE_NAME_LEN);
				table_name[MAX_TABLE_NAME_LEN] = '\0';
				innobase_convert_to_system_charset(
					strchr(table_name, '/') + 1,
					strchr(table->name.m_name, '/') + 1,
					MAX_TABLE_NAME_LEN, &errors);

				if (errors) {
					/* Table name could not be converted
					from charset my_charset_filename to
					UTF-8. This means that the table name
					is already in UTF-8 (#mysql50#). */
					strncpy(table_name, table->name.m_name,
						MAX_TABLE_NAME_LEN);
					table_name[MAX_TABLE_NAME_LEN] = '\0';
				}

				/* Replace the prefix 'databasename/tablename'
				with the new names */
				strcpy(foreign->id, table_name);
				if (on_tmp) {
					strcat(foreign->id,
					       old_id + strlen(old_name));
				} else {
					sprintf(strchr(foreign->id, '/') + 1,
						"%s%s",
						strchr(table_name, '/') +1,
						strstr(old_id, "_ibfk_") );
				}

			} else {
				/* This is a >= 4.0.18 format id where the user
				gave the id name */
				db_len = dict_get_db_name_len(
					table->name.m_name) + 1;

				if (db_len - 1
				    > dict_get_db_name_len(foreign->id)) {

					foreign->id = static_cast<char*>(
						mem_heap_alloc(
						foreign->heap,
						db_len + strlen(old_id) + 1));
				}

				/* Replace the database prefix in id with the
				one from table->name */

				memcpy(foreign->id,
				       table->name.m_name, db_len);

				strcpy(foreign->id + db_len,
				       dict_remove_db_name(old_id));
			}

			ut_free(old_id);
		}

		table->foreign_set.erase(it);
		fk_set.insert(foreign);

		if (foreign->referenced_table) {
			foreign->referenced_table->referenced_set.insert(foreign);
		}
	}

	ut_a(table->foreign_set.empty());
	table->foreign_set.swap(fk_set);

	for (dict_foreign_set::iterator it = table->referenced_set.begin();
	     it != table->referenced_set.end();
	     ++it) {

		foreign = *it;

		if (strlen(foreign->referenced_table_name)
		    < strlen(table->name.m_name)) {
			/* Allocate a longer name buffer;
			TODO: store buf len to save memory */

			foreign->referenced_table_name = mem_heap_strdup(
				foreign->heap, table->name.m_name);

			dict_mem_referenced_table_name_lookup_set(
				foreign, TRUE);
		} else {
			/* Use the same buffer */
			strcpy(foreign->referenced_table_name,
			       table->name.m_name);

			dict_mem_referenced_table_name_lookup_set(
				foreign, FALSE);
		}
	}

	return(DB_SUCCESS);
}

/**********************************************************************//**
Change the id of a table object in the dictionary cache. This is used in
DISCARD TABLESPACE. */
void
dict_table_change_id_in_cache(
/*==========================*/
	dict_table_t*	table,	/*!< in/out: table object already in cache */
	table_id_t	new_id)	/*!< in: new id to set */
{
	ut_ad(dict_sys.locked());
	ut_ad(table->magic_n == DICT_TABLE_MAGIC_N);
	ut_ad(!table->is_temporary());

	/* Remove the table from the hash table of id's */

	HASH_DELETE(dict_table_t, id_hash, &dict_sys.table_id_hash,
		    ut_fold_ull(table->id), table);
	table->id = new_id;

	/* Add the table back to the hash table */
	HASH_INSERT(dict_table_t, id_hash, &dict_sys.table_id_hash,
		    ut_fold_ull(table->id), table);
}

/** Evict a table definition from the InnoDB data dictionary cache.
@param[in,out]	table	cached table definition to be evicted
@param[in]	lru	whether this is part of least-recently-used eviction
@param[in]	keep	whether to keep (not free) the object */
void dict_sys_t::remove(dict_table_t* table, bool lru, bool keep)
{
	dict_foreign_t*	foreign;
	dict_index_t*	index;

	ut_ad(dict_lru_validate());
	ut_a(table->get_ref_count() == 0);
	ut_a(table->n_rec_locks == 0);
	ut_ad(find(table));
	ut_ad(table->magic_n == DICT_TABLE_MAGIC_N);

	/* Remove the foreign constraints from the cache */
	std::for_each(table->foreign_set.begin(), table->foreign_set.end(),
		      dict_foreign_remove_partial());
	table->foreign_set.clear();

	/* Reset table field in referencing constraints */
	for (dict_foreign_set::iterator it = table->referenced_set.begin();
	     it != table->referenced_set.end();
	     ++it) {

		foreign = *it;
		foreign->referenced_table = NULL;
		foreign->referenced_index = NULL;
	}

	/* Remove the indexes from the cache */

	for (index = UT_LIST_GET_LAST(table->indexes);
	     index != NULL;
	     index = UT_LIST_GET_LAST(table->indexes)) {

		dict_index_remove_from_cache_low(table, index, lru);
	}

	/* Remove table from the hash tables of tables */

	HASH_DELETE(dict_table_t, name_hash, &table_hash,
		    my_crc32c(0, table->name.m_name,
			      strlen(table->name.m_name)),
		    table);

	hash_table_t* id_hash = table->is_temporary()
		? &temp_id_hash : &table_id_hash;
	const ulint id_fold = ut_fold_ull(table->id);
	HASH_DELETE(dict_table_t, id_hash, id_hash, id_fold, table);

	/* Remove table from LRU or non-LRU list. */
	if (table->can_be_evicted) {
		UT_LIST_REMOVE(table_LRU, table);
	} else {
		UT_LIST_REMOVE(table_non_LRU, table);
	}

	/* Free virtual column template if any */
	if (table->vc_templ != NULL) {
		dict_free_vc_templ(table->vc_templ);
		UT_DELETE(table->vc_templ);
	}

	table->lock_mutex_destroy();

	if (keep) {
		table->autoinc_mutex.destroy();
		return;
	}

#ifdef BTR_CUR_HASH_ADAPT
	if (table->fts) {
		fts_optimize_remove_table(table);
		fts_free(table);
		table->fts = NULL;
	}

	table->autoinc_mutex.wr_lock();

	ulint freed = UT_LIST_GET_LEN(table->freed_indexes);

	table->vc_templ = NULL;
	table->id = 0;
	table->autoinc_mutex.wr_unlock();

	if (UNIV_UNLIKELY(freed != 0)) {
		return;
	}
#endif /* BTR_CUR_HASH_ADAPT */

	table->autoinc_mutex.destroy();
	dict_mem_table_free(table);
}

/****************************************************************//**
If the given column name is reserved for InnoDB system columns, return
TRUE.
@return TRUE if name is reserved */
ibool
dict_col_name_is_reserved(
/*======================*/
	const char*	name)	/*!< in: column name */
{
	static const char*	reserved_names[] = {
		"DB_ROW_ID", "DB_TRX_ID", "DB_ROLL_PTR"
	};

	compile_time_assert(UT_ARR_SIZE(reserved_names) == DATA_N_SYS_COLS);

	for (ulint i = 0; i < UT_ARR_SIZE(reserved_names); i++) {
		if (innobase_strcasecmp(name, reserved_names[i]) == 0) {

			return(TRUE);
		}
	}

	return(FALSE);
}

/** Adds an index to the dictionary cache, with possible indexing newly
added column.
@param[in,out]	index	index; NOTE! The index memory
			object is freed in this function!
@param[in]	page_no	root page number of the index
@param[in]	add_v	virtual columns being added along with ADD INDEX
@return DB_SUCCESS, or DB_CORRUPTION */
dberr_t
dict_index_add_to_cache(
	dict_index_t*&		index,
	ulint			page_no,
	const dict_add_v_col_t* add_v)
{
	dict_index_t*	new_index;
	ulint		n_ord;
	ulint		i;

	ut_ad(dict_sys.locked());
	ut_ad(index->n_def == index->n_fields);
	ut_ad(index->magic_n == DICT_INDEX_MAGIC_N);
	ut_ad(!dict_index_is_online_ddl(index));
	ut_ad(!dict_index_is_ibuf(index));

	ut_d(mem_heap_validate(index->heap));
	ut_a(!dict_index_is_clust(index)
	     || UT_LIST_GET_LEN(index->table->indexes) == 0);
	ut_ad(dict_index_is_clust(index) || !index->table->no_rollback());

	if (!dict_index_find_cols(index, add_v)) {

		dict_mem_index_free(index);
		index = NULL;
		return DB_CORRUPTION;
	}

	/* Build the cache internal representation of the index,
	containing also the added system fields */

	if (dict_index_is_clust(index)) {
		new_index = dict_index_build_internal_clust(index);
	} else {
		new_index = (index->type & DICT_FTS)
			? dict_index_build_internal_fts(index)
			: dict_index_build_internal_non_clust(index);
		new_index->n_core_null_bytes = static_cast<uint8_t>(
			UT_BITS_IN_BYTES(unsigned(new_index->n_nullable)));
	}

	/* Set the n_fields value in new_index to the actual defined
	number of fields in the cache internal representation */

	new_index->n_fields = new_index->n_def;
	new_index->trx_id = index->trx_id;
	new_index->set_committed(index->is_committed());
	new_index->nulls_equal = index->nulls_equal;

	n_ord = new_index->n_uniq;
	/* Flag the ordering columns and also set column max_prefix */

	for (i = 0; i < n_ord; i++) {
		const dict_field_t*	field
			= dict_index_get_nth_field(new_index, i);

		/* Check the column being added in the index for
		the first time and flag the ordering column. */
		if (field->col->ord_part == 0 ) {
			field->col->max_prefix = field->prefix_len;
			field->col->ord_part = 1;
		} else if (field->prefix_len == 0) {
			/* Set the max_prefix for a column to 0 if
			its prefix length is 0 (for this index)
			even if it was a part of any other index
			with some prefix length. */
			field->col->max_prefix = 0;
		} else if (field->col->max_prefix != 0
			   && field->prefix_len
			   > field->col->max_prefix) {
			/* Set the max_prefix value based on the
			prefix_len. */
			ut_ad(field->col->is_binary()
			      || field->prefix_len % field->col->mbmaxlen == 0
			      || field->prefix_len % 4 == 0);
			field->col->max_prefix = field->prefix_len;
		}
		ut_ad(field->col->ord_part == 1);
	}

	new_index->stat_n_diff_key_vals =
		static_cast<ib_uint64_t*>(mem_heap_zalloc(
			new_index->heap,
			dict_index_get_n_unique(new_index)
			* sizeof(*new_index->stat_n_diff_key_vals)));

	new_index->stat_n_sample_sizes =
		static_cast<ib_uint64_t*>(mem_heap_zalloc(
			new_index->heap,
			dict_index_get_n_unique(new_index)
			* sizeof(*new_index->stat_n_sample_sizes)));

	new_index->stat_n_non_null_key_vals =
		static_cast<ib_uint64_t*>(mem_heap_zalloc(
			new_index->heap,
			dict_index_get_n_unique(new_index)
			* sizeof(*new_index->stat_n_non_null_key_vals)));

	new_index->stat_index_size = 1;
	new_index->stat_n_leaf_pages = 1;

	new_index->stat_defrag_n_pages_freed = 0;
	new_index->stat_defrag_n_page_split = 0;

	new_index->stat_defrag_sample_next_slot = 0;
	memset(&new_index->stat_defrag_data_size_sample,
	       0x0, sizeof(ulint) * STAT_DEFRAG_DATA_SIZE_N_SAMPLE);

	/* Add the new index as the last index for the table */

	UT_LIST_ADD_LAST(new_index->table->indexes, new_index);
#ifdef BTR_CUR_ADAPT
	new_index->search_info = btr_search_info_create(new_index->heap);
#endif /* BTR_CUR_ADAPT */

	new_index->page = unsigned(page_no);
	new_index->lock.SRW_LOCK_INIT(index_tree_rw_lock_key);

	new_index->n_core_fields = new_index->n_fields;

	dict_mem_index_free(index);
	index = new_index;
	return DB_SUCCESS;
}

/**********************************************************************//**
Removes an index from the dictionary cache. */
TRANSACTIONAL_TARGET
static
void
dict_index_remove_from_cache_low(
/*=============================*/
	dict_table_t*	table,		/*!< in/out: table */
	dict_index_t*	index,		/*!< in, own: index */
	ibool		lru_evict)	/*!< in: TRUE if index being evicted
					to make room in the table LRU list */
{
	ut_ad(table && index);
	ut_ad(table->magic_n == DICT_TABLE_MAGIC_N);
	ut_ad(index->magic_n == DICT_INDEX_MAGIC_N);
	ut_ad(dict_sys.locked());
	ut_ad(table->id);
#ifdef BTR_CUR_HASH_ADAPT
	ut_ad(!index->freed());
#endif /* BTR_CUR_HASH_ADAPT */

	/* No need to acquire the dict_index_t::lock here because
	there can't be any active operations on this index (or table). */

	if (index->online_log) {
		row_log_free(index->online_log);
		index->online_log = NULL;
	}

	/* Remove the index from the list of indexes of the table */
	UT_LIST_REMOVE(table->indexes, index);

	/* The index is being dropped, remove any compression stats for it. */
	if (!lru_evict && DICT_TF_GET_ZIP_SSIZE(index->table->flags)) {
		mysql_mutex_lock(&page_zip_stat_per_index_mutex);
		page_zip_stat_per_index.erase(index->id);
		mysql_mutex_unlock(&page_zip_stat_per_index_mutex);
	}

	/* Remove the index from affected virtual column index list */
	index->detach_columns();

#ifdef BTR_CUR_HASH_ADAPT
	/* We always create search info whether or not adaptive
	hash index is enabled or not. */
	/* We are not allowed to free the in-memory index struct
	dict_index_t until all entries in the adaptive hash index
	that point to any of the page belonging to his b-tree index
	are dropped. This is so because dropping of these entries
	require access to dict_index_t struct. To avoid such scenario
	We keep a count of number of such pages in the search_info and
	only free the dict_index_t struct when this count drops to
	zero. See also: dict_table_can_be_evicted() */

	if (index->n_ahi_pages()) {
		table->autoinc_mutex.wr_lock();
		index->set_freed();
		UT_LIST_ADD_LAST(table->freed_indexes, index);
		table->autoinc_mutex.wr_unlock();
		return;
	}
#endif /* BTR_CUR_HASH_ADAPT */

	index->lock.free();

	dict_mem_index_free(index);
}

/**********************************************************************//**
Removes an index from the dictionary cache. */
void
dict_index_remove_from_cache(
/*=========================*/
	dict_table_t*	table,	/*!< in/out: table */
	dict_index_t*	index)	/*!< in, own: index */
{
	dict_index_remove_from_cache_low(table, index, FALSE);
}

/** Tries to find column names for the index and sets the col field of the
index.
@param[in]	table	table
@param[in,out]	index	index
@param[in]	add_v	new virtual columns added along with an add index call
@return whether the column names were found */
static
bool
dict_index_find_cols(
	dict_index_t*		index,
	const dict_add_v_col_t*	add_v)
{
	std::vector<ulint, ut_allocator<ulint> >	col_added;
	std::vector<ulint, ut_allocator<ulint> >	v_col_added;

	const dict_table_t* table = index->table;
	ut_ad(table->magic_n == DICT_TABLE_MAGIC_N);
	ut_ad(dict_sys.locked());

	for (ulint i = 0; i < index->n_fields; i++) {
		ulint		j;
		dict_field_t*	field = dict_index_get_nth_field(index, i);

		for (j = 0; j < table->n_cols; j++) {
			if (!innobase_strcasecmp(dict_table_get_col_name(table, j),
				    field->name)) {

				/* Check if same column is being assigned again
				which suggest that column has duplicate name. */
				bool exists =
					std::find(col_added.begin(),
						  col_added.end(), j)
					!= col_added.end();

				if (exists) {
					/* Duplicate column found. */
					goto dup_err;
				}

				field->col = dict_table_get_nth_col(table, j);

				col_added.push_back(j);

				goto found;
			}
		}

		/* Let's check if it is a virtual column */
		for (j = 0; j < table->n_v_cols; j++) {
			if (!strcmp(dict_table_get_v_col_name(table, j),
				    field->name)) {

				/* Check if same column is being assigned again
				which suggest that column has duplicate name. */
				bool exists =
					std::find(v_col_added.begin(),
						  v_col_added.end(), j)
					!= v_col_added.end();

				if (exists) {
					/* Duplicate column found. */
					break;
				}

				field->col = reinterpret_cast<dict_col_t*>(
					dict_table_get_nth_v_col(table, j));

				v_col_added.push_back(j);

				goto found;
			}
		}

		if (add_v) {
			for (j = 0; j < add_v->n_v_col; j++) {
				if (!strcmp(add_v->v_col_name[j],
					    field->name)) {
					field->col = const_cast<dict_col_t*>(
						&add_v->v_col[j].m_col);
					goto found;
				}
			}
		}

dup_err:
#ifdef UNIV_DEBUG
		/* It is an error not to find a matching column. */
		ib::error() << "No matching column for " << field->name
			<< " in index " << index->name
			<< " of table " << table->name;
#endif /* UNIV_DEBUG */
		return(FALSE);

found:
		;
	}

	return(TRUE);
}

/*******************************************************************//**
Adds a column to index. */
void
dict_index_add_col(
/*===============*/
	dict_index_t*		index,		/*!< in/out: index */
	const dict_table_t*	table,		/*!< in: table */
	dict_col_t*		col,		/*!< in: column */
	ulint			prefix_len)	/*!< in: column prefix length */
{
	dict_field_t*	field;
	const char*	col_name;

	if (col->is_virtual()) {
		dict_v_col_t*	v_col = reinterpret_cast<dict_v_col_t*>(col);
		/* Register the index with the virtual column index list */
		v_col->v_indexes.push_front(dict_v_idx_t(index, index->n_def));
		col_name = dict_table_get_v_col_name_mysql(
			table, dict_col_get_no(col));
	} else {
		col_name = dict_table_get_col_name(table, dict_col_get_no(col));
	}

	dict_mem_index_add_field(index, col_name, prefix_len);

	field = dict_index_get_nth_field(index, unsigned(index->n_def) - 1);

	field->col = col;
	field->fixed_len = static_cast<uint16_t>(
		dict_col_get_fixed_size(
			col, dict_table_is_comp(table)))
		& ((1U << 10) - 1);

	if (prefix_len && field->fixed_len > prefix_len) {
		field->fixed_len = static_cast<uint16_t>(prefix_len)
			& ((1U << 10) - 1);
	}

	/* Long fixed-length fields that need external storage are treated as
	variable-length fields, so that the extern flag can be embedded in
	the length word. */

	if (field->fixed_len > DICT_MAX_FIXED_COL_LEN) {
		field->fixed_len = 0;
	}

	/* The comparison limit above must be constant.  If it were
	changed, the disk format of some fixed-length columns would
	change, which would be a disaster. */
	compile_time_assert(DICT_MAX_FIXED_COL_LEN == 768);

	if (!(col->prtype & DATA_NOT_NULL)) {
		index->n_nullable++;
	}
}

/*******************************************************************//**
Copies fields contained in index2 to index1. */
static
void
dict_index_copy(
/*============*/
	dict_index_t*		index1,	/*!< in: index to copy to */
	const dict_index_t*	index2,	/*!< in: index to copy from */
	ulint			start,	/*!< in: first position to copy */
	ulint			end)	/*!< in: last position to copy */
{
	dict_field_t*	field;
	ulint		i;

	/* Copy fields contained in index2 */

	for (i = start; i < end; i++) {

		field = dict_index_get_nth_field(index2, i);

		dict_index_add_col(index1, index2->table, field->col,
				   field->prefix_len);
	}
}

/*******************************************************************//**
Copies types of fields contained in index to tuple. */
void
dict_index_copy_types(
/*==================*/
	dtuple_t*		tuple,		/*!< in/out: data tuple */
	const dict_index_t*	index,		/*!< in: index */
	ulint			n_fields)	/*!< in: number of
						field types to copy */
{
	ulint		i;

	if (dict_index_is_ibuf(index)) {
		dtuple_set_types_binary(tuple, n_fields);

		return;
	}

	for (i = 0; i < n_fields; i++) {
		const dict_field_t*	ifield;
		dtype_t*		dfield_type;

		ifield = dict_index_get_nth_field(index, i);
		dfield_type = dfield_get_type(dtuple_get_nth_field(tuple, i));
		dict_col_copy_type(dict_field_get_col(ifield), dfield_type);
		if (dict_index_is_spatial(index)
		    && DATA_GEOMETRY_MTYPE(dfield_type->mtype)) {
			dfield_type->prtype |= DATA_GIS_MBR;
		}
	}
}

/** Copies types of virtual columns contained in table to tuple and sets all
fields of the tuple to the SQL NULL value.  This function should
be called right after dtuple_create().
@param[in,out]	tuple	data tuple
@param[in]	table	table
*/
void
dict_table_copy_v_types(
	dtuple_t*		tuple,
	const dict_table_t*	table)
{
	/* tuple could have more virtual columns than existing table,
	if we are calling this for creating index along with adding
	virtual columns */
	ulint	n_fields = ut_min(dtuple_get_n_v_fields(tuple),
				  static_cast<ulint>(table->n_v_def));

	for (ulint i = 0; i < n_fields; i++) {

		dfield_t*	dfield	= dtuple_get_nth_v_field(tuple, i);
		dtype_t*	dtype	= dfield_get_type(dfield);

		dfield_set_null(dfield);
		dict_col_copy_type(
			&(dict_table_get_nth_v_col(table, i)->m_col),
			dtype);
	}
}
/*******************************************************************//**
Copies types of columns contained in table to tuple and sets all
fields of the tuple to the SQL NULL value.  This function should
be called right after dtuple_create(). */
void
dict_table_copy_types(
/*==================*/
	dtuple_t*		tuple,	/*!< in/out: data tuple */
	const dict_table_t*	table)	/*!< in: table */
{
	ulint		i;

	for (i = 0; i < dtuple_get_n_fields(tuple); i++) {

		dfield_t*	dfield	= dtuple_get_nth_field(tuple, i);
		dtype_t*	dtype	= dfield_get_type(dfield);

		dfield_set_null(dfield);
		dict_col_copy_type(dict_table_get_nth_col(table, i), dtype);
	}

	dict_table_copy_v_types(tuple, table);
}

/*******************************************************************//**
Builds the internal dictionary cache representation for a clustered
index, containing also system fields not defined by the user.
@return own: the internal representation of the clustered index */
static
dict_index_t*
dict_index_build_internal_clust(
/*============================*/
	dict_index_t*		index)	/*!< in: user representation of
					a clustered index */
{
	dict_table_t*	table = index->table;
	dict_index_t*	new_index;
	dict_field_t*	field;
	ulint		trx_id_pos;
	ulint		i;
	ibool*		indexed;

	ut_ad(index->is_primary());
	ut_ad(!index->has_virtual());

	ut_ad(dict_sys.locked());

	/* Create a new index object with certainly enough fields */
	new_index = dict_mem_index_create(index->table, index->name,
					  index->type,
					  unsigned(index->n_fields
						   + table->n_cols));

	/* Copy other relevant data from the old index struct to the new
	struct: it inherits the values */

	new_index->n_user_defined_cols = index->n_fields;

	new_index->id = index->id;

	/* Copy the fields of index */
	dict_index_copy(new_index, index, 0, index->n_fields);

	if (dict_index_is_unique(index)) {
		/* Only the fields defined so far are needed to identify
		the index entry uniquely */

		new_index->n_uniq = new_index->n_def;
	} else {
		/* Also the row id is needed to identify the entry */
		new_index->n_uniq = unsigned(new_index->n_def + 1)
			& dict_index_t::MAX_N_FIELDS;
	}

	new_index->trx_id_offset = 0;

	/* Add system columns, trx id first */

	trx_id_pos = new_index->n_def;

	compile_time_assert(DATA_ROW_ID == 0);
	compile_time_assert(DATA_TRX_ID == 1);
	compile_time_assert(DATA_ROLL_PTR == 2);

	if (!dict_index_is_unique(index)) {
		dict_index_add_col(new_index, table,
				   dict_table_get_sys_col(
					   table, DATA_ROW_ID),
				   0);
		trx_id_pos++;
	}

	dict_index_add_col(
		new_index, table,
		dict_table_get_sys_col(table, DATA_TRX_ID), 0);

	for (i = 0; i < trx_id_pos; i++) {

		ulint	fixed_size = dict_col_get_fixed_size(
			dict_index_get_nth_col(new_index, i),
			dict_table_is_comp(table));

		if (fixed_size == 0) {
			new_index->trx_id_offset = 0;

			break;
		}

		dict_field_t* field = dict_index_get_nth_field(
			new_index, i);
		if (field->prefix_len > 0) {
			new_index->trx_id_offset = 0;

			break;
		}

		/* Add fixed_size to new_index->trx_id_offset.
		Because the latter is a bit-field, an overflow
		can theoretically occur. Check for it. */
		fixed_size += new_index->trx_id_offset;

		new_index->trx_id_offset = static_cast<unsigned>(fixed_size)
			& ((1U << 12) - 1);

		if (new_index->trx_id_offset != fixed_size) {
			/* Overflow. Pretend that this is a
			variable-length PRIMARY KEY. */
			ut_ad(0);
			new_index->trx_id_offset = 0;
			break;
		}
	}

	dict_index_add_col(
		new_index, table,
		dict_table_get_sys_col(table, DATA_ROLL_PTR), 0);

	/* Remember the table columns already contained in new_index */
	indexed = static_cast<ibool*>(
		ut_zalloc_nokey(table->n_cols * sizeof *indexed));

	/* Mark the table columns already contained in new_index */
	for (i = 0; i < new_index->n_def; i++) {

		field = dict_index_get_nth_field(new_index, i);

		/* If there is only a prefix of the column in the index
		field, do not mark the column as contained in the index */

		if (field->prefix_len == 0) {

			indexed[field->col->ind] = TRUE;
		}
	}

	/* Add to new_index non-system columns of table not yet included
	there */
	for (i = 0; i + DATA_N_SYS_COLS < ulint(table->n_cols); i++) {
		dict_col_t*	col = dict_table_get_nth_col(table, i);
		ut_ad(col->mtype != DATA_SYS);

		if (!indexed[col->ind]) {
			dict_index_add_col(new_index, table, col, 0);
		}
	}

	ut_free(indexed);

	ut_ad(UT_LIST_GET_LEN(table->indexes) == 0);

	new_index->n_core_null_bytes = table->supports_instant()
		? dict_index_t::NO_CORE_NULL_BYTES
		: static_cast<uint8_t>(
			UT_BITS_IN_BYTES(unsigned(new_index->n_nullable)));
	new_index->cached = TRUE;

	return(new_index);
}

/*******************************************************************//**
Builds the internal dictionary cache representation for a non-clustered
index, containing also system fields not defined by the user.
@return own: the internal representation of the non-clustered index */
static
dict_index_t*
dict_index_build_internal_non_clust(
/*================================*/
	dict_index_t*		index)	/*!< in: user representation of
					a non-clustered index */
{
	dict_field_t*	field;
	dict_index_t*	new_index;
	dict_index_t*	clust_index;
	dict_table_t*	table = index->table;
	ulint		i;
	ibool*		indexed;

	ut_ad(table && index);
	ut_ad(!dict_index_is_clust(index));
	ut_ad(!dict_index_is_ibuf(index));
	ut_ad(dict_sys.locked());

	/* The clustered index should be the first in the list of indexes */
	clust_index = UT_LIST_GET_FIRST(table->indexes);

	ut_ad(clust_index);
	ut_ad(dict_index_is_clust(clust_index));
	ut_ad(!dict_index_is_ibuf(clust_index));

	/* Create a new index */
	new_index = dict_mem_index_create(
		index->table, index->name, index->type,
		ulint(index->n_fields + 1 + clust_index->n_uniq));

	/* Copy other relevant data from the old index
	struct to the new struct: it inherits the values */

	new_index->n_user_defined_cols = index->n_fields;

	new_index->id = index->id;

	/* Copy fields from index to new_index */
	dict_index_copy(new_index, index, 0, index->n_fields);

	/* Remember the table columns already contained in new_index */
	indexed = static_cast<ibool*>(
		ut_zalloc_nokey(table->n_cols * sizeof *indexed));

	/* Mark the table columns already contained in new_index */
	for (i = 0; i < new_index->n_def; i++) {

		field = dict_index_get_nth_field(new_index, i);

		if (field->col->is_virtual()) {
			continue;
		}

		/* If there is only a prefix of the column in the index
		field, do not mark the column as contained in the index */

		if (field->prefix_len == 0) {

			indexed[field->col->ind] = TRUE;
		}
	}

	/* Add to new_index the columns necessary to determine the clustered
	index entry uniquely */

	for (i = 0; i < clust_index->n_uniq; i++) {

		field = dict_index_get_nth_field(clust_index, i);

		if (!indexed[field->col->ind]) {
			dict_index_add_col(new_index, table, field->col,
					   field->prefix_len);
		} else if (dict_index_is_spatial(index)) {
			/*For spatial index, we still need to add the
			field to index. */
			dict_index_add_col(new_index, table, field->col,
					   field->prefix_len);
		}
	}

	ut_free(indexed);

	if (dict_index_is_unique(index)) {
		new_index->n_uniq = index->n_fields;
	} else {
		new_index->n_uniq = new_index->n_def;
	}

	/* Set the n_fields value in new_index to the actual defined
	number of fields */

	new_index->n_fields = new_index->n_def;

	new_index->cached = TRUE;

	return(new_index);
}

/***********************************************************************
Builds the internal dictionary cache representation for an FTS index.
@return own: the internal representation of the FTS index */
static
dict_index_t*
dict_index_build_internal_fts(
/*==========================*/
	dict_index_t*	index)	/*!< in: user representation of an FTS index */
{
	dict_index_t*	new_index;

	ut_ad(index->type == DICT_FTS);
	ut_ad(dict_sys.locked());

	/* Create a new index */
	new_index = dict_mem_index_create(index->table, index->name,
					  index->type, index->n_fields);

	/* Copy other relevant data from the old index struct to the new
	struct: it inherits the values */

	new_index->n_user_defined_cols = index->n_fields;

	new_index->id = index->id;

	/* Copy fields from index to new_index */
	dict_index_copy(new_index, index, 0, index->n_fields);

	new_index->n_uniq = 0;
	new_index->cached = TRUE;

	dict_table_t* table = index->table;

	if (table->fts->cache == NULL) {
		table->fts->cache = fts_cache_create(table);
	}

	mysql_mutex_lock(&table->fts->cache->init_lock);
	/* Notify the FTS cache about this index. */
	fts_cache_index_cache_create(table, new_index);
	mysql_mutex_unlock(&table->fts->cache->init_lock);

	return(new_index);
}
/*====================== FOREIGN KEY PROCESSING ========================*/

/*********************************************************************//**
Checks if a table is referenced by foreign keys.
@return TRUE if table is referenced by a foreign key */
ibool
dict_table_is_referenced_by_foreign_key(
/*====================================*/
	const dict_table_t*	table)	/*!< in: InnoDB table */
{
	return(!table->referenced_set.empty());
}

/**********************************************************************//**
Removes a foreign constraint struct from the dictionary cache. */
void
dict_foreign_remove_from_cache(
/*===========================*/
	dict_foreign_t*	foreign)	/*!< in, own: foreign constraint */
{
	ut_ad(dict_sys.locked());
	ut_a(foreign);

	if (foreign->referenced_table != NULL) {
		foreign->referenced_table->referenced_set.erase(foreign);
	}

	if (foreign->foreign_table != NULL) {
		foreign->foreign_table->foreign_set.erase(foreign);
	}

	dict_foreign_free(foreign);
}

/**********************************************************************//**
Looks for the foreign constraint from the foreign and referenced lists
of a table.
@return foreign constraint */
static
dict_foreign_t*
dict_foreign_find(
/*==============*/
	dict_table_t*	table,		/*!< in: table object */
	dict_foreign_t*	foreign)	/*!< in: foreign constraint */
{
	ut_ad(dict_sys.frozen());

	ut_ad(dict_foreign_set_validate(table->foreign_set));
	ut_ad(dict_foreign_set_validate(table->referenced_set));

	dict_foreign_set::iterator it = table->foreign_set.find(foreign);

	if (it != table->foreign_set.end()) {
		return(*it);
	}

	it = table->referenced_set.find(foreign);

	if (it != table->referenced_set.end()) {
		return(*it);
	}

	return(NULL);
}

/*********************************************************************//**
Tries to find an index whose first fields are the columns in the array,
in the same order and is not marked for deletion and is not the same
as types_idx.
@return matching index, NULL if not found */
dict_index_t*
dict_foreign_find_index(
/*====================*/
	const dict_table_t*	table,	/*!< in: table */
	const char**		col_names,
					/*!< in: column names, or NULL
					to use table->col_names */
	const char**		columns,/*!< in: array of column names */
	ulint			n_cols,	/*!< in: number of columns */
	const dict_index_t*	types_idx,
					/*!< in: NULL or an index
					whose types the column types
					must match */
	bool			check_charsets,
					/*!< in: whether to check
					charsets.  only has an effect
					if types_idx != NULL */
	ulint			check_null,
					/*!< in: nonzero if none of
					the columns must be declared
					NOT NULL */
	fkerr_t*		error,	/*!< out: error code */
	ulint*			err_col_no,
					/*!< out: column number where
					error happened */
	dict_index_t**		err_index)
					/*!< out: index where error
					happened */
{
	ut_ad(dict_sys.frozen());

	if (error) {
		*error = FK_INDEX_NOT_FOUND;
	}

	for (dict_index_t* index = dict_table_get_first_index(table);
	     index;
	     index = dict_table_get_next_index(index)) {
		if (types_idx != index
		    && !index->to_be_dropped
		    && !dict_index_is_online_ddl(index)
		    && dict_foreign_qualify_index(
			    table, col_names, columns, n_cols,
			    index, types_idx,
			    check_charsets, check_null,
			    error, err_col_no, err_index)) {
			if (error) {
				*error = FK_SUCCESS;
			}

			return(index);
		}
	}

	return(NULL);
}
/**********************************************************************//**
Report an error in a foreign key definition. */
static
void
dict_foreign_error_report_low(
/*==========================*/
	FILE*		file,	/*!< in: output stream */
	const char*	name)	/*!< in: table name */
{
	rewind(file);
	ut_print_timestamp(file);
	fprintf(file, " Error in foreign key constraint of table %s:\n",
		name);
}

/**********************************************************************//**
Report an error in a foreign key definition. */
static
void
dict_foreign_error_report(
/*======================*/
	FILE*		file,	/*!< in: output stream */
	dict_foreign_t*	fk,	/*!< in: foreign key constraint */
	const char*	msg)	/*!< in: the error message */
{
	std::string fk_str;
	mysql_mutex_lock(&dict_foreign_err_mutex);
	dict_foreign_error_report_low(file, fk->foreign_table_name);
	fputs(msg, file);
	fputs(" Constraint:\n", file);
	fk_str = dict_print_info_on_foreign_key_in_create_format(NULL, fk, TRUE);
	fputs(fk_str.c_str(), file);
	putc('\n', file);
	if (fk->foreign_index) {
		fprintf(file, "The index in the foreign key in table is"
			" %s\n%s\n", fk->foreign_index->name(),
			FOREIGN_KEY_CONSTRAINTS_MSG);
	}
	mysql_mutex_unlock(&dict_foreign_err_mutex);
}

/**********************************************************************//**
Adds a foreign key constraint object to the dictionary cache. May free
the object if there already is an object with the same identifier in.
At least one of the foreign table and the referenced table must already
be in the dictionary cache!
@return DB_SUCCESS or error code */
dberr_t
dict_foreign_add_to_cache(
/*======================*/
	dict_foreign_t*		foreign,
				/*!< in, own: foreign key constraint */
	const char**		col_names,
				/*!< in: column names, or NULL to use
				foreign->foreign_table->col_names */
	bool			check_charsets,
				/*!< in: whether to check charset
				compatibility */
	dict_err_ignore_t	ignore_err)
				/*!< in: error to be ignored */
{
	dict_table_t*	for_table;
	dict_table_t*	ref_table;
	dict_foreign_t*	for_in_cache		= NULL;
	dict_index_t*	index;
	ibool		added_to_referenced_list= FALSE;
	FILE*		ef			= dict_foreign_err_file;

	DBUG_ENTER("dict_foreign_add_to_cache");
	DBUG_PRINT("dict_foreign_add_to_cache", ("id: %s", foreign->id));

	ut_ad(dict_sys.locked());

	for_table = dict_sys.find_table(
		{foreign->foreign_table_name_lookup,
		 strlen(foreign->foreign_table_name_lookup)});

	ref_table = dict_sys.find_table(
		{foreign->referenced_table_name_lookup,
		 strlen(foreign->referenced_table_name_lookup)});
	ut_a(for_table || ref_table);

	if (for_table) {
		for_in_cache = dict_foreign_find(for_table, foreign);
	}

	if (!for_in_cache && ref_table) {
		for_in_cache = dict_foreign_find(ref_table, foreign);
	}

	if (for_in_cache) {
		dict_foreign_free(foreign);
	} else {
		for_in_cache = foreign;

	}

	if (ref_table && !for_in_cache->referenced_table) {
		index = dict_foreign_find_index(
			ref_table, NULL,
			for_in_cache->referenced_col_names,
			for_in_cache->n_fields, for_in_cache->foreign_index,
			check_charsets, false);

		if (index == NULL
		    && !(ignore_err & DICT_ERR_IGNORE_FK_NOKEY)) {
			dict_foreign_error_report(
				ef, for_in_cache,
				"there is no index in referenced table"
				" which would contain\n"
				"the columns as the first columns,"
				" or the data types in the\n"
				"referenced table do not match"
				" the ones in table.");

			if (for_in_cache == foreign) {
				dict_foreign_free(foreign);
			}

			DBUG_RETURN(DB_CANNOT_ADD_CONSTRAINT);
		}

		for_in_cache->referenced_table = ref_table;
		for_in_cache->referenced_index = index;

		std::pair<dict_foreign_set::iterator, bool>	ret
			= ref_table->referenced_set.insert(for_in_cache);

		ut_a(ret.second);	/* second is true if the insertion
					took place */
		added_to_referenced_list = TRUE;
	}

	if (for_table && !for_in_cache->foreign_table) {
		index = dict_foreign_find_index(
			for_table, col_names,
			for_in_cache->foreign_col_names,
			for_in_cache->n_fields,
			for_in_cache->referenced_index, check_charsets,
			for_in_cache->type
			& (DICT_FOREIGN_ON_DELETE_SET_NULL
			   | DICT_FOREIGN_ON_UPDATE_SET_NULL));

		if (index == NULL
		    && !(ignore_err & DICT_ERR_IGNORE_FK_NOKEY)) {
			dict_foreign_error_report(
				ef, for_in_cache,
				"there is no index in the table"
				" which would contain\n"
				"the columns as the first columns,"
				" or the data types in the\n"
				"table do not match"
				" the ones in the referenced table\n"
				"or one of the ON ... SET NULL columns"
				" is declared NOT NULL.");

			if (for_in_cache == foreign) {
				if (added_to_referenced_list) {
					const dict_foreign_set::size_type
						n = ref_table->referenced_set
						  .erase(for_in_cache);

					ut_a(n == 1);	/* the number of
							elements removed must
							be one */
				}

				dict_foreign_free(foreign);
			}

			DBUG_RETURN(DB_CANNOT_ADD_CONSTRAINT);
		}

		for_in_cache->foreign_table = for_table;
		for_in_cache->foreign_index = index;

		std::pair<dict_foreign_set::iterator, bool>	ret
			= for_table->foreign_set.insert(for_in_cache);

		ut_a(ret.second);	/* second is true if the insertion
					took place */
	}

	/* We need to move the table to the non-LRU end of the table LRU
	list. Otherwise it will be evicted from the cache. */

	if (ref_table != NULL) {
		dict_sys.prevent_eviction(ref_table);
	}

	if (for_table != NULL) {
		dict_sys.prevent_eviction(for_table);
	}

	ut_ad(dict_lru_validate());
	DBUG_RETURN(DB_SUCCESS);
}

/*********************************************************************//**
Scans from pointer onwards. Stops if is at the start of a copy of
'string' where characters are compared without case sensitivity, and
only outside `` or "" quotes. Stops also at NUL.
@return scanned up to this */
static
const char*
dict_scan_to(
/*=========*/
	const char*	ptr,	/*!< in: scan from */
	const char*	string)	/*!< in: look for this */
{
	char	quote	= '\0';
	bool	escape	= false;

	for (; *ptr; ptr++) {
		if (*ptr == quote) {
			/* Closing quote character: do not look for
			starting quote or the keyword. */

			/* If the quote character is escaped by a
			backslash, ignore it. */
			if (escape) {
				escape = false;
			} else {
				quote = '\0';
			}
		} else if (quote) {
			/* Within quotes: do nothing. */
			if (escape) {
				escape = false;
			} else if (*ptr == '\\') {
				escape = true;
			}
		} else if (*ptr == '`' || *ptr == '"' || *ptr == '\'') {
			/* Starting quote: remember the quote character. */
			quote = *ptr;
		} else {
			/* Outside quotes: look for the keyword. */
			ulint	i;
			for (i = 0; string[i]; i++) {
				if (toupper((int)(unsigned char)(ptr[i]))
				    != toupper((int)(unsigned char)
					       (string[i]))) {
					goto nomatch;
				}
			}
			break;
nomatch:
			;
		}
	}

	return(ptr);
}

/*********************************************************************//**
Accepts a specified string. Comparisons are case-insensitive.
@return if string was accepted, the pointer is moved after that, else
ptr is returned */
static
const char*
dict_accept(
/*========*/
	CHARSET_INFO*	cs,	/*!< in: the character set of ptr */
	const char*	ptr,	/*!< in: scan from this */
	const char*	string,	/*!< in: accept only this string as the next
				non-whitespace string */
	ibool*		success)/*!< out: TRUE if accepted */
{
	const char*	old_ptr = ptr;
	const char*	old_ptr2;

	*success = FALSE;

	while (my_isspace(cs, *ptr)) {
		ptr++;
	}

	old_ptr2 = ptr;

	ptr = dict_scan_to(ptr, string);

	if (*ptr == '\0' || old_ptr2 != ptr) {
		return(old_ptr);
	}

	*success = TRUE;

	return ptr + strlen(string);
}

/*********************************************************************//**
Scans an id. For the lexical definition of an 'id', see the code below.
Strips backquotes or double quotes from around the id.
@return scanned to */
static
const char*
dict_scan_id(
/*=========*/
	CHARSET_INFO*	cs,	/*!< in: the character set of ptr */
	const char*	ptr,	/*!< in: scanned to */
	mem_heap_t*	heap,	/*!< in: heap where to allocate the id
				(NULL=id will not be allocated, but it
				will point to string near ptr) */
	const char**	id,	/*!< out,own: the id; NULL if no id was
				scannable */
	ibool		table_id,/*!< in: TRUE=convert the allocated id
				as a table name; FALSE=convert to UTF-8 */
	ibool		accept_also_dot)
				/*!< in: TRUE if also a dot can appear in a
				non-quoted id; in a quoted id it can appear
				always */
{
	char		quote	= '\0';
	ulint		len	= 0;
	const char*	s;
	char*		str;
	char*		dst;

	*id = NULL;

	while (my_isspace(cs, *ptr)) {
		ptr++;
	}

	if (*ptr == '\0') {

		return(ptr);
	}

	if (*ptr == '`' || *ptr == '"') {
		quote = *ptr++;
	}

	s = ptr;

	if (quote) {
		for (;;) {
			if (!*ptr) {
				/* Syntax error */
				return(ptr);
			}
			if (*ptr == quote) {
				ptr++;
				if (*ptr != quote) {
					break;
				}
			}
			ptr++;
			len++;
		}
	} else {
		while (!my_isspace(cs, *ptr) && *ptr != '(' && *ptr != ')'
		       && (accept_also_dot || *ptr != '.')
		       && *ptr != ',' && *ptr != '\0') {

			ptr++;
		}

		len = ulint(ptr - s);
	}

	if (heap == NULL) {
		/* no heap given: id will point to source string */
		*id = s;
		return(ptr);
	}

	if (quote) {
		char*	d;

		str = d = static_cast<char*>(
			mem_heap_alloc(heap, len + 1));

		while (len--) {
			if ((*d++ = *s++) == quote) {
				s++;
			}
		}
		*d++ = 0;
		len = ulint(d - str);
		ut_ad(*s == quote);
		ut_ad(s + 1 == ptr);
	} else {
		str = mem_heap_strdupl(heap, s, len);
	}

	if (!table_id) {
convert_id:
		/* Convert the identifier from connection character set
		to UTF-8. */
		len = 3 * len + 1;
		*id = dst = static_cast<char*>(mem_heap_alloc(heap, len));

		innobase_convert_from_id(cs, dst, str, len);
	} else if (!strncmp(str, srv_mysql50_table_name_prefix,
			    sizeof(srv_mysql50_table_name_prefix) - 1)) {
		/* This is a pre-5.1 table name
		containing chars other than [A-Za-z0-9].
		Discard the prefix and use raw UTF-8 encoding. */
		str += sizeof(srv_mysql50_table_name_prefix) - 1;
		len -= sizeof(srv_mysql50_table_name_prefix) - 1;
		goto convert_id;
	} else {
		/* Encode using filename-safe characters. */
		len = 5 * len + 1;
		*id = dst = static_cast<char*>(mem_heap_alloc(heap, len));

		innobase_convert_from_table_id(cs, dst, str, len);
	}

	return(ptr);
}

/*********************************************************************//**
Open a table from its database and table name, this is currently used by
foreign constraint parser to get the referenced table.
@return complete table name with database and table name, allocated from
heap memory passed in */
char*
dict_get_referenced_table(
	const char*    name,		  /*!< in: foreign key table name */
	const char*    database_name,	  /*!< in: table db name */
	ulint	       database_name_len, /*!< in: db name length */
	const char*    table_name,	  /*!< in: table name */
	ulint	       table_name_len,	  /*!< in: table name length */
	dict_table_t** table,		  /*!< out: table object or NULL */
	mem_heap_t*    heap,		  /*!< in/out: heap memory */
	CHARSET_INFO*  from_cs)		  /*!< in: table name charset */
{
	char*		ref;
	char		db_name[MAX_DATABASE_NAME_LEN];
	char		tbl_name[MAX_TABLE_NAME_LEN];
	CHARSET_INFO*	to_cs = &my_charset_filename;
	uint		errors;
	ut_ad(database_name || name);
	ut_ad(table_name);

	if (!strncmp(table_name, srv_mysql50_table_name_prefix,
		     sizeof(srv_mysql50_table_name_prefix) - 1)) {
		/* This is a pre-5.1 table name
		containing chars other than [A-Za-z0-9].
		Discard the prefix and use raw UTF-8 encoding. */
		table_name += sizeof(srv_mysql50_table_name_prefix) - 1;
		table_name_len -= sizeof(srv_mysql50_table_name_prefix) - 1;

		to_cs = system_charset_info;
	}

	table_name_len = strconvert(from_cs, table_name, table_name_len, to_cs,
				    tbl_name, MAX_TABLE_NAME_LEN, &errors);
	table_name     = tbl_name;

	if (database_name) {
		to_cs = &my_charset_filename;
		if (!strncmp(database_name, srv_mysql50_table_name_prefix,
			     sizeof(srv_mysql50_table_name_prefix) - 1)) {
			database_name
				+= sizeof(srv_mysql50_table_name_prefix) - 1;
			database_name_len
				-= sizeof(srv_mysql50_table_name_prefix) - 1;
			to_cs = system_charset_info;
		}

		database_name_len = strconvert(
			from_cs, database_name, database_name_len, to_cs,
			db_name, MAX_DATABASE_NAME_LEN, &errors);
		database_name = db_name;
	} else {
		/* Use the database name of the foreign key table */

		database_name = name;
		database_name_len = dict_get_db_name_len(name);
	}

	/* Copy database_name, '/', table_name, '\0' */
	const size_t len = database_name_len + table_name_len + 1;
	ref = static_cast<char*>(mem_heap_alloc(heap, len + 1));
	memcpy(ref, database_name, database_name_len);
	ref[database_name_len] = '/';
	memcpy(ref + database_name_len + 1, table_name, table_name_len + 1);

	/* Values;  0 = Store and compare as given; case sensitive
	            1 = Store and compare in lower; case insensitive
	            2 = Store as given, compare in lower; case semi-sensitive */
	if (lower_case_table_names == 2) {
		innobase_casedn_str(ref);
		*table = dict_sys.load_table({ref, len});
		memcpy(ref, database_name, database_name_len);
		ref[database_name_len] = '/';
		memcpy(ref + database_name_len + 1, table_name, table_name_len + 1);

	} else {
#ifndef _WIN32
		if (lower_case_table_names == 1) {
			innobase_casedn_str(ref);
		}
#else
		innobase_casedn_str(ref);
#endif /* !_WIN32 */
		*table = dict_sys.load_table({ref, len});
	}

	return(ref);
}

/*********************************************************************//**
Removes MySQL comments from an SQL string. A comment is either
(a) '#' to the end of the line,
(b) '--[space]' to the end of the line, or
(c) '[slash][asterisk]' till the next '[asterisk][slash]' (like the familiar
C comment syntax).
@return own: SQL string stripped from comments; the caller must free
this with ut_free()! */
static
char*
dict_strip_comments(
/*================*/
	const char*	sql_string,	/*!< in: SQL string */
	size_t		sql_length)	/*!< in: length of sql_string */
{
	char*		str;
	const char*	sptr;
	const char*	eptr	= sql_string + sql_length;
	char*		ptr;
	/* unclosed quote character (0 if none) */
	char		quote	= 0;
	bool		escape = false;

	DBUG_ENTER("dict_strip_comments");

	DBUG_PRINT("dict_strip_comments", ("%s", sql_string));

	str = static_cast<char*>(ut_malloc_nokey(sql_length + 1));

	sptr = sql_string;
	ptr = str;

	for (;;) {
scan_more:
		if (sptr >= eptr || *sptr == '\0') {
end_of_string:
			*ptr = '\0';

			ut_a(ptr <= str + sql_length);

			DBUG_PRINT("dict_strip_comments", ("%s", str));
			DBUG_RETURN(str);
		}

		if (*sptr == quote) {
			/* Closing quote character: do not look for
			starting quote or comments. */

			/* If the quote character is escaped by a
			backslash, ignore it. */
			if (escape) {
				escape = false;
			} else {
				quote = 0;
			}
		} else if (quote) {
			/* Within quotes: do not look for
			starting quotes or comments. */
			if (escape) {
				escape = false;
			} else if (*sptr == '\\') {
				escape = true;
			}
		} else if (*sptr == '"' || *sptr == '`' || *sptr == '\'') {
			/* Starting quote: remember the quote character. */
			quote = *sptr;
		} else if (*sptr == '#'
			   || (sptr[0] == '-' && sptr[1] == '-'
			       && sptr[2] == ' ')) {
			for (;;) {
				if (++sptr >= eptr) {
					goto end_of_string;
				}

				/* In Unix a newline is 0x0A while in Windows
				it is 0x0D followed by 0x0A */

				switch (*sptr) {
				case (char) 0X0A:
				case (char) 0x0D:
				case '\0':
					goto scan_more;
				}
			}
		} else if (!quote && *sptr == '/' && *(sptr + 1) == '*') {
			sptr += 2;
			for (;;) {
				if (sptr >= eptr) {
					goto end_of_string;
				}

				switch (*sptr) {
				case '\0':
					goto scan_more;
				case '*':
					if (sptr[1] == '/') {
						sptr += 2;
						goto scan_more;
					}
				}

				sptr++;
			}
		}

		*ptr = *sptr;

		ptr++;
		sptr++;
	}
}

/*********************************************************************//**
Finds the highest [number] for foreign key constraints of the table. Looks
only at the >= 4.0.18-format id's, which are of the form
databasename/tablename_ibfk_[number].
@return highest number, 0 if table has no new format foreign key constraints */
ulint
dict_table_get_highest_foreign_id(
/*==============================*/
	dict_table_t*	table)	/*!< in: table in the dictionary memory cache */
{
	dict_foreign_t*	foreign;
	char*		endp;
	ulint		biggest_id	= 0;
	ulint		id;
	ulint		len;

	DBUG_ENTER("dict_table_get_highest_foreign_id");

	ut_a(table);

	len = strlen(table->name.m_name);

	for (dict_foreign_set::iterator it = table->foreign_set.begin();
	     it != table->foreign_set.end();
	     ++it) {
		char    fkid[MAX_TABLE_NAME_LEN+20];
		foreign = *it;

		strcpy(fkid, foreign->id);
		/* Convert foreign key identifier on dictionary memory
		cache to filename charset. */
		innobase_convert_to_filename_charset(
				strchr(fkid, '/') + 1,
				strchr(foreign->id, '/') + 1,
				MAX_TABLE_NAME_LEN);

		if (strlen(fkid) > ((sizeof dict_ibfk) - 1) + len
		    && 0 == memcmp(fkid, table->name.m_name, len)
		    && 0 == memcmp(fkid + len,
				   dict_ibfk, (sizeof dict_ibfk) - 1)
		    && fkid[len + ((sizeof dict_ibfk) - 1)] != '0') {
			/* It is of the >= 4.0.18 format */

			id = strtoul(fkid + len
				     + ((sizeof dict_ibfk) - 1),
				     &endp, 10);
			if (*endp == '\0') {
				ut_a(id != biggest_id);

				if (id > biggest_id) {
					biggest_id = id;
				}
			}
		}
	}

	DBUG_PRINT("dict_table_get_highest_foreign_id",
		   ("id: " ULINTPF, biggest_id));

	DBUG_RETURN(biggest_id);
}

/**********************************************************************//**
Parses the CONSTRAINT id's to be dropped in an ALTER TABLE statement.
@return DB_SUCCESS or DB_CANNOT_DROP_CONSTRAINT if syntax error or the
constraint id does not match */
dberr_t
dict_foreign_parse_drop_constraints(
/*================================*/
	mem_heap_t*	heap,			/*!< in: heap from which we can
						allocate memory */
	trx_t*		trx,			/*!< in: transaction */
	dict_table_t*	table,			/*!< in: table */
	ulint*		n,			/*!< out: number of constraints
						to drop */
	const char***	constraints_to_drop)	/*!< out: id's of the
						constraints to drop */
{
	ibool			success;
	char*			str;
	size_t			len;
	const char*		ptr;
	const char*		ptr1;
	const char*		id;
	CHARSET_INFO*		cs;

	ut_a(trx->mysql_thd);

	cs = thd_charset(trx->mysql_thd);

	*n = 0;

	*constraints_to_drop = static_cast<const char**>(
		mem_heap_alloc(heap, 1000 * sizeof(char*)));

	ptr = innobase_get_stmt_unsafe(trx->mysql_thd, &len);

	str = dict_strip_comments(ptr, len);

	ptr = str;

	ut_ad(dict_sys.locked());
loop:
	ptr = dict_scan_to(ptr, "DROP");

	if (*ptr == '\0') {
		ut_free(str);

		return(DB_SUCCESS);
	}

	ptr = dict_accept(cs, ptr, "DROP", &success);

	if (!my_isspace(cs, *ptr)) {

		goto loop;
	}

	ptr = dict_accept(cs, ptr, "FOREIGN", &success);

	if (!success || !my_isspace(cs, *ptr)) {

		goto loop;
	}

	ptr = dict_accept(cs, ptr, "KEY", &success);

	if (!success) {

		goto syntax_error;
	}

	ptr1 = dict_accept(cs, ptr, "IF", &success);

	if (success && my_isspace(cs, *ptr1)) {
		ptr1 = dict_accept(cs, ptr1, "EXISTS", &success);
		if (success) {
			ptr = ptr1;
		}
	}

	ptr = dict_scan_id(cs, ptr, heap, &id, FALSE, TRUE);

	if (id == NULL) {

		goto syntax_error;
	}

	ut_a(*n < 1000);
	(*constraints_to_drop)[*n] = id;
	(*n)++;

	if (std::find_if(table->foreign_set.begin(),
			 table->foreign_set.end(),
			 dict_foreign_matches_id(id))
	    == table->foreign_set.end()) {

		if (!srv_read_only_mode) {
			FILE*	ef = dict_foreign_err_file;

			mysql_mutex_lock(&dict_foreign_err_mutex);
			rewind(ef);
			ut_print_timestamp(ef);
			fputs(" Error in dropping of a foreign key"
			      " constraint of table ", ef);
			ut_print_name(ef, NULL, table->name.m_name);
			fprintf(ef, ",\nin SQL command\n%s"
				"\nCannot find a constraint with the"
				" given id %s.\n", str, id);
			mysql_mutex_unlock(&dict_foreign_err_mutex);
		}

		ut_free(str);

		return(DB_CANNOT_DROP_CONSTRAINT);
	}

	goto loop;

syntax_error:
	if (!srv_read_only_mode) {
		FILE*	ef = dict_foreign_err_file;

		mysql_mutex_lock(&dict_foreign_err_mutex);
		rewind(ef);
		ut_print_timestamp(ef);
		fputs(" Syntax error in dropping of a"
		      " foreign key constraint of table ", ef);
		ut_print_name(ef, NULL, table->name.m_name);
		fprintf(ef, ",\n"
			"close to:\n%s\n in SQL command\n%s\n", ptr, str);
		mysql_mutex_unlock(&dict_foreign_err_mutex);
	}

	ut_free(str);

	return(DB_CANNOT_DROP_CONSTRAINT);
}

/*==================== END OF FOREIGN KEY PROCESSING ====================*/

/**********************************************************************//**
Returns an index object if it is found in the dictionary cache.
Assumes that dict_sys.latch is already being held.
@return index, NULL if not found */
dict_index_t*
dict_index_get_if_in_cache_low(
/*===========================*/
	index_id_t	index_id)	/*!< in: index id */
{
<<<<<<< HEAD
	ut_ad(dict_sys.frozen());
=======
  ut_ad(mutex_own(&dict_sys.mutex));

  for (dict_table_t *table= UT_LIST_GET_FIRST(dict_sys.table_LRU);
       table; table= UT_LIST_GET_NEXT(table_LRU, table))
    if (dict_index_t *index= dict_table_find_index_on_id(table, index_id))
      return index;

  for (dict_table_t *table = UT_LIST_GET_FIRST(dict_sys.table_non_LRU);
       table; table= UT_LIST_GET_NEXT(table_LRU, table))
    if (dict_index_t *index= dict_table_find_index_on_id(table, index_id))
      return index;
>>>>>>> ea847cbe

  return nullptr;
}

#ifdef UNIV_DEBUG
/**********************************************************************//**
Returns an index object if it is found in the dictionary cache.
@return index, NULL if not found */
dict_index_t*
dict_index_get_if_in_cache(
/*=======================*/
	index_id_t	index_id)	/*!< in: index id */
{
	dict_index_t*	index;

	if (!dict_sys.is_initialised()) {
		return(NULL);
	}

	dict_sys.freeze(SRW_LOCK_CALL);

	index = dict_index_get_if_in_cache_low(index_id);

	dict_sys.unfreeze();

	return(index);
}

/**********************************************************************//**
Checks that a tuple has n_fields_cmp value in a sensible range, so that
no comparison can occur with the page number field in a node pointer.
@return TRUE if ok */
ibool
dict_index_check_search_tuple(
/*==========================*/
	const dict_index_t*	index,	/*!< in: index tree */
	const dtuple_t*		tuple)	/*!< in: tuple used in a search */
{
	ut_ad(dtuple_get_n_fields_cmp(tuple)
	      <= dict_index_get_n_unique_in_tree(index));
	return(TRUE);
}
#endif /* UNIV_DEBUG */

/**********************************************************************//**
Builds a node pointer out of a physical record and a page number.
@return own: node pointer */
dtuple_t*
dict_index_build_node_ptr(
/*======================*/
	const dict_index_t*	index,	/*!< in: index */
	const rec_t*		rec,	/*!< in: record for which to build node
					pointer */
	ulint			page_no,/*!< in: page number to put in node
					pointer */
	mem_heap_t*		heap,	/*!< in: memory heap where pointer
					created */
	ulint			level)	/*!< in: level of rec in tree:
					0 means leaf level */
{
	dtuple_t*	tuple;
	dfield_t*	field;
	byte*		buf;
	ulint		n_unique;

	if (dict_index_is_ibuf(index)) {
		/* In a universal index tree, we take the whole record as
		the node pointer if the record is on the leaf level,
		on non-leaf levels we remove the last field, which
		contains the page number of the child page */

		ut_a(!dict_table_is_comp(index->table));
		n_unique = rec_get_n_fields_old(rec);

		if (level > 0) {
			ut_a(n_unique > 1);
			n_unique--;
		}
	} else {
		n_unique = dict_index_get_n_unique_in_tree_nonleaf(index);
	}

	tuple = dtuple_create(heap, n_unique + 1);

	/* When searching in the tree for the node pointer, we must not do
	comparison on the last field, the page number field, as on upper
	levels in the tree there may be identical node pointers with a
	different page number; therefore, we set the n_fields_cmp to one
	less: */

	dtuple_set_n_fields_cmp(tuple, n_unique);

	dict_index_copy_types(tuple, index, n_unique);

	buf = static_cast<byte*>(mem_heap_alloc(heap, 4));

	mach_write_to_4(buf, page_no);

	field = dtuple_get_nth_field(tuple, n_unique);
	dfield_set_data(field, buf, 4);

	dtype_set(dfield_get_type(field), DATA_SYS_CHILD, DATA_NOT_NULL, 4);

	rec_copy_prefix_to_dtuple(tuple, rec, index,
				  level ? 0 : index->n_core_fields,
				  n_unique, heap);
	dtuple_set_info_bits(tuple, dtuple_get_info_bits(tuple)
			     | REC_STATUS_NODE_PTR);

	ut_ad(dtuple_check_typed(tuple));

	return(tuple);
}

/** Convert a physical record into a search tuple.
@param[in]	rec		index record (not necessarily in an index page)
@param[in]	index		index
@param[in]	leaf		whether rec is in a leaf page
@param[in]	n_fields	number of data fields
@param[in,out]	heap		memory heap for allocation
@return own: data tuple */
dtuple_t*
dict_index_build_data_tuple(
	const rec_t*		rec,
	const dict_index_t*	index,
	bool			leaf,
	ulint			n_fields,
	mem_heap_t*		heap)
{
	ut_ad(!index->is_clust());

	dtuple_t* tuple = dtuple_create(heap, n_fields);

	dict_index_copy_types(tuple, index, n_fields);

	rec_copy_prefix_to_dtuple(tuple, rec, index,
				  leaf ? n_fields : 0, n_fields, heap);

	ut_ad(dtuple_check_typed(tuple));

	return(tuple);
}

/*********************************************************************//**
Calculates the minimum record length in an index. */
ulint
dict_index_calc_min_rec_len(
/*========================*/
	const dict_index_t*	index)	/*!< in: index */
{
	ulint	sum	= 0;
	ulint	i;
	ulint	comp	= dict_table_is_comp(index->table);

	if (comp) {
		ulint nullable = 0;
		sum = REC_N_NEW_EXTRA_BYTES;
		for (i = 0; i < dict_index_get_n_fields(index); i++) {
			const dict_col_t*	col
				= dict_index_get_nth_col(index, i);
			ulint	size = dict_col_get_fixed_size(col, comp);
			sum += size;
			if (!size) {
				size = col->len;
				sum += size < 128 ? 1 : 2;
			}
			if (!(col->prtype & DATA_NOT_NULL)) {
				nullable++;
			}
		}

		/* round the NULL flags up to full bytes */
		sum += UT_BITS_IN_BYTES(nullable);

		return(sum);
	}

	for (i = 0; i < dict_index_get_n_fields(index); i++) {
		sum += dict_col_get_fixed_size(
			dict_index_get_nth_col(index, i), comp);
	}

	if (sum > 127) {
		sum += 2 * dict_index_get_n_fields(index);
	} else {
		sum += dict_index_get_n_fields(index);
	}

	sum += REC_N_OLD_EXTRA_BYTES;

	return(sum);
}

/**********************************************************************//**
Outputs info on a foreign key of a table in a format suitable for
CREATE TABLE. */
std::string
dict_print_info_on_foreign_key_in_create_format(
/*============================================*/
	trx_t*		trx,		/*!< in: transaction */
	dict_foreign_t*	foreign,	/*!< in: foreign key constraint */
	ibool		add_newline)	/*!< in: whether to add a newline */
{
	const char*	stripped_id;
	ulint	i;
	std::string	str;

	if (strchr(foreign->id, '/')) {
		/* Strip the preceding database name from the constraint id */
		stripped_id = foreign->id + 1
			+ dict_get_db_name_len(foreign->id);
	} else {
		stripped_id = foreign->id;
	}

	str.append(",");

	if (add_newline) {
		/* SHOW CREATE TABLE wants constraints each printed nicely
		on its own line, while error messages want no newlines
		inserted. */
		str.append("\n ");
	}

	str.append(" CONSTRAINT ");

	str.append(innobase_quote_identifier(trx, stripped_id));
	str.append(" FOREIGN KEY (");

	for (i = 0;;) {
		str.append(innobase_quote_identifier(trx, foreign->foreign_col_names[i]));

		if (++i < foreign->n_fields) {
			str.append(", ");
		} else {
			break;
		}
	}

	str.append(") REFERENCES ");

	if (dict_tables_have_same_db(foreign->foreign_table_name_lookup,
				     foreign->referenced_table_name_lookup)) {
		/* Do not print the database name of the referenced table */
		str.append(ut_get_name(trx,
			      dict_remove_db_name(
				      foreign->referenced_table_name)));
	} else {
		str.append(ut_get_name(trx,
				foreign->referenced_table_name));
	}

	str.append(" (");

	for (i = 0;;) {
		str.append(innobase_quote_identifier(trx,
				foreign->referenced_col_names[i]));

		if (++i < foreign->n_fields) {
			str.append(", ");
		} else {
			break;
		}
	}

	str.append(")");

	if (foreign->type & DICT_FOREIGN_ON_DELETE_CASCADE) {
		str.append(" ON DELETE CASCADE");
	}

	if (foreign->type & DICT_FOREIGN_ON_DELETE_SET_NULL) {
		str.append(" ON DELETE SET NULL");
	}

	if (foreign->type & DICT_FOREIGN_ON_DELETE_NO_ACTION) {
		str.append(" ON DELETE NO ACTION");
	}

	if (foreign->type & DICT_FOREIGN_ON_UPDATE_CASCADE) {
		str.append(" ON UPDATE CASCADE");
	}

	if (foreign->type & DICT_FOREIGN_ON_UPDATE_SET_NULL) {
		str.append(" ON UPDATE SET NULL");
	}

	if (foreign->type & DICT_FOREIGN_ON_UPDATE_NO_ACTION) {
		str.append(" ON UPDATE NO ACTION");
	}

	return str;
}

/**********************************************************************//**
Outputs info on foreign keys of a table. */
std::string
dict_print_info_on_foreign_keys(
/*============================*/
	ibool		create_table_format, /*!< in: if TRUE then print in
				a format suitable to be inserted into
				a CREATE TABLE, otherwise in the format
				of SHOW TABLE STATUS */
	trx_t*		trx,	/*!< in: transaction */
	dict_table_t*	table)	/*!< in: table */
{
	dict_foreign_t*	foreign;
	std::string 	str;

	dict_sys.freeze(SRW_LOCK_CALL);

	for (dict_foreign_set::iterator it = table->foreign_set.begin();
	     it != table->foreign_set.end();
	     ++it) {

		foreign = *it;

		if (create_table_format) {
			str.append(
				dict_print_info_on_foreign_key_in_create_format(
					trx, foreign, TRUE));
		} else {
			ulint	i;
			str.append("; (");

			for (i = 0; i < foreign->n_fields; i++) {
				if (i) {
					str.append(" ");
				}

				str.append(innobase_quote_identifier(trx,
						foreign->foreign_col_names[i]));
			}

			str.append(") REFER ");
			str.append(ut_get_name(trx,
					foreign->referenced_table_name));
			str.append(")");

			for (i = 0; i < foreign->n_fields; i++) {
				if (i) {
					str.append(" ");
				}
				str.append(innobase_quote_identifier(
						trx,
						foreign->referenced_col_names[i]));
			}

			str.append(")");

			if (foreign->type == DICT_FOREIGN_ON_DELETE_CASCADE) {
				str.append(" ON DELETE CASCADE");
			}

			if (foreign->type == DICT_FOREIGN_ON_DELETE_SET_NULL) {
				str.append(" ON DELETE SET NULL");
			}

			if (foreign->type & DICT_FOREIGN_ON_DELETE_NO_ACTION) {
				str.append(" ON DELETE NO ACTION");
			}

			if (foreign->type & DICT_FOREIGN_ON_UPDATE_CASCADE) {
				str.append(" ON UPDATE CASCADE");
			}

			if (foreign->type & DICT_FOREIGN_ON_UPDATE_SET_NULL) {
				str.append(" ON UPDATE SET NULL");
			}

			if (foreign->type & DICT_FOREIGN_ON_UPDATE_NO_ACTION) {
				str.append(" ON UPDATE NO ACTION");
			}
		}
	}

	dict_sys.unfreeze();
	return str;
}

/**********************************************************************//**
Flags an index corrupted both in the data dictionary cache
and in the SYS_INDEXES */
void dict_set_corrupted(dict_index_t *index, const char *ctx)
{
	mem_heap_t*	heap;
	mtr_t		mtr;
	dict_index_t*	sys_index;
	dtuple_t*	tuple;
	dfield_t*	dfield;
	byte*		buf;
	const char*	status;
	btr_cur_t	cursor;

	dict_sys.lock(SRW_LOCK_CALL);

	ut_ad(!dict_table_is_comp(dict_sys.sys_tables));
	ut_ad(!dict_table_is_comp(dict_sys.sys_indexes));

	/* Mark the table as corrupted only if the clustered index
	is corrupted */
	if (dict_index_is_clust(index)) {
		index->table->corrupted = TRUE;
		goto func_exit;
	}

	if (index->type & DICT_CORRUPT) {
		/* The index was already flagged corrupted. */
		ut_ad(!dict_index_is_clust(index) || index->table->corrupted);
		goto func_exit;
	}

	/* If this is read only mode, do not update SYS_INDEXES, just
	mark it as corrupted in memory */
	if (high_level_read_only) {
		index->type |= DICT_CORRUPT;
		goto func_exit;
	}

	heap = mem_heap_create(sizeof(dtuple_t) + 2 * (sizeof(dfield_t)
			       + sizeof(que_fork_t) + sizeof(upd_node_t)
			       + sizeof(upd_t) + 12));
	mtr_start(&mtr);
	index->type |= DICT_CORRUPT;

	sys_index = UT_LIST_GET_FIRST(dict_sys.sys_indexes->indexes);

	/* Find the index row in SYS_INDEXES */
	tuple = dtuple_create(heap, 2);

	dfield = dtuple_get_nth_field(tuple, 0);
	buf = static_cast<byte*>(mem_heap_alloc(heap, 8));
	mach_write_to_8(buf, index->table->id);
	dfield_set_data(dfield, buf, 8);

	dfield = dtuple_get_nth_field(tuple, 1);
	buf = static_cast<byte*>(mem_heap_alloc(heap, 8));
	mach_write_to_8(buf, index->id);
	dfield_set_data(dfield, buf, 8);

	dict_index_copy_types(tuple, sys_index, 2);

	if (btr_cur_search_to_nth_level(sys_index, 0, tuple, PAGE_CUR_LE,
					BTR_MODIFY_LEAF, &cursor, 0, &mtr)
	    != DB_SUCCESS) {
		goto fail;
	}

	if (cursor.low_match == dtuple_get_n_fields(tuple)) {
		/* UPDATE SYS_INDEXES SET TYPE=index->type
		WHERE TABLE_ID=index->table->id AND INDEX_ID=index->id */
		ulint	len;
		byte*	field	= rec_get_nth_field_old(
			btr_cur_get_rec(&cursor),
			DICT_FLD__SYS_INDEXES__TYPE, &len);
		if (len != 4) {
			goto fail;
		}
		mtr.write<4>(*btr_cur_get_block(&cursor), field, index->type);
		status = "Flagged";
	} else {
fail:
		status = "Unable to flag";
	}

	mtr_commit(&mtr);
	mem_heap_free(heap);
	ib::error() << status << " corruption of " << index->name
		<< " in table " << index->table->name << " in " << ctx;

func_exit:
	dict_sys.unlock();
}

/** Sets merge_threshold in the SYS_INDEXES
@param[in,out]	index		index
@param[in]	merge_threshold	value to set */
void
dict_index_set_merge_threshold(
	dict_index_t*	index,
	ulint		merge_threshold)
{
	mem_heap_t*	heap;
	mtr_t		mtr;
	dict_index_t*	sys_index;
	dtuple_t*	tuple;
	dfield_t*	dfield;
	byte*		buf;
	btr_cur_t	cursor;

	ut_ad(index != NULL);
	ut_ad(!dict_table_is_comp(dict_sys.sys_tables));
	ut_ad(!dict_table_is_comp(dict_sys.sys_indexes));

	heap = mem_heap_create(sizeof(dtuple_t) + 2 * (sizeof(dfield_t)
			       + sizeof(que_fork_t) + sizeof(upd_node_t)
			       + sizeof(upd_t) + 12));

	mtr.start();

	sys_index = UT_LIST_GET_FIRST(dict_sys.sys_indexes->indexes);

	/* Find the index row in SYS_INDEXES */
	tuple = dtuple_create(heap, 2);

	dfield = dtuple_get_nth_field(tuple, 0);
	buf = static_cast<byte*>(mem_heap_alloc(heap, 8));
	mach_write_to_8(buf, index->table->id);
	dfield_set_data(dfield, buf, 8);

	dfield = dtuple_get_nth_field(tuple, 1);
	buf = static_cast<byte*>(mem_heap_alloc(heap, 8));
	mach_write_to_8(buf, index->id);
	dfield_set_data(dfield, buf, 8);

	dict_index_copy_types(tuple, sys_index, 2);

	if (btr_cur_search_to_nth_level(sys_index, 0, tuple, PAGE_CUR_GE,
					BTR_MODIFY_LEAF, &cursor, 0, &mtr)
	    != DB_SUCCESS) {
		goto func_exit;
	}

	if (cursor.up_match == dtuple_get_n_fields(tuple)
	    && rec_get_n_fields_old(btr_cur_get_rec(&cursor))
	       == DICT_NUM_FIELDS__SYS_INDEXES) {
		ulint	len;
		byte*	field	= rec_get_nth_field_old(
			btr_cur_get_rec(&cursor),
			DICT_FLD__SYS_INDEXES__MERGE_THRESHOLD, &len);

		ut_ad(len == 4);
		mtr.write<4,mtr_t::MAYBE_NOP>(*btr_cur_get_block(&cursor),
					      field, merge_threshold);
	}

func_exit:
	mtr_commit(&mtr);
	mem_heap_free(heap);
}

#ifdef UNIV_DEBUG
/** Sets merge_threshold for all indexes in the list of tables
@param[in]	list	pointer to the list of tables */
inline
void
dict_set_merge_threshold_list_debug(
	UT_LIST_BASE_NODE_T(dict_table_t)*	list,
	uint					merge_threshold_all)
{
	for (dict_table_t* table = UT_LIST_GET_FIRST(*list);
	     table != NULL;
	     table = UT_LIST_GET_NEXT(table_LRU, table)) {
		for (dict_index_t* index = UT_LIST_GET_FIRST(table->indexes);
		     index != NULL;
		     index = UT_LIST_GET_NEXT(indexes, index)) {
			index->lock.x_lock(SRW_LOCK_CALL);
			index->merge_threshold = merge_threshold_all
				& ((1U << 6) - 1);
			index->lock.x_unlock();
		}
	}
}

/** Sets merge_threshold for all indexes in dictionary cache for debug.
@param[in]	merge_threshold_all	value to set for all indexes */
void
dict_set_merge_threshold_all_debug(
	uint	merge_threshold_all)
{
	dict_sys.freeze(SRW_LOCK_CALL);

	dict_set_merge_threshold_list_debug(
		&dict_sys.table_LRU, merge_threshold_all);
	dict_set_merge_threshold_list_debug(
		&dict_sys.table_non_LRU, merge_threshold_all);

	dict_sys.unfreeze();
}

#endif /* UNIV_DEBUG */

/** Get an index by name.
@param[in]	table		the table where to look for the index
@param[in]	name		the index name to look for
@return index, NULL if does not exist */
dict_index_t*
dict_table_get_index_on_name(dict_table_t* table, const char* name)
{
	dict_index_t*	index;

	index = dict_table_get_first_index(table);

	while (index != NULL) {
		if (index->is_committed() && !strcmp(index->name, name)) {
			return(index);
		}

		index = dict_table_get_next_index(index);
	}

	return(NULL);
}

/**********************************************************************//**
Replace the index passed in with another equivalent index in the
foreign key lists of the table.
@return whether all replacements were found */
bool
dict_foreign_replace_index(
/*=======================*/
	dict_table_t*		table,  /*!< in/out: table */
	const char**		col_names,
					/*!< in: column names, or NULL
					to use table->col_names */
	const dict_index_t*	index)	/*!< in: index to be replaced */
{
	bool		found	= true;
	dict_foreign_t*	foreign;

	ut_ad(index->to_be_dropped);
	ut_ad(index->table == table);

	for (dict_foreign_set::iterator it = table->foreign_set.begin();
	     it != table->foreign_set.end();
	     ++it) {

		foreign = *it;
		if (foreign->foreign_index == index) {
			ut_ad(foreign->foreign_table == index->table);

			dict_index_t* new_index = dict_foreign_find_index(
				foreign->foreign_table, col_names,
				foreign->foreign_col_names,
				foreign->n_fields, index,
				/*check_charsets=*/TRUE, /*check_null=*/FALSE,
				NULL, NULL, NULL);
			if (new_index) {
				ut_ad(new_index->table == index->table);
				ut_ad(!new_index->to_be_dropped);
			} else {
				found = false;
			}

			foreign->foreign_index = new_index;
		}
	}

	for (dict_foreign_set::iterator it = table->referenced_set.begin();
	     it != table->referenced_set.end();
	     ++it) {

		foreign = *it;
		if (foreign->referenced_index == index) {
			ut_ad(foreign->referenced_table == index->table);

			dict_index_t* new_index = dict_foreign_find_index(
				foreign->referenced_table, NULL,
				foreign->referenced_col_names,
				foreign->n_fields, index,
				/*check_charsets=*/TRUE, /*check_null=*/FALSE,
				NULL, NULL, NULL);
			/* There must exist an alternative index,
			since this must have been checked earlier. */
			if (new_index) {
				ut_ad(new_index->table == index->table);
				ut_ad(!new_index->to_be_dropped);
			} else {
				found = false;
			}

			foreign->referenced_index = new_index;
		}
	}

	return(found);
}

#ifdef UNIV_DEBUG
/**********************************************************************//**
Check for duplicate index entries in a table [using the index name] */
void
dict_table_check_for_dup_indexes(
/*=============================*/
	const dict_table_t*	table,	/*!< in: Check for dup indexes
					in this table */
	enum check_name		check)	/*!< in: whether and when to allow
					temporary index names */
{
	/* Check for duplicates, ignoring indexes that are marked
	as to be dropped */

	const dict_index_t*	index1;
	const dict_index_t*	index2;

	ut_ad(dict_sys.frozen());

	/* The primary index _must_ exist */
	ut_a(UT_LIST_GET_LEN(table->indexes) > 0);

	index1 = UT_LIST_GET_FIRST(table->indexes);

	do {
		if (!index1->is_committed()) {
			ut_a(!dict_index_is_clust(index1));

			switch (check) {
			case CHECK_ALL_COMPLETE:
				ut_error;
			case CHECK_ABORTED_OK:
				switch (dict_index_get_online_status(index1)) {
				case ONLINE_INDEX_COMPLETE:
				case ONLINE_INDEX_CREATION:
					ut_error;
					break;
				case ONLINE_INDEX_ABORTED:
				case ONLINE_INDEX_ABORTED_DROPPED:
					break;
				}
				/* fall through */
			case CHECK_PARTIAL_OK:
				break;
			}
		}

		for (index2 = UT_LIST_GET_NEXT(indexes, index1);
		     index2 != NULL;
		     index2 = UT_LIST_GET_NEXT(indexes, index2)) {
			ut_ad(index1->is_committed()
			      != index2->is_committed()
			      || strcmp(index1->name, index2->name) != 0);
		}

		index1 = UT_LIST_GET_NEXT(indexes, index1);
	} while (index1);
}
#endif /* UNIV_DEBUG */

/*********************************************************************//**
Converts a database and table name from filesystem encoding
(e.g. d@i1b/a@q1b@1Kc, same format as used in dict_table_t::name) in two
strings in UTF8 encoding (e.g. dцb and aюbØc). The output buffers must be
at least MAX_DB_UTF8_LEN and MAX_TABLE_UTF8_LEN bytes. */
void
dict_fs2utf8(
/*=========*/
	const char*	db_and_table,	/*!< in: database and table names,
					e.g. d@i1b/a@q1b@1Kc */
	char*		db_utf8,	/*!< out: database name, e.g. dцb */
	size_t		db_utf8_size,	/*!< in: dbname_utf8 size */
	char*		table_utf8,	/*!< out: table name, e.g. aюbØc */
	size_t		table_utf8_size)/*!< in: table_utf8 size */
{
	char	db[MAX_DATABASE_NAME_LEN + 1];
	ulint	db_len;
	uint	errors;

	db_len = dict_get_db_name_len(db_and_table);

	ut_a(db_len <= sizeof(db));

	memcpy(db, db_and_table, db_len);
	db[db_len] = '\0';

	strconvert(
		&my_charset_filename, db, uint(db_len), system_charset_info,
		db_utf8, uint(db_utf8_size), &errors);

	/* convert each # to @0023 in table name and store the result in buf */
	const char*	table = dict_remove_db_name(db_and_table);
	const char*	table_p;
	char		buf[MAX_TABLE_NAME_LEN * 5 + 1];
	char*		buf_p;
	for (table_p = table, buf_p = buf; table_p[0] != '\0'; table_p++) {
		if (table_p[0] != '#') {
			buf_p[0] = table_p[0];
			buf_p++;
		} else {
			buf_p[0] = '@';
			buf_p[1] = '0';
			buf_p[2] = '0';
			buf_p[3] = '2';
			buf_p[4] = '3';
			buf_p += 5;
		}
		ut_a((size_t) (buf_p - buf) < sizeof(buf));
	}
	buf_p[0] = '\0';

	errors = 0;
	strconvert(
		&my_charset_filename, buf, (uint) (buf_p - buf),
		system_charset_info,
		table_utf8, uint(table_utf8_size),
		&errors);

	if (errors != 0) {
		snprintf(table_utf8, table_utf8_size, "%s%s",
			    srv_mysql50_table_name_prefix, table);
	}
}

/** Resize the hash tables based on the current buffer pool size. */
void dict_sys_t::resize()
{
  ut_ad(this == &dict_sys);
  ut_ad(is_initialised());
  lock(SRW_LOCK_CALL);

  /* all table entries are in table_LRU and table_non_LRU lists */
  table_hash.free();
  table_id_hash.free();
  temp_id_hash.free();

  const ulint hash_size = buf_pool_get_curr_size()
    / (DICT_POOL_PER_TABLE_HASH * UNIV_WORD_SIZE);
  table_hash.create(hash_size);
  table_id_hash.create(hash_size);
  temp_id_hash.create(hash_size);

  for (dict_table_t *table= UT_LIST_GET_FIRST(table_LRU); table;
       table= UT_LIST_GET_NEXT(table_LRU, table))
  {
    ut_ad(!table->is_temporary());
    ulint fold= my_crc32c(0, table->name.m_name, strlen(table->name.m_name));
    ulint id_fold= ut_fold_ull(table->id);

    HASH_INSERT(dict_table_t, name_hash, &table_hash, fold, table);
    HASH_INSERT(dict_table_t, id_hash, &table_id_hash, id_fold, table);
  }

  for (dict_table_t *table = UT_LIST_GET_FIRST(table_non_LRU); table;
       table= UT_LIST_GET_NEXT(table_LRU, table))
  {
    ulint fold= my_crc32c(0, table->name.m_name, strlen(table->name.m_name));
    ulint id_fold= ut_fold_ull(table->id);

    HASH_INSERT(dict_table_t, name_hash, &table_hash, fold, table);

    hash_table_t *id_hash= table->is_temporary()
      ? &temp_id_hash : &table_id_hash;

    HASH_INSERT(dict_table_t, id_hash, id_hash, id_fold, table);
  }

  unlock();
}

/** Close the data dictionary cache on shutdown. */
void dict_sys_t::close()
{
  ut_ad(this == &dict_sys);
  if (!is_initialised()) return;

  lock(SRW_LOCK_CALL);

  /* Free the hash elements. We don't remove them from table_hash
  because we are invoking table_hash.free() below. */
  for (ulint i= table_hash.n_cells; i--; )
    while (dict_table_t *table= static_cast<dict_table_t*>
           (HASH_GET_FIRST(&table_hash, i)))
      dict_sys.remove(table);

  table_hash.free();

  /* table_id_hash contains the same elements as in table_hash,
  therefore we don't delete the individual elements. */
  table_id_hash.free();

  /* No temporary tables should exist at this point. */
  temp_id_hash.free();

  unlock();
  latch.destroy();

  mysql_mutex_destroy(&dict_foreign_err_mutex);

  if (dict_foreign_err_file)
  {
    my_fclose(dict_foreign_err_file, MYF(MY_WME));
    dict_foreign_err_file = NULL;
  }

  m_initialised= false;
}

#ifdef UNIV_DEBUG
/**********************************************************************//**
Validate the dictionary table LRU list.
@return TRUE if valid */
static
ibool
dict_lru_validate(void)
/*===================*/
{
	dict_table_t*	table;

	ut_ad(dict_sys.frozen());

	for (table = UT_LIST_GET_FIRST(dict_sys.table_LRU);
	     table != NULL;
	     table = UT_LIST_GET_NEXT(table_LRU, table)) {

		ut_a(table->can_be_evicted);
	}

	for (table = UT_LIST_GET_FIRST(dict_sys.table_non_LRU);
	     table != NULL;
	     table = UT_LIST_GET_NEXT(table_LRU, table)) {

		ut_a(!table->can_be_evicted);
	}

	return(TRUE);
}
#endif /* UNIV_DEBUG */
/*********************************************************************//**
Check an index to see whether its first fields are the columns in the array,
in the same order and is not marked for deletion and is not the same
as types_idx.
@return true if the index qualifies, otherwise false */
bool
dict_foreign_qualify_index(
/*=======================*/
	const dict_table_t*	table,	/*!< in: table */
	const char**		col_names,
					/*!< in: column names, or NULL
					to use table->col_names */
	const char**		columns,/*!< in: array of column names */
	ulint			n_cols,	/*!< in: number of columns */
	const dict_index_t*	index,	/*!< in: index to check */
	const dict_index_t*	types_idx,
					/*!< in: NULL or an index
					whose types the column types
					must match */
	bool			check_charsets,
					/*!< in: whether to check
					charsets.  only has an effect
					if types_idx != NULL */
	ulint			check_null,
					/*!< in: nonzero if none of
					the columns must be declared
					NOT NULL */
	fkerr_t*		error,	/*!< out: error code */
	ulint*			err_col_no,
					/*!< out: column number where
					error happened */
	dict_index_t**		err_index)
					/*!< out: index where error
					happened */
{
	if (dict_index_get_n_fields(index) < n_cols) {
		return(false);
	}

	if (index->type & (DICT_SPATIAL | DICT_FTS | DICT_CORRUPT)) {
		return false;
	}

	if (index->online_status >= ONLINE_INDEX_ABORTED) {
		return false;
	}

	for (ulint i = 0; i < n_cols; i++) {
		dict_field_t*	field;
		const char*	col_name;
		ulint		col_no;

		field = dict_index_get_nth_field(index, i);
		col_no = dict_col_get_no(field->col);

		if (field->prefix_len != 0) {
			/* We do not accept column prefix
			indexes here */
			if (error && err_col_no && err_index) {
				*error = FK_IS_PREFIX_INDEX;
				*err_col_no = i;
				*err_index = (dict_index_t*)index;
			}
			return(false);
		}

		if (check_null
		    && (field->col->prtype & DATA_NOT_NULL)) {
			if (error && err_col_no && err_index) {
				*error = FK_COL_NOT_NULL;
				*err_col_no = i;
				*err_index = (dict_index_t*)index;
			}
			return(false);
		}

		if (field->col->is_virtual()) {
			col_name = "";
			for (ulint j = 0; j < table->n_v_def; j++) {
				col_name = dict_table_get_v_col_name(table, j);
				if (innobase_strcasecmp(field->name,col_name) == 0) {
					break;
				}
			}
		} else {
			col_name = col_names
				? col_names[col_no]
				: dict_table_get_col_name(table, col_no);
		}

		if (0 != innobase_strcasecmp(columns[i], col_name)) {
			return(false);
		}

		if (types_idx && !cmp_cols_are_equal(
			    dict_index_get_nth_col(index, i),
			    dict_index_get_nth_col(types_idx, i),
			    check_charsets)) {
			if (error && err_col_no && err_index) {
				*error = FK_COLS_NOT_EQUAL;
				*err_col_no = i;
				*err_index = (dict_index_t*)index;
			}

			return(false);
		}
	}

	return(true);
}

/*********************************************************************//**
Update the state of compression failure padding heuristics. This is
called whenever a compression operation succeeds or fails.
The caller must be holding info->mutex */
static
void
dict_index_zip_pad_update(
/*======================*/
	zip_pad_info_t*	info,	/*<! in/out: info to be updated */
	ulint	zip_threshold)	/*<! in: zip threshold value */
{
	ulint	total;
	ulint	fail_pct;

	ut_ad(info);
	ut_ad(info->pad % ZIP_PAD_INCR == 0);

	total = info->success + info->failure;

	ut_ad(total > 0);

	if (zip_threshold == 0) {
		/* User has just disabled the padding. */
		return;
	}

	if (total < ZIP_PAD_ROUND_LEN) {
		/* We are in middle of a round. Do nothing. */
		return;
	}

	/* We are at a 'round' boundary. Reset the values but first
	calculate fail rate for our heuristic. */
	fail_pct = (info->failure * 100) / total;
	info->failure = 0;
	info->success = 0;

	if (fail_pct > zip_threshold) {
		/* Compression failures are more then user defined
		threshold. Increase the pad size to reduce chances of
		compression failures.

		Only do increment if it won't increase padding
		beyond max pad size. */
		if (info->pad + ZIP_PAD_INCR
		    < (srv_page_size * zip_pad_max) / 100) {
			info->pad.fetch_add(ZIP_PAD_INCR);

			MONITOR_INC(MONITOR_PAD_INCREMENTS);
		}

		info->n_rounds = 0;

	} else {
		/* Failure rate was OK. Another successful round
		completed. */
		++info->n_rounds;

		/* If enough successful rounds are completed with
		compression failure rate in control, decrease the
		padding. */
		if (info->n_rounds >= ZIP_PAD_SUCCESSFUL_ROUND_LIMIT
		    && info->pad > 0) {
			info->pad.fetch_sub(ZIP_PAD_INCR);

			info->n_rounds = 0;

			MONITOR_INC(MONITOR_PAD_DECREMENTS);
		}
	}
}

/*********************************************************************//**
This function should be called whenever a page is successfully
compressed. Updates the compression padding information. */
void
dict_index_zip_success(
/*===================*/
	dict_index_t*	index)	/*!< in/out: index to be updated. */
{
	ulint zip_threshold = zip_failure_threshold_pct;
	if (!zip_threshold) {
		/* Disabled by user. */
		return;
	}

	index->zip_pad.mutex.lock();
	++index->zip_pad.success;
	dict_index_zip_pad_update(&index->zip_pad, zip_threshold);
	index->zip_pad.mutex.unlock();
}

/*********************************************************************//**
This function should be called whenever a page compression attempt
fails. Updates the compression padding information. */
void
dict_index_zip_failure(
/*===================*/
	dict_index_t*	index)	/*!< in/out: index to be updated. */
{
	ulint zip_threshold = zip_failure_threshold_pct;
	if (!zip_threshold) {
		/* Disabled by user. */
		return;
	}

	index->zip_pad.mutex.lock();
	++index->zip_pad.failure;
	dict_index_zip_pad_update(&index->zip_pad, zip_threshold);
	index->zip_pad.mutex.unlock();
}

/*********************************************************************//**
Return the optimal page size, for which page will likely compress.
@return page size beyond which page might not compress */
ulint
dict_index_zip_pad_optimal_page_size(
/*=================================*/
	dict_index_t*	index)	/*!< in: index for which page size
				is requested */
{
	ulint	pad;
	ulint	min_sz;
	ulint	sz;

	if (!zip_failure_threshold_pct) {
		/* Disabled by user. */
		return(srv_page_size);
	}

	pad = index->zip_pad.pad;

	ut_ad(pad < srv_page_size);
	sz = srv_page_size - pad;

	/* Min size allowed by user. */
	ut_ad(zip_pad_max < 100);
	min_sz = (srv_page_size * (100 - zip_pad_max)) / 100;

	return(ut_max(sz, min_sz));
}

/*************************************************************//**
Convert table flag to row format string.
@return row format name. */
const char*
dict_tf_to_row_format_string(
/*=========================*/
	ulint	table_flag)		/*!< in: row format setting */
{
	switch (dict_tf_get_rec_format(table_flag)) {
	case REC_FORMAT_REDUNDANT:
		return("ROW_TYPE_REDUNDANT");
	case REC_FORMAT_COMPACT:
		return("ROW_TYPE_COMPACT");
	case REC_FORMAT_COMPRESSED:
		return("ROW_TYPE_COMPRESSED");
	case REC_FORMAT_DYNAMIC:
		return("ROW_TYPE_DYNAMIC");
	}

	ut_error;
	return(0);
}<|MERGE_RESOLUTION|>--- conflicted
+++ resolved
@@ -1380,48 +1380,6 @@
 	return(NULL);
 }
 
-<<<<<<< HEAD
-/**********************************************************************//**
-Looks for an index with the given id. NOTE that we do not acquire
-dict_sys.latch: this function is for emergency purposes like
-printing info of a corrupt database page!
-@return index or NULL if not found in cache */
-dict_index_t*
-dict_index_find_on_id_low(
-/*======================*/
-	index_id_t	id)	/*!< in: index id */
-{
-	if (!dict_sys.is_initialised()) return NULL;
-
-	dict_table_t*	table;
-
-	for (table = UT_LIST_GET_FIRST(dict_sys.table_LRU);
-	     table != NULL;
-	     table = UT_LIST_GET_NEXT(table_LRU, table)) {
-
-		dict_index_t*	index = dict_table_find_index_on_id(table, id);
-
-		if (index != NULL) {
-			return(index);
-		}
-	}
-
-	for (table = UT_LIST_GET_FIRST(dict_sys.table_non_LRU);
-	     table != NULL;
-	     table = UT_LIST_GET_NEXT(table_LRU, table)) {
-
-		dict_index_t*	index = dict_table_find_index_on_id(table, id);
-
-		if (index != NULL) {
-			return(index);
-		}
-	}
-
-	return(NULL);
-}
-
-=======
->>>>>>> ea847cbe
 /** Function object to remove a foreign key constraint from the
 referenced_set of the referenced table.  The foreign key object is
 also removed from the dictionary cache.  The foreign key constraint
@@ -3724,10 +3682,7 @@
 /*===========================*/
 	index_id_t	index_id)	/*!< in: index id */
 {
-<<<<<<< HEAD
-	ut_ad(dict_sys.frozen());
-=======
-  ut_ad(mutex_own(&dict_sys.mutex));
+  ut_ad(dict_sys.frozen());
 
   for (dict_table_t *table= UT_LIST_GET_FIRST(dict_sys.table_LRU);
        table; table= UT_LIST_GET_NEXT(table_LRU, table))
@@ -3738,7 +3693,6 @@
        table; table= UT_LIST_GET_NEXT(table_LRU, table))
     if (dict_index_t *index= dict_table_find_index_on_id(table, index_id))
       return index;
->>>>>>> ea847cbe
 
   return nullptr;
 }
