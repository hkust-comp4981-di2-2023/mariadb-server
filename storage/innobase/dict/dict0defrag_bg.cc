--- conflicted
+++ resolved
@@ -244,12 +244,7 @@
 		return DB_SUCCESS;
 	}
 
-<<<<<<< HEAD
 	dict_sys_lock();
-=======
-	rw_lock_x_lock(&dict_operation_lock);
-	mutex_enter(&dict_sys->mutex);
->>>>>>> 2ae83aff
 
 	ret = dict_stats_save_index_stat(index, now, "n_pages_freed",
 					 index->stat_defrag_n_pages_freed,
@@ -258,12 +253,7 @@
 					 " last defragmentation run.",
 					 NULL);
 
-<<<<<<< HEAD
 	dict_sys_unlock();
-=======
-	mutex_exit(&dict_sys->mutex);
-	rw_lock_x_unlock(&dict_operation_lock);
->>>>>>> 2ae83aff
 
 	return (ret);
 }
@@ -303,13 +293,7 @@
 		return DB_SUCCESS;
 	}
 
-<<<<<<< HEAD
 	dict_sys_lock();
-=======
-	rw_lock_x_lock(&dict_operation_lock);
-
-	mutex_enter(&dict_sys->mutex);
->>>>>>> 2ae83aff
 	ret = dict_stats_save_index_stat(index, now, "n_page_split",
 					 index->stat_defrag_n_page_split,
 					 NULL,
@@ -339,13 +323,6 @@
 		NULL);
 
 end:
-<<<<<<< HEAD
 	dict_sys_unlock();
 	return ret;
-=======
-	mutex_exit(&dict_sys->mutex);
-	rw_lock_x_unlock(&dict_operation_lock);
-
-	return (ret);
->>>>>>> 2ae83aff
 }