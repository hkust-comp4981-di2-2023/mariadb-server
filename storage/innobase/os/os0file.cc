/***********************************************************************

Copyright (c) 1995, 2019, Oracle and/or its affiliates. All Rights Reserved.
Copyright (c) 2009, Percona Inc.
Copyright (c) 2013, 2022, MariaDB Corporation.

Portions of this file contain modifications contributed and copyrighted
by Percona Inc.. Those modifications are
gratefully acknowledged and are described briefly in the InnoDB
documentation. The contributions by Percona Inc. are incorporated with
their permission, and subject to the conditions contained in the file
COPYING.Percona.

This program is free software; you can redistribute it and/or modify it
under the terms of the GNU General Public License as published by the
Free Software Foundation; version 2 of the License.

This program is distributed in the hope that it will be useful, but
WITHOUT ANY WARRANTY; without even the implied warranty of
MERCHANTABILITY or FITNESS FOR A PARTICULAR PURPOSE. See the GNU General
Public License for more details.

You should have received a copy of the GNU General Public License along with
this program; if not, write to the Free Software Foundation, Inc.,
51 Franklin Street, Fifth Floor, Boston, MA 02110-1335 USA

***********************************************************************/

/**************************************************//**
@file os/os0file.cc
The interface to the operating system file i/o primitives

Created 10/21/1995 Heikki Tuuri
*******************************************************/

#ifndef UNIV_INNOCHECKSUM
#include "os0file.h"
#include "sql_const.h"

#ifdef UNIV_LINUX
# include <sys/types.h>
# include <sys/stat.h>
#endif

#include "srv0mon.h"
#include "srv0srv.h"
#include "srv0start.h"
#include "fil0fil.h"
#include "fsp0fsp.h"
#ifdef HAVE_LINUX_UNISTD_H
#include "unistd.h"
#endif
#include "buf0dblwr.h"

#include <tpool_structs.h>

#ifdef LINUX_NATIVE_AIO
#include <libaio.h>
#endif /* LINUX_NATIVE_AIO */

#ifdef HAVE_FALLOC_PUNCH_HOLE_AND_KEEP_SIZE
# include <fcntl.h>
# include <linux/falloc.h>
#endif /* HAVE_FALLOC_PUNCH_HOLE_AND_KEEP_SIZE */

#if defined(UNIV_LINUX) && defined(HAVE_SYS_IOCTL_H)
# include <sys/ioctl.h>
# ifndef DFS_IOCTL_ATOMIC_WRITE_SET
#  define DFS_IOCTL_ATOMIC_WRITE_SET _IOW(0x95, 2, uint)
# endif
#endif

#ifdef _WIN32
#include <winioctl.h>
#endif

// my_test_if_atomic_write() , my_win_secattr()
#include <my_sys.h>

#include <thread>
#include <chrono>

/* Per-IO operation environment*/
class io_slots
{
private:
	tpool::cache<tpool::aiocb> m_cache;
	tpool::task_group m_group;
	int m_max_aio;
public:
	io_slots(int max_submitted_io, int max_callback_concurrency) :
		m_cache(max_submitted_io),
		m_group(max_callback_concurrency),
		m_max_aio(max_submitted_io)
	{
	}
	/* Get cached AIO control block */
	tpool::aiocb* acquire()
	{
		return m_cache.get();
	}
	/* Release AIO control block back to cache */
	void release(tpool::aiocb* aiocb)
	{
		m_cache.put(aiocb);
	}

	bool contains(tpool::aiocb* aiocb)
	{
		return m_cache.contains(aiocb);
	}

	/* Wait for completions of all AIO operations */
	void wait()
	{
		m_cache.wait();
	}

	size_t pending_io_count()
	{
		return (size_t)m_max_aio - m_cache.size();
	}

	tpool::task_group* get_task_group()
	{
		return &m_group;
	}

	~io_slots()
	{
		wait();
	}
};

static io_slots *read_slots;
static io_slots *write_slots;

/** Number of retries for partial I/O's */
constexpr ulint NUM_RETRIES_ON_PARTIAL_IO = 10;

/* This specifies the file permissions InnoDB uses when it creates files in
Unix; the value of os_innodb_umask is initialized in ha_innodb.cc to
my_umask */

#ifndef _WIN32
/** Umask for creating files */
static ulint	os_innodb_umask = S_IRUSR | S_IWUSR | S_IRGRP | S_IWGRP;
#else
/** Umask for creating files */
static ulint	os_innodb_umask	= 0;
#endif /* _WIN32 */

Atomic_counter<ulint> os_n_file_reads;
static ulint	os_bytes_read_since_printout;
Atomic_counter<size_t> os_n_file_writes;
Atomic_counter<size_t> os_n_fsyncs;
static ulint	os_n_file_reads_old;
static ulint	os_n_file_writes_old;
static ulint	os_n_fsyncs_old;

static time_t	os_last_printout;
bool	os_has_said_disk_full;

/** Default Zip compression level */
extern uint page_zip_level;

#ifdef UNIV_PFS_IO
/* Keys to register InnoDB I/O with performance schema */
mysql_pfs_key_t  innodb_data_file_key;
mysql_pfs_key_t  innodb_log_file_key;
mysql_pfs_key_t  innodb_temp_file_key;
#endif

/** Handle errors for file operations.
@param[in]	name		name of a file or NULL
@param[in]	operation	operation
@param[in]	should_abort	whether to abort on an unknown error
@param[in]	on_error_silent	whether to suppress reports of non-fatal errors
@return true if we should retry the operation */
static MY_ATTRIBUTE((warn_unused_result))
bool
os_file_handle_error_cond_exit(
	const char*	name,
	const char*	operation,
	bool		should_abort,
	bool		on_error_silent);

/** Does error handling when a file operation fails.
@param[in]	name		name of a file or NULL
@param[in]	operation	operation name that failed
@return true if we should retry the operation */
static
bool
os_file_handle_error(
	const char*	name,
	const char*	operation)
{
	/* Exit in case of unknown error */
	return(os_file_handle_error_cond_exit(name, operation, true, false));
}

/** Does error handling when a file operation fails.
@param[in]	name		name of a file or NULL
@param[in]	operation	operation name that failed
@param[in]	on_error_silent	if true then don't print any message to the log.
@return true if we should retry the operation */
static
bool
os_file_handle_error_no_exit(
	const char*	name,
	const char*	operation,
	bool		on_error_silent)
{
	/* Don't exit in case of unknown error */
	return(os_file_handle_error_cond_exit(
			name, operation, false, on_error_silent));
}

/** Handle RENAME error.
@param name	old name of the file
@param new_name	new name of the file */
static void os_file_handle_rename_error(const char* name, const char* new_name)
{
	if (os_file_get_last_error(true) != OS_FILE_DISK_FULL) {
		ib::error() << "Cannot rename file '" << name << "' to '"
			<< new_name << "'";
	} else if (!os_has_said_disk_full) {
		os_has_said_disk_full = true;
		/* Disk full error is reported irrespective of the
		on_error_silent setting. */
		ib::error() << "Full disk prevents renaming file '"
			<< name << "' to '" << new_name << "'";
	}
}


#ifdef _WIN32

/**
 Wrapper around Windows DeviceIoControl() function.

 Works synchronously, also in case for handle opened
 for async access (i.e with FILE_FLAG_OVERLAPPED).

 Accepts the same parameters as DeviceIoControl(),except
 last parameter (OVERLAPPED).
*/
static
BOOL
os_win32_device_io_control(
	HANDLE handle,
	DWORD code,
	LPVOID inbuf,
	DWORD inbuf_size,
	LPVOID outbuf,
	DWORD outbuf_size,
	LPDWORD bytes_returned
)
{
	OVERLAPPED overlapped = { 0 };
	overlapped.hEvent = tpool::win_get_syncio_event();
	BOOL result = DeviceIoControl(handle, code, inbuf, inbuf_size, outbuf,
		outbuf_size,  NULL, &overlapped);

	if (result || (GetLastError() == ERROR_IO_PENDING)) {
		/* Wait for async io to complete */
		result = GetOverlappedResult(handle, &overlapped, bytes_returned, TRUE);
	}

	return result;
}

#endif



/** Helper class for doing synchronous file IO. Currently, the objective
is to hide the OS specific code, so that the higher level functions aren't
peppered with #ifdef. Makes the code flow difficult to follow.  */
class SyncFileIO
{
public:
  /** Constructor
  @param[in]     fh     File handle
  @param[in,out] buf    Buffer to read/write
  @param[in]     n      Number of bytes to read/write
  @param[in]     offset Offset where to read or write */
  SyncFileIO(os_file_t fh, void *buf, ulint n, os_offset_t offset) :
    m_fh(fh), m_buf(buf), m_n(static_cast<ssize_t>(n)), m_offset(offset)
  { ut_ad(m_n > 0); }

  /** Do the read/write
  @param[in]	request	The IO context and type
  @return the number of bytes read/written or negative value on error */
  ssize_t execute(const IORequest &request);

  /** Move the read/write offset up to where the partial IO succeeded.
  @param[in]	n_bytes	The number of bytes to advance */
  void advance(ssize_t n_bytes)
  {
    m_offset+= n_bytes;
    ut_ad(m_n >= n_bytes);
    m_n-= n_bytes;
    m_buf= reinterpret_cast<uchar*>(m_buf) + n_bytes;
  }

private:
  /** Open file handle */
  const os_file_t m_fh;
  /** Buffer to read/write */
  void *m_buf;
  /** Number of bytes to read/write */
  ssize_t m_n;
  /** Offset from where to read/write */
  os_offset_t m_offset;
};

#undef USE_FILE_LOCK
#ifndef _WIN32
/* On Windows, mandatory locking is used */
# define USE_FILE_LOCK
#endif
#ifdef USE_FILE_LOCK
/** Obtain an exclusive lock on a file.
@param[in]	fd		file descriptor
@param[in]	name		file name
@return 0 on success */
static
int
os_file_lock(
	int		fd,
	const char*	name)
{
	if (my_disable_locking) {
		return 0;
	}

	struct flock lk;

	lk.l_type = F_WRLCK;
	lk.l_whence = SEEK_SET;
	lk.l_start = lk.l_len = 0;

	if (fcntl(fd, F_SETLK, &lk) == -1) {

		ib::error()
			<< "Unable to lock " << name
			<< " error: " << errno;

		if (errno == EAGAIN || errno == EACCES) {

			ib::info()
				<< "Check that you do not already have"
				" another mariadbd process using the"
				" same InnoDB data or log files.";
		}

		return(-1);
	}

	return(0);
}
#endif /* USE_FILE_LOCK */


/** Create a temporary file. This function is like tmpfile(3), but
the temporary file is created in the in the mysql server configuration
parameter (--tmpdir).
@return temporary file handle, or NULL on error */
FILE*
os_file_create_tmpfile()
{
	FILE*	file	= NULL;
	File	fd	= mysql_tmpfile("ib");

	if (fd >= 0) {
		file = my_fdopen(fd, 0, O_RDWR|O_TRUNC|O_CREAT|FILE_BINARY,
				 MYF(MY_WME));
		if (!file) {
			my_close(fd, MYF(MY_WME));
		}
	}

	if (file == NULL) {

		ib::error()
			<< "Unable to create temporary file; errno: "
			<< errno;
	}

	return(file);
}

/** Rewind file to its start, read at most size - 1 bytes from it to str, and
NUL-terminate str. All errors are silently ignored. This function is
mostly meant to be used with temporary files.
@param[in,out]	file		File to read from
@param[in,out]	str		Buffer where to read
@param[in]	size		Size of buffer */
void
os_file_read_string(
	FILE*		file,
	char*		str,
	ulint		size)
{
	if (size != 0) {
		rewind(file);

		size_t	flen = fread(str, 1, size - 1, file);

		str[flen] = '\0';
	}
}

/** This function reduces a null-terminated full remote path name into
the path that is sent by MySQL for DATA DIRECTORY clause.  It replaces
the 'databasename/tablename.ibd' found at the end of the path with just
'tablename'.

Since the result is always smaller than the path sent in, no new memory
is allocated. The caller should allocate memory for the path sent in.
This function manipulates that path in place.

If the path format is not as expected, just return.  The result is used
to inform a SHOW CREATE TABLE command.
@param[in,out]	data_dir_path		Full path/data_dir_path */
void
os_file_make_data_dir_path(
	char*	data_dir_path)
{
	/* Replace the period before the extension with a null byte. */
	char*	ptr = strrchr(data_dir_path, '.');

	if (ptr == NULL) {
		return;
	}

	ptr[0] = '\0';

	/* The tablename starts after the last slash. */
	ptr = strrchr(data_dir_path, '/');


	if (ptr == NULL) {
		return;
	}

	ptr[0] = '\0';

	char*	tablename = ptr + 1;

	/* The databasename starts after the next to last slash. */
	ptr = strrchr(data_dir_path, '/');
#ifdef _WIN32
	if (char *aptr = strrchr(data_dir_path, '\\')) {
		if (aptr > ptr) {
			ptr = aptr;
		}
	}
#endif

	if (ptr == NULL) {
		return;
	}

	ulint	tablename_len = strlen(tablename);

	memmove(++ptr, tablename, tablename_len);

	ptr[tablename_len] = '\0';
}

/** Check if the path refers to the root of a drive using a pointer
to the last directory separator that the caller has fixed.
@param[in]	path	path name
@param[in]	path	last directory separator in the path
@return true if this path is a drive root, false if not */
UNIV_INLINE
bool
os_file_is_root(
	const char*	path,
	const char*	last_slash)
{
	return(
#ifdef _WIN32
	       (last_slash == path + 2 && path[1] == ':') ||
#endif /* _WIN32 */
	       last_slash == path);
}

/** Return the parent directory component of a null-terminated path.
Return a new buffer containing the string up to, but not including,
the final component of the path.
The path returned will not contain a trailing separator.
Do not return a root path, return NULL instead.
The final component trimmed off may be a filename or a directory name.
If the final component is the only component of the path, return NULL.
It is the caller's responsibility to free the returned string after it
is no longer needed.
@param[in]	path		Path name
@return own: parent directory of the path */
static
char*
os_file_get_parent_dir(
	const char*	path)
{
	/* Find the offset of the last slash */
	const char* last_slash = strrchr(path, '/');

#ifdef _WIN32
	if (const char *last = strrchr(path, '\\')) {
		if (last > last_slash) {
			last_slash = last;
		}
	}
#endif

	if (!last_slash) {
		/* No slash in the path, return NULL */
		return(NULL);
	}

	/* Ok, there is a slash. Is there anything after it? */
	const bool has_trailing_slash = last_slash[1] == '\0';

	/* Reduce repetitive slashes. */
	while (last_slash > path
	       && (IF_WIN(last_slash[-1] == '\\' ||,) last_slash[-1] == '/')) {
		last_slash--;
	}

	/* Check for the root of a drive. */
	if (os_file_is_root(path, last_slash)) {
		return(NULL);
	}

	/* If a trailing slash prevented the first strrchr() from trimming
	the last component of the path, trim that component now. */
	if (has_trailing_slash) {
		/* Back up to the previous slash. */
		last_slash--;
		while (last_slash > path
		       && (IF_WIN(last_slash[0] != '\\' &&,)
			   last_slash[0] != '/')) {
			last_slash--;
		}

		/* Reduce repetitive slashes. */
		while (last_slash > path
		       && (IF_WIN(last_slash[-1] == '\\' ||,)
			   last_slash[-1] == '/')) {
			last_slash--;
		}
	}

	/* Check for the root of a drive. */
	if (os_file_is_root(path, last_slash)) {
		return(NULL);
	}

	if (last_slash - path < 0) {
		/* Sanity check, it prevents gcc from trying to handle this case which
		 * results in warnings for some optimized builds */
		return (NULL);
	}

	/* Non-trivial directory component */

	return(mem_strdupl(path, ulint(last_slash - path)));
}
#ifdef UNIV_ENABLE_UNIT_TEST_GET_PARENT_DIR

/* Test the function os_file_get_parent_dir. */
void
test_os_file_get_parent_dir(
	const char*	child_dir,
	const char*	expected_dir)
{
	char* child = mem_strdup(child_dir);
	char* expected = expected_dir == NULL ? NULL
			 : mem_strdup(expected_dir);

	char* parent = os_file_get_parent_dir(child);

	bool unexpected = (expected == NULL
			  ? (parent != NULL)
			  : (0 != strcmp(parent, expected)));
	if (unexpected) {
		ib::fatal() << "os_file_get_parent_dir('" << child
			<< "') returned '" << parent
			<< "', instead of '" << expected << "'.";
	}
	ut_free(parent);
	ut_free(child);
	ut_free(expected);
}

/* Test the function os_file_get_parent_dir. */
void
unit_test_os_file_get_parent_dir()
{
	test_os_file_get_parent_dir("/usr/lib/a", "/usr/lib");
	test_os_file_get_parent_dir("/usr/", NULL);
	test_os_file_get_parent_dir("//usr//", NULL);
	test_os_file_get_parent_dir("usr", NULL);
	test_os_file_get_parent_dir("usr//", NULL);
	test_os_file_get_parent_dir("/", NULL);
	test_os_file_get_parent_dir("//", NULL);
	test_os_file_get_parent_dir(".", NULL);
	test_os_file_get_parent_dir("..", NULL);
# ifdef _WIN32
	test_os_file_get_parent_dir("D:", NULL);
	test_os_file_get_parent_dir("D:/", NULL);
	test_os_file_get_parent_dir("D:\\", NULL);
	test_os_file_get_parent_dir("D:/data", NULL);
	test_os_file_get_parent_dir("D:/data/", NULL);
	test_os_file_get_parent_dir("D:\\data\\", NULL);
	test_os_file_get_parent_dir("D:///data/////", NULL);
	test_os_file_get_parent_dir("D:\\\\\\data\\\\\\\\", NULL);
	test_os_file_get_parent_dir("D:/data//a", "D:/data");
	test_os_file_get_parent_dir("D:\\data\\\\a", "D:\\data");
	test_os_file_get_parent_dir("D:///data//a///b/", "D:///data//a");
	test_os_file_get_parent_dir("D:\\\\\\data\\\\a\\\\\\b\\", "D:\\\\\\data\\\\a");
#endif  /* _WIN32 */
}
#endif /* UNIV_ENABLE_UNIT_TEST_GET_PARENT_DIR */


/** Creates all missing subdirectories along the given path.
@param[in]	path		Path name
@return DB_SUCCESS if OK, otherwise error code. */
dberr_t
os_file_create_subdirs_if_needed(
	const char*	path)
{
	if (srv_read_only_mode) {

		ib::error()
			<< "read only mode set. Can't create "
			<< "subdirectories '" << path << "'";

		return(DB_READ_ONLY);

	}

	char*	subdir = os_file_get_parent_dir(path);

	if (subdir == NULL) {
		/* subdir is root or cwd, nothing to do */
		return(DB_SUCCESS);
	}

	/* Test if subdir exists */
	os_file_type_t	type;
	bool	subdir_exists;
	bool	success = os_file_status(subdir, &subdir_exists, &type);

	if (success && !subdir_exists) {

		/* Subdir does not exist, create it */
		dberr_t	err = os_file_create_subdirs_if_needed(subdir);

		if (err != DB_SUCCESS) {

			ut_free(subdir);

			return(err);
		}

		success = os_file_create_directory(subdir, false);
	}

	ut_free(subdir);

	return(success ? DB_SUCCESS : DB_ERROR);
}



/** Do the read/write
@param[in]	request	The IO context and type
@return the number of bytes read/written or negative value on error */
ssize_t
SyncFileIO::execute(const IORequest& request)
{
	ssize_t	n_bytes;

	if (request.is_read()) {
#ifdef _WIN32
		n_bytes = tpool::pread(m_fh, m_buf, m_n, m_offset);
#else
		n_bytes = pread(m_fh, m_buf, m_n, m_offset);
#endif
	} else {
		ut_ad(request.is_write());
#ifdef _WIN32
		n_bytes = tpool::pwrite(m_fh, m_buf, m_n, m_offset);
#else
		n_bytes = pwrite(m_fh, m_buf, m_n, m_offset);
#endif
	}

	return(n_bytes);
}

#ifndef _WIN32
/** Free storage space associated with a section of the file.
@param[in]	fh		Open file handle
@param[in]	off		Starting offset (SEEK_SET)
@param[in]	len		Size of the hole
@return DB_SUCCESS or error code */
static
dberr_t
os_file_punch_hole_posix(
	os_file_t	fh,
	os_offset_t	off,
	os_offset_t	len)
{

#ifdef HAVE_FALLOC_PUNCH_HOLE_AND_KEEP_SIZE
	const int	mode = FALLOC_FL_PUNCH_HOLE | FALLOC_FL_KEEP_SIZE;

	int		ret = fallocate(fh, mode, off, len);

	if (ret == 0) {
		return(DB_SUCCESS);
	}

	if (errno == ENOTSUP) {
		return(DB_IO_NO_PUNCH_HOLE);
	}

	ib::warn()
		<< "fallocate("
		<<", FALLOC_FL_PUNCH_HOLE | FALLOC_FL_KEEP_SIZE, "
		<< off << ", " << len << ") returned errno: "
		<<  errno;

	return(DB_IO_ERROR);

#elif defined(UNIV_SOLARIS)

	// Use F_FREESP

#endif /* HAVE_FALLOC_PUNCH_HOLE_AND_KEEP_SIZE */

	return(DB_IO_NO_PUNCH_HOLE);
}



/** Retrieves the last error number if an error occurs in a file io function.
The number should be retrieved before any other OS calls (because they may
overwrite the error number). If the number is not known to this program,
the OS error number + 100 is returned.
@param[in]	report_all_errors	true if we want an error message
					printed of all errors
@param[in]	on_error_silent		true then don't print any diagnostic
					to the log
@return error number, or OS error number + 100 */
static
ulint
os_file_get_last_error_low(
	bool	report_all_errors,
	bool	on_error_silent)
{
	int	err = errno;

	if (err == 0) {
		return(0);
	}

	if (report_all_errors
	    || (err != ENOSPC && err != EEXIST && !on_error_silent)) {

		ib::error()
			<< "Operating system error number "
			<< err
			<< " in a file operation.";

		if (err == ENOENT) {
			ib::error()
				<< "The error means the system"
				" cannot find the path specified.";
		} else if (err == EACCES) {

			ib::error()
				<< "The error means mariadbd does not have"
				" the access rights to the directory.";

		} else {
			if (strerror(err) != NULL) {

				ib::error()
					<< "Error number " << err << " means '"
					<< strerror(err) << "'";
			}

			ib::info() << OPERATING_SYSTEM_ERROR_MSG;
		}
	}

	switch (err) {
	case ENOSPC:
		return(OS_FILE_DISK_FULL);
	case ENOENT:
		return(OS_FILE_NOT_FOUND);
	case EEXIST:
		return(OS_FILE_ALREADY_EXISTS);
	case EXDEV:
	case ENOTDIR:
	case EISDIR:
	case EPERM:
		return(OS_FILE_PATH_ERROR);
	case EAGAIN:
		if (srv_use_native_aio) {
			return(OS_FILE_AIO_RESOURCES_RESERVED);
		}
		break;
	case EINTR:
		if (srv_use_native_aio) {
			return(OS_FILE_AIO_INTERRUPTED);
		}
		break;
	case EACCES:
		return(OS_FILE_ACCESS_VIOLATION);
	}
	return(OS_FILE_ERROR_MAX + err);
}

/** Wrapper to fsync() or fdatasync() that retries the call on some errors.
Returns the value 0 if successful; otherwise the value -1 is returned and
the global variable errno is set to indicate the error.
@param[in]	file		open file handle
@return 0 if success, -1 otherwise */
static int os_file_sync_posix(os_file_t file)
{
#if !defined(HAVE_FDATASYNC) || HAVE_DECL_FDATASYNC == 0
  auto func= fsync;
  auto func_name= "fsync()";
#else
  auto func= fdatasync;
  auto func_name= "fdatasync()";
#endif

  ulint failures= 0;

  for (;;)
  {
    ++os_n_fsyncs;

    int ret= func(file);

    if (ret == 0)
      return ret;

    switch (errno)
    {
    case ENOLCK:
      ++failures;
      ut_a(failures < 1000);

      if (!(failures % 100))
        ib::warn() << func_name << ": No locks available; retrying";

      std::this_thread::sleep_for(std::chrono::milliseconds(200));
      break;

    case EINTR:
      ++failures;
      ut_a(failures < 2000);
      break;

    default:
      ib::fatal() << func_name << " returned " << errno;
    }
  }
}

/** Check the existence and type of the given file.
@param[in]	path		path name of file
@param[out]	exists		true if the file exists
@param[out]	type		Type of the file, if it exists
@return true if call succeeded */
static
bool
os_file_status_posix(
	const char*	path,
	bool*		exists,
	os_file_type_t* type)
{
	struct stat	statinfo;

	int	ret = stat(path, &statinfo);

	*exists = !ret;

	if (!ret) {
		/* file exists, everything OK */
		MSAN_STAT_WORKAROUND(&statinfo);
	} else if (errno == ENOENT || errno == ENOTDIR || errno == ENAMETOOLONG) {
		/* file does not exist */
		return(true);

	} else {
		/* file exists, but stat call failed */
		os_file_handle_error_no_exit(path, "stat", false);
		return(false);
	}

	if (S_ISDIR(statinfo.st_mode)) {
		*type = OS_FILE_TYPE_DIR;

	} else if (S_ISLNK(statinfo.st_mode)) {
		*type = OS_FILE_TYPE_LINK;

	} else if (S_ISREG(statinfo.st_mode)) {
		*type = OS_FILE_TYPE_FILE;
	} else {
		*type = OS_FILE_TYPE_UNKNOWN;
	}

	return(true);
}

/** NOTE! Use the corresponding macro os_file_flush(), not directly this
function!
Flushes the write buffers of a given file to the disk.
@param[in]	file		handle to a file
@return true if success */
bool
os_file_flush_func(
	os_file_t	file)
{
	int	ret;

	ret = os_file_sync_posix(file);

	if (ret == 0) {
		return(true);
	}

	/* Since Linux returns EINVAL if the 'file' is actually a raw device,
	we choose to ignore that error if we are using raw disks */

	if (srv_start_raw_disk_in_use && errno == EINVAL) {

		return(true);
	}

	ib::error() << "The OS said file flush did not succeed";

	os_file_handle_error(NULL, "flush");

	/* It is a fatal error if a file flush does not succeed, because then
	the database can get corrupt on disk */
	ut_error;

	return(false);
}

/** NOTE! Use the corresponding macro os_file_create_simple(), not directly
this function!
A simple function to open or create a file.
@param[in]	name		name of the file or path as a null-terminated
				string
@param[in]	create_mode	create mode
@param[in]	access_type	OS_FILE_READ_ONLY or OS_FILE_READ_WRITE
@param[in]	read_only	if true, read only checks are enforced
@param[out]	success		true if succeed, false if error
@return handle to the file, not defined if error, error number
	can be retrieved with os_file_get_last_error */
pfs_os_file_t
os_file_create_simple_func(
	const char*	name,
	ulint		create_mode,
	ulint		access_type,
	bool		read_only,
	bool*		success)
{
	pfs_os_file_t	file;

	*success = false;

	int		create_flag;
	const char*	mode_str	= NULL;

	ut_a(!(create_mode & OS_FILE_ON_ERROR_SILENT));
	ut_a(!(create_mode & OS_FILE_ON_ERROR_NO_EXIT));

	if (create_mode == OS_FILE_OPEN) {
		mode_str = "OPEN";

		if (access_type == OS_FILE_READ_ONLY) {

			create_flag = O_RDONLY;

		} else if (read_only) {

			create_flag = O_RDONLY;

		} else {
			create_flag = O_RDWR;
		}

	} else if (read_only) {

		mode_str = "OPEN";
		create_flag = O_RDONLY;

	} else if (create_mode == OS_FILE_CREATE) {

		mode_str = "CREATE";
		create_flag = O_RDWR | O_CREAT | O_EXCL;

	} else if (create_mode == OS_FILE_CREATE_PATH) {

		mode_str = "CREATE PATH";
		/* Create subdirs along the path if needed. */

		*success = os_file_create_subdirs_if_needed(name);

		if (!*success) {

			ib::error()
				<< "Unable to create subdirectories '"
				<< name << "'";

			return(OS_FILE_CLOSED);
		}

		create_flag = O_RDWR | O_CREAT | O_EXCL;
		create_mode = OS_FILE_CREATE;
	} else {

		ib::error()
			<< "Unknown file create mode ("
			<< create_mode
			<< " for file '" << name << "'";

		return(OS_FILE_CLOSED);
	}

	bool	retry;

	do {
		file = open(name, create_flag | O_CLOEXEC, os_innodb_umask);

		if (file == -1) {
			*success = false;
			retry = os_file_handle_error(
				name,
				create_mode == OS_FILE_OPEN
				? "open" : "create");
		} else {
			*success = true;
			retry = false;
		}

	} while (retry);

	/* This function is always called for data files, we should disable
	OS caching (O_DIRECT) here as we do in os_file_create_func(), so
	we open the same file in the same mode, see man page of open(2). */
	if (!srv_read_only_mode && *success) {
		os_file_set_nocache(file, name, mode_str);
	}

#ifdef USE_FILE_LOCK
	if (!read_only
	    && *success
	    && (access_type == OS_FILE_READ_WRITE)
	    && os_file_lock(file, name)) {

		*success = false;
		close(file);
		file = -1;
	}
#endif /* USE_FILE_LOCK */

	return(file);
}

/** This function attempts to create a directory named pathname. The new
directory gets default permissions. On Unix the permissions are
(0770 & ~umask). If the directory exists already, nothing is done and
the call succeeds, unless the fail_if_exists arguments is true.
If another error occurs, such as a permission error, this does not crash,
but reports the error and returns false.
@param[in]	pathname	directory name as null-terminated string
@param[in]	fail_if_exists	if true, pre-existing directory is treated as
				an error.
@return true if call succeeds, false on error */
bool
os_file_create_directory(
	const char*	pathname,
	bool		fail_if_exists)
{
	int	rcode;

	rcode = mkdir(pathname, 0770);

	if (!(rcode == 0 || (errno == EEXIST && !fail_if_exists))) {
		/* failure */
		os_file_handle_error_no_exit(pathname, "mkdir", false);

		return(false);
	}

	return(true);
}

/** NOTE! Use the corresponding macro os_file_create(), not directly
this function!
Opens an existing file or creates a new.
@param[in]	name		name of the file or path as a null-terminated
				string
@param[in]	create_mode	create mode
@param[in]	purpose		OS_FILE_AIO, if asynchronous, non-buffered I/O
				is desired, OS_FILE_NORMAL, if any normal file;
				NOTE that it also depends on type, os_aio_..
				and srv_.. variables whether we really use async
				I/O or unbuffered I/O: look in the function
				source code for the exact rules
@param[in]	type		OS_DATA_FILE or OS_LOG_FILE
@param[in]	read_only	true, if read only checks should be enforcedm
@param[in]	success		true if succeeded
@return handle to the file, not defined if error, error number
	can be retrieved with os_file_get_last_error */
pfs_os_file_t
os_file_create_func(
	const char*	name,
	ulint		create_mode,
	ulint		purpose,
	ulint		type,
	bool		read_only,
	bool*		success)
{
	bool		on_error_no_exit;
	bool		on_error_silent;

	*success = false;

	DBUG_EXECUTE_IF(
		"ib_create_table_fail_disk_full",
		*success = false;
		errno = ENOSPC;
		return(OS_FILE_CLOSED);
	);

	int		create_flag;
	const char*	mode_str	= NULL;

	on_error_no_exit = create_mode & OS_FILE_ON_ERROR_NO_EXIT
		? true : false;
	on_error_silent = create_mode & OS_FILE_ON_ERROR_SILENT
		? true : false;

	create_mode &= ulint(~(OS_FILE_ON_ERROR_NO_EXIT
			       | OS_FILE_ON_ERROR_SILENT));

	if (create_mode == OS_FILE_OPEN
	    || create_mode == OS_FILE_OPEN_RAW
	    || create_mode == OS_FILE_OPEN_RETRY) {

		mode_str = "OPEN";

		create_flag = read_only ? O_RDONLY : O_RDWR;

	} else if (read_only) {

		mode_str = "OPEN";

		create_flag = O_RDONLY;

	} else if (create_mode == OS_FILE_CREATE) {

		mode_str = "CREATE";
		create_flag = O_RDWR | O_CREAT | O_EXCL;

	} else if (create_mode == OS_FILE_OVERWRITE) {

		mode_str = "OVERWRITE";
		create_flag = O_RDWR | O_CREAT | O_TRUNC;

	} else {
		ib::error()
			<< "Unknown file create mode (" << create_mode << ")"
			<< " for file '" << name << "'";

		return(OS_FILE_CLOSED);
	}

	ut_a(type == OS_LOG_FILE
	     || type == OS_DATA_FILE
	     || type == OS_DATA_FILE_NO_O_DIRECT);

	ut_a(purpose == OS_FILE_AIO || purpose == OS_FILE_NORMAL);

	/* We let O_DSYNC only affect log files */

	if (!read_only
	    && type == OS_LOG_FILE
	    && srv_file_flush_method == SRV_O_DSYNC) {
#ifdef O_DSYNC
		create_flag |= O_DSYNC;
#else
		create_flag |= O_SYNC;
#endif
	}

	os_file_t	file;
	bool		retry;

	do {
		file = open(name, create_flag | O_CLOEXEC, os_innodb_umask);

		if (file == -1) {
			const char*	operation;

			operation = (create_mode == OS_FILE_CREATE
				     && !read_only) ? "create" : "open";

			*success = false;

			if (on_error_no_exit) {
				retry = os_file_handle_error_no_exit(
					name, operation, on_error_silent);
			} else {
				retry = os_file_handle_error(name, operation);
			}
		} else {
			*success = true;
			retry = false;
		}

	} while (retry);

	/* We disable OS caching (O_DIRECT) only on data files */
	if (!read_only
	    && *success
	    && type != OS_LOG_FILE
	    && type != OS_DATA_FILE_NO_O_DIRECT) {
		os_file_set_nocache(file, name, mode_str);
	}

#ifdef USE_FILE_LOCK
	if (!read_only
	    && *success
	    && create_mode != OS_FILE_OPEN_RAW
	    && os_file_lock(file, name)) {

		if (create_mode == OS_FILE_OPEN_RETRY) {

			ib::info()
				<< "Retrying to lock the first data file";

			for (int i = 0; i < 100; i++) {
				std::this_thread::sleep_for(
					std::chrono::seconds(1));

				if (!os_file_lock(file, name)) {
					*success = true;
					return(file);
				}
			}

			ib::info()
				<< "Unable to open the first data file";
		}

		*success = false;
		close(file);
		file = -1;
	}
#endif /* USE_FILE_LOCK */

	return(file);
}

/** NOTE! Use the corresponding macro
os_file_create_simple_no_error_handling(), not directly this function!
A simple function to open or create a file.
@param[in]	name		name of the file or path as a null-terminated
				string
@param[in]	create_mode	create mode
@param[in]	access_type	OS_FILE_READ_ONLY, OS_FILE_READ_WRITE, or
				OS_FILE_READ_ALLOW_DELETE; the last option
				is used by a backup program reading the file
@param[in]	read_only	if true read only mode checks are enforced
@param[out]	success		true if succeeded
@return own: handle to the file, not defined if error, error number
	can be retrieved with os_file_get_last_error */
pfs_os_file_t
os_file_create_simple_no_error_handling_func(
	const char*	name,
	ulint		create_mode,
	ulint		access_type,
	bool		read_only,
	bool*		success)
{
	os_file_t	file;
	int		create_flag;

	ut_a(!(create_mode & OS_FILE_ON_ERROR_SILENT));
	ut_a(!(create_mode & OS_FILE_ON_ERROR_NO_EXIT));

	*success = false;

	if (create_mode == OS_FILE_OPEN) {

		if (access_type == OS_FILE_READ_ONLY) {

			create_flag = O_RDONLY;

		} else if (read_only) {

			create_flag = O_RDONLY;

		} else {

			ut_a(access_type == OS_FILE_READ_WRITE
			     || access_type == OS_FILE_READ_ALLOW_DELETE);

			create_flag = O_RDWR;
		}

	} else if (read_only) {

		create_flag = O_RDONLY;

	} else if (create_mode == OS_FILE_CREATE) {

		create_flag = O_RDWR | O_CREAT | O_EXCL;

	} else {

		ib::error()
			<< "Unknown file create mode "
			<< create_mode << " for file '" << name << "'";

		return(OS_FILE_CLOSED);
	}

	file = open(name, create_flag | O_CLOEXEC, os_innodb_umask);

	*success = (file != -1);

#ifdef USE_FILE_LOCK
	if (!read_only
	    && *success
	    && access_type == OS_FILE_READ_WRITE
	    && os_file_lock(file, name)) {

		*success = false;
		close(file);
		file = -1;

	}
#endif /* USE_FILE_LOCK */

	return(file);
}

/** Deletes a file if it exists. The file has to be closed before calling this.
@param[in]	name		file path as a null-terminated string
@param[out]	exist		indicate if file pre-exist
@return true if success */
bool
os_file_delete_if_exists_func(
	const char*	name,
	bool*		exist)
{
	if (exist != NULL) {
		*exist = true;
	}

	int	ret;

	ret = unlink(name);

	if (ret != 0 && errno == ENOENT) {
		if (exist != NULL) {
			*exist = false;
		}
	} else if (ret != 0 && errno != ENOENT) {
		os_file_handle_error_no_exit(name, "delete", false);

		return(false);
	}

	return(true);
}

/** Deletes a file. The file has to be closed before calling this.
@param[in]	name		file path as a null-terminated string
@return true if success */
bool
os_file_delete_func(
	const char*	name)
{
	int	ret;

	ret = unlink(name);

	if (ret != 0) {
		os_file_handle_error_no_exit(name, "delete", FALSE);

		return(false);
	}

	return(true);
}

/** NOTE! Use the corresponding macro os_file_rename(), not directly this
function!
Renames a file (can also move it to another directory). It is safest that the
file is closed before calling this function.
@param[in]	oldpath		old file path as a null-terminated string
@param[in]	newpath		new file path
@return true if success */
bool
os_file_rename_func(
	const char*	oldpath,
	const char*	newpath)
{
#ifdef UNIV_DEBUG
	os_file_type_t	type;
	bool		exists;

	/* New path must not exist. */
	ut_ad(os_file_status(newpath, &exists, &type));
	ut_ad(!exists);

	/* Old path must exist. */
	ut_ad(os_file_status(oldpath, &exists, &type));
	ut_ad(exists);
#endif /* UNIV_DEBUG */

	int	ret;

	ret = rename(oldpath, newpath);

	if (ret != 0) {
		os_file_handle_rename_error(oldpath, newpath);

		return(false);
	}

	return(true);
}

/** NOTE! Use the corresponding macro os_file_close(), not directly this
function!
Closes a file handle. In case of error, error number can be retrieved with
os_file_get_last_error.
@param[in]	file		Handle to close
@return true if success */
bool os_file_close_func(os_file_t file)
{
  int ret= close(file);

  if (!ret)
    return true;

  os_file_handle_error(NULL, "close");
  return false;
}

/** Gets a file size.
@param[in]	file		handle to an open file
@return file size, or (os_offset_t) -1 on failure */
os_offset_t
os_file_get_size(os_file_t file)
{
  struct stat statbuf;
  if (fstat(file, &statbuf)) return os_offset_t(-1);
  MSAN_STAT_WORKAROUND(&statbuf);
  return statbuf.st_size;
}

/** Gets a file size.
@param[in]	filename	Full path to the filename to check
@return file size if OK, else set m_total_size to ~0 and m_alloc_size to
	errno */
os_file_size_t
os_file_get_size(
	const char*	filename)
{
	struct stat	s;
	os_file_size_t	file_size;

	int	ret = stat(filename, &s);

	if (ret == 0) {
		MSAN_STAT_WORKAROUND(&s);
		file_size.m_total_size = s.st_size;
		/* st_blocks is in 512 byte sized blocks */
		file_size.m_alloc_size = s.st_blocks * 512;
	} else {
		file_size.m_total_size = ~0U;
		file_size.m_alloc_size = (os_offset_t) errno;
	}

	return(file_size);
}

/** This function returns information about the specified file
@param[in]	path		pathname of the file
@param[out]	stat_info	information of a file in a directory
@param[in,out]	statinfo	information of a file in a directory
@param[in]	check_rw_perm	for testing whether the file can be opened
				in RW mode
@param[in]	read_only	if true read only mode checks are enforced
@return DB_SUCCESS if all OK */
static
dberr_t
os_file_get_status_posix(
	const char*	path,
	os_file_stat_t* stat_info,
	struct stat*	statinfo,
	bool		check_rw_perm,
	bool		read_only)
{
	int	ret = stat(path, statinfo);

	if (ret && (errno == ENOENT || errno == ENOTDIR
		    || errno == ENAMETOOLONG)) {
		/* file does not exist */

		return(DB_NOT_FOUND);

	} else if (ret) {
		/* file exists, but stat call failed */

		os_file_handle_error_no_exit(path, "stat", false);

		return(DB_FAIL);
	}

	MSAN_STAT_WORKAROUND(statinfo);

	switch (statinfo->st_mode & S_IFMT) {
	case S_IFDIR:
		stat_info->type = OS_FILE_TYPE_DIR;
		break;
	case S_IFLNK:
		stat_info->type = OS_FILE_TYPE_LINK;
		break;
	case S_IFBLK:
		/* Handle block device as regular file. */
	case S_IFCHR:
		/* Handle character device as regular file. */
	case S_IFREG:
		stat_info->type = OS_FILE_TYPE_FILE;
		break;
	default:
		stat_info->type = OS_FILE_TYPE_UNKNOWN;
	}

	stat_info->size = statinfo->st_size;
	stat_info->block_size = statinfo->st_blksize;
	stat_info->alloc_size = statinfo->st_blocks * 512;

	if (check_rw_perm
	    && (stat_info->type == OS_FILE_TYPE_FILE
		|| stat_info->type == OS_FILE_TYPE_BLOCK)) {

		stat_info->rw_perm = !access(path, read_only
					     ? R_OK : R_OK | W_OK);
	}

	return(DB_SUCCESS);
}

/** Truncates a file to a specified size in bytes.
Do nothing if the size to preserve is greater or equal to the current
size of the file.
@param[in]	pathname	file path
@param[in]	file		file to be truncated
@param[in]	size		size to preserve in bytes
@return true if success */
static
bool
os_file_truncate_posix(
	const char*	pathname,
	os_file_t	file,
	os_offset_t	size)
{
	int	res = ftruncate(file, size);

	if (res == -1) {

		bool	retry;

		retry = os_file_handle_error_no_exit(
			pathname, "truncate", false);

		if (retry) {
			ib::warn()
				<< "Truncate failed for '"
				<< pathname << "'";
		}
	}

	return(res == 0);
}

/** Truncates a file at its current position.
@return true if success */
bool
os_file_set_eof(
	FILE*		file)	/*!< in: file to be truncated */
{
	return(!ftruncate(fileno(file), ftell(file)));
}

#else /* !_WIN32 */

#include <WinIoCtl.h>



/** Free storage space associated with a section of the file.
@param[in]	fh		Open file handle
@param[in]	off		Starting offset (SEEK_SET)
@param[in]	len		Size of the hole
@return 0 on success or errno */
static
dberr_t
os_file_punch_hole_win32(
	os_file_t	fh,
	os_offset_t	off,
	os_offset_t	len)
{
	FILE_ZERO_DATA_INFORMATION	punch;

	punch.FileOffset.QuadPart = off;
	punch.BeyondFinalZero.QuadPart = off + len;

	/* If lpOverlapped is NULL, lpBytesReturned cannot be NULL,
	therefore we pass a dummy parameter. */
	DWORD	temp;
	BOOL	success = os_win32_device_io_control(
		fh, FSCTL_SET_ZERO_DATA, &punch, sizeof(punch),
		NULL, 0, &temp);

	return(success ? DB_SUCCESS: DB_IO_NO_PUNCH_HOLE);
}

/** Check the existence and type of the given file.
@param[in]	path		path name of file
@param[out]	exists		true if the file exists
@param[out]	type		Type of the file, if it exists
@return true if call succeeded */
static
bool
os_file_status_win32(
	const char*	path,
	bool*		exists,
	os_file_type_t* type)
{
	int		ret;
	struct _stat64	statinfo;

	ret = _stat64(path, &statinfo);

	*exists = !ret;

	if (!ret) {
		/* file exists, everything OK */

	} else if (errno == ENOENT || errno == ENOTDIR || errno == ENAMETOOLONG) {
		/* file does not exist */
		return(true);

	} else {
		/* file exists, but stat call failed */
		os_file_handle_error_no_exit(path, "stat", false);
		return(false);
	}

	if (_S_IFDIR & statinfo.st_mode) {
		*type = OS_FILE_TYPE_DIR;

	} else if (_S_IFREG & statinfo.st_mode) {
		*type = OS_FILE_TYPE_FILE;

	} else {
		*type = OS_FILE_TYPE_UNKNOWN;
	}

	return(true);
}

/* Dynamically load NtFlushBuffersFileEx, used in os_file_flush_func */
#include <winternl.h>
typedef NTSTATUS(WINAPI* pNtFlushBuffersFileEx)(
  HANDLE FileHandle, ULONG Flags, PVOID Parameters, ULONG ParametersSize,
  PIO_STATUS_BLOCK IoStatusBlock);

static pNtFlushBuffersFileEx my_NtFlushBuffersFileEx
  = (pNtFlushBuffersFileEx)GetProcAddress(GetModuleHandle("ntdll"),
    "NtFlushBuffersFileEx");

/** NOTE! Use the corresponding macro os_file_flush(), not directly this
function!
Flushes the write buffers of a given file to the disk.
@param[in]	file		handle to a file
@return true if success */
bool os_file_flush_func(os_file_t file)
{
  ++os_n_fsyncs;
  static bool disable_datasync;

  if (my_NtFlushBuffersFileEx && !disable_datasync)
  {
    IO_STATUS_BLOCK iosb{};
    NTSTATUS status= my_NtFlushBuffersFileEx(
        file, FLUSH_FLAGS_FILE_DATA_SYNC_ONLY, nullptr, 0, &iosb);
    if (!status)
      return true;
    /*
      NtFlushBuffersFileEx(FLUSH_FLAGS_FILE_DATA_SYNC_ONLY) might fail
      unless on Win10+, and maybe non-NTFS. Switch to using FlushFileBuffers().
    */
    disable_datasync= true;
  }

  if (FlushFileBuffers(file))
    return true;

  /* Since Windows returns ERROR_INVALID_FUNCTION if the 'file' is
  actually a raw device, we choose to ignore that error if we are using
  raw disks */
  if (srv_start_raw_disk_in_use && GetLastError() == ERROR_INVALID_FUNCTION)
    return true;

  os_file_handle_error(nullptr, "flush");

  /* It is a fatal error if a file flush does not succeed, because then
  the database can get corrupt on disk */
  ut_error;

  return false;
}

/** Retrieves the last error number if an error occurs in a file io function.
The number should be retrieved before any other OS calls (because they may
overwrite the error number). If the number is not known to this program,
then OS error number + OS_FILE_ERROR_MAX is returned.
@param[in]	report_all_errors	true if we want an error message printed
					of all errors
@param[in]	on_error_silent		true then don't print any diagnostic
					to the log
@return error number, or OS error number + OS_FILE_ERROR_MAX */
static
ulint
os_file_get_last_error_low(
	bool	report_all_errors,
	bool	on_error_silent)
{
	ulint	err = (ulint) GetLastError();

	if (err == ERROR_SUCCESS) {
		return(0);
	}

	if (report_all_errors
	    || (!on_error_silent
		&& err != ERROR_DISK_FULL
		&& err != ERROR_FILE_EXISTS)) {

		ib::error()
			<< "Operating system error number " << err
			<< " in a file operation.";

		if (err == ERROR_PATH_NOT_FOUND) {
			ib::error()
				<< "The error means the system"
				" cannot find the path specified.";

		} else if (err == ERROR_ACCESS_DENIED) {

			ib::error()
				<< "The error means mariadbd does not have"
				" the access rights to"
				" the directory. It may also be"
				" you have created a subdirectory"
				" of the same name as a data file.";

		} else if (err == ERROR_SHARING_VIOLATION
			   || err == ERROR_LOCK_VIOLATION) {

			ib::error()
				<< "The error means that another program"
				" is using InnoDB's files."
				" This might be a backup or antivirus"
				" software or another instance"
				" of MariaDB."
				" Please close it to get rid of this error.";

		} else if (err == ERROR_WORKING_SET_QUOTA
			   || err == ERROR_NO_SYSTEM_RESOURCES) {

			ib::error()
				<< "The error means that there are no"
				" sufficient system resources or quota to"
				" complete the operation.";

		} else if (err == ERROR_OPERATION_ABORTED) {

			ib::error()
				<< "The error means that the I/O"
				" operation has been aborted"
				" because of either a thread exit"
				" or an application request."
				" Retry attempt is made.";
		} else if (err == ERROR_PATH_NOT_FOUND) {
			ib::error()
				<< "This error means that directory did not exist"
				" during file creation.";
		} else {

			ib::info() << OPERATING_SYSTEM_ERROR_MSG;
		}
	}

	if (err == ERROR_FILE_NOT_FOUND) {
		return(OS_FILE_NOT_FOUND);
	} else if (err == ERROR_DISK_FULL) {
		return(OS_FILE_DISK_FULL);
	} else if (err == ERROR_FILE_EXISTS) {
		return(OS_FILE_ALREADY_EXISTS);
	} else if (err == ERROR_SHARING_VIOLATION
		   || err == ERROR_LOCK_VIOLATION) {
		return(OS_FILE_SHARING_VIOLATION);
	} else if (err == ERROR_WORKING_SET_QUOTA
		   || err == ERROR_NO_SYSTEM_RESOURCES) {
		return(OS_FILE_INSUFFICIENT_RESOURCE);
	} else if (err == ERROR_OPERATION_ABORTED) {
		return(OS_FILE_OPERATION_ABORTED);
	} else if (err == ERROR_ACCESS_DENIED) {
		return(OS_FILE_ACCESS_VIOLATION);
	}

	return(OS_FILE_ERROR_MAX + err);
}


/** NOTE! Use the corresponding macro os_file_create_simple(), not directly
this function!
A simple function to open or create a file.
@param[in]	name		name of the file or path as a null-terminated
				string
@param[in]	create_mode	create mode
@param[in]	access_type	OS_FILE_READ_ONLY or OS_FILE_READ_WRITE
@param[in]	read_only	if true read only mode checks are enforced
@param[out]	success		true if succeed, false if error
@return handle to the file, not defined if error, error number
	can be retrieved with os_file_get_last_error */
pfs_os_file_t
os_file_create_simple_func(
	const char*	name,
	ulint		create_mode,
	ulint		access_type,
	bool		read_only,
	bool*		success)
{
	os_file_t	file;

	*success = false;

	DWORD		access;
	DWORD		create_flag;
	DWORD		attributes = 0;

	ut_a(!(create_mode & OS_FILE_ON_ERROR_SILENT));
	ut_a(!(create_mode & OS_FILE_ON_ERROR_NO_EXIT));
	ut_ad(srv_operation == SRV_OPERATION_NORMAL);

	if (create_mode == OS_FILE_OPEN) {

		create_flag = OPEN_EXISTING;

	} else if (read_only) {

		create_flag = OPEN_EXISTING;

	} else if (create_mode == OS_FILE_CREATE) {

		create_flag = CREATE_NEW;

	} else if (create_mode == OS_FILE_CREATE_PATH) {

		/* Create subdirs along the path if needed. */
		*success = os_file_create_subdirs_if_needed(name);

		if (!*success) {

			ib::error()
				<< "Unable to create subdirectories '"
				<< name << "'";

			return(OS_FILE_CLOSED);
		}

		create_flag = CREATE_NEW;
		create_mode = OS_FILE_CREATE;

	} else {

		ib::error()
			<< "Unknown file create mode ("
			<< create_mode << ") for file '"
			<< name << "'";

		return(OS_FILE_CLOSED);
	}

	if (access_type == OS_FILE_READ_ONLY) {

		access = GENERIC_READ;

	} else if (read_only) {

		ib::info()
			<< "Read only mode set. Unable to"
			" open file '" << name << "' in RW mode, "
			<< "trying RO mode";

		access = GENERIC_READ;

	} else if (access_type == OS_FILE_READ_WRITE) {

		access = GENERIC_READ | GENERIC_WRITE;

	} else {

		ib::error()
			<< "Unknown file access type (" << access_type << ") "
			"for file '" << name << "'";

		return(OS_FILE_CLOSED);
	}

	bool	retry;

	do {
		/* Use default security attributes and no template file. */

		file = CreateFile(
			(LPCTSTR) name, access,
			FILE_SHARE_READ | FILE_SHARE_DELETE,
			my_win_file_secattr(), create_flag, attributes, NULL);

		if (file == INVALID_HANDLE_VALUE) {

			*success = false;

			retry = os_file_handle_error(
				name, create_mode == OS_FILE_OPEN ?
				"open" : "create");

		} else {

			retry = false;

			*success = true;
		}

	} while (retry);

	return(file);
}

/** This function attempts to create a directory named pathname. The new
directory gets default permissions. On Unix the permissions are
(0770 & ~umask). If the directory exists already, nothing is done and
the call succeeds, unless the fail_if_exists arguments is true.
If another error occurs, such as a permission error, this does not crash,
but reports the error and returns false.
@param[in]	pathname	directory name as null-terminated string
@param[in]	fail_if_exists	if true, pre-existing directory is treated
				as an error.
@return true if call succeeds, false on error */
bool
os_file_create_directory(
	const char*	pathname,
	bool		fail_if_exists)
{
	BOOL	rcode;

	rcode = CreateDirectory((LPCTSTR) pathname, NULL);
	if (!(rcode != 0
	      || (GetLastError() == ERROR_ALREADY_EXISTS
		  && !fail_if_exists))) {

		os_file_handle_error_no_exit(
			pathname, "CreateDirectory", false);

		return(false);
	}

	return(true);
}

/** Check that IO of specific size is possible for the file
opened with FILE_FLAG_NO_BUFFERING.

The requirement is that IO is multiple of the disk sector size.

@param[in]	file      file handle
@param[in]	io_size   expected io size
@return true - unbuffered io of requested size is possible, false otherwise.

@note: this function only works correctly with Windows 8 or later,
(GetFileInformationByHandleEx with FileStorageInfo is only supported there).
It will return true on earlier Windows version.
 */
static bool unbuffered_io_possible(HANDLE file, size_t io_size)
{
	FILE_STORAGE_INFO info;
	if (GetFileInformationByHandleEx(
		file, FileStorageInfo, &info, sizeof(info))) {
			ULONG sector_size = info.LogicalBytesPerSector;
			if (sector_size)
				return io_size % sector_size == 0;
	}
	return true;
}


/** NOTE! Use the corresponding macro os_file_create(), not directly
this function!
Opens an existing file or creates a new.
@param[in]	name		name of the file or path as a null-terminated
				string
@param[in]	create_mode	create mode
@param[in]	purpose		OS_FILE_AIO, if asynchronous, non-buffered I/O
				is desired, OS_FILE_NORMAL, if any normal file;
				NOTE that it also depends on type, os_aio_..
				and srv_.. variables whether we really use async
				I/O or unbuffered I/O: look in the function
				source code for the exact rules
@param[in]	type		OS_DATA_FILE or OS_LOG_FILE
@param[in]	success		true if succeeded
@return handle to the file, not defined if error, error number
	can be retrieved with os_file_get_last_error */
pfs_os_file_t
os_file_create_func(
	const char*	name,
	ulint		create_mode,
	ulint		purpose,
	ulint		type,
	bool		read_only,
	bool*		success)
{
	os_file_t	file;
	bool		retry;
	bool		on_error_no_exit;
	bool		on_error_silent;

	*success = false;

	DBUG_EXECUTE_IF(
		"ib_create_table_fail_disk_full",
		*success = false;
		SetLastError(ERROR_DISK_FULL);
		return(OS_FILE_CLOSED);
	);

	DWORD		create_flag;
	DWORD		share_mode = read_only
		? FILE_SHARE_READ | FILE_SHARE_WRITE | FILE_SHARE_DELETE
		: FILE_SHARE_READ | FILE_SHARE_DELETE;

	on_error_no_exit = create_mode & OS_FILE_ON_ERROR_NO_EXIT
		? true : false;

	on_error_silent = create_mode & OS_FILE_ON_ERROR_SILENT
		? true : false;

	create_mode &= ~(OS_FILE_ON_ERROR_NO_EXIT | OS_FILE_ON_ERROR_SILENT);

	if (create_mode == OS_FILE_OPEN_RAW) {

		ut_a(!read_only);

		/* On Windows Physical devices require admin privileges and
		have to have the write-share mode set. See the remarks
		section for the CreateFile() function documentation in MSDN. */

		share_mode |= FILE_SHARE_WRITE;

		create_flag = OPEN_EXISTING;

	} else if (create_mode == OS_FILE_OPEN
		   || create_mode == OS_FILE_OPEN_RETRY) {

		create_flag = OPEN_EXISTING;

	} else if (read_only) {

		create_flag = OPEN_EXISTING;

	} else if (create_mode == OS_FILE_CREATE) {

		create_flag = CREATE_NEW;

	} else if (create_mode == OS_FILE_OVERWRITE) {

		create_flag = CREATE_ALWAYS;

	} else {
		ib::error()
			<< "Unknown file create mode (" << create_mode << ") "
			<< " for file '" << name << "'";

		return(OS_FILE_CLOSED);
	}

	DWORD		attributes = 0;

	if (purpose == OS_FILE_AIO) {

#ifdef WIN_ASYNC_IO
		/* If specified, use asynchronous (overlapped) io and no
		buffering of writes in the OS */

		if (srv_use_native_aio) {
			attributes |= FILE_FLAG_OVERLAPPED;
		}
#endif /* WIN_ASYNC_IO */

	} else if (purpose == OS_FILE_NORMAL) {

		/* Use default setting. */

	} else {

		ib::error()
			<< "Unknown purpose flag (" << purpose << ") "
			<< "while opening file '" << name << "'";

		return(OS_FILE_CLOSED);
	}

	if (type == OS_LOG_FILE) {
		/* There is not reason to use buffered write to logs.*/
		attributes |= FILE_FLAG_NO_BUFFERING;
	}

	switch (srv_file_flush_method)
	{
	case SRV_O_DSYNC:
		if (type == OS_LOG_FILE) {
			/* Map O_DSYNC to FILE_WRITE_THROUGH */
			attributes |= FILE_FLAG_WRITE_THROUGH;
		}
		break;

	case SRV_O_DIRECT_NO_FSYNC:
	case SRV_O_DIRECT:
		if (type != OS_DATA_FILE) {
			break;
		}
		/* fall through */
	case SRV_ALL_O_DIRECT_FSYNC:
		/*Traditional Windows behavior, no buffering for any files.*/
		if (type != OS_DATA_FILE_NO_O_DIRECT) {
			attributes |= FILE_FLAG_NO_BUFFERING;
		}
		break;

	case SRV_FSYNC:
	case SRV_LITTLESYNC:
		break;

	case SRV_NOSYNC:
		/* Let Windows cache manager handle all writes.*/
		attributes &= ~(FILE_FLAG_WRITE_THROUGH | FILE_FLAG_NO_BUFFERING);
		break;

	default:
		ut_a(false); /* unknown flush mode.*/
	}


	// TODO: Create a bug, this looks wrong. The flush log
	// parameter is dynamic.
	if (type == OS_LOG_FILE && srv_flush_log_at_trx_commit == 2) {
		/* Do not use unbuffered i/o for the log files because
		value 2 denotes that we do not flush the log at every
		commit, but only once per second */
		attributes &= ~(FILE_FLAG_WRITE_THROUGH | FILE_FLAG_NO_BUFFERING);
	}


	DWORD	access = GENERIC_READ;

	if (!read_only) {
		access |= GENERIC_WRITE;
	}

	for (;;) {
		const  char *operation;

		/* Use default security attributes and no template file. */
		file = CreateFile(
			name, access, share_mode, my_win_file_secattr(),
			create_flag, attributes, NULL);

		/* If FILE_FLAG_NO_BUFFERING was set, check if this can work at all,
		for expected IO sizes. Reopen without the unbuffered flag, if it is won't work*/
		if ((file != INVALID_HANDLE_VALUE)
			&& (attributes & FILE_FLAG_NO_BUFFERING)
			&& (type == OS_LOG_FILE)
			&& !unbuffered_io_possible(file, OS_FILE_LOG_BLOCK_SIZE)) {
				ut_a(CloseHandle(file));
				attributes &= ~FILE_FLAG_NO_BUFFERING;
				create_flag = OPEN_ALWAYS;
				continue;
		}

		*success = (file != INVALID_HANDLE_VALUE);
		if (*success) {
			break;
		}

		operation = (create_mode == OS_FILE_CREATE && !read_only) ?
			"create" : "open";

		if (on_error_no_exit) {
			retry = os_file_handle_error_no_exit(
				name, operation, on_error_silent);
		}
		else {
			retry = os_file_handle_error(name, operation);
		}

		if (!retry) {
			break;
		}
	}

	if (*success &&  (attributes & FILE_FLAG_OVERLAPPED) && srv_thread_pool) {
		srv_thread_pool->bind(file);
	}
	return(file);
}

/** NOTE! Use the corresponding macro os_file_create_simple_no_error_handling(),
not directly this function!
A simple function to open or create a file.
@param[in]	name		name of the file or path as a null-terminated
				string
@param[in]	create_mode	create mode
@param[in]	access_type	OS_FILE_READ_ONLY, OS_FILE_READ_WRITE, or
				OS_FILE_READ_ALLOW_DELETE; the last option is
				used by a backup program reading the file
@param[out]	success		true if succeeded
@return own: handle to the file, not defined if error, error number
	can be retrieved with os_file_get_last_error */

pfs_os_file_t
os_file_create_simple_no_error_handling_func(
	const char*	name,
	ulint		create_mode,
	ulint		access_type,
	bool		read_only,
	bool*		success)
{
	os_file_t	file;

	*success = false;

	DWORD		access;
	DWORD		create_flag;
	DWORD		attributes	= 0;
	DWORD		share_mode = read_only
		? FILE_SHARE_READ | FILE_SHARE_WRITE | FILE_SHARE_DELETE
		: FILE_SHARE_READ | FILE_SHARE_DELETE;

	ut_a(name);

	ut_a(!(create_mode & OS_FILE_ON_ERROR_SILENT));
	ut_a(!(create_mode & OS_FILE_ON_ERROR_NO_EXIT));

	if (create_mode == OS_FILE_OPEN) {

		create_flag = OPEN_EXISTING;

	} else if (read_only) {

		create_flag = OPEN_EXISTING;

	} else if (create_mode == OS_FILE_CREATE) {

		create_flag = CREATE_NEW;

	} else {

		ib::error()
			<< "Unknown file create mode (" << create_mode << ") "
			<< " for file '" << name << "'";

		return(OS_FILE_CLOSED);
	}

	if (access_type == OS_FILE_READ_ONLY) {

		access = GENERIC_READ;

	} else if (read_only) {

		access = GENERIC_READ;

	} else if (access_type == OS_FILE_READ_WRITE) {

		access = GENERIC_READ | GENERIC_WRITE;

	} else if (access_type == OS_FILE_READ_ALLOW_DELETE) {

		ut_a(!read_only);

		access = GENERIC_READ;

		/*!< A backup program has to give mysqld the maximum
		freedom to do what it likes with the file */

		share_mode |= FILE_SHARE_DELETE | FILE_SHARE_WRITE
			| FILE_SHARE_READ;

	} else {

		ib::error()
			<< "Unknown file access type (" << access_type << ") "
			<< "for file '" << name << "'";

		return(OS_FILE_CLOSED);
	}

	file = CreateFile((LPCTSTR) name,
			  access,
			  share_mode,
			  my_win_file_secattr(),
			  create_flag,
			  attributes,
			  NULL);		// No template file

	*success = (file != INVALID_HANDLE_VALUE);

	return(file);
}

/** Deletes a file if it exists. The file has to be closed before calling this.
@param[in]	name		file path as a null-terminated string
@param[out]	exist		indicate if file pre-exist
@return true if success */
bool
os_file_delete_if_exists_func(
	const char*	name,
	bool*		exist)
{
	ulint	count	= 0;

	if (exist != NULL) {
		*exist = true;
	}

	for (;;) {
		/* In Windows, deleting an .ibd file may fail if
		the file is being accessed by an external program,
		such as a backup tool. */

		bool	ret = DeleteFile((LPCTSTR) name);

		if (ret) {
			return(true);
		}

		DWORD	lasterr = GetLastError();

		if (lasterr == ERROR_FILE_NOT_FOUND
		    || lasterr == ERROR_PATH_NOT_FOUND) {

			/* the file does not exist, this not an error */
			if (exist != NULL) {
				*exist = false;
			}

			return(true);
		}

		++count;

		if (count > 100 && 0 == (count % 10)) {

			/* Print error information */
			os_file_get_last_error(true);

			ib::warn() << "Delete of file '" << name << "' failed.";
		}

		std::this_thread::sleep_for(std::chrono::seconds(1));

		if (count > 2000) {

			return(false);
		}
	}
}

/** Deletes a file. The file has to be closed before calling this.
@param[in]	name		File path as NUL terminated string
@return true if success */
bool
os_file_delete_func(
	const char*	name)
{
	ulint	count	= 0;

	for (;;) {
		/* In Windows, deleting an .ibd file may fail if
		the file is being accessed by an external program,
		such as a backup tool. */

		BOOL	ret = DeleteFile((LPCTSTR) name);

		if (ret) {
			return(true);
		}

		if (GetLastError() == ERROR_FILE_NOT_FOUND) {
			/* If the file does not exist, we classify this as
			a 'mild' error and return */

			return(false);
		}

		++count;

		if (count > 100 && 0 == (count % 10)) {

			/* print error information */
			os_file_get_last_error(true);

			ib::warn()
				<< "Cannot delete file '" << name << "'. Is "
				<< "another program accessing it?";
		}

		std::this_thread::sleep_for(std::chrono::seconds(1));

		if (count > 2000) {

			return(false);
		}
	}

	ut_error;
	return(false);
}

/** NOTE! Use the corresponding macro os_file_rename(), not directly this
function!
Renames a file (can also move it to another directory). It is safest that the
file is closed before calling this function.
@param[in]	oldpath		old file path as a null-terminated string
@param[in]	newpath		new file path
@return true if success */
bool
os_file_rename_func(
	const char*	oldpath,
	const char*	newpath)
{
#ifdef UNIV_DEBUG
	os_file_type_t	type;
	bool		exists;

	/* New path must not exist. */
	ut_ad(os_file_status(newpath, &exists, &type));
	ut_ad(!exists);

	/* Old path must exist. */
	ut_ad(os_file_status(oldpath, &exists, &type));
	ut_ad(exists);
#endif /* UNIV_DEBUG */

	if (MoveFileEx(oldpath, newpath, MOVEFILE_REPLACE_EXISTING)) {
		return(true);
	}

	os_file_handle_rename_error(oldpath, newpath);
	return(false);
}

/** NOTE! Use the corresponding macro os_file_close(), not directly
this function!
Closes a file handle. In case of error, error number can be retrieved with
os_file_get_last_error.
@param[in,own]	file		Handle to a file
@return true if success */
bool os_file_close_func(os_file_t file)
{
  ut_ad(file);
  if (!CloseHandle(file))
  {
    os_file_handle_error(NULL, "close");
    return false;
  }

  if(srv_thread_pool)
    srv_thread_pool->unbind(file);
  return true;
}

/** Gets a file size.
@param[in]	file		Handle to a file
@return file size, or (os_offset_t) -1 on failure */
os_offset_t
os_file_get_size(
	os_file_t	file)
{
	DWORD		high;
	DWORD		low = GetFileSize(file, &high);

	if (low == 0xFFFFFFFF && GetLastError() != NO_ERROR) {
		return((os_offset_t) -1);
	}

	return(os_offset_t(low | (os_offset_t(high) << 32)));
}

/** Gets a file size.
@param[in]	filename	Full path to the filename to check
@return file size if OK, else set m_total_size to ~0 and m_alloc_size to
	errno */
os_file_size_t
os_file_get_size(
	const char*	filename)
{
	struct __stat64	s;
	os_file_size_t	file_size;

	int		ret = _stat64(filename, &s);

	if (ret == 0) {

		file_size.m_total_size = s.st_size;

		DWORD	low_size;
		DWORD	high_size;

		low_size = GetCompressedFileSize(filename, &high_size);

		if (low_size != INVALID_FILE_SIZE) {

			file_size.m_alloc_size = high_size;
			file_size.m_alloc_size <<= 32;
			file_size.m_alloc_size |= low_size;

		} else {
			ib::error()
				<< "GetCompressedFileSize("
				<< filename << ", ..) failed.";

			file_size.m_alloc_size = (os_offset_t) -1;
		}
	} else {
		file_size.m_total_size = ~0;
		file_size.m_alloc_size = (os_offset_t) ret;
	}

	return(file_size);
}

/** This function returns information about the specified file
@param[in]	path		pathname of the file
@param[out]	stat_info	information of a file in a directory
@param[in,out]	statinfo	information of a file in a directory
@param[in]	check_rw_perm	for testing whether the file can be opened
				in RW mode
@param[in]	read_only	true if the file is opened in read-only mode
@return DB_SUCCESS if all OK */
static
dberr_t
os_file_get_status_win32(
	const char*	path,
	os_file_stat_t* stat_info,
	struct _stat64*	statinfo,
	bool		check_rw_perm,
	bool		read_only)
{
	int	ret = _stat64(path, statinfo);

	if (ret && (errno == ENOENT || errno == ENOTDIR
		    || errno == ENAMETOOLONG)) {
		/* file does not exist */

		return(DB_NOT_FOUND);

	} else if (ret) {
		/* file exists, but stat call failed */

		os_file_handle_error_no_exit(path, "STAT", false);

		return(DB_FAIL);

	} else if (_S_IFDIR & statinfo->st_mode) {

		stat_info->type = OS_FILE_TYPE_DIR;

	} else if (_S_IFREG & statinfo->st_mode) {

		DWORD	access = GENERIC_READ;

		if (!read_only) {
			access |= GENERIC_WRITE;
		}

		stat_info->type = OS_FILE_TYPE_FILE;

		/* Check if we can open it in read-only mode. */

		if (check_rw_perm) {
			HANDLE	fh;

			fh = CreateFile(
				(LPCTSTR) path,		// File to open
				access,
				FILE_SHARE_READ | FILE_SHARE_WRITE
				| FILE_SHARE_DELETE,	// Full sharing
				my_win_file_secattr(),
				OPEN_EXISTING,		// Existing file only
				FILE_ATTRIBUTE_NORMAL,	// Normal file
				NULL);			// No attr. template

			if (fh == INVALID_HANDLE_VALUE) {
				stat_info->rw_perm = false;
			} else {
				stat_info->rw_perm = true;
				CloseHandle(fh);
			}
		}
	} else {
		stat_info->type = OS_FILE_TYPE_UNKNOWN;
	}

	return(DB_SUCCESS);
}

/**
Sets a sparse flag on Windows file.
@param[in]	file  file handle
@return true on success, false on error
*/
#include <versionhelpers.h>
bool os_file_set_sparse_win32(os_file_t file, bool is_sparse)
{
	if (!is_sparse && !IsWindows8OrGreater()) {
		/* Cannot  unset sparse flag on older Windows.
		Until Windows8 it is documented to produce unpredictable results,
		if there are unallocated ranges in file.*/
		return false;
	}
	DWORD temp;
	FILE_SET_SPARSE_BUFFER sparse_buffer;
	sparse_buffer.SetSparse = is_sparse;
	return os_win32_device_io_control(file,
		FSCTL_SET_SPARSE, &sparse_buffer, sizeof(sparse_buffer), 0, 0,&temp);
}


/**
Change file size on Windows.

If file is extended, the bytes between old and new EOF
are zeros.

If file is sparse, "virtual" block is added at the end of
allocated area.

If file is normal, file system allocates storage.

@param[in]	pathname	file path
@param[in]	file		file handle
@param[in]	size		size to preserve in bytes
@return true if success */
bool
os_file_change_size_win32(
	const char*	pathname,
	os_file_t	file,
	os_offset_t	size)
{
	LARGE_INTEGER	length;

	length.QuadPart = size;

	BOOL	success = SetFilePointerEx(file, length, NULL, FILE_BEGIN);

	if (!success) {
		os_file_handle_error_no_exit(
			pathname, "SetFilePointerEx", false);
	} else {
		success = SetEndOfFile(file);
		if (!success) {
			os_file_handle_error_no_exit(
				pathname, "SetEndOfFile", false);
		}
	}
	return(success);
}

/** Truncates a file at its current position.
@param[in]	file		Handle to be truncated
@return true if success */
bool
os_file_set_eof(
	FILE*		file)
{
	HANDLE	h = (HANDLE) _get_osfhandle(fileno(file));

	return(SetEndOfFile(h));
}

#endif /* !_WIN32*/

/** Does a synchronous read or write depending upon the type specified
In case of partial reads/writes the function tries
NUM_RETRIES_ON_PARTIAL_IO times to read/write the complete data.
@param[in]	type,		IO flags
@param[in]	file		handle to an open file
@param[out]	buf		buffer where to read
@param[in]	offset		file offset from the start where to read
@param[in]	n		number of bytes to read, starting from offset
@param[out]	err		DB_SUCCESS or error code
@return number of bytes read/written, -1 if error */
static MY_ATTRIBUTE((warn_unused_result))
ssize_t
os_file_io(
	const IORequest&in_type,
	os_file_t	file,
	void*		buf,
	ulint		n,
	os_offset_t	offset,
	dberr_t*	err)
{
	ssize_t		original_n = ssize_t(n);
	IORequest	type = in_type;
	ssize_t		bytes_returned = 0;

	SyncFileIO	sync_file_io(file, buf, n, offset);

	for (ulint i = 0; i < NUM_RETRIES_ON_PARTIAL_IO; ++i) {

		ssize_t	n_bytes = sync_file_io.execute(type);

		/* Check for a hard error. Not much we can do now. */
		if (n_bytes < 0) {

			break;

		} else if (n_bytes + bytes_returned == ssize_t(n)) {

			bytes_returned += n_bytes;

			*err = type.maybe_punch_hole(offset, n);

			return(original_n);
		}

		/* Handle partial read/write. */

		ut_ad(ulint(n_bytes + bytes_returned) < n);

		bytes_returned += n_bytes;

		if (type.type != IORequest::READ_MAYBE_PARTIAL) {
			const char*	op = type.is_read()
				? "read" : "written";

			ib::warn()
				<< n
				<< " bytes should have been " << op << ". Only "
				<< bytes_returned
				<< " bytes " << op << ". Retrying"
				<< " for the remaining bytes.";
		}

		/* Advance the offset and buffer by n_bytes */
		sync_file_io.advance(n_bytes);
	}

	*err = DB_IO_ERROR;

	if (type.type != IORequest::READ_MAYBE_PARTIAL) {
		ib::warn()
			<< "Retry attempts for "
			<< (type.is_read() ? "reading" : "writing")
			<< " partial data failed.";
	}

	return(bytes_returned);
}

/** Does a synchronous write operation in Posix.
@param[in]	type		IO context
@param[in]	file		handle to an open file
@param[out]	buf		buffer from which to write
@param[in]	n		number of bytes to read, starting from offset
@param[in]	offset		file offset from the start where to read
@param[out]	err		DB_SUCCESS or error code
@return number of bytes written, -1 if error */
static MY_ATTRIBUTE((warn_unused_result))
ssize_t
os_file_pwrite(
	const IORequest&	type,
	os_file_t		file,
	const byte*		buf,
	ulint			n,
	os_offset_t		offset,
	dberr_t*		err)
{
	ut_ad(type.is_write());

	++os_n_file_writes;

	const bool monitor = MONITOR_IS_ON(MONITOR_OS_PENDING_WRITES);
	MONITOR_ATOMIC_INC_LOW(MONITOR_OS_PENDING_WRITES, monitor);
	ssize_t	n_bytes = os_file_io(type, file, const_cast<byte*>(buf),
				     n, offset, err);
	MONITOR_ATOMIC_DEC_LOW(MONITOR_OS_PENDING_WRITES, monitor);

	return(n_bytes);
}

/** NOTE! Use the corresponding macro os_file_write(), not directly
Requests a synchronous write operation.
@param[in]	type		IO flags
@param[in]	file		handle to an open file
@param[out]	buf		buffer from which to write
@param[in]	offset		file offset from the start where to read
@param[in]	n		number of bytes to read, starting from offset
@return error code
@retval	DB_SUCCESS	if the operation succeeded */
dberr_t
os_file_write_func(
	const IORequest&	type,
	const char*		name,
	os_file_t		file,
	const void*		buf,
	os_offset_t		offset,
	ulint			n)
{
	dberr_t		err;

	ut_ad(n > 0);

	ssize_t	n_bytes = os_file_pwrite(type, file, (byte*)buf, n, offset, &err);

	if ((ulint) n_bytes != n && !os_has_said_disk_full) {

		ib::error()
			<< "Write to file " << name << " failed at offset "
			<< offset << ", " << n
			<< " bytes should have been written,"
			" only " << n_bytes << " were written."
			" Operating system error number " << IF_WIN(GetLastError(),errno) << "."
			" Check that your OS and file system"
			" support files of this size."
			" Check also that the disk is not full"
			" or a disk quota exceeded.";
#ifndef _WIN32
		if (strerror(errno) != NULL) {

			ib::error()
				<< "Error number " << errno
				<< " means '" << strerror(errno) << "'";
		}

		ib::info() << OPERATING_SYSTEM_ERROR_MSG;
#endif
		os_has_said_disk_full = true;
	}

	return(err);
}

/** Does a synchronous read operation in Posix.
@param[in]	type		IO flags
@param[in]	file		handle to an open file
@param[out]	buf		buffer where to read
@param[in]	offset		file offset from the start where to read
@param[in]	n		number of bytes to read, starting from offset
@param[out]	err		DB_SUCCESS or error code
@return number of bytes read, -1 if error */
static MY_ATTRIBUTE((warn_unused_result))
ssize_t
os_file_pread(
	const IORequest&	type,
	os_file_t		file,
	void*			buf,
	ulint			n,
	os_offset_t		offset,
	dberr_t*		err)
{
	ut_ad(type.is_read());

	++os_n_file_reads;

	const bool monitor = MONITOR_IS_ON(MONITOR_OS_PENDING_READS);
	MONITOR_ATOMIC_INC_LOW(MONITOR_OS_PENDING_READS, monitor);
	ssize_t	n_bytes = os_file_io(type, file, buf, n, offset, err);
	MONITOR_ATOMIC_DEC_LOW(MONITOR_OS_PENDING_READS, monitor);

	return(n_bytes);
}

/** Requests a synchronous positioned read operation.
@return DB_SUCCESS if request was successful, false if fail
@param[in]	type		IO flags
@param[in]	file		handle to an open file
@param[out]	buf		buffer where to read
@param[in]	offset		file offset from the start where to read
@param[in]	n		number of bytes to read, starting from offset
@param[out]	o		number of bytes actually read
@param[in]	exit_on_err	if true then exit on error
@return DB_SUCCESS or error code */
static MY_ATTRIBUTE((warn_unused_result))
dberr_t
os_file_read_page(
	const IORequest&	type,
	os_file_t	file,
	void*			buf,
	os_offset_t		offset,
	ulint			n,
	ulint*			o,
	bool			exit_on_err)
{
	dberr_t		err;

	os_bytes_read_since_printout += n;

	ut_ad(n > 0);

	ssize_t	n_bytes = os_file_pread(type, file, buf, n, offset, &err);

	if (o) {
		*o = n_bytes;
	}

	if (ulint(n_bytes) == n || (err != DB_SUCCESS && !exit_on_err)) {
		return err;
	}
	int os_err = IF_WIN((int)GetLastError(), errno);

	if (!os_file_handle_error_cond_exit(
		    NULL, "read", exit_on_err, false)) {
		ib::fatal()
			<< "Tried to read " << n << " bytes at offset "
			<< offset << ", but was only able to read " << n_bytes
			<< ".Cannot read from file. OS error number "
			<< os_err << ".";
	} else {
		ib::error() << "Tried to read " << n << " bytes at offset "
		<< offset << ", but was only able to read " << n_bytes;
	}
	if (err == DB_SUCCESS) {
		err = DB_IO_ERROR;
	}

	return err;
}

/** Retrieves the last error number if an error occurs in a file io function.
The number should be retrieved before any other OS calls (because they may
overwrite the error number). If the number is not known to this program,
the OS error number + 100 is returned.
@param[in]	report_all_errors	true if we want an error printed
					for all errors
@return error number, or OS error number + 100 */
ulint
os_file_get_last_error(
	bool	report_all_errors)
{
	return(os_file_get_last_error_low(report_all_errors, false));
}

/** Handle errors for file operations.
@param[in]	name		name of a file or NULL
@param[in]	operation	operation
@param[in]	should_abort	whether to abort on an unknown error
@param[in]	on_error_silent	whether to suppress reports of non-fatal errors
@return true if we should retry the operation */
static MY_ATTRIBUTE((warn_unused_result))
bool
os_file_handle_error_cond_exit(
	const char*	name,
	const char*	operation,
	bool		should_abort,
	bool		on_error_silent)
{
	ulint	err;

	err = os_file_get_last_error_low(false, on_error_silent);

	switch (err) {
	case OS_FILE_DISK_FULL:
		/* We only print a warning about disk full once */

		if (os_has_said_disk_full) {

			return(false);
		}

		/* Disk full error is reported irrespective of the
		on_error_silent setting. */

		if (name) {

			ib::error()
				<< "Encountered a problem with file '"
				<< name << "'";
		}

		ib::error()
			<< "Disk is full. Try to clean the disk to free space.";

		os_has_said_disk_full = true;

		return(false);

	case OS_FILE_AIO_RESOURCES_RESERVED:
	case OS_FILE_AIO_INTERRUPTED:

		return(true);

	case OS_FILE_PATH_ERROR:
	case OS_FILE_ALREADY_EXISTS:
	case OS_FILE_ACCESS_VIOLATION:

		return(false);

	case OS_FILE_SHARING_VIOLATION:

		std::this_thread::sleep_for(std::chrono::seconds(10));
		return(true);

	case OS_FILE_OPERATION_ABORTED:
	case OS_FILE_INSUFFICIENT_RESOURCE:

		std::this_thread::sleep_for(std::chrono::milliseconds(100));
		return(true);

	default:

		/* If it is an operation that can crash on error then it
		is better to ignore on_error_silent and print an error message
		to the log. */

		if (should_abort || !on_error_silent) {
			ib::error() << "File "
				<< (name != NULL ? name : "(unknown)")
				<< ": '" << operation << "'"
				" returned OS error " << err << "."
				<< (should_abort
				    ? " Cannot continue operation" : "");
		}

		if (should_abort) {
			abort();
		}
	}

	return(false);
}

#ifndef _WIN32
/** Tries to disable OS caching on an opened file descriptor.
@param[in]	fd		file descriptor to alter
@param[in]	file_name	file name, used in the diagnostic message
@param[in]	name		"open" or "create"; used in the diagnostic
				message */
void
os_file_set_nocache(
	int	fd		MY_ATTRIBUTE((unused)),
	const char*	file_name	MY_ATTRIBUTE((unused)),
	const char*	operation_name	MY_ATTRIBUTE((unused)))
{
	const auto innodb_flush_method = srv_file_flush_method;
	switch (innodb_flush_method) {
	case SRV_O_DIRECT:
	case SRV_O_DIRECT_NO_FSYNC:
		break;
	default:
		return;
	}

	/* some versions of Solaris may not have DIRECTIO_ON */
#if defined(UNIV_SOLARIS) && defined(DIRECTIO_ON)
	if (directio(fd, DIRECTIO_ON) == -1) {
		int	errno_save = errno;

		ib::error()
			<< "Failed to set DIRECTIO_ON on file "
			<< file_name << "; " << operation_name << ": "
			<< strerror(errno_save) << ","
			" continuing anyway.";
	}
#elif defined(O_DIRECT)
	if (fcntl(fd, F_SETFL, O_DIRECT) == -1) {
		int		errno_save = errno;
		static bool	warning_message_printed = false;
		if (errno_save == EINVAL) {
			if (!warning_message_printed) {
				warning_message_printed = true;
				ib::info()
					<< "Setting O_DIRECT on file "
					<< file_name << " failed";
			}
		} else {
			ib::warn()
				<< "Failed to set O_DIRECT on file "
				<< file_name << "; " << operation_name
				<< " : " << strerror(errno_save)
				<< ", continuing anyway.";
		}
	}
#endif /* defined(UNIV_SOLARIS) && defined(DIRECTIO_ON) */
}

#endif /* _WIN32 */

/** Check if the file system supports sparse files.
@param fh	file handle
@return true if the file system supports sparse files */
static bool os_is_sparse_file_supported(os_file_t fh)
{
#ifdef _WIN32
	FILE_ATTRIBUTE_TAG_INFO info;
	if (GetFileInformationByHandleEx(fh, FileAttributeTagInfo,
		&info, (DWORD)sizeof(info))) {
		if (info.FileAttributes != INVALID_FILE_ATTRIBUTES) {
			return (info.FileAttributes & FILE_ATTRIBUTE_SPARSE_FILE) != 0;
		}
	}
	return false;
#else
	/* We don't know the FS block size, use the sector size. The FS
	will do the magic. */
	return DB_SUCCESS == os_file_punch_hole_posix(fh, 0, srv_page_size);
#endif /* _WIN32 */
}

/** Extend a file.

On Windows, extending a file allocates blocks for the file,
unless the file is sparse.

On Unix, we will extend the file with ftruncate(), if
file needs to be sparse. Otherwise posix_fallocate() is used
when available, and if not, binary zeroes are added to the end
of file.

@param[in]	name	file name
@param[in]	file	file handle
@param[in]	size	desired file size
@param[in]	sparse	whether to create a sparse file (no preallocating)
@return	whether the operation succeeded */
bool
os_file_set_size(
	const char*	name,
	os_file_t	file,
	os_offset_t	size,
	bool	is_sparse)
{
	ut_ad(!(size & 4095));

#ifdef _WIN32
	/* On Windows, changing file size works well and as expected for both
	sparse and normal files.

	However, 10.2 up until 10.2.9 made every file sparse in innodb,
	causing NTFS fragmentation issues(MDEV-13941). We try to undo
	the damage, and unsparse the file.*/

	if (!is_sparse && os_is_sparse_file_supported(file)) {
		if (!os_file_set_sparse_win32(file, false))
			/* Unsparsing file failed. Fallback to writing binary
			zeros, to avoid even higher fragmentation.*/
			goto fallback;
	}

	return os_file_change_size_win32(name, file, size);

fallback:
#else
	struct stat statbuf;

	if (is_sparse) {
		bool success = !ftruncate(file, size);
		if (!success) {
			ib::error() << "ftruncate of file " << name << " to "
				    << size << " bytes failed with error "
				    << errno;
		}
		return(success);
	}

# ifdef HAVE_POSIX_FALLOCATE
	int err;
	do {
		if (fstat(file, &statbuf)) {
			err = errno;
		} else {
			MSAN_STAT_WORKAROUND(&statbuf);
			os_offset_t current_size = statbuf.st_size;
			if (current_size >= size) {
				return true;
			}
			current_size &= ~4095ULL;
			err = posix_fallocate(file, current_size,
					      size - current_size);
		}
	} while (err == EINTR
		 && srv_shutdown_state <= SRV_SHUTDOWN_INITIATED);

	switch (err) {
	case 0:
		return true;
	default:
		ib::error() << "preallocating "
			    << size << " bytes for file " << name
			    << " failed with error " << err;
		/* fall through */
	case EINTR:
		errno = err;
		return false;
	case EINVAL:
	case EOPNOTSUPP:
		/* fall back to the code below */
		break;
	}
# endif /* HAVE_POSIX_ALLOCATE */
#endif /* _WIN32*/

#ifdef _WIN32
	os_offset_t	current_size = os_file_get_size(file);
	FILE_STORAGE_INFO info;
	if (GetFileInformationByHandleEx(file, FileStorageInfo, &info,
					 sizeof info)) {
		if (info.LogicalBytesPerSector) {
			current_size &= ~os_offset_t(info.LogicalBytesPerSector
						     - 1);
		}
	}
#else
	if (fstat(file, &statbuf)) {
		return false;
	}
	os_offset_t current_size = statbuf.st_size & ~4095ULL;
#endif
	if (current_size >= size) {
		return true;
	}

	/* Write up to 1 megabyte at a time. */
	ulint	buf_size = ut_min(ulint(64),
				  ulint(size >> srv_page_size_shift))
		<< srv_page_size_shift;

	/* Align the buffer for possible raw i/o */
	byte*	buf = static_cast<byte*>(aligned_malloc(buf_size,
							srv_page_size));
	/* Write buffer full of zeros */
	memset(buf, 0, buf_size);

	while (current_size < size
	       && srv_shutdown_state <= SRV_SHUTDOWN_INITIATED) {
		ulint	n_bytes;

		if (size - current_size < (os_offset_t) buf_size) {
			n_bytes = (ulint) (size - current_size);
		} else {
			n_bytes = buf_size;
		}

		if (os_file_write(IORequestWrite, name,
				  file, buf, current_size, n_bytes) !=
		    DB_SUCCESS) {
			break;
		}

		current_size += n_bytes;
	}

	aligned_free(buf);

	return(current_size >= size && os_file_flush(file));
}

/** Truncate a file to a specified size in bytes.
@param[in]	pathname	file path
@param[in]	file		file to be truncated
@param[in]	size		size preserved in bytes
@param[in]	allow_shrink	whether to allow the file to become smaller
@return true if success */
bool
os_file_truncate(
	const char*	pathname,
	os_file_t	file,
	os_offset_t	size,
	bool		allow_shrink)
{
	if (!allow_shrink) {
		/* Do nothing if the size preserved is larger than or
		equal to the current size of file */
		os_offset_t	size_bytes = os_file_get_size(file);

		if (size >= size_bytes) {
			return(true);
		}
	}

#ifdef _WIN32
	return(os_file_change_size_win32(pathname, file, size));
#else /* _WIN32 */
	return(os_file_truncate_posix(pathname, file, size));
#endif /* _WIN32 */
}

/** NOTE! Use the corresponding macro os_file_read(), not directly this
function!
Requests a synchronous positioned read operation.
@return DB_SUCCESS if request was successful, DB_IO_ERROR on failure
@param[in]	type		IO flags
@param[in]	file		handle to an open file
@param[out]	buf		buffer where to read
@param[in]	offset		file offset from the start where to read
@param[in]	n		number of bytes to read, starting from offset
@return error code
@retval	DB_SUCCESS	if the operation succeeded */
dberr_t
os_file_read_func(
	const IORequest&	type,
	os_file_t		file,
	void*			buf,
	os_offset_t		offset,
	ulint			n)
{
	return(os_file_read_page(type, file, buf, offset, n, NULL, true));
}

/** NOTE! Use the corresponding macro os_file_read_no_error_handling(),
not directly this function!
Requests a synchronous positioned read operation.
@return DB_SUCCESS if request was successful, DB_IO_ERROR on failure
@param[in]	type		IO flags
@param[in]	file		handle to an open file
@param[out]	buf		buffer where to read
@param[in]	offset		file offset from the start where to read
@param[in]	n		number of bytes to read, starting from offset
@param[out]	o		number of bytes actually read
@return DB_SUCCESS or error code */
dberr_t
os_file_read_no_error_handling_func(
	const IORequest&	type,
	os_file_t	file,
	void*			buf,
	os_offset_t		offset,
	ulint			n,
	ulint*			o)
{
	return(os_file_read_page(type, file, buf, offset, n, o, false));
}

/** Check the existence and type of the given file.
@param[in]	path		path name of file
@param[out]	exists		true if the file exists
@param[out]	type		Type of the file, if it exists
@return true if call succeeded */
bool
os_file_status(
	const char*	path,
	bool*		exists,
	os_file_type_t* type)
{
#ifdef _WIN32
	return(os_file_status_win32(path, exists, type));
#else
	return(os_file_status_posix(path, exists, type));
#endif /* _WIN32 */
}

/** Free storage space associated with a section of the file.
@param[in]	fh		Open file handle
@param[in]	off		Starting offset (SEEK_SET)
@param[in]	len		Size of the hole
@return DB_SUCCESS or error code */
dberr_t
os_file_punch_hole(
	os_file_t	fh,
	os_offset_t	off,
	os_offset_t	len)
{
#ifdef _WIN32
	return os_file_punch_hole_win32(fh, off, len);
#else
	return os_file_punch_hole_posix(fh, off, len);
#endif /* _WIN32 */
}

/** Free storage space associated with a section of the file.
@param off   byte offset from the start (SEEK_SET)
@param len   size of the hole in bytes
@return DB_SUCCESS or error code */
dberr_t IORequest::punch_hole(os_offset_t off, ulint len) const
{
	ulint trim_len = bpage ? bpage->physical_size() - len : 0;

	if (trim_len == 0) {
		return(DB_SUCCESS);
	}

	off += len;

	/* Check does file system support punching holes for this
	tablespace. */
	if (!node->punch_hole) {
		return DB_IO_NO_PUNCH_HOLE;
	}

	dberr_t err = os_file_punch_hole(node->handle, off, trim_len);

	switch (err) {
	case DB_SUCCESS:
		srv_stats.page_compressed_trim_op.inc();
		return err;
	case DB_IO_NO_PUNCH_HOLE:
		node->punch_hole = false;
		err = DB_SUCCESS;
		/* fall through */
	default:
		return err;
	}
}

/*
  Get file system block size, by path.

  This is expensive on Windows, and not very useful in general,
  (only shown in some I_S table), so we keep that out of usual
  stat.
*/
size_t os_file_get_fs_block_size(const char *path)
{
#ifdef _WIN32
  char volname[MAX_PATH];
  if (!GetVolumePathName(path, volname, MAX_PATH))
    return 0;
  DWORD sectorsPerCluster;
  DWORD bytesPerSector;
  DWORD numberOfFreeClusters;
  DWORD totalNumberOfClusters;

  if (GetDiskFreeSpace(volname, &sectorsPerCluster, &bytesPerSector,
                       &numberOfFreeClusters, &totalNumberOfClusters))
    return ((size_t) bytesPerSector) * sectorsPerCluster;
#else
  os_file_stat_t info;
  if (os_file_get_status(path, &info, false, false) == DB_SUCCESS)
    return info.block_size;
#endif
  return 0;
}

/** This function returns information about the specified file
@param[in]	path		pathname of the file
@param[out]	stat_info	information of a file in a directory
@param[in]	check_rw_perm	for testing whether the file can be opened
				in RW mode
@param[in]	read_only	true if file is opened in read-only mode
@return DB_SUCCESS if all OK */
dberr_t
os_file_get_status(
	const char*	path,
	os_file_stat_t* stat_info,
	bool		check_rw_perm,
	bool		read_only)
{
	dberr_t	ret;

#ifdef _WIN32
	struct _stat64	info;

	ret = os_file_get_status_win32(
		path, stat_info, &info, check_rw_perm, read_only);

#else
	struct stat	info;

	ret = os_file_get_status_posix(
		path, stat_info, &info, check_rw_perm, read_only);

#endif /* _WIN32 */

	if (ret == DB_SUCCESS) {
		stat_info->ctime = info.st_ctime;
		stat_info->atime = info.st_atime;
		stat_info->mtime = info.st_mtime;
		stat_info->size  = info.st_size;
	}

	return(ret);
}


extern void fil_aio_callback(const IORequest &request);

static void io_callback(tpool::aiocb *cb)
{
<<<<<<< HEAD
  ut_a(cb->m_err == DB_SUCCESS);
  const IORequest &request= *static_cast<const IORequest*>
    (static_cast<const void*>(cb->m_userdata));

=======
  const IORequest request(*static_cast<const IORequest*>
                          (static_cast<const void*>(cb->m_userdata)));
  if (cb->m_err != DB_SUCCESS)
  {
    ib::fatal() << "IO Error: " << cb->m_err << " during " <<
      (request.is_async() ? "async " : "sync ") <<
      (request.is_LRU() ? "lru " : "") <<
      (cb->m_opcode == tpool::aio_opcode::AIO_PREAD ? "read" : "write") <<
      " of " << cb->m_len << " bytes, for file " << cb->m_fh << ", returned " <<
      cb->m_ret_len;
  }
>>>>>>> 8494758e
  /* Return cb back to cache*/
  if (cb->m_opcode == tpool::aio_opcode::AIO_PREAD)
  {
    ut_ad(read_slots->contains(cb));
    fil_aio_callback(request);
    read_slots->release(cb);
  }
  else
  {
    ut_ad(write_slots->contains(cb));
    const IORequest req{request};
    write_slots->release(cb);
    fil_aio_callback(req);
  }
}

#ifdef LINUX_NATIVE_AIO
/** Checks if the system supports native linux aio. On some kernel
versions where native aio is supported it won't work on tmpfs. In such
cases we can't use native aio.

@return: true if supported, false otherwise. */
static bool is_linux_native_aio_supported()
{
	File		fd;
	io_context_t	io_ctx;
	std::string log_file_path = get_log_file_path();

	memset(&io_ctx, 0, sizeof(io_ctx));
	if (io_setup(1, &io_ctx)) {

		/* The platform does not support native aio. */

		return(false);

	}
	else if (!srv_read_only_mode) {

		/* Now check if tmpdir supports native aio ops. */
		fd = mysql_tmpfile("ib");

		if (fd < 0) {
			ib::warn()
				<< "Unable to create temp file to check"
				" native AIO support.";

			int ret = io_destroy(io_ctx);
			ut_a(ret != -EINVAL);
			ut_ad(ret != -EFAULT);

			return(false);
		}
	}
	else {
		fd = my_open(log_file_path.c_str(), O_RDONLY | O_CLOEXEC,
			     MYF(0));

		if (fd == -1) {

			ib::warn() << "Unable to open \"" << log_file_path
				   << "\" to check native"
				   << " AIO read support.";

			int ret = io_destroy(io_ctx);
			ut_a(ret != EINVAL);
			ut_ad(ret != EFAULT);

			return(false);
		}
	}

	struct io_event	io_event;

	memset(&io_event, 0x0, sizeof(io_event));

	byte* ptr = static_cast<byte*>(aligned_malloc(srv_page_size,
						      srv_page_size));

	struct iocb	iocb;

	/* Suppress valgrind warning. */
	memset(ptr, 0, srv_page_size);
	memset(&iocb, 0x0, sizeof(iocb));

	struct iocb* p_iocb = &iocb;

	if (!srv_read_only_mode) {

		io_prep_pwrite(p_iocb, fd, ptr, srv_page_size, 0);

	}
	else {
		ut_a(srv_page_size >= 512);
		io_prep_pread(p_iocb, fd, ptr, 512, 0);
	}

	int	err = io_submit(io_ctx, 1, &p_iocb);

	if (err >= 1) {
		/* Now collect the submitted IO request. */
		err = io_getevents(io_ctx, 1, 1, &io_event, NULL);
	}

	aligned_free(ptr);
	my_close(fd, MYF(MY_WME));

	switch (err) {
	case 1:
		{
			int ret = io_destroy(io_ctx);
			ut_a(ret != -EINVAL);
			ut_ad(ret != -EFAULT);

			return(true);
		}

	case -EINVAL:
	case -ENOSYS:
		ib::warn()
			<< "Linux Native AIO not supported. You can either"
			" move "
			<< (srv_read_only_mode ? log_file_path : "tmpdir")
			<< " to a file system that supports native"
			" AIO or you can set innodb_use_native_aio to"
			" FALSE to avoid this message.";

		/* fall through. */
	default:
		ib::warn()
			<< "Linux Native AIO check on "
			<< (srv_read_only_mode ? log_file_path : "tmpdir")
			<< "returned error[" << -err << "]";
	}

	int ret = io_destroy(io_ctx);
	ut_a(ret != -EINVAL);
	ut_ad(ret != -EFAULT);

	return(false);
}
#endif

int os_aio_init()
{
  int max_write_events= int(srv_n_write_io_threads *
                            OS_AIO_N_PENDING_IOS_PER_THREAD);
  int max_read_events= int(srv_n_read_io_threads *
                           OS_AIO_N_PENDING_IOS_PER_THREAD);
  int max_events= max_read_events + max_write_events;
  int ret;
#if LINUX_NATIVE_AIO
  if (srv_use_native_aio && !is_linux_native_aio_supported())
    goto disable;
#endif

  ret= srv_thread_pool->configure_aio(srv_use_native_aio, max_events);

#ifdef LINUX_NATIVE_AIO
  if (ret)
  {
    ut_ad(srv_use_native_aio);
disable:
    ib::warn() << "Linux Native AIO disabled.";
    srv_use_native_aio= false;
    ret= srv_thread_pool->configure_aio(false, max_events);
  }
#endif

#ifdef HAVE_URING
  if (ret)
  {
    ut_ad(srv_use_native_aio);
    ib::warn()
	    << "liburing disabled: falling back to innodb_use_native_aio=OFF";
    srv_use_native_aio= false;
    ret= srv_thread_pool->configure_aio(false, max_events);
  }
#endif

  if (!ret)
  {
    read_slots= new io_slots(max_read_events, srv_n_read_io_threads);
    write_slots= new io_slots(max_write_events, srv_n_write_io_threads);
  }
  return ret;
}


void os_aio_free()
{
  srv_thread_pool->disable_aio();
  delete read_slots;
  delete write_slots;
  read_slots= nullptr;
  write_slots= nullptr;
}

/** Wait until there are no pending asynchronous writes. */
static void os_aio_wait_until_no_pending_writes_low()
{
  bool notify_wait = write_slots->pending_io_count() > 0;

  if (notify_wait)
    tpool::tpool_wait_begin();

   write_slots->wait();

   if (notify_wait)
     tpool::tpool_wait_end();
}

/** Wait until there are no pending asynchronous writes. */
void os_aio_wait_until_no_pending_writes()
{
  os_aio_wait_until_no_pending_writes_low();
  buf_dblwr.wait_flush_buffered_writes();
}

/** Wait until all pending asynchronous reads have completed. */
void os_aio_wait_until_no_pending_reads()
{
  const auto notify_wait= read_slots->pending_io_count();

  if (notify_wait)
    tpool::tpool_wait_begin();

  read_slots->wait();

  if (notify_wait)
    tpool::tpool_wait_end();
}

/** Request a read or write.
@param type		I/O request
@param buf		buffer
@param offset		file offset
@param n		number of bytes
@retval DB_SUCCESS if request was queued successfully
@retval DB_IO_ERROR on I/O error */
dberr_t os_aio(const IORequest &type, void *buf, os_offset_t offset, size_t n)
{
	ut_ad(n > 0);
	ut_ad((n % OS_FILE_LOG_BLOCK_SIZE) == 0);
	ut_ad((offset % OS_FILE_LOG_BLOCK_SIZE) == 0);
	ut_ad(type.is_read() || type.is_write());
	ut_ad(type.node);
	ut_ad(type.node->is_open());

#ifdef WIN_ASYNC_IO
	ut_ad((n & 0xFFFFFFFFUL) == n);
#endif /* WIN_ASYNC_IO */

#ifdef UNIV_PFS_IO
	PSI_file_locker_state state;
	PSI_file_locker* locker= nullptr;
	register_pfs_file_io_begin(&state, locker, type.node->handle, n,
				   type.is_write()
				   ? PSI_FILE_WRITE : PSI_FILE_READ,
				   __FILE__, __LINE__);
#endif /* UNIV_PFS_IO */
	dberr_t err = DB_SUCCESS;

	if (!type.is_async()) {
		err = type.is_read()
			? os_file_read_func(type, type.node->handle,
					    buf, offset, n)
			: os_file_write_func(type, type.node->name,
					     type.node->handle,
					     buf, offset, n);
func_exit:
#ifdef UNIV_PFS_IO
		register_pfs_file_io_end(locker, n);
#endif /* UNIV_PFS_IO */
		return err;
	}

	if (type.is_read()) {
		++os_n_file_reads;
	} else {
		++os_n_file_writes;
	}

	compile_time_assert(sizeof(IORequest) <= tpool::MAX_AIO_USERDATA_LEN);
	io_slots* slots= type.is_read() ? read_slots : write_slots;
	tpool::aiocb* cb = slots->acquire();

	cb->m_buffer = buf;
	cb->m_callback = (tpool::callback_func)io_callback;
	cb->m_group = slots->get_task_group();
	cb->m_fh = type.node->handle.m_file;
	cb->m_len = (int)n;
	cb->m_offset = offset;
	cb->m_opcode = type.is_read() ? tpool::aio_opcode::AIO_PREAD : tpool::aio_opcode::AIO_PWRITE;
	new (cb->m_userdata) IORequest{type};

	ut_a(reinterpret_cast<size_t>(cb->m_buffer) % OS_FILE_LOG_BLOCK_SIZE
	     == 0);
	ut_a(cb->m_len % OS_FILE_LOG_BLOCK_SIZE == 0);
	ut_a(cb->m_offset % OS_FILE_LOG_BLOCK_SIZE == 0);

	if (srv_thread_pool->submit_io(cb)) {
		slots->release(cb);
		os_file_handle_error(type.node->name, type.is_read()
				     ? "aio read" : "aio write");
		err = DB_IO_ERROR;
	}

	goto func_exit;
}

/** Prints info of the aio arrays.
@param[in,out]	file		file where to print */
void
os_aio_print(FILE*	file)
{
	time_t		current_time;
	double		time_elapsed;

	current_time = time(NULL);
	time_elapsed = 0.001 + difftime(current_time, os_last_printout);

	fprintf(file,
		"Pending flushes (fsync) log: " ULINTPF
		"; buffer pool: " ULINTPF "\n"
		ULINTPF " OS file reads, %zu OS file writes, %zu OS fsyncs\n",
		log_sys.get_pending_flushes(),
		ulint{fil_n_pending_tablespace_flushes},
		ulint{os_n_file_reads},
		static_cast<size_t>(os_n_file_writes),
		static_cast<size_t>(os_n_fsyncs));

	const ulint n_reads = ulint(MONITOR_VALUE(MONITOR_OS_PENDING_READS));
	const ulint n_writes = ulint(MONITOR_VALUE(MONITOR_OS_PENDING_WRITES));

	if (n_reads != 0 || n_writes != 0) {
		fprintf(file,
			ULINTPF " pending reads, " ULINTPF " pending writes\n",
			n_reads, n_writes);
	}

	ulint avg_bytes_read = (os_n_file_reads == os_n_file_reads_old)
		? 0
		: os_bytes_read_since_printout
		/ (os_n_file_reads - os_n_file_reads_old);

	fprintf(file,
		"%.2f reads/s, " ULINTPF " avg bytes/read,"
		" %.2f writes/s, %.2f fsyncs/s\n",
		static_cast<double>(os_n_file_reads - os_n_file_reads_old)
		/ time_elapsed,
		avg_bytes_read,
		static_cast<double>(os_n_file_writes - os_n_file_writes_old)
		/ time_elapsed,
		static_cast<double>(os_n_fsyncs - os_n_fsyncs_old)
		/ time_elapsed);

	os_n_file_reads_old = os_n_file_reads;
	os_n_file_writes_old = os_n_file_writes;
	os_n_fsyncs_old = os_n_fsyncs;
	os_bytes_read_since_printout = 0;

	os_last_printout = current_time;
}

/** Refreshes the statistics used to print per-second averages. */
void
os_aio_refresh_stats()
{
	os_n_fsyncs_old = os_n_fsyncs;

	os_bytes_read_since_printout = 0;

	os_n_file_reads_old = os_n_file_reads;

	os_n_file_writes_old = os_n_file_writes;

	os_n_fsyncs_old = os_n_fsyncs;

	os_bytes_read_since_printout = 0;

	os_last_printout = time(NULL);
}


/**
Set the file create umask
@param[in]	umask		The umask to use for file creation. */
void
os_file_set_umask(ulint umask)
{
	os_innodb_umask = umask;
}

#ifdef _WIN32

/* Checks whether physical drive is on SSD.*/
static bool is_drive_on_ssd(DWORD nr)
{
  char physical_drive_path[32];
  snprintf(physical_drive_path, sizeof(physical_drive_path),
           "\\\\.\\PhysicalDrive%lu", nr);

  HANDLE h= CreateFile(physical_drive_path, 0,
                 FILE_SHARE_READ | FILE_SHARE_WRITE | FILE_SHARE_DELETE,
                 nullptr, OPEN_EXISTING, FILE_FLAG_BACKUP_SEMANTICS, nullptr);
  if (h == INVALID_HANDLE_VALUE)
    return false;

  DEVICE_SEEK_PENALTY_DESCRIPTOR seek_penalty;
  STORAGE_PROPERTY_QUERY storage_query{};
  storage_query.PropertyId= StorageDeviceSeekPenaltyProperty;
  storage_query.QueryType= PropertyStandardQuery;

  bool on_ssd= false;
  DWORD bytes_written;
  if (DeviceIoControl(h, IOCTL_STORAGE_QUERY_PROPERTY, &storage_query,
                      sizeof storage_query, &seek_penalty, sizeof seek_penalty,
                      &bytes_written, nullptr))
  {
    on_ssd= !seek_penalty.IncursSeekPenalty;
  }
  else
  {
    on_ssd= false;
  }
  CloseHandle(h);
  return on_ssd;
}

/*
  Checks whether volume is on SSD, by checking all physical drives
  in that volume.
*/
static bool is_volume_on_ssd(const char *volume_mount_point)
{
  char volume_name[MAX_PATH];

  if (!GetVolumeNameForVolumeMountPoint(volume_mount_point, volume_name,
                                        array_elements(volume_name)))
  {
    /* This can fail, e.g if file is on network share */
    return false;
  }

  /* Chomp last backslash, this is needed to open volume.*/
  size_t length= strlen(volume_name);
  if (length && volume_name[length - 1] == '\\')
    volume_name[length - 1]= 0;

  /* Open volume handle */
  HANDLE volume_handle= CreateFile(
      volume_name, 0, FILE_SHARE_READ | FILE_SHARE_WRITE | FILE_SHARE_DELETE,
      nullptr, OPEN_EXISTING, FILE_FLAG_BACKUP_SEMANTICS, nullptr);

  if (volume_handle == INVALID_HANDLE_VALUE)
    return false;

  /*
   Enumerate all volume extends, check whether all of them are on SSD
  */

  /* Anticipate common case where there is only one extent.*/
  VOLUME_DISK_EXTENTS single_extent;

  /* But also have a place to manage allocated data.*/
  std::unique_ptr<BYTE[]> lifetime;

  DWORD bytes_written;
  VOLUME_DISK_EXTENTS *extents= nullptr;
  if (DeviceIoControl(volume_handle, IOCTL_VOLUME_GET_VOLUME_DISK_EXTENTS,
                      nullptr, 0, &single_extent, sizeof(single_extent),
                      &bytes_written, nullptr))
  {
    /* Worked on the first try. Use the preallocated buffer.*/
    extents= &single_extent;
  }
  else
  {
    VOLUME_DISK_EXTENTS *last_query= &single_extent;
    while (GetLastError() == ERROR_MORE_DATA)
    {
      DWORD extentCount= last_query->NumberOfDiskExtents;
      DWORD allocatedSize=
          FIELD_OFFSET(VOLUME_DISK_EXTENTS, Extents[extentCount]);
      lifetime.reset(new BYTE[allocatedSize]);
      last_query= (VOLUME_DISK_EXTENTS *) lifetime.get();
      if (DeviceIoControl(volume_handle, IOCTL_VOLUME_GET_VOLUME_DISK_EXTENTS,
                          nullptr, 0, last_query, allocatedSize,
                          &bytes_written, nullptr))
      {
        extents= last_query;
        break;
      }
    }
  }
  CloseHandle(volume_handle);
  if (!extents)
    return false;

  for (DWORD i= 0; i < extents->NumberOfDiskExtents; i++)
    if (!is_drive_on_ssd(extents->Extents[i].DiskNumber))
      return false;

  return true;
}

#include <unordered_map>
static bool is_file_on_ssd(char *file_path)
{
  /* Cache of volume_path => volume_info, protected by rwlock.*/
  static std::unordered_map<std::string, bool> cache;
  static SRWLOCK lock= SRWLOCK_INIT;

  /* Preset result, in case something fails, e.g we're on network drive.*/
  char volume_path[MAX_PATH];
  if (!GetVolumePathName(file_path, volume_path, array_elements(volume_path)))
    return false;

  /* Try cached volume info first.*/
  std::string volume_path_str(volume_path);
  bool found;
  bool result;
  AcquireSRWLockShared(&lock);
  auto e= cache.find(volume_path_str);
  if ((found= e != cache.end()))
    result= e->second;
  ReleaseSRWLockShared(&lock);

  if (found)
    return result;

  result= is_volume_on_ssd(volume_path);

  /* Update cache */
  AcquireSRWLockExclusive(&lock);
  cache[volume_path_str]= result;
  ReleaseSRWLockExclusive(&lock);
  return result;
}

#endif

void fil_node_t::find_metadata(os_file_t file
#ifndef _WIN32
                               , bool create, struct stat *statbuf
#endif
                               )
{
  if (!is_open())
  {
    handle= file;
    ut_ad(is_open());
  }

  if (!space->is_compressed())
    punch_hole= 0;
  else if (my_test_if_thinly_provisioned(file))
    punch_hole= 2;
  else
    punch_hole= IF_WIN(, !create ||) os_is_sparse_file_supported(file);

#ifdef _WIN32
  on_ssd= is_file_on_ssd(name);
  FILE_STORAGE_INFO info;
  if (GetFileInformationByHandleEx(file, FileStorageInfo, &info, sizeof info))
    block_size= info.PhysicalBytesPerSectorForAtomicity;
  else
    block_size= 512;
#else
  struct stat sbuf;
  if (!statbuf && !fstat(file, &sbuf))
  {
    MSAN_STAT_WORKAROUND(&sbuf);
    statbuf= &sbuf;
  }
  if (statbuf)
    block_size= statbuf->st_blksize;
# ifdef UNIV_LINUX
  on_ssd= statbuf && fil_system.is_ssd(statbuf->st_dev);
# endif
#endif

  if (space->purpose != FIL_TYPE_TABLESPACE)
  {
    /* For temporary tablespace or during IMPORT TABLESPACE, we
    disable neighbour flushing and do not care about atomicity. */
    on_ssd= true;
    atomic_write= true;
  }
  else
    /* On Windows, all single sector writes are atomic, as per
    WriteFile() documentation on MSDN. */
    atomic_write= srv_use_atomic_writes &&
      IF_WIN(srv_page_size == block_size,
	     my_test_if_atomic_write(file, space->physical_size()));
}

/** Read the first page of a data file.
@return	whether the page was found valid */
bool fil_node_t::read_page0()
{
  mysql_mutex_assert_owner(&fil_system.mutex);
  const unsigned psize= space->physical_size();
#ifndef _WIN32
  struct stat statbuf;
  if (fstat(handle, &statbuf))
    return false;
  MSAN_STAT_WORKAROUND(&statbuf);
  os_offset_t size_bytes= statbuf.st_size;
#else
  os_offset_t size_bytes= os_file_get_size(handle);
  ut_a(size_bytes != (os_offset_t) -1);
#endif
  const uint32_t min_size= FIL_IBD_FILE_INITIAL_SIZE * psize;

  if (size_bytes < min_size)
  {
    ib::error() << "The size of the file " << name
      << " is only " << size_bytes
      << " bytes, should be at least " << min_size;
    return false;
  }

  if (!deferred)
  {
    page_t *page= static_cast<byte*>(aligned_malloc(psize, psize));
    if (os_file_read(IORequestRead, handle, page, 0, psize)
        != DB_SUCCESS)
    {
      ib::error() << "Unable to read first page of file " << name;
corrupted:
      aligned_free(page);
      return false;
    }

    const ulint space_id= memcmp_aligned<2>
      (FIL_PAGE_SPACE_ID + page,
       FSP_HEADER_OFFSET + FSP_SPACE_ID + page, 4)
      ? ULINT_UNDEFINED
      : mach_read_from_4(FIL_PAGE_SPACE_ID + page);
    ulint flags= fsp_header_get_flags(page);
    const uint32_t size= fsp_header_get_field(page, FSP_SIZE);
    const uint32_t free_limit= fsp_header_get_field(page, FSP_FREE_LIMIT);
    const uint32_t free_len= flst_get_len(FSP_HEADER_OFFSET + FSP_FREE + page);
    if (!fil_space_t::is_valid_flags(flags, space->id))
    {
      ulint cflags= fsp_flags_convert_from_101(flags);
      if (cflags == ULINT_UNDEFINED)
      {
invalid:
        ib::error() << "Expected tablespace flags "
          << ib::hex(space->flags)
          << " but found " << ib::hex(flags)
          << " in the file " << name;
        goto corrupted;
      }

      ulint cf= cflags & ~FSP_FLAGS_MEM_MASK;
      ulint sf= space->flags & ~FSP_FLAGS_MEM_MASK;

      if (!fil_space_t::is_flags_equal(cf, sf) &&
          !fil_space_t::is_flags_equal(sf, cf))
        goto invalid;
      flags= cflags;
    }

    ut_ad(!(flags & FSP_FLAGS_MEM_MASK));

    /* Try to read crypt_data from page 0 if it is not yet read. */
    if (!space->crypt_data)
      space->crypt_data= fil_space_read_crypt_data(
        fil_space_t::zip_size(flags), page);
    aligned_free(page);

    if (UNIV_UNLIKELY(space_id != space->id))
    {
      ib::error() << "Expected tablespace id " << space->id
        << " but found " << space_id
        << " in the file " << name;
      return false;
    }

    space->flags= (space->flags & FSP_FLAGS_MEM_MASK) | flags;
    ut_ad(space->free_limit == 0 || space->free_limit == free_limit);
    ut_ad(space->free_len == 0 || space->free_len == free_len);
    space->size_in_header= size;
    space->free_limit= free_limit;
    space->free_len= free_len;
  }

  IF_WIN(find_metadata(), find_metadata(handle, false, &statbuf));
  /* Truncate the size to a multiple of extent size. */
  ulint	mask= psize * FSP_EXTENT_SIZE - 1;

  if (size_bytes <= mask);
    /* .ibd files start smaller than an
    extent size. Do not truncate valid data. */
  else
    size_bytes&= ~os_offset_t(mask);

  this->size= uint32_t(size_bytes / psize);
  space->set_sizes(this->size);
  return true;
}

#endif /* !UNIV_INNOCHECKSUM */<|MERGE_RESOLUTION|>--- conflicted
+++ resolved
@@ -3521,14 +3521,8 @@
 
 static void io_callback(tpool::aiocb *cb)
 {
-<<<<<<< HEAD
-  ut_a(cb->m_err == DB_SUCCESS);
   const IORequest &request= *static_cast<const IORequest*>
     (static_cast<const void*>(cb->m_userdata));
-
-=======
-  const IORequest request(*static_cast<const IORequest*>
-                          (static_cast<const void*>(cb->m_userdata)));
   if (cb->m_err != DB_SUCCESS)
   {
     ib::fatal() << "IO Error: " << cb->m_err << " during " <<
@@ -3538,7 +3532,6 @@
       " of " << cb->m_len << " bytes, for file " << cb->m_fh << ", returned " <<
       cb->m_ret_len;
   }
->>>>>>> 8494758e
   /* Return cb back to cache*/
   if (cb->m_opcode == tpool::aio_opcode::AIO_PREAD)
   {
