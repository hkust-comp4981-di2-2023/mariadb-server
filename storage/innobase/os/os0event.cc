/*****************************************************************************

Copyright (c) 2013, 2015, Oracle and/or its affiliates. All Rights Reserved.
Copyright (c) 2019, MariaDB Corporation.

This program is free software; you can redistribute it and/or modify it under
the terms of the GNU General Public License as published by the Free Software
Foundation; version 2 of the License.

This program is distributed in the hope that it will be useful, but WITHOUT
ANY WARRANTY; without even the implied warranty of MERCHANTABILITY or FITNESS
FOR A PARTICULAR PURPOSE. See the GNU General Public License for more details.

You should have received a copy of the GNU General Public License along with
this program; if not, write to the Free Software Foundation, Inc.,
51 Franklin Street, Fifth Floor, Boston, MA 02110-1335 USA

*****************************************************************************/

/**************************************************//**
@file os/os0event.cc
The interface to the operating system condition variables.

Created 2012-09-23 Sunny Bains
*******************************************************/

#include "os0event.h"
#include "ut0mutex.h"
#include <my_sys.h>

#ifdef _WIN32
#include <windows.h>
#include <synchapi.h>
<<<<<<< HEAD
#endif /* _WIN32 */

#ifdef _WIN32
=======
>>>>>>> a7e9395f
/** Native condition variable. */
typedef CONDITION_VARIABLE	os_cond_t;
#else
/** Native condition variable */
typedef pthread_cond_t		os_cond_t;
#endif /* _WIN32 */

/** InnoDB condition variable. */
struct os_event {
	os_event() UNIV_NOTHROW;

	~os_event() UNIV_NOTHROW;

	/**
	Destroys a condition variable */
	void destroy() UNIV_NOTHROW
	{
#ifndef _WIN32
		int	ret = pthread_cond_destroy(&cond_var);
		ut_a(ret == 0);
#endif /* !_WIN32 */

		mutex.destroy();
	}

	/** Set the event */
	void set() UNIV_NOTHROW
	{
		mutex.enter();

		if (!m_set) {
			broadcast();
		}

		mutex.exit();
	}

	int64_t reset() UNIV_NOTHROW
	{
		mutex.enter();

		if (m_set) {
			m_set = false;
		}

		int64_t	ret = signal_count;

		mutex.exit();

		return(ret);
	}

	/**
	Waits for an event object until it is in the signaled state.

	Typically, if the event has been signalled after the os_event_reset()
	we'll return immediately because event->m_set == true.
	There are, however, situations (e.g.: sync_array code) where we may
	lose this information. For example:

	thread A calls os_event_reset()
	thread B calls os_event_set()   [event->m_set == true]
	thread C calls os_event_reset() [event->m_set == false]
	thread A calls os_event_wait()  [infinite wait!]
	thread C calls os_event_wait()  [infinite wait!]

	Where such a scenario is possible, to avoid infinite wait, the
	value returned by reset() should be passed in as
	reset_sig_count. */
	void wait_low(int64_t reset_sig_count) UNIV_NOTHROW;

	/**
	Waits for an event object until it is in the signaled state or
	a timeout is exceeded.
	@param time_in_usec - timeout in microseconds,
			or OS_SYNC_INFINITE_TIME
	@param reset_sig_count- zero or the value returned by
			previous call of os_event_reset().
	@return	0 if success, OS_SYNC_TIME_EXCEEDED if timeout was exceeded */
	ulint wait_time_low(
		ulint		time_in_usec,
		int64_t		reset_sig_count) UNIV_NOTHROW;

	/** @return true if the event is in the signalled state. */
	bool is_set() const UNIV_NOTHROW
	{
		mutex.enter();
		bool is_set = m_set;
		mutex.exit();
		return is_set;
	}

private:
	/**
	Initialize a condition variable */
	void init() UNIV_NOTHROW
	{

		mutex.init();

#ifdef _WIN32
		InitializeConditionVariable(&cond_var);
#else
		{
			int	ret;

			ret = pthread_cond_init(&cond_var, NULL);
			ut_a(ret == 0);
		}
#endif /* _WIN32 */
	}

	/**
	Wait on condition variable */
	void wait() UNIV_NOTHROW
	{
#ifdef _WIN32
		if (!SleepConditionVariableCS(&cond_var, mutex, INFINITE)) {
			ut_error;
		}
#else
		{
			int	ret;

			ret = pthread_cond_wait(&cond_var, mutex);
			ut_a(ret == 0);
		}
#endif /* _WIN32 */
	}

	/**
	Wakes all threads waiting for condition variable */
	void broadcast() UNIV_NOTHROW
	{
		m_set = true;
		++signal_count;

#ifdef _WIN32
		WakeAllConditionVariable(&cond_var);
#else
		{
			int	ret;

			ret = pthread_cond_broadcast(&cond_var);
			ut_a(ret == 0);
		}
#endif /* _WIN32 */
	}

	/**
	Wakes one thread waiting for condition variable */
	void signal() UNIV_NOTHROW
	{
#ifdef _WIN32
		WakeConditionVariable(&cond_var);
#else
		{
			int	ret;

			ret = pthread_cond_signal(&cond_var);
			ut_a(ret == 0);
		}
#endif /* _WIN32 */
	}

	/**
	Do a timed wait on condition variable.
	@param abstime - timeout
	@param time_in_ms - timeout in milliseconds.
	@return true if timed out, false otherwise */
	bool timed_wait(
#ifndef _WIN32
		const timespec*	abstime
#else
		DWORD		time_in_ms
#endif /* !_WIN32 */
	);

private:
	bool			m_set;		/*!< this is true when the
						event is in the signaled
						state, i.e., a thread does
						not stop if it tries to wait
						for this event */
	int64_t			signal_count;	/*!< this is incremented
						each time the event becomes
						signaled */
	mutable EventMutex	mutex;		/*!< this mutex protects
						the next fields */


	os_cond_t		cond_var;	/*!< condition variable is
						used in waiting for the event */

protected:
	// Disable copying
	os_event(const os_event&);
	os_event& operator=(const os_event&);
};

/**
Do a timed wait on condition variable.
@param abstime - absolute time to wait
@param time_in_ms - timeout in milliseconds
@return true if timed out */
bool
os_event::timed_wait(
#ifndef _WIN32
	const timespec*	abstime
#else
	DWORD		time_in_ms
#endif /* !_WIN32 */
)
{
#ifdef _WIN32
	BOOL		ret;

	ret = SleepConditionVariableCS(&cond_var, mutex, time_in_ms);

	if (!ret) {
		DWORD	err = GetLastError();

		/* FQDN=msdn.microsoft.com
		@see http://$FQDN/en-us/library/ms686301%28VS.85%29.aspx,

		"Condition variables are subject to spurious wakeups
		(those not associated with an explicit wake) and stolen wakeups
		(another thread manages to run before the woken thread)."
		Check for both types of timeouts.
		Conditions are checked by the caller.*/
		if (err == WAIT_TIMEOUT || err == ERROR_TIMEOUT) {
			return(true);
		}
	}

	ut_a(ret);

	return(false);
#else
	int	ret;

	ret = pthread_cond_timedwait(&cond_var, mutex, abstime);

	switch (ret) {
	case 0:
	case ETIMEDOUT:
		/* We play it safe by checking for EINTR even though
		according to the POSIX documentation it can't return EINTR. */
	case EINTR:
		break;

	default:
		ib::error() << "pthread_cond_timedwait() returned: " << ret
			<< ": abstime={" << abstime->tv_sec << ","
			<< abstime->tv_nsec << "}";
		ut_error;
	}

	return(ret == ETIMEDOUT);
#endif /* _WIN32 */
}

/**
Waits for an event object until it is in the signaled state.

Typically, if the event has been signalled after the os_event_reset()
we'll return immediately because event->m_set == true.
There are, however, situations (e.g.: sync_array code) where we may
lose this information. For example:

thread A calls os_event_reset()
thread B calls os_event_set()   [event->m_set == true]
thread C calls os_event_reset() [event->m_set == false]
thread A calls os_event_wait()  [infinite wait!]
thread C calls os_event_wait()  [infinite wait!]

Where such a scenario is possible, to avoid infinite wait, the
value returned by reset() should be passed in as
reset_sig_count. */
void
os_event::wait_low(
	int64_t		reset_sig_count) UNIV_NOTHROW
{
	mutex.enter();

	if (!reset_sig_count) {
		reset_sig_count = signal_count;
	}

	while (!m_set && signal_count == reset_sig_count) {

		wait();

		/* Spurious wakeups may occur: we have to check if the
		event really has been signaled after we came here to wait. */
	}

	mutex.exit();
}

/**
Waits for an event object until it is in the signaled state or
a timeout is exceeded.
@param time_in_usec - timeout in microseconds, or OS_SYNC_INFINITE_TIME
@param reset_sig_count - zero or the value returned by previous call
	of os_event_reset().
@return	0 if success, OS_SYNC_TIME_EXCEEDED if timeout was exceeded */
ulint
os_event::wait_time_low(
	ulint		time_in_usec,
	int64_t		reset_sig_count) UNIV_NOTHROW
{
	bool		timed_out = false;

#ifdef _WIN32
	DWORD		time_in_ms;

	if (time_in_usec != OS_SYNC_INFINITE_TIME) {
		time_in_ms = DWORD(time_in_usec / 1000);
	} else {
		time_in_ms = INFINITE;
	}
#else
	struct timespec	abstime;

	if (time_in_usec != OS_SYNC_INFINITE_TIME) {
<<<<<<< HEAD
		struct timeval	tv;
		int		ret;
		ulint		sec;
		ulint		usec;

		ret = ut_usectime(&sec, &usec);
		ut_a(ret == 0);

		tv.tv_sec = sec;
		tv.tv_usec = usec;

		tv.tv_usec += time_in_usec;

		abstime.tv_sec = tv.tv_sec + tv.tv_usec / 1000000;
		abstime.tv_nsec = tv.tv_usec % 1000000 * 1000;
=======
		ulonglong usec = ulonglong(time_in_usec) + my_hrtime().val;
		abstime.tv_sec = usec / 1000000;
		abstime.tv_nsec = (usec % 1000000) * 1000;
>>>>>>> a7e9395f
	} else {
		abstime.tv_nsec = 999999999;
		abstime.tv_sec = (time_t) ULINT_MAX;
	}

	ut_a(abstime.tv_nsec <= 999999999);

#endif /* _WIN32 */

	mutex.enter();

	if (!reset_sig_count) {
		reset_sig_count = signal_count;
	}

	do {
		if (m_set || signal_count != reset_sig_count) {

			break;
		}

#ifndef _WIN32
		timed_out = timed_wait(&abstime);
#else
		timed_out = timed_wait(time_in_ms);
#endif /* !_WIN32 */

	} while (!timed_out);

	mutex.exit();

	return(timed_out ? OS_SYNC_TIME_EXCEEDED : 0);
}

/** Constructor */
os_event::os_event() UNIV_NOTHROW
{
	init();

	m_set = false;

	/* We return this value in os_event_reset(),
	which can then be be used to pass to the
	os_event_wait_low(). The value of zero is
	reserved in os_event_wait_low() for the case
	when the caller does not want to pass any
	signal_count value. To distinguish between
	the two cases we initialize signal_count
	to 1 here. */

	signal_count = 1;
}

/** Destructor */
os_event::~os_event() UNIV_NOTHROW
{
	destroy();
}

/**
Creates an event semaphore, i.e., a semaphore which may just have two
states: signaled and nonsignaled. The created event is manual reset: it
must be reset explicitly by calling sync_os_reset_event.
@return	the event handle */
os_event_t os_event_create(const char*)
{
	return(UT_NEW_NOKEY(os_event()));
}

/**
Check if the event is set.
@return true if set */
bool
os_event_is_set(
/*============*/
	const os_event_t	event)		/*!< in: event to test */
{
	return(event->is_set());
}

/**
Sets an event semaphore to the signaled state: lets waiting threads
proceed. */
void
os_event_set(
/*=========*/
	os_event_t	event)			/*!< in/out: event to set */
{
	event->set();
}

/**
Resets an event semaphore to the nonsignaled state. Waiting threads will
stop to wait for the event.
The return value should be passed to os_even_wait_low() if it is desired
that this thread should not wait in case of an intervening call to
os_event_set() between this os_event_reset() and the
os_event_wait_low() call. See comments for os_event_wait_low().
@return	current signal_count. */
int64_t
os_event_reset(
/*===========*/
	os_event_t	event)			/*!< in/out: event to reset */
{
	return(event->reset());
}

/**
Waits for an event object until it is in the signaled state or
a timeout is exceeded.
@return	0 if success, OS_SYNC_TIME_EXCEEDED if timeout was exceeded */
ulint
os_event_wait_time_low(
/*===================*/
	os_event_t	event,			/*!< in/out: event to wait */
	ulint		time_in_usec,		/*!< in: timeout in
						microseconds, or
						OS_SYNC_INFINITE_TIME */
	int64_t		reset_sig_count)	/*!< in: zero or the value
						returned by previous call of
						os_event_reset(). */
{
	return(event->wait_time_low(time_in_usec, reset_sig_count));
}

/**
Waits for an event object until it is in the signaled state.

Where such a scenario is possible, to avoid infinite wait, the
value returned by os_event_reset() should be passed in as
reset_sig_count. */
void
os_event_wait_low(
/*==============*/
	os_event_t	event,			/*!< in: event to wait */
	int64_t		reset_sig_count)	/*!< in: zero or the value
						returned by previous call of
						os_event_reset(). */
{
	event->wait_low(reset_sig_count);
}

/**
Frees an event object. */
void
os_event_destroy(
/*=============*/
	os_event_t&	event)			/*!< in/own: event to free */

{
	UT_DELETE(event);
	event = NULL;
}<|MERGE_RESOLUTION|>--- conflicted
+++ resolved
@@ -31,12 +31,6 @@
 #ifdef _WIN32
 #include <windows.h>
 #include <synchapi.h>
-<<<<<<< HEAD
-#endif /* _WIN32 */
-
-#ifdef _WIN32
-=======
->>>>>>> a7e9395f
 /** Native condition variable. */
 typedef CONDITION_VARIABLE	os_cond_t;
 #else
@@ -363,27 +357,9 @@
 	struct timespec	abstime;
 
 	if (time_in_usec != OS_SYNC_INFINITE_TIME) {
-<<<<<<< HEAD
-		struct timeval	tv;
-		int		ret;
-		ulint		sec;
-		ulint		usec;
-
-		ret = ut_usectime(&sec, &usec);
-		ut_a(ret == 0);
-
-		tv.tv_sec = sec;
-		tv.tv_usec = usec;
-
-		tv.tv_usec += time_in_usec;
-
-		abstime.tv_sec = tv.tv_sec + tv.tv_usec / 1000000;
-		abstime.tv_nsec = tv.tv_usec % 1000000 * 1000;
-=======
 		ulonglong usec = ulonglong(time_in_usec) + my_hrtime().val;
 		abstime.tv_sec = usec / 1000000;
 		abstime.tv_nsec = (usec % 1000000) * 1000;
->>>>>>> a7e9395f
 	} else {
 		abstime.tv_nsec = 999999999;
 		abstime.tv_sec = (time_t) ULINT_MAX;
