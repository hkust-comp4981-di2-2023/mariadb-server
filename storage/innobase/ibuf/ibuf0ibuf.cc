--- conflicted
+++ resolved
@@ -4939,34 +4939,15 @@
 
 	free_val = ibuf_index_page_calc_free(block);
 
-<<<<<<< HEAD
-	mtr_start(&mtr);
-	fil_space_t* space = mtr.set_named_space_id(block->page.id.space());
-
 	bitmap_page = ibuf_bitmap_get_map_page(block->page.id,
-                                               space->zip_size(), &mtr);
+                                               block->zip_size(), mtr);
 
 	free_val = reset ? 0 : ibuf_index_page_calc_free(block);
 	ibuf_bitmap_page_set_bits(
 		bitmap_page, block->page.id, block->physical_size(),
-		IBUF_BITMAP_FREE, free_val, &mtr);
+		IBUF_BITMAP_FREE, free_val, mtr);
 
 	ibuf_bitmap_page_set_bits(
 		bitmap_page, block->page.id, block->physical_size(),
-		IBUF_BITMAP_BUFFERED, FALSE, &mtr);
-
-	mtr_commit(&mtr);
-=======
-	bitmap_page = ibuf_bitmap_get_map_page(block->page.id,
-                                               block->page.size, mtr);
-
-	free_val = reset ? 0 : ibuf_index_page_calc_free(block);
-	ibuf_bitmap_page_set_bits(
-		bitmap_page, block->page.id, block->page.size,
-		IBUF_BITMAP_FREE, free_val, mtr);
-
-	ibuf_bitmap_page_set_bits(
-		bitmap_page, block->page.id, block->page.size,
 		IBUF_BITMAP_BUFFERED, FALSE, mtr);
->>>>>>> 2ef2e232
 }