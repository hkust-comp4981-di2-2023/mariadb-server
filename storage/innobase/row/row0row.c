--- conflicted
+++ resolved
@@ -191,12 +191,8 @@
 	rec_offs_init(offsets_);
 
 	ut_ad(index && rec && heap);
-<<<<<<< HEAD
 	ut_ad(dict_index_is_clust(index));
-=======
-	ut_ad(index->type & DICT_CLUSTERED);
 	ut_ad(!mutex_own(&kernel_mutex));
->>>>>>> f842fd50
 
 	if (!offsets) {
 		offsets = rec_get_offsets(rec, index, offsets_,
@@ -205,20 +201,10 @@
 		ut_ad(rec_offs_validate(rec, index, offsets));
 	}
 
-<<<<<<< HEAD
-#if 0 && defined UNIV_BLOB_NULL_DEBUG
-	/* This one can fail in trx_rollback_active() if
-	the server crashed during an insert before the
-	btr_store_big_rec_extern_fields() did mtr_commit()
-	all BLOB pointers to the clustered index record. */
-	ut_a(!rec_offs_any_null_extern(rec, offsets));
-#endif /* 0 && UNIV_BLOB_NULL_DEBUG */
-=======
 #if defined UNIV_DEBUG || defined UNIV_BLOB_LIGHT_DEBUG
 	if (UNIV_LIKELY_NULL(rec_offs_any_null_extern(rec, offsets))) {
 		/* This condition can occur during crash recovery before
-		trx_rollback_or_clean_all_without_sess() has completed
-		execution.
+		trx_rollback_active() has completed execution.
 
 		This condition is possible if the server crashed
 		during an insert or update before
@@ -229,23 +215,21 @@
 		on this record, and assert that it was recovered (and
 		will soon be rolled back). */
 
-		ulint	trx_id_pos	= dict_index_get_sys_col_pos(
-			index, DATA_TRX_ID);
-		ulint	len;
-		dulint	trx_id		= trx_read_trx_id(
+		ulint		trx_id_pos	= dict_index_get_sys_col_pos(
+				index, DATA_TRX_ID);
+		ulint		len;
+		trx_id_t	trx_id		= trx_read_trx_id(
 			rec_get_nth_field(rec, offsets, trx_id_pos, &len));
-		trx_t*	trx;
+		trx_t*		trx;
 		ut_a(len == 6);
 
 		mutex_enter(&kernel_mutex);
 		trx = trx_get_on_id(trx_id);
 		ut_a(trx);
-		/* This field does not exist in this version of InnoDB. */
-		/* ut_a(trx->is_recovered); */
+		ut_a(trx->is_recovered);
 		mutex_exit(&kernel_mutex);
 	}
 #endif /* UNIV_DEBUG || UNIV_BLOB_LIGHT_DEBUG */
->>>>>>> f842fd50
 
 	if (type != ROW_COPY_POINTERS) {
 		/* Take a copy of rec to heap */
@@ -354,29 +338,11 @@
 	ulint		rec_len;
 
 	ut_ad(rec && heap && index);
-<<<<<<< HEAD
 	/* Because this function may be invoked by row0merge.c
 	on a record whose header is in different format, the check
 	rec_offs_validate(rec, index, offsets) must be avoided here. */
 	ut_ad(n_ext);
 	*n_ext = 0;
-=======
-
-	offsets = rec_get_offsets(rec, index, offsets,
-				  ULINT_UNDEFINED, &tmp_heap);
-
-	if (type == ROW_COPY_DATA) {
-		/* Take a copy of rec to heap */
-		buf = mem_heap_alloc(heap, rec_offs_size(offsets));
-		rec = rec_copy(buf, rec, offsets);
-		/* Avoid a debug assertion in rec_offs_validate(). */
-		rec_offs_make_valid(rec, index, offsets);
-#if defined UNIV_DEBUG || defined UNIV_BLOB_LIGHT_DEBUG
-	} else {
-		ut_a(!rec_offs_any_null_extern(rec, offsets));
-#endif /* UNIV_DEBUG || UNIV_BLOB_LIGHT_DEBUG */
-	}
->>>>>>> f842fd50
 
 	rec_len = rec_offs_n_fields(offsets);
 
@@ -448,10 +414,10 @@
 		rec = rec_copy(buf, rec, offsets);
 		/* Avoid a debug assertion in rec_offs_validate(). */
 		rec_offs_make_valid(rec, index, offsets);
-#ifdef UNIV_BLOB_NULL_DEBUG
+#if defined UNIV_DEBUG || defined UNIV_BLOB_LIGHT_DEBUG
 	} else {
 		ut_a(!rec_offs_any_null_extern(rec, offsets));
-#endif /* UNIV_BLOB_NULL_DEBUG */
+#endif /* UNIV_DEBUG || UNIV_BLOB_LIGHT_DEBUG */
 	}
 
 	entry = row_rec_to_index_entry_low(rec, index, offsets, n_ext, heap);
