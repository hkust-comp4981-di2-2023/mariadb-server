--- conflicted
+++ resolved
@@ -1014,11 +1014,8 @@
 	ut_ad(rec_offs_validate(rec, index, offsets));
 	ut_ad(rec_offs_n_fields(offsets) == dtuple_get_n_fields(entry));
 	ut_ad(!rec_offs_any_extern(offsets));
-<<<<<<< HEAD
 	ut_ad(!rec_offs_any_default(offsets));
-=======
 	ut_ad(!index->table->skip_alter_undo);
->>>>>>> 0c1f2206
 
 	update = upd_create(dtuple_get_n_fields(entry), heap);
 
@@ -1363,13 +1360,8 @@
 	const upd_t*		update,
 	mem_heap_t*		heap)
 {
-<<<<<<< HEAD
-=======
 	ut_ad(!index->table->skip_alter_undo);
 
-	ulint		i;
-	ulint		n_fields;
->>>>>>> 0c1f2206
 	const page_size_t&	page_size = dict_table_page_size(index->table);
 
 	dtuple_set_info_bits(entry, update->info_bits);
