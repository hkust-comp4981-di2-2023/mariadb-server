--- conflicted
+++ resolved
@@ -51,14 +51,11 @@
 #include "pars0sym.h"
 #include "eval0eval.h"
 #include "buf0lru.h"
-<<<<<<< HEAD
+#include <algorithm>
+
 #ifdef WITH_WSREP
 extern my_bool wsrep_debug;
 #endif
-
-=======
-#include <algorithm>
->>>>>>> f1afc003
 
 /* What kind of latch and lock can we assume when the control comes to
    -------------------------------------------------------------------
@@ -182,8 +179,7 @@
 	ibool		froze_data_dict	= FALSE;
 	ibool		is_referenced	= FALSE;
 
-	if (!UT_LIST_GET_FIRST(table->foreign_list)) {
-
+	if (table->foreign_set.empty()) {
 		return(FALSE);
 	}
 
@@ -192,17 +188,18 @@
 		froze_data_dict = TRUE;
 	}
 
-	foreign = UT_LIST_GET_FIRST(table->foreign_list);
-
-	while (foreign) {
-		if (foreign->foreign_index == index) {
-
-			is_referenced = TRUE;
-			goto func_exit;
-		}
-
-		foreign = UT_LIST_GET_NEXT(foreign_list, foreign);
-	}
+        for (dict_foreign_set::iterator it= table->foreign_set.begin();
+             it != table->foreign_set.end();
+             ++ it)
+        {
+	  foreign= *it;
+
+          if (foreign->foreign_index == index)
+          {
+            is_referenced= TRUE;
+            goto func_exit;
+          }
+        }
 
 func_exit:
 	if (froze_data_dict) {
@@ -365,8 +362,7 @@
 	ibool		got_s_lock	= FALSE;
 	ibool		opened     	= FALSE;
 
-	if (UT_LIST_GET_FIRST(table->foreign_list) == NULL) {
-
+	if (table->foreign_set.empty()) {
 		return(DB_SUCCESS);
 	}
 
@@ -392,9 +388,12 @@
 		row_mysql_freeze_data_dictionary(trx);
 	}
 
-	foreign = UT_LIST_GET_FIRST(table->foreign_list);
-
-	while (foreign) {
+        for (dict_foreign_set::iterator it= table->foreign_set.begin();
+             it != table->foreign_set.end();
+             ++ it)
+        {
+		foreign= *it;
+
 		/* Note that we may have an update which updates the index
 		record, but does NOT update the first fields which are
 		referenced in a foreign key constraint. Then the update does
@@ -444,8 +443,6 @@
 				goto func_exit;
 			}
 		}
-
-		foreign = UT_LIST_GET_NEXT(foreign_list, foreign);
 	}
 
 	err = DB_SUCCESS;
