--- conflicted
+++ resolved
@@ -9,11 +9,7 @@
 Table	Create Table
 memos	CREATE TABLE `memos` (
   `id` int(11) NOT NULL,
-<<<<<<< HEAD
-  `content` text COLLATE utf8mb3_bin NOT NULL,
-=======
   `content` text NOT NULL,
->>>>>>> 0792aff1
   PRIMARY KEY (`id`),
   FULLTEXT KEY `content` (`content`) COMMENT 'normalizer "NormalizerAuto"'
 ) ENGINE=Mroonga DEFAULT CHARSET=utf8mb3 COLLATE=utf8mb3_bin COMMENT='ENGINE "InnoDB"'
