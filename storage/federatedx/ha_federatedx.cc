/*
Copyright (c) 2008-2009, Patrick Galbraith & Antony Curtis
All rights reserved.

Redistribution and use in source and binary forms, with or without
modification, are permitted provided that the following conditions are
met:

    * Redistributions of source code must retain the above copyright
notice, this list of conditions and the following disclaimer.

    * Neither the name of Patrick Galbraith nor the names of its
contributors may be used to endorse or promote products derived from
this software without specific prior written permission.

THIS SOFTWARE IS PROVIDED BY THE COPYRIGHT HOLDERS AND CONTRIBUTORS
"AS IS" AND ANY EXPRESS OR IMPLIED WARRANTIES, INCLUDING, BUT NOT
LIMITED TO, THE IMPLIED WARRANTIES OF MERCHANTABILITY AND FITNESS FOR
A PARTICULAR PURPOSE ARE DISCLAIMED. IN NO EVENT SHALL THE COPYRIGHT
OWNER OR CONTRIBUTORS BE LIABLE FOR ANY DIRECT, INDIRECT, INCIDENTAL,
SPECIAL, EXEMPLARY, OR CONSEQUENTIAL DAMAGES (INCLUDING, BUT NOT
LIMITED TO, PROCUREMENT OF SUBSTITUTE GOODS OR SERVICES; LOSS OF USE,
DATA, OR PROFITS; OR BUSINESS INTERRUPTION) HOWEVER CAUSED AND ON ANY
THEORY OF LIABILITY, WHETHER IN CONTRACT, STRICT LIABILITY, OR TORT
(INCLUDING NEGLIGENCE OR OTHERWISE) ARISING IN ANY WAY OUT OF THE USE
OF THIS SOFTWARE, EVEN IF ADVISED OF THE POSSIBILITY OF SUCH DAMAGE.
*/
/*

  FederatedX Pluggable Storage Engine

  ha_federatedx.cc - FederatedX Pluggable Storage Engine
  Patrick Galbraith, 2008

  This is a handler which uses a foreign database as the data file, as
  opposed to a handler like MyISAM, which uses .MYD files locally.

  How this handler works
  ----------------------------------
  Normal database files are local and as such: You create a table called
  'users', a file such as 'users.MYD' is created. A handler reads, inserts,
  deletes, updates data in this file. The data is stored in particular format,
  so to read, that data has to be parsed into fields, to write, fields have to
  be stored in this format to write to this data file.

  With FederatedX storage engine, there will be no local files
  for each table's data (such as .MYD). A foreign database will store
  the data that would normally be in this file. This will necessitate
  the use of MySQL client API to read, delete, update, insert this
  data. The data will have to be retrieve via an SQL call "SELECT *
  FROM users". Then, to read this data, it will have to be retrieved
  via mysql_fetch_row one row at a time, then converted from the
  column in this select into the format that the handler expects.

  The create table will simply create the .frm file, and within the
  "CREATE TABLE" SQL, there SHALL be any of the following :

  connection=scheme://username:password@hostname:port/database/tablename
  connection=scheme://username@hostname/database/tablename
  connection=scheme://username:password@hostname/database/tablename
  connection=scheme://username:password@hostname/database/tablename

  - OR -

  As of 5.1 federatedx now allows you to use a non-url
  format, taking advantage of mysql.servers:

  connection="connection_one"
  connection="connection_one/table_foo"

  An example would be:

  connection=mysql://username:password@hostname:port/database/tablename

  or, if we had:

  create server 'server_one' foreign data wrapper 'mysql' options
  (HOST '127.0.0.1',
  DATABASE 'db1',
  USER 'root',
  PASSWORD '',
  PORT 3306,
  SOCKET '',
  OWNER 'root');

  CREATE TABLE federatedx.t1 (
    `id` int(20) NOT NULL,
    `name` varchar(64) NOT NULL default ''
    )
  ENGINE="FEDERATEDX" DEFAULT CHARSET=latin1
  CONNECTION='server_one';

  So, this will have been the equivalent of

  CONNECTION="mysql://root@127.0.0.1:3306/db1/t1"

  Then, we can also change the server to point to a new schema:

  ALTER SERVER 'server_one' options(DATABASE 'db2');

  All subsequent calls will now be against db2.t1! Guess what? You don't
  have to perform an alter table!

  This connecton="connection string" is necessary for the handler to be
  able to connect to the foreign server, either by URL, or by server
  name. 


  The basic flow is this:

  SQL calls issues locally ->
  mysql handler API (data in handler format) ->
  mysql client API (data converted to SQL calls) ->
  foreign database -> mysql client API ->
  convert result sets (if any) to handler format ->
  handler API -> results or rows affected to local

  What this handler does and doesn't support
  ------------------------------------------
  * Tables MUST be created on the foreign server prior to any action on those
    tables via the handler, first version. IMPORTANT: IF you MUST use the
    federatedx storage engine type on the REMOTE end, MAKE SURE [ :) ] That
    the table you connect to IS NOT a table pointing BACK to your ORIGNAL
    table! You know  and have heard the screaching of audio feedback? You
    know putting two mirror in front of each other how the reflection
    continues for eternity? Well, need I say more?!
  * There will not be support for transactions.
  * There is no way for the handler to know if the foreign database or table
    has changed. The reason for this is that this database has to work like a
    data file that would never be written to by anything other than the
    database. The integrity of the data in the local table could be breached
    if there was any change to the foreign database.
  * Support for SELECT, INSERT, UPDATE , DELETE, indexes.
  * No ALTER TABLE, DROP TABLE or any other Data Definition Language calls.
  * Prepared statements will not be used in the first implementation, it
    remains to to be seen whether the limited subset of the client API for the
    server supports this.
  * This uses SELECT, INSERT, UPDATE, DELETE and not HANDLER for its
    implementation.
  * This will not work with the query cache.

   Method calls

   A two column table, with one record:

   (SELECT)

   "SELECT * FROM foo"
    ha_federatedx::info
    ha_federatedx::scan_time:
    ha_federatedx::rnd_init: share->select_query SELECT * FROM foo
    ha_federatedx::extra

    <for every row of data retrieved>
    ha_federatedx::rnd_next
    ha_federatedx::convert_row_to_internal_format
    ha_federatedx::rnd_next
    </for every row of data retrieved>

    ha_federatedx::rnd_end
    ha_federatedx::extra
    ha_federatedx::reset

    (INSERT)

    "INSERT INTO foo (id, ts) VALUES (2, now());"

    ha_federatedx::write_row

    ha_federatedx::reset

    (UPDATE)

    "UPDATE foo SET ts = now() WHERE id = 1;"

    ha_federatedx::index_init
    ha_federatedx::index_read
    ha_federatedx::index_read_idx
    ha_federatedx::rnd_next
    ha_federatedx::convert_row_to_internal_format
    ha_federatedx::update_row

    ha_federatedx::extra
    ha_federatedx::extra
    ha_federatedx::extra
    ha_federatedx::external_lock
    ha_federatedx::reset


    How do I use this handler?
    --------------------------

    <insert text about plugin storage engine>

    Next, to use this handler, it's very simple. You must
    have two databases running, either both on the same host, or
    on different hosts.

    One the server that will be connecting to the foreign
    host (client), you create your table as such:

    CREATE TABLE test_table (
      id     int(20) NOT NULL auto_increment,
      name   varchar(32) NOT NULL default '',
      other  int(20) NOT NULL default '0',
      PRIMARY KEY  (id),
      KEY name (name),
      KEY other_key (other))
       ENGINE="FEDERATEDX"
       DEFAULT CHARSET=latin1
       CONNECTION='mysql://root@127.0.0.1:9306/federatedx/test_federatedx';

   Notice the "COMMENT" and "ENGINE" field? This is where you
   respectively set the engine type, "FEDERATEDX" and foreign
   host information, this being the database your 'client' database
   will connect to and use as the "data file". Obviously, the foreign
   database is running on port 9306, so you want to start up your other
   database so that it is indeed on port 9306, and your federatedx
   database on a port other than that. In my setup, I use port 5554
   for federatedx, and port 5555 for the foreign database.

   Then, on the foreign database:

   CREATE TABLE test_table (
     id     int(20) NOT NULL auto_increment,
     name   varchar(32) NOT NULL default '',
     other  int(20) NOT NULL default '0',
     PRIMARY KEY  (id),
     KEY name (name),
     KEY other_key (other))
     ENGINE="<NAME>" <-- whatever you want, or not specify
     DEFAULT CHARSET=latin1 ;

    This table is exactly the same (and must be exactly the same),
    except that it is not using the federatedx handler and does
    not need the URL.


    How to see the handler in action
    --------------------------------

    When developing this handler, I compiled the federatedx database with
    debugging:

    ./configure --with-federatedx-storage-engine
    --prefix=/home/mysql/mysql-build/federatedx/ --with-debug

    Once compiled, I did a 'make install' (not for the purpose of installing
    the binary, but to install all the files the binary expects to see in the
    diretory I specified in the build with --prefix,
    "/home/mysql/mysql-build/federatedx".

    Then, I started the foreign server:

    /usr/local/mysql/bin/mysqld_safe
    --user=mysql --log=/tmp/mysqld.5555.log -P 5555

    Then, I went back to the directory containing the newly compiled mysqld,
    <builddir>/sql/, started up gdb:

    gdb ./mysqld

    Then, withn the (gdb) prompt:
    (gdb) run --gdb --port=5554 --socket=/tmp/mysqld.5554 --skip-innodb --debug-dbug

    Next, I open several windows for each:

    1. Tail the debug trace: tail -f /tmp/mysqld.trace|grep ha_fed
    2. Tail the SQL calls to the foreign database: tail -f /tmp/mysqld.5555.log
    3. A window with a client open to the federatedx server on port 5554
    4. A window with a client open to the federatedx server on port 5555

    I would create a table on the client to the foreign server on port
    5555, and then to the federatedx server on port 5554. At this point,
    I would run whatever queries I wanted to on the federatedx server,
    just always remembering that whatever changes I wanted to make on
    the table, or if I created new tables, that I would have to do that
    on the foreign server.

    Another thing to look for is 'show variables' to show you that you have
    support for federatedx handler support:

    show variables like '%federat%'

    and:

    show storage engines;

    Both should display the federatedx storage handler.


    Testing
    -------

    Testing for FederatedX as a pluggable storage engine for
    now is a manual process that I intend to build a test
    suite that works for all pluggable storage engines.

    How to test

    1. cp fed.dat /tmp
    (make sure you have access to "test". Use a user that has
    super privileges for now)
    2. mysql -f -u root test < federated.test > federated.myresult 2>&1
    3. diff federated.result federated.myresult (there _should_ be no differences)


*/

#ifdef USE_PRAGMA_IMPLEMENTATION
#pragma implementation                          // gcc: Class implementation
#endif

#define MYSQL_SERVER 1
#include <mysql/plugin.h>
#include "ha_federatedx.h"
#include "sql_servers.h"
#include "sql_analyse.h"                        // append_escaped()
#include "sql_show.h"                           // append_identifier()

#ifdef I_AM_PARANOID
#define MIN_PORT 1023
#else
#define MIN_PORT 0
#endif

/* Variables for federatedx share methods */
static HASH federatedx_open_tables;             // To track open tables
static HASH federatedx_open_servers;            // To track open servers
mysql_mutex_t federatedx_mutex;                 // To init the hash
const char ident_quote_char= '`';               // Character for quoting
                                                // identifiers
const char value_quote_char= '\'';              // Character for quoting
                                                // literals
static const int bulk_padding= 64;              // bytes "overhead" in packet

/* Variables used when chopping off trailing characters */
static const uint sizeof_trailing_comma= sizeof(", ") - 1;
static const uint sizeof_trailing_closeparen= sizeof(") ") - 1;
static const uint sizeof_trailing_and= sizeof(" AND ") - 1;
static const uint sizeof_trailing_where= sizeof(" WHERE ") - 1;

/* Static declaration for handerton */
static handler *federatedx_create_handler(handlerton *hton,
                                         TABLE_SHARE *table,
                                         MEM_ROOT *mem_root);

/* FederatedX storage engine handlerton */

static handler *federatedx_create_handler(handlerton *hton, 
                                         TABLE_SHARE *table,
                                         MEM_ROOT *mem_root)
{
  return new (mem_root) ha_federatedx(hton, table);
}


/* Function we use in the creation of our hash to get key */

static uchar *
federatedx_share_get_key(FEDERATEDX_SHARE *share, size_t *length,
                         my_bool not_used __attribute__ ((unused)))
{
  *length= share->share_key_length;
  return (uchar*) share->share_key;
}


static uchar *
federatedx_server_get_key(FEDERATEDX_SERVER *server, size_t *length,
                          my_bool not_used __attribute__ ((unused)))
{
  *length= server->key_length;
  return server->key;
}

#ifdef HAVE_PSI_INTERFACE
static PSI_mutex_key fe_key_mutex_federatedx, fe_key_mutex_FEDERATEDX_SERVER_mutex;

static PSI_mutex_info all_federated_mutexes[]=
{
  { &fe_key_mutex_federatedx, "federatedx", PSI_FLAG_GLOBAL},
  { &fe_key_mutex_FEDERATEDX_SERVER_mutex, "FEDERATED_SERVER::mutex", 0}
};

static void init_federated_psi_keys(void)
{
  const char* category= "federated";
  int count;

  if (PSI_server == NULL)
    return;

  count= array_elements(all_federated_mutexes);
  PSI_server->register_mutex(category, all_federated_mutexes, count);
}
#else
#define init_federated_psi_keys() /* no-op */
#endif /* HAVE_PSI_INTERFACE */


/*
  Initialize the federatedx handler.

  SYNOPSIS
    federatedx_db_init()
    p		Handlerton

  RETURN
    FALSE       OK
    TRUE        Error
*/

int federatedx_db_init(void *p)
{
  DBUG_ENTER("federatedx_db_init");
  init_federated_psi_keys();
  handlerton *federatedx_hton= (handlerton *)p;
  federatedx_hton->state= SHOW_OPTION_YES;
  /* Needed to work with old .frm files */
  federatedx_hton->db_type= DB_TYPE_FEDERATED_DB;
  federatedx_hton->savepoint_offset= sizeof(ulong);
  federatedx_hton->close_connection= ha_federatedx::disconnect;
  federatedx_hton->savepoint_set= ha_federatedx::savepoint_set;
  federatedx_hton->savepoint_rollback= ha_federatedx::savepoint_rollback;
  federatedx_hton->savepoint_release= ha_federatedx::savepoint_release;
  federatedx_hton->commit= ha_federatedx::commit;
  federatedx_hton->rollback= ha_federatedx::rollback;
  federatedx_hton->discover_table_structure= ha_federatedx::discover_assisted;
  federatedx_hton->create= federatedx_create_handler;
  federatedx_hton->flags= HTON_ALTER_NOT_SUPPORTED;

  if (mysql_mutex_init(fe_key_mutex_federatedx,
                       &federatedx_mutex, MY_MUTEX_INIT_FAST))
    goto error;
  if (!my_hash_init(&federatedx_open_tables, &my_charset_bin, 32, 0, 0,
                 (my_hash_get_key) federatedx_share_get_key, 0, 0) &&
      !my_hash_init(&federatedx_open_servers, &my_charset_bin, 32, 0, 0,
                 (my_hash_get_key) federatedx_server_get_key, 0, 0))
  {
    DBUG_RETURN(FALSE);
  }

  mysql_mutex_destroy(&federatedx_mutex);
error:
  DBUG_RETURN(TRUE);
}


/*
  Release the federatedx handler.

  SYNOPSIS
    federatedx_db_end()

  RETURN
    FALSE       OK
*/

int federatedx_done(void *p)
{
  my_hash_free(&federatedx_open_tables);
  my_hash_free(&federatedx_open_servers);
  mysql_mutex_destroy(&federatedx_mutex);

  return 0;
}

/**
  @brief Append identifiers to the string.

  @param[in,out] string	The target string.
  @param[in] name 		Identifier name
  @param[in] length 	Length of identifier name in bytes
  @param[in] quote_char Quote char to use for quoting identifier.

  @return Operation Status
  @retval FALSE OK
  @retval TRUE  There was an error appending to the string.

  @note This function is based upon the append_identifier() function
        in sql_show.cc except that quoting always occurs.
*/

bool append_ident(String *string, const char *name, uint length,
                  const char quote_char)
{
  bool result;
  uint clen;
  const char *name_end;
  DBUG_ENTER("append_ident");

  if (quote_char)
  {
    string->reserve(length * 2 + 2);
    if ((result= string->append(&quote_char, 1, system_charset_info)))
      goto err;

    for (name_end= name+length; name < name_end; name+= clen)
    {
      uchar c= *(uchar *) name;
      if (!(clen= my_mbcharlen(system_charset_info, c)))
        clen= 1;
      if (clen == 1 && c == (uchar) quote_char &&
          (result= string->append(&quote_char, 1, system_charset_info)))
        goto err;
      if ((result= string->append(name, clen, string->charset())))
        goto err;
    }
    result= string->append(&quote_char, 1, system_charset_info);
  }
  else
    result= string->append(name, length, system_charset_info);

err:
  DBUG_RETURN(result);
}


static int parse_url_error(FEDERATEDX_SHARE *share, TABLE_SHARE *table_s,
                           int error_num)
{
  char buf[FEDERATEDX_QUERY_BUFFER_SIZE];
  int buf_len;
  DBUG_ENTER("ha_federatedx parse_url_error");

<<<<<<< HEAD
  buf_len= min(table_s->connect_string.length,
=======
  buf_len= MY_MIN(table->s->connect_string.length,
>>>>>>> 74ec9f77
               FEDERATEDX_QUERY_BUFFER_SIZE-1);
  strmake(buf, table_s->connect_string.str, buf_len);
  my_error(error_num, MYF(0), buf, 14);
  DBUG_RETURN(error_num);
}

/*
  retrieve server object which contains server meta-data 
  from the system table given a server's name, set share
  connection parameter members
*/
int get_connection(MEM_ROOT *mem_root, FEDERATEDX_SHARE *share)
{
  int error_num= ER_FOREIGN_SERVER_DOESNT_EXIST;
  FOREIGN_SERVER *server, server_buffer;
  DBUG_ENTER("ha_federatedx::get_connection");

  /*
    get_server_by_name() clones the server if exists and allocates
	copies of strings in the supplied mem_root
  */
  if (!(server=
       get_server_by_name(mem_root, share->connection_string, &server_buffer)))
  {
    DBUG_PRINT("info", ("get_server_by_name returned > 0 error condition!"));
    /* need to come up with error handling */
    error_num=1;
    goto error;
  }
  DBUG_PRINT("info", ("get_server_by_name returned server at %lx",
                      (long unsigned int) server));

  /*
    Most of these should never be empty strings, error handling will
    need to be implemented. Also, is this the best way to set the share
    members? Is there some allocation needed? In running this code, it works
    except there are errors in the trace file of the share being overrun 
    at the address of the share.
  */
  share->server_name_length= server->server_name_length;
  share->server_name= server->server_name;
  share->username= server->username;
  share->password= server->password;
  share->database= server->db;
  share->port= server->port > MIN_PORT && server->port < 65536 ? 
               (ushort) server->port : MYSQL_PORT;
  share->hostname= server->host;
  if (!(share->socket= server->socket) &&
      !strcmp(share->hostname, my_localhost))
    share->socket= (char *) MYSQL_UNIX_ADDR;
  share->scheme= server->scheme;

  DBUG_PRINT("info", ("share->username: %s", share->username));
  DBUG_PRINT("info", ("share->password: %s", share->password));
  DBUG_PRINT("info", ("share->hostname: %s", share->hostname));
  DBUG_PRINT("info", ("share->database: %s", share->database));
  DBUG_PRINT("info", ("share->port:     %d", share->port));
  DBUG_PRINT("info", ("share->socket:   %s", share->socket));
  DBUG_RETURN(0);

error:
  my_printf_error(error_num, "server name: '%s' doesn't exist!",
                  MYF(0), share->connection_string);
  DBUG_RETURN(error_num);
}

/*
  Parse connection info from table->s->connect_string

  SYNOPSIS
    parse_url()
    mem_root            MEM_ROOT pointer for memory allocation
    share               pointer to FEDERATEDX share
    table               pointer to current TABLE class
    table_create_flag   determines what error to throw

  DESCRIPTION
    Populates the share with information about the connection
    to the foreign database that will serve as the data source.
    This string must be specified (currently) in the "CONNECTION" field,
    listed in the CREATE TABLE statement.

    This string MUST be in the format of any of these:

    CONNECTION="scheme://username:password@hostname:port/database/table"
    CONNECTION="scheme://username@hostname/database/table"
    CONNECTION="scheme://username@hostname:port/database/table"
    CONNECTION="scheme://username:password@hostname/database/table"

    _OR_

    CONNECTION="connection name"

    

  An Example:

  CREATE TABLE t1 (id int(32))
    ENGINE="FEDERATEDX"
    CONNECTION="mysql://joe:joespass@192.168.1.111:9308/federatedx/testtable";

  CREATE TABLE t2 (
    id int(4) NOT NULL auto_increment,
    name varchar(32) NOT NULL,
    PRIMARY KEY(id)
    ) ENGINE="FEDERATEDX" CONNECTION="my_conn";

  ***IMPORTANT***
  Currently, the FederatedX Storage Engine only supports connecting to another
  Database ("scheme" of "mysql"). Connections using JDBC as well as 
  other connectors are in the planning stage.
  

  'password' and 'port' are both optional.

  RETURN VALUE
    0           success
    error_num   particular error code 

*/

static int parse_url(MEM_ROOT *mem_root, FEDERATEDX_SHARE *share,
                     TABLE_SHARE *table_s, uint table_create_flag)
{
  uint error_num= (table_create_flag ?
                   ER_FOREIGN_DATA_STRING_INVALID_CANT_CREATE :
                   ER_FOREIGN_DATA_STRING_INVALID);
  DBUG_ENTER("ha_federatedx::parse_url");

  share->port= 0;
  share->socket= 0;
  DBUG_PRINT("info", ("share at %lx", (long unsigned int) share));
  DBUG_PRINT("info", ("Length: %u", (uint) table_s->connect_string.length));
  DBUG_PRINT("info", ("String: '%.*s'", (int) table_s->connect_string.length,
                      table_s->connect_string.str));
  share->connection_string= strmake_root(mem_root, table_s->connect_string.str,
                                       table_s->connect_string.length);

  DBUG_PRINT("info",("parse_url alloced share->connection_string %lx",
                     (long unsigned int) share->connection_string));

  DBUG_PRINT("info",("share->connection_string: %s",share->connection_string));
  /*
    No :// or @ in connection string. Must be a straight connection name of
    either "servername" or "servername/tablename"
  */
  if ((!strstr(share->connection_string, "://") &&
       (!strchr(share->connection_string, '@'))))
  {

    DBUG_PRINT("info",
               ("share->connection_string: %s  internal format "
                "share->connection_string: %lx",
                share->connection_string,
                (ulong) share->connection_string));

    /* ok, so we do a little parsing, but not completely! */
    share->parsed= FALSE;
    /*
      If there is a single '/' in the connection string, this means the user is
      specifying a table name
    */

    if ((share->table_name= strchr(share->connection_string, '/')))
    {
      *share->table_name++= '\0';
      share->table_name_length= strlen(share->table_name);

      DBUG_PRINT("info", 
                 ("internal format, parsed table_name "
                  "share->connection_string: %s  share->table_name: %s",
                  share->connection_string, share->table_name));

      /*
        there better not be any more '/'s !
      */
      if (strchr(share->table_name, '/'))
        goto error;
    }
    /*
      Otherwise, straight server name, use tablename of federatedx table
      as remote table name
    */
    else
    {
      /*
        Connection specifies everything but, resort to
        expecting remote and foreign table names to match
      */
      share->table_name= strmake_root(mem_root, table_s->table_name.str,
                                      (share->table_name_length=
                                       table_s->table_name.length));
      DBUG_PRINT("info", 
                 ("internal format, default table_name "
                  "share->connection_string: %s  share->table_name: %s",
                  share->connection_string, share->table_name));
    }

    if ((error_num= get_connection(mem_root, share)))
      goto error;
  }
  else
  {
    share->parsed= TRUE;
    // Add a null for later termination of table name
    share->connection_string[table_s->connect_string.length]= 0;
    share->scheme= share->connection_string;
    DBUG_PRINT("info",("parse_url alloced share->scheme: %lx",
                       (ulong) share->scheme));

    /*
      Remove addition of null terminator and store length
      for each string  in share
    */
    if (!(share->username= strstr(share->scheme, "://")))
      goto error;
    share->scheme[share->username - share->scheme]= '\0';

    if (!federatedx_io::handles_scheme(share->scheme))
      goto error;

    share->username+= 3;

    if (!(share->hostname= strchr(share->username, '@')))
      goto error;
    *share->hostname++= '\0';                   // End username

    if ((share->password= strchr(share->username, ':')))
    {
      *share->password++= '\0';                 // End username

      /* make sure there isn't an extra / or @ */
      if ((strchr(share->password, '/') || strchr(share->hostname, '@')))
        goto error;
      /*
        Found that if the string is:
        user:@hostname:port/db/table
        Then password is a null string, so set to NULL
      */
      if (share->password[0] == '\0')
        share->password= NULL;
    }

    /* make sure there isn't an extra / or @ */
    if ((strchr(share->username, '/')) || (strchr(share->hostname, '@')))
      goto error;

    if (!(share->database= strchr(share->hostname, '/')))
      goto error;
    *share->database++= '\0';

    if ((share->sport= strchr(share->hostname, ':')))
    {
      *share->sport++= '\0';
      if (share->sport[0] == '\0')
        share->sport= NULL;
      else
        share->port= atoi(share->sport);
    }

    if (!(share->table_name= strchr(share->database, '/')))
      goto error;
    *share->table_name++= '\0';

    share->table_name_length= strlen(share->table_name);

    /* make sure there's not an extra / */
    if ((strchr(share->table_name, '/')))
      goto error;

    if (share->hostname[0] == '\0')
      share->hostname= NULL;

  }
  if (!share->port)
  {
    if (!share->hostname || strcmp(share->hostname, my_localhost) == 0)
      share->socket= (char *) MYSQL_UNIX_ADDR;
    else
      share->port= MYSQL_PORT;
  }

  DBUG_PRINT("info",
             ("scheme: %s  username: %s  password: %s  hostname: %s  "
              "port: %d  db: %s  tablename: %s",
              share->scheme, share->username, share->password,
              share->hostname, share->port, share->database,
              share->table_name));

  DBUG_RETURN(0);

error:
  DBUG_RETURN(parse_url_error(share, table_s, error_num));
}

/*****************************************************************************
** FEDERATEDX tables
*****************************************************************************/

ha_federatedx::ha_federatedx(handlerton *hton,
                           TABLE_SHARE *table_arg)
  :handler(hton, table_arg),
   txn(0), io(0), stored_result(0)
{
  bzero(&bulk_insert, sizeof(bulk_insert));
}


/*
  Convert MySQL result set row to handler internal format

  SYNOPSIS
    convert_row_to_internal_format()
      record    Byte pointer to record
      row       MySQL result set row from fetchrow()
      result	Result set to use

  DESCRIPTION
    This method simply iterates through a row returned via fetchrow with
    values from a successful SELECT , and then stores each column's value
    in the field object via the field object pointer (pointing to the table's
    array of field object pointers). This is how the handler needs the data
    to be stored to then return results back to the user

  RETURN VALUE
    0   After fields have had field values stored from record
*/

uint ha_federatedx::convert_row_to_internal_format(uchar *record,
                                                  FEDERATEDX_IO_ROW *row,
                                                  FEDERATEDX_IO_RESULT *result)
{
  ulong *lengths;
  Field **field;
  int column= 0;
  my_bitmap_map *old_map= dbug_tmp_use_all_columns(table, table->write_set);
  DBUG_ENTER("ha_federatedx::convert_row_to_internal_format");

  lengths= io->fetch_lengths(result);

  for (field= table->field; *field; field++, column++)
  {
    /*
      index variable to move us through the row at the
      same iterative step as the field
    */
    my_ptrdiff_t old_ptr;
    old_ptr= (my_ptrdiff_t) (record - table->record[0]);
    (*field)->move_field_offset(old_ptr);
    if (io->is_column_null(row, column))
      (*field)->set_null();
    else
    {
      if (bitmap_is_set(table->read_set, (*field)->field_index))
      {
        (*field)->set_notnull();
        (*field)->store(io->get_column_data(row, column), lengths[column], &my_charset_bin);
      }
    }
    (*field)->move_field_offset(-old_ptr);
  }
  dbug_tmp_restore_column_map(table->write_set, old_map);
  DBUG_RETURN(0);
}

static bool emit_key_part_name(String *to, KEY_PART_INFO *part)
{
  DBUG_ENTER("emit_key_part_name");
  if (append_ident(to, part->field->field_name, 
                   strlen(part->field->field_name), ident_quote_char))
    DBUG_RETURN(1);                           // Out of memory
  DBUG_RETURN(0);
}

static bool emit_key_part_element(String *to, KEY_PART_INFO *part,
                                  bool needs_quotes, bool is_like,
                                  const uchar *ptr, uint len)
{
  Field *field= part->field;
  DBUG_ENTER("emit_key_part_element");

  if (needs_quotes && to->append(STRING_WITH_LEN("'")))
    DBUG_RETURN(1);

  if (part->type == HA_KEYTYPE_BIT)
  {
    char buff[STRING_BUFFER_USUAL_SIZE], *buf= buff;

    *buf++= '0';
    *buf++= 'x';
    buf= octet2hex(buf, (char*) ptr, len);
    if (to->append((char*) buff, (uint)(buf - buff)))
      DBUG_RETURN(1);
  }
  else if (part->key_part_flag & HA_BLOB_PART)
  {
    String blob;
    uint blob_length= uint2korr(ptr);
    blob.set_quick((char*) ptr+HA_KEY_BLOB_LENGTH,
                   blob_length, &my_charset_bin);
    if (append_escaped(to, &blob))
      DBUG_RETURN(1);
  }
  else if (part->key_part_flag & HA_VAR_LENGTH_PART)
  {
    String varchar;
    uint var_length= uint2korr(ptr);
    varchar.set_quick((char*) ptr+HA_KEY_BLOB_LENGTH,
                      var_length, &my_charset_bin);
    if (append_escaped(to, &varchar))
      DBUG_RETURN(1);
  }
  else
  {
    char strbuff[MAX_FIELD_WIDTH];
    String str(strbuff, sizeof(strbuff), part->field->charset()), *res;

    res= field->val_str(&str, ptr);

    if (field->result_type() == STRING_RESULT)
    {
      if (append_escaped(to, res))
        DBUG_RETURN(1);
    }
    else if (to->append(res->ptr(), res->length()))
      DBUG_RETURN(1);
  }

  if (is_like && to->append(STRING_WITH_LEN("%")))
    DBUG_RETURN(1);

  if (needs_quotes && to->append(STRING_WITH_LEN("'")))
    DBUG_RETURN(1);

  DBUG_RETURN(0);
}

/*
  Create a WHERE clause based off of values in keys
  Note: This code was inspired by key_copy from key.cc

  SYNOPSIS
    create_where_from_key ()
      to          String object to store WHERE clause
      key_info    KEY struct pointer
      key         byte pointer containing key
      key_length  length of key
      range_type  0 - no range, 1 - min range, 2 - max range
                  (see enum range_operation)

  DESCRIPTION
    Using iteration through all the keys via a KEY_PART_INFO pointer,
    This method 'extracts' the value of each key in the byte pointer
    *key, and for each key found, constructs an appropriate WHERE clause

  RETURN VALUE
    0   After all keys have been accounted for to create the WHERE clause
    1   No keys found

    Range flags Table per Timour:

   -----------------
   - start_key:
     * ">"  -> HA_READ_AFTER_KEY
     * ">=" -> HA_READ_KEY_OR_NEXT
     * "="  -> HA_READ_KEY_EXACT

   - end_key:
     * "<"  -> HA_READ_BEFORE_KEY
     * "<=" -> HA_READ_AFTER_KEY

   records_in_range:
   -----------------
   - start_key:
     * ">"  -> HA_READ_AFTER_KEY
     * ">=" -> HA_READ_KEY_EXACT
     * "="  -> HA_READ_KEY_EXACT

   - end_key:
     * "<"  -> HA_READ_BEFORE_KEY
     * "<=" -> HA_READ_AFTER_KEY
     * "="  -> HA_READ_AFTER_KEY

0 HA_READ_KEY_EXACT,              Find first record else error
1 HA_READ_KEY_OR_NEXT,            Record or next record
2 HA_READ_KEY_OR_PREV,            Record or previous
3 HA_READ_AFTER_KEY,              Find next rec. after key-record
4 HA_READ_BEFORE_KEY,             Find next rec. before key-record
5 HA_READ_PREFIX,                 Key which as same prefix
6 HA_READ_PREFIX_LAST,            Last key with the same prefix
7 HA_READ_PREFIX_LAST_OR_PREV,    Last or prev key with the same prefix

Flags that I've found:

id, primary key, varchar

id = 'ccccc'
records_in_range: start_key 0 end_key 3
read_range_first: start_key 0 end_key NULL

id > 'ccccc'
records_in_range: start_key 3 end_key NULL
read_range_first: start_key 3 end_key NULL

id < 'ccccc'
records_in_range: start_key NULL end_key 4
read_range_first: start_key NULL end_key 4

id <= 'ccccc'
records_in_range: start_key NULL end_key 3
read_range_first: start_key NULL end_key 3

id >= 'ccccc'
records_in_range: start_key 0 end_key NULL
read_range_first: start_key 1 end_key NULL

id like 'cc%cc'
records_in_range: start_key 0 end_key 3
read_range_first: start_key 1 end_key 3

id > 'aaaaa' and id < 'ccccc'
records_in_range: start_key 3 end_key 4
read_range_first: start_key 3 end_key 4

id >= 'aaaaa' and id < 'ccccc';
records_in_range: start_key 0 end_key 4
read_range_first: start_key 1 end_key 4

id >= 'aaaaa' and id <= 'ccccc';
records_in_range: start_key 0 end_key 3
read_range_first: start_key 1 end_key 3

id > 'aaaaa' and id <= 'ccccc';
records_in_range: start_key 3 end_key 3
read_range_first: start_key 3 end_key 3

numeric keys:

id = 4
index_read_idx: start_key 0 end_key NULL 

id > 4
records_in_range: start_key 3 end_key NULL
read_range_first: start_key 3 end_key NULL

id >= 4
records_in_range: start_key 0 end_key NULL
read_range_first: start_key 1 end_key NULL

id < 4
records_in_range: start_key NULL end_key 4
read_range_first: start_key NULL end_key 4

id <= 4
records_in_range: start_key NULL end_key 3
read_range_first: start_key NULL end_key 3

id like 4
full table scan, select * from

id > 2 and id < 8
records_in_range: start_key 3 end_key 4
read_range_first: start_key 3 end_key 4

id >= 2 and id < 8
records_in_range: start_key 0 end_key 4
read_range_first: start_key 1 end_key 4

id >= 2 and id <= 8
records_in_range: start_key 0 end_key 3
read_range_first: start_key 1 end_key 3

id > 2 and id <= 8
records_in_range: start_key 3 end_key 3
read_range_first: start_key 3 end_key 3

multi keys (id int, name varchar, other varchar)

id = 1;
records_in_range: start_key 0 end_key 3
read_range_first: start_key 0 end_key NULL

id > 4;
id > 2 and name = '333'; remote: id > 2
id > 2 and name > '333'; remote: id > 2
id > 2 and name > '333' and other < 'ddd'; remote: id > 2 no results
id > 2 and name >= '333' and other < 'ddd'; remote: id > 2 1 result
id >= 4 and name = 'eric was here' and other > 'eeee';
records_in_range: start_key 3 end_key NULL
read_range_first: start_key 3 end_key NULL

id >= 4;
id >= 2 and name = '333' and other < 'ddd';
remote: `id`  >= 2 AND `name`  >= '333';
records_in_range: start_key 0 end_key NULL
read_range_first: start_key 1 end_key NULL

id < 4;
id < 3 and name = '222' and other <= 'ccc'; remote: id < 3
records_in_range: start_key NULL end_key 4
read_range_first: start_key NULL end_key 4

id <= 4;
records_in_range: start_key NULL end_key 3
read_range_first: start_key NULL end_key 3

id like 4;
full table scan

id  > 2 and id < 4;
records_in_range: start_key 3 end_key 4
read_range_first: start_key 3 end_key 4

id >= 2 and id < 4;
records_in_range: start_key 0 end_key 4
read_range_first: start_key 1 end_key 4

id >= 2 and id <= 4;
records_in_range: start_key 0 end_key 3
read_range_first: start_key 1 end_key 3

id > 2 and id <= 4;
id = 6 and name = 'eric was here' and other > 'eeee';
remote: (`id`  > 6 AND `name`  > 'eric was here' AND `other`  > 'eeee')
AND (`id`  <= 6) AND ( AND `name`  <= 'eric was here')
no results
records_in_range: start_key 3 end_key 3
read_range_first: start_key 3 end_key 3

Summary:

* If the start key flag is 0 the max key flag shouldn't even be set, 
  and if it is, the query produced would be invalid.
* Multipart keys, even if containing some or all numeric columns,
  are treated the same as non-numeric keys

  If the query is " = " (quotes or not):
  - records in range start key flag HA_READ_KEY_EXACT,
    end key flag HA_READ_AFTER_KEY (incorrect)
  - any other: start key flag HA_READ_KEY_OR_NEXT,
    end key flag HA_READ_AFTER_KEY (correct)

* 'like' queries (of key)
  - Numeric, full table scan
  - Non-numeric
      records_in_range: start_key 0 end_key 3
      other : start_key 1 end_key 3

* If the key flag is HA_READ_AFTER_KEY:
   if start_key, append >
   if end_key, append <=

* If create_where_key was called by records_in_range:

 - if the key is numeric:
    start key flag is 0 when end key is NULL, end key flag is 3 or 4
 - if create_where_key was called by any other function:
    start key flag is 1 when end key is NULL, end key flag is 3 or 4
 - if the key is non-numeric, or multipart
    When the query is an exact match, the start key flag is 0,
    end key flag is 3 for what should be a no-range condition where
    you should have 0 and max key NULL, which it is if called by
    read_range_first

Conclusion:

1. Need logic to determin if a key is min or max when the flag is
HA_READ_AFTER_KEY, and handle appending correct operator accordingly

2. Need a boolean flag to pass to create_where_from_key, used in the
switch statement. Add 1 to the flag if:
  - start key flag is HA_READ_KEY_EXACT and the end key is NULL

*/

bool ha_federatedx::create_where_from_key(String *to,
                                         KEY *key_info,
                                         const key_range *start_key,
                                         const key_range *end_key,
                                         bool from_records_in_range,
                                         bool eq_range)
{
  bool both_not_null=
    (start_key != NULL && end_key != NULL) ? TRUE : FALSE;
  const uchar *ptr;
  uint remainder, length;
  char tmpbuff[FEDERATEDX_QUERY_BUFFER_SIZE];
  String tmp(tmpbuff, sizeof(tmpbuff), system_charset_info);
  const key_range *ranges[2]= { start_key, end_key };
  my_bitmap_map *old_map;
  DBUG_ENTER("ha_federatedx::create_where_from_key");

  tmp.length(0); 
  if (start_key == NULL && end_key == NULL)
    DBUG_RETURN(1);

  old_map= dbug_tmp_use_all_columns(table, table->write_set);
  for (uint i= 0; i <= 1; i++)
  {
    bool needs_quotes;
    KEY_PART_INFO *key_part;
    if (ranges[i] == NULL)
      continue;

    if (both_not_null)
    {
      if (i > 0)
        tmp.append(STRING_WITH_LEN(") AND ("));
      else
        tmp.append(STRING_WITH_LEN(" ("));
    }

    for (key_part=  key_info->key_part,
           remainder= key_info->user_defined_key_parts,
           length= ranges[i]->length,
           ptr= ranges[i]->key; ;
         remainder--,
           key_part++)
    {
      Field *field= key_part->field;
      uint store_length= key_part->store_length;
      uint part_length= MY_MIN(store_length, length);
      needs_quotes= field->str_needs_quotes();
      DBUG_DUMP("key, start of loop", ptr, length);

      if (key_part->null_bit)
      {
        if (*ptr++)
        {
          /*
            We got "IS [NOT] NULL" condition against nullable column. We
            distinguish between "IS NOT NULL" and "IS NULL" by flag. For
            "IS NULL", flag is set to HA_READ_KEY_EXACT.
          */
          if (emit_key_part_name(&tmp, key_part) ||
              tmp.append(ranges[i]->flag == HA_READ_KEY_EXACT ?
                         " IS NULL " : " IS NOT NULL "))
            goto err;
          /*
            We need to adjust pointer and length to be prepared for next
            key part. As well as check if this was last key part.
          */
          goto prepare_for_next_key_part;
        }
      }

      if (tmp.append(STRING_WITH_LEN(" (")))
        goto err;

      switch (ranges[i]->flag) {
      case HA_READ_KEY_EXACT:
        DBUG_PRINT("info", ("federatedx HA_READ_KEY_EXACT %d", i));
        if (store_length >= length ||
            !needs_quotes ||
            key_part->type == HA_KEYTYPE_BIT ||
            field->result_type() != STRING_RESULT)
        {
          if (emit_key_part_name(&tmp, key_part))
            goto err;

          if (from_records_in_range)
          {
            if (tmp.append(STRING_WITH_LEN(" >= ")))
              goto err;
          }
          else
          {
            if (tmp.append(STRING_WITH_LEN(" = ")))
              goto err;
          }

          if (emit_key_part_element(&tmp, key_part, needs_quotes, 0, ptr,
                                    part_length))
            goto err;
        }
        else
        {
          /* LIKE */
          if (emit_key_part_name(&tmp, key_part) ||
              tmp.append(STRING_WITH_LEN(" LIKE ")) ||
              emit_key_part_element(&tmp, key_part, needs_quotes, 1, ptr,
                                    part_length))
            goto err;
        }
        break;
      case HA_READ_AFTER_KEY:
        if (eq_range)
        {
          if (tmp.append("1=1"))                // Dummy
            goto err;
          break;
        }
        DBUG_PRINT("info", ("federatedx HA_READ_AFTER_KEY %d", i));
        if (store_length >= length) /* end key */
        {
          if (emit_key_part_name(&tmp, key_part))
            goto err;

          if (i > 0) /* end key */
          {
            if (tmp.append(STRING_WITH_LEN(" <= ")))
              goto err;
          }
          else /* start key */
          {
            if (tmp.append(STRING_WITH_LEN(" > ")))
              goto err;
          }

          if (emit_key_part_element(&tmp, key_part, needs_quotes, 0, ptr,
                                    part_length))
          {
            goto err;
          }
          break;
        }
      case HA_READ_KEY_OR_NEXT:
        DBUG_PRINT("info", ("federatedx HA_READ_KEY_OR_NEXT %d", i));
        if (emit_key_part_name(&tmp, key_part) ||
            tmp.append(STRING_WITH_LEN(" >= ")) ||
            emit_key_part_element(&tmp, key_part, needs_quotes, 0, ptr,
              part_length))
          goto err;
        break;
      case HA_READ_BEFORE_KEY:
        DBUG_PRINT("info", ("federatedx HA_READ_BEFORE_KEY %d", i));
        if (store_length >= length)
        {
          if (emit_key_part_name(&tmp, key_part) ||
              tmp.append(STRING_WITH_LEN(" < ")) ||
              emit_key_part_element(&tmp, key_part, needs_quotes, 0, ptr,
                                    part_length))
            goto err;
          break;
        }
      case HA_READ_KEY_OR_PREV:
        DBUG_PRINT("info", ("federatedx HA_READ_KEY_OR_PREV %d", i));
        if (emit_key_part_name(&tmp, key_part) ||
            tmp.append(STRING_WITH_LEN(" <= ")) ||
            emit_key_part_element(&tmp, key_part, needs_quotes, 0, ptr,
                                  part_length))
          goto err;
        break;
      default:
        DBUG_PRINT("info",("cannot handle flag %d", ranges[i]->flag));
        goto err;
      }
      if (tmp.append(STRING_WITH_LEN(") ")))
        goto err;

prepare_for_next_key_part:
      if (store_length >= length)
        break;
      DBUG_PRINT("info", ("remainder %d", remainder));
      DBUG_ASSERT(remainder > 1);
      length-= store_length;
      /*
        For nullable columns, null-byte is already skipped before, that is
        ptr was incremented by 1. Since store_length still counts null-byte,
        we need to subtract 1 from store_length.
      */
      ptr+= store_length - test(key_part->null_bit);
      if (tmp.append(STRING_WITH_LEN(" AND ")))
        goto err;

      DBUG_PRINT("info",
                 ("create_where_from_key WHERE clause: %s",
                  tmp.c_ptr_quick()));
    }
  }
  dbug_tmp_restore_column_map(table->write_set, old_map);

  if (both_not_null)
    if (tmp.append(STRING_WITH_LEN(") ")))
      DBUG_RETURN(1);

  if (to->append(STRING_WITH_LEN(" WHERE ")))
    DBUG_RETURN(1);

  if (to->append(tmp))
    DBUG_RETURN(1);

  DBUG_RETURN(0);

err:
  dbug_tmp_restore_column_map(table->write_set, old_map);
  DBUG_RETURN(1);
}

static void fill_server(MEM_ROOT *mem_root, FEDERATEDX_SERVER *server,
                        FEDERATEDX_SHARE *share, CHARSET_INFO *table_charset)
{
  char buffer[STRING_BUFFER_USUAL_SIZE];
  String key(buffer, sizeof(buffer), &my_charset_bin);  
  String scheme(share->scheme, &my_charset_latin1);
  String hostname(share->hostname, &my_charset_latin1);
  String database(share->database, system_charset_info);
  String username(share->username, system_charset_info);
  String socket(share->socket ? share->socket : "", files_charset_info);
  String password(share->password ? share->password : "", &my_charset_bin);
  DBUG_ENTER("fill_server");

  /* Do some case conversions */
  scheme.reserve(scheme.length());
  scheme.length(my_casedn_str(&my_charset_latin1, scheme.c_ptr_safe()));
  
  hostname.reserve(hostname.length());
  hostname.length(my_casedn_str(&my_charset_latin1, hostname.c_ptr_safe()));
  
  if (lower_case_table_names)
  {
    database.reserve(database.length());
    database.length(my_casedn_str(system_charset_info, database.c_ptr_safe()));
  }

#ifndef __WIN__
  /*
    TODO: there is no unix sockets under windows so the engine should be
    revised about using sockets in such environment.
  */
  if (lower_case_file_system && socket.length())
  {
    socket.reserve(socket.length());
    socket.length(my_casedn_str(files_charset_info, socket.c_ptr_safe()));
  }
#endif

  /* start with all bytes zeroed */  
  bzero(server, sizeof(*server));

  key.length(0);
  key.reserve(scheme.length() + hostname.length() + database.length() +
              socket.length() + username.length() + password.length() +
       sizeof(int) + 8);
  key.append(scheme);
  key.q_append('\0');
  server->hostname= (const char *) (intptr) key.length();
  key.append(hostname);
  key.q_append('\0');
  server->database= (const char *) (intptr) key.length();
  key.append(database);
  key.q_append('\0');
  key.q_append((uint32) share->port);
  server->socket= (const char *) (intptr) key.length();
  key.append(socket);
  key.q_append('\0');
  server->username= (const char *) (intptr) key.length();
  key.append(username);
  key.q_append('\0');
  server->password= (const char *) (intptr) key.length();
  key.append(password);
  key.c_ptr_safe();                             // Ensure we have end \0

  server->key_length= key.length();
  /* Copy and add end \0 */
  server->key= (uchar *)  strmake_root(mem_root, key.ptr(), key.length());

  /* pointer magic */
  server->scheme+= (intptr) server->key;
  server->hostname+= (intptr) server->key;
  server->database+= (intptr) server->key;
  server->username+= (intptr) server->key;
  server->password+= (intptr) server->key;
  server->socket+= (intptr) server->key;
  server->port= share->port;

  if (!share->socket)
    server->socket= NULL;
  if (!share->password)
    server->password= NULL;

  if (table_charset)
    server->csname= strdup_root(mem_root, table_charset->csname);

  DBUG_VOID_RETURN;
}


static FEDERATEDX_SERVER *get_server(FEDERATEDX_SHARE *share, TABLE *table)
{
  FEDERATEDX_SERVER *server= NULL, tmp_server;
  MEM_ROOT mem_root;
  char buffer[STRING_BUFFER_USUAL_SIZE];
  String key(buffer, sizeof(buffer), &my_charset_bin);  
  String scheme(share->scheme, &my_charset_latin1);
  String hostname(share->hostname, &my_charset_latin1);
  String database(share->database, system_charset_info);
  String username(share->username, system_charset_info);
  String socket(share->socket ? share->socket : "", files_charset_info);
  String password(share->password ? share->password : "", &my_charset_bin);
  DBUG_ENTER("ha_federated.cc::get_server");

  mysql_mutex_assert_owner(&federatedx_mutex);

  init_alloc_root(&mem_root, 4096, 4096, MYF(0));

  fill_server(&mem_root, &tmp_server, share, table ? table->s->table_charset : 0);

  if (!(server= (FEDERATEDX_SERVER *) my_hash_search(&federatedx_open_servers,
                                                 tmp_server.key,
                                                 tmp_server.key_length)))
  {
    if (!table || !tmp_server.csname)
      goto error;
 
    if (!(server= (FEDERATEDX_SERVER *) memdup_root(&mem_root, 
                          (char *) &tmp_server,
                          sizeof(*server))))
      goto error;

    server->mem_root= mem_root;

    if (my_hash_insert(&federatedx_open_servers, (uchar*) server))
      goto error;

    mysql_mutex_init(fe_key_mutex_FEDERATEDX_SERVER_mutex,
                     &server->mutex, MY_MUTEX_INIT_FAST);
  }
  else
    free_root(&mem_root, MYF(0)); /* prevents memory leak */

  server->use_count++;
  
  DBUG_RETURN(server);
error:
  free_root(&mem_root, MYF(0));
  DBUG_RETURN(NULL);
}


/*
  Example of simple lock controls. The "share" it creates is structure we will
  pass to each federatedx handler. Do you have to have one of these? Well, you
  have pieces that are used for locking, and they are needed to function.
*/

static FEDERATEDX_SHARE *get_share(const char *table_name, TABLE *table)
{
  char query_buffer[FEDERATEDX_QUERY_BUFFER_SIZE];
  Field **field;
  String query(query_buffer, sizeof(query_buffer), &my_charset_bin);
  FEDERATEDX_SHARE *share= NULL, tmp_share;
  MEM_ROOT mem_root;
  DBUG_ENTER("ha_federatedx.cc::get_share");

  /*
    In order to use this string, we must first zero it's length,
    or it will contain garbage
  */
  query.length(0);

  bzero(&tmp_share, sizeof(tmp_share));
  init_alloc_root(&mem_root, 256, 0, MYF(0));

  mysql_mutex_lock(&federatedx_mutex);

  tmp_share.share_key= table_name;
  tmp_share.share_key_length= strlen(table_name);
  if (parse_url(&mem_root, &tmp_share, table->s, 0))
    goto error;

  /* TODO: change tmp_share.scheme to LEX_STRING object */
  if (!(share= (FEDERATEDX_SHARE *) my_hash_search(&federatedx_open_tables,
                                               (uchar*) tmp_share.share_key,
                                               tmp_share.
                                               share_key_length)))
  {
    query.set_charset(system_charset_info);
    query.append(STRING_WITH_LEN("SELECT "));
    for (field= table->field; *field; field++)
    {
      append_ident(&query, (*field)->field_name, 
                   strlen((*field)->field_name), ident_quote_char);
      query.append(STRING_WITH_LEN(", "));
    }
    /* chops off trailing comma */
    query.length(query.length() - sizeof_trailing_comma);

    query.append(STRING_WITH_LEN(" FROM "));

    append_ident(&query, tmp_share.table_name, 
                 tmp_share.table_name_length, ident_quote_char);

    if (!(share= (FEDERATEDX_SHARE *) memdup_root(&mem_root, (char*)&tmp_share, sizeof(*share))) ||
        !(share->share_key= (char*) memdup_root(&mem_root, tmp_share.share_key, tmp_share.share_key_length+1)) ||
        !(share->select_query= (char*) strmake_root(&mem_root, query.ptr(), query.length())))
      goto error;

    share->mem_root= mem_root;

    DBUG_PRINT("info",
               ("share->select_query %s", share->select_query));

    if (!(share->s= get_server(share, table)))
      goto error;
   
    if (my_hash_insert(&federatedx_open_tables, (uchar*) share))
      goto error;
    thr_lock_init(&share->lock);
  }
  else
    free_root(&mem_root, MYF(0)); /* prevents memory leak */

  share->use_count++;
  mysql_mutex_unlock(&federatedx_mutex);

  DBUG_RETURN(share);

error:
  mysql_mutex_unlock(&federatedx_mutex);
  free_root(&mem_root, MYF(0));
  DBUG_RETURN(NULL);
}


static int free_server(federatedx_txn *txn, FEDERATEDX_SERVER *server)
{
  bool destroy;
  DBUG_ENTER("free_server");

  mysql_mutex_lock(&federatedx_mutex);
  if ((destroy= !--server->use_count))
    my_hash_delete(&federatedx_open_servers, (uchar*) server);
  mysql_mutex_unlock(&federatedx_mutex);

  if (destroy)
  {
    MEM_ROOT mem_root;

    if (!txn)
    {
      federatedx_txn tmp_txn;
      tmp_txn.close(server);
    }
    else
      txn->close(server);

    DBUG_ASSERT(server->io_count == 0);

    mysql_mutex_destroy(&server->mutex);
    mem_root= server->mem_root;
    free_root(&mem_root, MYF(0));
  }

  DBUG_RETURN(0);
}


/*
  Free lock controls. We call this whenever we close a table.
  If the table had the last reference to the share then we
  free memory associated with it.
*/

static int free_share(federatedx_txn *txn, FEDERATEDX_SHARE *share)
{
  bool destroy;
  DBUG_ENTER("free_share");

  mysql_mutex_lock(&federatedx_mutex);
  if ((destroy= !--share->use_count))
    my_hash_delete(&federatedx_open_tables, (uchar*) share);
  mysql_mutex_unlock(&federatedx_mutex);

  if (destroy)
  {
    MEM_ROOT mem_root;
    FEDERATEDX_SERVER *server= share->s;

    thr_lock_delete(&share->lock);

    mem_root= share->mem_root;
    free_root(&mem_root, MYF(0));

    free_server(txn, server);
  }

  DBUG_RETURN(0);
}


ha_rows ha_federatedx::records_in_range(uint inx, key_range *start_key,
                                       key_range *end_key)
{
  /*

  We really want indexes to be used as often as possible, therefore
  we just need to hard-code the return value to a very low number to
  force the issue

*/
  DBUG_ENTER("ha_federatedx::records_in_range");
  DBUG_RETURN(FEDERATEDX_RECORDS_IN_RANGE);
}

federatedx_txn *ha_federatedx::get_txn(THD *thd, bool no_create)
{
  federatedx_txn **txnp= (federatedx_txn **) ha_data(thd);
  if (!*txnp && !no_create)
    *txnp= new federatedx_txn();
  return *txnp;
}


int ha_federatedx::disconnect(handlerton *hton, MYSQL_THD thd)
{
  federatedx_txn *txn= (federatedx_txn *) thd_get_ha_data(thd, hton);
  delete txn;
  *((federatedx_txn **) thd_ha_data(thd, hton))= 0;
  return 0;
}


/*
  Used for opening tables. The name will be the name of the file.
  A table is opened when it needs to be opened. For instance
  when a request comes in for a select on the table (tables are not
  open and closed for each request, they are cached).

  Called from handler.cc by handler::ha_open(). The server opens
  all tables by calling ha_open() which then calls the handler
  specific open().
*/

int ha_federatedx::open(const char *name, int mode, uint test_if_locked)
{
  int error;
  THD *thd= current_thd;
  DBUG_ENTER("ha_federatedx::open");

  if (!(share= get_share(name, table)))
    DBUG_RETURN(1);
  thr_lock_data_init(&share->lock, &lock, NULL);

  DBUG_ASSERT(io == NULL);

  txn= get_txn(thd);

  if ((error= txn->acquire(share, TRUE, &io)))
  {
    free_share(txn, share);
    DBUG_RETURN(error);
  }

  ref_length= io->get_ref_length();

  txn->release(&io);

  DBUG_PRINT("info", ("ref_length: %u", ref_length));

  my_init_dynamic_array(&results, sizeof(FEDERATEDX_IO_RESULT*), 4, 4, MYF(0));

  reset();

  DBUG_RETURN(0);
}


/*
  Closes a table. We call the free_share() function to free any resources
  that we have allocated in the "shared" structure.

  Called from sql_base.cc, sql_select.cc, and table.cc.
  In sql_select.cc it is only used to close up temporary tables or during
  the process where a temporary table is converted over to being a
  myisam table.
  For sql_base.cc look at close_data_tables().
*/

int ha_federatedx::close(void)
{
  int retval= 0, error;
  THD *thd= current_thd;
  DBUG_ENTER("ha_federatedx::close");

  /* free the result set */
  reset();

  delete_dynamic(&results);

  /* Disconnect from mysql */
  if (!thd || !(txn= get_txn(thd, true)))
  {
    federatedx_txn tmp_txn;

    tmp_txn.release(&io);

    DBUG_ASSERT(io == NULL);

    if ((error= free_share(&tmp_txn, share)))
      retval= error;
  }
  else
  {
    txn->release(&io);
    DBUG_ASSERT(io == NULL);

    if ((error= free_share(txn, share)))
      retval= error;
  }
  DBUG_RETURN(retval);
}

/*

  Checks if a field in a record is SQL NULL.

  SYNOPSIS
    field_in_record_is_null()
      table     TABLE pointer, MySQL table object
      field     Field pointer, MySQL field object
      record    char pointer, contains record

    DESCRIPTION
      This method uses the record format information in table to track
      the null bit in record.

    RETURN VALUE
      1    if NULL
      0    otherwise
*/

static inline uint field_in_record_is_null(TABLE *table,
                                    Field *field,
                                    char *record)
{
  int null_offset;
  DBUG_ENTER("ha_federatedx::field_in_record_is_null");

  if (!field->null_ptr)
    DBUG_RETURN(0);

  null_offset= (uint) ((char*)field->null_ptr - (char*)table->record[0]);

  if (record[null_offset] & field->null_bit)
    DBUG_RETURN(1);

  DBUG_RETURN(0);
}


/**
  @brief Construct the INSERT statement.
  
  @details This method will construct the INSERT statement and appends it to
  the supplied query string buffer.
  
  @return
    @retval FALSE       No error
    @retval TRUE        Failure
*/

bool ha_federatedx::append_stmt_insert(String *query)
{
  char insert_buffer[FEDERATEDX_QUERY_BUFFER_SIZE];
  Field **field;
  uint tmp_length;
  bool added_field= FALSE;

  /* The main insert query string */
  String insert_string(insert_buffer, sizeof(insert_buffer), &my_charset_bin);
  DBUG_ENTER("ha_federatedx::append_stmt_insert");

  insert_string.length(0);

  if (replace_duplicates)
    insert_string.append(STRING_WITH_LEN("REPLACE INTO "));
  else if (ignore_duplicates && !insert_dup_update)
    insert_string.append(STRING_WITH_LEN("INSERT IGNORE INTO "));
  else
    insert_string.append(STRING_WITH_LEN("INSERT INTO "));
  append_ident(&insert_string, share->table_name, share->table_name_length, 
               ident_quote_char);
  tmp_length= insert_string.length();
  insert_string.append(STRING_WITH_LEN(" ("));

  /*
    loop through the field pointer array, add any fields to both the values
    list and the fields list that match the current query id
  */
  for (field= table->field; *field; field++)
  {
    if (bitmap_is_set(table->write_set, (*field)->field_index))
    {
      /* append the field name */
      append_ident(&insert_string, (*field)->field_name, 
                   strlen((*field)->field_name), ident_quote_char);

      /* append commas between both fields and fieldnames */
      /*
        unfortunately, we can't use the logic if *(fields + 1) to
        make the following appends conditional as we don't know if the
        next field is in the write set
      */
      insert_string.append(STRING_WITH_LEN(", "));
      added_field= TRUE;
    }
  }

  if (added_field)
  {
    /* Remove trailing comma. */
    insert_string.length(insert_string.length() - sizeof_trailing_comma);
    insert_string.append(STRING_WITH_LEN(") "));
  }
  else
  {
    /* If there were no fields, we don't want to add a closing paren. */
    insert_string.length(tmp_length);
  }

  insert_string.append(STRING_WITH_LEN(" VALUES "));

  DBUG_RETURN(query->append(insert_string));
}


/*
  write_row() inserts a row. No extra() hint is given currently if a bulk load
  is happeneding. buf() is a byte array of data. You can use the field
  information to extract the data from the native byte array type.
  Example of this would be:
  for (Field **field=table->field ; *field ; field++)
  {
    ...
  }

  Called from item_sum.cc, item_sum.cc, sql_acl.cc, sql_insert.cc,
  sql_insert.cc, sql_select.cc, sql_table.cc, sql_udf.cc, and sql_update.cc.
*/

int ha_federatedx::write_row(uchar *buf)
{
  char values_buffer[FEDERATEDX_QUERY_BUFFER_SIZE];
  char insert_field_value_buffer[STRING_BUFFER_USUAL_SIZE];
  Field **field;
  uint tmp_length;
  int error= 0;
  bool use_bulk_insert;
  bool auto_increment_update_required= (table->next_number_field != NULL);

  /* The string containing the values to be added to the insert */
  String values_string(values_buffer, sizeof(values_buffer), &my_charset_bin);
  /* The actual value of the field, to be added to the values_string */
  String insert_field_value_string(insert_field_value_buffer,
                                   sizeof(insert_field_value_buffer),
                                   &my_charset_bin);
  my_bitmap_map *old_map= dbug_tmp_use_all_columns(table, table->read_set);
  DBUG_ENTER("ha_federatedx::write_row");

  values_string.length(0);
  insert_field_value_string.length(0);

  /*
    start both our field and field values strings
    We must disable multi-row insert for "INSERT...ON DUPLICATE KEY UPDATE"
    Ignore duplicates is always true when insert_dup_update is true.
    When replace_duplicates == TRUE, we can safely enable multi-row insert.
    When performing multi-row insert, we only collect the columns values for
    the row. The start of the statement is only created when the first
    row is copied in to the bulk_insert string.
  */
  if (!(use_bulk_insert= bulk_insert.str && 
        (!insert_dup_update || replace_duplicates)))
    append_stmt_insert(&values_string);

  values_string.append(STRING_WITH_LEN(" ("));
  tmp_length= values_string.length();

  /*
    loop through the field pointer array, add any fields to both the values
    list and the fields list that is part of the write set
  */
  for (field= table->field; *field; field++)
  {
    if (bitmap_is_set(table->write_set, (*field)->field_index))
    {
      if ((*field)->is_null())
        values_string.append(STRING_WITH_LEN(" NULL "));
      else
      {
        bool needs_quote= (*field)->str_needs_quotes();
        (*field)->val_str(&insert_field_value_string);
        if (needs_quote)
          values_string.append(value_quote_char);
        insert_field_value_string.print(&values_string);
        if (needs_quote)
          values_string.append(value_quote_char);

        insert_field_value_string.length(0);
      }

      /* append commas between both fields and fieldnames */
      /*
        unfortunately, we can't use the logic if *(fields + 1) to
        make the following appends conditional as we don't know if the
        next field is in the write set
      */
      values_string.append(STRING_WITH_LEN(", "));
    }
  }
  dbug_tmp_restore_column_map(table->read_set, old_map);

  /*
    if there were no fields, we don't want to add a closing paren
    AND, we don't want to chop off the last char '('
    insert will be "INSERT INTO t1 VALUES ();"
  */
  if (values_string.length() > tmp_length)
  {
    /* chops off trailing comma */
    values_string.length(values_string.length() - sizeof_trailing_comma);
  }
  /* we always want to append this, even if there aren't any fields */
  values_string.append(STRING_WITH_LEN(") "));

  if ((error= txn->acquire(share, FALSE, &io)))
    DBUG_RETURN(error);

  if (use_bulk_insert)
  {
    /*
      Send the current bulk insert out if appending the current row would
      cause the statement to overflow the packet size, otherwise set
      auto_increment_update_required to FALSE as no query was executed.
    */
    if (bulk_insert.length + values_string.length() + bulk_padding >
        io->max_query_size() && bulk_insert.length)
    {
      error= io->query(bulk_insert.str, bulk_insert.length);
      bulk_insert.length= 0;
    }
    else
      auto_increment_update_required= FALSE;
      
    if (bulk_insert.length == 0)
    {
      char insert_buffer[FEDERATEDX_QUERY_BUFFER_SIZE];
      String insert_string(insert_buffer, sizeof(insert_buffer), 
                           &my_charset_bin);
      insert_string.length(0);
      append_stmt_insert(&insert_string);
      dynstr_append_mem(&bulk_insert, insert_string.ptr(), 
                        insert_string.length());
    }
    else
      dynstr_append_mem(&bulk_insert, ",", 1);

    dynstr_append_mem(&bulk_insert, values_string.ptr(), 
                      values_string.length());
  }  
  else
  {
    error= io->query(values_string.ptr(), values_string.length());
  }
  
  if (error)
  {
    DBUG_RETURN(stash_remote_error());
  }
  /*
    If the table we've just written a record to contains an auto_increment
    field, then store the last_insert_id() value from the foreign server
  */
  if (auto_increment_update_required)
  {
    update_auto_increment();

    /* mysql_insert() uses this for protocol return value */
    table->next_number_field->store(stats.auto_increment_value, 1);
  }

  DBUG_RETURN(0);
}


/**
  @brief Prepares the storage engine for bulk inserts.
  
  @param[in] rows       estimated number of rows in bulk insert 
                        or 0 if unknown.
  
  @details Initializes memory structures required for bulk insert.
*/

void ha_federatedx::start_bulk_insert(ha_rows rows, uint flags)
{
  uint page_size;
  DBUG_ENTER("ha_federatedx::start_bulk_insert");

  dynstr_free(&bulk_insert);
  
  /**
    We don't bother with bulk-insert semantics when the estimated rows == 1
    The rows value will be 0 if the server does not know how many rows
    would be inserted. This can occur when performing INSERT...SELECT
  */
  
  if (rows == 1)
    DBUG_VOID_RETURN;

  /*
    Make sure we have an open connection so that we know the 
    maximum packet size.
  */
  if (txn->acquire(share, FALSE, &io))
    DBUG_VOID_RETURN;

  page_size= (uint) my_getpagesize();

  if (init_dynamic_string(&bulk_insert, NULL, page_size, page_size))
    DBUG_VOID_RETURN;
  
  bulk_insert.length= 0;
  DBUG_VOID_RETURN;
}


/**
  @brief End bulk insert.
  
  @details This method will send any remaining rows to the remote server.
  Finally, it will deinitialize the bulk insert data structure.
  
  @return Operation status
  @retval       0       No error
  @retval       != 0    Error occured at remote server. Also sets my_errno.
*/

int ha_federatedx::end_bulk_insert()
{
  int error= 0;
  DBUG_ENTER("ha_federatedx::end_bulk_insert");
  
  if (bulk_insert.str && bulk_insert.length && !table_will_be_deleted)
  {
    if ((error= txn->acquire(share, FALSE, &io)))
      DBUG_RETURN(error);
    if (io->query(bulk_insert.str, bulk_insert.length))
      error= stash_remote_error();
    else
    if (table->next_number_field)
      update_auto_increment();
  }

  dynstr_free(&bulk_insert);
  
  DBUG_RETURN(my_errno= error);
}


/*
  ha_federatedx::update_auto_increment

  This method ensures that last_insert_id() works properly. What it simply does
  is calls last_insert_id() on the foreign database immediately after insert
  (if the table has an auto_increment field) and sets the insert id via
  thd->insert_id(ID)).
*/
void ha_federatedx::update_auto_increment(void)
{
  THD *thd= current_thd;
  DBUG_ENTER("ha_federatedx::update_auto_increment");

  ha_federatedx::info(HA_STATUS_AUTO);
  thd->first_successful_insert_id_in_cur_stmt= 
    stats.auto_increment_value;
  DBUG_PRINT("info",("last_insert_id: %ld", (long) stats.auto_increment_value));

  DBUG_VOID_RETURN;
}

int ha_federatedx::optimize(THD* thd, HA_CHECK_OPT* check_opt)
{
  int error= 0;
  char query_buffer[STRING_BUFFER_USUAL_SIZE];
  String query(query_buffer, sizeof(query_buffer), &my_charset_bin);
  DBUG_ENTER("ha_federatedx::optimize");
  
  query.length(0);

  query.set_charset(system_charset_info);
  query.append(STRING_WITH_LEN("OPTIMIZE TABLE "));
  append_ident(&query, share->table_name, share->table_name_length, 
               ident_quote_char);

  DBUG_ASSERT(txn == get_txn(thd));

  if ((error= txn->acquire(share, FALSE, &io)))
    DBUG_RETURN(error);

  if (io->query(query.ptr(), query.length()))
    error= stash_remote_error();

  DBUG_RETURN(error);
}


int ha_federatedx::repair(THD* thd, HA_CHECK_OPT* check_opt)
{
  int error= 0;
  char query_buffer[STRING_BUFFER_USUAL_SIZE];
  String query(query_buffer, sizeof(query_buffer), &my_charset_bin);
  DBUG_ENTER("ha_federatedx::repair");

  query.length(0);

  query.set_charset(system_charset_info);
  query.append(STRING_WITH_LEN("REPAIR TABLE "));
  append_ident(&query, share->table_name, share->table_name_length, 
               ident_quote_char);
  if (check_opt->flags & T_QUICK)
    query.append(STRING_WITH_LEN(" QUICK"));
  if (check_opt->flags & T_EXTEND)
    query.append(STRING_WITH_LEN(" EXTENDED"));
  if (check_opt->sql_flags & TT_USEFRM)
    query.append(STRING_WITH_LEN(" USE_FRM"));

  DBUG_ASSERT(txn == get_txn(thd));

  if ((error= txn->acquire(share, FALSE, &io)))
    DBUG_RETURN(error);

  if (io->query(query.ptr(), query.length()))
    error= stash_remote_error();

  DBUG_RETURN(error);
}


/*
  Yes, update_row() does what you expect, it updates a row. old_data will have
  the previous row record in it, while new_data will have the newest data in
  it.

  Keep in mind that the server can do updates based on ordering if an ORDER BY
  clause was used. Consecutive ordering is not guaranteed.
  Currently new_data will not have an updated auto_increament record, or
  and updated timestamp field. You can do these for federatedx by doing these:
  if (table->timestamp_on_update_now)
    update_timestamp(new_row+table->timestamp_on_update_now-1);
  if (table->next_number_field && record == table->record[0])
    update_auto_increment();

  Called from sql_select.cc, sql_acl.cc, sql_update.cc, and sql_insert.cc.
*/

int ha_federatedx::update_row(const uchar *old_data, uchar *new_data)
{
  /*
    This used to control how the query was built. If there was a
    primary key, the query would be built such that there was a where
    clause with only that column as the condition. This is flawed,
    because if we have a multi-part primary key, it would only use the
    first part! We don't need to do this anyway, because
    read_range_first will retrieve the correct record, which is what
    is used to build the WHERE clause. We can however use this to
    append a LIMIT to the end if there is NOT a primary key. Why do
    this? Because we only are updating one record, and LIMIT enforces
    this.
  */
  bool has_a_primary_key= test(table->s->primary_key != MAX_KEY);
  
  /*
    buffers for following strings
  */
  char field_value_buffer[STRING_BUFFER_USUAL_SIZE];
  char update_buffer[FEDERATEDX_QUERY_BUFFER_SIZE];
  char where_buffer[FEDERATEDX_QUERY_BUFFER_SIZE];

  /* Work area for field values */
  String field_value(field_value_buffer, sizeof(field_value_buffer),
                     &my_charset_bin);
  /* stores the update query */
  String update_string(update_buffer,
                       sizeof(update_buffer),
                       &my_charset_bin);
  /* stores the WHERE clause */
  String where_string(where_buffer,
                      sizeof(where_buffer),
                      &my_charset_bin);
  uchar *record= table->record[0];
  int error;
  DBUG_ENTER("ha_federatedx::update_row");
  /*
    set string lengths to 0 to avoid misc chars in string
  */
  field_value.length(0);
  update_string.length(0);
  where_string.length(0);

  if (ignore_duplicates)
    update_string.append(STRING_WITH_LEN("UPDATE IGNORE "));
  else
    update_string.append(STRING_WITH_LEN("UPDATE "));
  append_ident(&update_string, share->table_name,
               share->table_name_length, ident_quote_char);
  update_string.append(STRING_WITH_LEN(" SET "));

  /*
    In this loop, we want to match column names to values being inserted
    (while building INSERT statement).

    Iterate through table->field (new data) and share->old_field (old_data)
    using the same index to create an SQL UPDATE statement. New data is
    used to create SET field=value and old data is used to create WHERE
    field=oldvalue
  */

  for (Field **field= table->field; *field; field++)
  {
    if (bitmap_is_set(table->write_set, (*field)->field_index))
    {
      uint field_name_length= strlen((*field)->field_name);
      append_ident(&update_string, (*field)->field_name, field_name_length,
                   ident_quote_char);
      update_string.append(STRING_WITH_LEN(" = "));

      if ((*field)->is_null())
        update_string.append(STRING_WITH_LEN(" NULL "));
      else
      {
        /* otherwise = */
        my_bitmap_map *old_map= tmp_use_all_columns(table, table->read_set);
        bool needs_quote= (*field)->str_needs_quotes();
	(*field)->val_str(&field_value);
        if (needs_quote)
          update_string.append(value_quote_char);
        field_value.print(&update_string);
        if (needs_quote)
          update_string.append(value_quote_char);
        field_value.length(0);
        tmp_restore_column_map(table->read_set, old_map);
      }
      update_string.append(STRING_WITH_LEN(", "));
    }

    if (bitmap_is_set(table->read_set, (*field)->field_index))
    {
      uint field_name_length= strlen((*field)->field_name);
      append_ident(&where_string, (*field)->field_name, field_name_length,
                   ident_quote_char);
      if (field_in_record_is_null(table, *field, (char*) old_data))
        where_string.append(STRING_WITH_LEN(" IS NULL "));
      else
      {
        bool needs_quote= (*field)->str_needs_quotes();
        where_string.append(STRING_WITH_LEN(" = "));
        (*field)->val_str(&field_value,
                          (old_data + (*field)->offset(record)));
        if (needs_quote)
          where_string.append(value_quote_char);
        field_value.print(&where_string);
        if (needs_quote)
          where_string.append(value_quote_char);
        field_value.length(0);
      }
      where_string.append(STRING_WITH_LEN(" AND "));
    }
  }

  /* Remove last ', '. This works as there must be at least on updated field */
  update_string.length(update_string.length() - sizeof_trailing_comma);

  if (where_string.length())
  {
    /* chop off trailing AND */
    where_string.length(where_string.length() - sizeof_trailing_and);
    update_string.append(STRING_WITH_LEN(" WHERE "));
    update_string.append(where_string);
  }

  /*
    If this table has not a primary key, then we could possibly
    update multiple rows. We want to make sure to only update one!
  */
  if (!has_a_primary_key)
    update_string.append(STRING_WITH_LEN(" LIMIT 1"));

  if ((error= txn->acquire(share, FALSE, &io)))
    DBUG_RETURN(error);

  if (io->query(update_string.ptr(), update_string.length()))
  {
    DBUG_RETURN(stash_remote_error());
  }
  DBUG_RETURN(0);
}

/*
  This will delete a row. 'buf' will contain a copy of the row to be =deleted.
  The server will call this right after the current row has been called (from
  either a previous rnd_next() or index call).
  If you keep a pointer to the last row or can access a primary key it will
  make doing the deletion quite a bit easier.
  Keep in mind that the server does no guarentee consecutive deletions.
  ORDER BY clauses can be used.

  Called in sql_acl.cc and sql_udf.cc to manage internal table information.
  Called in sql_delete.cc, sql_insert.cc, and sql_select.cc. In sql_select
  it is used for removing duplicates while in insert it is used for REPLACE
  calls.
*/

int ha_federatedx::delete_row(const uchar *buf)
{
  char delete_buffer[FEDERATEDX_QUERY_BUFFER_SIZE];
  char data_buffer[FEDERATEDX_QUERY_BUFFER_SIZE];
  String delete_string(delete_buffer, sizeof(delete_buffer), &my_charset_bin);
  String data_string(data_buffer, sizeof(data_buffer), &my_charset_bin);
  uint found= 0;
  int error;
  DBUG_ENTER("ha_federatedx::delete_row");

  delete_string.length(0);
  delete_string.append(STRING_WITH_LEN("DELETE FROM "));
  append_ident(&delete_string, share->table_name,
               share->table_name_length, ident_quote_char);
  delete_string.append(STRING_WITH_LEN(" WHERE "));

  for (Field **field= table->field; *field; field++)
  {
    Field *cur_field= *field;
    found++;
    if (bitmap_is_set(table->read_set, cur_field->field_index))
    {
      append_ident(&delete_string, (*field)->field_name,
                   strlen((*field)->field_name), ident_quote_char);
      data_string.length(0);
      if (cur_field->is_null())
      {
        delete_string.append(STRING_WITH_LEN(" IS NULL "));
      }
      else
      {
        bool needs_quote= cur_field->str_needs_quotes();
        delete_string.append(STRING_WITH_LEN(" = "));
        cur_field->val_str(&data_string);
        if (needs_quote)
          delete_string.append(value_quote_char);
        data_string.print(&delete_string);
        if (needs_quote)
          delete_string.append(value_quote_char);
      }
      delete_string.append(STRING_WITH_LEN(" AND "));
    }
  }

  // Remove trailing AND
  delete_string.length(delete_string.length() - sizeof_trailing_and);
  if (!found)
    delete_string.length(delete_string.length() - sizeof_trailing_where);

  delete_string.append(STRING_WITH_LEN(" LIMIT 1"));
  DBUG_PRINT("info",
             ("Delete sql: %s", delete_string.c_ptr_quick()));

  if ((error= txn->acquire(share, FALSE, &io)))
    DBUG_RETURN(error);

  if (io->query(delete_string.ptr(), delete_string.length()))
  {
    DBUG_RETURN(stash_remote_error());
  }
  stats.deleted+= (ha_rows) io->affected_rows();
  stats.records-= (ha_rows) io->affected_rows();
  DBUG_PRINT("info",
             ("rows deleted %ld  rows deleted for all time %ld",
              (long) io->affected_rows(), (long) stats.deleted));

  DBUG_RETURN(0);
}


/*
  Positions an index cursor to the index specified in the handle. Fetches the
  row if available. If the key value is null, begin at the first key of the
  index. This method, which is called in the case of an SQL statement having
  a WHERE clause on a non-primary key index, simply calls index_read_idx.
*/

int ha_federatedx::index_read(uchar *buf, const uchar *key,
                             uint key_len, ha_rkey_function find_flag)
{
  DBUG_ENTER("ha_federatedx::index_read");

  if (stored_result)
    (void) free_result();
  DBUG_RETURN(index_read_idx_with_result_set(buf, active_index, key,
                                             key_len, find_flag,
                                             &stored_result));
}


/*
  Positions an index cursor to the index specified in key. Fetches the
  row if any.  This is only used to read whole keys.

  This method is called via index_read in the case of a WHERE clause using
  a primary key index OR is called DIRECTLY when the WHERE clause
  uses a PRIMARY KEY index.

  NOTES
    This uses an internal result set that is deleted before function
    returns.  We need to be able to be callable from ha_rnd_pos()
*/

int ha_federatedx::index_read_idx(uchar *buf, uint index, const uchar *key,
                                 uint key_len, enum ha_rkey_function find_flag)
{
  int retval;
  FEDERATEDX_IO_RESULT *io_result= 0;
  DBUG_ENTER("ha_federatedx::index_read_idx");

  if ((retval= index_read_idx_with_result_set(buf, index, key,
                                              key_len, find_flag,
                                              &io_result)))
    DBUG_RETURN(retval);
  /* io is correct, as index_read_idx_with_result_set was ok */
  io->free_result(io_result);
  DBUG_RETURN(retval);
}


/*
  Create result set for rows matching query and return first row

  RESULT
    0	ok     In this case *result will contain the result set
	       table->status == 0 
    #   error  In this case *result will contain 0
               table->status == STATUS_NOT_FOUND
*/

int ha_federatedx::index_read_idx_with_result_set(uchar *buf, uint index,
                                                 const uchar *key,
                                                 uint key_len,
                                                 ha_rkey_function find_flag,
                                                 FEDERATEDX_IO_RESULT **result)
{
  int retval;
  char error_buffer[FEDERATEDX_QUERY_BUFFER_SIZE];
  char index_value[STRING_BUFFER_USUAL_SIZE];
  char sql_query_buffer[FEDERATEDX_QUERY_BUFFER_SIZE];
  String index_string(index_value,
                      sizeof(index_value),
                      &my_charset_bin);
  String sql_query(sql_query_buffer,
                   sizeof(sql_query_buffer),
                   &my_charset_bin);
  key_range range;
  DBUG_ENTER("ha_federatedx::index_read_idx_with_result_set");

  *result= 0;                                   // In case of errors
  index_string.length(0);
  sql_query.length(0);

  sql_query.append(share->select_query);

  range.key= key;
  range.length= key_len;
  range.flag= find_flag;
  create_where_from_key(&index_string,
                        &table->key_info[index],
                        &range,
                        NULL, 0, 0);
  sql_query.append(index_string);

  if ((retval= txn->acquire(share, TRUE, &io)))
    DBUG_RETURN(retval);

  if (io->query(sql_query.ptr(), sql_query.length()))
  {
    sprintf(error_buffer, "error: %d '%s'",
            io->error_code(), io->error_str());
    retval= ER_QUERY_ON_FOREIGN_DATA_SOURCE;
    goto error;
  }
  if (!(*result= io->store_result()))
  {
    retval= HA_ERR_END_OF_FILE;
    goto error;
  }
  if (!(retval= read_next(buf, *result)))
    DBUG_RETURN(retval);

  insert_dynamic(&results, (uchar*) result);
  *result= 0;
  table->status= STATUS_NOT_FOUND;
  DBUG_RETURN(retval);

error:
  table->status= STATUS_NOT_FOUND;
  my_error(retval, MYF(0), error_buffer);
  DBUG_RETURN(retval);
}


/*
  This method is used exlusevely by filesort() to check if we
  can create sorting buffers of necessary size.
  If the handler returns more records that it declares
  here server can just crash on filesort().
  We cannot guarantee that's not going to happen with
  the FEDERATEDX engine, as we have records==0 always if the
  client is a VIEW, and for the table the number of
  records can inpredictably change during execution.
  So we return maximum possible value here.
*/

ha_rows ha_federatedx::estimate_rows_upper_bound()
{
  return HA_POS_ERROR;
}


/* Initialized at each key walk (called multiple times unlike rnd_init()) */

int ha_federatedx::index_init(uint keynr, bool sorted)
{
  DBUG_ENTER("ha_federatedx::index_init");
  DBUG_PRINT("info", ("table: '%s'  key: %u", table->s->table_name.str, keynr));
  active_index= keynr;
  DBUG_RETURN(0);
}


/*
  Read first range
*/

int ha_federatedx::read_range_first(const key_range *start_key,
                                   const key_range *end_key,
                                   bool eq_range_arg, bool sorted)
{
  char sql_query_buffer[FEDERATEDX_QUERY_BUFFER_SIZE];
  int retval;
  String sql_query(sql_query_buffer,
                   sizeof(sql_query_buffer),
                   &my_charset_bin);
  DBUG_ENTER("ha_federatedx::read_range_first");

  DBUG_ASSERT(!(start_key == NULL && end_key == NULL));

  sql_query.length(0);
  sql_query.append(share->select_query);
  create_where_from_key(&sql_query,
                        &table->key_info[active_index],
                        start_key, end_key, 0, eq_range_arg);

  if ((retval= txn->acquire(share, TRUE, &io)))
    DBUG_RETURN(retval);

  if (stored_result)
    (void) free_result();

  if (io->query(sql_query.ptr(), sql_query.length()))
  {
    retval= ER_QUERY_ON_FOREIGN_DATA_SOURCE;
    goto error;
  }
  sql_query.length(0);

  if (!(stored_result= io->store_result()))
  {
    retval= HA_ERR_END_OF_FILE;
    goto error;
  }

  retval= read_next(table->record[0], stored_result);
  DBUG_RETURN(retval);

error:
  table->status= STATUS_NOT_FOUND;
  DBUG_RETURN(retval);
}


int ha_federatedx::read_range_next()
{
  int retval;
  DBUG_ENTER("ha_federatedx::read_range_next");
  retval= rnd_next(table->record[0]);
  DBUG_RETURN(retval);
}


/* Used to read forward through the index.  */
int ha_federatedx::index_next(uchar *buf)
{
  DBUG_ENTER("ha_federatedx::index_next");
  DBUG_RETURN(read_next(buf, stored_result));
}


/*
  rnd_init() is called when the system wants the storage engine to do a table
  scan.

  This is the method that gets data for the SELECT calls.

  See the federatedx in the introduction at the top of this file to see when
  rnd_init() is called.

  Called from filesort.cc, records.cc, sql_handler.cc, sql_select.cc,
  sql_table.cc, and sql_update.cc.
*/

int ha_federatedx::rnd_init(bool scan)
{
  DBUG_ENTER("ha_federatedx::rnd_init");
  /*
    The use of the 'scan' flag is incredibly important for this handler
    to work properly, especially with updates containing WHERE clauses
    using indexed columns.

    When the initial query contains a WHERE clause of the query using an
    indexed column, it's index_read_idx that selects the exact record from
    the foreign database.

    When there is NO index in the query, either due to not having a WHERE
    clause, or the WHERE clause is using columns that are not indexed, a
    'full table scan' done by rnd_init, which in this situation simply means
    a 'select * from ...' on the foreign table.

    In other words, this 'scan' flag gives us the means to ensure that if
    there is an index involved in the query, we want index_read_idx to
    retrieve the exact record (scan flag is 0), and do not  want rnd_init
    to do a 'full table scan' and wipe out that result set.

    Prior to using this flag, the problem was most apparent with updates.

    An initial query like 'UPDATE tablename SET anything = whatever WHERE
    indexedcol = someval', index_read_idx would get called, using a query
    constructed with a WHERE clause built from the values of index ('indexcol'
    in this case, having a value of 'someval').  mysql_store_result would
    then get called (this would be the result set we want to use).

    After this rnd_init (from sql_update.cc) would be called, it would then
    unecessarily call "select * from table" on the foreign table, then call
    mysql_store_result, which would wipe out the correct previous result set
    from the previous call of index_read_idx's that had the result set
    containing the correct record, hence update the wrong row!

  */

  if (scan)
  {
    int error;

    if ((error= txn->acquire(share, TRUE, &io)))
      DBUG_RETURN(error);

    if (stored_result)
      (void) free_result();

    if (io->query(share->select_query,
                  strlen(share->select_query)))
      goto error;

    stored_result= io->store_result();
    if (!stored_result)
      goto error;
  }
  DBUG_RETURN(0);

error:
  DBUG_RETURN(stash_remote_error());
}


int ha_federatedx::rnd_end()
{
  DBUG_ENTER("ha_federatedx::rnd_end");
  DBUG_RETURN(index_end());
}


int ha_federatedx::free_result()
{
  int error;
  DBUG_ENTER("ha_federatedx::free_result");
  DBUG_ASSERT(stored_result);
  for (uint i= 0; i < results.elements; ++i)
  {
    FEDERATEDX_IO_RESULT *result= 0;
    get_dynamic(&results, (uchar*) &result, i);
    if (result == stored_result)
      goto end;
  }
  if (position_called)
  {
    insert_dynamic(&results, (uchar*) &stored_result);
  }
  else
  {
    federatedx_io *tmp_io= 0, **iop;
    if (!*(iop= &io) && (error= txn->acquire(share, TRUE, (iop= &tmp_io))))
    {
      DBUG_ASSERT(0);                             // Fail when testing
      insert_dynamic(&results, (uchar*) &stored_result);
      goto end;
    }
    (*iop)->free_result(stored_result);
    txn->release(&tmp_io);
  }
end:
  stored_result= 0;
  position_called= FALSE;
  DBUG_RETURN(0);
}

int ha_federatedx::index_end(void)
{
  int error= 0;
  DBUG_ENTER("ha_federatedx::index_end");
  if (stored_result)
    error= free_result();
  active_index= MAX_KEY;
  DBUG_RETURN(error);
}


/*
  This is called for each row of the table scan. When you run out of records
  you should return HA_ERR_END_OF_FILE. Fill buff up with the row information.
  The Field structure for the table is the key to getting data into buf
  in a manner that will allow the server to understand it.

  Called from filesort.cc, records.cc, sql_handler.cc, sql_select.cc,
  sql_table.cc, and sql_update.cc.
*/

int ha_federatedx::rnd_next(uchar *buf)
{
  DBUG_ENTER("ha_federatedx::rnd_next");

  if (stored_result == 0)
  {
    /*
      Return value of rnd_init is not always checked (see records.cc),
      so we can get here _even_ if there is _no_ pre-fetched result-set!
      TODO: fix it. We can delete this in 5.1 when rnd_init() is checked.
    */
    DBUG_RETURN(1);
  }
  DBUG_RETURN(read_next(buf, stored_result));
}


/*
  ha_federatedx::read_next

  reads from a result set and converts to mysql internal
  format

  SYNOPSIS
    field_in_record_is_null()
      buf       byte pointer to record
      result    mysql result set

    DESCRIPTION
     This method is a wrapper method that reads one record from a result
     set and converts it to the internal table format

    RETURN VALUE
      1    error
      0    no error 
*/

int ha_federatedx::read_next(uchar *buf, FEDERATEDX_IO_RESULT *result)
{
  int retval;
  FEDERATEDX_IO_ROW *row;
  DBUG_ENTER("ha_federatedx::read_next");

  table->status= STATUS_NOT_FOUND;              // For easier return

  if ((retval= txn->acquire(share, TRUE, &io)))
    DBUG_RETURN(retval);

  /* Fetch a row, insert it back in a row format. */
  if (!(row= io->fetch_row(result)))
    DBUG_RETURN(HA_ERR_END_OF_FILE);

  if (!(retval= convert_row_to_internal_format(buf, row, result)))
    table->status= 0;

  DBUG_RETURN(retval);
}


/**
  @brief      Store a reference to current row.

  @details    During a query execution we may have different result sets (RS),
              e.g. for different ranges. All the RS's used are stored in
              memory and placed in @c results dynamic array. At the end of
              execution all stored RS's are freed at once in the
              @c ha_federated::reset().
              So, in case of federated, a reference to current row is a
              stored result address and current data cursor position.
              As we keep all RS in memory during a query execution,
              we can get any record using the reference any time until
              @c ha_federated::reset() is called.
              TODO: we don't have to store all RS's rows but only those
              we call @c ha_federated::position() for, so we can free memory
              where we store other rows in the @c ha_federated::index_end().

  @param[in]  record  record data (unused)

*/

void ha_federatedx::position(const uchar *record __attribute__ ((unused)))
{
  DBUG_ENTER("ha_federatedx::position");

  bzero(ref, ref_length);

  if (!stored_result)
    DBUG_VOID_RETURN;

  if (txn->acquire(share, TRUE, &io))
    DBUG_VOID_RETURN;

  io->mark_position(stored_result, ref);

  position_called= TRUE;

  DBUG_VOID_RETURN;
}


/*
  This is like rnd_next, but you are given a position to use to determine the
  row. The position will be of the type that you stored in ref.

  This method is required for an ORDER BY

  Called from filesort.cc records.cc sql_insert.cc sql_select.cc sql_update.cc.
*/

int ha_federatedx::rnd_pos(uchar *buf, uchar *pos)
{
  int retval;
  FEDERATEDX_IO_RESULT *result= stored_result;
  DBUG_ENTER("ha_federatedx::rnd_pos");

  /* We have to move this to 'ref' to get things aligned */
  bmove(ref, pos, ref_length);

  if ((retval= txn->acquire(share, TRUE, &io)))
    goto error;

  if ((retval= io->seek_position(&result, ref)))
    goto error;

  retval= read_next(buf, result);
  DBUG_RETURN(retval);

error:
  table->status= STATUS_NOT_FOUND;
  DBUG_RETURN(retval);
}


/*
  ::info() is used to return information to the optimizer.
  Currently this table handler doesn't implement most of the fields
  really needed. SHOW also makes use of this data
  Another note, you will probably want to have the following in your
  code:
  if (records < 2)
    records = 2;
  The reason is that the server will optimize for cases of only a single
  record. If in a table scan you don't know the number of records
  it will probably be better to set records to two so you can return
  as many records as you need.
  Along with records a few more variables you may wish to set are:
    records
    deleted
    data_file_length
    index_file_length
    delete_length
    check_time
  Take a look at the public variables in handler.h for more information.

  Called in:
    filesort.cc
    ha_heap.cc
    item_sum.cc
    opt_sum.cc
    sql_delete.cc
    sql_delete.cc
    sql_derived.cc
    sql_select.cc
    sql_select.cc
    sql_select.cc
    sql_select.cc
    sql_select.cc
    sql_show.cc
    sql_show.cc
    sql_show.cc
    sql_show.cc
    sql_table.cc
    sql_union.cc
    sql_update.cc

*/

int ha_federatedx::info(uint flag)
{
  uint error_code;
  THD *thd= current_thd;
  federatedx_txn *tmp_txn;
  federatedx_io *tmp_io= 0, **iop= 0;
  DBUG_ENTER("ha_federatedx::info");

  error_code= ER_QUERY_ON_FOREIGN_DATA_SOURCE;
  
  // external_lock may not have been called so txn may not be set
  tmp_txn= get_txn(thd);

  /* we want not to show table status if not needed to do so */
  if (flag & (HA_STATUS_VARIABLE | HA_STATUS_CONST | HA_STATUS_AUTO))
  {
    if (!*(iop= &io) && (error_code= tmp_txn->acquire(share, TRUE, (iop= &tmp_io))))
      goto fail;
  }

  if (flag & (HA_STATUS_VARIABLE | HA_STATUS_CONST))
  {
    /*
      size of IO operations (This is based on a good guess, no high science
      involved)
    */
    if (flag & HA_STATUS_CONST)
      stats.block_size= 4096;

    if ((*iop)->table_metadata(&stats, share->table_name,
                               share->table_name_length, flag))
      goto error;
  }

  if (flag & HA_STATUS_AUTO)
    stats.auto_increment_value= (*iop)->last_insert_id();

  /*
    If ::info created it's own transaction, close it. This happens in case
    of show table status;
  */
  tmp_txn->release(&tmp_io);

  DBUG_RETURN(0);

error:
  if (iop && *iop)
  {
    my_printf_error((*iop)->error_code(), "Received error: %d : %s", MYF(0),
                    (*iop)->error_code(), (*iop)->error_str());
  }
  else if (remote_error_number != -1 /* error already reported */)
  {
    error_code= remote_error_number;
    my_error(error_code, MYF(0), ER(error_code));
  }
fail:
  tmp_txn->release(&tmp_io);
  DBUG_RETURN(error_code);
}


/**
  @brief Handles extra signals from MySQL server

  @param[in] operation  Hint for storage engine

  @return Operation Status
  @retval 0     OK
 */
int ha_federatedx::extra(ha_extra_function operation)
{
  DBUG_ENTER("ha_federatedx::extra");
  switch (operation) {
  case HA_EXTRA_IGNORE_DUP_KEY:
    ignore_duplicates= TRUE;
    break;
  case HA_EXTRA_NO_IGNORE_DUP_KEY:
    insert_dup_update= FALSE;
    ignore_duplicates= FALSE;
    break;
  case HA_EXTRA_WRITE_CAN_REPLACE:
    replace_duplicates= TRUE;
    break;
  case HA_EXTRA_WRITE_CANNOT_REPLACE:
    /*
      We use this flag to ensure that we do not create an "INSERT IGNORE"
      statement when inserting new rows into the remote table.
    */
    replace_duplicates= FALSE;
    break;
  case HA_EXTRA_INSERT_WITH_UPDATE:
    insert_dup_update= TRUE;
    break;
  case HA_EXTRA_PREPARE_FOR_DROP:
    table_will_be_deleted = TRUE;
    break;
  default:
    /* do nothing */
    DBUG_PRINT("info",("unhandled operation: %d", (uint) operation));
  }
  DBUG_RETURN(0);
}


/**
  @brief Reset state of file to after 'open'.

  @detail This function is called after every statement for all tables
    used by that statement.

  @return Operation status
    @retval     0       OK
*/

int ha_federatedx::reset(void)
{
  int error = 0;

  insert_dup_update= FALSE;
  ignore_duplicates= FALSE;
  replace_duplicates= FALSE;
  position_called= FALSE;

  if (stored_result)
    insert_dynamic(&results, (uchar*) &stored_result);
  stored_result= 0;

  if (results.elements)
  {
    federatedx_txn *tmp_txn;
    federatedx_io *tmp_io= 0, **iop;

    // external_lock may not have been called so txn may not be set
    tmp_txn= get_txn(current_thd);

    if (!*(iop= &io) && (error= tmp_txn->acquire(share, TRUE, (iop= &tmp_io))))
    {
      DBUG_ASSERT(0);                             // Fail when testing
      return error;
    }

    for (uint i= 0; i < results.elements; ++i)
    {
      FEDERATEDX_IO_RESULT *result= 0;
      get_dynamic(&results, (uchar*) &result, i);
      (*iop)->free_result(result);
    }
    tmp_txn->release(&tmp_io);
    reset_dynamic(&results);
  }

  return error;

}

/*
  Used to delete all rows in a table. Both for cases of truncate and
  for cases where the optimizer realizes that all rows will be
  removed as a result of a SQL statement.

  Called from item_sum.cc by Item_func_group_concat::clear(),
  Item_sum_count_distinct::clear(), and Item_func_group_concat::clear().
  Called from sql_delete.cc by mysql_delete().
  Called from sql_select.cc by JOIN::reinit().
  Called from sql_union.cc by st_select_lex_unit::exec().
*/

int ha_federatedx::delete_all_rows()
{
  char query_buffer[FEDERATEDX_QUERY_BUFFER_SIZE];
  String query(query_buffer, sizeof(query_buffer), &my_charset_bin);
  int error;
  DBUG_ENTER("ha_federatedx::delete_all_rows");

  query.length(0);

  query.set_charset(system_charset_info);
  query.append(STRING_WITH_LEN("TRUNCATE "));
  append_ident(&query, share->table_name, share->table_name_length,
               ident_quote_char);

  /* no need for savepoint in autocommit mode */
  if (!(ha_thd()->variables.option_bits & (OPTION_NOT_AUTOCOMMIT | OPTION_BEGIN)))
    txn->stmt_autocommit();

  /*
    TRUNCATE won't return anything in mysql_affected_rows
  */

  if ((error= txn->acquire(share, FALSE, &io)))
    DBUG_RETURN(error);

  if (io->query(query.ptr(), query.length()))
  {
    DBUG_RETURN(stash_remote_error());
  }
  stats.deleted+= stats.records;
  stats.records= 0;
  DBUG_RETURN(0);
}


/*
  The idea with handler::store_lock() is the following:

  The statement decided which locks we should need for the table
  for updates/deletes/inserts we get WRITE locks, for SELECT... we get
  read locks.

  Before adding the lock into the table lock handler (see thr_lock.c)
  mysqld calls store lock with the requested locks.  Store lock can now
  modify a write lock to a read lock (or some other lock), ignore the
  lock (if we don't want to use MySQL table locks at all) or add locks
  for many tables (like we do when we are using a MERGE handler).

  Berkeley DB for federatedx  changes all WRITE locks to TL_WRITE_ALLOW_WRITE
  (which signals that we are doing WRITES, but we are still allowing other
  reader's and writer's.

  When releasing locks, store_lock() are also called. In this case one
  usually doesn't have to do anything.

  In some exceptional cases MySQL may send a request for a TL_IGNORE;
  This means that we are requesting the same lock as last time and this
  should also be ignored. (This may happen when someone does a flush
  table when we have opened a part of the tables, in which case mysqld
  closes and reopens the tables and tries to get the same locks at last
  time).  In the future we will probably try to remove this.

  Called from lock.cc by get_lock_data().
*/

THR_LOCK_DATA **ha_federatedx::store_lock(THD *thd,
                                         THR_LOCK_DATA **to,
                                         enum thr_lock_type lock_type)
{
  DBUG_ENTER("ha_federatedx::store_lock");
  if (lock_type != TL_IGNORE && lock.type == TL_UNLOCK)
  {
    /*
      Here is where we get into the guts of a row level lock.
      If TL_UNLOCK is set
      If we are not doing a LOCK TABLE or DISCARD/IMPORT
      TABLESPACE, then allow multiple writers
    */

    if ((lock_type >= TL_WRITE_CONCURRENT_INSERT &&
         lock_type <= TL_WRITE) && !thd->in_lock_tables)
      lock_type= TL_WRITE_ALLOW_WRITE;

    /*
      In queries of type INSERT INTO t1 SELECT ... FROM t2 ...
      MySQL would use the lock TL_READ_NO_INSERT on t2, and that
      would conflict with TL_WRITE_ALLOW_WRITE, blocking all inserts
      to t2. Convert the lock to a normal read lock to allow
      concurrent inserts to t2.
    */

    if (lock_type == TL_READ_NO_INSERT && !thd->in_lock_tables)
      lock_type= TL_READ;

    lock.type= lock_type;
  }

  *to++= &lock;

  DBUG_RETURN(to);
}


static int test_connection(MYSQL_THD thd, federatedx_io *io,
                           FEDERATEDX_SHARE *share)
{
  char buffer[FEDERATEDX_QUERY_BUFFER_SIZE];
  String str(buffer, sizeof(buffer), &my_charset_bin);
  FEDERATEDX_IO_RESULT *resultset= NULL;
  int retval;

  str.length(0);
  str.append(STRING_WITH_LEN("SELECT * FROM "));
  append_identifier(thd, &str, share->table_name,
                    share->table_name_length);
  str.append(STRING_WITH_LEN(" WHERE 1=0"));

  if ((retval= io->query(str.ptr(), str.length())))
  {
    sprintf(buffer, "database: '%s'  username: '%s'  hostname: '%s'",
            share->database, share->username, share->hostname);
    DBUG_PRINT("info", ("error-code: %d", io->error_code()));
    my_error(ER_CANT_CREATE_FEDERATED_TABLE, MYF(0), buffer);
  }
  else
    resultset= io->store_result();

  io->free_result(resultset);

  return retval;
}

/*
  create() does nothing, since we have no local setup of our own.
  FUTURE: We should potentially connect to the foreign database and
*/

int ha_federatedx::create(const char *name, TABLE *table_arg,
                         HA_CREATE_INFO *create_info)
{
  int retval;
  THD *thd= current_thd;
  FEDERATEDX_SHARE tmp_share; // Only a temporary share, to test the url
  federatedx_txn *tmp_txn;
  federatedx_io *tmp_io= NULL;
  DBUG_ENTER("ha_federatedx::create");

  if ((retval= parse_url(thd->mem_root, &tmp_share, table_arg->s, 1)))
    goto error;

  /* loopback socket connections hang due to LOCK_open mutex */
  if ((!tmp_share.hostname || !strcmp(tmp_share.hostname,my_localhost)) &&
      !tmp_share.port)
    goto error;

  /*
    If possible, we try to use an existing network connection to
    the remote server. To ensure that no new FEDERATEDX_SERVER
    instance is created, we pass NULL in get_server() TABLE arg.
  */
  mysql_mutex_lock(&federatedx_mutex);
  tmp_share.s= get_server(&tmp_share, NULL);
  mysql_mutex_unlock(&federatedx_mutex);

  if (tmp_share.s)
  {
    tmp_txn= get_txn(thd);
    if (!(retval= tmp_txn->acquire(&tmp_share, TRUE, &tmp_io)))
    {
      retval= test_connection(thd, tmp_io, &tmp_share);
      tmp_txn->release(&tmp_io);
    }
    free_server(tmp_txn, tmp_share.s);
  }
  else
  {
    FEDERATEDX_SERVER server;

    /* 
      Bug#25679
      Ensure that we do not hold the LOCK_open mutex while attempting
      to establish FederatedX connection to guard against a trivial
      Denial of Service scenerio.
    */
    mysql_mutex_assert_not_owner(&LOCK_open);

    fill_server(thd->mem_root, &server, &tmp_share, create_info->table_charset);

#ifndef DBUG_OFF
    mysql_mutex_init(fe_key_mutex_FEDERATEDX_SERVER_mutex,
                     &server.mutex, MY_MUTEX_INIT_FAST);
    mysql_mutex_lock(&server.mutex);
#endif

    tmp_io= federatedx_io::construct(thd->mem_root, &server);

    retval= test_connection(thd, tmp_io, &tmp_share);

#ifndef DBUG_OFF
    mysql_mutex_unlock(&server.mutex);
    mysql_mutex_destroy(&server.mutex);
#endif

    delete tmp_io;
  }

error:
  DBUG_RETURN(retval);

}


int ha_federatedx::stash_remote_error()
{
  DBUG_ENTER("ha_federatedx::stash_remote_error()");
  if (!io)
    DBUG_RETURN(remote_error_number);
  remote_error_number= io->error_code();
  strmake_buf(remote_error_buf, io->error_str());
  if (remote_error_number == ER_DUP_ENTRY ||
      remote_error_number == ER_DUP_KEY)
    DBUG_RETURN(HA_ERR_FOUND_DUPP_KEY);
  DBUG_RETURN(HA_FEDERATEDX_ERROR_WITH_REMOTE_SYSTEM);
}


bool ha_federatedx::get_error_message(int error, String* buf)
{
  DBUG_ENTER("ha_federatedx::get_error_message");
  DBUG_PRINT("enter", ("error: %d", error));
  if (error == HA_FEDERATEDX_ERROR_WITH_REMOTE_SYSTEM)
  {
    buf->append(STRING_WITH_LEN("Error on remote system: "));
    buf->qs_append(remote_error_number);
    buf->append(STRING_WITH_LEN(": "));
    buf->append(remote_error_buf);
    /* Ensure string ends with \0 */
    (void) buf->c_ptr_safe();

    remote_error_number= 0;
    remote_error_buf[0]= '\0';
  }
  DBUG_PRINT("exit", ("message: %s", buf->c_ptr_safe()));
  DBUG_RETURN(FALSE);
}


int ha_federatedx::start_stmt(MYSQL_THD thd, thr_lock_type lock_type)
{
  DBUG_ENTER("ha_federatedx::start_stmt");
  DBUG_ASSERT(txn == get_txn(thd));
  
  if (!txn->in_transaction())
  {
    txn->stmt_begin();
    trans_register_ha(thd, FALSE, ht);
  }
  DBUG_RETURN(0);
}


int ha_federatedx::external_lock(MYSQL_THD thd, int lock_type)
{
  int error= 0;
  DBUG_ENTER("ha_federatedx::external_lock");

  if (lock_type == F_UNLCK)
    txn->release(&io);
  else
  {
    table_will_be_deleted = FALSE;
    txn= get_txn(thd);  
    if (!(error= txn->acquire(share, lock_type == F_RDLCK, &io)) &&
        (lock_type == F_WRLCK || !io->is_autocommit()))
    {
      if (!thd_test_options(thd, (OPTION_NOT_AUTOCOMMIT | OPTION_BEGIN)))
      {
        txn->stmt_begin();
        trans_register_ha(thd, FALSE, ht);
      }
      else
      {
        txn->txn_begin();
        trans_register_ha(thd, TRUE, ht);
      }
    }
  }

  DBUG_RETURN(error);
}


int ha_federatedx::savepoint_set(handlerton *hton, MYSQL_THD thd, void *sv)
{
  int error= 0;
  federatedx_txn *txn= (federatedx_txn *) thd_get_ha_data(thd, hton);
  DBUG_ENTER("ha_federatedx::savepoint_set");

  if (txn && txn->has_connections())
  {
    if (txn->txn_begin())
      trans_register_ha(thd, TRUE, hton);
    
    txn->sp_acquire((ulong *) sv);

    DBUG_ASSERT(1 < *(ulong *) sv);
  }

  DBUG_RETURN(error);
}


int ha_federatedx::savepoint_rollback(handlerton *hton, MYSQL_THD thd, void *sv)
 {
  int error= 0;
  federatedx_txn *txn= (federatedx_txn *) thd_get_ha_data(thd, hton);
  DBUG_ENTER("ha_federatedx::savepoint_rollback");
  
  if (txn)
    error= txn->sp_rollback((ulong *) sv);

  DBUG_RETURN(error);
}


int ha_federatedx::savepoint_release(handlerton *hton, MYSQL_THD thd, void *sv)
{
  int error= 0;
  federatedx_txn *txn= (federatedx_txn *) thd_get_ha_data(thd, hton);
  DBUG_ENTER("ha_federatedx::savepoint_release");
  
  if (txn)
    error= txn->sp_release((ulong *) sv);

  DBUG_RETURN(error);
}


int ha_federatedx::commit(handlerton *hton, MYSQL_THD thd, bool all)
{
  int return_val;
  federatedx_txn *txn= (federatedx_txn *) thd_get_ha_data(thd, hton);
  DBUG_ENTER("ha_federatedx::commit");

  if (all)
    return_val= txn->txn_commit();
  else
    return_val= txn->stmt_commit();    
  
  DBUG_PRINT("info", ("error val: %d", return_val));
  DBUG_RETURN(return_val);
}


int ha_federatedx::rollback(handlerton *hton, MYSQL_THD thd, bool all)
{
  int return_val;
  federatedx_txn *txn= (federatedx_txn *) thd_get_ha_data(thd, hton);
  DBUG_ENTER("ha_federatedx::rollback");

  if (all)
    return_val= txn->txn_rollback();
  else
    return_val= txn->stmt_rollback();

  DBUG_PRINT("info", ("error val: %d", return_val));
  DBUG_RETURN(return_val);
}


/*
  Federated supports assisted discovery, like
  CREATE TABLE t1 CONNECTION="mysql://joe:pass@192.168.1.111/federated/t1";
  but not a fully automatic discovery where a table magically appear
  on any use (like, on SELECT * from t1).
*/
int ha_federatedx::discover_assisted(handlerton *hton, THD* thd,
                                TABLE_SHARE *table_s, HA_CREATE_INFO *info)
{
  int error= HA_ERR_NO_CONNECTION;
  FEDERATEDX_SHARE tmp_share;
  CHARSET_INFO *cs= system_charset_info;
  MYSQL mysql;
  char buf[1024];
  String query(buf, sizeof(buf), cs);
  MYSQL_RES *res;
  MYSQL_ROW rdata;
  ulong *rlen;
  my_bool my_true= 1;

  if (parse_url(thd->mem_root, &tmp_share, table_s, 1))
    return HA_WRONG_CREATE_OPTION;

  mysql_init(&mysql);
  mysql_options(&mysql, MYSQL_SET_CHARSET_NAME, cs->csname);
  mysql_options(&mysql, MYSQL_OPT_USE_THREAD_SPECIFIC_MEMORY,
                (char*) &my_true);

  if (!mysql_real_connect(&mysql, tmp_share.hostname, tmp_share.username,
                          tmp_share.password, tmp_share.database,
                          tmp_share.port, tmp_share.socket, 0))
    goto err1;
  
  if (mysql_real_query(&mysql, STRING_WITH_LEN("SET SQL_MODE=NO_TABLE_OPTIONS")))
    goto err1;

  query.copy(STRING_WITH_LEN("SHOW CREATE TABLE "), cs);
  append_ident(&query, tmp_share.table_name, 
               tmp_share.table_name_length, ident_quote_char);

  if (mysql_real_query(&mysql, query.ptr(), query.length()))
    goto err1;

  if (!((res= mysql_store_result(&mysql))))
    goto err1;

  if (!(rdata= mysql_fetch_row(res)) || !((rlen= mysql_fetch_lengths(res))))
    goto err2;

  query.copy(rdata[1], rlen[1], cs);
  query.append(STRING_WITH_LEN(" CONNECTION='"), cs);
  query.append_for_single_quote(table_s->connect_string.str,
                                table_s->connect_string.length);
  query.append('\'');

  error= table_s->init_from_sql_statement_string(thd, true,
                                                 query.ptr(), query.length());

err2:
  mysql_free_result(res);
err1:
  if (error)
    my_error(ER_CONNECT_TO_FOREIGN_DATA_SOURCE, MYF(0), mysql_error(&mysql));
  mysql_close(&mysql);
  return error;
}


struct st_mysql_storage_engine federatedx_storage_engine=
{ MYSQL_HANDLERTON_INTERFACE_VERSION };

maria_declare_plugin(federatedx)
{
  MYSQL_STORAGE_ENGINE_PLUGIN,
  &federatedx_storage_engine,
  "FEDERATED",
  "Patrick Galbraith",
  "FederatedX pluggable storage engine",
  PLUGIN_LICENSE_GPL,
  federatedx_db_init, /* Plugin Init */
  federatedx_done, /* Plugin Deinit */
  0x0201 /* 2.1 */,
  NULL,                       /* status variables                */
  NULL,                       /* system variables                */
  "2.1",                      /* string version */
  MariaDB_PLUGIN_MATURITY_BETA /* maturity */
}
maria_declare_plugin_end;<|MERGE_RESOLUTION|>--- conflicted
+++ resolved
@@ -524,12 +524,8 @@
   int buf_len;
   DBUG_ENTER("ha_federatedx parse_url_error");
 
-<<<<<<< HEAD
-  buf_len= min(table_s->connect_string.length,
-=======
-  buf_len= MY_MIN(table->s->connect_string.length,
->>>>>>> 74ec9f77
-               FEDERATEDX_QUERY_BUFFER_SIZE-1);
+  buf_len= MY_MIN(table_s->connect_string.length,
+                  FEDERATEDX_QUERY_BUFFER_SIZE-1);
   strmake(buf, table_s->connect_string.str, buf_len);
   my_error(error_num, MYF(0), buf, 14);
   DBUG_RETURN(error_num);
