/* Copyright (C) 2003 MySQL AB

   This program is free software; you can redistribute it and/or modify
   it under the terms of the GNU General Public License as published by
   the Free Software Foundation; either version 2 of the License, or
   (at your option) any later version.

   This program is distributed in the hope that it will be useful,
   but WITHOUT ANY WARRANTY; without even the implied warranty of
   MERCHANTABILITY or FITNESS FOR A PARTICULAR PURPOSE.  See the
   GNU General Public License for more details.

   You should have received a copy of the GNU General Public License
   along with this program; if not, write to the Free Software
   Foundation, Inc., 59 Temple Place, Suite 330, Boston, MA  02111-1307  USA */

#include <ndb_global.h>
#include <ndb_opts.h>

#include <NdbOut.hpp>
#include <NdbApi.hpp>
#include <NdbSleep.h>
#include <NDBT.hpp>

static int clear_table(Ndb* pNdb, const NdbDictionary::Table* pTab,
                       bool fetch_across_commit, int parallelism=240);

NDB_STD_OPTS_VARS;

static const char* _dbname = "TEST_DB";
static my_bool _transactional = false;
static struct my_option my_long_options[] =
{
  NDB_STD_OPTS("ndb_desc"),
  { "database", 'd', "Name of database table is in",
    (gptr*) &_dbname, (gptr*) &_dbname, 0,
    GET_STR, REQUIRED_ARG, 0, 0, 0, 0, 0, 0 },
  { "transactional", 't', "Single transaction (may run out of operations)",
    (gptr*) &_transactional, (gptr*) &_transactional, 0,
    GET_BOOL, NO_ARG, 0, 0, 0, 0, 0, 0 },
  { 0, 0, 0, 0, 0, 0, GET_NO_ARG, NO_ARG, 0, 0, 0, 0, 0, 0}
};
static void usage()
{
  char desc[] = 
    "tabname\n"\
    "This program will delete all records in the specified table using scan delete.\n";
  ndb_std_print_version();
  my_print_help(my_long_options);
  my_print_variables(my_long_options);
}

int main(int argc, char** argv){
  NDB_INIT(argv[0]);
  const char *load_default_groups[]= { "mysql_cluster",0 };
  load_defaults("my",load_default_groups,&argc,&argv);
  int ho_error;
#ifndef DBUG_OFF
  opt_debug= "d:t:O,/tmp/ndb_delete_all.trace";
#endif
  if ((ho_error=handle_options(&argc, &argv, my_long_options,
			       ndb_std_get_one_option)))
    return NDBT_ProgramExit(NDBT_WRONGARGS);

  Ndb_cluster_connection con(opt_connect_str);
  if(con.connect(12, 5, 1) != 0)
  {
    ndbout << "Unable to connect to management server." << endl;
    return NDBT_ProgramExit(NDBT_FAILED);
  }
  if (con.wait_until_ready(30,0) < 0)
  {
    ndbout << "Cluster nodes not ready in 30 seconds." << endl;
    return NDBT_ProgramExit(NDBT_FAILED);
  }

  Ndb MyNdb(&con, _dbname );
  if(MyNdb.init() != 0){
    ERR(MyNdb.getNdbError());
    return NDBT_ProgramExit(NDBT_FAILED);
  }
  
  // Check if table exists in db
  int res = NDBT_OK;
  for(int i = 0; i<argc; i++){
    const NdbDictionary::Table * pTab = NDBT_Table::discoverTableFromDb(&MyNdb, argv[i]);
    if(pTab == NULL){
      ndbout << " Table " << argv[i] << " does not exist!" << endl;
      return NDBT_ProgramExit(NDBT_WRONGARGS);
    }
    ndbout << "Deleting all from " << argv[i];
    if (! _transactional)
      ndbout << " (non-transactional)";
    ndbout << " ...";
    if(clear_table(&MyNdb, pTab, ! _transactional) == NDBT_FAILED){
      res = NDBT_FAILED;
      ndbout << "FAILED" << endl;
    }
  }
  return NDBT_ProgramExit(res);
}


int clear_table(Ndb* pNdb, const NdbDictionary::Table* pTab,
                bool fetch_across_commit, int parallelism)
{
  // Scan all records exclusive and delete 
  // them one by one
  int                  retryAttempt = 0;
  const int            retryMax = 10;
  int deletedRows = 0;
  int check;
  NdbTransaction *pTrans;
  NdbScanOperation *pOp;
  NdbError err;

  int par = parallelism;
  while (true){
  restart:
    if (retryAttempt++ >= retryMax){
      g_info << "ERROR: has retried this operation " << retryAttempt 
	     << " times, failing!" << endl;
      return NDBT_FAILED;
    }
    
    pTrans = pNdb->startTransaction();
    if (pTrans == NULL) {
      err = pNdb->getNdbError();
      if (err.status == NdbError::TemporaryError){
	ERR(err);
	NdbSleep_MilliSleep(50);
	continue;
      }
      goto failed;
    }

    pOp = pTrans->getNdbScanOperation(pTab->getName());	
    if (pOp == NULL) {
      goto failed;
    }
    
    if( pOp->readTuples(NdbOperation::LM_Exclusive,par) ) {
      goto failed;
    }
    
    if(pTrans->execute(NdbTransaction::NoCommit) != 0){
      err = pTrans->getNdbError();    
      if(err.status == NdbError::TemporaryError){
	ERR(err);
	pNdb->closeTransaction(pTrans);
	NdbSleep_MilliSleep(50);
	continue;
      }
      goto failed;
    }
    
    while((check = pOp->nextResult(true)) == 0){
      do {
	if (pOp->deleteCurrentTuple() != 0){
	  goto failed;
	}
	deletedRows++;
      } while((check = pOp->nextResult(false)) == 0);
      
      if(check != -1){
<<<<<<< HEAD
        if (commit_across_open_cursor) {
          check = pTrans->execute(NdbTransaction::Commit);   
=======
        if (fetch_across_commit) {
          check = pTrans->execute(Commit);   
>>>>>>> 6b02ec1c
          pTrans->restart(); // new tx id
        } else {
          check = pTrans->execute(NdbTransaction::NoCommit);
        }
      }
      
      err = pTrans->getNdbError();    
      if(check == -1){
	if(err.status == NdbError::TemporaryError){
	  ERR(err);
	  pNdb->closeTransaction(pTrans);
	  NdbSleep_MilliSleep(50);
	  par = 1;
	  goto restart;
	}
	goto failed;
      }
    }
    if(check == -1){
      err = pTrans->getNdbError();    
      if(err.status == NdbError::TemporaryError){
	ERR(err);
	pNdb->closeTransaction(pTrans);
	NdbSleep_MilliSleep(50);
	par = 1;
	goto restart;
      }
      goto failed;
    }
<<<<<<< HEAD
    if (! commit_across_open_cursor &&
        pTrans->execute(NdbTransaction::Commit) != 0) {
=======
    if (! fetch_across_commit && pTrans->execute(Commit) != 0) {
>>>>>>> 6b02ec1c
      err = pTrans->getNdbError();
      goto failed;
    }
    pNdb->closeTransaction(pTrans);
    return NDBT_OK;
  }
  return NDBT_FAILED;
  
 failed:
  if(pTrans != 0) pNdb->closeTransaction(pTrans);
  ERR(err);
  return (err.code != 0 ? err.code : NDBT_FAILED);
}<|MERGE_RESOLUTION|>--- conflicted
+++ resolved
@@ -163,13 +163,8 @@
       } while((check = pOp->nextResult(false)) == 0);
       
       if(check != -1){
-<<<<<<< HEAD
-        if (commit_across_open_cursor) {
+        if (fetch_across_commit) {
           check = pTrans->execute(NdbTransaction::Commit);   
-=======
-        if (fetch_across_commit) {
-          check = pTrans->execute(Commit);   
->>>>>>> 6b02ec1c
           pTrans->restart(); // new tx id
         } else {
           check = pTrans->execute(NdbTransaction::NoCommit);
@@ -199,12 +194,8 @@
       }
       goto failed;
     }
-<<<<<<< HEAD
-    if (! commit_across_open_cursor &&
+    if (! fetch_across_commit &&
         pTrans->execute(NdbTransaction::Commit) != 0) {
-=======
-    if (! fetch_across_commit && pTrans->execute(Commit) != 0) {
->>>>>>> 6b02ec1c
       err = pTrans->getNdbError();
       goto failed;
     }
