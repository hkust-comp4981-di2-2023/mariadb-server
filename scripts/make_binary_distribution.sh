#!/bin/sh
# Copyright (C) 2000-2006 MySQL AB
# 
# This program is free software; you can redistribute it and/or modify
# it under the terms of the GNU General Public License as published by
# the Free Software Foundation; version 2 of the License.
# 
# This program is distributed in the hope that it will be useful,
# but WITHOUT ANY WARRANTY; without even the implied warranty of
# MERCHANTABILITY or FITNESS FOR A PARTICULAR PURPOSE.  See the
# GNU General Public License for more details.
# 
# You should have received a copy of the GNU General Public License
# along with this program; if not, write to the Free Software
# Foundation, Inc., 51 Franklin St, Fifth Floor, Boston, MA  02110-1301  USA

# This is a script to create a TAR or ZIP binary distribution out of a
# built source tree. The output file will be put at the top level of
# the source tree, as "mysql-<vsn>....{tar.gz,zip}"
#
# The temporary directory path given to "--tmp=<path>" has to be
# absolute and with no spaces.

machine=@MACHINE_TYPE@
system=@SYSTEM_TYPE@
version=@VERSION@
SOURCE=`pwd`
CP="cp -p"
MV="mv"

STRIP=1
DEBUG=0
SILENT=0
MACHINE=""
PLATFORM=""
TMP=/tmp
SUFFIX=""
NDBCLUSTER=""

for arg do
  case "$arg" in
    --debug)    DEBUG=1;;
    --tmp=*)    TMP=`echo "$arg" | sed -e "s;--tmp=;;"` ;;
    --suffix=*) SUFFIX=`echo "$arg" | sed -e "s;--suffix=;;"` ;;
    --no-strip) STRIP=0 ;;
    --machine=*) MACHINE=`echo "$arg" | sed -e "s;--machine=;;"` ;;
    --platform=*) PLATFORM=`echo "$arg" | sed -e "s;--platform=;;"` ;;
    --silent)   SILENT=1 ;;
    --with-ndbcluster) NDBCLUSTER=1 ;;
    *)
      echo "Unknown argument '$arg'"
      exit 1
      ;;
  esac
done

# Remove vendor from $system
system=`echo $system | sed -e 's/[a-z]*-\(.*\)/\1/g'`

# Map OS names to "our" OS names (eg. darwin6.8 -> osx10.2)
system=`echo $system | sed -e 's/darwin6.*/osx10.2/g'`
system=`echo $system | sed -e 's/darwin7.*/osx10.3/g'`
system=`echo $system | sed -e 's/darwin8.*/osx10.4/g'`
system=`echo $system | sed -e 's/\(aix4.3\).*/\1/g'`
system=`echo $system | sed -e 's/\(aix5.1\).*/\1/g'`
system=`echo $system | sed -e 's/\(aix5.2\).*/\1/g'`
system=`echo $system | sed -e 's/\(aix5.3\).*/\1/g'`
system=`echo $system | sed -e 's/osf5.1b/tru64/g'`
system=`echo $system | sed -e 's/linux-gnu/linux/g'`
system=`echo $system | sed -e 's/solaris2.\([0-9]*\)/solaris\1/g'`
system=`echo $system | sed -e 's/sco3.2v\(.*\)/openserver\1/g'`

if [ x"$MACHINE" != x"" ] ; then
  machine=$MACHINE
fi

if [ x"$PLATFORM" != x"" ] ; then
  platform="$PLATFORM"
else
  platform="$system-$machine"
fi

# FIXME This should really be integrated with automake and not duplicate the
# installation list.

BASE=$TMP/my_dist$SUFFIX

if [ -d $BASE ] ; then
 rm -rf $BASE
fi

BS=""
BIN_FILES=""
BASE_SYSTEM="any"
MYSQL_SHARE=$BASE/share/mysql

case $system in
  *netware*)
    BASE_SYSTEM="netware"
    BS=".nlm"
    MYSQL_SHARE=$BASE/share
    ;;
esac


mkdir $BASE $BASE/bin $BASE/docs \
 $BASE/include $BASE/lib $BASE/support-files $BASE/share $BASE/scripts \
 $BASE/mysql-test $BASE/mysql-test/t  $BASE/mysql-test/r \
 $BASE/mysql-test/include $BASE/mysql-test/std_data $BASE/mysql-test/lib \
 $BASE/mysql-test/extra \
 $BASE/mysql-test/extra/binlog_tests $BASE/mysql-test/extra/rpl_tests

if [ $BASE_SYSTEM != "netware" ] ; then
 mkdir $BASE/share/mysql $BASE/tests $BASE/sql-bench $BASE/man \
  $BASE/man/man1 $BASE/man/man8 $BASE/data $BASE/data/mysql $BASE/data/test

 chmod o-rwx $BASE/data $BASE/data/*
fi

# Copy files if they exists, warn for those that don't.
# Note that when listing files to copy, we might list the file name
# twice, once in the directory location where it is build, and a
# second time in the ".libs" location. In the case the firs one
# is a wrapper script, the second one will overwrite it with the
# binary file.
copyfileto()
{
  destdir=$1
  shift
  for i
  do
    if [ -f $i ] ; then
      $CP $i $destdir
    elif [ -d $i ] ; then
      echo "Warning: Will not copy directory \"$i\""
    else
      echo "Warning: Listed file not found   \"$i\""
    fi
  done
}

copyfileto $BASE/docs ChangeLog Docs/mysql.info

copyfileto $BASE COPYING COPYING.LIB README Docs/INSTALL-BINARY \
         EXCEPTIONS-CLIENT LICENSE.mysql

# Non platform-specific bin dir files:
BIN_FILES="extra/comp_err$BS extra/replace$BS extra/perror$BS \
  extra/resolveip$BS extra/my_print_defaults$BS \
  extra/resolve_stack_dump$BS extra/mysql_waitpid$BS \
  storage/myisam/myisamchk$BS storage/myisam/myisampack$BS \
  storage/myisam/myisamlog$BS storage/myisam/myisam_ftdump$BS \
  sql/mysqld$BS sql/mysqld-debug$BS \
  sql/mysql_tzinfo_to_sql$BS \
  server-tools/instance-manager/mysqlmanager$BS \
  client/mysql$BS client/mysqlshow$BS client/mysqladmin$BS \
  client/mysqlslap$BS \
  client/mysqldump$BS client/mysqlimport$BS \
  client/mysqltest$BS client/mysqlcheck$BS \
  client/mysqlbinlog$BS client/mysql_upgrade$BS \
  tests/mysql_client_test$BS \
  libmysqld/examples/mysql_client_test_embedded$BS \
  libmysqld/examples/mysqltest_embedded$BS \
  ";

# Platform-specific bin dir files:
if [ $BASE_SYSTEM = "netware" ] ; then
  BIN_FILES="$BIN_FILES \
    netware/mysqld_safe$BS netware/mysql_install_db$BS \
    netware/init_db.sql netware/test_db.sql$BS \
    netware/mysqlhotcopy$BS netware/libmysql$BS netware/init_secure_db.sql \
    ";
# For all other platforms:
else
  BIN_FILES="$BIN_FILES \
<<<<<<< HEAD
=======
    server-tools/instance-manager/.libs/mysqlmanager \
    client/mysqltestmanagerc \
    client/mysqltestmanager-pwgen tools/mysqltestmanager \
>>>>>>> 067a1483
    client/.libs/mysql client/.libs/mysqlshow client/.libs/mysqladmin \
    client/.libs/mysqlslap \
    client/.libs/mysqldump client/.libs/mysqlimport \
    client/.libs/mysqltest client/.libs/mysqlcheck \
    client/.libs/mysqlbinlog \
    tests/.libs/mysql_client_test \
    libmysqld/examples/.libs/mysql_client_test_embedded \
    libmysqld/examples/.libs/mysqltest_embedded \
  ";
fi

copyfileto $BASE/bin $BIN_FILES

if [ x$STRIP = x1 ] ; then
  strip $BASE/bin/*
fi

# Obsolete, starting from 5.1.6-beta
# # Copy not binary files
# copyfileto $BASE/bin sql/mysqld.sym.gz

if [ $BASE_SYSTEM = "netware" ] ; then
    $CP netware/*.pl $BASE/scripts
    $CP scripts/mysqlhotcopy $BASE/scripts/mysqlhotcopy.pl
fi

copyfileto $BASE/lib \
  libmysql/.libs/libmysqlclient.a \
  libmysql/.libs/libmysqlclient.so* \
  libmysql/.libs/libmysqlclient.sl* \
  libmysql/.libs/libmysqlclient*.dylib \
  libmysql/libmysqlclient.* \
  libmysql_r/.libs/libmysqlclient_r.a \
  libmysql_r/.libs/libmysqlclient_r.so* \
  libmysql_r/.libs/libmysqlclient_r.sl* \
  libmysql_r/.libs/libmysqlclient_r*.dylib \
  libmysql_r/libmysqlclient_r.* \
  libmysqld/.libs/libmysqld.a \
  libmysqld/.libs/libmysqld.so* \
  libmysqld/.libs/libmysqld.sl* \
  libmysqld/.libs/libmysqld*.dylib \
  mysys/libmysys.a strings/libmystrings.a dbug/libdbug.a \
  libmysqld/libmysqld.a netware/libmysql.imp \
  zlib/.libs/libz.a

# convert the .a to .lib for NetWare
if [ $BASE_SYSTEM = "netware" ] ; then
    for i in $BASE/lib/*.a
    do
      libname=`basename $i .a`
      $MV $i $BASE/lib/$libname.lib
    done
    rm -f $BASE/lib/*.la
fi

copyfileto $BASE/include config.h include/*

rm -f $BASE/include/Makefile* $BASE/include/*.in $BASE/include/config-win.h
if [ $BASE_SYSTEM != "netware" ] ; then
  rm -f $BASE/include/config-netware.h
fi

if [ $BASE_SYSTEM != "netware" ] ; then
  if [ -d tests ] ; then
    $CP tests/*.res tests/*.tst tests/*.pl $BASE/tests
  fi
  if [ -d man ] ; then
    $CP man/*.1 $BASE/man/man1
    $CP man/*.8 $BASE/man/man8
  fi
fi

copyfileto $BASE/support-files support-files/*

copyfileto $BASE/share scripts/*.sql

$CP -r sql/share/* $MYSQL_SHARE
rm -f $MYSQL_SHARE/Makefile* $MYSQL_SHARE/*/*.OLD

copyfileto $BASE/mysql-test \
         mysql-test/mysql-test-run mysql-test/install_test_db \
         mysql-test/mysql-test-run.pl mysql-test/README \
	 mysql-test/valgrind.supp \
         netware/mysql_test_run.nlm netware/install_test_db.ncf

$CP mysql-test/lib/*.pl  $BASE/mysql-test/lib
$CP mysql-test/t/*.def $BASE/mysql-test/t
$CP mysql-test/include/*.inc $BASE/mysql-test/include
$CP mysql-test/include/*.test $BASE/mysql-test/include
$CP mysql-test/t/*.def $BASE/mysql-test/t
$CP mysql-test/std_data/*.dat mysql-test/std_data/*.frm \
    mysql-test/std_data/*.MYD mysql-test/std_data/*.MYI \
    mysql-test/std_data/*.pem mysql-test/std_data/Moscow_leap \
    mysql-test/std_data/des_key_file mysql-test/std_data/*.*001 \
    mysql-test/std_data/*.cnf mysql-test/std_data/*.MY* \
    $BASE/mysql-test/std_data
$CP mysql-test/t/*.test $BASE/mysql-test/t
$CP mysql-test/t/*.imtest mysql-test/t/*.disabled $BASE/mysql-test/t
$CP mysql-test/t/*.opt mysql-test/t/*.slave-mi $BASE/mysql-test/t
$CP mysql-test/t/*.sh mysql-test/t/*.sql $BASE/mysql-test/t
$CP mysql-test/r/*.result  $BASE/mysql-test/r
$CP mysql-test/r/*.require $BASE/mysql-test/r
$CP mysql-test/extra/binlog_tests/*.test $BASE/mysql-test/extra/binlog_tests
$CP mysql-test/extra/rpl_tests/*.test $BASE/mysql-test/extra/rpl_tests

if [ $BASE_SYSTEM != "netware" ] ; then
  chmod a+x $BASE/bin/*
  copyfileto $BASE/bin scripts/*
  $BASE/bin/replace \@localstatedir\@ ./data \@bindir\@ ./bin \@scriptdir\@ \
      ./bin \@libexecdir\@ ./bin \@sbindir\@ ./bin \@prefix\@ . \@HOSTNAME\@ \
      @HOSTNAME@ \@pkgdatadir\@ ./support-files \
      < scripts/mysql_install_db.sh > $BASE/scripts/mysql_install_db
  $BASE/bin/replace \@prefix\@ /usr/local/mysql \@bindir\@ ./bin \
      \@sbindir\@ ./bin \@libexecdir\@ ./bin \
      \@MYSQLD_USER\@ @MYSQLD_USER@ \@localstatedir\@ /usr/local/mysql/data \
      \@HOSTNAME\@ @HOSTNAME@ \
      < support-files/mysql.server.sh > $BASE/support-files/mysql.server
  $BASE/bin/replace /my/gnu/bin/hostname /bin/hostname -- $BASE/bin/mysqld_safe
  mv $BASE/support-files/binary-configure $BASE/configure
  chmod a+x $BASE/bin/* $BASE/scripts/* $BASE/support-files/mysql-* \
      $BASE/support-files/mysql.server $BASE/configure
  $CP -r sql-bench/* $BASE/sql-bench
  rm -f $BASE/sql-bench/*.sh $BASE/sql-bench/Makefile* $BASE/lib/*.la
  rm -f $BASE/bin/*.sql
fi

rm -f $BASE/bin/Makefile* $BASE/bin/*.in $BASE/bin/*.sh \
    $BASE/bin/mysql_install_db $BASE/bin/make_binary_distribution \
    $BASE/bin/setsomevars $BASE/support-files/Makefile* \
    $BASE/support-files/*.sh

#
# Copy system dependent files
#
if [ $BASE_SYSTEM = "netware" ] ; then
  ./scripts/fill_help_tables < ./Docs/manual.texi >> ./netware/init_db.sql
fi

#
# Remove system dependent files
#
if [ $BASE_SYSTEM = "netware" ] ; then
  rm -f $BASE/support-files/magic \
        $BASE/support-files/mysql.server \
        $BASE/support-files/mysql*.spec \
        $BASE/support-files/mysql-log-rotate \
        $BASE/support-files/binary-configure \
        $BASE/support-files/build-tags \
	$BASE/support-files/MySQL-shared-compat.spec \
        $BASE/support-files/ndb-config-2-node.ini \
        $BASE/INSTALL-BINARY
fi

# Make safe_mysqld a symlink to mysqld_safe for backwards portability
if [ $BASE_SYSTEM != "netware" ] ; then
  (cd $BASE/bin ; ln -s mysqld_safe safe_mysqld )
fi

# Clean up if we did this from a bk tree
if [ -d $BASE/share/SCCS ] ; then
  find $BASE/share -name SCCS -print | xargs rm -rf
  find $BASE/sql-bench -name SCCS -print | xargs rm -rf
fi

# NDB Cluster
if [ x$NDBCLUSTER = x1 ]; then
  ( cd storage/ndb ; @MAKE@ DESTDIR=$BASE/ndb-stage install )
  ( cd mysql-test  ; @MAKE@ DESTDIR=$BASE/ndb-stage install )
  $CP $BASE/ndb-stage@bindir@/* $BASE/bin/.
  $CP $BASE/ndb-stage@libexecdir@/* $BASE/bin/.
  $CP $BASE/ndb-stage@pkglibdir@/* $BASE/lib/.
  $CP $BASE/ndb-stage@pkgdatadir@/* $BASE/share/mysql/.
  test -d $BASE/include/storage || mkdir $BASE/include/storage
  $CP -r $BASE/ndb-stage@pkgincludedir@/storage/ndb $BASE/include/storage/
  $CP -r $BASE/ndb-stage@prefix@/mysql-test/ndb $BASE/mysql-test/. || exit 1
  $CP -r $BASE/ndb-stage@prefix@/mysql-test/std_data/ndb_backup50 $BASE/mysql-test/std_data/. || exit 1
  $CP -r $BASE/ndb-stage@prefix@/mysql-test/std_data/ndb_backup51 $BASE/mysql-test/std_data/. || exit 1
  rm -rf $BASE/ndb-stage
fi

# Change the distribution to a long descriptive name
NEW_NAME=mysql@MYSQL_SERVER_SUFFIX@-$version-$platform$SUFFIX

# Print the platform name for build logs
echo "PLATFORM NAME: $platform"

BASE2=$TMP/$NEW_NAME
rm -rf $BASE2
mv $BASE $BASE2
BASE=$BASE2
#
# If we are compiling with gcc, copy libgcc.a to the distribution as libmygcc.a
#

if [ x"@GXX@" = x"yes" ] ; then
  gcclib=`@CC@ @CFLAGS@ --print-libgcc-file`
  if [ $? -ne 0 ] ; then
    echo "Warning: Couldn't find libgcc.a!"
  else
    $CP $gcclib $BASE/lib/libmygcc.a
  fi
fi

#if we are debugging, do not do tar/gz
if [ x$DEBUG = x1 ] ; then
 exit
fi

# This is needed to prefere gnu tar instead of tar because tar can't
# always handle long filenames

PATH_DIRS=`echo $PATH | \
    sed -e 's/^:/. /' -e 's/:$/ ./' -e 's/::/ . /g' -e 's/:/ /g' `

which_1 ()
{
  for cmd
  do
    for d in $PATH_DIRS
    do
      for file in $d/$cmd
      do
	if [ -x $file -a ! -d $file ] ; then
	  echo $file
	  exit 0
	fi
      done
    done
  done
  exit 1
}

if [ $BASE_SYSTEM != "netware" ] ; then

  #
  # Create the result tar file
  #

  tar=`which_1 gnutar gtar`
  if [ "$?" = "1" -o x"$tar" = x"" ] ; then
    tar=tar
  fi

  echo "Using $tar to create archive"

  OPT=cvf
  if [ x$SILENT = x1 ] ; then
    OPT=cf
  fi

  echo "Creating and compressing archive"
  rm -f $NEW_NAME.tar.gz
  (cd $TMP ; $tar $OPT -  $NEW_NAME) | gzip -9 > $NEW_NAME.tar.gz
  echo "$NEW_NAME.tar.gz created"

else

  #
  # Create a zip file for NetWare users
  #

  rm -f $NEW_NAME.zip
  (cd $TMP; zip -r "$SOURCE/$NEW_NAME.zip" $NEW_NAME)
  echo "$NEW_NAME.zip created"

fi

echo "Removing temporary directory"
rm -rf $BASE<|MERGE_RESOLUTION|>--- conflicted
+++ resolved
@@ -173,12 +173,7 @@
 # For all other platforms:
 else
   BIN_FILES="$BIN_FILES \
-<<<<<<< HEAD
-=======
     server-tools/instance-manager/.libs/mysqlmanager \
-    client/mysqltestmanagerc \
-    client/mysqltestmanager-pwgen tools/mysqltestmanager \
->>>>>>> 067a1483
     client/.libs/mysql client/.libs/mysqlshow client/.libs/mysqladmin \
     client/.libs/mysqlslap \
     client/.libs/mysqldump client/.libs/mysqlimport \
