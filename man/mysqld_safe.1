'\" t
.\"
<<<<<<< HEAD
.TH "\FBMARIADB-SAFE\FR" "1" "15 May 2020" "MariaDB 10\&.7" "MariaDB Database System"
=======
.TH "\FBMARIADBD-SAFE\FR" "1" "15 May 2020" "MariaDB 10\&.6" "MariaDB Database System"
>>>>>>> e11b82f8
.\" -----------------------------------------------------------------
.\" * set default formatting
.\" -----------------------------------------------------------------
.\" disable hyphenation
.nh
.\" disable justification (adjust text to left margin only)
.ad l
.\" -----------------------------------------------------------------
.\" * MAIN CONTENT STARTS HERE *
.\" -----------------------------------------------------------------
.\" mysqld_safe
.\" tools: mysqld_safe
.\" scripts
.SH "NAME"
mariadbd-safe \- MariaDB server startup script (mysqld_safe is now a symlink to mariadbd-safe)
.SH "SYNOPSIS"
.HP \w'\fBmysqld_safe\ \fR\fB\fIoptions\fR\fR\ 'u
\fBmysqld_safe \fR\fB\fIoptions\fR\fR
.SH "DESCRIPTION"
.PP
\fBmysqld_safe\fR
is the recommended way to start a
\fBmysqld\fR
server on Unix\&.
\fBmysqld_safe\fR
adds some safety features such as restarting the server when an error occurs and logging runtime information to an error log file\&. Descriptions of error logging is given later in this section\&.
.sp
\fBmysqld_safe\fR
tries to start an executable named
\fBmysqld\fR\&. To override the default behavior and specify explicitly the name of the server you want to run, specify a
\fB\-\-mysqld\fR
or
\fB\-\-mysqld\-version\fR
option to
\fBmysqld_safe\fR\&. You can also use
\fB\-\-ledir\fR
to indicate the directory where
\fBmysqld_safe\fR
should look for the server\&.
.PP
Many of the options to
\fBmysqld_safe\fR
are the same as the options to
\fBmysqld\fR\&.
.PP
Options unknown to
\fBmysqld_safe\fR
are passed to
\fBmysqld\fR
if they are specified on the command line, but ignored if they are specified in the
[mysqld_safe] or [mariadb_safe]
groups of an option file\&.
.PP
\fBmysqld_safe\fR
reads all options from the
[mysqld],
[server],
[mysqld_safe], and [mariadb_safe]
sections in option files\&. For example, if you specify a
[mysqld]
section like this,
\fBmysqld_safe\fR
will find and use the
\fB\-\-log\-error\fR
option:
.sp
.if n \{\
.RS 4
.\}
.nf
[mysqld]
log\-error=error\&.log
.fi
.if n \{\
.RE
.\}
.PP
For backward compatibility,
\fBmysqld_safe\fR
also reads
[safe_mysqld]
sections, although you should rename such sections to
[mysqld_safe]
in current installations\&.
.PP
\fBmysqld_safe\fR
supports the options in the following list\&. It also reads option files and supports the options for processing them.
.sp
.RS 4
.ie n \{\
\h'-04'\(bu\h'+03'\c
.\}
.el \{\
.sp -1
.IP \(bu 2.3
.\}
.\" mysqld_safe: help option
.\" help option: mysqld_safe
\fB\-\-help\fR
.sp
Display a help message and exit\&.
.RE
.sp
.RS 4
.ie n \{\
\h'-04'\(bu\h'+03'\c
.\}
.el \{\
.sp -1
.IP \(bu 2.3
.\}
.\" mysqld_safe: basedir option
.\" basedir option: mysqld_safe
\fB\-\-basedir=\fR\fB\fIpath\fR\fR
.sp
The path to the MariaDB installation directory\&.
.RE
.sp
.RS 4
.ie n \{\
\h'-04'\(bu\h'+03'\c
.\}
.el \{\
.sp -1
.IP \(bu 2.3
.\}
.\" mysqld_safe: core-file-size option
.\" core-file-size option: mysqld_safe
\fB\-\-core\-file\-size=\fR\fB\fIsize\fR\fR
.sp
The size of the core file that
\fBmysqld\fR
should be able to create\&. The option value is passed to
\fBulimit \-c\fR\&.
.RE
.sp
.RS 4
.ie n \{\
\h'-04'\(bu\h'+03'\c
.\}
.el \{\
.sp -1
.IP \(bu 2.3
.\}
.\" mysqld_safe: crash-script option
.\" crash-script option: mysqld_safe
\fB\-\-crash\-script=\fR\fB\fIfile\fR\fR
.sp
Script to call in the event of mysqld crashing\&.
.RE
.sp
.RS 4
.ie n \{\
\h'-04'\(bu\h'+03'\c
.\}
.el \{\
.sp -1
.IP \(bu 2.3
.\}
.\" mysqld_safe: datadir option
.\" datadir option: mysqld_safe
\fB\-\-datadir=\fR\fB\fIpath\fR\fR
.sp
The path to the data directory\&.
.RE
.sp
.RS 4
.ie n \{\
\h'-04'\(bu\h'+03'\c
.\}
.el \{\
.sp -1
.IP \(bu 2.3
.\}
.\" mysqld_safe: defaults-extra-file option
.\" defaults-extra-file option: mysqld_safe
\fB\-\-defaults\-extra\-file=\fR\fB\fIpath\fR\fR
.sp
The name of an option file to be read in addition to the usual option files\&. This must be the first option on the command line if it is used\&. If the file does not exist or is otherwise inaccessible, the server will exit with an error\&.
.RE
.sp
.RS 4
.ie n \{\
\h'-04'\(bu\h'+03'\c
.\}
.el \{\
.sp -1
.IP \(bu 2.3
.\}
.\" mysqld_safe: defaults-file option
.\" defaults-file option: mysqld_safe
\fB\-\-defaults\-file=\fR\fB\fIfile_name\fR\fR
.sp
The name of an option file to be read instead of the usual option files\&. This must be the first option on the command line if it is used\&.
.RE
.sp
.RS 4
.ie n \{\
\h'-04'\(bu\h'+03'\c
.\}
.el \{\
.sp -1
.IP \(bu 2.3
.\}
.\" mysqld_safe: flush-caches option
.\" flush-caches option: mysqld_safe
\fB\-\-flush\-caches\fR
.sp
Flush and purge buffers/caches before starting the server\&.
.RE
.sp
.RS 4
.ie n \{\
\h'-04'\(bu\h'+03'\c
.\}
.el \{\
.sp -1
.IP \(bu 2.3
.\}
.\" mysqld_safe: ledir option
.\" ledir option: mysqld_safe
\fB\-\-ledir=\fR\fB\fIpath\fR\fR
.sp
If
\fBmysqld_safe\fR
cannot find the server, use this option to indicate the path name to the directory where the server is located\&.
.RE
.sp
.RS 4
.ie n \{\
\h'-04'\(bu\h'+03'\c
.\}
.el \{\
.sp -1
.IP \(bu 2.3
.\}
.\" mysqld_safe: log-error option
.\" log-error option: mysqld_safe
\fB\-\-log\-error=\fR\fB\fIfile_name\fR\fR
.sp
Write the error log to the given file\&.
.RE
.sp
.RS 4
.ie n \{\
\h'-04'\(bu\h'+03'\c
.\}
.el \{\
.sp -1
.IP \(bu 2.3
.\}
.\" mysqld_safe: malloc-lib option
.\" malloc-lib option: mysqld_safe
\fB\-\-malloc\-lib=\fR\fB\fIlib\fR\fR
.sp
Preload shared library lib if available\&.
.RE
.sp
.RS 4
.ie n \{\
\h'-04'\(bu\h'+03'\c
.\}
.el \{\
.sp -1
.IP \(bu 2.3
.\}
.\" mysqld_safe: mysqld option
.\" mysqld option: mysqld_safe
\fB\-\-mysqld=\fR\fB\fIprog_name\fR\fR
.sp
The name of the server program (in the
ledir
directory) that you want to start\&. This option is needed if you use the MariaDB binary distribution but have the data directory outside of the binary distribution\&. If
\fBmysqld_safe\fR
cannot find the server, use the
\fB\-\-ledir\fR
option to indicate the path name to the directory where the server is located\&.
.RE
.sp
.RS 4
.ie n \{\
\h'-04'\(bu\h'+03'\c
.\}
.el \{\
.sp -1
.IP \(bu 2.3
.\}
.\" mysqld_safe: mysqld-version option
.\" mysqld-version option: mysqld_safe
\fB\-\-mysqld\-version=\fR\fB\fIsuffix\fR\fR
.sp
This option is similar to the
\fB\-\-mysqld\fR
option, but you specify only the suffix for the server program name\&. The basename is assumed to be
\fBmysqld\fR\&. For example, if you use
\fB\-\-mysqld\-version=debug\fR,
\fBmysqld_safe\fR
starts the
\fBmysqld\-debug\fR
program in the
ledir
directory\&. If the argument to
\fB\-\-mysqld\-version\fR
is empty,
\fBmysqld_safe\fR
uses
\fBmysqld\fR
in the
ledir
directory\&.
.RE
.sp
.RS 4
.ie n \{\
\h'-04'\(bu\h'+03'\c
.\}
.el \{\
.sp -1
.IP \(bu 2.3
.\}
.\" mysqld_safe: nice option
.\" nice option: mysqld_safe
\fB\-\-nice=\fR\fB\fIpriority\fR\fR
.sp
Use the
nice
program to set the server\'s scheduling priority to the given value\&.
.RE
.sp
.RS 4
.ie n \{\
\h'-04'\(bu\h'+03'\c
.\}
.el \{\
.sp -1
.IP \(bu 2.3
.\}
.\" mysqld_safe: no-auto-restart option
.\" no-auto-restart option: mysqld_safe
\fB\-\-no\-auto\-restart\fR
.sp
Exit after starting mysqld\&.
.RE
.sp
.RS 4
.ie n \{\
\h'-04'\(bu\h'+03'\c
.\}
.el \{\
.sp -1
.IP \(bu 2.3
.\}
.\" mysqld_safe: no-defaults option
.\" no-defaults option: mysqld_safe
\fB\-\-no\-defaults\fR
.sp
Do not read any option files\&. This must be the first option on the command line if it is used\&.
.RE
.sp
.RS 4
.ie n \{\
\h'-04'\(bu\h'+03'\c
.\}
.el \{\
.sp -1
.IP \(bu 2.3
.\}
.\" mysqld_safe: no-watch option
.\" no-watch option: mysqld_safe
\fB\-\-no\-auto\-restart\fR
.sp
Exit after starting mysqld\&.
.RE
.sp
.RS 4
.ie n \{\
\h'-04'\(bu\h'+03'\c
.\}
.el \{\
.sp -1
.IP \(bu 2.3
.\}
.\" mysqld_safe: numa-interleave option
.\" numa-interleave option: mysqld_safe
\fB\-\-numa\-interleave\fR
.sp
Run mysqld with its memory interleaved on all NUMA nodes\&.
.RE
.sp
.RS 4
.ie n \{\
\h'-04'\(bu\h'+03'\c
.\}
.el \{\
.sp -1
.IP \(bu 2.3
.\}
.\" mysqld_safe: open-files-limit option
.\" open-files-limit option: mysqld_safe
\fB\-\-open\-files\-limit=\fR\fB\fIcount\fR\fR
.sp
The number of files that
\fBmysqld\fR
should be able to open\&. The option value is passed to
\fBulimit \-n\fR\&. Note that you need to start
\fBmysqld_safe\fR
as
root
for this to work properly!
.RE
.sp
.RS 4
.ie n \{\
\h'-04'\(bu\h'+03'\c
.\}
.el \{\
.sp -1
.IP \(bu 2.3
.\}
.\" mysqld_safe: pid-file option
.\" pid-file option: mysqld_safe
\fB\-\-pid\-file=\fR\fB\fIfile_name\fR\fR
.sp
The path name of the process ID file\&.
.RE
.sp
.RS 4
.ie n \{\
\h'-04'\(bu\h'+03'\c
.\}
.el \{\
.sp -1
.IP \(bu 2.3
.\}
.\" mysqld_safe: plugin-dir option
.\" plugin-dir option: mysqld_safe
\fB\-\-plugin\-dir=\fIdir_name\fR
.sp
Directory for client-side plugins\&.
.RE
.sp
.RS 4
.ie n \{\
\h'-04'\(bu\h'+03'\c
.\}
.el \{\
.sp -1
.IP \(bu 2.3
.\}
.\" mysqld_safe: port option
.\" port option: mysqld_safe
\fB\-\-port=\fR\fB\fIport_num\fR\fR
.sp
The port number that the server should use when listening for TCP/IP connections\&. The port number must be 1024 or higher unless the server is started by the
root
system user\&.
.RE
.sp
.RS 4
.ie n \{\
\h'-04'\(bu\h'+03'\c
.\}
.el \{\
.sp -1
.IP \(bu 2.3
.\}
.\" mysqld_safe: skip-kill-mysqld option
.\" skip-kill-mysqld option: mysqld_safe
\fB\-\-skip\-kill\-mysqld\fR
.sp
Do not try to kill stray
\fBmysqld\fR
processes at startup\&. This option works only on Linux\&.
.RE
.sp
.RS 4
.ie n \{\
\h'-04'\(bu\h'+03'\c
.\}
.el \{\
.sp -1
.IP \(bu 2.3
.\}
.\" mysqld_safe: socket option
.\" socket option: mysqld_safe
\fB\-\-socket=\fR\fB\fIpath\fR\fR
.sp
The Unix socket file that the server should use when listening for local connections\&.
.RE
.sp
.RS 4
.ie n \{\
\h'-04'\(bu\h'+03'\c
.\}
.el \{\
.sp -1
.IP \(bu 2.3
.\}
.\" mysqld_safe: syslog option
.\" syslog option: mysqld_safe
.\" mysqld_safe: skip-syslog option
.\" skip-syslog option: mysqld_safe
\fB\-\-syslog\fR,
\fB\-\-skip\-syslog\fR
.sp
\fB\-\-syslog\fR
causes error messages to be sent to
syslog
on systems that support the
\fBlogger\fR
program\&.
\-\-skip\-syslog
suppresses the use of
syslog; messages are written to an error log file\&.
.RE
.sp
.RS 4
.ie n \{\
\h'-04'\(bu\h'+03'\c
.\}
.el \{\
.sp -1
.IP \(bu 2.3
.\}
.\" mysqld_safe: syslog-tag option
.\" syslog-tag option: mysqld_safe
\fB\-\-syslog\-tag=\fR\fB\fItag\fR\fR
.sp
For logging to
syslog, messages from
\fBmysqld_safe\fR
and
\fBmysqld\fR
are written with a tag of
mysqld_safe
and
mysqld, respectively\&. To specify a suffix for the tag, use
\fB\-\-syslog\-tag=\fR\fB\fItag\fR\fR, which modifies the tags to be
mysqld_safe\-\fItag\fR
and
mysqld\-\fItag\fR\&.
.RE
.sp
.RS 4
.ie n \{\
\h'-04'\(bu\h'+03'\c
.\}
.el \{\
.sp -1
.IP \(bu 2.3
.\}
.\" mysqld_safe: timezone option
.\" timezone option: mysqld_safe
\fB\-\-timezone=\fR\fB\fItimezone\fR\fR
.sp
Set the
TZ
time zone environment variable to the given option value\&. Consult your operating system documentation for legal time zone specification formats\&.
.RE
.sp
.RS 4
.ie n \{\
\h'-04'\(bu\h'+03'\c
.\}
.el \{\
.sp -1
.IP \(bu 2.3
.\}
.\" mysqld_safe: user option
.\" user option: mysqld_safe
\fB\-\-user={\fR\fB\fIuser_name\fR\fR\fB|\fR\fB\fIuser_id\fR\fR\fB}\fR
.sp
Run the
\fBmysqld\fR
server as the user having the name
\fIuser_name\fR
or the numeric user ID
\fIuser_id\fR\&. (\(lqUser\(rq
in this context refers to a system login account, not a MariaDB user listed in the grant tables\&.)
.RE
.PP
If you execute
\fBmysqld_safe\fR
with the
\fB\-\-defaults\-file\fR
or
\fB\-\-defaults\-extra\-file\fR
option to name an option file, the option must be the first one given on the command line or the option file will not be used\&. For example, this command will not use the named option file:
.sp
.if n \{\
.RS 4
.\}
.nf
mysql> \fBmysqld_safe \-\-port=\fR\fB\fIport_num\fR\fR\fB \-\-defaults\-file=\fR\fB\fIfile_name\fR\fR
.fi
.if n \{\
.RE
.\}
.PP
Instead, use the following command:
.sp
.if n \{\
.RS 4
.\}
.nf
mysql> \fBmysqld_safe \-\-defaults\-file=\fR\fB\fIfile_name\fR\fR\fB \-\-port=\fR\fB\fIport_num\fR\fR
.fi
.if n \{\
.RE
.\}
.PP
The
\fBmysqld_safe\fR
script is written so that it normally can start a server that was installed from either a source or a binary distribution of MariaDB, even though these types of distributions typically install the server in slightly different locations\&.
\fBmysqld_safe\fR
expects one of the following conditions to be true:
.sp
.RS 4
.ie n \{\
\h'-04'\(bu\h'+03'\c
.\}
.el \{\
.sp -1
.IP \(bu 2.3
.\}
The server and databases can be found relative to the working directory (the directory from which
\fBmysqld_safe\fR
is invoked)\&. For binary distributions,
\fBmysqld_safe\fR
looks under its working directory for
bin
and
data
directories\&. For source distributions, it looks for
libexec
and
var
directories\&. This condition should be met if you execute
\fBmysqld_safe\fR
from your MariaDB installation directory (for example,
/usr/local/mysql
for a binary distribution)\&.
.RE
.sp
.RS 4
.ie n \{\
\h'-04'\(bu\h'+03'\c
.\}
.el \{\
.sp -1
.IP \(bu 2.3
.\}
If the server and databases cannot be found relative to the working directory,
\fBmysqld_safe\fR
attempts to locate them by absolute path names\&. Typical locations are
/usr/local/libexec
and
/usr/local/var\&. The actual locations are determined from the values configured into the distribution at the time it was built\&. They should be correct if MariaDB is installed in the location specified at configuration time\&.
.RE
.PP
Because
\fBmysqld_safe\fR
tries to find the server and databases relative to its own working directory, you can install a binary distribution of MariaDB anywhere, as long as you run
\fBmysqld_safe\fR
from the MariaDB installation directory:
.sp
.if n \{\
.RS 4
.\}
.nf
shell> \fBcd \fR\fB\fImysql_installation_directory\fR\fR
shell> \fBbin/mysqld_safe &\fR
.fi
.if n \{\
.RE
.\}
.PP
If
\fBmysqld_safe\fR
fails, even when invoked from the MariaDB installation directory, you can specify the
\fB\-\-ledir\fR
and
\fB\-\-datadir\fR
options to indicate the directories in which the server and databases are located on your system\&.
.PP
When you use
\fBmysqld_safe\fR
to start
\fBmysqld\fR,
\fBmysqld_safe\fR
arranges for error (and notice) messages from itself and from
\fBmysqld\fR
to go to the same destination\&.
.PP
There are several
\fBmysqld_safe\fR
options for controlling the destination of these messages:
.sp
.RS 4
.ie n \{\
\h'-04'\(bu\h'+03'\c
.\}
.el \{\
.sp -1
.IP \(bu 2.3
.\}
\fB\-\-syslog\fR: Write error messages to
syslog
on systems that support the
\fBlogger\fR
program\&.
.RE
.sp
.RS 4
.ie n \{\
\h'-04'\(bu\h'+03'\c
.\}
.el \{\
.sp -1
.IP \(bu 2.3
.\}
\fB\-\-skip\-syslog\fR: Do not write error messages to
syslog\&. Messages are written to the default error log file (\fIhost_name\fR\&.err
in the data directory), or to a named file if the
\fB\-\-log\-error\fR
option is given\&.
.RE
.sp
.RS 4
.ie n \{\
\h'-04'\(bu\h'+03'\c
.\}
.el \{\
.sp -1
.IP \(bu 2.3
.\}
\fB\-\-log\-error=\fR\fB\fIfile_name\fR\fR: Write error messages to the named error file\&.
.RE
.PP
If none of these options is given, the default is
\fB\-\-skip\-syslog\fR\&.
.if n \{\
.sp
.\}
.RS 4
.it 1 an-trap
.nr an-no-space-flag 1
.nr an-break-flag 1
.br
.ps +1
\fBNote\fR
.ps -1
.br
.PP
.sp .5v
.RE
.PP
If
\fB\-\-syslog\fR
and
\fB\-\-log\-error\fR
are both given, a warning is issued and
\fB\-\-log\-error\fR
takes precedence\&.
.PP
When
\fBmysqld_safe\fR
writes a message, notices go to the logging destination (syslog
or the error log file) and
stdout\&. Errors go to the logging destination and
stderr\&.
.PP
Normally, you should not edit the
\fBmysqld_safe\fR
script\&. Instead, configure
\fBmysqld_safe\fR
by using command\-line options or options in the
[mysqld_safe]
section of a
my\&.cnf
option file\&. In rare cases, it might be necessary to edit
\fBmysqld_safe\fR
to get it to start the server properly\&. However, if you do this, your modified version of
\fBmysqld_safe\fR
might be overwritten if you upgrade MariaDB in the future, so you should make a copy of your edited version that you can reinstall\&.
.PP
On NetWare,
\fBmysqld_safe\fR
is a NetWare Loadable Module (NLM) that is ported from the original Unix shell script\&. It starts the server as follows:
.sp
.RS 4
.ie n \{\
\h'-04' 1.\h'+01'\c
.\}
.el \{\
.sp -1
.IP "  1." 4.2
.\}
Runs a number of system and option checks\&.
.RE
.sp
.RS 4
.ie n \{\
\h'-04' 2.\h'+01'\c
.\}
.el \{\
.sp -1
.IP "  2." 4.2
.\}
Runs a check on
MyISAM
tables\&.
.RE
.sp
.RS 4
.ie n \{\
\h'-04' 3.\h'+01'\c
.\}
.el \{\
.sp -1
.IP "  3." 4.2
.\}
Provides a screen presence for the MariaDB server\&.
.RE
.sp
.RS 4
.ie n \{\
\h'-04' 4.\h'+01'\c
.\}
.el \{\
.sp -1
.IP "  4." 4.2
.\}
Starts
\fBmysqld\fR, monitors it, and restarts it if it terminates in error\&.
.RE
.sp
.RS 4
.ie n \{\
\h'-04' 5.\h'+01'\c
.\}
.el \{\
.sp -1
.IP "  5." 4.2
.\}
Sends error messages from
\fBmysqld\fR
to the
\fIhost_name\fR\&.err
file in the data directory\&.
.RE
.sp
.RS 4
.ie n \{\
\h'-04' 6.\h'+01'\c
.\}
.el \{\
.sp -1
.IP "  6." 4.2
.\}
Sends
\fBmysqld_safe\fR
screen output to the
\fIhost_name\fR\&.safe
file in the data directory\&.
.RE
.SH "COPYRIGHT"
.br
.PP
Copyright 2007-2008 MySQL AB, 2008-2010 Sun Microsystems, Inc., 2010-2020 MariaDB Foundation
.PP
This documentation is free software; you can redistribute it and/or modify it only under the terms of the GNU General Public License as published by the Free Software Foundation; version 2 of the License.
.PP
This documentation is distributed in the hope that it will be useful, but WITHOUT ANY WARRANTY; without even the implied warranty of MERCHANTABILITY or FITNESS FOR A PARTICULAR PURPOSE. See the GNU General Public License for more details.
.PP
You should have received a copy of the GNU General Public License along with the program; if not, write to the Free Software Foundation, Inc., 51 Franklin Street, Fifth Floor, Boston, MA 02110-1335 USA or see http://www.gnu.org/licenses/.
.sp
.SH "SEE ALSO"
For more information, please refer to the MariaDB Knowledge Base, available online at https://mariadb.com/kb/
.SH AUTHOR
MariaDB Foundation (http://www.mariadb.org/).<|MERGE_RESOLUTION|>--- conflicted
+++ resolved
@@ -1,10 +1,6 @@
 '\" t
 .\"
-<<<<<<< HEAD
-.TH "\FBMARIADB-SAFE\FR" "1" "15 May 2020" "MariaDB 10\&.7" "MariaDB Database System"
-=======
-.TH "\FBMARIADBD-SAFE\FR" "1" "15 May 2020" "MariaDB 10\&.6" "MariaDB Database System"
->>>>>>> e11b82f8
+.TH "\FBMARIADBD-SAFE\FR" "1" "15 May 2020" "MariaDB 10\&.7" "MariaDB Database System"
 .\" -----------------------------------------------------------------
 .\" * set default formatting
 .\" -----------------------------------------------------------------
