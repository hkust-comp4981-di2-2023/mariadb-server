/* Copyright (C) 2000 MySQL AB

   This program is free software; you can redistribute it and/or modify
   it under the terms of the GNU General Public License as published by
   the Free Software Foundation; version 2 of the License.

   This program is distributed in the hope that it will be useful,
   but WITHOUT ANY WARRANTY; without even the implied warranty of
   MERCHANTABILITY or FITNESS FOR A PARTICULAR PURPOSE.  See the
   GNU General Public License for more details.

   You should have received a copy of the GNU General Public License
   along with this program; if not, write to the Free Software
   Foundation, Inc., 59 Temple Place, Suite 330, Boston, MA  02111-1307  USA */

/*
  These functions handle keyblock cacheing for ISAM and MyISAM tables.

  One cache can handle many files.
  It must contain buffers of the same blocksize.
  init_key_cache() should be used to init cache handler.

  The free list (free_block_list) is a stack like structure.
  When a block is freed by free_block(), it is pushed onto the stack.
  When a new block is required it is first tried to pop one from the stack.
  If the stack is empty, it is tried to get a never-used block from the pool.
  If this is empty too, then a block is taken from the LRU ring, flushing it
  to disk, if neccessary. This is handled in find_key_block().
  With the new free list, the blocks can have three temperatures:
  hot, warm and cold (which is free). This is remembered in the block header
  by the enum BLOCK_TEMPERATURE temperature variable. Remembering the
  temperature is neccessary to correctly count the number of warm blocks,
  which is required to decide when blocks are allowed to become hot. Whenever
  a block is inserted to another (sub-)chain, we take the old and new
  temperature into account to decide if we got one more or less warm block.
  blocks_unused is the sum of never used blocks in the pool and of currently
  free blocks. blocks_used is the number of blocks fetched from the pool and
  as such gives the maximum number of in-use blocks at any time.

  Key Cache Locking
  =================

  All key cache locking is done with a single mutex per key cache:
  keycache->cache_lock. This mutex is locked almost all the time
  when executing code in this file (mf_keycache.c).
  However it is released for I/O and some copy operations.

  The cache_lock is also released when waiting for some event. Waiting
  and signalling is done via condition variables. In most cases the
  thread waits on its thread->suspend condition variable. Every thread
  has a my_thread_var structure, which contains this variable and a
  '*next' and '**prev' pointer. These pointers are used to insert the
  thread into a wait queue.

  A thread can wait for one block and thus be in one wait queue at a
  time only.

  Before starting to wait on its condition variable with
  pthread_cond_wait(), the thread enters itself to a specific wait queue
  with link_into_queue() (double linked with '*next' + '**prev') or
  wait_on_queue() (single linked with '*next').

  Another thread, when releasing a resource, looks up the waiting thread
  in the related wait queue. It sends a signal with
  pthread_cond_signal() to the waiting thread.

  NOTE: Depending on the particular wait situation, either the sending
  thread removes the waiting thread from the wait queue with
  unlink_from_queue() or release_whole_queue() respectively, or the waiting
  thread removes itself.

  There is one exception from this locking scheme when one thread wants
  to reuse a block for some other address. This works by first marking
  the block reserved (status= BLOCK_IN_SWITCH) and then waiting for all
  threads that are reading the block to finish. Each block has a
  reference to a condition variable (condvar). It holds a reference to
  the thread->suspend condition variable for the waiting thread (if such
  a thread exists). When that thread is signaled, the reference is
  cleared. The number of readers of a block is registered in
  block->hash_link->requests. See wait_for_readers() / remove_reader()
  for details. This is similar to the above, but it clearly means that
  only one thread can wait for a particular block. There is no queue in
  this case. Strangely enough block->convar is used for waiting for the
  assigned hash_link only. More precisely it is used to wait for all
  requests to be unregistered from the assigned hash_link.

  The resize_queue serves two purposes:
  1. Threads that want to do a resize wait there if in_resize is set.
     This is not used in the server. The server refuses a second resize
     request if one is already active. keycache->in_init is used for the
     synchronization. See set_var.cc.
  2. Threads that want to access blocks during resize wait here during
     the re-initialization phase.
  When the resize is done, all threads on the queue are signalled.
  Hypothetical resizers can compete for resizing, and read/write
  requests will restart to request blocks from the freshly resized
  cache. If the cache has been resized too small, it is disabled and
  'can_be_used' is false. In this case read/write requests bypass the
  cache. Since they increment and decrement 'cnt_for_resize_op', the
  next resizer can wait on the queue 'waiting_for_resize_cnt' until all
  I/O finished.
*/

#include "mysys_priv.h"
#include <keycache.h>
#include "my_static.h"
#include <m_string.h>
#include <my_bit.h>
#include <errno.h>
#include <stdarg.h>

/*
  Some compilation flags have been added specifically for this module
  to control the following:
  - not to let a thread to yield the control when reading directly
    from key cache, which might improve performance in many cases;
    to enable this add:
    #define SERIALIZED_READ_FROM_CACHE
  - to set an upper bound for number of threads simultaneously
    using the key cache; this setting helps to determine an optimal
    size for hash table and improve performance when the number of
    blocks in the key cache much less than the number of threads
    accessing it;
    to set this number equal to <N> add
      #define MAX_THREADS <N>
  - to substitute calls of pthread_cond_wait for calls of
    pthread_cond_timedwait (wait with timeout set up);
    this setting should be used only when you want to trap a deadlock
    situation, which theoretically should not happen;
    to set timeout equal to <T> seconds add
      #define KEYCACHE_TIMEOUT <T>
  - to enable the module traps and to send debug information from
    key cache module to a special debug log add:
      #define KEYCACHE_DEBUG
    the name of this debug log file <LOG NAME> can be set through:
      #define KEYCACHE_DEBUG_LOG  <LOG NAME>
    if the name is not defined, it's set by default;
    if the KEYCACHE_DEBUG flag is not set up and we are in a debug
    mode, i.e. when ! defined(DBUG_OFF), the debug information from the
    module is sent to the regular debug log.

  Example of the settings:
    #define SERIALIZED_READ_FROM_CACHE
    #define MAX_THREADS   100
    #define KEYCACHE_TIMEOUT  1
    #define KEYCACHE_DEBUG
    #define KEYCACHE_DEBUG_LOG  "my_key_cache_debug.log"
*/

#define STRUCT_PTR(TYPE, MEMBER, a)                                           \
          (TYPE *) ((char *) (a) - offsetof(TYPE, MEMBER))

/* types of condition variables */
#define  COND_FOR_REQUESTED 0
#define  COND_FOR_SAVED     1
#define  COND_FOR_READERS   2

typedef pthread_cond_t KEYCACHE_CONDVAR;

/* descriptor of the page in the key cache block buffer */
struct st_keycache_page
{
  int file;               /* file to which the page belongs to  */
  my_off_t filepos;       /* position of the page in the file   */
};

/* element in the chain of a hash table bucket */
struct st_hash_link
{
  struct st_hash_link *next, **prev; /* to connect links in the same bucket  */
  struct st_block_link *block;       /* reference to the block for the page: */
  File file;                         /* from such a file                     */
  my_off_t diskpos;                  /* with such an offset                  */
  uint requests;                     /* number of requests for the page      */
};

/* simple states of a block */
#define BLOCK_ERROR           1 /* an error occured when performing file i/o */
#define BLOCK_READ            2 /* file block is in the block buffer         */
#define BLOCK_IN_SWITCH       4 /* block is preparing to read new page       */
#define BLOCK_REASSIGNED      8 /* blk does not accept requests for old page */
#define BLOCK_IN_FLUSH       16 /* block is selected for flush               */
#define BLOCK_CHANGED        32 /* block buffer contains a dirty page        */
#define BLOCK_IN_USE         64 /* block is not free                         */
#define BLOCK_IN_EVICTION   128 /* block is selected for eviction            */
#define BLOCK_IN_FLUSHWRITE 256 /* block is in write to file                 */
#define BLOCK_FOR_UPDATE    512 /* block is selected for buffer modification */

/* page status, returned by find_key_block */
#define PAGE_READ               0
#define PAGE_TO_BE_READ         1
#define PAGE_WAIT_TO_BE_READ    2

/* block temperature determines in which (sub-)chain the block currently is */
enum BLOCK_TEMPERATURE { BLOCK_COLD /*free*/ , BLOCK_WARM , BLOCK_HOT };

/* key cache block */
struct st_block_link
{
  struct st_block_link
    *next_used, **prev_used;   /* to connect links in the LRU chain (ring)   */
  struct st_block_link
    *next_changed, **prev_changed; /* for lists of file dirty/clean blocks   */
  struct st_hash_link *hash_link; /* backward ptr to referring hash_link     */
  KEYCACHE_WQUEUE wqueue[2]; /* queues on waiting requests for new/old pages */
  uint requests;          /* number of requests for the block                */
  uchar *buffer;           /* buffer for the block page                       */
  uint offset;            /* beginning of modified data in the buffer        */
  uint length;            /* end of data in the buffer                       */
  uint status;            /* state of the block                              */
  enum BLOCK_TEMPERATURE temperature; /* block temperature: cold, warm, hot */
  uint hits_left;         /* number of hits left until promotion             */
  ulonglong last_hit_time; /* timestamp of the last hit                      */
  KEYCACHE_CONDVAR *condvar; /* condition variable for 'no readers' event    */
};

KEY_CACHE dflt_key_cache_var;
KEY_CACHE *dflt_key_cache= &dflt_key_cache_var;

#define FLUSH_CACHE         2000            /* sort this many blocks at once */

static int flush_all_key_blocks(KEY_CACHE *keycache);
#ifdef THREAD
static void wait_on_queue(KEYCACHE_WQUEUE *wqueue,
                          pthread_mutex_t *mutex);
static void release_whole_queue(KEYCACHE_WQUEUE *wqueue);
#else
#define wait_on_queue(wqueue, mutex)    do {} while (0)
#define release_whole_queue(wqueue)     do {} while (0)
#endif
static void free_block(KEY_CACHE *keycache, BLOCK_LINK *block);
#if !defined(DBUG_OFF)
static void test_key_cache(KEY_CACHE *keycache,
                           const char *where, my_bool lock);
#endif

#define KEYCACHE_HASH(f, pos)                                                 \
(((ulong) ((pos) / keycache->key_cache_block_size) +                          \
                                     (ulong) (f)) & (keycache->hash_entries-1))
#define FILE_HASH(f)                 ((uint) (f) & (CHANGED_BLOCKS_HASH-1))

#define DEFAULT_KEYCACHE_DEBUG_LOG  "keycache_debug.log"

#if defined(KEYCACHE_DEBUG) && ! defined(KEYCACHE_DEBUG_LOG)
#define KEYCACHE_DEBUG_LOG  DEFAULT_KEYCACHE_DEBUG_LOG
#endif

#if defined(KEYCACHE_DEBUG_LOG)
static FILE *keycache_debug_log=NULL;
static void keycache_debug_print _VARARGS((const char *fmt,...));
#define KEYCACHE_DEBUG_OPEN                                                   \
          if (!keycache_debug_log)                                            \
          {                                                                   \
            keycache_debug_log= fopen(KEYCACHE_DEBUG_LOG, "w");               \
            (void) setvbuf(keycache_debug_log, NULL, _IOLBF, BUFSIZ);         \
          }

#define KEYCACHE_DEBUG_CLOSE                                                  \
          if (keycache_debug_log)                                             \
          {                                                                   \
            fclose(keycache_debug_log);                                       \
            keycache_debug_log= 0;                                            \
          }
#else
#define KEYCACHE_DEBUG_OPEN
#define KEYCACHE_DEBUG_CLOSE
#endif /* defined(KEYCACHE_DEBUG_LOG) */

#if defined(KEYCACHE_DEBUG_LOG) && defined(KEYCACHE_DEBUG)
#define KEYCACHE_DBUG_PRINT(l, m)                                             \
            { if (keycache_debug_log) fprintf(keycache_debug_log, "%s: ", l); \
              keycache_debug_print m; }

#define KEYCACHE_DBUG_ASSERT(a)                                               \
            { if (! (a) && keycache_debug_log) fclose(keycache_debug_log);    \
              assert(a); }
#else
#define KEYCACHE_DBUG_PRINT(l, m)  DBUG_PRINT(l, m)
#define KEYCACHE_DBUG_ASSERT(a)    DBUG_ASSERT(a)
#endif /* defined(KEYCACHE_DEBUG_LOG) && defined(KEYCACHE_DEBUG) */

#if defined(KEYCACHE_DEBUG) || !defined(DBUG_OFF)
#ifdef THREAD
static long keycache_thread_id;
#define KEYCACHE_THREAD_TRACE(l)                                              \
             KEYCACHE_DBUG_PRINT(l,("|thread %ld",keycache_thread_id))

#define KEYCACHE_THREAD_TRACE_BEGIN(l)                                        \
            { struct st_my_thread_var *thread_var= my_thread_var;             \
              keycache_thread_id= thread_var->id;                             \
              KEYCACHE_DBUG_PRINT(l,("[thread %ld",keycache_thread_id)) }

#define KEYCACHE_THREAD_TRACE_END(l)                                          \
            KEYCACHE_DBUG_PRINT(l,("]thread %ld",keycache_thread_id))
#else /* THREAD */
#define KEYCACHE_THREAD_TRACE(l)        KEYCACHE_DBUG_PRINT(l,(""))
#define KEYCACHE_THREAD_TRACE_BEGIN(l)  KEYCACHE_DBUG_PRINT(l,(""))
#define KEYCACHE_THREAD_TRACE_END(l)    KEYCACHE_DBUG_PRINT(l,(""))
#endif /* THREAD */
#else
#define KEYCACHE_THREAD_TRACE_BEGIN(l)
#define KEYCACHE_THREAD_TRACE_END(l)
#define KEYCACHE_THREAD_TRACE(l)
#endif /* defined(KEYCACHE_DEBUG) || !defined(DBUG_OFF) */

#define BLOCK_NUMBER(b)                                                       \
  ((uint) (((char*)(b)-(char *) keycache->block_root)/sizeof(BLOCK_LINK)))
#define HASH_LINK_NUMBER(h)                                                   \
  ((uint) (((char*)(h)-(char *) keycache->hash_link_root)/sizeof(HASH_LINK)))

#if (defined(KEYCACHE_TIMEOUT) && !defined(__WIN__)) || defined(KEYCACHE_DEBUG)
static int keycache_pthread_cond_wait(pthread_cond_t *cond,
                                      pthread_mutex_t *mutex);
#else
#define  keycache_pthread_cond_wait pthread_cond_wait
#endif

#if defined(KEYCACHE_DEBUG)
static int keycache_pthread_mutex_lock(pthread_mutex_t *mutex);
static void keycache_pthread_mutex_unlock(pthread_mutex_t *mutex);
static int keycache_pthread_cond_signal(pthread_cond_t *cond);
#else
#define keycache_pthread_mutex_lock pthread_mutex_lock
#define keycache_pthread_mutex_unlock pthread_mutex_unlock
#define keycache_pthread_cond_signal pthread_cond_signal
#endif /* defined(KEYCACHE_DEBUG) */

#if !defined(DBUG_OFF)
#if defined(inline)
#undef inline
#endif
#define inline  /* disabled inline for easier debugging */
static int fail_block(BLOCK_LINK *block);
static int fail_hlink(HASH_LINK *hlink);
static int cache_empty(KEY_CACHE *keycache);
#endif

static inline uint next_power(uint value)
{
  return (uint) my_round_up_to_next_power((uint32) value) << 1;
}


/*
  Initialize a key cache

  SYNOPSIS
    init_key_cache()
    keycache			pointer to a key cache data structure
    key_cache_block_size	size of blocks to keep cached data
    use_mem                 	total memory to use for the key cache
    division_limit		division limit (may be zero)
    age_threshold		age threshold (may be zero)

  RETURN VALUE
    number of blocks in the key cache, if successful,
    0 - otherwise.

  NOTES.
    if keycache->key_cache_inited != 0 we assume that the key cache
    is already initialized.  This is for now used by myisamchk, but shouldn't
    be something that a program should rely on!

    It's assumed that no two threads call this function simultaneously
    referring to the same key cache handle.

*/

int init_key_cache(KEY_CACHE *keycache, uint key_cache_block_size,
		   ulong use_mem, uint division_limit,
		   uint age_threshold)
{
  uint blocks, hash_links, length;
  int error;
  DBUG_ENTER("init_key_cache");
  DBUG_ASSERT(key_cache_block_size >= 512);

  KEYCACHE_DEBUG_OPEN;
  if (keycache->key_cache_inited && keycache->disk_blocks > 0)
  {
    DBUG_PRINT("warning",("key cache already in use"));
    DBUG_RETURN(0);
  }

  keycache->global_cache_w_requests= keycache->global_cache_r_requests= 0;
  keycache->global_cache_read= keycache->global_cache_write= 0;
  keycache->disk_blocks= -1;
  if (! keycache->key_cache_inited)
  {
    keycache->key_cache_inited= 1;
    /*
      Initialize these variables once only.
      Their value must survive re-initialization during resizing.
    */
    keycache->in_resize= 0;
    keycache->resize_in_flush= 0;
    keycache->cnt_for_resize_op= 0;
    keycache->waiting_for_resize_cnt.last_thread= NULL;
    keycache->in_init= 0;
    pthread_mutex_init(&keycache->cache_lock, MY_MUTEX_INIT_FAST);
    keycache->resize_queue.last_thread= NULL;
  }

  keycache->key_cache_mem_size= use_mem;
  keycache->key_cache_block_size= key_cache_block_size;
  DBUG_PRINT("info", ("key_cache_block_size: %u",
		      key_cache_block_size));

  blocks= (uint) (use_mem / (sizeof(BLOCK_LINK) + 2 * sizeof(HASH_LINK) +
			     sizeof(HASH_LINK*) * 5/4 + key_cache_block_size));
  /* It doesn't make sense to have too few blocks (less than 8) */
  if (blocks >= 8)
  {
    for ( ; ; )
    {
      /* Set my_hash_entries to the next bigger 2 power */
      if ((keycache->hash_entries= next_power(blocks)) < blocks * 5/4)
        keycache->hash_entries<<= 1;
      hash_links= 2 * blocks;
#if defined(MAX_THREADS)
      if (hash_links < MAX_THREADS + blocks - 1)
        hash_links= MAX_THREADS + blocks - 1;
#endif
      while ((length= (ALIGN_SIZE(blocks * sizeof(BLOCK_LINK)) +
		       ALIGN_SIZE(hash_links * sizeof(HASH_LINK)) +
		       ALIGN_SIZE(sizeof(HASH_LINK*) *
                                  keycache->hash_entries))) +
	     ((ulong) blocks * keycache->key_cache_block_size) > use_mem)
        blocks--;
      /* Allocate memory for cache page buffers */
      if ((keycache->block_mem=
	   my_large_malloc((ulong) blocks * keycache->key_cache_block_size,
			  MYF(MY_WME))))
      {
        /*
	  Allocate memory for blocks, hash_links and hash entries;
	  For each block 2 hash links are allocated
        */
        if ((keycache->block_root= (BLOCK_LINK*) my_malloc((uint) length,
                                                           MYF(0))))
          break;
        my_large_free(keycache->block_mem, MYF(0));
        keycache->block_mem= 0;
      }
      if (blocks < 8)
      {
        my_errno= ENOMEM;
        goto err;
      }
      blocks= blocks / 4*3;
    }
    keycache->blocks_unused= (ulong) blocks;
    keycache->disk_blocks= (int) blocks;
    keycache->hash_links= hash_links;
    keycache->hash_root= (HASH_LINK**) ((char*) keycache->block_root +
				        ALIGN_SIZE(blocks*sizeof(BLOCK_LINK)));
    keycache->hash_link_root= (HASH_LINK*) ((char*) keycache->hash_root +
				            ALIGN_SIZE((sizeof(HASH_LINK*) *
							keycache->hash_entries)));
    bzero((uchar*) keycache->block_root,
	  keycache->disk_blocks * sizeof(BLOCK_LINK));
    bzero((uchar*) keycache->hash_root,
          keycache->hash_entries * sizeof(HASH_LINK*));
    bzero((uchar*) keycache->hash_link_root,
	  keycache->hash_links * sizeof(HASH_LINK));
    keycache->hash_links_used= 0;
    keycache->free_hash_list= NULL;
    keycache->blocks_used= keycache->blocks_changed= 0;

    keycache->global_blocks_changed= 0;
    keycache->blocks_available=0;		/* For debugging */

    /* The LRU chain is empty after initialization */
    keycache->used_last= NULL;
    keycache->used_ins= NULL;
    keycache->free_block_list= NULL;
    keycache->keycache_time= 0;
    keycache->warm_blocks= 0;
    keycache->min_warm_blocks= (division_limit ?
				blocks * division_limit / 100 + 1 :
				blocks);
    keycache->age_threshold= (age_threshold ?
			      blocks * age_threshold / 100 :
			      blocks);

    keycache->can_be_used= 1;

    keycache->waiting_for_hash_link.last_thread= NULL;
    keycache->waiting_for_block.last_thread= NULL;
    DBUG_PRINT("exit",
	       ("disk_blocks: %d  block_root: 0x%lx  hash_entries: %d\
 hash_root: 0x%lx  hash_links: %d  hash_link_root: 0x%lx",
		keycache->disk_blocks,  (long) keycache->block_root,
		keycache->hash_entries, (long) keycache->hash_root,
		keycache->hash_links,   (long) keycache->hash_link_root));
    bzero((uchar*) keycache->changed_blocks,
	  sizeof(keycache->changed_blocks[0]) * CHANGED_BLOCKS_HASH);
    bzero((uchar*) keycache->file_blocks,
	  sizeof(keycache->file_blocks[0]) * CHANGED_BLOCKS_HASH);
  }
  else
  {
    /* key_buffer_size is specified too small. Disable the cache. */
    keycache->can_be_used= 0;
  }

  keycache->blocks= keycache->disk_blocks > 0 ? keycache->disk_blocks : 0;
  DBUG_RETURN((int) keycache->disk_blocks);

err:
  error= my_errno;
  keycache->disk_blocks= 0;
  keycache->blocks=  0;
  if (keycache->block_mem)
  {
    my_large_free((uchar*) keycache->block_mem, MYF(0));
    keycache->block_mem= NULL;
  }
  if (keycache->block_root)
  {
    my_free((uchar*) keycache->block_root, MYF(0));
    keycache->block_root= NULL;
  }
  my_errno= error;
  keycache->can_be_used= 0;
  DBUG_RETURN(0);
}


/*
  Resize a key cache

  SYNOPSIS
    resize_key_cache()
    keycache     	        pointer to a key cache data structure
    key_cache_block_size        size of blocks to keep cached data
    use_mem			total memory to use for the new key cache
    division_limit		new division limit (if not zero)
    age_threshold		new age threshold (if not zero)

  RETURN VALUE
    number of blocks in the key cache, if successful,
    0 - otherwise.

  NOTES.
    The function first compares the memory size and the block size parameters
    with the key cache values.

    If they differ the function free the the memory allocated for the
    old key cache blocks by calling the end_key_cache function and
    then rebuilds the key cache with new blocks by calling
    init_key_cache.

    The function starts the operation only when all other threads
    performing operations with the key cache let her to proceed
    (when cnt_for_resize=0).
*/

int resize_key_cache(KEY_CACHE *keycache, uint key_cache_block_size,
		     ulong use_mem, uint division_limit,
		     uint age_threshold)
{
  int blocks;
  DBUG_ENTER("resize_key_cache");

  if (!keycache->key_cache_inited)
    DBUG_RETURN(keycache->disk_blocks);

  if(key_cache_block_size == keycache->key_cache_block_size &&
     use_mem == keycache->key_cache_mem_size)
  {
    change_key_cache_param(keycache, division_limit, age_threshold);
    DBUG_RETURN(keycache->disk_blocks);
  }

  keycache_pthread_mutex_lock(&keycache->cache_lock);

#ifdef THREAD
  /*
    We may need to wait for another thread which is doing a resize
    already. This cannot happen in the MySQL server though. It allows
    one resizer only. In set_var.cc keycache->in_init is used to block
    multiple attempts.
  */
  while (keycache->in_resize)
  {
    /* purecov: begin inspected */
    wait_on_queue(&keycache->resize_queue, &keycache->cache_lock);
    /* purecov: end */
  }
#endif

  /*
    Mark the operation in progress. This blocks other threads from doing
    a resize in parallel. It prohibits new blocks to enter the cache.
    Read/write requests can bypass the cache during the flush phase.
  */
  keycache->in_resize= 1;

  /* Need to flush only if keycache is enabled. */
  if (keycache->can_be_used)
  {
    /* Start the flush phase. */
    keycache->resize_in_flush= 1;

    if (flush_all_key_blocks(keycache))
    {
      /* TODO: if this happens, we should write a warning in the log file ! */
      keycache->resize_in_flush= 0;
      blocks= 0;
      keycache->can_be_used= 0;
      goto finish;
    }
    DBUG_ASSERT(cache_empty(keycache));

    /* End the flush phase. */
    keycache->resize_in_flush= 0;
  }

#ifdef THREAD
  /*
    Some direct read/write operations (bypassing the cache) may still be
    unfinished. Wait until they are done. If the key cache can be used,
    direct I/O is done in increments of key_cache_block_size. That is,
    every block is checked if it is in the cache. We need to wait for
    pending I/O before re-initializing the cache, because we may change
    the block size. Otherwise they could check for blocks at file
    positions where the new block division has none. We do also want to
    wait for I/O done when (if) the cache was disabled. It must not
    run in parallel with normal cache operation.
  */
  while (keycache->cnt_for_resize_op)
    wait_on_queue(&keycache->waiting_for_resize_cnt, &keycache->cache_lock);
#else
  KEYCACHE_DBUG_ASSERT(keycache->cnt_for_resize_op == 0);
#endif

  /*
    Free old cache structures, allocate new structures, and initialize
    them. Note that the cache_lock mutex and the resize_queue are left
    untouched. We do not lose the cache_lock and will release it only at
    the end of this function.
  */
  end_key_cache(keycache, 0);			/* Don't free mutex */
  /* The following will work even if use_mem is 0 */
  blocks= init_key_cache(keycache, key_cache_block_size, use_mem,
			 division_limit, age_threshold);

finish:
  /*
    Mark the resize finished. This allows other threads to start a
    resize or to request new cache blocks.
  */
  keycache->in_resize= 0;

  /* Signal waiting threads. */
  release_whole_queue(&keycache->resize_queue);

  keycache_pthread_mutex_unlock(&keycache->cache_lock);
  DBUG_RETURN(blocks);
}


/*
  Increment counter blocking resize key cache operation
*/
static inline void inc_counter_for_resize_op(KEY_CACHE *keycache)
{
  keycache->cnt_for_resize_op++;
}


/*
  Decrement counter blocking resize key cache operation;
  Signal the operation to proceed when counter becomes equal zero
*/
static inline void dec_counter_for_resize_op(KEY_CACHE *keycache)
{
  if (!--keycache->cnt_for_resize_op)
    release_whole_queue(&keycache->waiting_for_resize_cnt);
}

/*
  Change the key cache parameters

  SYNOPSIS
    change_key_cache_param()
    keycache			pointer to a key cache data structure
    division_limit		new division limit (if not zero)
    age_threshold		new age threshold (if not zero)

  RETURN VALUE
    none

  NOTES.
    Presently the function resets the key cache parameters
    concerning midpoint insertion strategy - division_limit and
    age_threshold.
*/

void change_key_cache_param(KEY_CACHE *keycache, uint division_limit,
			    uint age_threshold)
{
  DBUG_ENTER("change_key_cache_param");

  keycache_pthread_mutex_lock(&keycache->cache_lock);
  if (division_limit)
    keycache->min_warm_blocks= (keycache->disk_blocks *
				division_limit / 100 + 1);
  if (age_threshold)
    keycache->age_threshold=   (keycache->disk_blocks *
				age_threshold / 100);
  keycache_pthread_mutex_unlock(&keycache->cache_lock);
  DBUG_VOID_RETURN;
}


/*
  Remove key_cache from memory

  SYNOPSIS
    end_key_cache()
    keycache		key cache handle
    cleanup		Complete free (Free also mutex for key cache)

  RETURN VALUE
    none
*/

void end_key_cache(KEY_CACHE *keycache, my_bool cleanup)
{
  DBUG_ENTER("end_key_cache");
  DBUG_PRINT("enter", ("key_cache: 0x%lx", (long) keycache));

  if (!keycache->key_cache_inited)
    DBUG_VOID_RETURN;

  if (keycache->disk_blocks > 0)
  {
    if (keycache->block_mem)
    {
      my_large_free((uchar*) keycache->block_mem, MYF(0));
      keycache->block_mem= NULL;
      my_free((uchar*) keycache->block_root, MYF(0));
      keycache->block_root= NULL;
    }
    keycache->disk_blocks= -1;
    /* Reset blocks_changed to be safe if flush_all_key_blocks is called */
    keycache->blocks_changed= 0;
  }

  DBUG_PRINT("status", ("used: %lu  changed: %lu  w_requests: %lu  "
                        "writes: %lu  r_requests: %lu  reads: %lu",
                        keycache->blocks_used, keycache->global_blocks_changed,
                        (ulong) keycache->global_cache_w_requests,
                        (ulong) keycache->global_cache_write,
                        (ulong) keycache->global_cache_r_requests,
                        (ulong) keycache->global_cache_read));

  if (cleanup)
  {
    pthread_mutex_destroy(&keycache->cache_lock);
    keycache->key_cache_inited= keycache->can_be_used= 0;
    KEYCACHE_DEBUG_CLOSE;
  }
  DBUG_VOID_RETURN;
} /* end_key_cache */


#ifdef THREAD

/*
  Link a thread into double-linked queue of waiting threads.

  SYNOPSIS
    link_into_queue()
      wqueue              pointer to the queue structure
      thread              pointer to the thread to be added to the queue

  RETURN VALUE
    none

  NOTES.
    Queue is represented by a circular list of the thread structures
    The list is double-linked of the type (**prev,*next), accessed by
    a pointer to the last element.
*/

static void link_into_queue(KEYCACHE_WQUEUE *wqueue,
                                   struct st_my_thread_var *thread)
{
  struct st_my_thread_var *last;

  DBUG_ASSERT(!thread->next && !thread->prev);
  if (! (last= wqueue->last_thread))
  {
    /* Queue is empty */
    thread->next= thread;
    thread->prev= &thread->next;
  }
  else
  {
    thread->prev= last->next->prev;
    last->next->prev= &thread->next;
    thread->next= last->next;
    last->next= thread;
  }
  wqueue->last_thread= thread;
}

/*
  Unlink a thread from double-linked queue of waiting threads

  SYNOPSIS
    unlink_from_queue()
      wqueue              pointer to the queue structure
      thread              pointer to the thread to be removed from the queue

  RETURN VALUE
    none

  NOTES.
    See NOTES for link_into_queue
*/

static void unlink_from_queue(KEYCACHE_WQUEUE *wqueue,
                                     struct st_my_thread_var *thread)
{
  KEYCACHE_DBUG_PRINT("unlink_from_queue", ("thread %ld", thread->id));
  DBUG_ASSERT(thread->next && thread->prev);
  if (thread->next == thread)
    /* The queue contains only one member */
    wqueue->last_thread= NULL;
  else
  {
    thread->next->prev= thread->prev;
    *thread->prev=thread->next;
    if (wqueue->last_thread == thread)
      wqueue->last_thread= STRUCT_PTR(struct st_my_thread_var, next,
                                      thread->prev);
  }
  thread->next= NULL;
#if !defined(DBUG_OFF)
  /*
    This makes it easier to see it's not in a chain during debugging.
    And some DBUG_ASSERT() rely on it.
  */
  thread->prev= NULL;
#endif
}


/*
  Add a thread to single-linked queue of waiting threads

  SYNOPSIS
    wait_on_queue()
      wqueue            Pointer to the queue structure.
      mutex             Cache_lock to acquire after awake.

  RETURN VALUE
    none

  NOTES.
    Queue is represented by a circular list of the thread structures
    The list is single-linked of the type (*next), accessed by a pointer
    to the last element.

    The function protects against stray signals by verifying that the
    current thread is unlinked from the queue when awaking. However,
    since several threads can wait for the same event, it might be
    necessary for the caller of the function to check again if the
    condition for awake is indeed matched.
*/

static void wait_on_queue(KEYCACHE_WQUEUE *wqueue,
                          pthread_mutex_t *mutex)
{
  struct st_my_thread_var *last;
  struct st_my_thread_var *thread= my_thread_var;

  /* Add to queue. */
  DBUG_ASSERT(!thread->next);
  DBUG_ASSERT(!thread->prev); /* Not required, but must be true anyway. */
  if (! (last= wqueue->last_thread))
    thread->next= thread;
  else
  {
    thread->next= last->next;
    last->next= thread;
  }
  wqueue->last_thread= thread;

  /*
    Wait until thread is removed from queue by the signalling thread.
    The loop protects against stray signals.
  */
  do
  {
    KEYCACHE_DBUG_PRINT("wait", ("suspend thread %ld", thread->id));
    keycache_pthread_cond_wait(&thread->suspend, mutex);
  }
  while (thread->next);
}


/*
  Remove all threads from queue signaling them to proceed

  SYNOPSIS
    release_whole_queue()
      wqueue            pointer to the queue structure

  RETURN VALUE
    none

  NOTES.
    See notes for wait_on_queue().
    When removed from the queue each thread is signaled via condition
    variable thread->suspend.
*/

static void release_whole_queue(KEYCACHE_WQUEUE *wqueue)
{
  struct st_my_thread_var *last;
  struct st_my_thread_var *next;
  struct st_my_thread_var *thread;

  /* Queue may be empty. */
  if (!(last= wqueue->last_thread))
    return;

  next= last->next;
  do
  {
    thread=next;
    KEYCACHE_DBUG_PRINT("release_whole_queue: signal",
                        ("thread %ld", thread->id));
    /* Signal the thread. */
    keycache_pthread_cond_signal(&thread->suspend);
    /* Take thread from queue. */
    next=thread->next;
    thread->next= NULL;
  }
  while (thread != last);

  /* Now queue is definitely empty. */
  wqueue->last_thread= NULL;
}

#endif /* THREAD */


/*
  Unlink a block from the chain of dirty/clean blocks
*/

static inline void unlink_changed(BLOCK_LINK *block)
{
  DBUG_ASSERT(block->prev_changed && *block->prev_changed == block);
  if (block->next_changed)
    block->next_changed->prev_changed= block->prev_changed;
  *block->prev_changed= block->next_changed;

#if !defined(DBUG_OFF)
  /*
    This makes it easier to see it's not in a chain during debugging.
    And some DBUG_ASSERT() rely on it.
  */
  block->next_changed= NULL;
  block->prev_changed= NULL;
#endif
}


/*
  Link a block into the chain of dirty/clean blocks
*/

static inline void link_changed(BLOCK_LINK *block, BLOCK_LINK **phead)
{
  DBUG_ASSERT(!block->next_changed);
  DBUG_ASSERT(!block->prev_changed);
  block->prev_changed= phead;
  if ((block->next_changed= *phead))
    (*phead)->prev_changed= &block->next_changed;
  *phead= block;
}


/*
  Link a block in a chain of clean blocks of a file.

  SYNOPSIS
    link_to_file_list()
      keycache		Key cache handle
      block             Block to relink
      file              File to be linked to
      unlink            If to unlink first

  DESCRIPTION
    Unlink a block from whichever chain it is linked in, if it's
    asked for, and link it to the chain of clean blocks of the
    specified file.

  NOTE
    Please do never set/clear BLOCK_CHANGED outside of
    link_to_file_list() or link_to_changed_list().
    You would risk to damage correct counting of changed blocks
    and to find blocks in the wrong hash.

  RETURN
    void
*/

static void link_to_file_list(KEY_CACHE *keycache,
                              BLOCK_LINK *block, int file,
                              my_bool unlink_block)
{
  DBUG_ASSERT(block->status & BLOCK_IN_USE);
  DBUG_ASSERT(block->hash_link && block->hash_link->block == block);
  DBUG_ASSERT(block->hash_link->file == file);
  if (unlink_block)
    unlink_changed(block);
  link_changed(block, &keycache->file_blocks[FILE_HASH(file)]);
  if (block->status & BLOCK_CHANGED)
  {
    block->status&= ~BLOCK_CHANGED;
    keycache->blocks_changed--;
    keycache->global_blocks_changed--;
  }
}


/*
  Re-link a block from the clean chain to the dirty chain of a file.

  SYNOPSIS
    link_to_changed_list()
      keycache		key cache handle
      block             block to relink

  DESCRIPTION
    Unlink a block from the chain of clean blocks of a file
    and link it to the chain of dirty blocks of the same file.

  NOTE
    Please do never set/clear BLOCK_CHANGED outside of
    link_to_file_list() or link_to_changed_list().
    You would risk to damage correct counting of changed blocks
    and to find blocks in the wrong hash.

  RETURN
    void
*/

static void link_to_changed_list(KEY_CACHE *keycache,
                                 BLOCK_LINK *block)
{
  DBUG_ASSERT(block->status & BLOCK_IN_USE);
  DBUG_ASSERT(!(block->status & BLOCK_CHANGED));
  DBUG_ASSERT(block->hash_link && block->hash_link->block == block);

  unlink_changed(block);
  link_changed(block,
               &keycache->changed_blocks[FILE_HASH(block->hash_link->file)]);
  block->status|=BLOCK_CHANGED;
  keycache->blocks_changed++;
  keycache->global_blocks_changed++;
}


/*
  Link a block to the LRU chain at the beginning or at the end of
  one of two parts.

  SYNOPSIS
    link_block()
      keycache            pointer to a key cache data structure
      block               pointer to the block to link to the LRU chain
      hot                 <-> to link the block into the hot subchain
      at_end              <-> to link the block at the end of the subchain

  RETURN VALUE
    none

  NOTES.
    The LRU ring is represented by a circular list of block structures.
    The list is double-linked of the type (**prev,*next) type.
    The LRU ring is divided into two parts - hot and warm.
    There are two pointers to access the last blocks of these two
    parts. The beginning of the warm part follows right after the
    end of the hot part.
    Only blocks of the warm part can be used for eviction.
    The first block from the beginning of this subchain is always
    taken for eviction (keycache->last_used->next)

    LRU chain:       +------+   H O T    +------+
                +----| end  |----...<----| beg  |----+
                |    +------+last        +------+    |
                v<-link in latest hot (new end)      |
                |     link in latest warm (new end)->^
                |    +------+  W A R M   +------+    |
                +----| beg  |---->...----| end  |----+
                     +------+            +------+ins
                  first for eviction

    It is also possible that the block is selected for eviction and thus
    not linked in the LRU ring.
*/

static void link_block(KEY_CACHE *keycache, BLOCK_LINK *block, my_bool hot,
                       my_bool at_end)
{
  BLOCK_LINK *ins;
  BLOCK_LINK **pins;

  DBUG_ASSERT((block->status & ~BLOCK_CHANGED) == (BLOCK_READ | BLOCK_IN_USE));
  DBUG_ASSERT(block->hash_link); /*backptr to block NULL from free_block()*/
  DBUG_ASSERT(!block->requests);
  DBUG_ASSERT(block->prev_changed && *block->prev_changed == block);
  DBUG_ASSERT(!block->next_used);
  DBUG_ASSERT(!block->prev_used);
#ifdef THREAD
  if (!hot && keycache->waiting_for_block.last_thread)
  {
    /* Signal that in the LRU warm sub-chain an available block has appeared */
    struct st_my_thread_var *last_thread=
                               keycache->waiting_for_block.last_thread;
    struct st_my_thread_var *first_thread= last_thread->next;
    struct st_my_thread_var *next_thread= first_thread;
    HASH_LINK *hash_link= (HASH_LINK *) first_thread->opt_info;
    struct st_my_thread_var *thread;
    do
    {
      thread= next_thread;
      next_thread= thread->next;
      /*
         We notify about the event all threads that ask
         for the same page as the first thread in the queue
      */
      if ((HASH_LINK *) thread->opt_info == hash_link)
      {
        KEYCACHE_DBUG_PRINT("link_block: signal", ("thread %ld", thread->id));
        keycache_pthread_cond_signal(&thread->suspend);
        unlink_from_queue(&keycache->waiting_for_block, thread);
        block->requests++;
      }
    }
    while (thread != last_thread);
    hash_link->block= block;
    /*
      NOTE: We assigned the block to the hash_link and signalled the
      requesting thread(s). But it is possible that other threads runs
      first. These threads see the hash_link assigned to a block which
      is assigned to another hash_link and not marked BLOCK_IN_SWITCH.
      This can be a problem for functions that do not select the block
      via its hash_link: flush and free. They do only see a block which
      is in a "normal" state and don't know that it will be evicted soon.

      We cannot set BLOCK_IN_SWITCH here because only one of the
      requesting threads must handle the eviction. All others must wait
      for it to complete. If we set the flag here, the threads would not
      know who is in charge of the eviction. Without the flag, the first
      thread takes the stick and sets the flag.

      But we need to note in the block that is has been selected for
      eviction. It must not be freed. The evicting thread will not
      expect the block in the free list. Before freeing we could also
      check if block->requests > 1. But I think including another flag
      in the check of block->status is slightly more efficient and
      probably easier to read.
    */
    block->status|= BLOCK_IN_EVICTION;
    KEYCACHE_THREAD_TRACE("link_block: after signaling");
#if defined(KEYCACHE_DEBUG)
    KEYCACHE_DBUG_PRINT("link_block",
        ("linked,unlinked block %u  status=%x  #requests=%u  #available=%u",
         BLOCK_NUMBER(block), block->status,
         block->requests, keycache->blocks_available));
#endif
    return;
  }
#else /* THREAD */
  KEYCACHE_DBUG_ASSERT(! (!hot && keycache->waiting_for_block.last_thread));
      /* Condition not transformed using DeMorgan, to keep the text identical */
#endif /* THREAD */
  pins= hot ? &keycache->used_ins : &keycache->used_last;
  ins= *pins;
  if (ins)
  {
    ins->next_used->prev_used= &block->next_used;
    block->next_used= ins->next_used;
    block->prev_used= &ins->next_used;
    ins->next_used= block;
    if (at_end)
      *pins= block;
  }
  else
  {
    /* The LRU ring is empty. Let the block point to itself. */
    keycache->used_last= keycache->used_ins= block->next_used= block;
    block->prev_used= &block->next_used;
  }
  KEYCACHE_THREAD_TRACE("link_block");
#if defined(KEYCACHE_DEBUG)
  keycache->blocks_available++;
  KEYCACHE_DBUG_PRINT("link_block",
      ("linked block %u:%1u  status=%x  #requests=%u  #available=%u",
       BLOCK_NUMBER(block), at_end, block->status,
       block->requests, keycache->blocks_available));
  KEYCACHE_DBUG_ASSERT((ulong) keycache->blocks_available <=
                       keycache->blocks_used);
#endif
}


/*
  Unlink a block from the LRU chain

  SYNOPSIS
    unlink_block()
      keycache            pointer to a key cache data structure
      block               pointer to the block to unlink from the LRU chain

  RETURN VALUE
    none

  NOTES.
    See NOTES for link_block
*/

static void unlink_block(KEY_CACHE *keycache, BLOCK_LINK *block)
{
  DBUG_ASSERT((block->status & ~BLOCK_CHANGED) == (BLOCK_READ | BLOCK_IN_USE));
  DBUG_ASSERT(block->hash_link); /*backptr to block NULL from free_block()*/
  DBUG_ASSERT(!block->requests);
  DBUG_ASSERT(block->prev_changed && *block->prev_changed == block);
  DBUG_ASSERT(block->next_used && block->prev_used &&
              (block->next_used->prev_used == &block->next_used) &&
              (*block->prev_used == block));
  if (block->next_used == block)
    /* The list contains only one member */
    keycache->used_last= keycache->used_ins= NULL;
  else
  {
    block->next_used->prev_used= block->prev_used;
    *block->prev_used= block->next_used;
    if (keycache->used_last == block)
      keycache->used_last= STRUCT_PTR(BLOCK_LINK, next_used, block->prev_used);
    if (keycache->used_ins == block)
      keycache->used_ins=STRUCT_PTR(BLOCK_LINK, next_used, block->prev_used);
  }
  block->next_used= NULL;
#if !defined(DBUG_OFF)
  /*
    This makes it easier to see it's not in a chain during debugging.
    And some DBUG_ASSERT() rely on it.
  */
  block->prev_used= NULL;
#endif

  KEYCACHE_THREAD_TRACE("unlink_block");
#if defined(KEYCACHE_DEBUG)
  KEYCACHE_DBUG_ASSERT(keycache->blocks_available != 0);
  keycache->blocks_available--;
  KEYCACHE_DBUG_PRINT("unlink_block",
    ("unlinked block %u  status=%x   #requests=%u  #available=%u",
     BLOCK_NUMBER(block), block->status,
     block->requests, keycache->blocks_available));
#endif
}


/*
  Register requests for a block.

  SYNOPSIS
    reg_requests()
      keycache          Pointer to a key cache data structure.
      block             Pointer to the block to register a request on.
      count             Number of requests. Always 1.

  NOTE
    The first request unlinks the block from the LRU ring. This means
    that it is protected against eveiction.

  RETURN
    void
*/
static void reg_requests(KEY_CACHE *keycache, BLOCK_LINK *block, int count)
{
  DBUG_ASSERT(block->status & BLOCK_IN_USE);
  DBUG_ASSERT(block->hash_link);

  if (!block->requests)
    unlink_block(keycache, block);
  block->requests+=count;
}


/*
  Unregister request for a block
  linking it to the LRU chain if it's the last request

  SYNOPSIS
    unreg_request()
    keycache            pointer to a key cache data structure
    block               pointer to the block to link to the LRU chain
    at_end              <-> to link the block at the end of the LRU chain

  RETURN VALUE
    none

  NOTES.
    Every linking to the LRU ring decrements by one a special block
    counter (if it's positive). If the at_end parameter is TRUE the block is
    added either at the end of warm sub-chain or at the end of hot sub-chain.
    It is added to the hot subchain if its counter is zero and number of
    blocks in warm sub-chain is not less than some low limit (determined by
    the division_limit parameter). Otherwise the block is added to the warm
    sub-chain. If the at_end parameter is FALSE the block is always added
    at beginning of the warm sub-chain.
    Thus a warm block can be promoted to the hot sub-chain when its counter
    becomes zero for the first time.
    At the same time  the block at the very beginning of the hot subchain
    might be moved to the beginning of the warm subchain if it stays untouched
    for a too long time (this time is determined by parameter age_threshold).

    It is also possible that the block is selected for eviction and thus
    not linked in the LRU ring.
*/

static void unreg_request(KEY_CACHE *keycache,
                          BLOCK_LINK *block, int at_end)
{
  DBUG_ASSERT(block->status & (BLOCK_READ | BLOCK_IN_USE));
  DBUG_ASSERT(block->hash_link); /*backptr to block NULL from free_block()*/
  DBUG_ASSERT(block->requests);
  DBUG_ASSERT(block->prev_changed && *block->prev_changed == block);
  DBUG_ASSERT(!block->next_used);
  DBUG_ASSERT(!block->prev_used);
  if (! --block->requests)
  {
    my_bool hot;
    if (block->hits_left)
      block->hits_left--;
    hot= !block->hits_left && at_end &&
      keycache->warm_blocks > keycache->min_warm_blocks;
    if (hot)
    {
      if (block->temperature == BLOCK_WARM)
        keycache->warm_blocks--;
      block->temperature= BLOCK_HOT;
      KEYCACHE_DBUG_PRINT("unreg_request", ("#warm_blocks: %lu",
                           keycache->warm_blocks));
    }
    link_block(keycache, block, hot, (my_bool)at_end);
    block->last_hit_time= keycache->keycache_time;
    keycache->keycache_time++;
    /*
      At this place, the block might be in the LRU ring or not. If an
      evicter was waiting for a block, it was selected for eviction and
      not linked in the LRU ring.
    */

    /*
      Check if we should link a hot block to the warm block sub-chain.
      It is possible that we select the same block as above. But it can
      also be another block. In any case a block from the LRU ring is
      selected. In other words it works even if the above block was
      selected for eviction and not linked in the LRU ring. Since this
      happens only if the LRU ring is empty, the block selected below
      would be NULL and the rest of the function skipped.
    */
    block= keycache->used_ins;
    if (block && keycache->keycache_time - block->last_hit_time >
	keycache->age_threshold)
    {
      unlink_block(keycache, block);
      link_block(keycache, block, 0, 0);
      if (block->temperature != BLOCK_WARM)
      {
        keycache->warm_blocks++;
        block->temperature= BLOCK_WARM;
      }
      KEYCACHE_DBUG_PRINT("unreg_request", ("#warm_blocks: %lu",
                           keycache->warm_blocks));
    }
  }
}

/*
  Remove a reader of the page in block
*/

static void remove_reader(BLOCK_LINK *block)
{
  DBUG_ASSERT(block->status & (BLOCK_READ | BLOCK_IN_USE));
  DBUG_ASSERT(block->hash_link && block->hash_link->block == block);
  DBUG_ASSERT(block->prev_changed && *block->prev_changed == block);
  DBUG_ASSERT(!block->next_used);
  DBUG_ASSERT(!block->prev_used);
  DBUG_ASSERT(block->hash_link->requests);
#ifdef THREAD
  if (! --block->hash_link->requests && block->condvar)
    keycache_pthread_cond_signal(block->condvar);
#else
  --block->hash_link->requests;
#endif
}


/*
  Wait until the last reader of the page in block
  signals on its termination
*/

static void wait_for_readers(KEY_CACHE *keycache,
                             BLOCK_LINK *block)
{
#ifdef THREAD
  struct st_my_thread_var *thread= my_thread_var;
  DBUG_ASSERT(block->status & (BLOCK_READ | BLOCK_IN_USE));
  DBUG_ASSERT(!(block->status & (BLOCK_ERROR | BLOCK_IN_FLUSH |
                                 BLOCK_CHANGED)));
  DBUG_ASSERT(block->hash_link);
  DBUG_ASSERT(block->hash_link->block == block);
  /* Linked in file_blocks or changed_blocks hash. */
  DBUG_ASSERT(block->prev_changed && *block->prev_changed == block);
  /* Not linked in LRU ring. */
  DBUG_ASSERT(!block->next_used);
  DBUG_ASSERT(!block->prev_used);
  while (block->hash_link->requests)
  {
    KEYCACHE_DBUG_PRINT("wait_for_readers: wait",
                        ("suspend thread %ld  block %u",
                         thread->id, BLOCK_NUMBER(block)));
    /* There must be no other waiter. We have no queue here. */
    DBUG_ASSERT(!block->condvar);
    block->condvar= &thread->suspend;
    keycache_pthread_cond_wait(&thread->suspend, &keycache->cache_lock);
    block->condvar= NULL;
  }
#else
  KEYCACHE_DBUG_ASSERT(block->hash_link->requests == 0);
#endif
}


/*
  Add a hash link to a bucket in the hash_table
*/

static inline void link_hash(HASH_LINK **start, HASH_LINK *hash_link)
{
  if (*start)
    (*start)->prev= &hash_link->next;
  hash_link->next= *start;
  hash_link->prev= start;
  *start= hash_link;
}


/*
  Remove a hash link from the hash table
*/

static void unlink_hash(KEY_CACHE *keycache, HASH_LINK *hash_link)
{
  KEYCACHE_DBUG_PRINT("unlink_hash", ("fd: %u  pos_ %lu  #requests=%u",
      (uint) hash_link->file,(ulong) hash_link->diskpos, hash_link->requests));
  KEYCACHE_DBUG_ASSERT(hash_link->requests == 0);
  if ((*hash_link->prev= hash_link->next))
    hash_link->next->prev= hash_link->prev;
  hash_link->block= NULL;
#ifdef THREAD
  if (keycache->waiting_for_hash_link.last_thread)
  {
    /* Signal that a free hash link has appeared */
    struct st_my_thread_var *last_thread=
                               keycache->waiting_for_hash_link.last_thread;
    struct st_my_thread_var *first_thread= last_thread->next;
    struct st_my_thread_var *next_thread= first_thread;
    KEYCACHE_PAGE *first_page= (KEYCACHE_PAGE *) (first_thread->opt_info);
    struct st_my_thread_var *thread;

    hash_link->file= first_page->file;
    hash_link->diskpos= first_page->filepos;
    do
    {
      KEYCACHE_PAGE *page;
      thread= next_thread;
      page= (KEYCACHE_PAGE *) thread->opt_info;
      next_thread= thread->next;
      /*
         We notify about the event all threads that ask
         for the same page as the first thread in the queue
      */
      if (page->file == hash_link->file && page->filepos == hash_link->diskpos)
      {
        KEYCACHE_DBUG_PRINT("unlink_hash: signal", ("thread %ld", thread->id));
        keycache_pthread_cond_signal(&thread->suspend);
        unlink_from_queue(&keycache->waiting_for_hash_link, thread);
      }
    }
    while (thread != last_thread);
    link_hash(&keycache->hash_root[KEYCACHE_HASH(hash_link->file,
					         hash_link->diskpos)],
              hash_link);
    return;
  }
#else /* THREAD */
  KEYCACHE_DBUG_ASSERT(! (keycache->waiting_for_hash_link.last_thread));
#endif /* THREAD */
  hash_link->next= keycache->free_hash_list;
  keycache->free_hash_list= hash_link;
}


/*
  Get the hash link for a page
*/

static HASH_LINK *get_hash_link(KEY_CACHE *keycache,
                                int file, my_off_t filepos)
{
  reg1 HASH_LINK *hash_link, **start;
#if defined(KEYCACHE_DEBUG)
  int cnt;
#endif

  KEYCACHE_DBUG_PRINT("get_hash_link", ("fd: %u  pos: %lu",
                      (uint) file,(ulong) filepos));

restart:
  /*
     Find the bucket in the hash table for the pair (file, filepos);
     start contains the head of the bucket list,
     hash_link points to the first member of the list
  */
  hash_link= *(start= &keycache->hash_root[KEYCACHE_HASH(file, filepos)]);
#if defined(KEYCACHE_DEBUG)
  cnt= 0;
#endif
  /* Look for an element for the pair (file, filepos) in the bucket chain */
  while (hash_link &&
         (hash_link->diskpos != filepos || hash_link->file != file))
  {
    hash_link= hash_link->next;
#if defined(KEYCACHE_DEBUG)
    cnt++;
    if (! (cnt <= keycache->hash_links_used))
    {
      int i;
      for (i=0, hash_link= *start ;
           i < cnt ; i++, hash_link= hash_link->next)
      {
        KEYCACHE_DBUG_PRINT("get_hash_link", ("fd: %u  pos: %lu",
            (uint) hash_link->file,(ulong) hash_link->diskpos));
      }
    }
    KEYCACHE_DBUG_ASSERT(cnt <= keycache->hash_links_used);
#endif
  }
  if (! hash_link)
  {
    /* There is no hash link in the hash table for the pair (file, filepos) */
    if (keycache->free_hash_list)
    {
      hash_link= keycache->free_hash_list;
      keycache->free_hash_list= hash_link->next;
    }
    else if (keycache->hash_links_used < keycache->hash_links)
    {
      hash_link= &keycache->hash_link_root[keycache->hash_links_used++];
    }
    else
    {
#ifdef THREAD
      /* Wait for a free hash link */
      struct st_my_thread_var *thread= my_thread_var;
      KEYCACHE_PAGE page;
      KEYCACHE_DBUG_PRINT("get_hash_link", ("waiting"));
      page.file= file;
      page.filepos= filepos;
      thread->opt_info= (void *) &page;
      link_into_queue(&keycache->waiting_for_hash_link, thread);
      KEYCACHE_DBUG_PRINT("get_hash_link: wait",
                        ("suspend thread %ld", thread->id));
      keycache_pthread_cond_wait(&thread->suspend,
                                 &keycache->cache_lock);
      thread->opt_info= NULL;
#else
      KEYCACHE_DBUG_ASSERT(0);
#endif
      goto restart;
    }
    hash_link->file= file;
    hash_link->diskpos= filepos;
    link_hash(start, hash_link);
  }
  /* Register the request for the page */
  hash_link->requests++;

  return hash_link;
}


/*
  Get a block for the file page requested by a keycache read/write operation;
  If the page is not in the cache return a free block, if there is none
  return the lru block after saving its buffer if the page is dirty.

  SYNOPSIS

    find_key_block()
      keycache            pointer to a key cache data structure
      file                handler for the file to read page from
      filepos             position of the page in the file
      init_hits_left      how initialize the block counter for the page
      wrmode              <-> get for writing
      page_st        out  {PAGE_READ,PAGE_TO_BE_READ,PAGE_WAIT_TO_BE_READ}

  RETURN VALUE
    Pointer to the found block if successful, 0 - otherwise

  NOTES.
    For the page from file positioned at filepos the function checks whether
    the page is in the key cache specified by the first parameter.
    If this is the case it immediately returns the block.
    If not, the function first chooses  a block for this page. If there is
    no not used blocks in the key cache yet, the function takes the block
    at the very beginning of the warm sub-chain. It saves the page in that
    block if it's dirty before returning the pointer to it.
    The function returns in the page_st parameter the following values:
      PAGE_READ         - if page already in the block,
      PAGE_TO_BE_READ   - if it is to be read yet by the current thread
      WAIT_TO_BE_READ   - if it is to be read by another thread
    If an error occurs THE BLOCK_ERROR bit is set in the block status.
    It might happen that there are no blocks in LRU chain (in warm part) -
    all blocks  are unlinked for some read/write operations. Then the function
    waits until first of this operations links any block back.
*/

static BLOCK_LINK *find_key_block(KEY_CACHE *keycache,
                                  File file, my_off_t filepos,
                                  int init_hits_left,
                                  int wrmode, int *page_st)
{
  HASH_LINK *hash_link;
  BLOCK_LINK *block;
  int error= 0;
  int page_status;

  DBUG_ENTER("find_key_block");
  KEYCACHE_THREAD_TRACE("find_key_block:begin");
  DBUG_PRINT("enter", ("fd: %d  pos: %lu  wrmode: %d",
                       file, (ulong) filepos, wrmode));
  KEYCACHE_DBUG_PRINT("find_key_block", ("fd: %d  pos: %lu  wrmode: %d",
                                         file, (ulong) filepos,
                                         wrmode));
#if !defined(DBUG_OFF) && defined(EXTRA_DEBUG)
  DBUG_EXECUTE("check_keycache2",
               test_key_cache(keycache, "start of find_key_block", 0););
#endif

restart:
  /*
    If the flush phase of a resize operation fails, the cache is left
    unusable. This will be detected only after "goto restart".
  */
  if (!keycache->can_be_used)
    DBUG_RETURN(0);

  /*
    Find the hash_link for the requested file block (file, filepos). We
    do always get a hash_link here. It has registered our request so
    that no other thread can use it for another file block until we
    release the request (which is done by remove_reader() usually). The
    hash_link can have a block assigned to it or not. If there is a
    block, it may be assigned to this hash_link or not. In cases where a
    block is evicted from the cache, it is taken from the LRU ring and
    referenced by the new hash_link. But the block can still be assigned
    to its old hash_link for some time if it needs to be flushed first,
    or if there are other threads still reading it.

    Summary:
      hash_link is always returned.
      hash_link->block can be:
      - NULL or
      - not assigned to this hash_link or
      - assigned to this hash_link. If assigned, the block can have
        - invalid data (when freshly assigned) or
        - valid data. Valid data can be
          - changed over the file contents (dirty) or
          - not changed (clean).
  */
  hash_link= get_hash_link(keycache, file, filepos);
  DBUG_ASSERT((hash_link->file == file) && (hash_link->diskpos == filepos));

  page_status= -1;
  if ((block= hash_link->block) &&
      block->hash_link == hash_link && (block->status & BLOCK_READ))
  {
    /* Assigned block with valid (changed or unchanged) contents. */
    page_status= PAGE_READ;
  }
  /*
    else (page_status == -1)
      - block == NULL or
      - block not assigned to this hash_link or
      - block assigned but not yet read from file (invalid data).
  */

  if (keycache->in_resize)
  {
    /* This is a request during a resize operation */

    if (!block)
    {
      struct st_my_thread_var *thread;

      /*
        The file block is not in the cache. We don't need it in the
        cache: we are going to read or write directly to file. Cancel
        the request. We can simply decrement hash_link->requests because
        we did not release cache_lock since increasing it. So no other
        thread can wait for our request to become released.
      */
      if (hash_link->requests == 1)
      {
        /*
          We are the only one to request this hash_link (this file/pos).
          Free the hash_link.
        */
        hash_link->requests--;
        unlink_hash(keycache, hash_link);
        DBUG_RETURN(0);
      }

      /*
        More requests on the hash_link. Someone tries to evict a block
        for this hash_link (could have started before resizing started).
        This means that the LRU ring is empty. Otherwise a block could
        be assigned immediately. Behave like a thread that wants to
        evict a block for this file/pos. Add to the queue of threads
        waiting for a block. Wait until there is one assigned.

        Refresh the request on the hash-link so that it cannot be reused
        for another file/pos.
      */
      thread= my_thread_var;
      thread->opt_info= (void *) hash_link;
      link_into_queue(&keycache->waiting_for_block, thread);
      do
      {
        KEYCACHE_DBUG_PRINT("find_key_block: wait",
                            ("suspend thread %ld", thread->id));
        keycache_pthread_cond_wait(&thread->suspend,
                                   &keycache->cache_lock);
      } while (thread->next);
      thread->opt_info= NULL;
      /*
        A block should now be assigned to the hash_link. But it may
        still need to be evicted. Anyway, we should re-check the
        situation. page_status must be set correctly.
      */
      hash_link->requests--;
      goto restart;
    } /* end of if (!block) */

    /*
      There is a block for this file/pos in the cache. Register a
      request on it. This unlinks it from the LRU ring (if it is there)
      and hence protects it against eviction (if not already in
      eviction). We need this for returning the block to the caller, for
      calling remove_reader() (for debugging purposes), and for calling
      free_block(). The only case where we don't need the request is if
      the block is in eviction. In that case we have to unregister the
      request later.
    */
    reg_requests(keycache, block, 1);

    if (page_status != PAGE_READ)
    {
      /*
        - block not assigned to this hash_link or
        - block assigned but not yet read from file (invalid data).

        This must be a block in eviction. It will be read soon. We need
        to wait here until this happened. Otherwise the caller could
        access a wrong block or a block which is in read. While waiting
        we cannot lose hash_link nor block. We have registered a request
        on the hash_link. Everything can happen to the block but changes
        in the hash_link -> block relationship. In other words:
        everything can happen to the block but free or another completed
        eviction.

        Note that we bahave like a secondary requestor here. We just
        cannot return with PAGE_WAIT_TO_BE_READ. This would work for
        read requests and writes on dirty blocks that are not in flush
        only. Waiting here on COND_FOR_REQUESTED works in all
        situations.
      */
      DBUG_ASSERT(((block->hash_link != hash_link) &&
                   (block->status & (BLOCK_IN_EVICTION | BLOCK_IN_SWITCH))) ||
                  ((block->hash_link == hash_link) &&
                   !(block->status & BLOCK_READ)));
      wait_on_queue(&block->wqueue[COND_FOR_REQUESTED], &keycache->cache_lock);
      /*
        Here we can trust that the block has been assigned to this
        hash_link (block->hash_link == hash_link) and read into the
        buffer (BLOCK_READ). The worst things possible here are that the
        block is in free (BLOCK_REASSIGNED). But the block is still
        assigned to the hash_link. The freeing thread waits until we
        release our request on the hash_link. The block must not be
        again in eviction because we registered an request on it before
        starting to wait.
      */
      DBUG_ASSERT(block->hash_link == hash_link);
      DBUG_ASSERT(block->status & (BLOCK_READ | BLOCK_IN_USE));
      DBUG_ASSERT(!(block->status & (BLOCK_IN_EVICTION | BLOCK_IN_SWITCH)));
    }
    /*
      The block is in the cache. Assigned to the hash_link. Valid data.
      Note that in case of page_st == PAGE_READ, the block can be marked
      for eviction. In any case it can be marked for freeing.
    */

    if (!wrmode)
    {
      /* A reader can just read the block. */
      *page_st= PAGE_READ;
      DBUG_ASSERT((hash_link->file == file) &&
                  (hash_link->diskpos == filepos) &&
                  (block->hash_link == hash_link));
      DBUG_RETURN(block);
    }

    /*
      This is a writer. No two writers for the same block can exist.
      This must be assured by locks outside of the key cache.
    */
    DBUG_ASSERT(!(block->status & BLOCK_FOR_UPDATE) || fail_block(block));

    while (block->status & BLOCK_IN_FLUSH)
    {
      /*
        Wait until the block is flushed to file. Do not release the
        request on the hash_link yet to prevent that the block is freed
        or reassigned while we wait. While we wait, several things can
        happen to the block, including another flush. But the block
        cannot be reassigned to another hash_link until we release our
        request on it. But it can be marked BLOCK_REASSIGNED from free
        or eviction, while they wait for us to release the hash_link.
      */
      wait_on_queue(&block->wqueue[COND_FOR_SAVED], &keycache->cache_lock);
      /*
        If the flush phase failed, the resize could have finished while
        we waited here.
      */
      if (!keycache->in_resize)
      {
        remove_reader(block);
        unreg_request(keycache, block, 1);
        goto restart;
      }
      DBUG_ASSERT(block->status & (BLOCK_READ | BLOCK_IN_USE));
      DBUG_ASSERT(!(block->status & BLOCK_FOR_UPDATE) || fail_block(block));
      DBUG_ASSERT(block->hash_link == hash_link);
    }

    if (block->status & BLOCK_CHANGED)
    {
      /*
        We want to write a block with changed contents. If the cache
        block size is bigger than the callers block size (e.g. MyISAM),
        the caller may replace part of the block only. Changes of the
        other part of the block must be preserved. Since the block has
        not yet been selected for flush, we can still add our changes.
      */
      *page_st= PAGE_READ;
      DBUG_ASSERT((hash_link->file == file) &&
                  (hash_link->diskpos == filepos) &&
                  (block->hash_link == hash_link));
      DBUG_RETURN(block);
    }

    /*
      This is a write request for a clean block. We do not want to have
      new dirty blocks in the cache while resizing. We will free the
      block and write directly to file. If the block is in eviction or
      in free, we just let it go.

      Unregister from the hash_link. This must be done before freeing
      the block. And it must be done if not freeing the block. Because
      we could have waited above, we need to call remove_reader(). Other
      threads could wait for us to release our request on the hash_link.
    */
    remove_reader(block);

    /* If the block is not in eviction and not in free, we can free it. */
    if (!(block->status & (BLOCK_IN_EVICTION | BLOCK_IN_SWITCH |
                           BLOCK_REASSIGNED)))
    {
      /*
        Free block as we are going to write directly to file.
        Although we have an exlusive lock for the updated key part,
        the control can be yielded by the current thread as we might
        have unfinished readers of other key parts in the block
        buffer. Still we are guaranteed not to have any readers
        of the key part we are writing into until the block is
        removed from the cache as we set the BLOCK_REASSIGNED
        flag (see the code below that handles reading requests).
      */
      free_block(keycache, block);
    }
    else
    {
      /*
        The block will be evicted/freed soon. Don't touch it in any way.
        Unregister the request that we registered above.
      */
      unreg_request(keycache, block, 1);

      /*
        The block is still assigned to the hash_link (the file/pos that
        we are going to write to). Wait until the eviction/free is
        complete. Otherwise the direct write could complete before all
        readers are done with the block. So they could read outdated
        data.

        Since we released our request on the hash_link, it can be reused
        for another file/pos. Hence we cannot just check for
        block->hash_link == hash_link. As long as the resize is
        proceeding the block cannot be reassigned to the same file/pos
        again. So we can terminate the loop when the block is no longer
        assigned to this file/pos.
      */
      do
      {
        wait_on_queue(&block->wqueue[COND_FOR_SAVED],
                      &keycache->cache_lock);
        /*
          If the flush phase failed, the resize could have finished
          while we waited here.
        */
        if (!keycache->in_resize)
          goto restart;
      } while (block->hash_link &&
               (block->hash_link->file == file) &&
               (block->hash_link->diskpos == filepos));
    }
    DBUG_RETURN(0);
  }

  if (page_status == PAGE_READ &&
      (block->status & (BLOCK_IN_EVICTION | BLOCK_IN_SWITCH |
                        BLOCK_REASSIGNED)))
  {
    /*
      This is a request for a block to be removed from cache. The block
      is assigned to this hash_link and contains valid data, but is
      marked for eviction or to be freed. Possible reasons why it has
      not yet been evicted/freed can be a flush before reassignment
      (BLOCK_IN_SWITCH), readers of the block have not finished yet
      (BLOCK_REASSIGNED), or the evicting thread did not yet awake after
      the block has been selected for it (BLOCK_IN_EVICTION).
    */

    KEYCACHE_DBUG_PRINT("find_key_block",
                        ("request for old page in block %u "
                         "wrmode: %d  block->status: %d",
                         BLOCK_NUMBER(block), wrmode, block->status));
    /*
       Only reading requests can proceed until the old dirty page is flushed,
       all others are to be suspended, then resubmitted
    */
    if (!wrmode && !(block->status & BLOCK_REASSIGNED))
    {
      /*
        This is a read request and the block not yet reassigned. We can
        register our request and proceed. This unlinks the block from
        the LRU ring and protects it against eviction.
      */
      reg_requests(keycache, block, 1);
    }
    else
    {
      /*
        Either this is a write request for a block that is in eviction
        or in free. We must not use it any more. Instead we must evict
        another block. But we cannot do this before the eviction/free is
        done. Otherwise we would find the same hash_link + block again
        and again.

        Or this is a read request for a block in eviction/free that does
        not require a flush, but waits for readers to finish with the
        block. We do not read this block to let the eviction/free happen
        as soon as possible. Again we must wait so that we don't find
        the same hash_link + block again and again.
      */
      DBUG_ASSERT(hash_link->requests);
      hash_link->requests--;
      KEYCACHE_DBUG_PRINT("find_key_block",
                          ("request waiting for old page to be saved"));
      wait_on_queue(&block->wqueue[COND_FOR_SAVED], &keycache->cache_lock);
      KEYCACHE_DBUG_PRINT("find_key_block",
                          ("request for old page resubmitted"));
      /*
        The block is no longer assigned to this hash_link.
        Get another one.
      */
      goto restart;
    }
  }
  else
  {
    /*
      This is a request for a new block or for a block not to be removed.
      Either
      - block == NULL or
      - block not assigned to this hash_link or
      - block assigned but not yet read from file,
      or
      - block assigned with valid (changed or unchanged) data and
      - it will not be reassigned/freed.
    */
    if (! block)
    {
      /* No block is assigned to the hash_link yet. */
      if (keycache->blocks_unused)
      {
        if (keycache->free_block_list)
        {
          /* There is a block in the free list. */
          block= keycache->free_block_list;
          keycache->free_block_list= block->next_used;
          block->next_used= NULL;
        }
        else
        {
          /* There are some never used blocks, take first of them */
          DBUG_ASSERT(keycache->blocks_used <
                      (ulong) keycache->disk_blocks);
          block= &keycache->block_root[keycache->blocks_used];
          block->buffer= ADD_TO_PTR(keycache->block_mem,
                                    ((ulong) keycache->blocks_used*
                                     keycache->key_cache_block_size),
                                    uchar*);
          keycache->blocks_used++;
          DBUG_ASSERT(!block->next_used);
        }
        DBUG_ASSERT(!block->prev_used);
        DBUG_ASSERT(!block->next_changed);
        DBUG_ASSERT(!block->prev_changed);
        DBUG_ASSERT(!block->hash_link);
        DBUG_ASSERT(!block->status);
        DBUG_ASSERT(!block->requests);
        keycache->blocks_unused--;
        block->status= BLOCK_IN_USE;
        block->length= 0;
        block->offset= keycache->key_cache_block_size;
        block->requests= 1;
        block->temperature= BLOCK_COLD;
        block->hits_left= init_hits_left;
        block->last_hit_time= 0;
        block->hash_link= hash_link;
        hash_link->block= block;
        link_to_file_list(keycache, block, file, 0);
        page_status= PAGE_TO_BE_READ;
        KEYCACHE_DBUG_PRINT("find_key_block",
                            ("got free or never used block %u",
                             BLOCK_NUMBER(block)));
      }
      else
      {
	/*
          There are no free blocks and no never used blocks, use a block
          from the LRU ring.
        */

#ifdef THREAD
        if (! keycache->used_last)
        {
          /*
            The LRU ring is empty. Wait until a new block is added to
            it. Several threads might wait here for the same hash_link,
            all of them must get the same block. While waiting for a
            block, after a block is selected for this hash_link, other
            threads can run first before this one awakes. During this
            time interval other threads find this hash_link pointing to
            the block, which is still assigned to another hash_link. In
            this case the block is not marked BLOCK_IN_SWITCH yet, but
            it is marked BLOCK_IN_EVICTION.
          */

          struct st_my_thread_var *thread= my_thread_var;
          thread->opt_info= (void *) hash_link;
          link_into_queue(&keycache->waiting_for_block, thread);
          do
          {
            KEYCACHE_DBUG_PRINT("find_key_block: wait",
                                ("suspend thread %ld", thread->id));
            keycache_pthread_cond_wait(&thread->suspend,
                                       &keycache->cache_lock);
          }
          while (thread->next);
          thread->opt_info= NULL;
          /* Assert that block has a request registered. */
          DBUG_ASSERT(hash_link->block->requests);
          /* Assert that block is not in LRU ring. */
          DBUG_ASSERT(!hash_link->block->next_used);
          DBUG_ASSERT(!hash_link->block->prev_used);
        }
#else
        KEYCACHE_DBUG_ASSERT(keycache->used_last);
#endif
        /*
          If we waited above, hash_link->block has been assigned by
          link_block(). Otherwise it is still NULL. In the latter case
          we need to grab a block from the LRU ring ourselves.
        */
        block= hash_link->block;
        if (! block)
        {
          /* Select the last block from the LRU ring. */
          block= keycache->used_last->next_used;
          block->hits_left= init_hits_left;
          block->last_hit_time= 0;
          hash_link->block= block;
          /*
            Register a request on the block. This unlinks it from the
            LRU ring and protects it against eviction.
          */
          DBUG_ASSERT(!block->requests);
          reg_requests(keycache, block,1);
          /*
            We do not need to set block->status|= BLOCK_IN_EVICTION here
            because we will set block->status|= BLOCK_IN_SWITCH
            immediately without releasing the lock in between. This does
            also support debugging. When looking at the block, one can
            see if the block has been selected by link_block() after the
            LRU ring was empty, or if it was grabbed directly from the
            LRU ring in this branch.
          */
        }

        /*
          If we had to wait above, there is a small chance that another
          thread grabbed this block for the same file block already. But
          in most cases the first condition is true.
        */
        if (block->hash_link != hash_link &&
	    ! (block->status & BLOCK_IN_SWITCH) )
        {
	  /* this is a primary request for a new page */
          block->status|= BLOCK_IN_SWITCH;

          KEYCACHE_DBUG_PRINT("find_key_block",
                        ("got block %u for new page", BLOCK_NUMBER(block)));

          if (block->status & BLOCK_CHANGED)
          {
	    /* The block contains a dirty page - push it out of the cache */

            KEYCACHE_DBUG_PRINT("find_key_block", ("block is dirty"));
            if (block->status & BLOCK_IN_FLUSH)
            {
              /*
                The block is marked for flush. If we do not wait here,
                it could happen that we write the block, reassign it to
                another file block, then, before the new owner can read
                the new file block, the flusher writes the cache block
                (which still has the old contents) to the new file block!
              */
              wait_on_queue(&block->wqueue[COND_FOR_SAVED],
                            &keycache->cache_lock);
              /*
                The block is marked BLOCK_IN_SWITCH. It should be left
                alone except for reading. No free, no write.
              */
              DBUG_ASSERT(block->status & (BLOCK_READ | BLOCK_IN_USE));
              DBUG_ASSERT(!(block->status & (BLOCK_REASSIGNED |
                                             BLOCK_CHANGED |
                                             BLOCK_FOR_UPDATE)));
            }
            else
            {
              block->status|= BLOCK_IN_FLUSH | BLOCK_IN_FLUSHWRITE;
              /*
                BLOCK_IN_EVICTION may be true or not. Other flags must
                have a fixed value.
              */
              DBUG_ASSERT((block->status & ~BLOCK_IN_EVICTION) ==
                          (BLOCK_READ | BLOCK_IN_SWITCH |
                           BLOCK_IN_FLUSH | BLOCK_IN_FLUSHWRITE |
                           BLOCK_CHANGED | BLOCK_IN_USE));
              DBUG_ASSERT(block->hash_link);

              keycache_pthread_mutex_unlock(&keycache->cache_lock);
              /*
                The call is thread safe because only the current
                thread might change the block->hash_link value
              */
              error= my_pwrite(block->hash_link->file,
                               block->buffer+block->offset,
                               block->length - block->offset,
                               block->hash_link->diskpos+ block->offset,
                               MYF(MY_NABP | MY_WAIT_IF_FULL));
              keycache_pthread_mutex_lock(&keycache->cache_lock);

              /* Block status must not have changed. */
              DBUG_ASSERT((block->status & ~BLOCK_IN_EVICTION) ==
                          (BLOCK_READ | BLOCK_IN_SWITCH |
                           BLOCK_IN_FLUSH | BLOCK_IN_FLUSHWRITE |
                           BLOCK_CHANGED | BLOCK_IN_USE) || fail_block(block));
              keycache->global_cache_write++;
            }
          }

          block->status|= BLOCK_REASSIGNED;
          /*
            The block comes from the LRU ring. It must have a hash_link
            assigned.
          */
          DBUG_ASSERT(block->hash_link);
          if (block->hash_link)
          {
            /*
              All pending requests for this page must be resubmitted.
              This must be done before waiting for readers. They could
              wait for the flush to complete. And we must also do it
              after the wait. Flushers might try to free the block while
              we wait. They would wait until the reassignment is
              complete. Also the block status must reflect the correct
              situation: The block is not changed nor in flush any more.
              Note that we must not change the BLOCK_CHANGED flag
              outside of link_to_file_list() so that it is always in the
              correct queue and the *blocks_changed counters are
              correct.
            */
            block->status&= ~(BLOCK_IN_FLUSH | BLOCK_IN_FLUSHWRITE);
            link_to_file_list(keycache, block, block->hash_link->file, 1);
            release_whole_queue(&block->wqueue[COND_FOR_SAVED]);
            /*
              The block is still assigned to its old hash_link.
	      Wait until all pending read requests
	      for this page are executed
	      (we could have avoided this waiting, if we had read
	      a page in the cache in a sweep, without yielding control)
            */
            wait_for_readers(keycache, block);
            DBUG_ASSERT(block->hash_link && block->hash_link->block == block &&
                        block->prev_changed);
            /* The reader must not have been a writer. */
            DBUG_ASSERT(!(block->status & BLOCK_CHANGED));

            /* Wake flushers that might have found the block in between. */
            release_whole_queue(&block->wqueue[COND_FOR_SAVED]);

            /* Remove the hash link for the old file block from the hash. */
            unlink_hash(keycache, block->hash_link);

            /*
              For sanity checks link_to_file_list() asserts that block
              and hash_link refer to each other. Hence we need to assign
              the hash_link first, but then we would not know if it was
              linked before. Hence we would not know if to unlink it. So
              unlink it here and call link_to_file_list(..., FALSE).
            */
            unlink_changed(block);
          }
          block->status= error ? BLOCK_ERROR : BLOCK_IN_USE ;
          block->length= 0;
          block->offset= keycache->key_cache_block_size;
          block->hash_link= hash_link;
          link_to_file_list(keycache, block, file, 0);
          page_status= PAGE_TO_BE_READ;

          KEYCACHE_DBUG_ASSERT(block->hash_link->block == block);
          KEYCACHE_DBUG_ASSERT(hash_link->block->hash_link == hash_link);
        }
        else
        {
          /*
            Either (block->hash_link == hash_link),
	    or     (block->status & BLOCK_IN_SWITCH).

            This is for secondary requests for a new file block only.
            Either it is already assigned to the new hash_link meanwhile
            (if we had to wait due to empty LRU), or it is already in
            eviction by another thread. Since this block has been
            grabbed from the LRU ring and attached to this hash_link,
            another thread cannot grab the same block from the LRU ring
            anymore. If the block is in eviction already, it must become
            attached to the same hash_link and as such destined for the
            same file block.
          */
          KEYCACHE_DBUG_PRINT("find_key_block",
                              ("block->hash_link: %p  hash_link: %p  "
                               "block->status: %u", block->hash_link,
                               hash_link, block->status ));
          page_status= (((block->hash_link == hash_link) &&
                         (block->status & BLOCK_READ)) ?
                        PAGE_READ : PAGE_WAIT_TO_BE_READ);
        }
      }
    }
    else
    {
      /*
        Block is not NULL. This hash_link points to a block.
        Either
        - block not assigned to this hash_link (yet) or
        - block assigned but not yet read from file,
        or
        - block assigned with valid (changed or unchanged) data and
        - it will not be reassigned/freed.

        The first condition means hash_link points to a block in
        eviction. This is not necessarily marked by BLOCK_IN_SWITCH yet.
        But then it is marked BLOCK_IN_EVICTION. See the NOTE in
        link_block(). In both cases it is destined for this hash_link
        and its file block address. When this hash_link got its block
        address, the block was removed from the LRU ring and cannot be
        selected for eviction (for another hash_link) again.

        Register a request on the block. This is another protection
        against eviction.
      */
      DBUG_ASSERT(((block->hash_link != hash_link) &&
                   (block->status & (BLOCK_IN_EVICTION | BLOCK_IN_SWITCH))) ||
                  ((block->hash_link == hash_link) &&
                   !(block->status & BLOCK_READ)) ||
                  ((block->status & BLOCK_READ) &&
                   !(block->status & (BLOCK_IN_EVICTION | BLOCK_IN_SWITCH))));
      reg_requests(keycache, block, 1);
      KEYCACHE_DBUG_PRINT("find_key_block",
                          ("block->hash_link: %p  hash_link: %p  "
                           "block->status: %u", block->hash_link,
                           hash_link, block->status ));
      page_status= (((block->hash_link == hash_link) &&
                     (block->status & BLOCK_READ)) ?
                    PAGE_READ : PAGE_WAIT_TO_BE_READ);
    }
  }

  KEYCACHE_DBUG_ASSERT(page_status != -1);
  /* Same assert basically, but be very sure. */
  KEYCACHE_DBUG_ASSERT(block);
  /* Assert that block has a request and is not in LRU ring. */
  DBUG_ASSERT(block->requests);
  DBUG_ASSERT(!block->next_used);
  DBUG_ASSERT(!block->prev_used);
  /* Assert that we return the correct block. */
  DBUG_ASSERT((page_status == PAGE_WAIT_TO_BE_READ) ||
              ((block->hash_link->file == file) &&
               (block->hash_link->diskpos == filepos)));
  *page_st=page_status;
  KEYCACHE_DBUG_PRINT("find_key_block",
                      ("fd: %d  pos: %lu  block->status: %u  page_status: %d",
                       file, (ulong) filepos, block->status,
                       page_status));

#if !defined(DBUG_OFF) && defined(EXTRA_DEBUG)
  DBUG_EXECUTE("check_keycache2",
               test_key_cache(keycache, "end of find_key_block",0););
#endif
  KEYCACHE_THREAD_TRACE("find_key_block:end");
  DBUG_RETURN(block);
}


/*
  Read into a key cache block buffer from disk.

  SYNOPSIS

    read_block()
      keycache            pointer to a key cache data structure
      block               block to which buffer the data is to be read
      read_length         size of data to be read
      min_length          at least so much data must be read
      primary             <-> the current thread will read the data

  RETURN VALUE
    None

  NOTES.
    The function either reads a page data from file to the block buffer,
    or waits until another thread reads it. What page to read is determined
    by a block parameter - reference to a hash link for this page.
    If an error occurs THE BLOCK_ERROR bit is set in the block status.
    We do not report error when the size of successfully read
    portion is less than read_length, but not less than min_length.
*/

static void read_block(KEY_CACHE *keycache,
                       BLOCK_LINK *block, uint read_length,
                       uint min_length, my_bool primary)
{
  uint got_length;

  /* On entry cache_lock is locked */

  KEYCACHE_THREAD_TRACE("read_block");
  if (primary)
  {
    /*
      This code is executed only by threads that submitted primary
      requests. Until block->status contains BLOCK_READ, all other
      request for the block become secondary requests. For a primary
      request the block must be properly initialized.
    */
    DBUG_ASSERT(((block->status & ~BLOCK_FOR_UPDATE) == BLOCK_IN_USE) ||
                fail_block(block));
    DBUG_ASSERT((block->length == 0) || fail_block(block));
    DBUG_ASSERT((block->offset == keycache->key_cache_block_size) ||
                fail_block(block));
    DBUG_ASSERT((block->requests > 0) || fail_block(block));

    KEYCACHE_DBUG_PRINT("read_block",
                        ("page to be read by primary request"));

    keycache->global_cache_read++;
    /* Page is not in buffer yet, is to be read from disk */
    keycache_pthread_mutex_unlock(&keycache->cache_lock);
    /*
      Here other threads may step in and register as secondary readers.
      They will register in block->wqueue[COND_FOR_REQUESTED].
    */
    got_length= my_pread(block->hash_link->file, block->buffer,
                         read_length, block->hash_link->diskpos, MYF(0));
    keycache_pthread_mutex_lock(&keycache->cache_lock);
    /*
      The block can now have been marked for free (in case of
      FLUSH_RELEASE). Otherwise the state must be unchanged.
    */
    DBUG_ASSERT(((block->status & ~(BLOCK_REASSIGNED |
                                    BLOCK_FOR_UPDATE)) == BLOCK_IN_USE) ||
                fail_block(block));
    DBUG_ASSERT((block->length == 0) || fail_block(block));
    DBUG_ASSERT((block->offset == keycache->key_cache_block_size) ||
                fail_block(block));
    DBUG_ASSERT((block->requests > 0) || fail_block(block));

    if (got_length < min_length)
      block->status|= BLOCK_ERROR;
    else
    {
      block->status|= BLOCK_READ;
      block->length= got_length;
      /*
        Do not set block->offset here. If this block is marked
        BLOCK_CHANGED later, we want to flush only the modified part. So
        only a writer may set block->offset down from
        keycache->key_cache_block_size.
      */
    }
    KEYCACHE_DBUG_PRINT("read_block",
                        ("primary request: new page in cache"));
    /* Signal that all pending requests for this page now can be processed */
    release_whole_queue(&block->wqueue[COND_FOR_REQUESTED]);
  }
  else
  {
    /*
      This code is executed only by threads that submitted secondary
      requests. At this point it could happen that the cache block is
      not yet assigned to the hash_link for the requested file block.
      But at awake from the wait this should be the case. Unfortunately
      we cannot assert this here because we do not know the hash_link
      for the requested file block nor the file and position. So we have
      to assert this in the caller.
    */
    KEYCACHE_DBUG_PRINT("read_block",
                      ("secondary request waiting for new page to be read"));
    wait_on_queue(&block->wqueue[COND_FOR_REQUESTED], &keycache->cache_lock);
    KEYCACHE_DBUG_PRINT("read_block",
                        ("secondary request: new page in cache"));
  }
}


/*
  Read a block of data from a cached file into a buffer;

  SYNOPSIS

    key_cache_read()
      keycache            pointer to a key cache data structure
      file                handler for the file for the block of data to be read
      filepos             position of the block of data in the file
      level               determines the weight of the data
      buff                buffer to where the data must be placed
      length              length of the buffer
      block_length        length of the block in the key cache buffer
      return_buffer       return pointer to the key cache buffer with the data

  RETURN VALUE
    Returns address from where the data is placed if sucessful, 0 - otherwise.

  NOTES.
    The function ensures that a block of data of size length from file
    positioned at filepos is in the buffers for some key cache blocks.
    Then the function either copies the data into the buffer buff, or,
    if return_buffer is TRUE, it just returns the pointer to the key cache
    buffer with the data.
    Filepos must be a multiple of 'block_length', but it doesn't
    have to be a multiple of key_cache_block_size;
*/

uchar *key_cache_read(KEY_CACHE *keycache,
                     File file, my_off_t filepos, int level,
                     uchar *buff, uint length,
		     uint block_length __attribute__((unused)),
		     int return_buffer __attribute__((unused)))
{
  my_bool locked_and_incremented= FALSE;
  int error=0;
  uchar *start= buff;
  DBUG_ENTER("key_cache_read");

  if (keycache->key_cache_inited)
  {
    /* Key cache is used */
    reg1 BLOCK_LINK *block;
    uint read_length;
    uint offset;
    uint status;
    int page_st;

<<<<<<< HEAD
  /*
      When the key cache is once initialized, we use the cache_lock to
      reliably distinguish the cases of normal operation, resizing, and
      disabled cache. We always increment and decrement
      'cnt_for_resize_op' so that a resizer can wait for pending I/O.
  */
    keycache_pthread_mutex_lock(&keycache->cache_lock);
    /*
      Cache resizing has two phases: Flushing and re-initializing. In
      the flush phase read requests are allowed to bypass the cache for
      blocks not in the cache. find_key_block() returns NULL in this
      case.

      After the flush phase new I/O requests must wait until the
      re-initialization is done. The re-initialization can be done only
      if no I/O request is in progress. The reason is that
      key_cache_block_size can change. With enabled cache, I/O is done
      in chunks of key_cache_block_size. Every chunk tries to use a
      cache block first. If the block size changes in the middle, a
      block could be missed and old data could be read.
    */
    while (keycache->in_resize && !keycache->resize_in_flush)
      wait_on_queue(&keycache->resize_queue, &keycache->cache_lock);
    /* Register the I/O for the next resize. */
    inc_counter_for_resize_op(keycache);
    locked_and_incremented= TRUE;
    /* Requested data may not always be aligned to cache blocks. */
    offset= (uint) (filepos % keycache->key_cache_block_size);
=======
    DBUG_PRINT("enter", ("fd: %u  pos: %lu  page: %lu  length: %u",
                         (uint) file, (ulong) filepos,
                         (ulong) (filepos / keycache->key_cache_block_size),
                         length));

    offset= (uint) (filepos & (keycache->key_cache_block_size-1));
>>>>>>> 1a962591
    /* Read data in key_cache_block_size increments */
    do
    {
      /* Cache could be disabled in a later iteration. */

      if (!keycache->can_be_used)
	goto no_key_cache;
      /* Start reading at the beginning of the cache block. */
      filepos-= offset;
      /* Do not read beyond the end of the cache block. */
      read_length= length;
      set_if_smaller(read_length, keycache->key_cache_block_size-offset);
      KEYCACHE_DBUG_ASSERT(read_length > 0);

#ifndef THREAD
      if (block_length > keycache->key_cache_block_size || offset)
	return_buffer=0;
#endif

      /* Request the cache block that matches file/pos. */
      keycache->global_cache_r_requests++;
      block=find_key_block(keycache, file, filepos, level, 0, &page_st);
      if (!block)
      {
        /*
          This happens only for requests submitted during key cache
          resize. The block is not in the cache and shall not go in.
          Read directly from file.
        */
        keycache->global_cache_read++;
        keycache_pthread_mutex_unlock(&keycache->cache_lock);
        error= (my_pread(file, (uchar*) buff, read_length,
                         filepos + offset, MYF(MY_NABP)) != 0);
        keycache_pthread_mutex_lock(&keycache->cache_lock);
        goto next_block;
      }
      if (!(block->status & BLOCK_ERROR))
      {
        if (page_st != PAGE_READ)
        {
          /* The requested page is to be read into the block buffer */
          read_block(keycache, block,
                     keycache->key_cache_block_size, read_length+offset,
                     (my_bool)(page_st == PAGE_TO_BE_READ));
          /*
            A secondary request must now have the block assigned to the
            requested file block. It does not hurt to check it for
            primary requests too.
          */
          DBUG_ASSERT(keycache->can_be_used);
          DBUG_ASSERT(block->hash_link->file == file);
          DBUG_ASSERT(block->hash_link->diskpos == filepos);
          DBUG_ASSERT(block->status & (BLOCK_READ | BLOCK_IN_USE));
        }
        else if (block->length < read_length + offset)
        {
          /*
            Impossible if nothing goes wrong:
            this could only happen if we are using a file with
            small key blocks and are trying to read outside the file
          */
          my_errno= -1;
          block->status|= BLOCK_ERROR;
        }
      }

      /* block status may have added BLOCK_ERROR in the above 'if'. */
      if (!((status= block->status) & BLOCK_ERROR))
      {
#ifndef THREAD
        if (! return_buffer)
#endif
        {
          DBUG_ASSERT(block->status & (BLOCK_READ | BLOCK_IN_USE));
#if !defined(SERIALIZED_READ_FROM_CACHE)
          keycache_pthread_mutex_unlock(&keycache->cache_lock);
#endif

          /* Copy data from the cache buffer */
          if (!(read_length & 511))
            bmove512(buff, block->buffer+offset, read_length);
          else
            memcpy(buff, block->buffer+offset, (size_t) read_length);

#if !defined(SERIALIZED_READ_FROM_CACHE)
          keycache_pthread_mutex_lock(&keycache->cache_lock);
          DBUG_ASSERT(block->status & (BLOCK_READ | BLOCK_IN_USE));
#endif
        }
      }

      remove_reader(block);

      /*
         Link the block into the LRU ring if it's the last submitted
         request for the block. This enables eviction for the block.
           */
      unreg_request(keycache, block, 1);

      if (status & BLOCK_ERROR)
      {
        error= 1;
        break;
      }

#ifndef THREAD
      /* This is only true if we where able to read everything in one block */
      if (return_buffer)
	DBUG_RETURN(block->buffer);
#endif
  next_block:
      buff+= read_length;
      filepos+= read_length+offset;
      offset= 0;

    } while ((length-= read_length));
    goto end;
  }

no_key_cache:
  /* Key cache is not used */

  keycache->global_cache_r_requests++;
  keycache->global_cache_read++;

  if (locked_and_incremented)
    keycache_pthread_mutex_unlock(&keycache->cache_lock);
  if (my_pread(file, (uchar*) buff, length, filepos, MYF(MY_NABP)))
    error= 1;
  if (locked_and_incremented)
    keycache_pthread_mutex_lock(&keycache->cache_lock);

end:
  if (locked_and_incremented)
  {
    dec_counter_for_resize_op(keycache);
    keycache_pthread_mutex_unlock(&keycache->cache_lock);
  }
  DBUG_RETURN(error ? (uchar*) 0 : start);
}


/*
  Insert a block of file data from a buffer into key cache

  SYNOPSIS
    key_cache_insert()
    keycache            pointer to a key cache data structure
    file                handler for the file to insert data from
    filepos             position of the block of data in the file to insert
    level               determines the weight of the data
    buff                buffer to read data from
    length              length of the data in the buffer

  NOTES
    This is used by MyISAM to move all blocks from a index file to the key
    cache

  RETURN VALUE
    0 if a success, 1 - otherwise.
*/

int key_cache_insert(KEY_CACHE *keycache,
                     File file, my_off_t filepos, int level,
                     uchar *buff, uint length)
{
  int error= 0;
  DBUG_ENTER("key_cache_insert");
  DBUG_PRINT("enter", ("fd: %u  pos: %lu  length: %u",
               (uint) file,(ulong) filepos, length));

  if (keycache->key_cache_inited)
  {
    /* Key cache is used */
    reg1 BLOCK_LINK *block;
    uint read_length;
    uint offset;
    int page_st;
    my_bool locked_and_incremented= FALSE;

    /*
      When the keycache is once initialized, we use the cache_lock to
      reliably distinguish the cases of normal operation, resizing, and
      disabled cache. We always increment and decrement
      'cnt_for_resize_op' so that a resizer can wait for pending I/O.
    */
    keycache_pthread_mutex_lock(&keycache->cache_lock);
    /*
      We do not load index data into a disabled cache nor into an
      ongoing resize.
    */
    if (!keycache->can_be_used || keycache->in_resize)
	goto no_key_cache;
    /* Register the pseudo I/O for the next resize. */
    inc_counter_for_resize_op(keycache);
    locked_and_incremented= TRUE;
    /* Loaded data may not always be aligned to cache blocks. */
    offset= (uint) (filepos % keycache->key_cache_block_size);
    /* Load data in key_cache_block_size increments. */
    do
    {
      /* Cache could be disabled or resizing in a later iteration. */
      if (!keycache->can_be_used || keycache->in_resize)
	goto no_key_cache;
      /* Start loading at the beginning of the cache block. */
      filepos-= offset;
      /* Do not load beyond the end of the cache block. */
      read_length= length;
      set_if_smaller(read_length, keycache->key_cache_block_size-offset);
      KEYCACHE_DBUG_ASSERT(read_length > 0);

      /* The block has been read by the caller already. */
      keycache->global_cache_read++;
      /* Request the cache block that matches file/pos. */
      keycache->global_cache_r_requests++;
      block= find_key_block(keycache, file, filepos, level, 0, &page_st);
      if (!block)
      {
        /*
          This happens only for requests submitted during key cache
          resize. The block is not in the cache and shall not go in.
          Stop loading index data.
        */
        goto no_key_cache;
      }
      if (!(block->status & BLOCK_ERROR))
      {
        if ((page_st == PAGE_WAIT_TO_BE_READ) ||
            ((page_st == PAGE_TO_BE_READ) &&
             (offset || (read_length < keycache->key_cache_block_size))))
        {
          /*
            Either

            this is a secondary request for a block to be read into the
            cache. The block is in eviction. It is not yet assigned to
            the requested file block (It does not point to the right
            hash_link). So we cannot call remove_reader() on the block.
            And we cannot access the hash_link directly here. We need to
            wait until the assignment is complete. read_block() executes
            the correct wait when called with primary == FALSE.

            Or

            this is a primary request for a block to be read into the
            cache and the supplied data does not fill the whole block.

            This function is called on behalf of a LOAD INDEX INTO CACHE
            statement, which is a read-only task and allows other
            readers. It is possible that a parallel running reader tries
            to access this block. If it needs more data than has been
            supplied here, it would report an error. To be sure that we
            have all data in the block that is available in the file, we
            read the block ourselves.

            Though reading again what the caller did read already is an
            expensive operation, we need to do this for correctness.
          */
          read_block(keycache, block, keycache->key_cache_block_size,
                     read_length + offset, (page_st == PAGE_TO_BE_READ));
          /*
            A secondary request must now have the block assigned to the
            requested file block. It does not hurt to check it for
            primary requests too.
          */
          DBUG_ASSERT(keycache->can_be_used);
          DBUG_ASSERT(block->hash_link->file == file);
          DBUG_ASSERT(block->hash_link->diskpos == filepos);
          DBUG_ASSERT(block->status & (BLOCK_READ | BLOCK_IN_USE));
        }
        else if (page_st == PAGE_TO_BE_READ)
        {
          /*
            This is a new block in the cache. If we come here, we have
            data for the whole block.
          */
          DBUG_ASSERT(block->hash_link->requests);
          DBUG_ASSERT(block->status & BLOCK_IN_USE);
          DBUG_ASSERT((page_st == PAGE_TO_BE_READ) ||
                      (block->status & BLOCK_READ));

#if !defined(SERIALIZED_READ_FROM_CACHE)
          keycache_pthread_mutex_unlock(&keycache->cache_lock);
          /*
            Here other threads may step in and register as secondary readers.
            They will register in block->wqueue[COND_FOR_REQUESTED].
          */
#endif

          /* Copy data from buff */
          if (!(read_length & 511))
            bmove512(block->buffer+offset, buff, read_length);
          else
            memcpy(block->buffer+offset, buff, (size_t) read_length);

#if !defined(SERIALIZED_READ_FROM_CACHE)
          keycache_pthread_mutex_lock(&keycache->cache_lock);
          DBUG_ASSERT(block->status & BLOCK_IN_USE);
          DBUG_ASSERT((page_st == PAGE_TO_BE_READ) ||
                      (block->status & BLOCK_READ));
#endif
          /*
            After the data is in the buffer, we can declare the block
            valid. Now other threads do not need to register as
            secondary readers any more. They can immediately access the
            block.
          */
          block->status|= BLOCK_READ;
          block->length= read_length+offset;
          /*
            Do not set block->offset here. If this block is marked
            BLOCK_CHANGED later, we want to flush only the modified part. So
            only a writer may set block->offset down from
            keycache->key_cache_block_size.
          */
          KEYCACHE_DBUG_PRINT("key_cache_insert",
                              ("primary request: new page in cache"));
          /* Signal all pending requests. */
          release_whole_queue(&block->wqueue[COND_FOR_REQUESTED]);
        }
        else
        {
          /*
            page_st == PAGE_READ. The block is in the buffer. All data
            must already be present. Blocks are always read with all
            data available on file. Assert that the block does not have
            less contents than the preloader supplies. If the caller has
            data beyond block->length, it means that a file write has
            been done while this block was in cache and not extended
            with the new data. If the condition is met, we can simply
            ignore the block.
          */
          DBUG_ASSERT((page_st == PAGE_READ) &&
                      (read_length + offset <= block->length));
        }

        /*
          A secondary request must now have the block assigned to the
          requested file block. It does not hurt to check it for primary
          requests too.
        */
        DBUG_ASSERT(block->hash_link->file == file);
        DBUG_ASSERT(block->hash_link->diskpos == filepos);
        DBUG_ASSERT(block->status & (BLOCK_READ | BLOCK_IN_USE));
      } /* end of if (!(block->status & BLOCK_ERROR)) */


      remove_reader(block);

      /*
         Link the block into the LRU ring if it's the last submitted
         request for the block. This enables eviction for the block.
      */
      unreg_request(keycache, block, 1);

      error= (block->status & BLOCK_ERROR);

      if (error)
        break;

      buff+= read_length;
      filepos+= read_length+offset;
      offset= 0;

    } while ((length-= read_length));

  no_key_cache:
    if (locked_and_incremented)
      dec_counter_for_resize_op(keycache);
    keycache_pthread_mutex_unlock(&keycache->cache_lock);
  }
  DBUG_RETURN(error);
}


/*
  Write a buffer into a cached file.

  SYNOPSIS

    key_cache_write()
      keycache            pointer to a key cache data structure
      file                handler for the file to write data to
      filepos             position in the file to write data to
      level               determines the weight of the data
      buff                buffer with the data
      length              length of the buffer
      dont_write          if is 0 then all dirty pages involved in writing
                          should have been flushed from key cache

  RETURN VALUE
    0 if a success, 1 - otherwise.

  NOTES.
    The function copies the data of size length from buff into buffers
    for key cache blocks that are  assigned to contain the portion of
    the file starting with position filepos.
    It ensures that this data is flushed to the file if dont_write is FALSE.
    Filepos must be a multiple of 'block_length', but it doesn't
    have to be a multiple of key_cache_block_size;

    dont_write is always TRUE in the server (info->lock_type is never F_UNLCK).
*/

int key_cache_write(KEY_CACHE *keycache,
                    File file, my_off_t filepos, int level,
                    uchar *buff, uint length,
                    uint block_length  __attribute__((unused)),
                    int dont_write)
{
  my_bool locked_and_incremented= FALSE;
  int error=0;
  DBUG_ENTER("key_cache_write");

  if (!dont_write)
  {
    /* purecov: begin inspected */
    /* Not used in the server. */
    /* Force writing from buff into disk. */
    keycache->global_cache_w_requests++;
    keycache->global_cache_write++;
    if (my_pwrite(file, buff, length, filepos, MYF(MY_NABP | MY_WAIT_IF_FULL)))
      DBUG_RETURN(1);
    /* purecov: end */
  }

#if !defined(DBUG_OFF) && defined(EXTRA_DEBUG)
  DBUG_EXECUTE("check_keycache",
               test_key_cache(keycache, "start of key_cache_write", 1););
#endif

  if (keycache->key_cache_inited)
  {
    /* Key cache is used */
    reg1 BLOCK_LINK *block;
    uint read_length;
    uint offset;
    int page_st;

<<<<<<< HEAD
    /*
      When the key cache is once initialized, we use the cache_lock to
      reliably distinguish the cases of normal operation, resizing, and
      disabled cache. We always increment and decrement
      'cnt_for_resize_op' so that a resizer can wait for pending I/O.
    */
    keycache_pthread_mutex_lock(&keycache->cache_lock);
    /*
      Cache resizing has two phases: Flushing and re-initializing. In
      the flush phase write requests can modify dirty blocks that are
      not yet in flush. Otherwise they are allowed to bypass the cache.
      find_key_block() returns NULL in both cases (clean blocks and
      non-cached blocks).

      After the flush phase new I/O requests must wait until the
      re-initialization is done. The re-initialization can be done only
      if no I/O request is in progress. The reason is that
      key_cache_block_size can change. With enabled cache I/O is done in
      chunks of key_cache_block_size. Every chunk tries to use a cache
      block first. If the block size changes in the middle, a block
      could be missed and data could be written below a cached block.
    */
    while (keycache->in_resize && !keycache->resize_in_flush)
      wait_on_queue(&keycache->resize_queue, &keycache->cache_lock);
    /* Register the I/O for the next resize. */
    inc_counter_for_resize_op(keycache);
    locked_and_incremented= TRUE;
    /* Requested data may not always be aligned to cache blocks. */
    offset= (uint) (filepos % keycache->key_cache_block_size);
    /* Write data in key_cache_block_size increments. */
=======
    DBUG_PRINT("enter",
               ("fd: %u  pos: %lu  page: %lu  length: %u  block_length: %u",
                (uint) file, (ulong) filepos,
                (ulong) (filepos / keycache->key_cache_block_size),
                length, block_length));

    offset= (uint) (filepos & (keycache->key_cache_block_size-1));
>>>>>>> 1a962591
    do
    {
      /* Cache could be disabled in a later iteration. */
      if (!keycache->can_be_used)
	goto no_key_cache;
      /* Start writing at the beginning of the cache block. */
      filepos-= offset;
      /* Do not write beyond the end of the cache block. */
      read_length= length;
      set_if_smaller(read_length, keycache->key_cache_block_size-offset);
      KEYCACHE_DBUG_ASSERT(read_length > 0);

      /* Request the cache block that matches file/pos. */
      keycache->global_cache_w_requests++;
      block= find_key_block(keycache, file, filepos, level, 1, &page_st);
      if (!block)
      {
        /*
          This happens only for requests submitted during key cache
          resize. The block is not in the cache and shall not go in.
          Write directly to file.
        */
        if (dont_write)
        {
          /* Used in the server. */
          keycache->global_cache_write++;
          keycache_pthread_mutex_unlock(&keycache->cache_lock);
          if (my_pwrite(file, (uchar*) buff, read_length, filepos + offset,
                        MYF(MY_NABP | MY_WAIT_IF_FULL)))
            error=1;
          keycache_pthread_mutex_lock(&keycache->cache_lock);
        }
        goto next_block;
      }
      /*
        Prevent block from flushing and from being selected for to be
        freed. This must be set when we release the cache_lock.
        However, we must not set the status of the block before it is
        assigned to this file/pos.
      */
      if (page_st != PAGE_WAIT_TO_BE_READ)
        block->status|= BLOCK_FOR_UPDATE;
      /*
        We must read the file block first if it is not yet in the cache
        and we do not replace all of its contents.

        In cases where the cache block is big enough to contain (parts
        of) index blocks of different indexes, our request can be
        secondary (PAGE_WAIT_TO_BE_READ). In this case another thread is
        reading the file block. If the read completes after us, it
        overwrites our new contents with the old contents. So we have to
        wait for the other thread to complete the read of this block.
        read_block() takes care for the wait.
      */
      if (!(block->status & BLOCK_ERROR) &&
          ((page_st == PAGE_TO_BE_READ &&
            (offset || read_length < keycache->key_cache_block_size)) ||
           (page_st == PAGE_WAIT_TO_BE_READ)))
      {
        read_block(keycache, block,
                   offset + read_length >= keycache->key_cache_block_size?
                   offset : keycache->key_cache_block_size,
                   offset, (page_st == PAGE_TO_BE_READ));
        DBUG_ASSERT(keycache->can_be_used);
        DBUG_ASSERT(block->status & (BLOCK_READ | BLOCK_IN_USE));
        /*
          Prevent block from flushing and from being selected for to be
          freed. This must be set when we release the cache_lock.
          Here we set it in case we could not set it above.
        */
        block->status|= BLOCK_FOR_UPDATE;
      }
      /*
        The block should always be assigned to the requested file block
        here. It need not be BLOCK_READ when overwriting the whole block.
      */
      DBUG_ASSERT(block->hash_link->file == file);
      DBUG_ASSERT(block->hash_link->diskpos == filepos);
      DBUG_ASSERT(block->status & BLOCK_IN_USE);
      DBUG_ASSERT((page_st == PAGE_TO_BE_READ) || (block->status & BLOCK_READ));
      /*
        The block to be written must not be marked BLOCK_REASSIGNED.
        Otherwise it could be freed in dirty state or reused without
        another flush during eviction. It must also not be in flush.
        Otherwise the old contens may have been flushed already and
        the flusher could clear BLOCK_CHANGED without flushing the
        new changes again.
      */
      DBUG_ASSERT(!(block->status & BLOCK_REASSIGNED));

      while (block->status & BLOCK_IN_FLUSHWRITE)
      {
        /*
          Another thread is flushing the block. It was dirty already.
          Wait until the block is flushed to file. Otherwise we could
          modify the buffer contents just while it is written to file.
          An unpredictable file block contents would be the result.
          While we wait, several things can happen to the block,
          including another flush. But the block cannot be reassigned to
          another hash_link until we release our request on it.
        */
        wait_on_queue(&block->wqueue[COND_FOR_SAVED], &keycache->cache_lock);
        DBUG_ASSERT(keycache->can_be_used);
        DBUG_ASSERT(block->status & (BLOCK_READ | BLOCK_IN_USE));
        /* Still must not be marked for free. */
        DBUG_ASSERT(!(block->status & BLOCK_REASSIGNED));
        DBUG_ASSERT(block->hash_link && (block->hash_link->block == block));
      }

      /*
        We could perhaps release the cache_lock during access of the
        data like in the other functions. Locks outside of the key cache
        assure that readers and a writer do not access the same range of
        data. Parallel accesses should happen only if the cache block
        contains multiple index block(fragment)s. So different parts of
        the buffer would be read/written. An attempt to flush during
        memcpy() is prevented with BLOCK_FOR_UPDATE.
      */
      if (!(block->status & BLOCK_ERROR))
      {
#if !defined(SERIALIZED_READ_FROM_CACHE)
        keycache_pthread_mutex_unlock(&keycache->cache_lock);
#endif
        if (!(read_length & 511))
	  bmove512(block->buffer+offset, buff, read_length);
        else
          memcpy(block->buffer+offset, buff, (size_t) read_length);

#if !defined(SERIALIZED_READ_FROM_CACHE)
        keycache_pthread_mutex_lock(&keycache->cache_lock);
#endif
      }

      if (!dont_write)
      {
	/* Not used in the server. buff has been written to disk at start. */
        if ((block->status & BLOCK_CHANGED) &&
            (!offset && read_length >= keycache->key_cache_block_size))
             link_to_file_list(keycache, block, block->hash_link->file, 1);
      }
      else if (! (block->status & BLOCK_CHANGED))
        link_to_changed_list(keycache, block);
      block->status|=BLOCK_READ;
      /*
        Allow block to be selected for to be freed. Since it is marked
        BLOCK_CHANGED too, it won't be selected for to be freed without
        a flush.
      */
      block->status&= ~BLOCK_FOR_UPDATE;

      set_if_smaller(block->offset, offset);
      set_if_bigger(block->length, read_length+offset);

      /* Threads may be waiting for the changes to be complete. */
      release_whole_queue(&block->wqueue[COND_FOR_REQUESTED]);

      /*
        If only a part of the cache block is to be replaced, and the
        rest has been read from file, then the cache lock has been
        released for I/O and it could be possible that another thread
        wants to evict or free the block and waits for it to be
        released. So we must not just decrement hash_link->requests, but
        also wake a waiting thread.
      */
      remove_reader(block);

      /*
         Link the block into the LRU ring if it's the last submitted
         request for the block. This enables eviction for the block.
      */
      unreg_request(keycache, block, 1);

      if (block->status & BLOCK_ERROR)
      {
        error= 1;
        break;
      }

    next_block:
      buff+= read_length;
      filepos+= read_length+offset;
      offset= 0;

    } while ((length-= read_length));
    goto end;
  }

no_key_cache:
  /* Key cache is not used */
  if (dont_write)
  {
    /* Used in the server. */
    keycache->global_cache_w_requests++;
    keycache->global_cache_write++;
    if (locked_and_incremented)
      keycache_pthread_mutex_unlock(&keycache->cache_lock);
    if (my_pwrite(file, (uchar*) buff, length, filepos,
		  MYF(MY_NABP | MY_WAIT_IF_FULL)))
      error=1;
    if (locked_and_incremented)
      keycache_pthread_mutex_lock(&keycache->cache_lock);
  }

end:
  if (locked_and_incremented)
  {
    dec_counter_for_resize_op(keycache);
    keycache_pthread_mutex_unlock(&keycache->cache_lock);
  }
#if !defined(DBUG_OFF) && defined(EXTRA_DEBUG)
  DBUG_EXECUTE("exec",
               test_key_cache(keycache, "end of key_cache_write", 1););
#endif
  DBUG_RETURN(error);
}


/*
  Free block.

  SYNOPSIS
    free_block()
      keycache          Pointer to a key cache data structure
      block             Pointer to the block to free

  DESCRIPTION
    Remove reference to block from hash table.
    Remove block from the chain of clean blocks.
    Add block to the free list.

  NOTE
    Block must not be free (status == 0).
    Block must not be in free_block_list.
    Block must not be in the LRU ring.
    Block must not be in eviction (BLOCK_IN_EVICTION | BLOCK_IN_SWITCH).
    Block must not be in free (BLOCK_REASSIGNED).
    Block must not be in flush (BLOCK_IN_FLUSH).
    Block must not be dirty (BLOCK_CHANGED).
    Block must not be in changed_blocks (dirty) hash.
    Block must be in file_blocks (clean) hash.
    Block must refer to a hash_link.
    Block must have a request registered on it.
*/

static void free_block(KEY_CACHE *keycache, BLOCK_LINK *block)
{
  KEYCACHE_THREAD_TRACE("free block");
  KEYCACHE_DBUG_PRINT("free_block",
                      ("block %u to be freed, hash_link %p",
                       BLOCK_NUMBER(block), block->hash_link));
  /*
    Assert that the block is not free already. And that it is in a clean
    state. Note that the block might just be assigned to a hash_link and
    not yet read (BLOCK_READ may not be set here). In this case a reader
    is registered in the hash_link and free_block() will wait for it
    below.
  */
  DBUG_ASSERT((block->status & BLOCK_IN_USE) &&
              !(block->status & (BLOCK_IN_EVICTION | BLOCK_IN_SWITCH |
                                 BLOCK_REASSIGNED | BLOCK_IN_FLUSH |
                                 BLOCK_CHANGED | BLOCK_FOR_UPDATE)));
  /* Assert that the block is in a file_blocks chain. */
  DBUG_ASSERT(block->prev_changed && *block->prev_changed == block);
  /* Assert that the block is not in the LRU ring. */
  DBUG_ASSERT(!block->next_used && !block->prev_used);
  /*
    IMHO the below condition (if()) makes no sense. I can't see how it
    could be possible that free_block() is entered with a NULL hash_link
    pointer. The only place where it can become NULL is in free_block()
    (or before its first use ever, but for those blocks free_block() is
    not called). I don't remove the conditional as it cannot harm, but
    place an DBUG_ASSERT to confirm my hypothesis. Eventually the
    condition (if()) can be removed.
  */
  DBUG_ASSERT(block->hash_link && block->hash_link->block == block);
  if (block->hash_link)
  {
    /*
      While waiting for readers to finish, new readers might request the
      block. But since we set block->status|= BLOCK_REASSIGNED, they
      will wait on block->wqueue[COND_FOR_SAVED]. They must be signalled
      later.
    */
    block->status|= BLOCK_REASSIGNED;
    wait_for_readers(keycache, block);
    /*
      The block must not have been freed by another thread. Repeat some
      checks. An additional requirement is that it must be read now
      (BLOCK_READ).
    */
    DBUG_ASSERT(block->hash_link && block->hash_link->block == block);
    DBUG_ASSERT((block->status & (BLOCK_READ | BLOCK_IN_USE |
                                  BLOCK_REASSIGNED)) &&
                !(block->status & (BLOCK_IN_EVICTION | BLOCK_IN_SWITCH |
                                   BLOCK_IN_FLUSH | BLOCK_CHANGED |
                                   BLOCK_FOR_UPDATE)));
    DBUG_ASSERT(block->prev_changed && *block->prev_changed == block);
    DBUG_ASSERT(!block->prev_used);
    /*
      Unset BLOCK_REASSIGNED again. If we hand the block to an evicting
      thread (through unreg_request() below), other threads must not see
      this flag. They could become confused.
    */
    block->status&= ~BLOCK_REASSIGNED;
    /*
      Do not release the hash_link until the block is off all lists.
      At least not if we hand it over for eviction in unreg_request().
    */
  }

  /*
    Unregister the block request and link the block into the LRU ring.
    This enables eviction for the block. If the LRU ring was empty and
    threads are waiting for a block, then the block wil be handed over
    for eviction immediately. Otherwise we will unlink it from the LRU
    ring again, without releasing the lock in between. So decrementing
    the request counter and updating statistics are the only relevant
    operation in this case. Assert that there are no other requests
    registered.
  */
  DBUG_ASSERT(block->requests == 1);
  unreg_request(keycache, block, 0);
  /*
    Note that even without releasing the cache lock it is possible that
    the block is immediately selected for eviction by link_block() and
    thus not added to the LRU ring. In this case we must not touch the
    block any more.
  */
  if (block->status & BLOCK_IN_EVICTION)
    return;

  /* Here the block must be in the LRU ring. Unlink it again. */
  DBUG_ASSERT(block->next_used && block->prev_used &&
              *block->prev_used == block);
  unlink_block(keycache, block);
  if (block->temperature == BLOCK_WARM)
    keycache->warm_blocks--;
  block->temperature= BLOCK_COLD;

  /* Remove from file_blocks hash. */
  unlink_changed(block);

  /* Remove reference to block from hash table. */
  unlink_hash(keycache, block->hash_link);
  block->hash_link= NULL;

  block->status= 0;
  block->length= 0;
  block->offset= keycache->key_cache_block_size;
  KEYCACHE_THREAD_TRACE("free block");
  KEYCACHE_DBUG_PRINT("free_block", ("block is freed"));

  /* Enforced by unlink_changed(), but just to be sure. */
  DBUG_ASSERT(!block->next_changed && !block->prev_changed);
  /* Enforced by unlink_block(): not in LRU ring nor in free_block_list. */
  DBUG_ASSERT(!block->next_used && !block->prev_used);
  /* Insert the free block in the free list. */
  block->next_used= keycache->free_block_list;
  keycache->free_block_list= block;
  /* Keep track of the number of currently unused blocks. */
  keycache->blocks_unused++;

  /* All pending requests for this page must be resubmitted. */
  release_whole_queue(&block->wqueue[COND_FOR_SAVED]);
}


static int cmp_sec_link(BLOCK_LINK **a, BLOCK_LINK **b)
{
  return (((*a)->hash_link->diskpos < (*b)->hash_link->diskpos) ? -1 :
      ((*a)->hash_link->diskpos > (*b)->hash_link->diskpos) ? 1 : 0);
}


/*
  Flush a portion of changed blocks to disk,
  free used blocks if requested
*/

static int flush_cached_blocks(KEY_CACHE *keycache,
                               File file, BLOCK_LINK **cache,
                               BLOCK_LINK **end,
                               enum flush_type type)
{
  int error;
  int last_errno= 0;
  uint count= (uint) (end-cache);

  /* Don't lock the cache during the flush */
  keycache_pthread_mutex_unlock(&keycache->cache_lock);
  /*
     As all blocks referred in 'cache' are marked by BLOCK_IN_FLUSH
     we are guarunteed no thread will change them
  */
  qsort((uchar*) cache, count, sizeof(*cache), (qsort_cmp) cmp_sec_link);

  keycache_pthread_mutex_lock(&keycache->cache_lock);
  /*
    Note: Do not break the loop. We have registered a request on every
    block in 'cache'. These must be unregistered by free_block() or
    unreg_request().
  */
  for ( ; cache != end ; cache++)
  {
    BLOCK_LINK *block= *cache;

    KEYCACHE_DBUG_PRINT("flush_cached_blocks",
                        ("block %u to be flushed", BLOCK_NUMBER(block)));
    /*
      If the block contents is going to be changed, we abandon the flush
      for this block. flush_key_blocks_int() will restart its search and
      handle the block properly.
    */
    if (!(block->status & BLOCK_FOR_UPDATE))
    {
      /* Blocks coming here must have a certain status. */
      DBUG_ASSERT(block->hash_link);
      DBUG_ASSERT(block->hash_link->block == block);
      DBUG_ASSERT(block->hash_link->file == file);
      DBUG_ASSERT((block->status & ~BLOCK_IN_EVICTION) ==
                  (BLOCK_READ | BLOCK_IN_FLUSH | BLOCK_CHANGED | BLOCK_IN_USE));
      block->status|= BLOCK_IN_FLUSHWRITE;
      keycache_pthread_mutex_unlock(&keycache->cache_lock);
      error= my_pwrite(file,
                       block->buffer+block->offset,
                       block->length - block->offset,
                       block->hash_link->diskpos+ block->offset,
                       MYF(MY_NABP | MY_WAIT_IF_FULL));
      keycache_pthread_mutex_lock(&keycache->cache_lock);
      keycache->global_cache_write++;
      if (error)
      {
        block->status|= BLOCK_ERROR;
        if (!last_errno)
          last_errno= errno ? errno : -1;
      }
      block->status&= ~BLOCK_IN_FLUSHWRITE;
      /* Block must not have changed status except BLOCK_FOR_UPDATE. */
      DBUG_ASSERT(block->hash_link);
      DBUG_ASSERT(block->hash_link->block == block);
      DBUG_ASSERT(block->hash_link->file == file);
      DBUG_ASSERT((block->status & ~(BLOCK_FOR_UPDATE | BLOCK_IN_EVICTION)) ==
                  (BLOCK_READ | BLOCK_IN_FLUSH | BLOCK_CHANGED | BLOCK_IN_USE));
      /*
        Set correct status and link in right queue for free or later use.
        free_block() must not see BLOCK_CHANGED and it may need to wait
        for readers of the block. These should not see the block in the
        wrong hash. If not freeing the block, we need to have it in the
        right queue anyway.
      */
      link_to_file_list(keycache, block, file, 1);

    }
    block->status&= ~BLOCK_IN_FLUSH;
    /*
      Let to proceed for possible waiting requests to write to the block page.
      It might happen only during an operation to resize the key cache.
    */
    release_whole_queue(&block->wqueue[COND_FOR_SAVED]);
    /* type will never be FLUSH_IGNORE_CHANGED here */
    if (!(type == FLUSH_KEEP || type == FLUSH_FORCE_WRITE) &&
        !(block->status & (BLOCK_IN_EVICTION | BLOCK_IN_SWITCH |
                           BLOCK_FOR_UPDATE)))
    {
      /*
        Note that a request has been registered against the block in
        flush_key_blocks_int().
      */
      free_block(keycache, block);
    }
    else
    {
      /*
        Link the block into the LRU ring if it's the last submitted
        request for the block. This enables eviction for the block.
        Note that a request has been registered against the block in
        flush_key_blocks_int().
      */
      unreg_request(keycache, block, 1);
    }

  } /* end of for ( ; cache != end ; cache++) */
  return last_errno;
}


/*
  flush all key blocks for a file to disk, but don't do any mutex locks.

  SYNOPSIS
    flush_key_blocks_int()
      keycache            pointer to a key cache data structure
      file                handler for the file to flush to
      flush_type          type of the flush

  NOTES
    This function doesn't do any mutex locks because it needs to be called both
    from flush_key_blocks and flush_all_key_blocks (the later one does the
    mutex lock in the resize_key_cache() function).

    We do only care about changed blocks that exist when the function is
    entered. We do not guarantee that all changed blocks of the file are
    flushed if more blocks change while this function is running.

  RETURN
    0   ok
    1  error
*/

static int flush_key_blocks_int(KEY_CACHE *keycache,
				File file, enum flush_type type)
{
  BLOCK_LINK *cache_buff[FLUSH_CACHE],**cache;
  int last_errno= 0;
  int last_errcnt= 0;
  DBUG_ENTER("flush_key_blocks_int");
  DBUG_PRINT("enter",("file: %d  blocks_used: %lu  blocks_changed: %lu",
              file, keycache->blocks_used, keycache->blocks_changed));

#if !defined(DBUG_OFF) && defined(EXTRA_DEBUG)
    DBUG_EXECUTE("check_keycache",
                 test_key_cache(keycache, "start of flush_key_blocks", 0););
#endif

  cache= cache_buff;
  if (keycache->disk_blocks > 0 &&
      (!my_disable_flush_key_blocks || type != FLUSH_KEEP))
  {
    /* Key cache exists and flush is not disabled */
    int error= 0;
    uint count= FLUSH_CACHE;
    BLOCK_LINK **pos,**end;
    BLOCK_LINK *first_in_switch= NULL;
    BLOCK_LINK *last_in_flush;
    BLOCK_LINK *last_for_update;
    BLOCK_LINK *block, *next;
#if defined(KEYCACHE_DEBUG)
    uint cnt=0;
#endif

    if (type != FLUSH_IGNORE_CHANGED)
    {
      /*
         Count how many key blocks we have to cache to be able
         to flush all dirty pages with minimum seek moves
      */
      count= 0;
      for (block= keycache->changed_blocks[FILE_HASH(file)] ;
           block ;
           block= block->next_changed)
      {
        if ((block->hash_link->file == file) &&
            !(block->status & BLOCK_IN_FLUSH))
        {
          count++;
          KEYCACHE_DBUG_ASSERT(count<= keycache->blocks_used);
        }
      }
      /*
        Allocate a new buffer only if its bigger than the one we have.
        Assure that we always have some entries for the case that new
        changed blocks appear while we need to wait for something.
      */
      if ((count > FLUSH_CACHE) &&
          !(cache= (BLOCK_LINK**) my_malloc(sizeof(BLOCK_LINK*)*count,
                                            MYF(0))))
        cache= cache_buff;
      /*
        After a restart there could be more changed blocks than now.
        So we should not let count become smaller than the fixed buffer.
      */
      if (cache == cache_buff)
        count= FLUSH_CACHE;
    }

    /* Retrieve the blocks and write them to a buffer to be flushed */
restart:
    last_in_flush= NULL;
    last_for_update= NULL;
    end= (pos= cache)+count;
    for (block= keycache->changed_blocks[FILE_HASH(file)] ;
         block ;
         block= next)
    {
#if defined(KEYCACHE_DEBUG)
      cnt++;
      KEYCACHE_DBUG_ASSERT(cnt <= keycache->blocks_used);
#endif
      next= block->next_changed;
      if (block->hash_link->file == file)
      {
        if (!(block->status & (BLOCK_IN_FLUSH | BLOCK_FOR_UPDATE)))
        {
          /*
            Note: The special handling of BLOCK_IN_SWITCH is obsolete
            since we set BLOCK_IN_FLUSH if the eviction includes a
            flush. It can be removed in a later version.
          */
          if (!(block->status & BLOCK_IN_SWITCH))
          {
            /*
              We care only for the blocks for which flushing was not
              initiated by another thread and which are not in eviction.
              Registering a request on the block unlinks it from the LRU
              ring and protects against eviction.
            */
            reg_requests(keycache, block, 1);
            if (type != FLUSH_IGNORE_CHANGED)
            {
              /* It's not a temporary file */
              if (pos == end)
              {
                /*
                  This should happen relatively seldom. Remove the
                  request because we won't do anything with the block
                  but restart and pick it again in the next iteration.
                */
                unreg_request(keycache, block, 0);
                /*
                  This happens only if there is not enough
                  memory for the big block
                */
                if ((error= flush_cached_blocks(keycache, file, cache,
                                                end,type)))
                {
                  /* Do not loop infinitely trying to flush in vain. */
                  if ((last_errno == error) && (++last_errcnt > 5))
                    goto err;
                  last_errno= error;
                }
                /*
                  Restart the scan as some other thread might have changed
                  the changed blocks chain: the blocks that were in switch
                  state before the flush started have to be excluded
                */
                goto restart;
              }
              /*
                Mark the block with BLOCK_IN_FLUSH in order not to let
                other threads to use it for new pages and interfere with
                our sequence of flushing dirty file pages. We must not
                set this flag before actually putting the block on the
                write burst array called 'cache'.
              */
              block->status|= BLOCK_IN_FLUSH;
              /* Add block to the array for a write burst. */
              *pos++= block;
            }
            else
            {
              /* It's a temporary file */
              DBUG_ASSERT(!(block->status & BLOCK_REASSIGNED));

              /*
                free_block() must not be called with BLOCK_CHANGED. Note
                that we must not change the BLOCK_CHANGED flag outside of
                link_to_file_list() so that it is always in the correct
                queue and the *blocks_changed counters are correct.
              */
              link_to_file_list(keycache, block, file, 1);
              if (!(block->status & (BLOCK_IN_EVICTION | BLOCK_IN_SWITCH)))
              {
                /* A request has been registered against the block above. */
                free_block(keycache, block);
              }
              else
              {
                /*
                  Link the block into the LRU ring if it's the last
                  submitted request for the block. This enables eviction
                  for the block. A request has been registered against
                  the block above.
                */
                unreg_request(keycache, block, 1);
              }
            }
          }
          else
          {
            /*
              Link the block into a list of blocks 'in switch'.

              WARNING: Here we introduce a place where a changed block
              is not in the changed_blocks hash! This is acceptable for
              a BLOCK_IN_SWITCH. Never try this for another situation.
              Other parts of the key cache code rely on changed blocks
              being in the changed_blocks hash.
            */
            unlink_changed(block);
            link_changed(block, &first_in_switch);
          }
        }
        else if (type != FLUSH_KEEP)
        {
          /*
            During the normal flush at end of statement (FLUSH_KEEP) we
            do not need to ensure that blocks in flush or update by
            other threads are flushed. They will be flushed by them
            later. In all other cases we must assure that we do not have
            any changed block of this file in the cache when this
            function returns.
          */
          if (block->status & BLOCK_IN_FLUSH)
          {
            /* Remember the last block found to be in flush. */
            last_in_flush= block;
          }
          else
          {
            /* Remember the last block found to be selected for update. */
            last_for_update= block;
          }
        }
      }
    }
    if (pos != cache)
    {
      if ((error= flush_cached_blocks(keycache, file, cache, pos, type)))
      {
        /* Do not loop inifnitely trying to flush in vain. */
        if ((last_errno == error) && (++last_errcnt > 5))
          goto err;
        last_errno= error;
      }
      /*
        Do not restart here during the normal flush at end of statement
        (FLUSH_KEEP). We have now flushed at least all blocks that were
        changed when entering this function. In all other cases we must
        assure that we do not have any changed block of this file in the
        cache when this function returns.
      */
      if (type != FLUSH_KEEP)
        goto restart;
    }
    if (last_in_flush)
    {
      /*
        There are no blocks to be flushed by this thread, but blocks in
        flush by other threads. Wait until one of the blocks is flushed.
        Re-check the condition for last_in_flush. We may have unlocked
        the cache_lock in flush_cached_blocks(). The state of the block
        could have changed.
      */
      if (last_in_flush->status & BLOCK_IN_FLUSH)
        wait_on_queue(&last_in_flush->wqueue[COND_FOR_SAVED],
                      &keycache->cache_lock);
      /* Be sure not to lose a block. They may be flushed in random order. */
      goto restart;
    }
    if (last_for_update)
    {
      /*
        There are no blocks to be flushed by this thread, but blocks for
        update by other threads. Wait until one of the blocks is updated.
        Re-check the condition for last_for_update. We may have unlocked
        the cache_lock in flush_cached_blocks(). The state of the block
        could have changed.
      */
      if (last_for_update->status & BLOCK_FOR_UPDATE)
        wait_on_queue(&last_for_update->wqueue[COND_FOR_REQUESTED],
                      &keycache->cache_lock);
      /* The block is now changed. Flush it. */
      goto restart;
    }

    /*
      Wait until the list of blocks in switch is empty. The threads that
      are switching these blocks will relink them to clean file chains
      while we wait and thus empty the 'first_in_switch' chain.
    */
    while (first_in_switch)
    {
#if defined(KEYCACHE_DEBUG)
      cnt= 0;
#endif
      wait_on_queue(&first_in_switch->wqueue[COND_FOR_SAVED],
                    &keycache->cache_lock);
#if defined(KEYCACHE_DEBUG)
      cnt++;
      KEYCACHE_DBUG_ASSERT(cnt <= keycache->blocks_used);
#endif
      /*
        Do not restart here. We have flushed all blocks that were
        changed when entering this function and were not marked for
        eviction. Other threads have now flushed all remaining blocks in
        the course of their eviction.
      */
    }

    if (! (type == FLUSH_KEEP || type == FLUSH_FORCE_WRITE))
    {
      BLOCK_LINK *last_for_update= NULL;
      BLOCK_LINK *last_in_switch= NULL;
      uint total_found= 0;
      uint found;

      /*
        Finally free all clean blocks for this file.
        During resize this may be run by two threads in parallel.
      */
      do
      {
        found= 0;
        for (block= keycache->file_blocks[FILE_HASH(file)] ;
             block ;
             block= next)
        {
          /* Remember the next block. After freeing we cannot get at it. */
          next= block->next_changed;

          /* Changed blocks cannot appear in the file_blocks hash. */
          DBUG_ASSERT(!(block->status & BLOCK_CHANGED));
          if (block->hash_link->file == file)
          {
            /* We must skip blocks that will be changed. */
            if (block->status & BLOCK_FOR_UPDATE)
            {
              last_for_update= block;
              continue;
            }

            /*
              We must not free blocks in eviction (BLOCK_IN_EVICTION |
              BLOCK_IN_SWITCH) or blocks intended to be freed
              (BLOCK_REASSIGNED).
            */
            if (!(block->status & (BLOCK_IN_EVICTION | BLOCK_IN_SWITCH |
                                   BLOCK_REASSIGNED)))
            {
              struct st_hash_link *next_hash_link;
              my_off_t            next_diskpos;
              File                next_file;
              uint                next_status;
              uint                hash_requests;

              total_found++;
              found++;
              KEYCACHE_DBUG_ASSERT(found <= keycache->blocks_used);

              /*
                Register a request. This unlinks the block from the LRU
                ring and protects it against eviction. This is required
                by free_block().
              */
              reg_requests(keycache, block, 1);

              /*
                free_block() may need to wait for readers of the block.
                This is the moment where the other thread can move the
                'next' block from the chain. free_block() needs to wait
                if there are requests for the block pending.
              */
              if (next && (hash_requests= block->hash_link->requests))
              {
                /* Copy values from the 'next' block and its hash_link. */
                next_status=    next->status;
                next_hash_link= next->hash_link;
                next_diskpos=   next_hash_link->diskpos;
                next_file=      next_hash_link->file;
                DBUG_ASSERT(next == next_hash_link->block);
              }

              free_block(keycache, block);
              /*
                If we had to wait and the state of the 'next' block
                changed, break the inner loop. 'next' may no longer be
                part of the current chain.

                We do not want to break the loop after every free_block(),
                not even only after waits. The chain might be quite long
                and contain blocks for many files. Traversing it again and
                again to find more blocks for this file could become quite
                inefficient.
              */
              if (next && hash_requests &&
                  ((next_status    != next->status) ||
                   (next_hash_link != next->hash_link) ||
                   (next_file      != next_hash_link->file) ||
                   (next_diskpos   != next_hash_link->diskpos) ||
                   (next           != next_hash_link->block)))
                break;
            }
            else
            {
              last_in_switch= block;
            }
          }
        } /* end for block in file_blocks */
      } while (found);

      /*
        If any clean block has been found, we may have waited for it to
        become free. In this case it could be possible that another clean
        block became dirty. This is possible if the write request existed
        before the flush started (BLOCK_FOR_UPDATE). Re-check the hashes.
      */
      if (total_found)
        goto restart;

      /*
        To avoid an infinite loop, wait until one of the blocks marked
        for update is updated.
      */
      if (last_for_update)
      {
        /* We did not wait. Block must not have changed status. */
        DBUG_ASSERT(last_for_update->status & BLOCK_FOR_UPDATE);
        wait_on_queue(&last_for_update->wqueue[COND_FOR_REQUESTED],
                      &keycache->cache_lock);
        goto restart;
      }

      /*
        To avoid an infinite loop wait until one of the blocks marked
        for eviction is switched.
      */
      if (last_in_switch)
      {
        /* We did not wait. Block must not have changed status. */
        DBUG_ASSERT(last_in_switch->status & (BLOCK_IN_EVICTION |
                                              BLOCK_IN_SWITCH |
                                              BLOCK_REASSIGNED));
        wait_on_queue(&last_in_switch->wqueue[COND_FOR_SAVED],
                      &keycache->cache_lock);
        goto restart;
      }

    } /* if (! (type == FLUSH_KEEP || type == FLUSH_FORCE_WRITE)) */

  } /* if (keycache->disk_blocks > 0 */

#ifndef DBUG_OFF
  DBUG_EXECUTE("check_keycache",
               test_key_cache(keycache, "end of flush_key_blocks", 0););
#endif
err:
  if (cache != cache_buff)
    my_free((uchar*) cache, MYF(0));
  if (last_errno)
    errno=last_errno;                /* Return first error */
  DBUG_RETURN(last_errno != 0);
}


/*
  Flush all blocks for a file to disk

  SYNOPSIS

    flush_key_blocks()
      keycache            pointer to a key cache data structure
      file                handler for the file to flush to
      flush_type          type of the flush

  RETURN
    0   ok
    1  error
*/

int flush_key_blocks(KEY_CACHE *keycache,
                     File file, enum flush_type type)
{
  int res= 0;
  DBUG_ENTER("flush_key_blocks");
  DBUG_PRINT("enter", ("keycache: 0x%lx", (long) keycache));

  if (!keycache->key_cache_inited)
    DBUG_RETURN(0);

  keycache_pthread_mutex_lock(&keycache->cache_lock);
  /* While waiting for lock, keycache could have been ended. */
  if (keycache->disk_blocks > 0)
  {
    inc_counter_for_resize_op(keycache);
    res= flush_key_blocks_int(keycache, file, type);
    dec_counter_for_resize_op(keycache);
  }
  keycache_pthread_mutex_unlock(&keycache->cache_lock);
  DBUG_RETURN(res);
}


/*
  Flush all blocks in the key cache to disk.

  SYNOPSIS
    flush_all_key_blocks()
      keycache                  pointer to key cache root structure

  DESCRIPTION

    Flushing of the whole key cache is done in two phases.

    1. Flush all changed blocks, waiting for them if necessary. Loop
    until there is no changed block left in the cache.

    2. Free all clean blocks. Normally this means free all blocks. The
    changed blocks were flushed in phase 1 and became clean. However we
    may need to wait for blocks that are read by other threads. While we
    wait, a clean block could become changed if that operation started
    before the resize operation started. To be safe we must restart at
    phase 1.

    When we can run through the changed_blocks and file_blocks hashes
    without finding a block any more, then we are done.

    Note that we hold keycache->cache_lock all the time unless we need
    to wait for something.

  RETURN
    0           OK
    != 0        Error
*/

static int flush_all_key_blocks(KEY_CACHE *keycache)
{
  BLOCK_LINK    *block;
  uint          total_found;
  uint          found;
  uint          idx;
  DBUG_ENTER("flush_all_key_blocks");

  do
  {
    safe_mutex_assert_owner(&keycache->cache_lock);
    total_found= 0;

    /*
      Phase1: Flush all changed blocks, waiting for them if necessary.
      Loop until there is no changed block left in the cache.
    */
    do
    {
      found= 0;
      /* Step over the whole changed_blocks hash array. */
      for (idx= 0; idx < CHANGED_BLOCKS_HASH; idx++)
      {
        /*
          If an array element is non-empty, use the first block from its
          chain to find a file for flush. All changed blocks for this
          file are flushed. So the same block will not appear at this
          place again with the next iteration. New writes for blocks are
          not accepted during the flush. If multiple files share the
          same hash bucket, one of them will be flushed per iteration
          of the outer loop of phase 1.
        */
        if ((block= keycache->changed_blocks[idx]))
        {
          found++;
          /*
            Flush dirty blocks but do not free them yet. They can be used
            for reading until all other blocks are flushed too.
          */
          if (flush_key_blocks_int(keycache, block->hash_link->file,
                                   FLUSH_FORCE_WRITE))
            DBUG_RETURN(1);
        }
      }

    } while (found);

    /*
      Phase 2: Free all clean blocks. Normally this means free all
      blocks. The changed blocks were flushed in phase 1 and became
      clean. However we may need to wait for blocks that are read by
      other threads. While we wait, a clean block could become changed
      if that operation started before the resize operation started. To
      be safe we must restart at phase 1.
    */
    do
    {
      found= 0;
      /* Step over the whole file_blocks hash array. */
      for (idx= 0; idx < CHANGED_BLOCKS_HASH; idx++)
      {
        /*
          If an array element is non-empty, use the first block from its
          chain to find a file for flush. All blocks for this file are
          freed. So the same block will not appear at this place again
          with the next iteration. If multiple files share the
          same hash bucket, one of them will be flushed per iteration
          of the outer loop of phase 2.
        */
        if ((block= keycache->file_blocks[idx]))
        {
          total_found++;
          found++;
          if (flush_key_blocks_int(keycache, block->hash_link->file,
                                   FLUSH_RELEASE))
            DBUG_RETURN(1);
        }
      }

    } while (found);

    /*
      If any clean block has been found, we may have waited for it to
      become free. In this case it could be possible that another clean
      block became dirty. This is possible if the write request existed
      before the resize started (BLOCK_FOR_UPDATE). Re-check the hashes.
    */
  } while (total_found);

#ifndef DBUG_OFF
  /* Now there should not exist any block any more. */
  for (idx= 0; idx < CHANGED_BLOCKS_HASH; idx++)
  {
    DBUG_ASSERT(!keycache->changed_blocks[idx]);
    DBUG_ASSERT(!keycache->file_blocks[idx]);
  }
#endif

  DBUG_RETURN(0);
}


/*
  Reset the counters of a key cache.

  SYNOPSIS
    reset_key_cache_counters()
    name       the name of a key cache
    key_cache  pointer to the key kache to be reset

  DESCRIPTION
   This procedure is used by process_key_caches() to reset the counters of all
   currently used key caches, both the default one and the named ones.

  RETURN
    0 on success (always because it can't fail)
*/

int reset_key_cache_counters(const char *name __attribute__((unused)),
                             KEY_CACHE *key_cache)
{
  DBUG_ENTER("reset_key_cache_counters");
  if (!key_cache->key_cache_inited)
  {
    DBUG_PRINT("info", ("Key cache %s not initialized.", name));
    DBUG_RETURN(0);
  }
  DBUG_PRINT("info", ("Resetting counters for key cache %s.", name));

  key_cache->global_blocks_changed= 0;   /* Key_blocks_not_flushed */
  key_cache->global_cache_r_requests= 0; /* Key_read_requests */
  key_cache->global_cache_read= 0;       /* Key_reads */
  key_cache->global_cache_w_requests= 0; /* Key_write_requests */
  key_cache->global_cache_write= 0;      /* Key_writes */
  DBUG_RETURN(0);
}


#ifndef DBUG_OFF
/*
  Test if disk-cache is ok
*/
static void test_key_cache(KEY_CACHE *keycache __attribute__((unused)),
                           const char *where __attribute__((unused)),
                           my_bool lock __attribute__((unused)))
{
  /* TODO */
}
#endif

#if defined(KEYCACHE_TIMEOUT)

#define KEYCACHE_DUMP_FILE  "keycache_dump.txt"
#define MAX_QUEUE_LEN  100


static void keycache_dump(KEY_CACHE *keycache)
{
  FILE *keycache_dump_file=fopen(KEYCACHE_DUMP_FILE, "w");
  struct st_my_thread_var *last;
  struct st_my_thread_var *thread;
  BLOCK_LINK *block;
  HASH_LINK *hash_link;
  KEYCACHE_PAGE *page;
  uint i;

  fprintf(keycache_dump_file, "thread:%u\n", thread->id);

  i=0;
  thread=last=waiting_for_hash_link.last_thread;
  fprintf(keycache_dump_file, "queue of threads waiting for hash link\n");
  if (thread)
    do
    {
      thread=thread->next;
      page= (KEYCACHE_PAGE *) thread->opt_info;
      fprintf(keycache_dump_file,
              "thread:%u, (file,filepos)=(%u,%lu)\n",
              thread->id,(uint) page->file,(ulong) page->filepos);
      if (++i == MAX_QUEUE_LEN)
        break;
    }
    while (thread != last);

  i=0;
  thread=last=waiting_for_block.last_thread;
  fprintf(keycache_dump_file, "queue of threads waiting for block\n");
  if (thread)
    do
    {
      thread=thread->next;
      hash_link= (HASH_LINK *) thread->opt_info;
      fprintf(keycache_dump_file,
        "thread:%u hash_link:%u (file,filepos)=(%u,%lu)\n",
        thread->id, (uint) HASH_LINK_NUMBER(hash_link),
        (uint) hash_link->file,(ulong) hash_link->diskpos);
      if (++i == MAX_QUEUE_LEN)
        break;
    }
    while (thread != last);

  for (i=0 ; i< keycache->blocks_used ; i++)
  {
    int j;
    block= &keycache->block_root[i];
    hash_link= block->hash_link;
    fprintf(keycache_dump_file,
            "block:%u hash_link:%d status:%x #requests=%u waiting_for_readers:%d\n",
            i, (int) (hash_link ? HASH_LINK_NUMBER(hash_link) : -1),
            block->status, block->requests, block->condvar ? 1 : 0);
    for (j=0 ; j < 2; j++)
    {
      KEYCACHE_WQUEUE *wqueue=&block->wqueue[j];
      thread= last= wqueue->last_thread;
      fprintf(keycache_dump_file, "queue #%d\n", j);
      if (thread)
      {
        do
        {
          thread=thread->next;
          fprintf(keycache_dump_file,
                  "thread:%u\n", thread->id);
          if (++i == MAX_QUEUE_LEN)
            break;
        }
        while (thread != last);
      }
    }
  }
  fprintf(keycache_dump_file, "LRU chain:");
  block= keycache= used_last;
  if (block)
  {
    do
    {
      block= block->next_used;
      fprintf(keycache_dump_file,
              "block:%u, ", BLOCK_NUMBER(block));
    }
    while (block != keycache->used_last);
  }
  fprintf(keycache_dump_file, "\n");

  fclose(keycache_dump_file);
}

#endif /* defined(KEYCACHE_TIMEOUT) */

#if defined(KEYCACHE_TIMEOUT) && !defined(__WIN__)


static int keycache_pthread_cond_wait(pthread_cond_t *cond,
                                      pthread_mutex_t *mutex)
{
  int rc;
  struct timeval  now;            /* time when we started waiting        */
  struct timespec timeout;        /* timeout value for the wait function */
  struct timezone tz;
#if defined(KEYCACHE_DEBUG)
  int cnt=0;
#endif

  /* Get current time */
  gettimeofday(&now, &tz);
  /* Prepare timeout value */
  timeout.tv_sec= now.tv_sec + KEYCACHE_TIMEOUT;
 /*
   timeval uses microseconds.
   timespec uses nanoseconds.
   1 nanosecond = 1000 micro seconds
 */
  timeout.tv_nsec= now.tv_usec * 1000;
  KEYCACHE_THREAD_TRACE_END("started waiting");
#if defined(KEYCACHE_DEBUG)
  cnt++;
  if (cnt % 100 == 0)
    fprintf(keycache_debug_log, "waiting...\n");
    fflush(keycache_debug_log);
#endif
  rc= pthread_cond_timedwait(cond, mutex, &timeout);
  KEYCACHE_THREAD_TRACE_BEGIN("finished waiting");
  if (rc == ETIMEDOUT || rc == ETIME)
  {
#if defined(KEYCACHE_DEBUG)
    fprintf(keycache_debug_log,"aborted by keycache timeout\n");
    fclose(keycache_debug_log);
    abort();
#endif
    keycache_dump();
  }

#if defined(KEYCACHE_DEBUG)
  KEYCACHE_DBUG_ASSERT(rc != ETIMEDOUT);
#else
  assert(rc != ETIMEDOUT);
#endif
  return rc;
}
#else
#if defined(KEYCACHE_DEBUG)
static int keycache_pthread_cond_wait(pthread_cond_t *cond,
                                      pthread_mutex_t *mutex)
{
  int rc;
  KEYCACHE_THREAD_TRACE_END("started waiting");
  rc= pthread_cond_wait(cond, mutex);
  KEYCACHE_THREAD_TRACE_BEGIN("finished waiting");
  return rc;
}
#endif
#endif /* defined(KEYCACHE_TIMEOUT) && !defined(__WIN__) */

#if defined(KEYCACHE_DEBUG)


static int keycache_pthread_mutex_lock(pthread_mutex_t *mutex)
{
  int rc;
  rc= pthread_mutex_lock(mutex);
  KEYCACHE_THREAD_TRACE_BEGIN("");
  return rc;
}


static void keycache_pthread_mutex_unlock(pthread_mutex_t *mutex)
{
  KEYCACHE_THREAD_TRACE_END("");
  pthread_mutex_unlock(mutex);
}


static int keycache_pthread_cond_signal(pthread_cond_t *cond)
{
  int rc;
  KEYCACHE_THREAD_TRACE("signal");
  rc= pthread_cond_signal(cond);
  return rc;
}


#if defined(KEYCACHE_DEBUG_LOG)


static void keycache_debug_print(const char * fmt,...)
{
  va_list args;
  va_start(args,fmt);
  if (keycache_debug_log)
  {
    VOID(vfprintf(keycache_debug_log, fmt, args));
    VOID(fputc('\n',keycache_debug_log));
  }
  va_end(args);
}
#endif /* defined(KEYCACHE_DEBUG_LOG) */

#if defined(KEYCACHE_DEBUG_LOG)


void keycache_debug_log_close(void)
{
  if (keycache_debug_log)
    fclose(keycache_debug_log);
}
#endif /* defined(KEYCACHE_DEBUG_LOG) */

#endif /* defined(KEYCACHE_DEBUG) */

#if !defined(DBUG_OFF)
#define F_B_PRT(_f_, _v_) DBUG_PRINT("assert_fail", (_f_, _v_))

static int fail_block(BLOCK_LINK *block)
{
  F_B_PRT("block->next_used:    %lx\n", (ulong) block->next_used);
  F_B_PRT("block->prev_used:    %lx\n", (ulong) block->prev_used);
  F_B_PRT("block->next_changed: %lx\n", (ulong) block->next_changed);
  F_B_PRT("block->prev_changed: %lx\n", (ulong) block->prev_changed);
  F_B_PRT("block->hash_link:    %lx\n", (ulong) block->hash_link);
  F_B_PRT("block->status:       %u\n", block->status);
  F_B_PRT("block->length:       %u\n", block->length);
  F_B_PRT("block->offset:       %u\n", block->offset);
  F_B_PRT("block->requests:     %u\n", block->requests);
  F_B_PRT("block->temperature:  %u\n", block->temperature);
  return 0; /* Let the assert fail. */
}

static int fail_hlink(HASH_LINK *hlink)
{
  F_B_PRT("hlink->next:    %lx\n", (ulong) hlink->next);
  F_B_PRT("hlink->prev:    %lx\n", (ulong) hlink->prev);
  F_B_PRT("hlink->block:   %lx\n", (ulong) hlink->block);
  F_B_PRT("hlink->diskpos: %lu\n", (ulong) hlink->diskpos);
  F_B_PRT("hlink->file:    %d\n", hlink->file);
  return 0; /* Let the assert fail. */
}

static int cache_empty(KEY_CACHE *keycache)
{
  int errcnt= 0;
  int idx;
  if (keycache->disk_blocks <= 0)
    return 1;
  for (idx= 0; idx < keycache->disk_blocks; idx++)
  {
    BLOCK_LINK *block= keycache->block_root + idx;
    if (block->status || block->requests || block->hash_link)
    {
      fprintf(stderr, "block index: %u\n", idx);
      fail_block(block);
      errcnt++;
    }
  }
  for (idx= 0; idx < keycache->hash_links; idx++)
  {
    HASH_LINK *hash_link= keycache->hash_link_root + idx;
    if (hash_link->requests || hash_link->block)
    {
      fprintf(stderr, "hash_link index: %u\n", idx);
      fail_hlink(hash_link);
      errcnt++;
    }
  }
  if (errcnt)
  {
    fprintf(stderr, "blocks: %d  used: %lu\n",
            keycache->disk_blocks, keycache->blocks_used);
    fprintf(stderr, "hash_links: %d  used: %d\n",
            keycache->hash_links, keycache->hash_links_used);
    fprintf(stderr, "\n");
  }
  return !errcnt;
}
#endif
<|MERGE_RESOLUTION|>--- conflicted
+++ resolved
@@ -2513,15 +2513,19 @@
 */
 
 uchar *key_cache_read(KEY_CACHE *keycache,
-                     File file, my_off_t filepos, int level,
-                     uchar *buff, uint length,
-		     uint block_length __attribute__((unused)),
-		     int return_buffer __attribute__((unused)))
+                      File file, my_off_t filepos, int level,
+                      uchar *buff, uint length,
+                      uint block_length __attribute__((unused)),
+                      int return_buffer __attribute__((unused)))
 {
   my_bool locked_and_incremented= FALSE;
   int error=0;
   uchar *start= buff;
   DBUG_ENTER("key_cache_read");
+  DBUG_PRINT("enter", ("fd: %u  pos: %lu  page: %lu  length: %u",
+                       (uint) file, (ulong) filepos,
+                       (ulong) (filepos / keycache->key_cache_block_size),
+                       length));
 
   if (keycache->key_cache_inited)
   {
@@ -2532,13 +2536,13 @@
     uint status;
     int page_st;
 
-<<<<<<< HEAD
-  /*
+
+    /*
       When the key cache is once initialized, we use the cache_lock to
       reliably distinguish the cases of normal operation, resizing, and
       disabled cache. We always increment and decrement
       'cnt_for_resize_op' so that a resizer can wait for pending I/O.
-  */
+    */
     keycache_pthread_mutex_lock(&keycache->cache_lock);
     /*
       Cache resizing has two phases: Flushing and re-initializing. In
@@ -2561,19 +2565,11 @@
     locked_and_incremented= TRUE;
     /* Requested data may not always be aligned to cache blocks. */
     offset= (uint) (filepos % keycache->key_cache_block_size);
-=======
-    DBUG_PRINT("enter", ("fd: %u  pos: %lu  page: %lu  length: %u",
-                         (uint) file, (ulong) filepos,
-                         (ulong) (filepos / keycache->key_cache_block_size),
-                         length));
-
-    offset= (uint) (filepos & (keycache->key_cache_block_size-1));
->>>>>>> 1a962591
     /* Read data in key_cache_block_size increments */
     do
     {
       /* Cache could be disabled in a later iteration. */
-
+      
       if (!keycache->can_be_used)
 	goto no_key_cache;
       /* Start reading at the beginning of the cache block. */
@@ -2982,6 +2978,11 @@
   my_bool locked_and_incremented= FALSE;
   int error=0;
   DBUG_ENTER("key_cache_write");
+  DBUG_PRINT("enter",
+             ("fd: %u  pos: %lu  page: %lu  length: %u  block_length: %u",
+              (uint) file, (ulong) filepos,
+              (ulong) (filepos / keycache->key_cache_block_size),
+              length, block_length));
 
   if (!dont_write)
   {
@@ -3008,7 +3009,6 @@
     uint offset;
     int page_st;
 
-<<<<<<< HEAD
     /*
       When the key cache is once initialized, we use the cache_lock to
       reliably distinguish the cases of normal operation, resizing, and
@@ -3039,15 +3039,6 @@
     /* Requested data may not always be aligned to cache blocks. */
     offset= (uint) (filepos % keycache->key_cache_block_size);
     /* Write data in key_cache_block_size increments. */
-=======
-    DBUG_PRINT("enter",
-               ("fd: %u  pos: %lu  page: %lu  length: %u  block_length: %u",
-                (uint) file, (ulong) filepos,
-                (ulong) (filepos / keycache->key_cache_block_size),
-                length, block_length));
-
-    offset= (uint) (filepos & (keycache->key_cache_block_size-1));
->>>>>>> 1a962591
     do
     {
       /* Cache could be disabled in a later iteration. */
@@ -3183,7 +3174,7 @@
 
       if (!dont_write)
       {
-	/* Not used in the server. buff has been written to disk at start. */
+        /* Not used in the server. buff has been written to disk at start. */
         if ((block->status & BLOCK_CHANGED) &&
             (!offset && read_length >= keycache->key_cache_block_size))
              link_to_file_list(keycache, block, block->hash_link->file, 1);
@@ -3197,7 +3188,6 @@
         a flush.
       */
       block->status&= ~BLOCK_FOR_UPDATE;
-
       set_if_smaller(block->offset, offset);
       set_if_bigger(block->length, read_length+offset);
 
