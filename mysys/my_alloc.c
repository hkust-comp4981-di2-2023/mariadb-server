--- conflicted
+++ resolved
@@ -23,15 +23,8 @@
 #undef EXTRA_DEBUG
 #define EXTRA_DEBUG
 
-<<<<<<< HEAD
-#ifndef DBUG_OFF
-/* Put a protected barrier after every element when using multi_alloc_root() */
-#define ALLOC_BARRIER
-#endif
-=======
 #define ROOT_FLAG_THREAD_SPECIFIC 1
 #define ROOT_FLAG_READ_ONLY       4
->>>>>>> 5f890452
 
 /* data packed in MEM_ROOT -> min_malloc */
 
@@ -71,28 +64,15 @@
 
   mem_root->free= mem_root->used= mem_root->pre_alloc= 0;
   mem_root->min_malloc= 32;
-<<<<<<< HEAD
-  mem_root->block_size= (block_size - ALLOC_ROOT_MIN_BLOCK_SIZE) & ~1;
-  if (my_flags & MY_THREAD_SPECIFIC)
-    mem_root->block_size|= 1;
-=======
   mem_root->block_size= block_size - ALLOC_ROOT_MIN_BLOCK_SIZE;
   mem_root->flags= 0;
   if (my_flags & MY_THREAD_SPECIFIC)
     mem_root->flags|= ROOT_FLAG_THREAD_SPECIFIC;
->>>>>>> 5f890452
 
   mem_root->error_handler= 0;
   mem_root->block_num= 4;			/* We shift this with >>2 */
   mem_root->first_block_usage= 0;
-<<<<<<< HEAD
   mem_root->m_psi_key= key;
-#ifdef PROTECT_STATEMENT_MEMROOT
-  mem_root->read_only= 0;
-#endif
-=======
-  mem_root->name= name;
->>>>>>> 5f890452
 
 #if !(defined(HAVE_valgrind) && defined(EXTRA_DEBUG))
   if (pre_alloc_size)
@@ -101,11 +81,7 @@
     if ((mem_root->free= mem_root->pre_alloc=
          (USED_MEM*) my_malloc(key, size, MYF(my_flags))))
     {
-<<<<<<< HEAD
-      mem_root->free->size= size;
-=======
       mem_root->free->size= pre_alloc_size+ALIGN_SIZE(sizeof(USED_MEM));
->>>>>>> 5f890452
       mem_root->free->left= pre_alloc_size;
       mem_root->free->next= 0;
       TRASH_MEM(mem_root->free);
@@ -169,14 +145,8 @@
           prev= &mem->next;
       }
       /* Allocate new prealloc block and add it to the end of free list */
-<<<<<<< HEAD
       if ((mem= (USED_MEM *) my_malloc(mem_root->m_psi_key, size,
-                                       MYF(MALLOC_FLAG(mem_root->
-                                                       block_size)))))
-=======
-      if ((mem= (USED_MEM *) my_malloc(size,
                                        MYF(MALLOC_FLAG(mem_root)))))
->>>>>>> 5f890452
       {
         mem->size= size; 
         mem->left= pre_alloc_size;
@@ -228,14 +198,8 @@
   next->left= 0;
   next->size= length;
   mem_root->used= next;
-<<<<<<< HEAD
   DBUG_PRINT("exit",("ptr: %p", (((char*)next)+ALIGN_SIZE(sizeof(USED_MEM)))));
   DBUG_RETURN((((uchar*) next)+ALIGN_SIZE(sizeof(USED_MEM))));
-=======
-  DBUG_PRINT("exit",("ptr: %p", (((char*) next)+
-                                 ALIGN_SIZE(sizeof(USED_MEM)))));
-  DBUG_RETURN((uchar*) (((char*) next)+ALIGN_SIZE(sizeof(USED_MEM))));
->>>>>>> 5f890452
 #else
   size_t get_size, block_size;
   uchar* point;
@@ -346,7 +310,7 @@
   {
     length= va_arg(args, uint);
     tot_length+= ALIGN_SIZE(length);
-#ifdef ALLOC_BARRIER
+#ifndef DBUG_OFF
     tot_length+= ALIGN_SIZE(1);
 #endif
   }
@@ -362,7 +326,7 @@
     *ptr= res;
     length= va_arg(args, uint);
     res+= ALIGN_SIZE(length);
-#ifdef ALLOC_BARRIER
+#ifndef DBUG_OFF
     TRASH_FREE(res, ALIGN_SIZE(1));
     res+= ALIGN_SIZE(1);
 #endif
@@ -449,20 +413,12 @@
   {
     old=next; next= next->next ;
     if (old != root->pre_alloc)
-<<<<<<< HEAD
-=======
-    {
->>>>>>> 5f890452
       my_free(old);
   }
   for (next=root->free ; next ;)
   {
     old=next; next= next->next;
     if (old != root->pre_alloc)
-<<<<<<< HEAD
-=======
-    {
->>>>>>> 5f890452
       my_free(old);
   }
   root->used=root->free=0;
