Source: mariadb-10.3
Section: database
Priority: optional
Maintainer: MariaDB Developers <maria-developers@lists.launchpad.net>
Build-Depends: bison,
               chrpath,
               cmake (>= 2.7),
               debhelper (>= 10),
               dh-apparmor,
<<<<<<< HEAD
               dh-exec,
               dh-systemd,
=======
               dpatch,
>>>>>>> 6de482a6
               gdb,
               libaio-dev [linux-any],
               libboost-dev,
               libcrack2-dev (>= 2.9.0),
               libcurl3-dev,
               libjemalloc-dev (>= 3.0.0~) [linux-any],
               libjudy-dev,
               libkrb5-dev,
               libncurses5-dev (>= 5.0-6~),
               libnuma-dev [!armhf],
               libpam0g-dev,
               libpcre3-dev (>= 2:8.35-3.2~),
               libreadline-gplv2-dev,
               libsnappy-dev,
               libssl-dev | libssl1.0-dev,
               libsystemd-dev,
               libxml2-dev,
               libzstd-dev,
               lsb-release,
               perl (>= 5.6.0),
               po-debconf,
               psmisc,
               unixodbc-dev,
               uuid-dev,
               zlib1g-dev (>= 1:1.1.3-5~)
Standards-Version: 3.8.2
Homepage: http://mariadb.org/
Vcs-Browser: https://github.com/MariaDB/server/
Vcs-Git: https://github.com/MariaDB/server.git

Package: libmariadb-dev
Architecture: any
Multi-Arch: same
Section: libdevel
Depends: libmariadb3 (= ${binary:Version}),
         zlib1g-dev,
         ${misc:Depends},
         ${shlibs:Depends}
Breaks: libmariadbclient-dev
Replaces: libmariadbclient-dev
Conflicts: libmariadbclient16-dev
Provides: libmariadbclient-dev
Description: MariaDB database development files
 MariaDB is a fast, stable and true multi-user, multi-threaded SQL database
 server. SQL (Structured Query Language) is the most popular database query
 language in the world. The main goals of MariaDB are speed, robustness and
 ease of use.
 .
 This package includes development libraries and header files. To allow sources
 expecting the MariaDB Connector/C to build. Sources that expect the MySQL
 Client libraries should use files from the libmariadb-dev-compat package.

Package: libmariadb-dev-compat
Architecture: any
Multi-Arch: same
Section: libdevel
Priority: extra
Depends: libmariadb-dev (= ${binary:Version}),
         ${misc:Depends}
Conflicts: libmariadb-client-lgpl-dev-compat,
           libmariadbclient-dev-compat,
           libmysqlclient-dev,
           libmysqlclient10-dev,
           libmysqlclient12-dev,
           libmysqlclient14-dev,
           libmysqlclient15-dev,
           libmysqlclient16-dev
Provides: libmariadb-client-lgpl-dev-compat,
          libmariadbclient-dev-compat,
          libmysqlclient-dev
Replaces: libmariadb-client-lgpl-dev-compat,
          libmariadbclient-dev-compat,
          libmysqlclient-dev
Description: MariaDB Connector/C, compatibility symlinks
 MariaDB is a fast, stable and true multi-user, multi-threaded SQL database
 server. SQL (Structured Query Language) is the most popular database query
 language in the world. The main goals of MariaDB are speed, robustness and
 ease of use.
 .
 This package includes compatibility symlinks to allow sources expecting the
 MySQL client libraries to be built against MariaDB Connector/C.

Package: libmariadb3
Architecture: any
Multi-Arch: same
Section: libs
Depends: mariadb-common,
         ${misc:Depends},
         ${shlibs:Depends}
Conflicts: libmariadbclient18 (<< 10.2.0),
           mariadb-galera-server-10.0 (<< 10.0.5),
           mariadb-galera-server-5.5 (<< 5.5.33),
           mariadb-server-10.0 (<< 10.0.5),
           mariadb-server-5.1,
           mariadb-server-5.2,
           mariadb-server-5.3,
           mariadb-server-5.5 (<< 5.5.33)
Breaks: libmariadbclient18 (<< ${source:Version})
Replaces: libmariadbclient18 (<< ${source:Version})
Description: MariaDB database client library
 MariaDB is a fast, stable and true multi-user, multi-threaded SQL database
 server. SQL (Structured Query Language) is the most popular database query
 language in the world. The main goals of MariaDB are speed, robustness and
 ease of use.
 .
 This package includes the client library.

Package: libmariadb3-compat
Architecture: any
Section: libs
Depends: libmariadb3,
         mariadb-common,
         ${misc:Depends},
         ${shlibs:Depends}
Breaks: libmysqlclient19,
        libmysqlclient20
Replaces: libmysqlclient19,
          libmysqlclient20
Provides: libmysqlclient19,
          libmysqlclient20
Description: MariaDB database client library MySQL compat package
 MariaDB is a fast, stable and true multi-user, multi-threaded SQL database
 server. SQL (Structured Query Language) is the most popular database query
 language in the world. The main goals of MariaDB are speed, robustness and
 ease of use.
 .
 This package includes the client runtime libraries that simulate and replace
 the equivalents found in MySQL 5.6 and 5.7 (mysqlclient19 and 20).

Package: libmariadbclient18
Section: libs
Architecture: any
Depends: libmariadb3 (= ${binary:Version}),
         ${misc:Depends}
Replaces: libmariadbclient18
Provides: libmariadbclient18
Description: Virtual package to satisfy external libmariadbclient18 depends
 MariaDB is a fast, stable and true multi-user, multi-threaded SQL database
 server. SQL (Structured Query Language) is the most popular database query
 language in the world. The main goals of MariaDB are speed, robustness and
 ease of use.
 .
 This package provides compatibility symlinks for binaries that expect to find
 libmariadbclient.so.18 will automatically use libmariadb.so.3 instead.

Package: libmysqlclient18
Section: libs
Architecture: any
Depends: libmariadb3 (= ${binary:Version}),
         ${misc:Depends}
Replaces: libmysqlclient18
Provides: libmysqlclient18
Description: Virtual package to satisfy external libmysqlclient18 depends
 MariaDB is a fast, stable and true multi-user, multi-threaded SQL database
 server. SQL (Structured Query Language) is the most popular database query
 language in the world. The main goals of MariaDB are speed, robustness and
 ease of use.
 .
 This package provides compatibility symlinks for binaries that expect to find
 libmysqlclient.so.18 will automatically use libmariadb.so.3 instead.

Package: libmariadbd-dev
Architecture: any
Multi-Arch: same
Section: libdevel
Provides: libmysqld-dev
Pre-Depends: ${misc:Pre-Depends}
Depends: libmariadb-dev (= ${binary:Version}),
         libmariadbd19 (= ${binary:Version}),
         ${misc:Depends},
         ${shlibs:Depends}
Breaks: libmysqld-dev
Replaces: libmysqld-dev
Description: MariaDB embedded database, development files
 MariaDB is a fast, stable and true multi-user, multi-threaded SQL database
 server. SQL (Structured Query Language) is the most popular database query
 language in the world. The main goals of MariaDB are speed, robustness and
 ease of use.
 .
 This package includes the embedded server library development and header files.

Package: libmariadbd19
Architecture: any
Multi-Arch: same
Section: libs
Depends: ${misc:Depends},
         ${shlibs:Depends}
Breaks: libmariadbd-dev (<< ${source:Version})
Replaces: libmariadbd-dev (<< ${source:Version})
Description: MariaDB embedded database, shared library
 MariaDB is a fast, stable and true multi-user, multi-threaded SQL database
 server. SQL (Structured Query Language) is the most popular database query
 language in the world. The main goals of MariaDB are speed, robustness and
 ease of use.
 .
 This package includes a shared library for embedded MariaDB applications

Package: mysql-common
Architecture: all
Depends: ${misc:Depends},
         ${shlibs:Depends}
Description: MariaDB database common files (e.g. /etc/mysql/my.cnf)
 MariaDB is a fast, stable and true multi-user, multi-threaded SQL database
 server. SQL (Structured Query Language) is the most popular database query
 language in the world. The main goals of MariaDB are speed, robustness and
 ease of use.
 .
 This package includes files needed by all versions of the client library
 (e.g. /etc/mysql/my.cnf).

Package: mariadb-common
Architecture: all
Depends: mysql-common,
         ${misc:Depends},
         ${shlibs:Depends}
Description: MariaDB database common files (e.g. /etc/mysql/mariadb.conf.d/)
 MariaDB is a fast, stable and true multi-user, multi-threaded SQL database
 server. SQL (Structured Query Language) is the most popular database query
 language in the world. The main goals of MariaDB are speed, robustness and
 ease of use.
 .
 This package includes files needed by all versions of the client library
 (e.g. /etc/mysql/mariadb.conf.d/ or /etc/mysql/mariadb.cnf).

Package: mariadb-client-core-10.3
Architecture: any
Depends: libmariadb3,
         mariadb-common (>= ${source:Version}),
         ${misc:Depends},
         ${shlibs:Depends}
Conflicts: mariadb-client-10.0,
           mariadb-client-10.1,
           mariadb-client-10.2,
           mariadb-client-5.1,
           mariadb-client-5.2,
           mariadb-client-5.3,
           mariadb-client-5.5,
           mariadb-client-core-10.0,
           mariadb-client-core-10.1,
           mariadb-client-core-10.2,
           mariadb-client-core-5.1,
           mariadb-client-core-5.2,
           mariadb-client-core-5.3,
           mariadb-client-core-5.5,
           mysql-client (<< 5.0.51),
           mysql-client-5.0,
           mysql-client-5.1 (<< ${source:Version}),
           mysql-client-5.5 (<< ${source:Version}),
           mysql-client-core-5.1,
           mysql-client-core-5.5,
           mysql-client-core-5.6,
           mysql-client-core-5.7,
           virtual-mysql-client-core
Replaces: mariadb-client-10.0,
          mariadb-client-10.1,
          mariadb-client-10.2,
          mariadb-client-5.1,
          mariadb-client-5.2,
          mariadb-client-5.3,
          mariadb-client-5.5,
          mariadb-client-core-10.0,
          mariadb-client-core-10.1,
          mariadb-client-core-10.2,
          mariadb-client-core-5.1,
          mariadb-client-core-5.2,
          mariadb-client-core-5.3,
          mariadb-client-core-5.5,
          mysql-client (<< 5.0.51),
          mysql-client-5.0,
          mysql-client-5.1,
          mysql-client-5.5,
          mysql-client-core-5.1,
          mysql-client-core-5.5,
          mysql-client-core-5.6,
          mysql-client-core-5.7,
          virtual-mysql-client-core
Provides: default-mysql-client-core,
          mysql-client-core,
          mysql-client-core-5.1,
          mysql-client-core-5.5,
          mysql-client-core-5.6,
          mysql-client-core-5.7,
          virtual-mysql-client-core
Description: MariaDB database core client binaries
 MariaDB is a fast, stable and true multi-user, multi-threaded SQL database
 server. SQL (Structured Query Language) is the most popular database query
 language in the world. The main goals of MariaDB are speed, robustness and
 ease of use.
 .
 This package includes the core client files, as used by Akonadi.

Package: mariadb-client-10.3
Architecture: any
Depends: debianutils (>=1.6),
         mariadb-client-core-10.3 (>= ${source:Version}),
         mariadb-common,
         ${misc:Depends},
         ${perl:Depends},
         ${shlibs:Depends}
Conflicts: mariadb-client (<< ${source:Version}),
           mariadb-client-10.0,
           mariadb-client-10.1,
           mariadb-client-10.2,
           mariadb-client-5.1,
           mariadb-client-5.2,
           mariadb-client-5.3,
           mariadb-client-5.5,
           mysql-client (<< 5.0.51),
           mysql-client-5.0,
           mysql-client-5.1,
           mysql-client-5.5,
           mysql-client-5.6,
           mysql-client-5.7,
           virtual-mysql-client
Replaces: mariadb-client (<< ${source:Version}),
          mariadb-client-10.0,
          mariadb-client-10.1,
          mariadb-client-10.2,
          mariadb-client-5.1,
          mariadb-client-5.2,
          mariadb-client-5.3,
          mariadb-client-5.5,
          mysql-client (<< 5.0.51),
          mysql-client-5.0,
          mysql-client-5.1,
          mysql-client-5.5,
          mysql-client-5.6,
          mysql-client-5.7,
          virtual-mysql-client
Provides: default-mysql-client,
          mysql-client,
          mysql-client-4.1,
          mysql-client-5.1,
          mysql-client-5.5,
          mysql-client-5.6,
          mysql-client-5.7,
          virtual-mysql-client
Recommends: libdbd-mysql-perl (>= 1.2202),
            libdbi-perl,
            libterm-readkey-perl
Description: MariaDB database client binaries
 MariaDB is a fast, stable and true multi-user, multi-threaded SQL database
 server. SQL (Structured Query Language) is the most popular database query
 language in the world. The main goals of MariaDB are speed, robustness and
 ease of use.
 .
 This package includes the client binaries and the additional tools
 innotop and mysqlreport.

Package: mariadb-server-core-10.3
Architecture: any
Depends: mariadb-common (>= ${source:Version}),
         ${misc:Depends},
         ${shlibs:Depends}
Conflicts: mariadb-server-core-10.0,
           mariadb-server-core-10.1,
           mariadb-server-core-5.1,
           mariadb-server-core-5.2,
           mariadb-server-core-5.3,
           mariadb-server-core-5.5,
           mysql-server-5.0,
           mysql-server-core-5.0,
           mysql-server-core-5.1,
           mysql-server-core-5.5,
           mysql-server-core-5.6,
           mysql-server-core-5.7,
           virtual-mysql-server-core
Breaks: mariadb-client-10.0,
        mariadb-client-10.1,
        mariadb-client-10.2,
        mariadb-client-10.3 (<< ${source:Version}),
        mariadb-server-10.3 (<< ${source:Version})
Replaces: mariadb-client-10.0,
          mariadb-client-10.1,
          mariadb-client-10.2,
          mariadb-client-10.3 (<< ${source:Version}),
          mariadb-server-10.3 (<< ${source:Version}),
          mariadb-server-core-10.0,
          mariadb-server-core-10.1,
          mariadb-server-core-10.2,
          mariadb-server-core-5.1,
          mariadb-server-core-5.2,
          mariadb-server-core-5.3,
          mariadb-server-core-5.5,
          mysql-server-5.0,
          mysql-server-core-5.0,
          mysql-server-core-5.1,
          mysql-server-core-5.5,
          mysql-server-core-5.6,
          mysql-server-core-5.7,
          virtual-mysql-server-core
Provides: default-mysql-server-core,
          mysql-server-core,
          mysql-server-core-5.1,
          mysql-server-core-5.5,
          mysql-server-core-5.6,
          mysql-server-core-5.7,
          virtual-mysql-server-core
Description: MariaDB database core server files
 MariaDB is a fast, stable and true multi-user, multi-threaded SQL database
 server. SQL (Structured Query Language) is the most popular database query
 language in the world. The main goals of MariaDB are speed, robustness and
 ease of use.
 .
 This package includes the core server files, as used by Akonadi.

Package: mariadb-server-10.3
Architecture: any
Suggests: mailx,
          mariadb-test,
          netcat-openbsd,
          tinyca
Recommends: libhtml-template-perl
Pre-Depends: adduser (>= 3.40),
             debconf,
             mariadb-common (>= ${source:Version})
Depends: galera-3 (>=25.3),
         gawk,
         iproute2,
         libdbi-perl,
         lsb-base (>= 3.0-10),
         lsof,
         mariadb-client-10.3 (>= ${source:Version}),
         mariadb-server-core-10.3 (>= ${binary:Version}),
         passwd,
         perl (>= 5.6),
         psmisc,
         rsync,
         socat,
         ${misc:Depends},
         ${shlibs:Depends}
Conflicts: mariadb-server (<< ${source:Version}),
           mariadb-server-10.0,
           mariadb-server-10.1,
           mariadb-server-10.2,
           mariadb-server-5.1,
           mariadb-server-5.2,
           mariadb-server-5.3,
           mariadb-server-5.5,
           mariadb-tokudb-engine-10.0,
           mariadb-tokudb-engine-10.1,
           mariadb-tokudb-engine-10.2,
           mariadb-tokudb-engine-5.5,
           mysql-server (<< ${source:Version}),
           mysql-server-4.1,
           mysql-server-5.0,
           mysql-server-5.1,
           mysql-server-5.5,
           mysql-server-5.6,
           mysql-server-5.7,
           virtual-mysql-server
Replaces: libmariadbclient-dev (<< 5.5.0),
          libmariadbclient16 (<< 5.3.4),
          mariadb-server (<< ${source:Version}),
          mariadb-server-10.0,
          mariadb-server-10.1,
          mariadb-server-10.2,
          mariadb-server-5.1,
          mariadb-server-5.2,
          mariadb-server-5.3,
          mariadb-server-5.5,
          mariadb-tokudb-engine-10.0,
          mariadb-tokudb-engine-10.1,
          mariadb-tokudb-engine-10.2,
          mariadb-tokudb-engine-5.5,
          mysql-server (<< ${source:Version}),
          mysql-server-4.1,
          mysql-server-5.0,
          mysql-server-5.1,
          mysql-server-5.5,
          mysql-server-5.6,
          mysql-server-5.7,
          virtual-mysql-server
Provides: default-mysql-server,
          virtual-mysql-server
Description: MariaDB database server binaries
 MariaDB is a fast, stable and true multi-user, multi-threaded SQL database
 server. SQL (Structured Query Language) is the most popular database query
 language in the world. The main goals of MariaDB are speed, robustness and
 ease of use.
 .
 This package includes the server binaries.

Package: mariadb-server
Architecture: all
Depends: mariadb-server-10.3 (>= ${source:Version}),
         ${misc:Depends}
Description: MariaDB database server (metapackage depending on the latest version)
 This is an empty package that depends on the current "best" version of
 mariadb-server (currently mariadb-server-10.3), as determined by the MariaDB
 maintainers. Install this package if in doubt about which MariaDB
 version you need. That will install the version recommended by the
 package maintainers.
 .
 MariaDB is a fast, stable and true multi-user, multi-threaded SQL database
 server. SQL (Structured Query Language) is the most popular database query
 language in the world. The main goals of MariaDB are speed, robustness and
 ease of use.

Package: mariadb-client
Architecture: all
Depends: mariadb-client-10.3 (>= ${source:Version}),
         ${misc:Depends}
Description: MariaDB database client (metapackage depending on the latest version)
 This is an empty package that depends on the current "best" version of
 mariadb-client (currently mariadb-client-10.3), as determined by the MariaDB
 maintainers.  Install this package if in doubt about which MariaDB version
 you want, as this is the one considered to be in the best shape.

Package: mariadb-plugin-connect
Architecture: any
Depends: libxml2,
         mariadb-server-10.3 (= ${binary:Version}),
         unixodbc,
         ${misc:Depends},
         ${shlibs:Depends}
Breaks: mariadb-connect-engine-10.1,
        mariadb-connect-engine-10.2,
        mariadb-connect-engine-10.3
Replaces: mariadb-connect-engine-10.1,
          mariadb-connect-engine-10.2,
          mariadb-connect-engine-10.3
Description: Connect storage engine for MariaDB
 Connect engine supports a number of file formats (dbf, xml, txt, bin, etc),
 connections to ODBC tables and remote MySQL tables, as well as a number of
 other interesting features.
 This package contains the Connect plugin for MariaDB.

Package: mariadb-plugin-rocksdb
Architecture: amd64 arm64 mips64el ppc64el
Depends: mariadb-server-10.3 (= ${binary:Version}),
         ${misc:Depends},
         ${shlibs:Depends}
Breaks: mariadb-rocksdb-engine-10.2,
        mariadb-rocksdb-engine-10.3
Replaces: mariadb-rocksdb-engine-10.2,
          mariadb-rocksdb-engine-10.3
Recommends: python-mysqldb
Description: RocksDB storage engine for MariaDB
 The RocksDB storage engine is a high performance storage engine, aimed
 at maximising storage efficiency while maintaining InnoDB-like performance.
 This package contains the RocksDB plugin for MariaDB.

Package: mariadb-plugin-oqgraph
Architecture: any
Depends: libjudydebian1,
         mariadb-server-10.3 (= ${binary:Version}),
         ${misc:Depends},
         ${shlibs:Depends}
Breaks: mariadb-oqgraph-engine-10.1,
        mariadb-oqgraph-engine-10.2,
        mariadb-oqgraph-engine-10.3
Replaces: mariadb-oqgraph-engine-10.1,
          mariadb-oqgraph-engine-10.2,
          mariadb-oqgraph-engine-10.3
Description: OQGraph storage engine for MariaDB
 The OQGraph engine is a computation engine plugin for handling hierarchies
 (trees) and graphs (friend-of-a-friend, etc) cleanly through standard SQL.
 This package contains the OQGraph plugin for MariaDB.

Package: mariadb-plugin-tokudb
Architecture: amd64
Depends: libjemalloc1 (>= 3.0.0~) | libjemalloc2,
         mariadb-server-10.3 (= ${binary:Version}),
         ${misc:Depends},
         ${shlibs:Depends}
Breaks: mariadb-server-10.0,
        mariadb-server-10.1,
        mariadb-server-10.2,
        mariadb-server-10.3 (<< ${source:Version})
Replaces: mariadb-server-10.0,
          mariadb-server-10.1,
          mariadb-server-10.2,
          mariadb-server-10.3 (<< ${source:Version})
Description: TokuDB storage engine for MariaDB
 The TokuDB storage engine is for use in high-performance and write-intensive
 environments, offering increased compression and better performance based
 on fractal indexes.
 This package contains the TokuDB plugin for MariaDB.

Package: mariadb-plugin-mroonga
Architecture: any-alpha any-amd64 any-arm any-arm64 any-i386 any-ia64 any-mips64el any-mips64r6el any-mipsel any-mipsr6el any-nios2 any-powerpcel any-ppc64el any-sh3 any-sh4 any-tilegx
Depends: mariadb-server-10.3 (= ${binary:Version}),
         ${misc:Depends},
         ${shlibs:Depends}
Breaks: mariadb-server-10.0,
        mariadb-server-10.1,
        mariadb-server-10.2,
        mariadb-server-10.3 (<< ${source:Version})
Replaces: mariadb-server-10.0,
          mariadb-server-10.1,
          mariadb-server-10.2,
          mariadb-server-10.3 (<< ${source:Version})
Description: Mroonga storage engine for MariaDB
 Mroonga (formerly named Groonga Storage Engine) is a storage engine that
 provides fast CJK-ready full text searching using column store.
 This package contains the Mroonga plugin for MariaDB.

Package: mariadb-plugin-spider
Architecture: any
Depends: mariadb-server-10.3 (= ${binary:Version}),
         ${misc:Depends},
         ${shlibs:Depends}
Breaks: mariadb-server-10.0,
        mariadb-server-10.1,
        mariadb-server-10.2,
        mariadb-server-10.3 (<< ${source:Version})
Replaces: mariadb-server-10.0,
          mariadb-server-10.1,
          mariadb-server-10.2,
          mariadb-server-10.3 (<< ${source:Version})
Description: Spider storage engine for MariaDB
 The Spider storage engine with built-in sharding features. It supports
 partitioning and xa transactions, and allows tables of different MariaDB
 instances to be handled as if they were on the same insctance. It refers to one
 possible implementation of ISO/IEC 9075-9:2008 SQL/MED.

Package: mariadb-plugin-cassandra
Architecture: any
Depends: mariadb-server-10.3 (= ${binary:Version}),
         ${misc:Depends},
         ${shlibs:Depends}
Breaks: mariadb-server-10.0,
        mariadb-server-10.1,
        mariadb-server-10.2,
        mariadb-server-10.3 (<< ${source:Version})
Replaces: mariadb-server-10.0,
          mariadb-server-10.1,
          mariadb-server-10.2,
          mariadb-server-10.3 (<< ${source:Version})
Description: Cassandra storage engine for MariaDB
 The Cassandra Storage Engine allows access to data in a Cassandra cluster from
 MariaDB, combining the best of SQL and no-SQL worlds. Cassandra SE (storage
 engine) makes Cassandra's column family appear as a table in MariaDB that you
 can insert to, update, and select from. You can write joins against this table,
 it is possible to join data that's stored in MariaDB with data that's stored in
 Cassandra.

Package: mariadb-plugin-gssapi-server
Architecture: any
Depends: libgssapi-krb5-2,
         mariadb-server-10.3,
         ${misc:Depends},
         ${shlibs:Depends}
Breaks: mariadb-gssapi-server-10.1,
        mariadb-gssapi-server-10.2,
        mariadb-gssapi-server-10.3
Replaces: mariadb-gssapi-server-10.1,
          mariadb-gssapi-server-10.2,
          mariadb-gssapi-server-10.3
Description: GSSAPI authentication plugin for MariaDB server
 This plugin includes support for Kerberos on Unix, but can also be used for
 Windows authentication with or without domain environment.
 .
 This package contains the server parts.

Package: mariadb-plugin-gssapi-client
Architecture: any
Depends: libgssapi-krb5-2,
         mariadb-client-10.3,
         ${misc:Depends},
         ${shlibs:Depends}
Breaks: mariadb-gssapi-client-10.1,
        mariadb-gssapi-client-10.2,
        mariadb-gssapi-client-10.3
Replaces: mariadb-gssapi-client-10.1,
          mariadb-gssapi-client-10.2,
          mariadb-gssapi-client-10.3
Description: GSSAPI authentication plugin for MariaDB client
 This plugin includes support for Kerberos on Unix, but can also be used for
 Windows authentication with or without domain environment.
 .
 This package contains the client parts.

Package: mariadb-backup
Architecture: any
Breaks: mariadb-backup-10.1,
        mariadb-backup-10.2
Replaces: mariadb-backup-10.1,
          mariadb-backup-10.2
Depends: mariadb-client-core-10.3 (= ${binary:Version}),
         ${misc:Depends},
         ${shlibs:Depends}
Description: Backup tool for MariaDB server
 This backup tool is guaranteed to be compatible with MariaDB.
 Based on Xtrabackup, but improved to work with MariaDB.
 .
 Plese refer to the MariaDB Knowledge Base on more information on
 how to use this tool.

Package: mariadb-plugin-cracklib-password-check
Architecture: any
Depends: libcrack2 (>= 2.9.0),
         mariadb-server-10.3,
         ${misc:Depends},
         ${shlibs:Depends}
Description: CrackLib Password Validation Plugin for MariaDB
 This password validation plugin uses cracklib to allow only
 sufficiently secure (as defined by cracklib) user passwords in MariaDB.

Package: mariadb-test
Architecture: any
Depends: mariadb-client-10.3 (= ${binary:Version}),
         mariadb-server-10.3 (= ${binary:Version}),
         mariadb-test-data (= ${source:Version}),
         ${misc:Depends},
         ${shlibs:Depends}
Breaks: mariadb-server-5.5,
        mariadb-test-10.0,
        mariadb-test-10.1,
        mariadb-test-10.2,
        mariadb-test-5.5,
        mysql-testsuite,
        mysql-testsuite-5.5,
        mysql-testsuite-5.6,
        mysql-testsuite-5.7,
        virtual-mysql-testsuite
Replaces: mariadb-server-5.5,
          mariadb-test-10.0,
          mariadb-test-10.1,
          mariadb-test-10.2,
          mariadb-test-5.5,
          mysql-testsuite,
          mysql-testsuite-5.5,
          mysql-testsuite-5.6,
          mysql-testsuite-5.7,
          virtual-mysql-testsuite
Provides: virtual-mysql-testsuite
Suggests: patch
Description: MariaDB database regression test suite
 MariaDB is a fast, stable and true multi-user, multi-threaded SQL database
 server. SQL (Structured Query Language) is the most popular database query
 language in the world. The main goals of MariaDB are speed, robustness and
 ease of use.
 .
 This package includes the regression test suite.

Package: mariadb-test-data
Architecture: all
Multi-Arch: foreign
Depends: ${misc:Depends}
Breaks: mariadb-test-10.0,
        mariadb-test-10.1,
        mariadb-test-10.2,
        mariadb-test-5.5,
        mariadb-test-data-10.0,
        mysql-testsuite,
        mysql-testsuite-5.5,
        mysql-testsuite-5.6,
        mysql-testsuite-5.7
Replaces: mariadb-test-10.0,
          mariadb-test-10.1,
          mariadb-test-10.2,
          mariadb-test-5.5,
          mariadb-test-data-10.0,
          mysql-testsuite,
          mysql-testsuite-5.5,
          mysql-testsuite-5.6,
          mysql-testsuite-5.7
Description: MariaDB database regression test suite - data files
 MariaDB is a fast, stable and true multi-user, multi-threaded SQL database
 server. SQL (Structured Query Language) is the most popular database query
 language in the world. The main goals of MariaDB are speed, robustness and
 ease of use.
 .
 This package has the architecture independent data files for the test suite.<|MERGE_RESOLUTION|>--- conflicted
+++ resolved
@@ -7,12 +7,7 @@
                cmake (>= 2.7),
                debhelper (>= 10),
                dh-apparmor,
-<<<<<<< HEAD
                dh-exec,
-               dh-systemd,
-=======
-               dpatch,
->>>>>>> 6de482a6
                gdb,
                libaio-dev [linux-any],
                libboost-dev,
