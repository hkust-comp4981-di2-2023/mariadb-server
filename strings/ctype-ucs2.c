/* Copyright (c) 2003, 2012, Oracle and/or its affiliates
   Copyright (c) 2009, 2011, Monty Program Ab

   This library is free software; you can redistribute it and/or
   modify it under the terms of the GNU Library General Public
   License as published by the Free Software Foundation; version 2
   of the License.
   
   This library is distributed in the hope that it will be useful,
   but WITHOUT ANY WARRANTY; without even the implied warranty of
   MERCHANTABILITY or FITNESS FOR A PARTICULAR PURPOSE.  See the GNU
   Library General Public License for more details.
   
   You should have received a copy of the GNU Library General Public
   License along with this library; if not, write to the Free
   Software Foundation, Inc., 51 Franklin St, Fifth Floor, Boston,
   MA 02110-1301, USA */

/* UCS2 support. Written by Alexander Barkov <bar@mysql.com> */

#include "strings_def.h"
#include <m_ctype.h>
#include <my_sys.h>
#include <stdarg.h>


#if defined(HAVE_CHARSET_utf16) || defined(HAVE_CHARSET_ucs2)
#define HAVE_CHARSET_mb2
#endif


#if defined(HAVE_CHARSET_mb2) || defined(HAVE_CHARSET_utf32)
#define HAVE_CHARSET_mb2_or_mb4
#endif


#ifndef EILSEQ
#define EILSEQ ENOENT
#endif

#undef  ULONGLONG_MAX
#define ULONGLONG_MAX                (~(ulonglong) 0)
#define MAX_NEGATIVE_NUMBER        ((ulonglong) LL(0x8000000000000000))
#define INIT_CNT  9
#define LFACTOR   ULL(1000000000)
#define LFACTOR1  ULL(10000000000)
#define LFACTOR2  ULL(100000000000)

static unsigned long lfactor[9]=
{ 1L, 10L, 100L, 1000L, 10000L, 100000L, 1000000L, 10000000L, 100000000L };



#ifdef HAVE_CHARSET_mb2_or_mb4
static inline int
my_bincmp(const uchar *s, const uchar *se,
          const uchar *t, const uchar *te)
{
  int slen= (int) (se - s), tlen= (int) (te - t);
  int len= min(slen, tlen);
  int cmp= memcmp(s, t, len);
  return cmp ? cmp : slen - tlen;
}


static size_t
my_caseup_str_mb2_or_mb4(CHARSET_INFO * cs  __attribute__((unused)), 
                         char * s __attribute__((unused)))
{
  DBUG_ASSERT(0);
  return 0;
}


static size_t
my_casedn_str_mb2_or_mb4(CHARSET_INFO *cs __attribute__((unused)), 
                         char * s __attribute__((unused)))
{
  DBUG_ASSERT(0);
  return 0;
}


static int
my_strcasecmp_mb2_or_mb4(CHARSET_INFO *cs __attribute__((unused)),
                         const char *s __attribute__((unused)),
                         const char *t __attribute__((unused)))
{
  DBUG_ASSERT(0);
  return 0;
}


static long
my_strntol_mb2_or_mb4(CHARSET_INFO *cs,
                      const char *nptr, size_t l, int base,
                      char **endptr, int *err)
{
  int      negative= 0;
  int      overflow;
  int      cnv;
  my_wc_t  wc;
  register unsigned int cutlim;
  register uint32 cutoff;
  register uint32 res;
  register const uchar *s= (const uchar*) nptr;
  register const uchar *e= (const uchar*) nptr+l;
  const uchar *save;
  
  *err= 0;
  do
  {
    if ((cnv= cs->cset->mb_wc(cs, &wc, s, e))>0)
    {
      switch (wc)
      {
        case ' ' : break;
        case '\t': break;
        case '-' : negative= !negative; break;
        case '+' : break;
        default  : goto bs;
      }
    } 
    else /* No more characters or bad multibyte sequence */
    {
      if (endptr != NULL )
        *endptr= (char*) s;
      err[0]= (cnv==MY_CS_ILSEQ) ? EILSEQ : EDOM;
      return 0;
    } 
    s+= cnv;
  } while (1);
  
bs:

  overflow= 0;
  res= 0;
  save= s;
  cutoff= ((uint32)~0L) / (uint32) base;
  cutlim= (uint) (((uint32)~0L) % (uint32) base);
  
  do {
    if ((cnv= cs->cset->mb_wc(cs, &wc, s, e)) > 0)
    {
      s+= cnv;
      if (wc >= '0' && wc <= '9')
        wc-= '0';
      else if (wc >= 'A' && wc <= 'Z')
        wc= wc - 'A' + 10;
      else if (wc >= 'a' && wc <= 'z')
        wc= wc - 'a' + 10;
      else
        break;
      if ((int)wc >= base)
        break;
      if (res > cutoff || (res == cutoff && wc > cutlim))
        overflow= 1;
      else
      {
        res*= (uint32) base;
        res+= wc;
      }
    }
    else if (cnv == MY_CS_ILSEQ)
    {
      if (endptr !=NULL )
        *endptr = (char*) s;
      err[0]= EILSEQ;
      return 0;
    } 
    else
    {
      /* No more characters */
      break;
    }
  } while(1);
  
  if (endptr != NULL)
    *endptr = (char *) s;
  
  if (s == save)
  {
    err[0]= EDOM;
    return 0L;
  }
  
  if (negative)
  {
    if (res > (uint32) INT_MIN32)
      overflow= 1;
  }
  else if (res > INT_MAX32)
    overflow= 1;
  
  if (overflow)
  {
    err[0]= ERANGE;
    return negative ? INT_MIN32 : INT_MAX32;
  }
  
  return (negative ? -((long) res) : (long) res);
}


static ulong
my_strntoul_mb2_or_mb4(CHARSET_INFO *cs,
                       const char *nptr, size_t l, int base, 
                       char **endptr, int *err)
{
  int      negative= 0;
  int      overflow;
  int      cnv;
  my_wc_t  wc;
  register unsigned int cutlim;
  register uint32 cutoff;
  register uint32 res;
  register const uchar *s= (const uchar*) nptr;
  register const uchar *e= (const uchar*) nptr + l;
  const uchar *save;
  
  *err= 0;
  do
  {
    if ((cnv= cs->cset->mb_wc(cs, &wc, s, e)) > 0)
    {
      switch (wc)
      {
        case ' ' : break;
        case '\t': break;
        case '-' : negative= !negative; break;
        case '+' : break;
        default  : goto bs;
      }
    } 
    else /* No more characters or bad multibyte sequence */
    {
      if (endptr !=NULL )
        *endptr= (char*)s;
      err[0]= (cnv == MY_CS_ILSEQ) ? EILSEQ : EDOM;
      return 0;
    } 
    s+= cnv;
  } while (1);
  
bs:

  overflow= 0;
  res= 0;
  save= s;
  cutoff= ((uint32)~0L) / (uint32) base;
  cutlim= (uint) (((uint32)~0L) % (uint32) base);
  
  do
  {
    if ((cnv= cs->cset->mb_wc(cs, &wc, s, e)) > 0)
    {
      s+= cnv;
      if (wc >= '0' && wc <= '9')
        wc-= '0';
      else if (wc >= 'A' && wc <= 'Z')
        wc= wc - 'A' + 10;
      else if (wc >= 'a' && wc <= 'z')
        wc= wc - 'a' + 10;
      else
        break;
      if ((int) wc >= base)
        break;
      if (res > cutoff || (res == cutoff && wc > cutlim))
        overflow = 1;
      else
      {
        res*= (uint32) base;
        res+= wc;
      }
    }
    else if (cnv == MY_CS_ILSEQ)
    {
      if (endptr != NULL )
        *endptr= (char*)s;
      err[0]= EILSEQ;
      return 0;
    } 
    else
    {
      /* No more characters */
      break;
    }
  } while(1);
  
  if (endptr != NULL)
    *endptr= (char *) s;
  
  if (s == save)
  {
    err[0]= EDOM;
    return 0L;
  }
  
  if (overflow)
  {
    err[0]= (ERANGE);
    return (~(uint32) 0);
  }
  
  return (negative ? -((long) res) : (long) res);
}


static longlong 
my_strntoll_mb2_or_mb4(CHARSET_INFO *cs,
                       const char *nptr, size_t l, int base,
                       char **endptr, int *err)
{
  int      negative=0;
  int      overflow;
  int      cnv;
  my_wc_t  wc;
  register ulonglong    cutoff;
  register unsigned int cutlim;
  register ulonglong    res;
  register const uchar *s= (const uchar*) nptr;
  register const uchar *e= (const uchar*) nptr+l;
  const uchar *save;
  
  *err= 0;
  do
  {
    if ((cnv=cs->cset->mb_wc(cs,&wc,s,e))>0)
    {
      switch (wc)
      {
        case ' ' : break;
        case '\t': break;
        case '-' : negative= !negative; break;
        case '+' : break;
        default  : goto bs;
      }
    } 
    else /* No more characters or bad multibyte sequence */
    {
      if (endptr !=NULL )
        *endptr = (char*)s;
      err[0] = (cnv==MY_CS_ILSEQ) ? EILSEQ : EDOM;
      return 0;
    } 
    s+=cnv;
  } while (1);
  
bs:

  overflow = 0;
  res = 0;
  save = s;
  cutoff = (~(ulonglong) 0) / (unsigned long int) base;
  cutlim = (uint) ((~(ulonglong) 0) % (unsigned long int) base);

  do {
    if ((cnv=cs->cset->mb_wc(cs,&wc,s,e))>0)
    {
      s+=cnv;
      if ( wc>='0' && wc<='9')
        wc -= '0';
      else if ( wc>='A' && wc<='Z')
        wc = wc - 'A' + 10;
      else if ( wc>='a' && wc<='z')
        wc = wc - 'a' + 10;
      else
        break;
      if ((int)wc >= base)
        break;
      if (res > cutoff || (res == cutoff && wc > cutlim))
        overflow = 1;
      else
      {
        res *= (ulonglong) base;
        res += wc;
      }
    }
    else if (cnv==MY_CS_ILSEQ)
    {
      if (endptr !=NULL )
        *endptr = (char*)s;
      err[0]=EILSEQ;
      return 0;
    } 
    else
    {
      /* No more characters */
      break;
    }
  } while(1);
  
  if (endptr != NULL)
    *endptr = (char *) s;
  
  if (s == save)
  {
    err[0]=EDOM;
    return 0L;
  }
  
  if (negative)
  {
    if (res  > (ulonglong) LONGLONG_MIN)
      overflow = 1;
  }
  else if (res > (ulonglong) LONGLONG_MAX)
    overflow = 1;
  
  if (overflow)
  {
    err[0]=ERANGE;
    return negative ? LONGLONG_MIN : LONGLONG_MAX;
  }
  
  return (negative ? -((longlong)res) : (longlong)res);
}


static ulonglong
my_strntoull_mb2_or_mb4(CHARSET_INFO *cs,
                        const char *nptr, size_t l, int base,
                        char **endptr, int *err)
{
  int      negative= 0;
  int      overflow;
  int      cnv;
  my_wc_t  wc;
  register ulonglong    cutoff;
  register unsigned int cutlim;
  register ulonglong    res;
  register const uchar *s= (const uchar*) nptr;
  register const uchar *e= (const uchar*) nptr + l;
  const uchar *save;
  
  *err= 0;
  do
  {
    if ((cnv= cs->cset->mb_wc(cs,&wc,s,e)) > 0)
    {
      switch (wc)
      {
        case ' ' : break;
        case '\t': break;
        case '-' : negative= !negative; break;
        case '+' : break;
        default  : goto bs;
      }
    } 
    else /* No more characters or bad multibyte sequence */
    {
      if (endptr !=NULL )
        *endptr = (char*)s;
      err[0]= (cnv==MY_CS_ILSEQ) ? EILSEQ : EDOM;
      return 0;
    } 
    s+=cnv;
  } while (1);
  
bs:

  overflow = 0;
  res = 0;
  save = s;
  cutoff = (~(ulonglong) 0) / (unsigned long int) base;
  cutlim = (uint) ((~(ulonglong) 0) % (unsigned long int) base);

  do
  {
    if ((cnv=cs->cset->mb_wc(cs,&wc,s,e))>0)
    {
      s+=cnv;
      if ( wc>='0' && wc<='9')
        wc -= '0';
      else if ( wc>='A' && wc<='Z')
        wc = wc - 'A' + 10;
      else if ( wc>='a' && wc<='z')
        wc = wc - 'a' + 10;
      else
        break;
      if ((int)wc >= base)
        break;
      if (res > cutoff || (res == cutoff && wc > cutlim))
        overflow = 1;
      else
      {
        res *= (ulonglong) base;
        res += wc;
      }
    }
    else if (cnv==MY_CS_ILSEQ)
    {
      if (endptr !=NULL )
        *endptr = (char*)s;
      err[0]= EILSEQ;
      return 0;
    } 
    else
    {
      /* No more characters */
      break;
    }
  } while(1);
  
  if (endptr != NULL)
    *endptr = (char *) s;
  
  if (s == save)
  {
    err[0]= EDOM;
    return 0L;
  }
  
  if (overflow)
  {
    err[0]= ERANGE;
    return (~(ulonglong) 0);
  }

  return (negative ? -((longlong) res) : (longlong) res);
}


static double
my_strntod_mb2_or_mb4(CHARSET_INFO *cs,
                      char *nptr, size_t length, 
                      char **endptr, int *err)
{
  char     buf[256];
  double   res;
  register char *b= buf;
  register const uchar *s= (const uchar*) nptr;
  const uchar *end;
  my_wc_t  wc;
  int     cnv;

  *err= 0;
  /* Cut too long strings */
  if (length >= sizeof(buf))
    length= sizeof(buf) - 1;
  end= s + length;

  while ((cnv= cs->cset->mb_wc(cs,&wc,s,end)) > 0)
  {
    s+= cnv;
    if (wc > (int) (uchar) 'e' || !wc)
      break;                                        /* Can't be part of double */
    *b++= (char) wc;
  }

  *endptr= b;
  res= my_strtod(buf, endptr, err);
  *endptr= nptr + cs->mbminlen * (size_t) (*endptr - buf);
  return res;
}


static ulonglong
my_strntoull10rnd_mb2_or_mb4(CHARSET_INFO *cs,
                             const char *nptr, size_t length,
                             int unsign_fl,
                             char **endptr, int *err)
{
  char  buf[256], *b= buf;
  ulonglong res;
  const uchar *end, *s= (const uchar*) nptr;
  my_wc_t  wc;
  int     cnv;

  /* Cut too long strings */
  if (length >= sizeof(buf))
    length= sizeof(buf)-1;
  end= s + length;

  while ((cnv= cs->cset->mb_wc(cs,&wc,s,end)) > 0)
  {
    s+= cnv;
    if (wc > (int) (uchar) 'e' || !wc)
      break;                            /* Can't be a number part */
    *b++= (char) wc;
  }

  res= my_strntoull10rnd_8bit(cs, buf, b - buf, unsign_fl, endptr, err);
  *endptr= (char*) nptr + cs->mbminlen * (size_t) (*endptr - buf);
  return res;
}


/*
  This is a fast version optimized for the case of radix 10 / -10
*/

static size_t
my_l10tostr_mb2_or_mb4(CHARSET_INFO *cs,
                       char *dst, size_t len, int radix, long int val)
{
  char buffer[66];
  register char *p, *db, *de;
  long int new_val;
  int  sl= 0;
  unsigned long int uval = (unsigned long int) val;
  
  p= &buffer[sizeof(buffer) - 1];
  *p= '\0';
  
  if (radix < 0)
  {
    if (val < 0)
    {
      sl= 1;
      /* Avoid integer overflow in (-val) for LONGLONG_MIN (BUG#31799). */
      uval  = (unsigned long int)0 - uval;
    }
  }
  
  new_val = (long) (uval / 10);
  *--p    = '0'+ (char) (uval - (unsigned long) new_val * 10);
  val= new_val;
  
  while (val != 0)
  {
    new_val= val / 10;
    *--p= '0' + (char) (val - new_val * 10);
    val= new_val;
  }
  
  if (sl)
  {
    *--p= '-';
  }
  
  for ( db= dst, de= dst + len ; (dst < de) && *p ; p++)
  {
    int cnvres= cs->cset->wc_mb(cs,(my_wc_t)p[0],(uchar*) dst, (uchar*) de);
    if (cnvres > 0)
      dst+= cnvres;
    else
      break;
  }
  return (int) (dst - db);
}


static size_t
my_ll10tostr_mb2_or_mb4(CHARSET_INFO *cs,
                        char *dst, size_t len, int radix, longlong val)
{
  char buffer[65];
  register char *p, *db, *de;
  long long_val;
  int sl= 0;
  ulonglong uval= (ulonglong) val;
  
  if (radix < 0)
  {
    if (val < 0)
    {
      sl= 1;
      /* Avoid integer overflow in (-val) for LONGLONG_MIN (BUG#31799). */
      uval = (ulonglong)0 - uval;
    }
  }
  
  p= &buffer[sizeof(buffer)-1];
  *p='\0';
  
  if (uval == 0)
  {
    *--p= '0';
    goto cnv;
  }
  
  while (uval > (ulonglong) LONG_MAX)
  {
    ulonglong quo= uval/(uint) 10;
    uint rem= (uint) (uval- quo* (uint) 10);
    *--p= '0' + rem;
    uval= quo;
  }
  
  long_val= (long) uval;
  while (long_val != 0)
  {
    long quo= long_val/10;
    *--p= (char) ('0' + (long_val - quo*10));
    long_val= quo;
  }
  
cnv:
  if (sl)
  {
    *--p= '-';
  }
  
  for ( db= dst, de= dst + len ; (dst < de) && *p ; p++)
  {
    int cnvres= cs->cset->wc_mb(cs, (my_wc_t) p[0], (uchar*) dst, (uchar*) de);
    if (cnvres > 0)
      dst+= cnvres;
    else
      break;
  }
  return (int) (dst -db);
}

#endif /* HAVE_CHARSET_mb2_or_mb4 */


#ifdef HAVE_CHARSET_mb2
static longlong
my_strtoll10_mb2(CHARSET_INFO *cs __attribute__((unused)),
                 const char *nptr, char **endptr, int *error)
{
  const char *s, *end, *start, *n_end, *true_end;
  uchar c;
  unsigned long i, j, k;
  ulonglong li;
  int negative;
  ulong cutoff, cutoff2, cutoff3;

  s= nptr;
  /* If fixed length string */
  if (endptr)
  {
    /* Make sure string length is even */
    end= s + ((*endptr - s) / 2) * 2;
    while (s < end && !s[0] && (s[1] == ' ' || s[1] == '\t'))
      s+= 2;
    if (s == end)
      goto no_conv;
  }
  else
  {
     /* We don't support null terminated strings in UCS2 */
     goto no_conv;
  }

  /* Check for a sign. */
  negative= 0;
  if (!s[0] && s[1] == '-')
  {
    *error= -1;                                        /* Mark as negative number */
    negative= 1;
    s+= 2;
    if (s == end)
      goto no_conv;
    cutoff=  MAX_NEGATIVE_NUMBER / LFACTOR2;
    cutoff2= (MAX_NEGATIVE_NUMBER % LFACTOR2) / 100;
    cutoff3=  MAX_NEGATIVE_NUMBER % 100;
  }
  else
  {
    *error= 0;
    if (!s[0] && s[1] == '+')
    {
      s+= 2;
      if (s == end)
        goto no_conv;
    }
    cutoff=  ULONGLONG_MAX / LFACTOR2;
    cutoff2= ULONGLONG_MAX % LFACTOR2 / 100;
    cutoff3=  ULONGLONG_MAX % 100;
  }

  /* Handle case where we have a lot of pre-zero */
  if (!s[0] && s[1] == '0')
  {
    i= 0;
    do
    {
      s+= 2;
      if (s == end)
        goto end_i;                                /* Return 0 */
    }
    while (!s[0] && s[1] == '0');
    n_end= s + 2 * INIT_CNT;
  }
  else
  {
    /* Read first digit to check that it's a valid number */
    if (s[0] || (c= (s[1]-'0')) > 9)
      goto no_conv;
    i= c;
    s+= 2;
    n_end= s + 2 * (INIT_CNT-1);
  }

  /* Handle first 9 digits and store them in i */
  if (n_end > end)
    n_end= end;
  for (; s != n_end ; s+= 2)
  {
    if (s[0] || (c= (s[1]-'0')) > 9)
      goto end_i;
    i= i*10+c;
  }
  if (s == end)
    goto end_i;

  /* Handle next 9 digits and store them in j */
  j= 0;
  start= s;                                /* Used to know how much to shift i */
  n_end= true_end= s + 2 * INIT_CNT;
  if (n_end > end)
    n_end= end;
  do
  {
    if (s[0] || (c= (s[1]-'0')) > 9)
      goto end_i_and_j;
    j= j*10+c;
    s+= 2;
  } while (s != n_end);
  if (s == end)
  {
    if (s != true_end)
      goto end_i_and_j;
    goto end3;
  }
  if (s[0] || (c= (s[1]-'0')) > 9)
    goto end3;

  /* Handle the next 1 or 2 digits and store them in k */
  k=c;
  s+= 2;
  if (s == end || s[0] || (c= (s[1]-'0')) > 9)
    goto end4;
  k= k*10+c;
  s+= 2;
  *endptr= (char*) s;

  /* number string should have ended here */
  if (s != end && !s[0] && (c= (s[1]-'0')) <= 9)
    goto overflow;

  /* Check that we didn't get an overflow with the last digit */
  if (i > cutoff || (i == cutoff && ((j > cutoff2 || j == cutoff2) &&
                                     k > cutoff3)))
    goto overflow;
  li=i*LFACTOR2+ (ulonglong) j*100 + k;
  return (longlong) li;

overflow:                                        /* *endptr is set here */
  *error= MY_ERRNO_ERANGE;
  return negative ? LONGLONG_MIN : (longlong) ULONGLONG_MAX;

end_i:
  *endptr= (char*) s;
  return (negative ? ((longlong) -(long) i) : (longlong) i);

end_i_and_j:
  li= (ulonglong) i * lfactor[(size_t) (s-start) / 2] + j;
  *endptr= (char*) s;
  return (negative ? -((longlong) li) : (longlong) li);

end3:
  li=(ulonglong) i*LFACTOR+ (ulonglong) j;
  *endptr= (char*) s;
  return (negative ? -((longlong) li) : (longlong) li);

end4:
  li=(ulonglong) i*LFACTOR1+ (ulonglong) j * 10 + k;
  *endptr= (char*) s;
  if (negative)
  {
   if (li > MAX_NEGATIVE_NUMBER)
     goto overflow;
   return -((longlong) li);
  }
  return (longlong) li;

no_conv:
  /* There was no number to convert.  */
  *error= MY_ERRNO_EDOM;
  *endptr= (char *) nptr;
  return 0;
}


static size_t
my_scan_mb2(CHARSET_INFO *cs __attribute__((unused)),
            const char *str, const char *end, int sequence_type)
{
  const char *str0= str;
  end--; /* for easier loop condition, because of two bytes per character */
  
  switch (sequence_type)
  {
  case MY_SEQ_SPACES:
    for ( ; str < end; str+= 2)
    {
      if (str[0] != '\0' || str[1] != ' ')
        break;
    }
    return (size_t) (str - str0);
  default:
    return 0;
  }
}


static void
my_fill_mb2(CHARSET_INFO *cs __attribute__((unused)),
            char *s, size_t l, int fill)
{
  DBUG_ASSERT(fill <= 0xFFFF);
  for ( ; l >= 2; s[0]= (fill >> 8), s[1]= (fill & 0xFF), s+= 2, l-= 2);
}


static int
my_vsnprintf_mb2(char *dst, size_t n, const char* fmt, va_list ap)
{
  char *start=dst, *end= dst + n - 1;
  for (; *fmt ; fmt++)
  {
    if (fmt[0] != '%')
    {
      if (dst == end)                     /* End of buffer */
        break;
      
      *dst++='\0';
      *dst++= *fmt;          /* Copy ordinary char */
      continue;
    }
    
    fmt++;
    
    /* Skip if max size is used (to be compatible with printf) */
    while ( (*fmt >= '0' && *fmt <= '9') || *fmt == '.' || *fmt == '-')
      fmt++;
    
    if (*fmt == 'l')
      fmt++;
    
    if (*fmt == 's')                      /* String parameter */
    {
      char *par= va_arg(ap, char *);
      size_t plen;
      size_t left_len= (size_t)(end-dst);
      if (!par)
        par= (char*) "(null)";
      plen= strlen(par);
      if (left_len <= plen * 2)
        plen = left_len / 2 - 1;

      for ( ; plen ; plen--, dst+=2, par++)
      {
        dst[0]= '\0';
        dst[1]= par[0];
      }
      continue;
    }
    else if (*fmt == 'd' || *fmt == 'u')  /* Integer parameter */
    {
      int iarg;
      char nbuf[16];
      char *pbuf= nbuf;
      
      if ((size_t) (end - dst) < 32)
        break;
      iarg= va_arg(ap, int);
      if (*fmt == 'd')
        int10_to_str((long) iarg, nbuf, -10);
      else
        int10_to_str((long) (uint) iarg, nbuf,10);

      for (; pbuf[0]; pbuf++)
      {
        *dst++= '\0';
        *dst++= *pbuf;
      }
      continue;
    }
    
    /* We come here on '%%', unknown code or too long parameter */
    if (dst == end)
      break;
    *dst++= '\0';
    *dst++= '%';                            /* % used as % or unknown code */
  }
  
  DBUG_ASSERT(dst <= end);
  *dst='\0';                                /* End of errmessage */
  return (size_t) (dst - start);
}


static size_t
my_snprintf_mb2(CHARSET_INFO *cs __attribute__((unused)),
                char* to, size_t n, const char* fmt, ...)
{
  va_list args;
  va_start(args,fmt);
  return my_vsnprintf_mb2(to, n, fmt, args);
}


static size_t
my_lengthsp_mb2(CHARSET_INFO *cs __attribute__((unused)),
                const char *ptr, size_t length)
{
  const char *end= ptr + length;
  while (end > ptr + 1 && end[-1] == ' ' && end[-2] == '\0')
    end-= 2;
  return (size_t) (end - ptr);
}

#endif /* HAVE_CHARSET_mb2*/




#ifdef HAVE_CHARSET_utf16

/*
  D800..DB7F - Non-provate surrogate high (896 pages)
  DB80..DBFF - Private surrogate high     (128 pages)
  DC00..DFFF - Surrogate low              (1024 codes in a page)
*/

#define MY_UTF16_HIGH_HEAD(x)  ((((uchar) (x)) & 0xFC) == 0xD8)
#define MY_UTF16_LOW_HEAD(x)   ((((uchar) (x)) & 0xFC) == 0xDC)
#define MY_UTF16_SURROGATE(x)  (((x) & 0xF800) == 0xD800)

static int
my_utf16_uni(CHARSET_INFO *cs __attribute__((unused)),
             my_wc_t *pwc, const uchar *s, const uchar *e)
{
  if (s + 2 > e)
    return MY_CS_TOOSMALL2;
  
  /*
    High bytes: 0xD[89AB] = B'110110??'
    Low bytes:  0xD[CDEF] = B'110111??'
    Surrogate mask:  0xFC = B'11111100'
  */

  if (MY_UTF16_HIGH_HEAD(*s)) /* Surrogate head */
  {
    if (s + 4 > e)
      return MY_CS_TOOSMALL4;

    if (!MY_UTF16_LOW_HEAD(s[2]))  /* Broken surrigate pair */
      return MY_CS_ILSEQ;

    /*
      s[0]= 110110??  (<< 18)
      s[1]= ????????  (<< 10)
      s[2]= 110111??  (<<  8)
      s[3]= ????????  (<<  0)
    */ 

    *pwc= ((s[0] & 3) << 18) + (s[1] << 10) +
          ((s[2] & 3) << 8) + s[3] + 0x10000;

    return 4;
  }

  if (MY_UTF16_LOW_HEAD(*s)) /* Low surrogate part without high part */
    return MY_CS_ILSEQ;
  
  *pwc= (s[0] << 8) + s[1];
  return 2;
}


static int
my_uni_utf16(CHARSET_INFO *cs __attribute__((unused)),
             my_wc_t wc, uchar *s, uchar *e)
{
  if (wc <= 0xFFFF)
  {
    if (s + 2 > e)
      return MY_CS_TOOSMALL2;
    if (MY_UTF16_SURROGATE(wc))
      return MY_CS_ILUNI;
    *s++= (uchar) (wc >> 8);
    *s= (uchar) (wc & 0xFF);
    return 2;
  }

  if (wc <= 0x10FFFF)
  {
    if (s + 4 > e)
      return MY_CS_TOOSMALL4;
    *s++= (uchar) ((wc-= 0x10000) >> 18) | 0xD8;
    *s++= (uchar) (wc >> 10) & 0xFF;
    *s++= (uchar) ((wc >> 8) & 3) | 0xDC;
    *s= (uchar) wc & 0xFF;
    return 4;
  }

  return MY_CS_ILUNI;
}


static inline void
my_tolower_utf16(MY_UNICASE_INFO * const* uni_plane, my_wc_t *wc)
{
  int page= *wc >> 8;
  if (page < 256 && uni_plane[page])
    *wc= uni_plane[page][*wc & 0xFF].tolower;
}


static inline void
my_toupper_utf16(MY_UNICASE_INFO * const* uni_plane, my_wc_t *wc)
{
  int page= *wc >> 8;
  if (page < 256 && uni_plane[page])
    *wc= uni_plane[page][*wc & 0xFF].toupper;
}


static inline void
my_tosort_utf16(MY_UNICASE_INFO * const* uni_plane, my_wc_t *wc)
{
  int page= *wc >> 8;
  if (page < 256)
  {
    if (uni_plane[page])
      *wc= uni_plane[page][*wc & 0xFF].sort;
  }
  else
  {
    *wc= MY_CS_REPLACEMENT_CHARACTER;
  }
}


static size_t
my_caseup_utf16(CHARSET_INFO *cs, char *src, size_t srclen,
                char *dst __attribute__((unused)),
                size_t dstlen __attribute__((unused)))
{
  my_wc_t wc;
  int res;
  char *srcend= src + srclen;
  MY_UNICASE_INFO *const *uni_plane= cs->caseinfo;
  DBUG_ASSERT(src == dst && srclen == dstlen);
  
  while ((src < srcend) &&
         (res= my_utf16_uni(cs, &wc, (uchar *)src, (uchar*) srcend)) > 0)
  {
    my_toupper_utf16(uni_plane, &wc);
    if (res != my_uni_utf16(cs, wc, (uchar*) src, (uchar*) srcend))
      break;
    src+= res;
  }
  return srclen;
}


static void
my_hash_sort_utf16(CHARSET_INFO *cs, const uchar *s, size_t slen,
                   ulong *n1, ulong *n2)
{
  my_wc_t wc;
  int res;
  const uchar *e= s+slen;
  MY_UNICASE_INFO *const *uni_plane= cs->caseinfo;

  while (e > s + 1 && e[-1] == ' ' && e[-2] == '\0')
    e-= 2;

  while ((s < e) && (res= my_utf16_uni(cs, &wc, (uchar *)s, (uchar*)e)) > 0)
  {
    my_tosort_utf16(uni_plane, &wc);
    n1[0]^= (((n1[0] & 63) + n2[0]) * (wc & 0xFF)) + (n1[0] << 8);
    n2[0]+= 3;
    n1[0]^= (((n1[0] & 63) + n2[0]) * (wc >> 8)) + (n1[0] << 8);
    n2[0]+= 3;
    s+= res;
  }
}


static size_t
my_casedn_utf16(CHARSET_INFO *cs, char *src, size_t srclen,
                char *dst __attribute__((unused)),
                size_t dstlen __attribute__((unused)))
{
  my_wc_t wc;
  int res;
  char *srcend= src + srclen;
  MY_UNICASE_INFO *const *uni_plane= cs->caseinfo;
  DBUG_ASSERT(src == dst && srclen == dstlen);

  while ((src < srcend) &&
         (res= my_utf16_uni(cs, &wc, (uchar*) src, (uchar*) srcend)) > 0)
  {
    my_tolower_utf16(uni_plane, &wc);
    if (res != my_uni_utf16(cs, wc, (uchar*) src, (uchar*) srcend))
      break;
    src+= res;
  }
  return srclen;
}


static int
my_strnncoll_utf16(CHARSET_INFO *cs, 
                   const uchar *s, size_t slen, 
                   const uchar *t, size_t tlen,
                   my_bool t_is_prefix)
{
  int s_res, t_res;
  my_wc_t UNINIT_VAR(s_wc), UNINIT_VAR(t_wc);
  const uchar *se= s + slen;
  const uchar *te= t + tlen;
  MY_UNICASE_INFO *const *uni_plane= cs->caseinfo;

  while (s < se && t < te)
  {
    s_res= my_utf16_uni(cs, &s_wc, s, se);
    t_res= my_utf16_uni(cs, &t_wc, t, te);

    if (s_res <= 0 || t_res <= 0)
    {
      /* Incorrect string, compare by char value */
      return my_bincmp(s, se, t, te);
    }

    my_tosort_utf16(uni_plane, &s_wc);
    my_tosort_utf16(uni_plane, &t_wc);

    if (s_wc != t_wc)
    {
      return  s_wc > t_wc ? 1 : -1;
    }

    s+= s_res;
    t+= t_res;
  }
  return (int) (t_is_prefix ? (t - te) : ((se - s) - (te - t)));
}


/**
  Compare strings, discarding end space

  If one string is shorter as the other, then we space extend the other
  so that the strings have equal length.

  This will ensure that the following things hold:

    "a"  == "a "
    "a\0" < "a"
    "a\0" < "a "

  @param  cs        Character set pinter.
  @param  a         First string to compare.
  @param  a_length  Length of 'a'.
  @param  b         Second string to compare.
  @param  b_length  Length of 'b'.

  IMPLEMENTATION

  @return Comparison result.
    @retval Negative number, if a less than b.
    @retval 0, if a is equal to b
    @retval Positive number, if a > b
*/

static int
my_strnncollsp_utf16(CHARSET_INFO *cs,
                     const uchar *s, size_t slen,
                     const uchar *t, size_t tlen,
                     my_bool diff_if_only_endspace_difference)
{
  int res;
  my_wc_t UNINIT_VAR(s_wc), UNINIT_VAR(t_wc);
  const uchar *se= s + slen, *te= t + tlen;
  MY_UNICASE_INFO *const *uni_plane= cs->caseinfo;

  DBUG_ASSERT((slen % 2) == 0);
  DBUG_ASSERT((tlen % 2) == 0);

#ifndef VARCHAR_WITH_DIFF_ENDSPACE_ARE_DIFFERENT_FOR_UNIQUE
  diff_if_only_endspace_difference= FALSE;
#endif

  while (s < se && t < te)
  {
    int s_res= my_utf16_uni(cs, &s_wc, s, se);
    int t_res= my_utf16_uni(cs, &t_wc, t, te);

    if (s_res <= 0 || t_res <= 0)
    {
      /* Incorrect string, compare bytewise */
      return my_bincmp(s, se, t, te);
    }

    my_tosort_utf16(uni_plane, &s_wc);
    my_tosort_utf16(uni_plane, &t_wc);
    
    if (s_wc != t_wc)
    {
      return s_wc > t_wc ? 1 : -1;
    }

    s+= s_res;
    t+= t_res;
  }

  slen= (size_t) (se - s);
  tlen= (size_t) (te - t);
  res= 0;

  if (slen != tlen)
  {
    int s_res, swap= 1;
    if (diff_if_only_endspace_difference)
      res= 1;                                   /* Assume 's' is bigger */
    if (slen < tlen)
    {
      slen= tlen;
      s= t;
      se= te;
      swap= -1;
      res= -res;
    }

    for ( ; s < se; s+= s_res)
    {
      if ((s_res= my_utf16_uni(cs, &s_wc, s, se)) < 0)
      {
        DBUG_ASSERT(0);
        return 0;
      }
      if (s_wc != ' ')
        return (s_wc < ' ') ? -swap : swap;
    }
  }
  return res;
}


static uint
my_ismbchar_utf16(CHARSET_INFO *cs __attribute__((unused)),
                  const char *b __attribute__((unused)),
                  const char *e __attribute__((unused)))
{
  if (b + 2 > e)
    return 0;
  
  if (MY_UTF16_HIGH_HEAD(*b))
  {
    return (b + 4 <= e) && MY_UTF16_LOW_HEAD(b[2]) ? 4 : 0;
  }
  
  if (MY_UTF16_LOW_HEAD(*b))
    return 0;
  
  return 2;
}


static uint
my_mbcharlen_utf16(CHARSET_INFO *cs  __attribute__((unused)),
                   uint c __attribute__((unused)))
{
  return MY_UTF16_HIGH_HEAD(c) ? 4 : 2;
}


static size_t
my_numchars_utf16(CHARSET_INFO *cs,
                  const char *b, const char *e)
{
  size_t nchars= 0;
  for ( ; ; nchars++)
  {
    size_t charlen= my_ismbchar_utf16(cs, b, e);
    if (!charlen)
      break;
    b+= charlen;
  }
  return nchars;
}


static size_t
my_charpos_utf16(CHARSET_INFO *cs,
                 const char *b, const char *e, size_t pos)
{
  const char *b0= b;
  uint charlen;
  
  for ( ; pos; b+= charlen, pos--)
  {
    if (!(charlen= my_ismbchar(cs, b, e)))
      return (e + 2 - b0); /* Error, return pos outside the string */
  }
  return (size_t) (pos ? (e + 2 - b0) : (b - b0));
}


static size_t
my_well_formed_len_utf16(CHARSET_INFO *cs,
                         const char *b, const char *e,
                         size_t nchars, int *error)
{
  const char *b0= b;
  uint charlen;
  *error= 0;
  
  for ( ; nchars; b+= charlen, nchars--)
  {
    if (!(charlen= my_ismbchar(cs, b, e)))
    {
      *error= b < e ? 1 : 0;
      break;
    }
  }
  return (size_t) (b - b0);
}


static int
my_wildcmp_utf16_ci(CHARSET_INFO *cs,
                    const char *str,const char *str_end,
                    const char *wildstr,const char *wildend,
                    int escape, int w_one, int w_many)
{
  MY_UNICASE_INFO *const *uni_plane= cs->caseinfo;
  return my_wildcmp_unicode(cs, str, str_end, wildstr, wildend,
                            escape, w_one, w_many, uni_plane); 
}


static int
my_wildcmp_utf16_bin(CHARSET_INFO *cs,
                     const char *str,const char *str_end,
                     const char *wildstr,const char *wildend,
                     int escape, int w_one, int w_many)
{
  return my_wildcmp_unicode(cs, str, str_end, wildstr, wildend,
                            escape, w_one, w_many, NULL); 
}


static int
my_strnncoll_utf16_bin(CHARSET_INFO *cs, 
                       const uchar *s, size_t slen,
                       const uchar *t, size_t tlen,
                       my_bool t_is_prefix)
{
  int s_res,t_res;
  my_wc_t UNINIT_VAR(s_wc), UNINIT_VAR(t_wc);
  const uchar *se=s+slen;
  const uchar *te=t+tlen;

  while ( s < se && t < te )
  {
    s_res= my_utf16_uni(cs,&s_wc, s, se);
    t_res= my_utf16_uni(cs,&t_wc, t, te);

    if (s_res <= 0 || t_res <= 0)
    {
      /* Incorrect string, compare by char value */
      return my_bincmp(s, se, t, te);
    }
    if (s_wc != t_wc)
    {
      return s_wc > t_wc ? 1 : -1;
    }

    s+= s_res;
    t+= t_res;
  }
  return (int) (t_is_prefix ? (t - te) : ((se - s) - (te - t)));
}


static int
my_strnncollsp_utf16_bin(CHARSET_INFO *cs,
                         const uchar *s, size_t slen,
                         const uchar *t, size_t tlen,
                         my_bool diff_if_only_endspace_difference)
{
  int res;
  my_wc_t UNINIT_VAR(s_wc), UNINIT_VAR(t_wc);
  const uchar *se= s + slen, *te= t + tlen;

  DBUG_ASSERT((slen % 2) == 0);
  DBUG_ASSERT((tlen % 2) == 0);

#ifndef VARCHAR_WITH_DIFF_ENDSPACE_ARE_DIFFERENT_FOR_UNIQUE
  diff_if_only_endspace_difference= FALSE;
#endif

  while (s < se && t < te)
  {
    int s_res= my_utf16_uni(cs, &s_wc, s, se);
    int t_res= my_utf16_uni(cs, &t_wc, t, te);

    if (s_res <= 0 || t_res <= 0)
    {
      /* Incorrect string, compare bytewise */
      return my_bincmp(s, se, t, te);
    }

    if (s_wc != t_wc)
    {
      return s_wc > t_wc ? 1 : -1;
    }

    s+= s_res;
    t+= t_res;
  }

  slen= (size_t) (se - s);
  tlen= (size_t) (te - t);
  res= 0;

  if (slen != tlen)
  {
    int s_res, swap= 1;
    if (diff_if_only_endspace_difference)
      res= 1;                                   /* Assume 's' is bigger */
    if (slen < tlen)
    {
      slen= tlen;
      s= t;
      se= te;
      swap= -1;
      res= -res;
    }

    for ( ; s < se; s+= s_res)
    {
      if ((s_res= my_utf16_uni(cs, &s_wc, s, se)) < 0)
      {
        DBUG_ASSERT(0);
        return 0;
      }
      if (s_wc != ' ')
        return (s_wc < ' ') ? -swap : swap;
    }
  }
  return res;
}


static void
my_hash_sort_utf16_bin(CHARSET_INFO *cs __attribute__((unused)),
                       const uchar *key, size_t len,ulong *nr1, ulong *nr2)
{
  const uchar *pos = key;
  
  key+= len;

  while (key > pos + 1 && key[-1] == ' ' && key[-2] == '\0')
    key-= 2;

  for (; pos < (uchar*) key ; pos++)
  {
    nr1[0]^= (ulong) ((((uint) nr1[0] & 63) + nr2[0]) * 
              ((uint)*pos)) + (nr1[0] << 8);
    nr2[0]+= 3;
  }
}


static MY_COLLATION_HANDLER my_collation_utf16_general_ci_handler =
{
  NULL,                /* init */
  my_strnncoll_utf16,
  my_strnncollsp_utf16,
  my_strnxfrm_unicode,
  my_strnxfrmlen_simple,
  my_like_range_generic,
  my_wildcmp_utf16_ci,
  my_strcasecmp_mb2_or_mb4,
  my_instr_mb,
  my_hash_sort_utf16,
  my_propagate_simple
};


static MY_COLLATION_HANDLER my_collation_utf16_bin_handler =
{
  NULL,                /* init */
  my_strnncoll_utf16_bin,
  my_strnncollsp_utf16_bin,
  my_strnxfrm_unicode_full_bin,
  my_strnxfrmlen_unicode_full_bin,
  my_like_range_generic,
  my_wildcmp_utf16_bin,
  my_strcasecmp_mb2_or_mb4,
  my_instr_mb,
  my_hash_sort_utf16_bin,
  my_propagate_simple
};


MY_CHARSET_HANDLER my_charset_utf16_handler=
{
  NULL,                /* init         */
  my_ismbchar_utf16,   /* ismbchar     */
  my_mbcharlen_utf16,  /* mbcharlen    */
  my_numchars_utf16,
  my_charpos_utf16,
  my_well_formed_len_utf16,
  my_lengthsp_mb2,
  my_numcells_mb,
  my_utf16_uni,        /* mb_wc        */
  my_uni_utf16,        /* wc_mb        */
  my_mb_ctype_mb,
  my_caseup_str_mb2_or_mb4,
  my_casedn_str_mb2_or_mb4,
  my_caseup_utf16,
  my_casedn_utf16,
  my_snprintf_mb2,
  my_l10tostr_mb2_or_mb4,
  my_ll10tostr_mb2_or_mb4,
  my_fill_mb2,
  my_strntol_mb2_or_mb4,
  my_strntoul_mb2_or_mb4,
  my_strntoll_mb2_or_mb4,
  my_strntoull_mb2_or_mb4,
  my_strntod_mb2_or_mb4,
  my_strtoll10_mb2,
  my_strntoull10rnd_mb2_or_mb4,
  my_scan_mb2
};


struct charset_info_st my_charset_utf16_general_ci=
{
  54,0,0,              /* number       */
  MY_CS_COMPILED|MY_CS_PRIMARY|MY_CS_STRNXFRM|MY_CS_UNICODE|MY_CS_NONASCII,
  "utf16",             /* cs name    */
  "utf16_general_ci",  /* name         */
  "UTF-16 Unicode",    /* comment      */
  NULL,                /* tailoring    */
  NULL,                /* ctype        */
  NULL,                /* to_lower     */
  NULL,                /* to_upper     */
  NULL,                /* sort_order   */
  NULL,                /* contractions */
  NULL,                /* sort_order_big*/
  NULL,                /* tab_to_uni   */
  NULL,                /* tab_from_uni */
  my_unicase_default,  /* caseinfo     */
  NULL,                /* state_map    */
  NULL,                /* ident_map    */
  1,                   /* strxfrm_multiply */
  1,                   /* caseup_multiply  */
  1,                   /* casedn_multiply  */
  2,                   /* mbminlen     */
  4,                   /* mbmaxlen     */
  0,                   /* min_sort_char */
  0xFFFF,              /* max_sort_char */
  ' ',                 /* pad char      */
  0,                   /* escape_with_backslash_is_dangerous */
  &my_charset_utf16_handler,
  &my_collation_utf16_general_ci_handler
};


struct charset_info_st my_charset_utf16_bin=
{
  55,0,0,              /* number       */
  MY_CS_COMPILED|MY_CS_BINSORT|MY_CS_UNICODE|MY_CS_NONASCII,
  "utf16",             /* cs name      */
  "utf16_bin",         /* name         */
  "UTF-16 Unicode",    /* comment      */
  NULL,                /* tailoring    */
  NULL,                /* ctype        */
  NULL,                /* to_lower     */
  NULL,                /* to_upper     */
  NULL,                /* sort_order   */
  NULL,                /* contractions */
  NULL,                /* sort_order_big*/
  NULL,                /* tab_to_uni   */
  NULL,                /* tab_from_uni */
  my_unicase_default,  /* caseinfo     */
  NULL,                /* state_map    */
  NULL,                /* ident_map    */
  1,                   /* strxfrm_multiply */
  1,                   /* caseup_multiply  */
  1,                   /* casedn_multiply  */
  2,                   /* mbminlen     */
  4,                   /* mbmaxlen     */
  0,                   /* min_sort_char */
  0xFFFF,              /* max_sort_char */
  ' ',                 /* pad char      */
  0,                   /* escape_with_backslash_is_dangerous */
  &my_charset_utf16_handler,
  &my_collation_utf16_bin_handler
};

#endif /* HAVE_CHARSET_utf16 */


#ifdef HAVE_CHARSET_utf32

static int
my_utf32_uni(CHARSET_INFO *cs __attribute__((unused)),
             my_wc_t *pwc, const uchar *s, const uchar *e)
{
  if (s + 4 > e)
    return MY_CS_TOOSMALL4;
  *pwc= (s[0] << 24) + (s[1] << 16) + (s[2] << 8) + (s[3]);
  return 4;
}


static int
my_uni_utf32(CHARSET_INFO *cs __attribute__((unused)),
             my_wc_t wc, uchar *s, uchar *e)
{
  if (s + 4 > e) 
    return MY_CS_TOOSMALL4;
  
  s[0]= (uchar) (wc >> 24);
  s[1]= (uchar) (wc >> 16) & 0xFF;
  s[2]= (uchar) (wc >> 8)  & 0xFF;
  s[3]= (uchar) wc & 0xFF;
  return 4;
}


static inline void
my_tolower_utf32(MY_UNICASE_INFO * const* uni_plane, my_wc_t *wc)
{
  int page= *wc >> 8;
  if (page < 256 && uni_plane[page])
    *wc= uni_plane[page][*wc & 0xFF].tolower;
}


static inline void
my_toupper_utf32(MY_UNICASE_INFO * const* uni_plane, my_wc_t *wc)
{
  int page= *wc >> 8;
  if (page < 256 && uni_plane[page])
    *wc= uni_plane[page][*wc & 0xFF].toupper;
}


static inline void
my_tosort_utf32(MY_UNICASE_INFO *const* uni_plane, my_wc_t *wc)
{
  int page= *wc >> 8;
  if (page < 256)
  {
    if (uni_plane[page])
      *wc= uni_plane[page][*wc & 0xFF].sort;
  }
  else
  {
    *wc= MY_CS_REPLACEMENT_CHARACTER;
  }
}


static size_t
my_caseup_utf32(CHARSET_INFO *cs, char *src, size_t srclen,
                char *dst __attribute__((unused)),
                size_t dstlen __attribute__((unused)))
{
  my_wc_t wc;
  int res;
  char *srcend= src + srclen;
  MY_UNICASE_INFO *const *uni_plane= cs->caseinfo;
  DBUG_ASSERT(src == dst && srclen == dstlen);
  
  while ((src < srcend) &&
         (res= my_utf32_uni(cs, &wc, (uchar *)src, (uchar*) srcend)) > 0)
  {
    my_toupper_utf32(uni_plane, &wc);
    if (res != my_uni_utf32(cs, wc, (uchar*) src, (uchar*) srcend))
      break;
    src+= res;
  }
  return srclen;
}


static inline void
my_hash_add(ulong *n1, ulong *n2, uint ch)
{
  n1[0]^= (((n1[0] & 63) + n2[0]) * (ch)) + (n1[0] << 8);
  n2[0]+= 3;
}


static void
my_hash_sort_utf32(CHARSET_INFO *cs, const uchar *s, size_t slen,
                   ulong *n1, ulong *n2)
{
  my_wc_t wc;
  int res;
  const uchar *e= s + slen;
  MY_UNICASE_INFO *const *uni_plane= cs->caseinfo;

  /* Skip trailing spaces */
  while (e > s + 3 && e[-1] == ' ' && !e[-2] && !e[-3] && !e[-4])
    e-= 4;

  while ((res= my_utf32_uni(cs, &wc, (uchar*) s, (uchar*) e)) > 0)
  {
    my_tosort_utf32(uni_plane, &wc);
    my_hash_add(n1, n2, (uint) (wc >> 24));
    my_hash_add(n1, n2, (uint) (wc >> 16) & 0xFF);
    my_hash_add(n1, n2, (uint) (wc >> 8)  & 0xFF);
    my_hash_add(n1, n2, (uint) (wc & 0xFF));
    s+= res;
  }
}


static size_t
my_casedn_utf32(CHARSET_INFO *cs, char *src, size_t srclen,
                char *dst __attribute__((unused)),
                size_t dstlen __attribute__((unused)))
{
  my_wc_t wc;
  int res;
  char *srcend= src + srclen;
  MY_UNICASE_INFO *const *uni_plane= cs->caseinfo;
  DBUG_ASSERT(src == dst && srclen == dstlen);

  while ((res= my_utf32_uni(cs, &wc, (uchar*) src, (uchar*) srcend)) > 0)
  {
    my_tolower_utf32(uni_plane,&wc);
    if (res != my_uni_utf32(cs, wc, (uchar*) src, (uchar*) srcend))
      break;
    src+= res;
  }
  return srclen;
}


static int
my_strnncoll_utf32(CHARSET_INFO *cs, 
                   const uchar *s, size_t slen, 
                   const uchar *t, size_t tlen,
                   my_bool t_is_prefix)
{
  my_wc_t UNINIT_VAR(s_wc),UNINIT_VAR(t_wc);
  const uchar *se= s + slen;
  const uchar *te= t + tlen;
  MY_UNICASE_INFO *const *uni_plane= cs->caseinfo;

  while (s < se && t < te)
  {
    int s_res= my_utf32_uni(cs, &s_wc, s, se);
    int t_res= my_utf32_uni(cs, &t_wc, t, te);
    
    if ( s_res <= 0 || t_res <= 0)
    {
      /* Incorrect string, compare by char value */
      return my_bincmp(s, se, t, te);
    }
    
    my_tosort_utf32(uni_plane, &s_wc);
    my_tosort_utf32(uni_plane, &t_wc);
    
    if (s_wc != t_wc)
    {
      return s_wc > t_wc ? 1 : -1;
    }
    
    s+= s_res;
    t+= t_res;
  }
  return (int) (t_is_prefix ? (t - te) : ((se - s) - (te - t)));
}


/**
  Compare strings, discarding end space

  If one string is shorter as the other, then we space extend the other
  so that the strings have equal length.

  This will ensure that the following things hold:

    "a"  == "a "
    "a\0" < "a"
    "a\0" < "a "

  @param  cs        Character set pinter.
  @param  a         First string to compare.
  @param  a_length  Length of 'a'.
  @param  b         Second string to compare.
  @param  b_length  Length of 'b'.

  IMPLEMENTATION

  @return Comparison result.
    @retval Negative number, if a less than b.
    @retval 0, if a is equal to b
    @retval Positive number, if a > b
*/


static int
my_strnncollsp_utf32(CHARSET_INFO *cs,
                     const uchar *s, size_t slen,
                     const uchar *t, size_t tlen,
                     my_bool diff_if_only_endspace_difference)
{
  int res;
  my_wc_t UNINIT_VAR(s_wc), UNINIT_VAR(t_wc);
  const uchar *se= s + slen, *te= t + tlen;
  MY_UNICASE_INFO *const *uni_plane= cs->caseinfo;

  DBUG_ASSERT((slen % 4) == 0);
  DBUG_ASSERT((tlen % 4) == 0);

#ifndef VARCHAR_WITH_DIFF_ENDSPACE_ARE_DIFFERENT_FOR_UNIQUE
  diff_if_only_endspace_difference= FALSE;
#endif

  while ( s < se && t < te )
  {
    int s_res= my_utf32_uni(cs, &s_wc, s, se);
    int t_res= my_utf32_uni(cs, &t_wc, t, te);

    if ( s_res <= 0 || t_res <= 0 )
    {
      /* Incorrect string, compare bytewise */
      return my_bincmp(s, se, t, te);
    }

    my_tosort_utf32(uni_plane, &s_wc);
    my_tosort_utf32(uni_plane, &t_wc);
    
    if ( s_wc != t_wc )
    {
      return s_wc > t_wc ? 1 : -1;
    }

    s+= s_res;
    t+= t_res;
  }

  slen= (size_t) (se - s);
  tlen= (size_t) (te - t);
  res= 0;

  if (slen != tlen)
  {
    int s_res, swap= 1;
    if (diff_if_only_endspace_difference)
      res= 1;                                   /* Assume 's' is bigger */
    if (slen < tlen)
    {
      slen= tlen;
      s= t;
      se= te;
      swap= -1;
      res= -res;
    }

    for ( ; s < se; s+= s_res)
    {
      if ((s_res= my_utf32_uni(cs, &s_wc, s, se)) < 0)
      {
        DBUG_ASSERT(0);
        return 0;
      }
      if (s_wc != ' ')
        return (s_wc < ' ') ? -swap : swap;
    }
  }
  return res;
}


static size_t
my_strnxfrmlen_utf32(CHARSET_INFO *cs __attribute__((unused)), size_t len)
{
  return len / 2;
}


static uint
my_ismbchar_utf32(CHARSET_INFO *cs __attribute__((unused)),
                  const char *b __attribute__((unused)),
                  const char *e __attribute__((unused)))
{
  return 4;
}


static uint
my_mbcharlen_utf32(CHARSET_INFO *cs  __attribute__((unused)) , 
                   uint c __attribute__((unused)))
{
  return 4;
}


static int
my_vsnprintf_utf32(char *dst, size_t n, const char* fmt, va_list ap)
{
  char *start= dst, *end= dst + n;
  DBUG_ASSERT((n % 4) == 0);
  for (; *fmt ; fmt++)
  {
    if (fmt[0] != '%')
    {
      if (dst >= end)                        /* End of buffer */
        break;
      
      *dst++= '\0';
      *dst++= '\0';
      *dst++= '\0';
      *dst++= *fmt;        /* Copy ordinary char */
      continue;
    }
    
    fmt++;
    
    /* Skip if max size is used (to be compatible with printf) */
    while ( (*fmt>='0' && *fmt<='9') || *fmt == '.' || *fmt == '-')
      fmt++;
    
    if (*fmt == 'l')
      fmt++;
    
    if (*fmt == 's')                                /* String parameter */
    {
      reg2 char *par= va_arg(ap, char *);
      size_t plen;
      size_t left_len= (size_t)(end - dst);
      if (!par) par= (char*)"(null)";
      plen= strlen(par);
      if (left_len <= plen*4)
        plen= left_len / 4 - 1;

      for ( ; plen ; plen--, dst+= 4, par++)
      {
        dst[0]= '\0';
        dst[1]= '\0';
        dst[2]= '\0';
        dst[3]= par[0];
      }
      continue;
    }
    else if (*fmt == 'd' || *fmt == 'u')        /* Integer parameter */
    {
      register int iarg;
      char nbuf[16];
      char *pbuf= nbuf;
      
      if ((size_t) (end - dst) < 64)
        break;
      iarg= va_arg(ap, int);
      if (*fmt == 'd')
        int10_to_str((long) iarg, nbuf, -10);
      else
        int10_to_str((long) (uint) iarg,nbuf,10);

      for (; pbuf[0]; pbuf++)
      {
        *dst++= '\0';
        *dst++= '\0';
        *dst++= '\0';
        *dst++= *pbuf;
      }
      continue;
    }
    
    /* We come here on '%%', unknown code or too long parameter */
    if (dst == end)
      break;
    *dst++= '\0';
    *dst++= '\0';
    *dst++= '\0';
    *dst++= '%';    /* % used as % or unknown code */
  }
  
  DBUG_ASSERT(dst < end);
  *dst++= '\0';
  *dst++= '\0';
  *dst++= '\0';
  *dst++= '\0';     /* End of errmessage */
  return (size_t) (dst - start - 4);
}


static size_t
my_snprintf_utf32(CHARSET_INFO *cs __attribute__((unused)),
                  char* to, size_t n, const char* fmt, ...)
{
  va_list args;
  va_start(args,fmt);
  return my_vsnprintf_utf32(to, n, fmt, args);
}


static longlong
my_strtoll10_utf32(CHARSET_INFO *cs __attribute__((unused)),
                   const char *nptr, char **endptr, int *error)
{
  const char *s, *end, *start, *n_end, *true_end;
  uchar c;
  unsigned long i, j, k;
  ulonglong li;
  int negative;
  ulong cutoff, cutoff2, cutoff3;

  s= nptr;
  /* If fixed length string */
  if (endptr)
  {
    /* Make sure string length is even */
    end= s + ((*endptr - s) / 4) * 4;
    while (s < end && !s[0] && !s[1] && !s[2] &&
           (s[3] == ' ' || s[3] == '\t'))
      s+= 4;
    if (s == end)
      goto no_conv;
  }
  else
  {
     /* We don't support null terminated strings in UCS2 */
     goto no_conv;
  }

  /* Check for a sign. */
  negative= 0;
  if (!s[0] && !s[1] && !s[2] && s[3] == '-')
  {
    *error= -1;                                        /* Mark as negative number */
    negative= 1;
    s+= 4;
    if (s == end)
      goto no_conv;
    cutoff=  MAX_NEGATIVE_NUMBER / LFACTOR2;
    cutoff2= (MAX_NEGATIVE_NUMBER % LFACTOR2) / 100;
    cutoff3=  MAX_NEGATIVE_NUMBER % 100;
  }
  else
  {
    *error= 0;
    if (!s[0] && !s[1] && !s[2] && s[3] == '+')
    {
      s+= 4;
      if (s == end)
        goto no_conv;
    }
    cutoff=  ULONGLONG_MAX / LFACTOR2;
    cutoff2= ULONGLONG_MAX % LFACTOR2 / 100;
    cutoff3=  ULONGLONG_MAX % 100;
  }

  /* Handle case where we have a lot of pre-zero */
  if (!s[0] && !s[1] && !s[2] && s[3] == '0')
  {
    i= 0;
    do
    {
      s+= 4;
      if (s == end)
        goto end_i;                                /* Return 0 */
    }
    while (!s[0] && !s[1] && !s[2] && s[3] == '0');
    n_end= s + 4 * INIT_CNT;
  }
  else
  {
    /* Read first digit to check that it's a valid number */
    if (s[0] || s[1] || s[2] || (c= (s[3]-'0')) > 9)
      goto no_conv;
    i= c;
    s+= 4;
    n_end= s + 4 * (INIT_CNT-1);
  }

  /* Handle first 9 digits and store them in i */
  if (n_end > end)
    n_end= end;
  for (; s != n_end ; s+= 4)
  {
    if (s[0] || s[1] || s[2] || (c= (s[3] - '0')) > 9)
      goto end_i;
    i= i * 10 + c;
  }
  if (s == end)
    goto end_i;

  /* Handle next 9 digits and store them in j */
  j= 0;
  start= s;                                /* Used to know how much to shift i */
  n_end= true_end= s + 4 * INIT_CNT;
  if (n_end > end)
    n_end= end;
  do
  {
    if (s[0] || s[1] || s[2] || (c= (s[3] - '0')) > 9)
      goto end_i_and_j;
    j= j * 10 + c;
    s+= 4;
  } while (s != n_end);
  if (s == end)
  {
    if (s != true_end)
      goto end_i_and_j;
    goto end3;
  }
  if (s[0] || s[1] || s[2] || (c= (s[3] - '0')) > 9)
    goto end3;

  /* Handle the next 1 or 2 digits and store them in k */
  k=c;
  s+= 4;
  if (s == end || s[0] || s[1] || s[2] || (c= (s[3]-'0')) > 9)
    goto end4;
  k= k * 10 + c;
  s+= 2;
  *endptr= (char*) s;

  /* number string should have ended here */
  if (s != end && !s[0] && !s[1] && !s[2] && (c= (s[3] - '0')) <= 9)
    goto overflow;

  /* Check that we didn't get an overflow with the last digit */
  if (i > cutoff || (i == cutoff && ((j > cutoff2 || j == cutoff2) &&
                                     k > cutoff3)))
    goto overflow;
  li= i * LFACTOR2+ (ulonglong) j * 100 + k;
  return (longlong) li;

overflow:                                        /* *endptr is set here */
  *error= MY_ERRNO_ERANGE;
  return negative ? LONGLONG_MIN : (longlong) ULONGLONG_MAX;

end_i:
  *endptr= (char*) s;
  return (negative ? ((longlong) -(long) i) : (longlong) i);

end_i_and_j:
  li= (ulonglong) i * lfactor[(size_t) (s-start) / 4] + j;
  *endptr= (char*) s;
  return (negative ? -((longlong) li) : (longlong) li);

end3:
  li= (ulonglong) i*LFACTOR+ (ulonglong) j;
  *endptr= (char*) s;
  return (negative ? -((longlong) li) : (longlong) li);

end4:
  li= (ulonglong) i*LFACTOR1+ (ulonglong) j * 10 + k;
  *endptr= (char*) s;
  if (negative)
  {
   if (li > MAX_NEGATIVE_NUMBER)
     goto overflow;
   return -((longlong) li);
  }
  return (longlong) li;

no_conv:
  /* There was no number to convert.  */
  *error= MY_ERRNO_EDOM;
  *endptr= (char *) nptr;
  return 0;
}


static size_t
my_numchars_utf32(CHARSET_INFO *cs __attribute__((unused)),
                  const char *b, const char *e)
{
  return (size_t) (e - b) / 4;
}


static size_t
my_charpos_utf32(CHARSET_INFO *cs __attribute__((unused)),
                 const char *b, const char *e, size_t pos)
{
  size_t string_length= (size_t) (e - b);
  return pos * 4 > string_length ? string_length + 4 : pos * 4;
}


static size_t
my_well_formed_len_utf32(CHARSET_INFO *cs __attribute__((unused)),
                         const char *b, const char *e,
                         size_t nchars, int *error)
{
  /* Ensure string length is divisible by 4 */
  const char *b0= b;
  size_t length= e - b;
  DBUG_ASSERT((length % 4) == 0);
  *error= 0;
  nchars*= 4;
  if (length > nchars)
  {
    length= nchars;
    e= b + nchars;
  }
  for (; b < e; b+= 4)
  {
    /* Don't accept characters greater than U+10FFFF */
    if (b[0] || (uchar) b[1] > 0x10)
    {
      *error= 1;
      return b - b0;
    }
  }
  return length;
}


static
void my_fill_utf32(CHARSET_INFO *cs,
                   char *s, size_t slen, int fill)
{
  char buf[10];
<<<<<<< HEAD
  uint __attribute__((unused)) buflen;
=======
#ifndef DBUG_OFF
  uint buflen;
#endif
>>>>>>> b45c551e
  char *e= s + slen;
  
  DBUG_ASSERT((slen % 4) == 0);

#ifndef DBUG_OFF
  buflen=
#endif
    cs->cset->wc_mb(cs, (my_wc_t) fill, (uchar*) buf,
                    (uchar*) buf + sizeof(buf));
  DBUG_ASSERT(buflen == 4);
  while (s < e)
  {
    memcpy(s, buf, 4);
    s+= 4;
  }
}


static size_t
my_lengthsp_utf32(CHARSET_INFO *cs __attribute__((unused)),
                  const char *ptr, size_t length)
{
  const char *end= ptr + length;
  DBUG_ASSERT((length % 4) == 0);
  while (end > ptr + 3 && end[-1] == ' ' && !end[-2] && !end[-3] && !end[-4])
    end-= 4;
  return (size_t) (end - ptr);
}


static int
my_wildcmp_utf32_ci(CHARSET_INFO *cs,
                    const char *str, const char *str_end,
                    const char *wildstr, const char *wildend,
                    int escape, int w_one, int w_many)
{
  MY_UNICASE_INFO *const *uni_plane= cs->caseinfo;
  return my_wildcmp_unicode(cs, str, str_end, wildstr, wildend,
                            escape, w_one, w_many, uni_plane); 
}


static int
my_wildcmp_utf32_bin(CHARSET_INFO *cs,
                     const char *str,const char *str_end,
                     const char *wildstr,const char *wildend,
                     int escape, int w_one, int w_many)
{
  return my_wildcmp_unicode(cs, str, str_end, wildstr, wildend,
                            escape, w_one, w_many, NULL); 
}


static int
my_strnncoll_utf32_bin(CHARSET_INFO *cs, 
                       const uchar *s, size_t slen,
                       const uchar *t, size_t tlen,
                       my_bool t_is_prefix)
{
  my_wc_t UNINIT_VAR(s_wc), UNINIT_VAR(t_wc);
  const uchar *se= s + slen;
  const uchar *te= t + tlen;

  while (s < se && t < te)
  {
    int s_res= my_utf32_uni(cs, &s_wc, s, se);
    int t_res= my_utf32_uni(cs, &t_wc, t, te);
    
    if (s_res <= 0 || t_res <= 0)
    {
      /* Incorrect string, compare by char value */
      return my_bincmp(s, se, t, te);
    }
    if (s_wc != t_wc)
    {
      return  s_wc > t_wc ? 1 : -1;
    }
    
    s+= s_res;
    t+= t_res;
  }
  return (int) (t_is_prefix ? (t-te) : ((se - s) - (te - t)));
}


static inline my_wc_t
my_utf32_get(const uchar *s)
{
  return
    ((my_wc_t) s[0] << 24) +
    ((my_wc_t) s[1] << 16) +
    ((my_wc_t) s[2] << 8) +
    s[3];
}


static int
my_strnncollsp_utf32_bin(CHARSET_INFO *cs __attribute__((unused)), 
                         const uchar *s, size_t slen, 
                         const uchar *t, size_t tlen,
                         my_bool diff_if_only_endspace_difference
                         __attribute__((unused)))
{
  const uchar *se, *te;
  size_t minlen;

  DBUG_ASSERT((slen % 4) == 0);
  DBUG_ASSERT((tlen % 4) == 0);

  se= s + slen;
  te= t + tlen;

  for (minlen= min(slen, tlen); minlen; minlen-= 4)
  {
    my_wc_t s_wc= my_utf32_get(s);
    my_wc_t t_wc= my_utf32_get(t);
    if (s_wc != t_wc)
      return  s_wc > t_wc ? 1 : -1;

    s+= 4;
    t+= 4;
  }

  if (slen != tlen)
  {
    int swap= 1;
    if (slen < tlen)
    {
      s= t;
      se= te;
      swap= -1;
    }

    for ( ; s < se ; s+= 4)
    {
      my_wc_t s_wc= my_utf32_get(s);
      if (s_wc != ' ')
        return (s_wc < ' ') ? -swap : swap;
    }
  }
  return 0;
}


static size_t
my_scan_utf32(CHARSET_INFO *cs,
              const char *str, const char *end, int sequence_type)
{
  const char *str0= str;
  
  switch (sequence_type)
  {
  case MY_SEQ_SPACES:
    for ( ; str < end; )
    {
      my_wc_t wc;
      int res= my_utf32_uni(cs, &wc, (uchar*) str, (uchar*) end);
      if (res < 0 || wc != ' ')
        break;
      str+= res;
    }
    return (size_t) (str - str0);
  default:
    return 0;
  }
}


static MY_COLLATION_HANDLER my_collation_utf32_general_ci_handler =
{
  NULL, /* init */
  my_strnncoll_utf32,
  my_strnncollsp_utf32,
  my_strnxfrm_unicode,
  my_strnxfrmlen_utf32,
  my_like_range_generic,
  my_wildcmp_utf32_ci,
  my_strcasecmp_mb2_or_mb4,
  my_instr_mb,
  my_hash_sort_utf32,
  my_propagate_simple
};


static MY_COLLATION_HANDLER my_collation_utf32_bin_handler =
{
  NULL, /* init */
  my_strnncoll_utf32_bin,
  my_strnncollsp_utf32_bin,
  my_strnxfrm_unicode_full_bin,
  my_strnxfrmlen_unicode_full_bin,
  my_like_range_generic,
  my_wildcmp_utf32_bin,
  my_strcasecmp_mb2_or_mb4,
  my_instr_mb,
  my_hash_sort_utf32,
  my_propagate_simple
};


MY_CHARSET_HANDLER my_charset_utf32_handler=
{
  NULL, /* init */
  my_ismbchar_utf32,
  my_mbcharlen_utf32,
  my_numchars_utf32,
  my_charpos_utf32,
  my_well_formed_len_utf32,
  my_lengthsp_utf32,
  my_numcells_mb,
  my_utf32_uni,
  my_uni_utf32,
  my_mb_ctype_mb,
  my_caseup_str_mb2_or_mb4,
  my_casedn_str_mb2_or_mb4,
  my_caseup_utf32,
  my_casedn_utf32,
  my_snprintf_utf32,
  my_l10tostr_mb2_or_mb4,
  my_ll10tostr_mb2_or_mb4,
  my_fill_utf32,
  my_strntol_mb2_or_mb4,
  my_strntoul_mb2_or_mb4,
  my_strntoll_mb2_or_mb4,
  my_strntoull_mb2_or_mb4,
  my_strntod_mb2_or_mb4,
  my_strtoll10_utf32,
  my_strntoull10rnd_mb2_or_mb4,
  my_scan_utf32
};


struct charset_info_st my_charset_utf32_general_ci=
{
  60,0,0,              /* number       */
  MY_CS_COMPILED|MY_CS_PRIMARY|MY_CS_STRNXFRM|MY_CS_UNICODE|MY_CS_NONASCII,
  "utf32",             /* cs name    */
  "utf32_general_ci",  /* name         */
  "UTF-32 Unicode",    /* comment      */
  NULL,                /* tailoring    */
  NULL,                /* ctype        */
  NULL,                /* to_lower     */
  NULL,                /* to_upper     */
  NULL,                /* sort_order   */
  NULL,                /* contractions */
  NULL,                /* sort_order_big*/
  NULL,                /* tab_to_uni   */
  NULL,                /* tab_from_uni */
  my_unicase_default,  /* caseinfo     */
  NULL,                /* state_map    */
  NULL,                /* ident_map    */
  1,                   /* strxfrm_multiply */
  1,                   /* caseup_multiply  */
  1,                   /* casedn_multiply  */
  4,                   /* mbminlen     */
  4,                   /* mbmaxlen     */
  0,                   /* min_sort_char */
  0xFFFF,              /* max_sort_char */
  ' ',                 /* pad char      */
  0,                   /* escape_with_backslash_is_dangerous */
  &my_charset_utf32_handler,
  &my_collation_utf32_general_ci_handler
};


struct charset_info_st my_charset_utf32_bin=
{
  61,0,0,              /* number       */
  MY_CS_COMPILED|MY_CS_BINSORT|MY_CS_UNICODE|MY_CS_NONASCII,
  "utf32",             /* cs name    */
  "utf32_bin",         /* name         */
  "UTF-32 Unicode",    /* comment      */
  NULL,                /* tailoring    */
  NULL,                /* ctype        */
  NULL,                /* to_lower     */
  NULL,                /* to_upper     */
  NULL,                /* sort_order   */
  NULL,                /* contractions */
  NULL,                /* sort_order_big*/
  NULL,                /* tab_to_uni   */
  NULL,                /* tab_from_uni */
  my_unicase_default,  /* caseinfo     */
  NULL,                /* state_map    */
  NULL,                /* ident_map    */
  1,                   /* strxfrm_multiply */
  1,                   /* caseup_multiply  */
  1,                   /* casedn_multiply  */
  4,                   /* mbminlen     */
  4,                   /* mbmaxlen     */
  0,                   /* min_sort_char */
  0xFFFF,              /* max_sort_char */
  ' ',                 /* pad char      */
  0,                   /* escape_with_backslash_is_dangerous */
  &my_charset_utf32_handler,
  &my_collation_utf32_bin_handler
};


#endif /* HAVE_CHARSET_utf32 */


#ifdef HAVE_CHARSET_ucs2

static const uchar ctype_ucs2[] = {
    0,
   32, 32, 32, 32, 32, 32, 32, 32, 32, 40, 40, 40, 40, 40, 32, 32,
   32, 32, 32, 32, 32, 32, 32, 32, 32, 32, 32, 32, 32, 32, 32, 32,
   72, 16, 16, 16, 16, 16, 16, 16, 16, 16, 16, 16, 16, 16, 16, 16,
  132,132,132,132,132,132,132,132,132,132, 16, 16, 16, 16, 16, 16,
   16,129,129,129,129,129,129,  1,  1,  1,  1,  1,  1,  1,  1,  1,
    1,  1,  1,  1,  1,  1,  1,  1,  1,  1,  1, 16, 16, 16, 16, 16,
   16,130,130,130,130,130,130,  2,  2,  2,  2,  2,  2,  2,  2,  2,
    2,  2,  2,  2,  2,  2,  2,  2,  2,  2,  2, 16, 16, 16, 16, 32,
    0,  0,  0,  0,  0,  0,  0,  0,  0,  0,  0,  0,  0,  0,  0,  0,
    0,  0,  0,  0,  0,  0,  0,  0,  0,  0,  0,  0,  0,  0,  0,  0,
    0,  0,  0,  0,  0,  0,  0,  0,  0,  0,  0,  0,  0,  0,  0,  0,
    0,  0,  0,  0,  0,  0,  0,  0,  0,  0,  0,  0,  0,  0,  0,  0,
    0,  0,  0,  0,  0,  0,  0,  0,  0,  0,  0,  0,  0,  0,  0,  0,
    0,  0,  0,  0,  0,  0,  0,  0,  0,  0,  0,  0,  0,  0,  0,  0,
    0,  0,  0,  0,  0,  0,  0,  0,  0,  0,  0,  0,  0,  0,  0,  0,
    0,  0,  0,  0,  0,  0,  0,  0,  0,  0,  0,  0,  0,  0,  0,  0
};

static const uchar to_lower_ucs2[] = {
    0,  1,  2,  3,  4,  5,  6,  7,  8,  9, 10, 11, 12, 13, 14, 15,
   16, 17, 18, 19, 20, 21, 22, 23, 24, 25, 26, 27, 28, 29, 30, 31,
   32, 33, 34, 35, 36, 37, 38, 39, 40, 41, 42, 43, 44, 45, 46, 47,
   48, 49, 50, 51, 52, 53, 54, 55, 56, 57, 58, 59, 60, 61, 62, 63,
   64, 97, 98, 99,100,101,102,103,104,105,106,107,108,109,110,111,
  112,113,114,115,116,117,118,119,120,121,122, 91, 92, 93, 94, 95,
   96, 97, 98, 99,100,101,102,103,104,105,106,107,108,109,110,111,
  112,113,114,115,116,117,118,119,120,121,122,123,124,125,126,127,
  128,129,130,131,132,133,134,135,136,137,138,139,140,141,142,143,
  144,145,146,147,148,149,150,151,152,153,154,155,156,157,158,159,
  160,161,162,163,164,165,166,167,168,169,170,171,172,173,174,175,
  176,177,178,179,180,181,182,183,184,185,186,187,188,189,190,191,
  192,193,194,195,196,197,198,199,200,201,202,203,204,205,206,207,
  208,209,210,211,212,213,214,215,216,217,218,219,220,221,222,223,
  224,225,226,227,228,229,230,231,232,233,234,235,236,237,238,239,
  240,241,242,243,244,245,246,247,248,249,250,251,252,253,254,255
};

static const uchar to_upper_ucs2[] = {
    0,  1,  2,  3,  4,  5,  6,  7,  8,  9, 10, 11, 12, 13, 14, 15,
   16, 17, 18, 19, 20, 21, 22, 23, 24, 25, 26, 27, 28, 29, 30, 31,
   32, 33, 34, 35, 36, 37, 38, 39, 40, 41, 42, 43, 44, 45, 46, 47,
   48, 49, 50, 51, 52, 53, 54, 55, 56, 57, 58, 59, 60, 61, 62, 63,
   64, 65, 66, 67, 68, 69, 70, 71, 72, 73, 74, 75, 76, 77, 78, 79,
   80, 81, 82, 83, 84, 85, 86, 87, 88, 89, 90, 91, 92, 93, 94, 95,
   96, 65, 66, 67, 68, 69, 70, 71, 72, 73, 74, 75, 76, 77, 78, 79,
   80, 81, 82, 83, 84, 85, 86, 87, 88, 89, 90,123,124,125,126,127,
  128,129,130,131,132,133,134,135,136,137,138,139,140,141,142,143,
  144,145,146,147,148,149,150,151,152,153,154,155,156,157,158,159,
  160,161,162,163,164,165,166,167,168,169,170,171,172,173,174,175,
  176,177,178,179,180,181,182,183,184,185,186,187,188,189,190,191,
  192,193,194,195,196,197,198,199,200,201,202,203,204,205,206,207,
  208,209,210,211,212,213,214,215,216,217,218,219,220,221,222,223,
  224,225,226,227,228,229,230,231,232,233,234,235,236,237,238,239,
  240,241,242,243,244,245,246,247,248,249,250,251,252,253,254,255
};


static int my_ucs2_uni(CHARSET_INFO *cs __attribute__((unused)),
		       my_wc_t * pwc, const uchar *s, const uchar *e)
{
  if (s+2 > e) /* Need 2 characters */
    return MY_CS_TOOSMALL2;
  
  *pwc= ((uchar)s[0]) * 256  + ((uchar)s[1]);
  return 2;
}

static int my_uni_ucs2(CHARSET_INFO *cs __attribute__((unused)) ,
		       my_wc_t wc, uchar *r, uchar *e)
{
  if ( r+2 > e ) 
    return MY_CS_TOOSMALL2;

  if (wc > 0xFFFF) /* UCS2 does not support characters outside BMP */
    return MY_CS_ILUNI;

  r[0]= (uchar) (wc >> 8);
  r[1]= (uchar) (wc & 0xFF);
  return 2;
}


static size_t my_caseup_ucs2(CHARSET_INFO *cs, char *src, size_t srclen,
                           char *dst __attribute__((unused)),
                           size_t dstlen __attribute__((unused)))
{
  my_wc_t wc;
  int res;
  char *srcend= src + srclen;
  MY_UNICASE_INFO *const *uni_plane= cs->caseinfo;
  DBUG_ASSERT(src == dst && srclen == dstlen);
  
  while ((src < srcend) &&
         (res= my_ucs2_uni(cs, &wc, (uchar *)src, (uchar*) srcend)) > 0)
  {
    int plane= (wc>>8) & 0xFF;
    wc= uni_plane[plane] ? uni_plane[plane][wc & 0xFF].toupper : wc;
    if (res != my_uni_ucs2(cs, wc, (uchar*) src, (uchar*) srcend))
      break;
    src+= res;
  }
  return srclen;
}


static void my_hash_sort_ucs2(CHARSET_INFO *cs, const uchar *s, size_t slen,
			      ulong *n1, ulong *n2)
{
  my_wc_t wc;
  int res;
  const uchar *e=s+slen;
  MY_UNICASE_INFO *const *uni_plane= cs->caseinfo;

  while (e > s+1 && e[-1] == ' ' && e[-2] == '\0')
    e-= 2;

  while ((s < e) && (res=my_ucs2_uni(cs,&wc, (uchar *)s, (uchar*)e)) >0)
  {
    int plane = (wc>>8) & 0xFF;
    wc = uni_plane[plane] ? uni_plane[plane][wc & 0xFF].sort : wc;
    n1[0]^= (((n1[0] & 63)+n2[0])*(wc & 0xFF))+ (n1[0] << 8);
    n2[0]+=3;
    n1[0]^= (((n1[0] & 63)+n2[0])*(wc >> 8))+ (n1[0] << 8);
    n2[0]+=3;
    s+=res;
  }
}


static size_t my_casedn_ucs2(CHARSET_INFO *cs, char *src, size_t srclen,
                           char *dst __attribute__((unused)),
                           size_t dstlen __attribute__((unused)))
{
  my_wc_t wc;
  int res;
  char *srcend= src + srclen;
  MY_UNICASE_INFO *const *uni_plane= cs->caseinfo;
  DBUG_ASSERT(src == dst && srclen == dstlen);

  while ((src < srcend) &&
         (res= my_ucs2_uni(cs, &wc, (uchar*) src, (uchar*) srcend)) > 0)
  {
    int plane= (wc>>8) & 0xFF;
    wc= uni_plane[plane] ? uni_plane[plane][wc & 0xFF].tolower : wc;
    if (res != my_uni_ucs2(cs, wc, (uchar*) src, (uchar*) srcend))
      break;
    src+= res;
  }
  return srclen;
}


static int my_strnncoll_ucs2(CHARSET_INFO *cs, 
			     const uchar *s, size_t slen, 
                             const uchar *t, size_t tlen,
                             my_bool t_is_prefix)
{
  int s_res,t_res;
  my_wc_t UNINIT_VAR(s_wc),UNINIT_VAR(t_wc);
  const uchar *se=s+slen;
  const uchar *te=t+tlen;
  MY_UNICASE_INFO *const *uni_plane= cs->caseinfo;

  while ( s < se && t < te )
  {
    int plane;
    s_res=my_ucs2_uni(cs,&s_wc, s, se);
    t_res=my_ucs2_uni(cs,&t_wc, t, te);
    
    if ( s_res <= 0 || t_res <= 0 )
    {
      /* Incorrect string, compare by char value */
      return ((int)s[0]-(int)t[0]); 
    }
    
    plane=(s_wc>>8) & 0xFF;
    s_wc = uni_plane[plane] ? uni_plane[plane][s_wc & 0xFF].sort : s_wc;
    plane=(t_wc>>8) & 0xFF;
    t_wc = uni_plane[plane] ? uni_plane[plane][t_wc & 0xFF].sort : t_wc;
    if ( s_wc != t_wc )
    {
      return  s_wc > t_wc ? 1 : -1;
    }
    
    s+=s_res;
    t+=t_res;
  }
  return (int) (t_is_prefix ? t-te : ((se-s) - (te-t)));
}

/*
  Compare strings, discarding end space

  SYNOPSIS
    my_strnncollsp_ucs2()
    cs                  character set handler
    a                   First string to compare
    a_length            Length of 'a'
    b                   Second string to compare
    b_length            Length of 'b'

  IMPLEMENTATION
    If one string is shorter as the other, then we space extend the other
    so that the strings have equal length.

    This will ensure that the following things hold:

    "a"  == "a "
    "a\0" < "a"
    "a\0" < "a "

  RETURN
    < 0  a <  b
    = 0  a == b
    > 0  a > b
*/

static int my_strnncollsp_ucs2(CHARSET_INFO *cs __attribute__((unused)),
                               const uchar *s, size_t slen,
                               const uchar *t, size_t tlen,
                               my_bool diff_if_only_endspace_difference
			       __attribute__((unused)))
{
  const uchar *se, *te;
  size_t minlen;
  MY_UNICASE_INFO *const *uni_plane= cs->caseinfo;

  /* extra safety to make sure the lengths are even numbers */
  slen&= ~1;
  tlen&= ~1;

  se= s + slen;
  te= t + tlen;

  for (minlen= min(slen, tlen); minlen; minlen-= 2)
  {
    int s_wc = uni_plane[s[0]] ? (int) uni_plane[s[0]][s[1]].sort :
                                 (((int) s[0]) << 8) + (int) s[1];

    int t_wc = uni_plane[t[0]] ? (int) uni_plane[t[0]][t[1]].sort : 
                                 (((int) t[0]) << 8) + (int) t[1];
    if ( s_wc != t_wc )
      return  s_wc > t_wc ? 1 : -1;

    s+= 2;
    t+= 2;
  }

  if (slen != tlen)
  {
    int swap= 1;
    if (slen < tlen)
    {
      s= t;
      se= te;
      swap= -1;
    }

    for ( ; s < se ; s+= 2)
    {
      if (s[0] || s[1] != ' ')
        return (s[0] == 0 && s[1] < ' ') ? -swap : swap;
    }
  }
  return 0;
}


static uint my_ismbchar_ucs2(CHARSET_INFO *cs __attribute__((unused)),
                             const char *b __attribute__((unused)),
                             const char *e __attribute__((unused)))
{
  return 2;
}


static uint my_mbcharlen_ucs2(CHARSET_INFO *cs  __attribute__((unused)) , 
                              uint c __attribute__((unused)))
{
  return 2;
}


static
size_t my_numchars_ucs2(CHARSET_INFO *cs __attribute__((unused)),
                        const char *b, const char *e)
{
  return (size_t) (e-b)/2;
}


static
size_t my_charpos_ucs2(CHARSET_INFO *cs __attribute__((unused)),
                       const char *b  __attribute__((unused)),
                       const char *e  __attribute__((unused)),
                       size_t pos)
{
  size_t string_length= (size_t) (e - b);
  return pos > string_length ? string_length + 2 : pos * 2;
}


static
size_t my_well_formed_len_ucs2(CHARSET_INFO *cs __attribute__((unused)),
                               const char *b, const char *e,
                               size_t nchars, int *error)
{
  /* Ensure string length is dividable with 2 */
  size_t nbytes= ((size_t) (e-b)) & ~(size_t) 1;
  *error= 0;
  nchars*= 2;
  return min(nbytes, nchars);
}


static
int my_wildcmp_ucs2_ci(CHARSET_INFO *cs,
		    const char *str,const char *str_end,
		    const char *wildstr,const char *wildend,
		    int escape, int w_one, int w_many)
{
  MY_UNICASE_INFO *const *uni_plane= cs->caseinfo;
  return my_wildcmp_unicode(cs,str,str_end,wildstr,wildend,
                            escape,w_one,w_many,uni_plane); 
}


static
int my_wildcmp_ucs2_bin(CHARSET_INFO *cs,
		    const char *str,const char *str_end,
		    const char *wildstr,const char *wildend,
		    int escape, int w_one, int w_many)
{
  return my_wildcmp_unicode(cs,str,str_end,wildstr,wildend,
                            escape,w_one,w_many,NULL); 
}


static
int my_strnncoll_ucs2_bin(CHARSET_INFO *cs, 
                          const uchar *s, size_t slen,
                          const uchar *t, size_t tlen,
                          my_bool t_is_prefix)
{
  int s_res,t_res;
  my_wc_t UNINIT_VAR(s_wc),UNINIT_VAR(t_wc);
  const uchar *se=s+slen;
  const uchar *te=t+tlen;

  while ( s < se && t < te )
  {
    s_res=my_ucs2_uni(cs,&s_wc, s, se);
    t_res=my_ucs2_uni(cs,&t_wc, t, te);
    
    if ( s_res <= 0 || t_res <= 0 )
    {
      /* Incorrect string, compare by char value */
      return ((int)s[0]-(int)t[0]); 
    }
    if ( s_wc != t_wc )
    {
      return  s_wc > t_wc ? 1 : -1;
    }
    
    s+=s_res;
    t+=t_res;
  }
  return (int) (t_is_prefix ? t-te : ((se-s) - (te-t)));
}

static int my_strnncollsp_ucs2_bin(CHARSET_INFO *cs __attribute__((unused)), 
                                   const uchar *s, size_t slen, 
                                   const uchar *t, size_t tlen,
                                   my_bool diff_if_only_endspace_difference
                                   __attribute__((unused)))
{
  const uchar *se, *te;
  size_t minlen;

  /* extra safety to make sure the lengths are even numbers */
  slen= (slen >> 1) << 1;
  tlen= (tlen >> 1) << 1;

  se= s + slen;
  te= t + tlen;

  for (minlen= min(slen, tlen); minlen; minlen-= 2)
  {
    int s_wc= s[0] * 256 + s[1];
    int t_wc= t[0] * 256 + t[1];
    if ( s_wc != t_wc )
      return  s_wc > t_wc ? 1 : -1;

    s+= 2;
    t+= 2;
  }

  if (slen != tlen)
  {
    int swap= 1;
    if (slen < tlen)
    {
      s= t;
      se= te;
      swap= -1;
    }

    for ( ; s < se ; s+= 2)
    {
      if (s[0] || s[1] != ' ')
        return (s[0] == 0 && s[1] < ' ') ? -swap : swap;
    }
  }
  return 0;
}


static
void my_hash_sort_ucs2_bin(CHARSET_INFO *cs __attribute__((unused)),
			   const uchar *key, size_t len,ulong *nr1, ulong *nr2)
{
  const uchar *pos = key;
  
  key+= len;

  while (key > pos+1 && key[-1] == ' ' && key[-2] == '\0')
    key-= 2;

  for (; pos < (uchar*) key ; pos++)
  {
    nr1[0]^=(ulong) ((((uint) nr1[0] & 63)+nr2[0]) * 
	     ((uint)*pos)) + (nr1[0] << 8);
    nr2[0]+=3;
  }
}


static MY_COLLATION_HANDLER my_collation_ucs2_general_ci_handler =
{
    NULL,		/* init */
    my_strnncoll_ucs2,
    my_strnncollsp_ucs2,
    my_strnxfrm_unicode,
    my_strnxfrmlen_simple,
    my_like_range_generic,
    my_wildcmp_ucs2_ci,
    my_strcasecmp_mb2_or_mb4,
    my_instr_mb,
    my_hash_sort_ucs2,
    my_propagate_simple
};


static MY_COLLATION_HANDLER my_collation_ucs2_bin_handler =
{
    NULL,		/* init */
    my_strnncoll_ucs2_bin,
    my_strnncollsp_ucs2_bin,
    my_strnxfrm_unicode,
    my_strnxfrmlen_simple,
    my_like_range_generic,
    my_wildcmp_ucs2_bin,
    my_strcasecmp_mb2_or_mb4,
    my_instr_mb,
    my_hash_sort_ucs2_bin,
    my_propagate_simple
};


MY_CHARSET_HANDLER my_charset_ucs2_handler=
{
    NULL,		/* init */
    my_ismbchar_ucs2,	/* ismbchar     */
    my_mbcharlen_ucs2,	/* mbcharlen    */
    my_numchars_ucs2,
    my_charpos_ucs2,
    my_well_formed_len_ucs2,
    my_lengthsp_mb2,
    my_numcells_mb,
    my_ucs2_uni,	/* mb_wc        */
    my_uni_ucs2,	/* wc_mb        */
    my_mb_ctype_mb,
    my_caseup_str_mb2_or_mb4,
    my_casedn_str_mb2_or_mb4,
    my_caseup_ucs2,
    my_casedn_ucs2,
    my_snprintf_mb2,
    my_l10tostr_mb2_or_mb4,
    my_ll10tostr_mb2_or_mb4,
    my_fill_mb2,
    my_strntol_mb2_or_mb4,
    my_strntoul_mb2_or_mb4,
    my_strntoll_mb2_or_mb4,
    my_strntoull_mb2_or_mb4,
    my_strntod_mb2_or_mb4,
    my_strtoll10_mb2,
    my_strntoull10rnd_mb2_or_mb4,
    my_scan_mb2
};


struct charset_info_st my_charset_ucs2_general_ci=
{
    35,0,0,		/* number       */
    MY_CS_COMPILED|MY_CS_PRIMARY|MY_CS_STRNXFRM|MY_CS_UNICODE|MY_CS_NONASCII,
    "ucs2",		/* cs name    */
    "ucs2_general_ci",	/* name         */
    "",			/* comment      */
    NULL,		/* tailoring    */
    ctype_ucs2,		/* ctype        */
    to_lower_ucs2,	/* to_lower     */
    to_upper_ucs2,	/* to_upper     */
    to_upper_ucs2,	/* sort_order   */
    NULL,		/* contractions */
    NULL,		/* sort_order_big*/
    NULL,		/* tab_to_uni   */
    NULL,		/* tab_from_uni */
    my_unicase_default, /* caseinfo     */
    NULL,		/* state_map    */
    NULL,		/* ident_map    */
    1,			/* strxfrm_multiply */
    1,                  /* caseup_multiply  */
    1,                  /* casedn_multiply  */
    2,			/* mbminlen     */
    2,			/* mbmaxlen     */
    0,			/* min_sort_char */
    0xFFFF,		/* max_sort_char */
    ' ',                /* pad char      */
    0,                  /* escape_with_backslash_is_dangerous */
    &my_charset_ucs2_handler,
    &my_collation_ucs2_general_ci_handler
};


struct charset_info_st my_charset_ucs2_general_mysql500_ci=
{
  159, 0, 0,                                       /* number           */
  MY_CS_COMPILED|MY_CS_STRNXFRM|MY_CS_UNICODE|MY_CS_NONASCII, /* state */
  "ucs2",                                          /* cs name          */
  "ucs2_general_mysql500_ci",                      /* name             */
  "",                                              /* comment          */
  NULL,                                            /* tailoring        */
  ctype_ucs2,                                      /* ctype            */
  to_lower_ucs2,                                   /* to_lower         */
  to_upper_ucs2,                                   /* to_upper         */
  to_upper_ucs2,                                   /* sort_order       */
  NULL,                                            /* contractions     */
  NULL,                                            /* sort_order_big   */
  NULL,                                            /* tab_to_uni       */
  NULL,                                            /* tab_from_uni     */
  my_unicase_mysql500,                             /* caseinfo         */
  NULL,                                            /* state_map        */
  NULL,                                            /* ident_map        */
  1,                                               /* strxfrm_multiply */
  1,                                               /* caseup_multiply  */
  1,                                               /* casedn_multiply  */
  2,                                               /* mbminlen         */
  2,                                               /* mbmaxlen         */
  0,                                               /* min_sort_char    */
  0xFFFF,                                          /* max_sort_char    */
  ' ',                                             /* pad char         */
  0,                          /* escape_with_backslash_is_dangerous    */
  &my_charset_ucs2_handler,
  &my_collation_ucs2_general_ci_handler
};


struct charset_info_st my_charset_ucs2_bin=
{
    90,0,0,		/* number       */
    MY_CS_COMPILED|MY_CS_BINSORT|MY_CS_UNICODE|MY_CS_NONASCII,
    "ucs2",		/* cs name    */
    "ucs2_bin",		/* name         */
    "",			/* comment      */
    NULL,		/* tailoring    */
    ctype_ucs2,		/* ctype        */
    to_lower_ucs2,	/* to_lower     */
    to_upper_ucs2,	/* to_upper     */
    NULL,		/* sort_order   */
    NULL,		/* contractions */
    NULL,		/* sort_order_big*/
    NULL,		/* tab_to_uni   */
    NULL,		/* tab_from_uni */
    my_unicase_default, /* caseinfo     */
    NULL,		/* state_map    */
    NULL,		/* ident_map    */
    1,			/* strxfrm_multiply */
    1,                  /* caseup_multiply  */
    1,                  /* casedn_multiply  */
    2,			/* mbminlen     */
    2,			/* mbmaxlen     */
    0,			/* min_sort_char */
    0xFFFF,		/* max_sort_char */
    ' ',                /* pad char      */
    0,                  /* escape_with_backslash_is_dangerous */
    &my_charset_ucs2_handler,
    &my_collation_ucs2_bin_handler
};


#endif /* HAVE_CHARSET_ucs2 */<|MERGE_RESOLUTION|>--- conflicted
+++ resolved
@@ -2317,13 +2317,9 @@
                    char *s, size_t slen, int fill)
 {
   char buf[10];
-<<<<<<< HEAD
-  uint __attribute__((unused)) buflen;
-=======
 #ifndef DBUG_OFF
   uint buflen;
 #endif
->>>>>>> b45c551e
   char *e= s + slen;
   
   DBUG_ASSERT((slen % 4) == 0);
