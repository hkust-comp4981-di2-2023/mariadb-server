--- conflicted
+++ resolved
@@ -50,9 +50,6 @@
   SELECT COUNT(t1.v) FROM t1, t2, t3
   WHERE t3.v = t2.v AND t3.i < t2.i AND t3.pk > 0 AND t2.pk > 0;
 
-<<<<<<< HEAD
-DROP TABLE t1,t2,t3;
-=======
 DROP TABLE t1,t2,t3;
 
 --echo #
@@ -128,9 +125,4 @@
 
 SET SESSION join_cache_level=DEFAULT;
 
-DROP TABLE t1;
-
-
-
-
->>>>>>> 9c7f262f
+DROP TABLE t1;