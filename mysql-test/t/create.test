--- conflicted
+++ resolved
@@ -305,11 +305,7 @@
 create table t3 like t1;
 --error 1050
 create table t3 like mysqltest.t3;
-<<<<<<< HEAD
---error ER_DBACCESS_DENIED_ERROR,1
-=======
 --error 1049
->>>>>>> 535ba76b
 create table non_existing_database.t1 like t1;
 --error 1051
 create table t3 like non_existing_table;
