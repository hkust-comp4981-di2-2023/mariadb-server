--- conflicted
+++ resolved
@@ -985,7 +985,6 @@
 drop view v1;
 
 #
-<<<<<<< HEAD
 # Bug#23299 Some queries against INFORMATION_SCHEMA with subqueries fail
 #
 create table t1 (f1 int(11));
@@ -1020,7 +1019,6 @@
          (c2.column_type = 'varchar(7)' or c2.column_type = 'varchar(20)')
           group by c2.column_type order by num limit 1)
 group by t.table_name order by num1, t.table_name;
-=======
 # Bug#24822: Patch: uptime_since_flush_status
 #
 --replace_column 2 #
@@ -1029,6 +1027,5 @@
 --replace_column 2 #
 show global status like "Uptime_%";  # Almost certainly zero
 
->>>>>>> 89fd0e9f
 
 # End of 5.0 tests.