#
# test variables
#
--disable_warnings
drop table if exists t1,t2;
--enable_warnings

#
# Bug#19263: variables.test doesn't clean up after itself (I/II -- save)
#
set @my_binlog_cache_size         =@@global.binlog_cache_size;
set @my_connect_timeout           =@@global.connect_timeout;
set @my_delayed_insert_timeout    =@@global.delayed_insert_timeout;
set @my_delayed_queue_size        =@@global.delayed_queue_size;
set @my_flush                     =@@global.flush;
set @my_flush_time                =@@global.flush_time;
set @my_key_buffer_size           =@@global.key_buffer_size;
set @my_max_binlog_cache_size     =@@global.max_binlog_cache_size;
set @my_max_binlog_size           =@@global.max_binlog_size;
set @my_max_connect_errors        =@@global.max_connect_errors;
set @my_max_connections           =@@global.max_connections;
set @my_max_delayed_threads       =@@global.max_delayed_threads;
set @my_max_heap_table_size       =@@global.max_heap_table_size;
set @my_max_insert_delayed_threads=@@global.max_insert_delayed_threads;
set @my_max_join_size             =@@global.max_join_size;
set @my_myisam_data_pointer_size  =@@global.myisam_data_pointer_size;
set @my_myisam_max_sort_file_size =@@global.myisam_max_sort_file_size;
set @my_net_buffer_length         =@@global.net_buffer_length;
set @my_net_write_timeout         =@@global.net_write_timeout;
set @my_net_read_timeout          =@@global.net_read_timeout;
set @my_query_cache_limit         =@@global.query_cache_limit;
set @my_query_cache_type          =@@global.query_cache_type;
set @my_rpl_recovery_rank         =@@global.rpl_recovery_rank;
set @my_server_id                 =@@global.server_id;
set @my_slow_launch_time          =@@global.slow_launch_time;
set @my_storage_engine            =@@global.storage_engine;
set @my_thread_cache_size         =@@global.thread_cache_size;
set @my_max_allowed_packet        =@@global.max_allowed_packet;
set @my_join_buffer_size          =@@global.join_buffer_size;
# case insensitivity tests (new in 5.0)
set @`test`=1;
select @test, @`test`, @TEST, @`TEST`, @"teSt";
set @TEST=2;
select @test, @`test`, @TEST, @`TEST`, @"teSt";
set @"tEST"=3;
select @test, @`test`, @TEST, @`TEST`, @"teSt";
set @`TeST`=4;
select @test, @`test`, @TEST, @`TEST`, @"teSt";
select @`teST`:=5;
select @test, @`test`, @TEST, @`TEST`, @"teSt";

set @select=2,@t5=1.23456;
select @`select`,@not_used;
set @test_int=10,@test_double=1e-10,@test_string="abcdeghi",@test_string2="abcdefghij",@select=NULL;
# Expected result "1e-10", windows returns "1e-010"
--replace_result 1e-010 1e-10
select @test_int,@test_double,@test_string,@test_string2,@select;
set @test_int="hello",@test_double="hello",@test_string="hello",@test_string2="hello";
select @test_int,@test_double,@test_string,@test_string2;
set @test_int="hellohello",@test_double="hellohello",@test_string="hellohello",@test_string2="hellohello";
select @test_int,@test_double,@test_string,@test_string2;
set @test_int=null,@test_double=null,@test_string=null,@test_string2=null;
select @test_int,@test_double,@test_string,@test_string2;
select @t1:=(@t2:=1)+@t3:=4,@t1,@t2,@t3;
explain extended select @t1:=(@t2:=1)+@t3:=4,@t1,@t2,@t3;
select @t5;

#
# Test problem with WHERE and variables
#

CREATE TABLE t1 (c_id INT(4) NOT NULL, c_name CHAR(20), c_country CHAR(3), PRIMARY KEY(c_id));
INSERT INTO t1 VALUES (1,'Bozo','USA'),(2,'Ronald','USA'),(3,'Kinko','IRE'),(4,'Mr. Floppy','GB');
SELECT @min_cid:=min(c_id), @max_cid:=max(c_id) from t1;
SELECT * FROM t1 WHERE c_id=@min_cid OR c_id=@max_cid;
SELECT * FROM t1 WHERE c_id=@min_cid OR c_id=@max_cid OR c_id=666;
ALTER TABLE t1 DROP PRIMARY KEY;
select * from t1 where c_id=@min_cid OR c_id=@max_cid;
drop table t1;

#
# Test system variables
#
set GLOBAL max_join_size=10;
set max_join_size=100;
show variables like 'max_join_size';
select * from information_schema.session_variables where variable_name like 'max_join_size';
--replace_result 18446744073709551615 HA_POS_ERROR 4294967295 HA_POS_ERROR
show global variables like 'max_join_size';
--replace_result 18446744073709551615 HA_POS_ERROR 4294967295 HA_POS_ERROR
select * from information_schema.global_variables where variable_name like 'max_join_size';
set GLOBAL max_join_size=2000;
show global variables like 'max_join_size';
select * from information_schema.global_variables where variable_name like 'max_join_size';
set max_join_size=DEFAULT;
--replace_result 18446744073709551615 HA_POS_ERROR 4294967295 HA_POS_ERROR
show variables like 'max_join_size';
--replace_result 18446744073709551615 HA_POS_ERROR 4294967295 HA_POS_ERROR
select * from information_schema.session_variables where variable_name like 'max_join_size';
set GLOBAL max_join_size=DEFAULT;
--replace_result 18446744073709551615 HA_POS_ERROR 4294967295 HA_POS_ERROR
show global variables like 'max_join_size';
--replace_result 18446744073709551615 HA_POS_ERROR 4294967295 HA_POS_ERROR
select * from information_schema.global_variables where variable_name like 'max_join_size';
set @@max_join_size=1000, @@global.max_join_size=2000;
select @@local.max_join_size, @@global.max_join_size;
select @@identity,  length(@@version)>0;
select @@VERSION=version();
select last_insert_id(345);
explain extended select last_insert_id(345);
select @@IDENTITY,last_insert_id(), @@identity;
explain extended select @@IDENTITY,last_insert_id(), @@identity;

set big_tables=OFF, big_tables=ON, big_tables=0, big_tables=1, big_tables="OFF", big_tables="ON";

set global concurrent_insert=2;
show variables like 'concurrent_insert';
select * from information_schema.session_variables where variable_name like 'concurrent_insert';
set global concurrent_insert=1;
show variables like 'concurrent_insert';
select * from information_schema.session_variables where variable_name like 'concurrent_insert';
set global concurrent_insert=0;
show variables like 'concurrent_insert';
select * from information_schema.session_variables where variable_name like 'concurrent_insert';
set global concurrent_insert=DEFAULT;
select @@concurrent_insert;

set global timed_mutexes=ON;
show variables like 'timed_mutexes';
select * from information_schema.session_variables where variable_name like 'timed_mutexes';
set global timed_mutexes=0;
show variables like 'timed_mutexes';
select * from information_schema.session_variables where variable_name like 'timed_mutexes';

set storage_engine=MYISAM, storage_engine="HEAP", global storage_engine="MERGE";
show local variables like 'storage_engine';
select * from information_schema.session_variables where variable_name like 'storage_engine';
show global variables like 'storage_engine';
select * from information_schema.global_variables where variable_name like 'storage_engine';
set GLOBAL query_cache_size=100000;

set GLOBAL myisam_max_sort_file_size=2000000;
show global variables like 'myisam_max_sort_file_size';
select * from information_schema.global_variables where variable_name like 'myisam_max_sort_file_size';
set GLOBAL myisam_max_sort_file_size=default;
--replace_result 9223372036853727232 FILE_SIZE 2146435072 FILE_SIZE
show global variables like 'myisam_max_sort_file_size';
--replace_result 9223372036853727232 FILE_SIZE 2146435072 FILE_SIZE
select * from information_schema.global_variables where variable_name like 'myisam_max_sort_file_size';

# bug#22891: modified to take read-only SESSION net_buffer_length into account
set global net_retry_count=10, session net_retry_count=10;
set global net_buffer_length=1024, net_write_timeout=200, net_read_timeout=300;
show global variables like 'net_%';
select * from information_schema.global_variables where variable_name like 'net_%' order by 1;
show session variables like 'net_%';
select * from information_schema.session_variables where variable_name like 'net_%' order by 1;
set global net_buffer_length=8000, global net_read_timeout=900, net_write_timeout=1000;
show global variables like 'net_%';
select * from information_schema.global_variables where variable_name like 'net_%' order by 1;
set global net_buffer_length=1;
show global variables like 'net_buffer_length';
select * from information_schema.global_variables where variable_name like 'net_buffer_length';
#warning 1292
set global net_buffer_length=2000000000;
show global variables like 'net_buffer_length';
select * from information_schema.global_variables where variable_name like 'net_buffer_length';

set character set cp1251_koi8;
show variables like "character_set_client";
select * from information_schema.session_variables where variable_name like 'character_set_client';
select @@timestamp>0;

set @@rand_seed1=10000000,@@rand_seed2=1000000;
select ROUND(RAND(),5);


--echo
--echo ==+ Testing %alloc% system variables +==
--echo ==+ NOTE:  These values *must* be a multiple of 1024 +==
--echo ==+ Other values will be rounded down to nearest multiple +==
--echo
--echo ==+ Show initial values +==
SHOW VARIABLES WHERE variable_name IN ('range_alloc_block_size',
'query_alloc_block_size', 'query_prealloc_size',
'transaction_alloc_block_size', 'transaction_prealloc_size');

--echo ==+ information_schema data +==
SELECT * FROM information_schema.session_variables 
WHERE variable_name IN ('range_alloc_block_size',
'query_alloc_block_size', 'query_prealloc_size',
'transaction_alloc_block_size', 'transaction_prealloc_size') ORDER BY 1;
--echo Testing values that are multiples of 1024
set @@range_alloc_block_size=1024*15+1024;
set @@query_alloc_block_size=1024*15+1024*2;
set @@query_prealloc_size=1024*18-1024;
set @@transaction_alloc_block_size=1024*21-1024*1;
set @@transaction_prealloc_size=1024*21-2048;
--echo ==+ Check manipulated values ==+
select @@query_alloc_block_size;
SHOW VARIABLES WHERE variable_name IN ('range_alloc_block_size',
'query_alloc_block_size', 'query_prealloc_size',
'transaction_alloc_block_size', 'transaction_prealloc_size');
--echo ==+ information_schema data +==
SELECT * FROM information_schema.session_variables
WHERE variable_name IN ('range_alloc_block_size',
'query_alloc_block_size', 'query_prealloc_size',
'transaction_alloc_block_size', 'transaction_prealloc_size') ORDER BY 1;
--echo ==+ Manipulate variable values +==
--echo Testing values that are not 1024 multiples
set @@range_alloc_block_size=1024*16+1023;
set @@query_alloc_block_size=1024*17+2;
set @@query_prealloc_size=1024*18-1023;
set @@transaction_alloc_block_size=1024*20-1;
set @@transaction_prealloc_size=1024*21-1;
select @@query_alloc_block_size;
--echo ==+ Check manipulated values ==+
SHOW VARIABLES WHERE variable_name IN ('range_alloc_block_size',
'query_alloc_block_size', 'query_prealloc_size',
'transaction_alloc_block_size', 'transaction_prealloc_size');
--echo ==+ information_schema data +==
SELECT * FROM information_schema.session_variables 
WHERE variable_name IN ('range_alloc_block_size',
'query_alloc_block_size', 'query_prealloc_size',
'transaction_alloc_block_size', 'transaction_prealloc_size') ORDER BY 1;
--echo ==+ Set values back to the default values +==
set @@range_alloc_block_size=default;
set @@query_alloc_block_size=default, @@query_prealloc_size=default;
set transaction_alloc_block_size=default, @@transaction_prealloc_size=default;
--echo ==+ Check the values now that they are reset +==
SHOW VARIABLES WHERE variable_name IN ('range_alloc_block_size',
'query_alloc_block_size', 'query_prealloc_size',
'transaction_alloc_block_size', 'transaction_prealloc_size');

#
# Bug #10904 Illegal mix of collations between
# a system variable and a constant
#
SELECT @@version LIKE 'non-existent';
SELECT @@version_compile_os LIKE 'non-existent';

# The following should give errors

--error ER_WRONG_VALUE_FOR_VAR
set big_tables=OFFF;
--error ER_WRONG_VALUE_FOR_VAR
set big_tables="OFFF";
--error ER_UNKNOWN_SYSTEM_VARIABLE
set unknown_variable=1;
--error ER_WRONG_TYPE_FOR_VAR
set max_join_size="hello";
--error ER_UNKNOWN_STORAGE_ENGINE
set storage_engine=UNKNOWN_TABLE_TYPE;
--error ER_WRONG_VALUE_FOR_VAR
set storage_engine=MERGE, big_tables=2;
show local variables like 'storage_engine';
--error ER_GLOBAL_VARIABLE
set SESSION query_cache_size=10000;
--error ER_NO_DEFAULT
set GLOBAL storage_engine=DEFAULT;
--error ER_UNKNOWN_CHARACTER_SET
set character_set_client=UNKNOWN_CHARACTER_SET;
--error ER_UNKNOWN_COLLATION
set collation_connection=UNKNOWN_COLLATION;
--error ER_WRONG_VALUE_FOR_VAR
set character_set_client=NULL;
--error ER_WRONG_VALUE_FOR_VAR
set collation_connection=NULL;
--error ER_LOCAL_VARIABLE
set global autocommit=1;
--error ER_INCORRECT_GLOBAL_LOCAL_VAR
select @@global.timestamp;
--error ER_INCORRECT_GLOBAL_LOCAL_VAR 
set @@version='';
--error ER_GLOBAL_VARIABLE
set @@concurrent_insert=1;
--error ER_LOCAL_VARIABLE
set @@global.sql_auto_is_null=1;
--error ER_INCORRECT_GLOBAL_LOCAL_VAR
select @@global.sql_auto_is_null;
--error ER_GLOBAL_VARIABLE
set myisam_max_sort_file_size=100;
--error ER_WRONG_VALUE_FOR_VAR
set @@SQL_WARNINGS=NULL;

# Test setting all variables

set autocommit=1;
set big_tables=1;
select @@autocommit, @@big_tables;
set global binlog_cache_size=100;
set bulk_insert_buffer_size=100;
set character set cp1251_koi8;
set character set default;
set @@global.concurrent_insert=1;
set global connect_timeout=100;
select @@delay_key_write;
set global delay_key_write="OFF";
select @@delay_key_write;
set global delay_key_write=ALL;
select @@delay_key_write;
set global delay_key_write=1;
select @@delay_key_write;
set global delayed_insert_limit=100;
set global delayed_insert_timeout=100;
set global delayed_queue_size=100;
set global flush=1;
set global flush_time=100;
set insert_id=1;
set interactive_timeout=100;
set join_buffer_size=100;
set last_insert_id=1;
set global local_infile=1;
set long_query_time=0.000001;
select @@long_query_time;
set long_query_time=100.000001;
select @@long_query_time;
set low_priority_updates=1;
set global max_allowed_packet=100;
set global max_binlog_cache_size=100;
set global max_binlog_size=100;
set global max_connect_errors=100;
set global max_connections=100;
set global max_delayed_threads=100;
set max_heap_table_size=100;
set max_join_size=100;
set max_sort_length=100;
set max_tmp_tables=100;
set global max_user_connections=100;
select @@max_user_connections;
set global max_write_lock_count=100;
set myisam_sort_buffer_size=100;
set global net_buffer_length=100;
set net_read_timeout=100;
set net_write_timeout=100;
set global query_cache_limit=100;
set global query_cache_size=100;
set global query_cache_type=demand;
set read_buffer_size=100;
set read_rnd_buffer_size=100;
set global rpl_recovery_rank=100;
set global server_id=100;
set global slow_launch_time=100;
set sort_buffer_size=100;
set @@max_sp_recursion_depth=10;
select @@max_sp_recursion_depth;
set @@max_sp_recursion_depth=0;
select @@max_sp_recursion_depth;
set sql_auto_is_null=1;
select @@sql_auto_is_null;
set @@sql_auto_is_null=0;
select @@sql_auto_is_null;
set sql_big_selects=1;
set sql_big_tables=1;
set sql_buffer_result=1;
set sql_log_bin=1;
set sql_log_off=1;
set sql_log_update=1;
set sql_low_priority_updates=1;
set sql_max_join_size=200;
select @@sql_max_join_size,@@max_join_size;
set sql_quote_show_create=1;
set sql_safe_updates=1;
set sql_select_limit=1;
# reset it, so later tests don't get confused
set sql_select_limit=default;
set sql_warnings=1;
set global table_open_cache=100;
set storage_engine=myisam;
set global thread_cache_size=100;
set timestamp=1, timestamp=default;
set tmp_table_size=100;
set tx_isolation="READ-COMMITTED";
set wait_timeout=100;
set log_warnings=1;
set global log_warnings=1;

#
# Bugs: #20392: INSERT_ID session variable has weird value
#
select @@session.insert_id;
set @save_insert_id=@@session.insert_id;
set session insert_id=20;
select @@session.insert_id;

set session last_insert_id=100;
select @@session.insert_id;
select @@session.last_insert_id;
select @@session.insert_id;

set @@session.insert_id=@save_insert_id;
select @@session.insert_id;

#
# key buffer
#

create table t1 (a int not null auto_increment, primary key(a));
create table t2 (a int not null auto_increment, primary key(a));
insert into t1 values(null),(null),(null);
insert into t2 values(null),(null),(null);
set global key_buffer_size=100000;
select @@key_buffer_size;
select * from t1 where a=2;
select * from t2 where a=3;
check table t1,t2;
select max(a) +1, max(a) +2 into @xx,@yy from t1;
drop table t1,t2;

#
# error conditions
#

--error ER_UNKNOWN_SYSTEM_VARIABLE
select @@xxxxxxxxxx;
select 1;

--error ER_INCORRECT_GLOBAL_LOCAL_VAR
select @@session.key_buffer_size;

--error ER_GLOBAL_VARIABLE
set ft_boolean_syntax = @@init_connect;
--error ER_WRONG_VALUE_FOR_VAR
set global ft_boolean_syntax = @@init_connect;
--error ER_GLOBAL_VARIABLE
set init_connect = NULL;
set global init_connect = NULL;
--error ER_GLOBAL_VARIABLE
set ft_boolean_syntax = @@init_connect;
--error ER_WRONG_VALUE_FOR_VAR
set global ft_boolean_syntax = @@init_connect;

# Bug#3754 SET GLOBAL myisam_max_sort_file_size doesn't work as
# expected: check that there is no overflow when 64-bit unsigned
# variables are set

set global myisam_max_sort_file_size=4294967296;
--replace_result 4294967296 MAX_FILE_SIZE 2146435072 MAX_FILE_SIZE
show global variables like 'myisam_max_sort_file_size';
--replace_result 4294967296 MAX_FILE_SIZE 2146435072 MAX_FILE_SIZE
select * from information_schema.global_variables where variable_name like 'myisam_max_sort_file_size';
set global myisam_max_sort_file_size=default;

#
# swap
#
select @@global.max_user_connections,@@local.max_join_size;
set @svc=@@global.max_user_connections, @svj=@@local.max_join_size;
select @@global.max_user_connections,@@local.max_join_size;
set @@global.max_user_connections=111,@@local.max_join_size=222;
select @@global.max_user_connections,@@local.max_join_size;
set @@global.max_user_connections=@@local.max_join_size,@@local.max_join_size=@@global.max_user_connections;
select @@global.max_user_connections,@@local.max_join_size;
set @@global.max_user_connections=@svc, @@local.max_join_size=@svj;
select @@global.max_user_connections,@@local.max_join_size;
set @a=1, @b=2;
set @a=@b, @b=@a;
select @a, @b;

#
# Bug#2586:Disallow global/session/local as structured var. instance names
#
--error ER_PARSE_ERROR
set @@global.global.key_buffer_size= 1;
--error ER_PARSE_ERROR
set GLOBAL global.key_buffer_size= 1;
--error ER_PARSE_ERROR
SELECT @@global.global.key_buffer_size;
--error ER_PARSE_ERROR
SELECT @@global.session.key_buffer_size;
--error ER_PARSE_ERROR
SELECT @@global.local.key_buffer_size;

# BUG#5135: cannot turn on log_warnings with SET in 4.1 (and 4.0)
set @tstlw = @@log_warnings;
show global variables like 'log_warnings';
select * from information_schema.global_variables where variable_name like 'log_warnings';
set global log_warnings = 0;
show global variables like 'log_warnings';
select * from information_schema.global_variables where variable_name like 'log_warnings';
set global log_warnings = 42;
show global variables like 'log_warnings';
select * from information_schema.global_variables where variable_name like 'log_warnings';
set global log_warnings = @tstlw;
show global variables like 'log_warnings';
select * from information_schema.global_variables where variable_name like 'log_warnings';

#
# BUG#4788 show create table provides incorrect statement
#
# What default width have numeric types?
create table t1 (
  c1 tinyint,
  c2 smallint,
  c3 mediumint,
  c4 int,
  c5 bigint);
show create table t1;
drop table t1;
#
# What types and widths have variables?
set @arg00= 8, @arg01= 8.8, @arg02= 'a string', @arg03= 0.2e0;
create table t1 as select @arg00 as c1, @arg01 as c2, @arg02 as c3, @arg03 as c4;
show create table t1;
drop table t1;


#
# Bug #6993: myisam_data_pointer_size
# Wrong bug report, data pointer size must be restricted to 7,
# setting to 8 will not work on all computers, myisamchk and
# the server may see a wrong value, such as 0 or negative number
# if 8 bytes is set.
#

SET GLOBAL MYISAM_DATA_POINTER_SIZE= 7;
SHOW VARIABLES LIKE 'MYISAM_DATA_POINTER_SIZE';
SELECT * FROM INFORMATION_SCHEMA.SESSION_VARIABLES WHERE VARIABLE_NAME LIKE 'MYISAM_DATA_POINTER_SIZE';

#
# Bug #6958: negative arguments to integer options wrap around
#

SET GLOBAL table_open_cache=-1;
SHOW VARIABLES LIKE 'table_open_cache';
SELECT * FROM INFORMATION_SCHEMA.SESSION_VARIABLES WHERE VARIABLE_NAME LIKE 'table_open_cache';
SET GLOBAL table_open_cache=DEFAULT;

#
# Bugs12363: character_set_results is nullable,
# but value_ptr returns string "NULL"
#
set character_set_results=NULL;
select ifnull(@@character_set_results,"really null");
set names latin1;


#
# Bug #9613: @@have_innodb
#

--replace_column 1 #
select @@have_innodb;

#
# Tests for lc_time_names
# Note, when adding new locales, please fix ID accordingly:
# - to test the last ID (currently 108)
# - and the next after the last (currently 109)
#
--echo *** Various tests with LC_TIME_NAMES
--echo *** LC_TIME_NAMES: testing case insensitivity
set @@lc_time_names='ru_ru';
select @@lc_time_names;
--echo *** LC_TIME_NAMES: testing with a user variable
set @lc='JA_JP';
set @@lc_time_names=@lc;
select @@lc_time_names;
--echo *** LC_TIME_NAMES: testing with string expressions
set lc_time_names=concat('de','_','DE');
select @@lc_time_names;
--error ER_UNKNOWN_ERROR
set lc_time_names=concat('de','+','DE');
select @@lc_time_names;
--echo LC_TIME_NAMES: testing with numeric expressions
set @@lc_time_names=1+2;
select @@lc_time_names;
--error ER_WRONG_TYPE_FOR_VAR
set @@lc_time_names=1/0;
select @@lc_time_names;
set lc_time_names=en_US;
--echo LC_TIME_NAMES: testing NULL and a negative number:
--error ER_WRONG_VALUE_FOR_VAR
set lc_time_names=NULL;
--error ER_UNKNOWN_ERROR
set lc_time_names=-1;
select @@lc_time_names;
--echo LC_TIME_NAMES: testing locale with the last ID:
set lc_time_names=108;
select @@lc_time_names;
--echo LC_TIME_NAMES: testing a number beyond the valid ID range:
--error ER_UNKNOWN_ERROR
set lc_time_names=109;
select @@lc_time_names;
--echo LC_TIME_NAMES: testing that 0 is en_US:
set lc_time_names=0;
select @@lc_time_names;

#
# Bug #22648 LC_TIME_NAMES: Setting GLOBAL has no effect
#
select @@global.lc_time_names, @@lc_time_names;
set @@global.lc_time_names=fr_FR;
select @@global.lc_time_names, @@lc_time_names;
--echo New connection
connect (con1,localhost,root,,);
connection con1;
select @@global.lc_time_names, @@lc_time_names;
set @@lc_time_names=ru_RU;
select @@global.lc_time_names, @@lc_time_names;
disconnect con1;
connection default;
--echo Returnung to default connection
select @@global.lc_time_names, @@lc_time_names;
set lc_time_names=default;
select @@global.lc_time_names, @@lc_time_names;
set @@global.lc_time_names=default;
select @@global.lc_time_names, @@lc_time_names;
set @@lc_time_names=default;
select @@global.lc_time_names, @@lc_time_names;


#
# Bug #13334: query_prealloc_size default less than minimum
#
set @test = @@query_prealloc_size;
set @@query_prealloc_size = @test;
select @@query_prealloc_size = @test;

#
# Bug#31588 buffer overrun when setting variables
#
# Buffer-size Off By One. Should throw valgrind-warning without fix #31588.
--error ER_WRONG_VALUE_FOR_VAR
set global sql_mode=repeat('a',80);

--echo End of 4.1 tests

#
# Bug#6282 Packet error with SELECT INTO
# 

create table t1 (a int);
select a into @x from t1;
show warnings;
drop table t1;

#
# Bug #10339: read only variables.
#

--error ER_INCORRECT_GLOBAL_LOCAL_VAR
set @@warning_count=1;
--error ER_INCORRECT_GLOBAL_LOCAL_VAR
set @@global.error_count=1;

#
# Bug #10351: Setting ulong variable to > MAX_ULONG fails on 32-bit platform
#

--disable_warnings
set @@max_heap_table_size= 4294967296;
select @@max_heap_table_size > 0;
set global max_heap_table_size= 4294967296;
select @@max_heap_table_size > 0;
set @@max_heap_table_size= 4294967296;
select @@max_heap_table_size > 0;
--enable_warnings

#
# Bug #11775 Variable character_set_system does not exist (sometimes)
#
select @@character_set_system;
--error ER_INCORRECT_GLOBAL_LOCAL_VAR
set global character_set_system = latin1;
--error ER_INCORRECT_GLOBAL_LOCAL_VAR
set @@global.version_compile_os='234';

#
# Check character_set_filesystem variable
#
set character_set_filesystem=latin1;
select @@character_set_filesystem;
set @@global.character_set_filesystem=latin2;
set character_set_filesystem=latin1;
select @@character_set_filesystem;
set @@global.character_set_filesystem=latin2;
set character_set_filesystem=default;
select @@character_set_filesystem;
set @@global.character_set_filesystem=default;
select @@global.character_set_filesystem;

#
# Bug #17849: Show sql_big_selects in SHOW VARIABLES
#
set @old_sql_big_selects = @@sql_big_selects;
set @@sql_big_selects = 1;
show variables like 'sql_big_selects';
select * from information_schema.session_variables where variable_name like 'sql_big_selects';
set @@sql_big_selects = @old_sql_big_selects;

#
# Bug #16195: SHOW VARIABLES doesn't report correctly sql_warnings and
# sql_notes values
# 
set @@sql_notes = 0, @@sql_warnings = 0;
show variables like 'sql_notes';
select * from information_schema.session_variables where variable_name like 'sql_notes';
show variables like 'sql_warnings';
select * from information_schema.session_variables where variable_name like 'sql_warnings';
set @@sql_notes = 1, @@sql_warnings = 1;
show variables like 'sql_notes';
select * from information_schema.session_variables where variable_name like 'sql_notes';
show variables like 'sql_warnings';
select * from information_schema.session_variables where variable_name like 'sql_warnings';

#
# Bug #12792: @@system_time_zone is not SELECTable.
#
# Don't actually output, since it depends on the system
--replace_column 1 #
select @@system_time_zone;

#
# Bug #15684: system variables cannot be SELECTed (e.g. @@version_comment)
#
# Don't actually output, since it depends on the system
--replace_column 1 # 2 # 3 # 4 #
select @@version, @@version_comment, @@version_compile_machine,
       @@version_compile_os;

#
# Bug #1039: make tmpdir and datadir available as @@variables (also included
# basedir)
#
# Don't actually output, since it depends on the system
--replace_column 1 # 2 # 3 #
select @@basedir, @@datadir, @@tmpdir;
--replace_column 2 #
show variables like 'basedir';
--replace_column 2 #
select * from information_schema.session_variables where variable_name like 'basedir';
--replace_column 2 #
show variables like 'datadir';
--replace_column 2 #
select * from information_schema.session_variables where variable_name like 'datadir';
--replace_column 2 #
show variables like 'tmpdir';
--replace_column 2 #
select * from information_schema.session_variables where variable_name like 'tmpdir';

#
# Bug #19606: make ssl settings available via SHOW VARIABLES and @@variables
# 
# Don't actually output, since it depends on the system
--replace_column 1 # 2 # 3 # 4 # 5 #
select @@ssl_ca, @@ssl_capath, @@ssl_cert, @@ssl_cipher, @@ssl_key;
--replace_column 2 #
show variables like 'ssl%';
--replace_column 2 #
select * from information_schema.session_variables where variable_name like 'ssl%' order by 1;

#
# Bug #19616: make log_queries_not_using_indexes available in SHOW VARIABLES
# and as @@log_queries_not_using_indexes
#
select @@log_queries_not_using_indexes;
show variables like 'log_queries_not_using_indexes';
select * from information_schema.session_variables where variable_name like 'log_queries_not_using_indexes';

#
# Bug#20908: Crash if select @@""
#
--error ER_PARSE_ERROR
select @@"";
--error ER_PARSE_ERROR
select @@&;
--error ER_PARSE_ERROR
select @@@;

#
# Bug#20166 mysql-test-run.pl does not test system privilege tables creation
#
# Don't actually output, since it depends on the system
--replace_column 1 #
select @@hostname;
--error ER_INCORRECT_GLOBAL_LOCAL_VAR
set @@hostname= "anothername";
--replace_column 2 #
show variables like 'hostname';

--echo End of 5.0 tests

#
# Bug#36446: Attempt to set @@join_buffer_size to its minimum value
#            produces spurious warning
#

# set to 1 so mysqld will correct to minimum (+ warn)
set join_buffer_size=1;
# save minimum
set @save_join_buffer_size=@@join_buffer_size;
# set minimum
set join_buffer_size=@save_join_buffer_size;

# This is at the very after the versioned tests, since it involves doing
# cleanup
#
# Bug #19263: variables.test doesn't clean up after itself (II/II --
# restore)
#
set global binlog_cache_size         =@my_binlog_cache_size;
set global connect_timeout           =@my_connect_timeout;
set global delayed_insert_timeout    =@my_delayed_insert_timeout;
set global delayed_queue_size        =@my_delayed_queue_size;
set global flush                     =@my_flush;
set global flush_time                =@my_flush_time;
set global key_buffer_size           =@my_key_buffer_size;
set global max_binlog_cache_size     =@my_max_binlog_cache_size;
set global max_binlog_size           =@my_max_binlog_size;
set global max_connect_errors        =@my_max_connect_errors;
set global max_connections           =@my_max_connections;
set global max_delayed_threads       =@my_max_delayed_threads;
set global max_heap_table_size       =@my_max_heap_table_size;
set global max_insert_delayed_threads=@my_max_insert_delayed_threads;
set global max_join_size             =@my_max_join_size;
set global max_user_connections      =default;
set global max_write_lock_count      =default;
set global myisam_data_pointer_size  =@my_myisam_data_pointer_size;
set global myisam_max_sort_file_size =@my_myisam_max_sort_file_size;
set global net_buffer_length         =@my_net_buffer_length;
set global net_write_timeout         =@my_net_write_timeout;
set global net_read_timeout          =@my_net_read_timeout;
set global query_cache_limit         =@my_query_cache_limit;
set global query_cache_type          =@my_query_cache_type;
set global rpl_recovery_rank         =@my_rpl_recovery_rank;
set global server_id                 =@my_server_id;
set global slow_launch_time          =@my_slow_launch_time;
set global storage_engine            =@my_storage_engine;
set global thread_cache_size         =@my_thread_cache_size;
<<<<<<< HEAD
set global max_allowed_packet        =@my_max_allowed_packet;
set global join_buffer_size          =@my_join_buffer_size;

#
# Bug#28580 Repeatation of status variables
#
--replace_column 2 #
show global variables where Variable_name='table_definition_cache' or
Variable_name='table_lock_wait_timeout';

###########################################################################

--echo
--echo # --
--echo # -- Bug#34820: log_output can be set to illegal value.
--echo # --

--error ER_WRONG_VALUE_FOR_VAR
SET GLOBAL log_output = '';

--error ER_WRONG_VALUE_FOR_VAR
SET GLOBAL log_output = 0;

--echo
--echo # -- End of Bug#34820.

#
# Bug#28234 - global/session scope - documentation vs implementation
#
--echo
--echo #
SHOW VARIABLES like 'ft_max_word_len';
--error ER_INCORRECT_GLOBAL_LOCAL_VAR
SELECT @@session.ft_max_word_len;
SELECT @@global.ft_max_word_len;
--error ER_INCORRECT_GLOBAL_LOCAL_VAR
SET @@session.ft_max_word_len= 7;
--error ER_INCORRECT_GLOBAL_LOCAL_VAR
SET @@global.ft_max_word_len= 7;
#
--echo #
SHOW VARIABLES like 'ft_min_word_len';
--error ER_INCORRECT_GLOBAL_LOCAL_VAR
SELECT @@session.ft_min_word_len;
SELECT @@global.ft_min_word_len;
--error ER_INCORRECT_GLOBAL_LOCAL_VAR
SET @@session.ft_min_word_len= 7;
--error ER_INCORRECT_GLOBAL_LOCAL_VAR
SET @@global.ft_min_word_len= 7;
#
--echo #
SHOW VARIABLES like 'ft_query_expansion_limit';
--error ER_INCORRECT_GLOBAL_LOCAL_VAR
SELECT @@session.ft_query_expansion_limit;
SELECT @@global.ft_query_expansion_limit;
--error ER_INCORRECT_GLOBAL_LOCAL_VAR
SET @@session.ft_query_expansion_limit= 7;
--error ER_INCORRECT_GLOBAL_LOCAL_VAR
SET @@global.ft_query_expansion_limit= 7;
#
--echo #
SHOW VARIABLES like 'ft_stopword_file';
--error ER_INCORRECT_GLOBAL_LOCAL_VAR
SELECT @@session.ft_stopword_file;
SELECT @@global.ft_stopword_file;
--error ER_INCORRECT_GLOBAL_LOCAL_VAR
SET @@session.ft_stopword_file= 'x';
--error ER_INCORRECT_GLOBAL_LOCAL_VAR
SET @@global.ft_stopword_file= 'x';
#
# Additional variables fixed.
#
--echo #
SHOW VARIABLES like 'back_log';
--error ER_INCORRECT_GLOBAL_LOCAL_VAR
SELECT @@session.back_log;
SELECT @@global.back_log;
--error ER_INCORRECT_GLOBAL_LOCAL_VAR
SET @@session.back_log= 7;
--error ER_INCORRECT_GLOBAL_LOCAL_VAR
SET @@global.back_log= 7;
#
--echo #
--replace_column 2 #
SHOW VARIABLES like 'large_files_support';
--error ER_INCORRECT_GLOBAL_LOCAL_VAR
SELECT @@session.large_files_support;
--replace_column 1 #
SELECT @@global.large_files_support;
--error ER_INCORRECT_GLOBAL_LOCAL_VAR
SET @@session.large_files_support= true;
--error ER_INCORRECT_GLOBAL_LOCAL_VAR
SET @@global.large_files_support= true;
#
--echo #
--replace_column 2 #
SHOW VARIABLES like 'character_sets_dir';
--error ER_INCORRECT_GLOBAL_LOCAL_VAR
SELECT @@session.character_sets_dir;
--replace_column 1 #
SELECT @@global.character_sets_dir;
--error ER_INCORRECT_GLOBAL_LOCAL_VAR
SET @@session.character_sets_dir= 'x';
--error ER_INCORRECT_GLOBAL_LOCAL_VAR
SET @@global.character_sets_dir= 'x';
#
--echo #
--replace_column 2 #
SHOW VARIABLES like 'init_file';
--error ER_INCORRECT_GLOBAL_LOCAL_VAR
SELECT @@session.init_file;
--replace_column 1 #
SELECT @@global.init_file;
--error ER_INCORRECT_GLOBAL_LOCAL_VAR
SET @@session.init_file= 'x';
--error ER_INCORRECT_GLOBAL_LOCAL_VAR
SET @@global.init_file= 'x';
#
--echo #
--replace_column 2 #
SHOW VARIABLES like 'language';
--error ER_INCORRECT_GLOBAL_LOCAL_VAR
SELECT @@session.language;
--replace_column 1 #
SELECT @@global.language;
--error ER_INCORRECT_GLOBAL_LOCAL_VAR
SET @@session.language= 'x';
--error ER_INCORRECT_GLOBAL_LOCAL_VAR
SET @@global.language= 'x';
#
--echo #
--replace_column 2 #
SHOW VARIABLES like 'large_page_size';
--error ER_INCORRECT_GLOBAL_LOCAL_VAR
SELECT @@session.large_page_size;
--replace_column 1 #
SELECT @@global.large_page_size;
--error ER_INCORRECT_GLOBAL_LOCAL_VAR
SET @@session.large_page_size= 7;
--error ER_INCORRECT_GLOBAL_LOCAL_VAR
SET @@global.large_page_size= 7;
#
--echo #
--replace_column 2 #
SHOW VARIABLES like 'large_pages';
--error ER_INCORRECT_GLOBAL_LOCAL_VAR
SELECT @@session.large_pages;
--replace_column 1 #
SELECT @@global.large_pages;
--error ER_INCORRECT_GLOBAL_LOCAL_VAR
SET @@session.large_pages= true;
--error ER_INCORRECT_GLOBAL_LOCAL_VAR
SET @@global.large_pages= true;
#
--echo #
SHOW VARIABLES like 'log_bin';
--error ER_INCORRECT_GLOBAL_LOCAL_VAR
SELECT @@session.log_bin;
SELECT @@global.log_bin;
--error ER_INCORRECT_GLOBAL_LOCAL_VAR
SET @@session.log_bin= true;
--error ER_INCORRECT_GLOBAL_LOCAL_VAR
SET @@global.log_bin= true;
#
--echo #
--replace_column 2 #
SHOW VARIABLES like 'log_error';
--error ER_INCORRECT_GLOBAL_LOCAL_VAR
SELECT @@session.log_error;
--replace_column 1 #
SELECT @@global.log_error;
--error ER_INCORRECT_GLOBAL_LOCAL_VAR
SET @@session.log_error= 'x';
--error ER_INCORRECT_GLOBAL_LOCAL_VAR
SET @@global.log_error= 'x';
#
--echo #
--replace_column 2 #
SHOW VARIABLES like 'lower_case_file_system';
--error ER_INCORRECT_GLOBAL_LOCAL_VAR
SELECT @@session.lower_case_file_system;
--replace_column 1 #
SELECT @@global.lower_case_file_system;
--error ER_INCORRECT_GLOBAL_LOCAL_VAR
SET @@session.lower_case_file_system= true;
--error ER_INCORRECT_GLOBAL_LOCAL_VAR
SET @@global.lower_case_file_system= true;
#
--echo #
--replace_column 2 #
SHOW VARIABLES like 'lower_case_table_names';
--error ER_INCORRECT_GLOBAL_LOCAL_VAR
SELECT @@session.lower_case_table_names;
--replace_column 1 #
SELECT @@global.lower_case_table_names;
--error ER_INCORRECT_GLOBAL_LOCAL_VAR
SET @@session.lower_case_table_names= 7;
--error ER_INCORRECT_GLOBAL_LOCAL_VAR
SET @@global.lower_case_table_names= 7;
#
--echo #
SHOW VARIABLES like 'myisam_recover_options';
--error ER_INCORRECT_GLOBAL_LOCAL_VAR
SELECT @@session.myisam_recover_options;
SELECT @@global.myisam_recover_options;
--error ER_INCORRECT_GLOBAL_LOCAL_VAR
SET @@session.myisam_recover_options= 'x';
--error ER_INCORRECT_GLOBAL_LOCAL_VAR
SET @@global.myisam_recover_options= 'x';
#
--echo #
--replace_column 2 #
SHOW VARIABLES like 'open_files_limit';
--error ER_INCORRECT_GLOBAL_LOCAL_VAR
SELECT @@session.open_files_limit;
--replace_column 1 #
SELECT @@global.open_files_limit;
--error ER_INCORRECT_GLOBAL_LOCAL_VAR
SET @@session.open_files_limit= 7;
--error ER_INCORRECT_GLOBAL_LOCAL_VAR
SET @@global.open_files_limit= 7;
#
--echo #
--replace_column 2 #
SHOW VARIABLES like 'pid_file';
--error ER_INCORRECT_GLOBAL_LOCAL_VAR
SELECT @@session.pid_file;
--replace_column 1 #
SELECT @@global.pid_file;
--error ER_INCORRECT_GLOBAL_LOCAL_VAR
SET @@session.pid_file= 'x';
--error ER_INCORRECT_GLOBAL_LOCAL_VAR
SET @@global.pid_file= 'x';
#
--echo #
--replace_column 2 #
SHOW VARIABLES like 'plugin_dir';
--error ER_INCORRECT_GLOBAL_LOCAL_VAR
SELECT @@session.plugin_dir;
--replace_column 1 #
SELECT @@global.plugin_dir;
--error ER_INCORRECT_GLOBAL_LOCAL_VAR
SET @@session.plugin_dir= 'x';
--error ER_INCORRECT_GLOBAL_LOCAL_VAR
SET @@global.plugin_dir= 'x';
#
--echo #
--replace_column 2 #
SHOW VARIABLES like 'port';
--error ER_INCORRECT_GLOBAL_LOCAL_VAR
SELECT @@session.port;
--replace_column 1 #
SELECT @@global.port;
--error ER_INCORRECT_GLOBAL_LOCAL_VAR
SET @@session.port= 7;
--error ER_INCORRECT_GLOBAL_LOCAL_VAR
SET @@global.port= 7;
#
--echo #
SHOW VARIABLES like 'protocol_version';
--error ER_INCORRECT_GLOBAL_LOCAL_VAR
SELECT @@session.protocol_version;
SELECT @@global.protocol_version;
--error ER_INCORRECT_GLOBAL_LOCAL_VAR
SET @@session.protocol_version= 7;
--error ER_INCORRECT_GLOBAL_LOCAL_VAR
SET @@global.protocol_version= 7;
#
--echo #
SHOW VARIABLES like 'skip_external_locking';
--error ER_INCORRECT_GLOBAL_LOCAL_VAR
SELECT @@session.skip_external_locking;
SELECT @@global.skip_external_locking;
--error ER_INCORRECT_GLOBAL_LOCAL_VAR
SET @@session.skip_external_locking= true;
--error ER_INCORRECT_GLOBAL_LOCAL_VAR
SET @@global.skip_external_locking= true;
#
--echo #
SHOW VARIABLES like 'skip_networking';
--error ER_INCORRECT_GLOBAL_LOCAL_VAR
SELECT @@session.skip_networking;
SELECT @@global.skip_networking;
--error ER_INCORRECT_GLOBAL_LOCAL_VAR
SET @@session.skip_networking= true;
--error ER_INCORRECT_GLOBAL_LOCAL_VAR
SET @@global.skip_networking= true;
#
--echo #
SHOW VARIABLES like 'skip_show_database';
--error ER_INCORRECT_GLOBAL_LOCAL_VAR
SELECT @@session.skip_show_database;
SELECT @@global.skip_show_database;
--error ER_INCORRECT_GLOBAL_LOCAL_VAR
SET @@session.skip_show_database= true;
--error ER_INCORRECT_GLOBAL_LOCAL_VAR
SET @@global.skip_show_database= true;
#
--echo #
--replace_column 2 #
SHOW VARIABLES like 'thread_stack';
--error ER_INCORRECT_GLOBAL_LOCAL_VAR
SELECT @@session.thread_stack;
--replace_column 1 #
SELECT @@global.thread_stack;
--error ER_INCORRECT_GLOBAL_LOCAL_VAR
SET @@session.thread_stack= 7;
--error ER_INCORRECT_GLOBAL_LOCAL_VAR
SET @@global.thread_stack= 7;
#

#
# Bug #40657 - assertion with out of range variables and traditional sql_mode
#

SELECT @@global.expire_logs_days INTO @old_eld;

SET GLOBAL expire_logs_days = -1;
--echo needs to've been adjusted (0)
SELECT @@global.expire_logs_days;

SET GLOBAL expire_logs_days = 11;
SET @old_mode=@@sql_mode;
SET SESSION sql_mode = 'TRADITIONAL';
--error ER_WRONG_VALUE_FOR_VAR
SET GLOBAL expire_logs_days = 100;
--echo needs to be unchanged (11)
SELECT @@global.expire_logs_days;
SET SESSION sql_mode = @old_mode;

SET GLOBAL expire_logs_days = 100;
--echo needs to've been adjusted (99)
SELECT @@global.expire_logs_days;

SET GLOBAL expire_logs_days = 11;
SET GLOBAL expire_logs_days = 99;
--echo needs to pass with no warnings (99)
SELECT @@global.expire_logs_days;

# cleanup
SET GLOBAL expire_logs_days = @old_eld;

# show that warning uses underscore (sysvar-name), not hyphens (option-name)
SET GLOBAL auto_increment_offset=-1;
SET GLOBAL auto_increment_offset=0;



#
# Bug#41030 Wrong meta data (incorrect fieldlen)
#

--enable_metadata
select @@storage_engine;
--disable_metadata

#
# Bug#36540: CREATE EVENT and ALTER EVENT statements fail with large server_id
#

SET @old_server_id = @@GLOBAL.server_id;
SET GLOBAL server_id = (1 << 32) - 1;
SELECT @@GLOBAL.server_id;
SET GLOBAL server_id = (1 << 32);
SELECT @@GLOBAL.server_id;
SET GLOBAL server_id = (1 << 60);
SELECT @@GLOBAL.server_id;
SET GLOBAL server_id = 0;
SELECT @@GLOBAL.server_id;
SET GLOBAL server_id = -1;
SELECT @@GLOBAL.server_id;
SET GLOBAL server_id = @old_server_id;

#
# Bug #42778: delete order by null global variable causes 
#             assertion .\filesort.cc, line 797
#

SELECT @@GLOBAL.INIT_FILE, @@GLOBAL.INIT_FILE IS NULL;

CREATE TABLE t1 (a INT);
INSERT INTO t1 VALUES ();
SET @bug42778= @@sql_safe_updates;
SET @@sql_safe_updates= 0;
DELETE FROM t1 ORDER BY (@@GLOBAL.INIT_FILE) ASC LIMIT 10;
SET @@sql_safe_updates= @bug42778;

DROP TABLE t1;

--echo #
--echo # BUG#10206 - InnoDB: Transaction requiring Max_BinLog_Cache_size > 4GB always rollsback
--echo #

SET @old_max_binlog_cache_size = @@GLOBAL.max_binlog_cache_size;
--echo # Set the max_binlog_cache_size to size more than 4GB. 
SET GLOBAL max_binlog_cache_size = 5 * 1024 * 1024 * 1024;
SELECT @@GLOBAL.max_binlog_cache_size;
SET GLOBAL max_binlog_cache_size = @old_max_binlog_cache_size;
--echo End of 5.1 tests
=======

--echo #
--echo # BUG#37408 - Compressed MyISAM files should not require/use mmap()
--echo #
--echo # Test 'myisam_mmap_size' option is not dynamic
--error ER_INCORRECT_GLOBAL_LOCAL_VAR
SET @@myisam_mmap_size= 500M;
>>>>>>> 801deedc
<|MERGE_RESOLUTION|>--- conflicted
+++ resolved
@@ -779,6 +779,12 @@
 --replace_column 2 #
 show variables like 'hostname';
 
+--echo #
+--echo # BUG#37408 - Compressed MyISAM files should not require/use mmap()
+--echo #
+--echo # Test 'myisam_mmap_size' option is not dynamic
+--error ER_INCORRECT_GLOBAL_LOCAL_VAR
+SET @@myisam_mmap_size= 500M;
 --echo End of 5.0 tests
 
 #
@@ -828,7 +834,6 @@
 set global slow_launch_time          =@my_slow_launch_time;
 set global storage_engine            =@my_storage_engine;
 set global thread_cache_size         =@my_thread_cache_size;
-<<<<<<< HEAD
 set global max_allowed_packet        =@my_max_allowed_packet;
 set global join_buffer_size          =@my_join_buffer_size;
 
@@ -1227,13 +1232,4 @@
 SET GLOBAL max_binlog_cache_size = 5 * 1024 * 1024 * 1024;
 SELECT @@GLOBAL.max_binlog_cache_size;
 SET GLOBAL max_binlog_cache_size = @old_max_binlog_cache_size;
---echo End of 5.1 tests
-=======
-
---echo #
---echo # BUG#37408 - Compressed MyISAM files should not require/use mmap()
---echo #
---echo # Test 'myisam_mmap_size' option is not dynamic
---error ER_INCORRECT_GLOBAL_LOCAL_VAR
-SET @@myisam_mmap_size= 500M;
->>>>>>> 801deedc
+--echo End of 5.1 tests