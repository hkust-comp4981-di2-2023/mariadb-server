#
# time functions
#
--disable_warnings
drop table if exists t1,t2,t3;
--enable_warnings

# Set timezone to GMT-3, to make it possible to use "interval 3 hour"
set time_zone="+03:00";

select from_days(to_days("960101")),to_days(960201)-to_days("19960101"),to_days(date_add(curdate(), interval 1 day))-to_days(curdate()),weekday("1997-11-29");
select period_add("9602",-12),period_diff(199505,"9404") ;

select now()-now(),weekday(curdate())-weekday(now()),unix_timestamp()-unix_timestamp(now());
select from_unixtime(unix_timestamp("1994-03-02 10:11:12")),from_unixtime(unix_timestamp("1994-03-02 10:11:12"),"%Y-%m-%d %h:%i:%s"),from_unixtime(unix_timestamp("1994-03-02 10:11:12"))+0;
select sec_to_time(9001),sec_to_time(9001)+0,time_to_sec("15:12:22"),
  sec_to_time(time_to_sec("0:30:47")/6.21);
select sec_to_time(time_to_sec('-838:59:59'));
select now()-curdate()*1000000-curtime();
select strcmp(current_timestamp(),concat(current_date()," ",current_time()));
select strcmp(localtime(),concat(current_date()," ",current_time()));
select strcmp(localtimestamp(),concat(current_date()," ",current_time()));
select date_format("1997-01-02 03:04:05", "%M %W %D %Y %y %m %d %h %i %s %w");
select date_format("1997-01-02", concat("%M %W %D ","%Y %y %m %d %h %i %s %w"));
select dayofmonth("1997-01-02"),dayofmonth(19970323);
select month("1997-01-02"),year("98-02-03"),dayofyear("1997-12-31");
select month("2001-02-00"),year("2001-00-00");
select DAYOFYEAR("1997-03-03"), WEEK("1998-03-03"), QUARTER(980303);
select HOUR("1997-03-03 23:03:22"), MINUTE("23:03:22"), SECOND(230322);

# Test of week and yearweek
select week(19980101),week(19970101),week(19980101,1),week(19970101,1);
select week(19981231),week(19971231),week(19981231,1),week(19971231,1);
select week(19950101),week(19950101,1);
select yearweek('1981-12-31',1),yearweek('1982-01-01',1),yearweek('1982-12-31',1),yearweek('1983-01-01',1);
select yearweek('1987-01-01',1),yearweek('1987-01-01');
select week("2000-01-01",0) as '2000', week("2001-01-01",0) as '2001', week("2002-01-01",0) as '2002',week("2003-01-01",0) as '2003', week("2004-01-01",0) as '2004', week("2005-01-01",0) as '2005', week("2006-01-01",0) as '2006';
select week("2000-01-06",0) as '2000', week("2001-01-06",0) as '2001', week("2002-01-06",0) as '2002',week("2003-01-06",0) as '2003', week("2004-01-06",0) as '2004', week("2005-01-06",0) as '2005', week("2006-01-06",0) as '2006';
select week("2000-01-01",1) as '2000', week("2001-01-01",1) as '2001', week("2002-01-01",1) as '2002',week("2003-01-01",1) as '2003', week("2004-01-01",1) as '2004', week("2005-01-01",1) as '2005', week("2006-01-01",1) as '2006';
select week("2000-01-06",1) as '2000', week("2001-01-06",1) as '2001', week("2002-01-06",1) as '2002',week("2003-01-06",1) as '2003', week("2004-01-06",1) as '2004', week("2005-01-06",1) as '2005', week("2006-01-06",1) as '2006';
select yearweek("2000-01-01",0) as '2000', yearweek("2001-01-01",0) as '2001', yearweek("2002-01-01",0) as '2002',yearweek("2003-01-01",0) as '2003', yearweek("2004-01-01",0) as '2004', yearweek("2005-01-01",0) as '2005', yearweek("2006-01-01",0) as '2006';
select yearweek("2000-01-06",0) as '2000', yearweek("2001-01-06",0) as '2001', yearweek("2002-01-06",0) as '2002',yearweek("2003-01-06",0) as '2003', yearweek("2004-01-06",0) as '2004', yearweek("2005-01-06",0) as '2005', yearweek("2006-01-06",0) as '2006';
select yearweek("2000-01-01",1) as '2000', yearweek("2001-01-01",1) as '2001', yearweek("2002-01-01",1) as '2002',yearweek("2003-01-01",1) as '2003', yearweek("2004-01-01",1) as '2004', yearweek("2005-01-01",1) as '2005', yearweek("2006-01-01",1) as '2006';
select yearweek("2000-01-06",1) as '2000', yearweek("2001-01-06",1) as '2001', yearweek("2002-01-06",1) as '2002',yearweek("2003-01-06",1) as '2003', yearweek("2004-01-06",1) as '2004', yearweek("2005-01-06",1) as '2005', yearweek("2006-01-06",1) as '2006';
select week(19981231,2), week(19981231,3), week(20000101,2), week(20000101,3);
select week(20001231,2),week(20001231,3);

select week(19981231,0) as '0', week(19981231,1) as '1', week(19981231,2) as '2', week(19981231,3) as '3', week(19981231,4) as '4', week(19981231,5) as '5', week(19981231,6) as '6', week(19981231,7) as '7';
select week(20000101,0) as '0', week(20000101,1) as '1', week(20000101,2) as '2', week(20000101,3) as '3', week(20000101,4) as '4', week(20000101,5) as '5', week(20000101,6) as '6', week(20000101,7) as '7';
select week(20000106,0) as '0', week(20000106,1) as '1', week(20000106,2) as '2', week(20000106,3) as '3', week(20000106,4) as '4', week(20000106,5) as '5', week(20000106,6) as '6', week(20000106,7) as '7';
select week(20001231,0) as '0', week(20001231,1) as '1', week(20001231,2) as '2', week(20001231,3) as '3', week(20001231,4) as '4', week(20001231,5) as '5', week(20001231,6) as '6', week(20001231,7) as '7';
select week(20010101,0) as '0', week(20010101,1) as '1', week(20010101,2) as '2', week(20010101,3) as '3', week(20010101,4) as '4', week(20010101,5) as '5', week(20010101,6) as '6', week(20010101,7) as '7';

select yearweek(20001231,0), yearweek(20001231,1), yearweek(20001231,2), yearweek(20001231,3), yearweek(20001231,4), yearweek(20001231,5), yearweek(20001231,6), yearweek(20001231,7);

set default_week_format = 6;
select week(20001231), week(20001231,6);
set default_week_format = 0;

set default_week_format = 2;
select week(20001231),week(20001231,2),week(20001231,0);
set default_week_format = 0;

select date_format('1998-12-31','%x-%v'),date_format('1999-01-01','%x-%v');
select date_format('1999-12-31','%x-%v'),date_format('2000-01-01','%x-%v');

select dayname("1962-03-03"),dayname("1962-03-03")+0;
select monthname("1972-03-04"),monthname("1972-03-04")+0;
select time_format(19980131000000,'%H|%I|%k|%l|%i|%p|%r|%S|%T');
select time_format(19980131010203,'%H|%I|%k|%l|%i|%p|%r|%S|%T');
select time_format(19980131131415,'%H|%I|%k|%l|%i|%p|%r|%S|%T');
select time_format(19980131010015,'%H|%I|%k|%l|%i|%p|%r|%S|%T');
select date_format(concat('19980131',131415),'%H|%I|%k|%l|%i|%p|%r|%S|%T| %M|%W|%D|%Y|%y|%a|%b|%j|%m|%d|%h|%s|%w');
select date_format(19980021000000,'%H|%I|%k|%l|%i|%p|%r|%S|%T| %M|%W|%D|%Y|%y|%a|%b|%j|%m|%d|%h|%s|%w');
select date_add("1997-12-31 23:59:59",INTERVAL 1 SECOND);
select date_add("1997-12-31 23:59:59",INTERVAL 1 MINUTE);
select date_add("1997-12-31 23:59:59",INTERVAL 1 HOUR);
select date_add("1997-12-31 23:59:59",INTERVAL 1 DAY);
select date_add("1997-12-31 23:59:59",INTERVAL 1 MONTH);
select date_add("1997-12-31 23:59:59",INTERVAL 1 YEAR);
select date_add("1997-12-31 23:59:59",INTERVAL "1:1" MINUTE_SECOND);
select date_add("1997-12-31 23:59:59",INTERVAL "1:1" HOUR_MINUTE);
select date_add("1997-12-31 23:59:59",INTERVAL "1:1" DAY_HOUR);
select date_add("1997-12-31 23:59:59",INTERVAL "1 1" YEAR_MONTH);
select date_add("1997-12-31 23:59:59",INTERVAL "1:1:1" HOUR_SECOND);
select date_add("1997-12-31 23:59:59",INTERVAL "1 1:1" DAY_MINUTE);
select date_add("1997-12-31 23:59:59",INTERVAL "1 1:1:1" DAY_SECOND);

select date_sub("1998-01-01 00:00:00",INTERVAL 1 SECOND);
select date_sub("1998-01-01 00:00:00",INTERVAL 1 MINUTE);
select date_sub("1998-01-01 00:00:00",INTERVAL 1 HOUR);
select date_sub("1998-01-01 00:00:00",INTERVAL 1 DAY);
select date_sub("1998-01-01 00:00:00",INTERVAL 1 MONTH);
select date_sub("1998-01-01 00:00:00",INTERVAL 1 YEAR);
select date_sub("1998-01-01 00:00:00",INTERVAL "1:1" MINUTE_SECOND);
select date_sub("1998-01-01 00:00:00",INTERVAL "1:1" HOUR_MINUTE);
select date_sub("1998-01-01 00:00:00",INTERVAL "1:1" DAY_HOUR);
select date_sub("1998-01-01 00:00:00",INTERVAL "1 1" YEAR_MONTH);
select date_sub("1998-01-01 00:00:00",INTERVAL "1:1:1" HOUR_SECOND);
select date_sub("1998-01-01 00:00:00",INTERVAL "1 1:1" DAY_MINUTE);
select date_sub("1998-01-01 00:00:00",INTERVAL "1 1:1:1" DAY_SECOND);

select date_add("1997-12-31 23:59:59",INTERVAL 100000 SECOND);
select date_add("1997-12-31 23:59:59",INTERVAL -100000 MINUTE);
select date_add("1997-12-31 23:59:59",INTERVAL 100000 HOUR);
select date_add("1997-12-31 23:59:59",INTERVAL -100000 DAY);
select date_add("1997-12-31 23:59:59",INTERVAL 100000 MONTH);
select date_add("1997-12-31 23:59:59",INTERVAL -100000 YEAR);
select date_add("1997-12-31 23:59:59",INTERVAL "10000:1" MINUTE_SECOND);
select date_add("1997-12-31 23:59:59",INTERVAL "-10000:1" HOUR_MINUTE);
select date_add("1997-12-31 23:59:59",INTERVAL "10000:1" DAY_HOUR);
select date_add("1997-12-31 23:59:59",INTERVAL "-100 1" YEAR_MONTH);
select date_add("1997-12-31 23:59:59",INTERVAL "10000:99:99" HOUR_SECOND);
select date_add("1997-12-31 23:59:59",INTERVAL " -10000 99:99" DAY_MINUTE);
select date_add("1997-12-31 23:59:59",INTERVAL "10000 99:99:99" DAY_SECOND);
select "1997-12-31 23:59:59" + INTERVAL 1 SECOND;
select INTERVAL 1 DAY + "1997-12-31";
select "1998-01-01 00:00:00" - INTERVAL 1 SECOND;

select date_sub("1998-01-02",INTERVAL 31 DAY);
select date_add("1997-12-31",INTERVAL 1 SECOND);
select date_add("1997-12-31",INTERVAL 1 DAY);
select date_add(NULL,INTERVAL 100000 SECOND);
select date_add("1997-12-31 23:59:59",INTERVAL NULL SECOND);
select date_add("1997-12-31 23:59:59",INTERVAL NULL MINUTE_SECOND);
select date_add("9999-12-31 23:59:59",INTERVAL 1 SECOND);
select date_sub("0000-00-00 00:00:00",INTERVAL 1 SECOND);
select date_add('1998-01-30',Interval 1 month);
select date_add('1998-01-30',Interval '2:1' year_month);
select date_add('1996-02-29',Interval '1' year);
select extract(YEAR FROM "1999-01-02 10:11:12");
select extract(YEAR_MONTH FROM "1999-01-02");
select extract(DAY FROM "1999-01-02");
select extract(DAY_HOUR FROM "1999-01-02 10:11:12");
select extract(DAY_MINUTE FROM "02 10:11:12");
select extract(DAY_SECOND FROM "225 10:11:12");
select extract(HOUR FROM "1999-01-02 10:11:12");
select extract(HOUR_MINUTE FROM "10:11:12");
select extract(HOUR_SECOND FROM "10:11:12");
select extract(MINUTE FROM "10:11:12");
select extract(MINUTE_SECOND FROM "10:11:12");
select extract(SECOND FROM "1999-01-02 10:11:12");
select extract(MONTH FROM "2001-02-00");

#
# test EXTRACT QUARTER (Bug #18100)
#

SELECT EXTRACT(QUARTER FROM '2004-01-15') AS quarter;
SELECT EXTRACT(QUARTER FROM '2004-02-15') AS quarter;
SELECT EXTRACT(QUARTER FROM '2004-03-15') AS quarter;
SELECT EXTRACT(QUARTER FROM '2004-04-15') AS quarter;
SELECT EXTRACT(QUARTER FROM '2004-05-15') AS quarter;
SELECT EXTRACT(QUARTER FROM '2004-06-15') AS quarter;
SELECT EXTRACT(QUARTER FROM '2004-07-15') AS quarter;
SELECT EXTRACT(QUARTER FROM '2004-08-15') AS quarter;
SELECT EXTRACT(QUARTER FROM '2004-09-15') AS quarter;
SELECT EXTRACT(QUARTER FROM '2004-10-15') AS quarter;
SELECT EXTRACT(QUARTER FROM '2004-11-15') AS quarter;
SELECT EXTRACT(QUARTER FROM '2004-12-15') AS quarter;
#
# MySQL Bugs: #12356: DATE_SUB or DATE_ADD incorrectly returns null
#
SELECT DATE_SUB(str_to_date('9999-12-31 00:01:00','%Y-%m-%d %H:%i:%s'), INTERVAL 1 MINUTE);
SELECT DATE_ADD(str_to_date('9999-12-30 23:59:00','%Y-%m-%d %H:%i:%s'), INTERVAL 1 MINUTE);

#
# Test big intervals (Bug #3498)
#
SELECT "1900-01-01 00:00:00" + INTERVAL 2147483648 SECOND;
SELECT "1900-01-01 00:00:00" + INTERVAL "1:2147483647" MINUTE_SECOND;
SELECT "1900-01-01 00:00:00" + INTERVAL "100000000:214748364700" MINUTE_SECOND;SELECT "1900-01-01 00:00:00" + INTERVAL 1<<37 SECOND;
SELECT "1900-01-01 00:00:00" + INTERVAL 1<<31 MINUTE;
SELECT "1900-01-01 00:00:00" + INTERVAL 1<<20 HOUR;

SELECT "1900-01-01 00:00:00" + INTERVAL 1<<38 SECOND;
SELECT "1900-01-01 00:00:00" + INTERVAL 1<<33 MINUTE;
SELECT "1900-01-01 00:00:00" + INTERVAL 1<<30 HOUR;
SELECT "1900-01-01 00:00:00" + INTERVAL "1000000000:214748364700" MINUTE_SECOND;

#
# Bug #614 (multiple extracts in where)
#

create table t1 (ctime varchar(20));
insert into t1 values ('2001-01-12 12:23:40');
select ctime, hour(ctime) from t1;
select ctime from t1 where extract(MONTH FROM ctime) = 1 AND extract(YEAR FROM ctime) = 2001;
drop table t1;

#
# Test bug with monthname() and NULL
#

create table t1 (id int);
create table t2 (id int, date date);
insert into t1 values (1);
insert into t2 values (1, "0000-00-00");
insert into t1 values (2);
insert into t2 values (2, "2000-01-01");
select monthname(date) from t1 inner join t2 on t1.id = t2.id;
select monthname(date) from t1 inner join t2 on t1.id = t2.id order by t1.id;
drop table t1,t2;

#
# Test bug with month() and year() on text fields with wrong information

CREATE TABLE t1 (updated text) ENGINE=MyISAM;
INSERT INTO t1 VALUES ('');
SELECT month(updated) from t1;
SELECT year(updated) from t1;
drop table t1;

#
# Check that functions work identically on 0000-00-00 as a constant and on a
# column
#

create table t1 (d date, dt datetime, t timestamp, c char(10));
insert into t1 values ("0000-00-00", "0000-00-00", "0000-00-00", "0000-00-00");
select dayofyear("0000-00-00"),dayofyear(d),dayofyear(dt),dayofyear(t),dayofyear(c) from t1;
select dayofmonth("0000-00-00"),dayofmonth(d),dayofmonth(dt),dayofmonth(t),dayofmonth(c) from t1;
select month("0000-00-00"),month(d),month(dt),month(t),month(c) from t1;
select quarter("0000-00-00"),quarter(d),quarter(dt),quarter(t),quarter(c) from t1;
select week("0000-00-00"),week(d),week(dt),week(t),week(c) from t1;
select year("0000-00-00"),year(d),year(dt),year(t),year(c) from t1;
select yearweek("0000-00-00"),yearweek(d),yearweek(dt),yearweek(t),yearweek(c) from t1;
select to_days("0000-00-00"),to_days(d),to_days(dt),to_days(t),to_days(c) from t1;
select extract(MONTH FROM "0000-00-00"),extract(MONTH FROM d),extract(MONTH FROM dt),extract(MONTH FROM t),extract(MONTH FROM c) from t1;
drop table t1;


#
# Test problem with TIMESTAMP and BETWEEN
#

CREATE TABLE t1 ( start datetime default NULL);
INSERT INTO t1 VALUES ('2002-10-21 00:00:00'),('2002-10-28 00:00:00'),('2002-11-04 00:00:00');
CREATE TABLE t2 ( ctime1 timestamp NOT NULL, ctime2 timestamp NOT NULL);
INSERT INTO t2 VALUES (20021029165106,20021105164731);
CREATE TABLE t3 (ctime1 char(19) NOT NULL, ctime2 char(19) NOT NULL);
INSERT INTO t3 VALUES ("2002-10-29 16:51:06","2002-11-05 16:47:31");

# The following statement should be fixed to return a row in 4.1
select * from t1, t2 where t1.start between t2.ctime1 and t2.ctime2;
select * from t1, t2 where t1.start >= t2.ctime1 and t1.start <= t2.ctime2;
select * from t1, t3 where t1.start between t3.ctime1 and t3.ctime2;
drop table t1,t2,t3;

#
# Test unix timestamp
#
select @a:=FROM_UNIXTIME(1);
select unix_timestamp(@a);
select unix_timestamp('1969-12-01 19:00:01');

#
# Tests for bug #6439 "unix_timestamp() function returns wrong datetime 
# values for too big argument", bug #7515 "from_unixtime(0) now
# returns NULL instead of the epoch" and bug #9191
# "TIMESTAMP/from_unixtime() no longer accepts 2^31-1."
# unix_timestamp() should return error for too big or negative argument.
# It should return Epoch value for zero argument since it seems that many
# users rely on this fact, from_unixtime() should work with values
# up to INT_MAX32 because of the same reason.
#
select from_unixtime(-1);
# check for from_unixtime(2^31-1) and from_unixtime(2^31)
select from_unixtime(2147483647);
select from_unixtime(2147483648);
select from_unixtime(0);

#
# Some more tests for bug #9191 "TIMESTAMP/from_unixtime() no
# longer accepts 2^31-1". Here we test that from_unixtime and
# unix_timestamp are consistent, when working with boundary dates.
#
select unix_timestamp(from_unixtime(2147483647));
select unix_timestamp(from_unixtime(2147483648));

# check for invalid dates

# bad year
select unix_timestamp('2039-01-20 01:00:00');
select unix_timestamp('1968-01-20 01:00:00');
# bad month
select unix_timestamp('2038-02-10 01:00:00');
select unix_timestamp('1969-11-20 01:00:00');
# bad day
select unix_timestamp('2038-01-20 01:00:00');
select unix_timestamp('1969-12-30 01:00:00');

#
# Check negative shift (we subtract several days for boundary dates during
# conversion).
select unix_timestamp('2038-01-17 12:00:00');

#
# Check positive shift. (it happens only on
# platfroms with unsigned time_t, such as QNX)
#
select unix_timestamp('1970-01-01 03:00:01');

# check bad date, close to the boundary (we cut them off in the very end)
select unix_timestamp('2038-01-19 07:14:07');

#
# Bug #28759: DAYNAME() and MONTHNAME() return binary string
#

SELECT CHARSET(DAYNAME(19700101));
SELECT CHARSET(MONTHNAME(19700101));
SELECT LOWER(DAYNAME(19700101));
SELECT LOWER(MONTHNAME(19700101));
SELECT COERCIBILITY(MONTHNAME('1970-01-01')),COERCIBILITY(DAYNAME('1970-01-01'));

#
# Test types from + INTERVAL
#

CREATE TABLE t1 (datetime datetime, timestamp timestamp, date date, time time);
INSERT INTO t1 values ("2001-01-02 03:04:05", "2002-01-02 03:04:05", "2003-01-02", "06:07:08");
SELECT * from t1;
select date_add("1997-12-31",INTERVAL 1 SECOND);
select date_add("1997-12-31",INTERVAL "1 1" YEAR_MONTH);

select date_add(datetime, INTERVAL 1 SECOND) from t1;
select date_add(datetime, INTERVAL 1 YEAR) from t1;

select date_add(date,INTERVAL 1 SECOND) from t1;
select date_add(date,INTERVAL 1 MINUTE) from t1;
select date_add(date,INTERVAL 1 HOUR) from t1;
select date_add(date,INTERVAL 1 DAY) from t1;
select date_add(date,INTERVAL 1 MONTH) from t1;
select date_add(date,INTERVAL 1 YEAR) from t1;
select date_add(date,INTERVAL "1:1" MINUTE_SECOND) from t1;
select date_add(date,INTERVAL "1:1" HOUR_MINUTE) from t1;
select date_add(date,INTERVAL "1:1" DAY_HOUR) from t1;
select date_add(date,INTERVAL "1 1" YEAR_MONTH) from t1;
select date_add(date,INTERVAL "1:1:1" HOUR_SECOND) from t1;
select date_add(date,INTERVAL "1 1:1" DAY_MINUTE) from t1;
select date_add(date,INTERVAL "1 1:1:1" DAY_SECOND) from t1;
select date_add(date,INTERVAL "1" WEEK) from t1;
select date_add(date,INTERVAL "1" QUARTER) from t1;
select timestampadd(MINUTE, 1, date) from t1;
select timestampadd(WEEK, 1, date) from t1;
select timestampadd(SQL_TSI_SECOND, 1, date) from t1;

select timestampdiff(MONTH, '2001-02-01', '2001-05-01') as a;
select timestampdiff(YEAR, '2002-05-01', '2001-01-01') as a;
select timestampdiff(QUARTER, '2002-05-01', '2001-01-01') as a;
select timestampdiff(MONTH, '2000-03-28', '2000-02-29') as a;
select timestampdiff(MONTH, '1991-03-28', '2000-02-29') as a;
select timestampdiff(SQL_TSI_WEEK, '2001-02-01', '2001-05-01') as a;
select timestampdiff(SQL_TSI_HOUR, '2001-02-01', '2001-05-01') as a;
select timestampdiff(SQL_TSI_DAY, '2001-02-01', '2001-05-01') as a;
select timestampdiff(SQL_TSI_MINUTE, '2001-02-01 12:59:59', '2001-05-01 12:58:59') as a;
select timestampdiff(SQL_TSI_SECOND, '2001-02-01 12:59:59', '2001-05-01 12:58:58') as a;

select timestampdiff(SQL_TSI_DAY, '1986-02-01', '1986-03-01') as a1,
       timestampdiff(SQL_TSI_DAY, '1900-02-01', '1900-03-01') as a2,
       timestampdiff(SQL_TSI_DAY, '1996-02-01', '1996-03-01') as a3,
       timestampdiff(SQL_TSI_DAY, '2000-02-01', '2000-03-01') as a4;

# bug 16226
SELECT TIMESTAMPDIFF(day,'2006-01-10 14:30:28','2006-01-11 14:30:27');
SELECT TIMESTAMPDIFF(day,'2006-01-10 14:30:28','2006-01-11 14:30:28');
SELECT TIMESTAMPDIFF(day,'2006-01-10 14:30:28','2006-01-11 14:30:29');
SELECT TIMESTAMPDIFF(day,'2006-01-10 14:30:28','2006-01-12 14:30:27');
SELECT TIMESTAMPDIFF(day,'2006-01-10 14:30:28','2006-01-12 14:30:28');
SELECT TIMESTAMPDIFF(day,'2006-01-10 14:30:28','2006-01-12 14:30:29');

SELECT TIMESTAMPDIFF(week,'2006-01-10 14:30:28','2006-01-17 14:30:27');
SELECT TIMESTAMPDIFF(week,'2006-01-10 14:30:28','2006-01-17 14:30:28');
SELECT TIMESTAMPDIFF(week,'2006-01-10 14:30:28','2006-01-17 14:30:29');
SELECT TIMESTAMPDIFF(week,'2006-01-10 14:30:28','2006-01-24 14:30:27');
SELECT TIMESTAMPDIFF(week,'2006-01-10 14:30:28','2006-01-24 14:30:28');
SELECT TIMESTAMPDIFF(week,'2006-01-10 14:30:28','2006-01-24 14:30:29');

SELECT TIMESTAMPDIFF(month,'2006-01-10 14:30:28','2006-02-10 14:30:27');
SELECT TIMESTAMPDIFF(month,'2006-01-10 14:30:28','2006-02-10 14:30:28');
SELECT TIMESTAMPDIFF(month,'2006-01-10 14:30:28','2006-02-10 14:30:29');
SELECT TIMESTAMPDIFF(month,'2006-01-10 14:30:28','2006-03-10 14:30:27');
SELECT TIMESTAMPDIFF(month,'2006-01-10 14:30:28','2006-03-10 14:30:28');
SELECT TIMESTAMPDIFF(month,'2006-01-10 14:30:28','2006-03-10 14:30:29');

SELECT TIMESTAMPDIFF(year,'2006-01-10 14:30:28','2007-01-10 14:30:27');
SELECT TIMESTAMPDIFF(year,'2006-01-10 14:30:28','2007-01-10 14:30:28');
SELECT TIMESTAMPDIFF(year,'2006-01-10 14:30:28','2007-01-10 14:30:29');
SELECT TIMESTAMPDIFF(year,'2006-01-10 14:30:28','2008-01-10 14:30:27');
SELECT TIMESTAMPDIFF(year,'2006-01-10 14:30:28','2008-01-10 14:30:28');
SELECT TIMESTAMPDIFF(year,'2006-01-10 14:30:28','2008-01-10 14:30:29');

# end of bug

select date_add(time,INTERVAL 1 SECOND) from t1;
drop table t1;

# test for last_day
select last_day('2000-02-05') as f1, last_day('2002-12-31') as f2,
       last_day('2003-03-32') as f3, last_day('2003-04-01') as f4,
       last_day('2001-01-01 01:01:01') as f5, last_day(NULL),
       last_day('2001-02-12');

create table t1 select last_day('2000-02-05') as a,
                from_days(to_days("960101")) as b;
describe t1;
select * from t1;
drop table t1;
select last_day('2000-02-05') as a,
       from_days(to_days("960101")) as b;

select date_add(last_day("1997-12-1"), INTERVAL 1 DAY);
select length(last_day("1997-12-1"));
select last_day("1997-12-1")+0;
select last_day("1997-12-1")+0.0;

# Test SAPDB UTC_% functions. This part is TZ dependant (It is supposed that
# TZ variable set to GMT-3

select strcmp(date_sub(localtimestamp(), interval 3 hour), utc_timestamp())=0;
select strcmp(date_format(date_sub(localtimestamp(), interval 3 hour),"%T"), utc_time())=0;
select strcmp(date_format(date_sub(localtimestamp(), interval 3 hour),"%Y-%m-%d"), utc_date())=0;
select strcmp(date_format(utc_timestamp(),"%T"), utc_time())=0;
select strcmp(date_format(utc_timestamp(),"%Y-%m-%d"), utc_date())=0;
select strcmp(concat(utc_date(),' ',utc_time()),utc_timestamp())=0;

explain extended select period_add("9602",-12),period_diff(199505,"9404"),from_days(to_days("960101")),dayofmonth("1997-01-02"), month("1997-01-02"), monthname("1972-03-04"),dayofyear("0000-00-00"),HOUR("1997-03-03 23:03:22"),MINUTE("23:03:22"),SECOND(230322),QUARTER(980303),WEEK("1998-03-03"),yearweek("2000-01-01",1),week(19950101,1),year("98-02-03"),weekday(curdate())-weekday(now()),dayname("1962-03-03"),unix_timestamp(),sec_to_time(time_to_sec("0:30:47")/6.21),curtime(),utc_time(),curdate(),utc_date(),utc_timestamp(),date_format("1997-01-02 03:04:05", "%M %W %D %Y %y %m %d %h %i %s %w"),from_unixtime(unix_timestamp("1994-03-02 10:11:12")),"1997-12-31 23:59:59" + INTERVAL 1 SECOND,"1998-01-01 00:00:00" - INTERVAL 1 SECOND,INTERVAL 1 DAY + "1997-12-31", extract(YEAR FROM "1999-01-02 10:11:12"),date_add("1997-12-31 23:59:59",INTERVAL 1 SECOND);

SET @TMP='2007-08-01 12:22:49';
CREATE TABLE t1 (d DATETIME);
INSERT INTO t1 VALUES ('2007-08-01 12:22:59');
INSERT INTO t1 VALUES ('2007-08-01 12:23:01');
INSERT INTO t1 VALUES ('2007-08-01 12:23:20');
SELECT count(*) FROM t1 WHERE d>FROM_DAYS(TO_DAYS(@TMP)) AND d<=FROM_DAYS(TO_DAYS(@TMP)+1);
DROP TABLE t1;

#
# Bug #10568
#

select last_day('2005-00-00');
select last_day('2005-00-01');
select last_day('2005-01-00');

#
# Bug #18501: monthname and NULLs
#

select monthname(str_to_date(null, '%m')), monthname(str_to_date(null, '%m')),
       monthname(str_to_date(1, '%m')), monthname(str_to_date(0, '%m'));

#
# Bug #16327: problem with timestamp < 1970
#

set time_zone='-6:00';
create table t1(a timestamp);
insert into t1 values (19691231190001);
select * from t1;
drop table t1;

#
# Bug#16377 result of DATE/TIME functions were compared as strings which
#           can lead to a wrong result.
# Now wrong dates should be compared only with CAST()
create table t1(f1 date, f2 time, f3 datetime);
insert into t1 values ("2006-01-01", "12:01:01", "2006-01-01 12:01:01");
insert into t1 values ("2006-01-02", "12:01:02", "2006-01-02 12:01:02");
select f1 from t1 where f1 between CAST("2006-1-1" as date) and CAST(20060101 as date);
select f1 from t1 where f1 between cast("2006-1-1" as date) and cast("2006.1.1" as date);
select f1 from t1 where date(f1) between cast("2006-1-1" as date) and cast("2006.1.1" as date);
select f2 from t1 where f2 between cast("12:1:2" as time) and cast("12:2:2" as time);
select f2 from t1 where time(f2) between cast("12:1:2" as time) and cast("12:2:2" as time);
select f3 from t1 where f3 between cast("2006-1-1 12:1:1" as datetime) and cast("2006-1-1 12:1:2" as datetime);
select f3 from t1 where timestamp(f3) between cast("2006-1-1 12:1:1" as datetime) and cast("2006-1-1 12:1:2" as datetime);
select f1 from t1 where cast("2006-1-1" as date) between f1 and f3;
select f1 from t1 where cast("2006-1-1" as date) between date(f1) and date(f3);
select f1 from t1 where cast("2006-1-1" as date) between f1 and cast('zzz' as date);
select f1 from t1 where makedate(2006,1) between date(f1) and date(f3);
select f1 from t1 where makedate(2006,2) between date(f1) and date(f3);
drop table t1;

#
# Bug #16546
# 

create table t1 select now() - now(), curtime() - curtime(), 
                       sec_to_time(1) + 0, from_unixtime(1) + 0;
show create table t1;
drop table t1;

#
# Bug #11655: Wrong time is returning from nested selects - maximum time exists
#
# check if SEC_TO_TIME() handles out-of-range values correctly
SELECT SEC_TO_TIME(3300000);
SELECT SEC_TO_TIME(3300000)+0;
SELECT SEC_TO_TIME(3600 * 4294967296);

# check if TIME_TO_SEC() handles out-of-range values correctly
SELECT TIME_TO_SEC('916:40:00');

# check if ADDTIME() handles out-of-range values correctly
SELECT ADDTIME('500:00:00', '416:40:00');
SELECT ADDTIME('916:40:00', '416:40:00');

# check if SUBTIME() handles out-of-range values correctly
SELECT SUBTIME('916:40:00', '416:40:00');
SELECT SUBTIME('-916:40:00', '416:40:00');

# check if MAKETIME() handles out-of-range values correctly
SELECT MAKETIME(916,0,0);
SELECT MAKETIME(4294967296, 0, 0);
SELECT MAKETIME(-4294967296, 0, 0);
SELECT MAKETIME(0, 4294967296, 0);
SELECT MAKETIME(0, 0, 4294967296);
SELECT MAKETIME(CAST(-1 AS UNSIGNED), 0, 0);

# check if EXTRACT() handles out-of-range values correctly
SELECT EXTRACT(HOUR FROM '100000:02:03');

# check if we get proper warnings if both input string truncation
# and out-of-range value occur
CREATE TABLE t1(f1 TIME);
INSERT INTO t1 VALUES('916:00:00 a');
SELECT * FROM t1;
DROP TABLE t1;

#
# Bug #20927: sec_to_time treats big unsigned as signed
#
# check if SEC_TO_TIME() handles BIGINT UNSIGNED values correctly
SELECT SEC_TO_TIME(CAST(-1 AS UNSIGNED));

#
# 21913: DATE_FORMAT() Crashes mysql server if I use it through
#        mysql-connector-j driver.
#

SET NAMES latin1;
SET character_set_results = NULL;
SHOW VARIABLES LIKE 'character_set_results';

CREATE TABLE testBug8868 (field1 DATE, field2 VARCHAR(32) CHARACTER SET BINARY);
INSERT INTO testBug8868 VALUES ('2006-09-04', 'abcd');

SELECT DATE_FORMAT(field1,'%b-%e %l:%i%p') as fmtddate, field2 FROM testBug8868;

DROP TABLE testBug8868;

SET NAMES DEFAULT;

#
# Bug #31160: MAKETIME() crashes server when returning NULL in ORDER BY using 
# filesort
#
CREATE TABLE t1 (
  a TIMESTAMP
);
INSERT INTO t1 VALUES (now()), (now());
SELECT 1 FROM t1 ORDER BY MAKETIME(1, 1, a);
DROP TABLE t1;
#
# Bug #19844 time_format in Union truncates values
#

(select time_format(timediff(now(), DATE_SUB(now(),INTERVAL 5 DAY)),'%H') As H)
union
(select time_format(timediff(now(), DATE_SUB(now(),INTERVAL 5 DAY)),'%H') As H);
(select time_format(timediff(now(), DATE_SUB(now(),INTERVAL 5 DAY)),'%k') As H)
union
(select time_format(timediff(now(), DATE_SUB(now(),INTERVAL 5 DAY)),'%k') As H);
(select time_format(timediff(now(), DATE_SUB(now(),INTERVAL 5 HOUR)),'%H') As H)
union
(select time_format(timediff(now(), DATE_SUB(now(),INTERVAL 5 HOUR)),'%H') As H);

(select time_format(timediff(now(), DATE_SUB(now(),INTERVAL 5 HOUR)),'%k') As H)
union
(select time_format(timediff(now(), DATE_SUB(now(),INTERVAL 5 HOUR)),'%k') As H);

#
# Bug #23653: crash if last_day('0000-00-00')
#

select last_day('0000-00-00');

#
# Bug 23616: datetime functions with double argumets
#

select isnull(week(now() + 0)), isnull(week(now() + 0.2)),
  week(20061108), week(20061108.01), week(20061108085411.000002);

--echo End of 4.1 tests

#
# Bug #10590: %h, %I, and %l format specifies should all return results in
# the 0-11 range
#
select time_format('100:00:00', '%H %k %h %I %l');

#
# Bug #12562: Make SYSDATE behave like it does in Oracle: always the current
#             time, regardless of magic to make NOW() always the same for the
#             entirety of a statement.
SET @old_log_bin_trust_function_creators= @@global.log_bin_trust_function_creators;
SET GLOBAL log_bin_trust_function_creators = 1;

create table t1 (a timestamp default '2005-05-05 01:01:01',
                 b timestamp default '2005-05-05 01:01:01');
delimiter //;
drop function if exists t_slow_sysdate;
create function t_slow_sysdate() returns timestamp
begin
  do sleep(2);
  return sysdate();
end;
//

insert into t1 set a = sysdate(), b = t_slow_sysdate();//

create trigger t_before before insert on t1
for each row begin
  set new.b = t_slow_sysdate();
end
//

delimiter ;//

insert into t1 set a = sysdate();

select a != b from t1;

drop trigger t_before;
drop function t_slow_sysdate;
drop table t1;

SET GLOBAL log_bin_trust_function_creators = 0;

create table t1 (a datetime, i int, b datetime);
insert into t1 select sysdate(), sleep(1), sysdate() from dual;
select a != b from t1;
drop table t1;

delimiter //;
create procedure t_sysdate()
begin
  select sysdate() into @a;
  do sleep(2);
  select sysdate() into @b;
  select @a != @b;
end;
//
delimiter ;//
call t_sysdate();
drop procedure t_sysdate;
SET @@global.log_bin_trust_function_creators= @old_log_bin_trust_function_creators;

#
# Bug #13534: timestampdiff() returned incorrect results across leap years
#
select timestampdiff(month,'2004-09-11','2004-09-11');
select timestampdiff(month,'2004-09-11','2005-09-11');
select timestampdiff(month,'2004-09-11','2006-09-11');
select timestampdiff(month,'2004-09-11','2007-09-11');
select timestampdiff(month,'2005-09-11','2004-09-11');
select timestampdiff(month,'2005-09-11','2003-09-11');

select timestampdiff(month,'2004-02-28','2005-02-28');
select timestampdiff(month,'2004-02-29','2005-02-28');
select timestampdiff(month,'2004-02-28','2005-02-28');
select timestampdiff(month,'2004-03-29','2005-03-28');
select timestampdiff(month,'2003-02-28','2004-02-29');
select timestampdiff(month,'2003-02-28','2005-02-28');

select timestampdiff(month,'1999-09-11','2001-10-10');
select timestampdiff(month,'1999-09-11','2001-9-11');

select timestampdiff(year,'1999-09-11','2001-9-11');
select timestampdiff(year,'2004-02-28','2005-02-28');
select timestampdiff(year,'2004-02-29','2005-02-28');

#
# Bug #18618: BETWEEN for dates with the second argument being a constant
#             expression and the first and the third arguments being fields 
#

CREATE TABLE t1 (id int NOT NULL PRIMARY KEY, day date);
CREATE TABLE t2 (id int NOT NULL PRIMARY KEY, day date);

INSERT INTO t1 VALUES
  (1, '2005-06-01'), (2, '2005-02-01'), (3, '2005-07-01');
INSERT INTO t2 VALUES
  (1, '2005-08-01'), (2, '2005-06-15'), (3, '2005-07-15');

SELECT * FROM t1, t2 
  WHERE t1.day BETWEEN 
               '2005.09.01' - INTERVAL 6 MONTH AND t2.day;
SELECT * FROM t1, t2 
  WHERE CAST(t1.day AS DATE) BETWEEN 
                             '2005.09.01' - INTERVAL 6 MONTH AND t2.day;
 
DROP TABLE t1,t2;


# Restore timezone to default
set time_zone= @@global.time_zone;

#
# Bug #22229: bug in DATE_ADD()
#

select str_to_date('10:00 PM', '%h:%i %p') + INTERVAL 10 MINUTE;

#
# Bug #21103: DATE column not compared as DATE
#

create table t1 (field DATE);
insert into t1 values ('2006-11-06');
select * from t1 where field < '2006-11-06 04:08:36.0'; 
select * from t1 where field = '2006-11-06 04:08:36.0'; 
select * from t1 where field = '2006-11-06'; 
select * from t1 where CAST(field as DATETIME) < '2006-11-06 04:08:36.0';
select * from t1 where CAST(field as DATE) < '2006-11-06 04:08:36.0';
drop table t1;

#
# Bug #25643: SEC_TO_TIME function problem
#
CREATE TABLE t1 (a int, t1 time, t2 time, d date, PRIMARY KEY  (a));
INSERT INTO t1 VALUES (1, '10:00:00', NULL, NULL), 
       (2, '11:00:00', '11:15:00', '1972-02-06');
SELECT t1, t2, SEC_TO_TIME( TIME_TO_SEC( t2 ) - TIME_TO_SEC( t1 ) ), QUARTER(d) 
  FROM t1;
SELECT t1, t2, SEC_TO_TIME( TIME_TO_SEC( t2 ) - TIME_TO_SEC( t1 ) ), QUARTER(d)
  FROM t1 ORDER BY a DESC;
DROP TABLE t1;

#
# Bug #20293: group by cuts off value from time_format
#
# Check if using GROUP BY with TIME_FORMAT() produces correct results

SELECT TIME_FORMAT(SEC_TO_TIME(a),"%H:%i:%s") FROM (SELECT 3020399 AS a UNION SELECT 3020398 ) x GROUP BY 1;

#
# Bug#28875 Conversion between ASCII and LATIN1 charsets does not function
#
set names latin1;
create table t1 (a varchar(15) character set ascii not null);
insert into t1 values ('070514-000000');
# Conversion of date_format() result to ASCII
# is safe with the default locale en_US
--replace_column 1 #
select concat(a,ifnull(min(date_format(now(), '%Y-%m-%d')),' ull')) from t1;
# Error for swe7: it is not ASCII compatible
set names swe7;
--error 1267
select concat(a,ifnull(min(date_format(now(), '%Y-%m-%d')),' ull')) from t1;
set names latin1;
# Conversion of date_format() result to ASCII
# is not safe with the non-default locale fr_FR
# because month and day names can have accented characters
set lc_time_names=fr_FR;
--error 1267
select concat(a,ifnull(min(date_format(now(), '%Y-%m-%d')),' ull')) from t1;
set lc_time_names=en_US;
drop table t1;

#
# Bug#32180: DATE_ADD treats datetime numeric argument as DATE
#            instead of DATETIME
#

select DATE_ADD('20071108181000', INTERVAL 1 DAY);
select DATE_ADD(20071108181000,   INTERVAL 1 DAY);
select DATE_ADD('20071108',       INTERVAL 1 DAY);
select DATE_ADD(20071108,         INTERVAL 1 DAY);

#
# Bug#32770: LAST_DAY() returns a DATE, but somehow internally keeps
#            track of the TIME.
#

select LAST_DAY('2007-12-06 08:59:19.05') - INTERVAL 1 SECOND;

# Bug#33834: FRAC_SECOND: Applicability not clear in documentation
#
# Test case removed since FRAC_SECOND was deprecated and
# removed as part of WL#5154
#

#
# Bug #36466:
#   Adding days to day_microsecond changes interpretation of microseconds
#

# show that we treat fractions of seconds correctly (zerofill from right to
# six places) even if we left out fields on the left.
select date_add('1000-01-01 00:00:00', interval '1.03:02:01.05' day_microsecond);
select date_add('1000-01-01 00:00:00', interval '1.02' day_microsecond);


--echo #
--echo # Bug #52315 part 2 : utc_date() crashes when system time > year 2037
--echo #

--disable_result_log
SET TIMESTAMP=-147490000; SELECT UTC_TIMESTAMP();
--error ER_WRONG_VALUE_FOR_VAR
SET TIMESTAMP=2147483648; SELECT UTC_TIMESTAMP();
SET TIMESTAMP=2147483646; SELECT UTC_TIMESTAMP();
SET TIMESTAMP=2147483647; SELECT UTC_TIMESTAMP();
SET TIMESTAMP=0; SELECT UTC_TIMESTAMP();
SET TIMESTAMP=-1; SELECT UTC_TIMESTAMP();
SET TIMESTAMP=1; SELECT UTC_TIMESTAMP();
--enable_result_log

#reset back the timestamp value
SET TIMESTAMP=0;


--echo End of 5.0 tests

#
# Bug #18997
#

select date_sub("0050-01-01 00:00:01",INTERVAL 2 SECOND);
select date_sub("0199-01-01 00:00:01",INTERVAL 2 SECOND);
select date_add("0199-12-31 23:59:59",INTERVAL 2 SECOND);
select date_sub("0200-01-01 00:00:01",INTERVAL 2 SECOND);
select date_sub("0200-01-01 00:00:01",INTERVAL 1 SECOND);
select date_sub("0200-01-01 00:00:01",INTERVAL 2 SECOND);
select date_add("2001-01-01 23:59:59",INTERVAL -2000 YEAR);
select date_sub("50-01-01 00:00:01",INTERVAL 2 SECOND);
select date_sub("90-01-01 00:00:01",INTERVAL 2 SECOND);
select date_sub("0069-01-01 00:00:01",INTERVAL 2 SECOND);
select date_sub("0169-01-01 00:00:01",INTERVAL 2 SECOND);


#
# Bug #55565: debug assertion when ordering by expressions with user
# variable assignments
#

CREATE TABLE t1(a DOUBLE NOT NULL);
INSERT INTO t1 VALUES (0),(9.216e-096);
--echo # should not crash
SELECT 1 FROM t1 ORDER BY @x:=makedate(a,a);
DROP TABLE t1;

--echo #
--echo # Bug #52160: crash and inconsistent results when grouping
--echo #             by a function and column
--echo #

CREATE TABLE t1(a CHAR(10) NOT NULL);
INSERT INTO t1 VALUES (''),('');
SELECT COUNT(*) FROM t1 GROUP BY TIME_TO_SEC(a);
DROP TABLE t1;

--echo #
--echo # Bug#11766112  59151:UNINITIALIZED VALUES IN EXTRACT_DATE_TIME WITH STR_TO_DATE(SPACE(..) ...
--echo #

SELECT STR_TO_DATE(SPACE(2),'1');

--echo #
--echo # Bug#11765216  58154: UNINITIALIZED VARIABLE FORMAT IN STR_TO_DATE FUNCTION
--echo #

SET GLOBAL SQL_MODE='';
DO  STR_TO_DATE((''), FROM_DAYS(@@GLOBAL.SQL_MODE));
SET GLOBAL SQL_MODE=DEFAULT;

--echo #
--echo # Bug#11766087  59125: VALGRIND UNINITIALISED VALUE WARNING IN ULL2DEC, LONGLONG2DECIMAL
--echo #

SELECT FORMAT(YEAR(STR_TO_DATE('',GET_FORMAT(TIME,''))),1);

--echo #
--echo # Bug#11766126  59166: ANOTHER DATETIME VALGRIND UNINITIALIZED WARNING
--echo #

SELECT CAST((MONTH(FROM_UNIXTIME(@@GLOBAL.SQL_MODE))) AS BINARY(1025));

--echo #
--echo # Bug#11766124  59164: VALGRIND: UNINITIALIZED VALUE IN NUMBER_TO_DATETIME
--echo #

SELECT ADDDATE(MONTH(FROM_UNIXTIME(NULL)),INTERVAL 1 HOUR);

--echo #
--echo # Bug#11889186  60503: CRASH IN MAKE_DATE_TIME WITH DATE_FORMAT / STR_TO_DATE COMBINATION
--echo #

SELECT DATE_FORMAT('0000-00-11', '%W');
SELECT DATE_FORMAT('0000-00-11', '%a');
SELECT DATE_FORMAT('0000-00-11', '%w');

--echo #
--echo # Bug#12403504  AFTER FIX FOR #11889186 : ASSERTION FAILED: DELSUM+(INT) Y/4-TEMP > 0
--echo #

SELECT MAKEDATE(11111111,1);
SELECT WEEK(DATE_ADD(FROM_DAYS(1),INTERVAL 1 MONTH), 1);

--echo #
--echo # Bug#12584302 AFTER FIX FOR #12403504: ASSERTION FAILED: DELSUM+(INT) Y/4-TEMP > 0,
--echo #

DO WEEK((DATE_ADD((CAST(0 AS DATE)), INTERVAL 1 YEAR_MONTH)), 5);

<<<<<<< HEAD
--echo End of 5.1 tests

--echo #
--echo # Bug#57039: constant subtime expression returns incorrect result.
--echo #
CREATE TABLE t1 (`date_date` datetime NOT NULL);
INSERT INTO t1 VALUES ('2008-01-03 00:00:00'), ('2008-01-03 00:00:00');
SELECT * FROM t1 WHERE date_date >= subtime(now(), "00:30:00");
SELECT * FROM t1 WHERE date_date <= addtime(date_add("2000-1-1", INTERVAL "1:1:1" HOUR_SECOND), "00:20:00");
DROP TABLE t1;

--echo #
--echo # Bug#57512 str_to_date crash...
--echo #

SELECT WEEK(STR_TO_DATE(NULL,0));
SELECT SUBDATE(STR_TO_DATE(NULL,0), INTERVAL 1 HOUR);

--echo #
--echo # BUG#59895 - setting storage engine to null segfaults mysqld
--echo #
SELECT MONTHNAME(0), MONTHNAME(0) IS NULL, MONTHNAME(0) + 1;
--error ER_WRONG_VALUE_FOR_VAR
SET storage_engine=NULL;


--echo #
--echo # BUG#13354387 - CRASH IN IN MY_DECIMAL::OPERATOR FOR VIEW AND FUNCTION UNIX_TIMESTAMP 
--echo # Part1 (5.5)
SET time_zone='+03:00';
CREATE TABLE t1 (a DATETIME NOT NULL);
INSERT INTO t1 VALUES ('2009-09-20 07:32:39.06');
INSERT INTO t1 VALUES ('0000-00-00 00:00:00.00');
CREATE VIEW v1 AS SELECT * FROM t1;
SELECT CAST(UNIX_TIMESTAMP(a) AS DECIMAL(25,3)) AS c1 FROM v1 ORDER BY 1; 
DROP VIEW v1;
DROP TABLE t1;
SET time_zone=DEFAULT;


--echo #
--echo # Bug #59686 crash in String::copy() with time data type
--echo #

SELECT min(timestampadd(month, 1>'', from_days('%Z')));

create table t1(a time);
insert into t1 values ('00:00:00'),('00:01:00');
select 1 from t1 where 1 < some (select cast(a as datetime) from t1);
drop table t1;
=======
--echo #
--echo # BUG#13458237 INCONSISTENT HANDLING OF INVALIDE DATES WITH ZERO DAY
--echo # SIMILAR TO '2009-10-00' 
--echo #

query_vertical SELECT
  DATE('20091000'),
  STR_TO_DATE('200910','%Y%m'),
  LAST_DAY('2009-10-00'),
  LAST_DAY(DATE('2009-10-00')),
  LAST_DAY(DATE'2009-10-00'),
  LAST_DAY(STR_TO_DATE('200910','%Y%m')),
  WEEK('2009-10-00'),
  WEEK(DATE('2009-10-00')),
  WEEK(DATE'2009-10-00'),
  WEEK(STR_TO_DATE('200910','%Y%m')),
  WEEKOFYEAR('2009-10-00'),
  WEEKOFYEAR(DATE('2009-10-00')),
  WEEKOFYEAR(DATE'2009-10-00'),
  WEEKOFYEAR(STR_TO_DATE('200910','%Y%m')),
  DAYOFYEAR('2009-10-00'),
  DAYOFYEAR(DATE('2009-10-00')),
  DAYOFYEAR(DATE'2009-10-00'),
  DAYOFYEAR(STR_TO_DATE('200910','%Y%m')),
  WEEKDAY('2009-10-00'),
  WEEKDAY(DATE('2009-10-00')),
  WEEKDAY(DATE'2009-10-00'),
  WEEKDAY(STR_TO_DATE('200910','%Y%m')),
  TO_DAYs('2009-10-00'),
  TO_DAYs(DATE('2009-10-00')),
  TO_DAYs(DATE'2009-10-00'),
  TO_DAYs(STR_TO_DATE('200910','%Y%m'));

query_vertical SELECT
  DATE('00000100'),
  STR_TO_DATE('000001','%Y%m'),
  LAST_DAY('0000-01-00'),
  LAST_DAY(DATE('0000-01-00')),
  LAST_DAY(DATE'0000-01-00'),
  LAST_DAY(STR_TO_DATE('000001','%Y%m')),
  WEEK('0000-01-00'),
  WEEK(DATE('0000-01-00')),
  WEEK(DATE'0000-01-00'),
  WEEK(STR_TO_DATE('000001','%Y%m')),
  WEEKOFYEAR('0000-01-00'),
  WEEKOFYEAR(DATE('0000-01-00')),
  WEEKOFYEAR(DATE'0000-01-00'),
  WEEKOFYEAR(STR_TO_DATE('000001','%Y%m')),
  DAYOFYEAR('0000-01-00'),
  DAYOFYEAR(DATE('0000-01-00')),
  DAYOFYEAR(DATE'0000-01-00'),
  DAYOFYEAR(STR_TO_DATE('000001','%Y%m')),
  WEEKDAY('0000-01-00'),
  WEEKDAY(DATE('0000-01-00')),
  WEEKDAY(DATE'0000-01-00'),
  WEEKDAY(STR_TO_DATE('000001','%Y%m')),
  TO_DAYs('0000-01-00'),
  TO_DAYs(DATE('0000-01-00')),
  TO_DAYs(DATE'0000-01-00'),
  TO_DAYs(STR_TO_DATE('000001','%Y%m'));

--echo End of 5.1 tests
>>>>>>> f8e924b4
<|MERGE_RESOLUTION|>--- conflicted
+++ resolved
@@ -915,58 +915,6 @@
 
 DO WEEK((DATE_ADD((CAST(0 AS DATE)), INTERVAL 1 YEAR_MONTH)), 5);
 
-<<<<<<< HEAD
---echo End of 5.1 tests
-
---echo #
---echo # Bug#57039: constant subtime expression returns incorrect result.
---echo #
-CREATE TABLE t1 (`date_date` datetime NOT NULL);
-INSERT INTO t1 VALUES ('2008-01-03 00:00:00'), ('2008-01-03 00:00:00');
-SELECT * FROM t1 WHERE date_date >= subtime(now(), "00:30:00");
-SELECT * FROM t1 WHERE date_date <= addtime(date_add("2000-1-1", INTERVAL "1:1:1" HOUR_SECOND), "00:20:00");
-DROP TABLE t1;
-
---echo #
---echo # Bug#57512 str_to_date crash...
---echo #
-
-SELECT WEEK(STR_TO_DATE(NULL,0));
-SELECT SUBDATE(STR_TO_DATE(NULL,0), INTERVAL 1 HOUR);
-
---echo #
---echo # BUG#59895 - setting storage engine to null segfaults mysqld
---echo #
-SELECT MONTHNAME(0), MONTHNAME(0) IS NULL, MONTHNAME(0) + 1;
---error ER_WRONG_VALUE_FOR_VAR
-SET storage_engine=NULL;
-
-
---echo #
---echo # BUG#13354387 - CRASH IN IN MY_DECIMAL::OPERATOR FOR VIEW AND FUNCTION UNIX_TIMESTAMP 
---echo # Part1 (5.5)
-SET time_zone='+03:00';
-CREATE TABLE t1 (a DATETIME NOT NULL);
-INSERT INTO t1 VALUES ('2009-09-20 07:32:39.06');
-INSERT INTO t1 VALUES ('0000-00-00 00:00:00.00');
-CREATE VIEW v1 AS SELECT * FROM t1;
-SELECT CAST(UNIX_TIMESTAMP(a) AS DECIMAL(25,3)) AS c1 FROM v1 ORDER BY 1; 
-DROP VIEW v1;
-DROP TABLE t1;
-SET time_zone=DEFAULT;
-
-
---echo #
---echo # Bug #59686 crash in String::copy() with time data type
---echo #
-
-SELECT min(timestampadd(month, 1>'', from_days('%Z')));
-
-create table t1(a time);
-insert into t1 values ('00:00:00'),('00:01:00');
-select 1 from t1 where 1 < some (select cast(a as datetime) from t1);
-drop table t1;
-=======
 --echo #
 --echo # BUG#13458237 INCONSISTENT HANDLING OF INVALIDE DATES WITH ZERO DAY
 --echo # SIMILAR TO '2009-10-00' 
@@ -1029,4 +977,52 @@
   TO_DAYs(STR_TO_DATE('000001','%Y%m'));
 
 --echo End of 5.1 tests
->>>>>>> f8e924b4
+
+--echo #
+--echo # Bug#57039: constant subtime expression returns incorrect result.
+--echo #
+CREATE TABLE t1 (`date_date` datetime NOT NULL);
+INSERT INTO t1 VALUES ('2008-01-03 00:00:00'), ('2008-01-03 00:00:00');
+SELECT * FROM t1 WHERE date_date >= subtime(now(), "00:30:00");
+SELECT * FROM t1 WHERE date_date <= addtime(date_add("2000-1-1", INTERVAL "1:1:1" HOUR_SECOND), "00:20:00");
+DROP TABLE t1;
+
+--echo #
+--echo # Bug#57512 str_to_date crash...
+--echo #
+
+SELECT WEEK(STR_TO_DATE(NULL,0));
+SELECT SUBDATE(STR_TO_DATE(NULL,0), INTERVAL 1 HOUR);
+
+--echo #
+--echo # BUG#59895 - setting storage engine to null segfaults mysqld
+--echo #
+SELECT MONTHNAME(0), MONTHNAME(0) IS NULL, MONTHNAME(0) + 1;
+--error ER_WRONG_VALUE_FOR_VAR
+SET storage_engine=NULL;
+
+
+--echo #
+--echo # BUG#13354387 - CRASH IN IN MY_DECIMAL::OPERATOR FOR VIEW AND FUNCTION UNIX_TIMESTAMP 
+--echo # Part1 (5.5)
+SET time_zone='+03:00';
+CREATE TABLE t1 (a DATETIME NOT NULL);
+INSERT INTO t1 VALUES ('2009-09-20 07:32:39.06');
+INSERT INTO t1 VALUES ('0000-00-00 00:00:00.00');
+CREATE VIEW v1 AS SELECT * FROM t1;
+SELECT CAST(UNIX_TIMESTAMP(a) AS DECIMAL(25,3)) AS c1 FROM v1 ORDER BY 1; 
+DROP VIEW v1;
+DROP TABLE t1;
+SET time_zone=DEFAULT;
+
+
+--echo #
+--echo # Bug #59686 crash in String::copy() with time data type
+--echo #
+
+SELECT min(timestampadd(month, 1>'', from_days('%Z')));
+
+create table t1(a time);
+insert into t1 values ('00:00:00'),('00:01:00');
+select 1 from t1 where 1 < some (select cast(a as datetime) from t1);
+drop table t1;