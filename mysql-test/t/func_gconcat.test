#
# simple test of group_concat function
#
--disable_warnings
drop table if exists t1, t2;
--enable_warnings

create table t1 (grp int, a bigint unsigned, c char(10) not null, d char(10) not null);
insert into t1 values (1,1,"a","a");
insert into t1 values (2,2,"b","a");
insert into t1 values (2,3,"c","b");
insert into t1 values (3,4,"E","a");
insert into t1 values (3,5,"C","b");
insert into t1 values (3,6,"D","b");
insert into t1 values (3,7,"d","d");
insert into t1 values (3,8,"d","d");
insert into t1 values (3,9,"D","c");

# Test of MySQL simple request
select grp,group_concat(c) from t1 group by grp;
explain extended select grp,group_concat(c) from t1 group by grp;
select grp,group_concat(a,c) from t1 group by grp;
select grp,group_concat("(",a,":",c,")") from t1 group by grp;

# Test of MySQL with options
select grp,group_concat(c separator ",") from t1 group by grp;
select grp,group_concat(c separator "---->") from t1 group by grp;
select grp,group_concat(c order by c) from t1 group by grp;
select grp,group_concat(c order by c desc) from t1 group by grp;
select grp,group_concat(d order by a) from t1 group by grp;
select grp,group_concat(d order by a desc) from t1 group by grp;
select grp,group_concat(a order by a,d+c-ascii(c)-a) from t1 group by grp;
select grp,group_concat(a order by d+c-ascii(c),a) from t1 group by grp;
select grp,group_concat(c order by 1) from t1 group by grp;
select grp,group_concat(c order by "c") from t1 group by grp;
select grp,group_concat(distinct c order by c) from t1 group by grp;
select grp,group_concat(distinct c order by c desc) from t1 group by grp;
explain extended select grp,group_concat(distinct c order by c desc) from t1 group by grp;
select grp,group_concat(c order by c separator ",") from t1 group by grp;
select grp,group_concat(c order by c desc separator ",") from t1 group by grp;
select grp,group_concat(distinct c order by c separator ",") from t1 group by grp;
explain extended select grp,group_concat(distinct c order by c separator ",") from t1 group by grp;
select grp,group_concat(distinct c order by c desc separator ",") from t1 group by grp;

# Test of SQL_LIST objects
select grp,group_concat(c order by grp desc) from t1 group by grp order by grp;


# Test transfer to real values

select grp, group_concat(a separator "")+0 from t1 group by grp;
select grp, group_concat(a separator "")+0.0 from t1 group by grp;
select grp, ROUND(group_concat(a separator "")) from t1 group by grp;
drop table t1;

# Test NULL values

create table t1 (grp int, c char(10));
insert into t1 values (1,NULL),(2,"b"),(2,NULL),(3,"E"),(3,NULL),(3,"D"),(3,NULL),(3,NULL),(3,"D"),(4,""),(5,NULL);
select grp,group_concat(c order by c) from t1 group by grp;

# Test warnings

set group_concat_max_len = 4;
select grp,group_concat(c) from t1 group by grp;
show warnings;
set group_concat_max_len = 1024;

# Test errors

--error 1111
select group_concat(sum(a)) from t1 group by grp;
--error 1054
select grp,group_concat(c order by 2) from t1 group by grp;

drop table t1;

# Test variable length

create table t1 ( URL_ID int(11), URL varchar(80));
create table t2 ( REQ_ID int(11), URL_ID int(11));
insert into t1 values (4,'www.host.com'), (5,'www.google.com'),(5,'www.help.com');
insert into t2 values (1,4), (5,4), (5,5);
# Make this order independent
--replace_result www.help.com X www.host.com X www.google.com X
select REQ_ID, Group_Concat(URL) as URL from t1, t2 where
t2.URL_ID = t1.URL_ID group by REQ_ID;
# check min/max function
--replace_result www.help.com X www.host.com X www.google.com X
select REQ_ID, Group_Concat(URL) as URL, Min(t1.URL_ID) urll,
Max(t1.URL_ID) urlg from t1, t2 where t2.URL_ID = t1.URL_ID group by REQ_ID;

drop table t1;
drop table t2;

create table t1 (id int, name varchar(16));
insert into t1 values (1,'longername'),(1,'evenlongername');
select ifnull(group_concat(concat(t1.id, ':', t1.name)), 'shortname') as 'without distinct: how it should be' from t1;
select distinct ifnull(group_concat(concat(t1.id, ':', t1.name)), 'shortname') as 'with distinct: cutoff at length of shortname' from t1;
drop table t1;

# check zero rows
create table t1(id int);
create table t2(id int);
insert into t1 values(0),(1);
select group_concat(t1.id) FROM t1,t2;
drop table t1;
drop table t2;

# check having
create table t1 (bar varchar(32));
insert into t1 values('test1'),('test2');
select group_concat(bar order by concat(bar,bar)) from t1;
select group_concat(bar order by concat(bar,bar) desc) from t1;
select bar from t1 having group_concat(bar)='';
select bar from t1 having instr(group_concat(bar), "test") > 0;
select bar from t1 having instr(group_concat(bar order by concat(bar,bar) desc), "test2,test1") > 0;
drop table t1;

# ORDER BY fix_fields()
create table t1 (a int, a1 varchar(10));
create table t2 (a0 int);
insert into t1 values (0,"a"),(0,"b"),(1,"c");
insert into t2 values (1),(2),(3);
select  group_concat(a1 order by (t1.a IN (select a0 from t2))) from t1;
select  group_concat(a1 order by (t1.a)) from t1;
drop table t1, t2;

#
# Problem with GROUP BY (Bug #2695)
#

CREATE TABLE t1 (id1 tinyint(4) NOT NULL, id2 tinyint(4) NOT NULL);
INSERT INTO t1 VALUES (1, 1),(1, 2),(1, 3),(1, 4),(1, 5),(2, 1),(2, 2),(2, 3);
CREATE TABLE t2 (id1 tinyint(4) NOT NULL);
INSERT INTO t2 VALUES (1),(2),(3),(4),(5);
SELECT t1.id1, GROUP_CONCAT(t1.id2 ORDER BY t1.id2 ASC) AS concat_id FROM t1, t2 WHERE t1.id1 = t2.id1 AND t1.id1=1 GROUP BY t1.id1;
SELECT t1.id1, GROUP_CONCAT(t1.id2 ORDER BY t1.id2 ASC) AS concat_id FROM t1, t2 WHERE t1.id1 = t2.id1 GROUP BY t1.id1;
SELECT t1.id1, GROUP_CONCAT(t1.id2 ORDER BY t1.id2 DESC) AS concat_id FROM t1, t2 WHERE t1.id1 = t2.id1 GROUP BY t1.id1;
SELECT t1.id1, GROUP_CONCAT(t1.id2 ORDER BY 6-t1.id2 ASC) AS concat_id FROM t1, t2 WHERE t1.id1 = t2.id1 GROUP BY t1.id1;

# The following failed when it was run twice:
SELECT t1.id1, GROUP_CONCAT(t1.id2,6-t1.id2 ORDER BY 6-t1.id2 ASC) AS concat_id FROM t1, t2 WHERE t1.id1 = t2.id1 GROUP BY t1.id1;
SELECT t1.id1, GROUP_CONCAT(t1.id2,6-t1.id2 ORDER BY 6-t1.id2 ASC) AS concat_id FROM t1, t2 WHERE t1.id1 = t2.id1 GROUP BY t1.id1;

SELECT t1.id1, GROUP_CONCAT(t1.id2,"/",6-t1.id2 ORDER BY 1+0,6-t1.id2,t1.id2 ASC) AS concat_id FROM t1, t2 WHERE t1.id1 = t2.id1 GROUP BY t1.id1;
drop table t1,t2;

#
# Problem with distinct (Bug #3381)
#

create table t1 (s1 char(10), s2 int not null);
insert into t1 values ('a',2),('b',2),('c',1),('a',3),('b',4),('c',4);
select distinct s1 from t1 order by s2,s1;
select group_concat(distinct s1) from t1;
select group_concat(distinct s1 order by s2) from t1 where s2 < 4;
# The following is wrong and needs to be fixed ASAP
select group_concat(distinct s1 order by s2) from t1;
drop table t1;

#
# Test with subqueries (Bug #3319)
#

create table t1 (a int, c int);
insert into t1 values (1, 2), (2, 3), (2, 4), (3, 5);
create table t2 (a int, c int);
insert into t2 values (1, 5), (2, 4), (3, 3), (3,3);
select group_concat(c) from t1;
select group_concat(c order by (select c from t2 where t2.a=t1.a limit 1)) as grp from t1;
select group_concat(c order by (select mid(group_concat(c order by a),1,5) from t2 where t2.a=t1.a)) as grp from t1;
select group_concat(c order by (select mid(group_concat(c order by a),1,5) from t2 where t2.a=t1.a) desc) as grp from t1;
select t1.a, group_concat(c order by (select c from t2 where t2.a=t1.a limit 1)) as grp from t1 group by 1;
select t1.a, group_concat(c order by (select mid(group_concat(c order by a),1,5) from t2 where t2.a=t1.a)) as grp from t1 group by 1;
select t1.a, group_concat(c order by (select mid(group_concat(c order by a),1,5) from t2 where t2.a=t1.a) desc) as grp from t1 group by 1;

# The following returns random results as we are sorting on blob addresses
# select group_concat(c order by (select group_concat(c order by a) from t2 where t2.a=t1.a)) as grp from t1;
# select group_concat(c order by (select group_concat(c) from t2 where a=t1.a)) as grp from t1;

select a,c,(select group_concat(c order by a) from t2 where a=t1.a) as grp from t1 order by grp;
drop table t1,t2;

#
# group_concat of expression with GROUP BY and external GROUP BY
#
CREATE TABLE t1 ( a int );
CREATE TABLE t2 ( a int );
INSERT INTO t1 VALUES (1), (2);
INSERT INTO t2 VALUES (1), (2);
SELECT GROUP_CONCAT(t1.a*t2.a ORDER BY t2.a) FROM t1, t2 GROUP BY t1.a;
DROP TABLE t1, t2;

#
# Bug #4035: group_concat() and HAVING
#

CREATE TABLE t1 (a char(4));
INSERT INTO t1 VALUES ('John'), ('Anna'), ('Bill');
SELECT GROUP_CONCAT(a SEPARATOR '||') AS names FROM t1 
  HAVING names LIKE '%An%';
SELECT GROUP_CONCAT(a SEPARATOR '###') AS names FROM t1 
  HAVING LEFT(names, 1) ='J';
DROP TABLE t1;

#
# check blobs
#

CREATE TABLE t1 ( a int, b TEXT );
INSERT INTO t1 VALUES (1,'First Row'), (2,'Second Row');
SELECT GROUP_CONCAT(b ORDER BY b) FROM t1 GROUP BY a;
DROP TABLE t1;

#
# check null values #2
#

CREATE TABLE t1 (A_ID INT NOT NULL,A_DESC CHAR(3) NOT NULL,PRIMARY KEY (A_ID));
INSERT INTO t1 VALUES (1,'ABC'), (2,'EFG'), (3,'HIJ');
CREATE TABLE t2 (A_ID INT NOT NULL,B_DESC CHAR(3) NOT NULL,PRIMARY KEY (A_ID,B_DESC));
INSERT INTO t2 VALUES (1,'A'),(1,'B'),(3,'F');
SELECT t1.A_ID, GROUP_CONCAT(t2.B_DESC) AS B_DESC FROM t1 LEFT JOIN t2 ON t1.A_ID=t2.A_ID GROUP BY t1.A_ID ORDER BY t1.A_DESC;
DROP TABLE t1;
DROP TABLE t2;

#
# blobs
#

create table t1 (a int, b text);
insert into t1 values (1, 'bb'), (1, 'ccc'), (1, 'a'), (1, 'bb'), (1, 'ccc');
insert into t1 values (2, 'BB'), (2, 'CCC'), (2, 'A'), (2, 'BB'), (2, 'CCC');
select group_concat(b) from t1 group by a;
select group_concat(distinct b) from t1 group by a;
select group_concat(b order by b) from t1 group by a;
select group_concat(distinct b order by b) from t1 group by a;
set local group_concat_max_len=4;
select group_concat(b) from t1 group by a;
select group_concat(distinct b) from t1 group by a;
select group_concat(b order by b) from t1 group by a;
select group_concat(distinct b order by b) from t1 group by a;

#
# long blobs
#

insert into t1 values (1, concat(repeat('1', 300), '2')), 
(1, concat(repeat('1', 300), '2')), (1, concat(repeat('0', 300), '1')), 
(2, concat(repeat('1', 300), '2')), (2, concat(repeat('1', 300), '2')), 
(2, concat(repeat('0', 300), '1'));
set local group_concat_max_len=1024;
select group_concat(b) from t1 group by a;
select group_concat(distinct b) from t1 group by a;
select group_concat(b order by b) from t1 group by a;
select group_concat(distinct b order by b) from t1 group by a;
set local group_concat_max_len=400;
select group_concat(b) from t1 group by a;
select group_concat(distinct b) from t1 group by a;
select group_concat(b order by b) from t1 group by a;
select group_concat(distinct b order by b) from t1 group by a;

drop table t1;

#
# Bug#10201
#
create table t1 (a varchar(255) character set cp1250 collate cp1250_general_ci,
                 b varchar(255) character set koi8r);
insert into t1 values ('xxx','yyy');
select collation(a) from t1;
select collation(group_concat(a)) from t1;
create table t2 select group_concat(a) as a from t1;
show create table t2;
select collation(group_concat(a,_koi8r'test')) from t1;
--error 1267
select collation(group_concat(a,_koi8r 0xC1C2)) from t1;
--error 1267
select collation(group_concat(a,b)) from t1;
drop table t1;
drop table t2;

#
# bug #7769: group_concat returning null is checked in having
#
CREATE TABLE t1 (id int);
SELECT GROUP_CONCAT(id) AS gc FROM t1 HAVING gc IS NULL;
DROP TABLE t1;

#
# Bug #8656: Crash with group_concat on alias in outer table
#
create table t2 (a int, b int);
insert into t2 values (1,1), (2,2);
select  b x, (select group_concat(x) from t2) from  t2;
drop table t2;

#
# Bug #7405: problems with rollup
#

create table t1 (d int not null auto_increment,primary key(d), a int, b int, c int);
insert into t1(a,b) values (1,3), (1,4), (1,2), (2,7), (1,1), (1,2), (2,3), (2,3);
select d,a,b from t1 order by a;
explain select a, group_concat(b) from t1 group by a with rollup;
select a, group_concat(b) from t1 group by a with rollup;
select a, group_concat(distinct b) from t1 group by a with rollup;
select a, group_concat(b order by b) from t1 group by a with rollup;
select a, group_concat(distinct b order by b) from t1 group by a with rollup;
drop table t1;

<<<<<<< HEAD
# End of 4.1 tests

#
# Bug #6475
#
create table t1 (a char(3), b char(20), primary key (a, b));
insert into t1 values ('ABW', 'Dutch'), ('ABW', 'English');
select group_concat(a) from t1 group by b;
drop table t1;
=======
#
# Bug #12095: GROUP_CONCAT for one row table 
#

CREATE TABLE t1 (
  aID smallint(5) unsigned NOT NULL auto_increment,
  sometitle varchar(255) NOT NULL default '',
  bID smallint(5) unsigned NOT NULL,
  PRIMARY KEY  (aID),
  UNIQUE KEY sometitle (sometitle)
);
INSERT INTO t1 SET sometitle = 'title1', bID = 1;
INSERT INTO t1 SET sometitle = 'title2', bID = 1;

CREATE TABLE t2 (
  bID smallint(5) unsigned NOT NULL auto_increment,
  somename varchar(255) NOT NULL default '',
  PRIMARY KEY  (bID),
  UNIQUE KEY somename (somename)
);
INSERT INTO t2 SET somename = 'test';

SELECT COUNT(*), GROUP_CONCAT(DISTINCT t2.somename SEPARATOR ' |')
  FROM t1 JOIN t2 ON t1.bID = t2.bID;
INSERT INTO t2 SET somename = 'test2';
SELECT COUNT(*), GROUP_CONCAT(DISTINCT t2.somename SEPARATOR ' |')
  FROM t1 JOIN t2 ON t1.bID = t2.bID;
DELETE FROM t2 WHERE somename = 'test2';
SELECT COUNT(*), GROUP_CONCAT(DISTINCT t2.somename SEPARATOR ' |')
  FROM t1 JOIN t2 ON t1.bID = t2.bID;

DROP TABLE t1,t2;

# End of 4.1 tests
>>>>>>> a89c7087
<|MERGE_RESOLUTION|>--- conflicted
+++ resolved
@@ -48,9 +48,9 @@
 
 # Test transfer to real values
 
-select grp, group_concat(a separator "")+0 from t1 group by grp;
-select grp, group_concat(a separator "")+0.0 from t1 group by grp;
-select grp, ROUND(group_concat(a separator "")) from t1 group by grp;
+select grp, group_concat(a separator "")+0 from t1 group by grp;
+select grp, group_concat(a separator "")+0.0 from t1 group by grp;
+select grp, ROUND(group_concat(a separator "")) from t1 group by grp;
 drop table t1;
 
 # Test NULL values
@@ -310,17 +310,6 @@
 select a, group_concat(distinct b order by b) from t1 group by a with rollup;
 drop table t1;
 
-<<<<<<< HEAD
-# End of 4.1 tests
-
-#
-# Bug #6475
-#
-create table t1 (a char(3), b char(20), primary key (a, b));
-insert into t1 values ('ABW', 'Dutch'), ('ABW', 'English');
-select group_concat(a) from t1 group by b;
-drop table t1;
-=======
 #
 # Bug #12095: GROUP_CONCAT for one row table 
 #
@@ -354,5 +343,4 @@
 
 DROP TABLE t1,t2;
 
-# End of 4.1 tests
->>>>>>> a89c7087
+# End of 4.1 tests