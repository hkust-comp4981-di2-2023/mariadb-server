--- conflicted
+++ resolved
@@ -4023,8 +4023,6 @@
 DROP TABLE t1;
 --echo # End of test for bug#49489.
 
-<<<<<<< HEAD
-=======
 
 --echo #
 --echo # Bug #49517: Inconsistent behavior while using 
@@ -4039,5 +4037,4 @@
 DROP TABLE t1;
 
 
->>>>>>> c5e6a11e
 --echo End of 5.1 tests