--- conflicted
+++ resolved
@@ -996,11 +996,6 @@
     $exe_mysql=          mtr_exe_exists("$path_client_bindir/mysql");
     $exe_mysql_fix_system_tables=
       mtr_script_exists("$glob_basedir/scripts/mysql_fix_privilege_tables");
-<<<<<<< HEAD
-    $exe_my_print_defaults=
-      mtr_exe_exists("$glob_basedir/extra/my_print_defaults");
-=======
->>>>>>> 3f591866
     $path_ndb_tools_dir= mtr_path_exists("$glob_basedir/ndb/tools");
     $exe_ndb_mgm=        "$glob_basedir/ndb/src/mgmclient/ndb_mgm";
   }
