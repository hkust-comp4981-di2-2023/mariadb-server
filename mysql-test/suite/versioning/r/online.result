--- conflicted
+++ resolved
@@ -115,7 +115,7 @@
 select count(*) from t for system_time all;
 count(*)
 2
-<<<<<<< HEAD
+drop table t;
 # Start of 10.4 tests
 create or replace table t (a int, b int) engine=innodb;
 alter table t
@@ -157,7 +157,4 @@
 ) with system versioning;
 alter table t1 drop system versioning;
 drop database test;
-create database test;
-=======
-drop table t;
->>>>>>> 2842c369
+create database test;