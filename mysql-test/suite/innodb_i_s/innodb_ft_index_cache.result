--- conflicted
+++ resolved
@@ -1,20 +1,10 @@
 SHOW CREATE TABLE INFORMATION_SCHEMA.INNODB_FT_INDEX_CACHE;
 Table	Create Table
 INNODB_FT_INDEX_CACHE	CREATE TEMPORARY TABLE `INNODB_FT_INDEX_CACHE` (
-<<<<<<< HEAD
-  `WORD` varchar(337) NOT NULL DEFAULT '',
-  `FIRST_DOC_ID` bigint(21) unsigned NOT NULL DEFAULT 0,
-  `LAST_DOC_ID` bigint(21) unsigned NOT NULL DEFAULT 0,
-  `DOC_COUNT` bigint(21) unsigned NOT NULL DEFAULT 0,
-  `DOC_ID` bigint(21) unsigned NOT NULL DEFAULT 0,
-  `POSITION` bigint(21) unsigned NOT NULL DEFAULT 0
-) ENGINE=MEMORY DEFAULT CHARSET=utf8mb3
-=======
   `WORD` varchar(337) NOT NULL,
   `FIRST_DOC_ID` bigint(21) unsigned NOT NULL,
   `LAST_DOC_ID` bigint(21) unsigned NOT NULL,
   `DOC_COUNT` bigint(21) unsigned NOT NULL,
   `DOC_ID` bigint(21) unsigned NOT NULL,
   `POSITION` bigint(21) unsigned NOT NULL
-) ENGINE=MEMORY DEFAULT CHARSET=utf8
->>>>>>> cf63eece
+) ENGINE=MEMORY DEFAULT CHARSET=utf8mb3