#
# Test upgrading the SSL certificates in a rolling fashion.
#
# 1. The starting state with the old key and cert is is described in galera_ssl_upgrade.cnf
#

--source include/galera_cluster.inc
--source include/have_innodb.inc
--source include/have_ssl_communication.inc

--connection node_1
call mtr.add_suppression("WSREP: write_handler(): protocol is shutdown.*");
--connection node_2
call mtr.add_suppression("WSREP: write_handler(): protocol is shutdown.*");

# Save original auto_increment_offset values.
--let $node_1=node_1
--let $node_2=node_2
--source include/auto_increment_offset_save.inc

# Setup galera ports
--connection node_1
--source suite/galera/include/galera_base_port.inc
--let $NODE_GALERAPORT_1 = $_NODE_GALERAPORT

--connection node_2
--source suite/galera/include/galera_base_port.inc
--let $NODE_GALERAPORT_2 = $_NODE_GALERAPORT

SELECT VARIABLE_VALUE = 'Synced' FROM INFORMATION_SCHEMA.GLOBAL_STATUS WHERE VARIABLE_NAME = 'wsrep_local_state_comment';
SELECT VARIABLE_VALUE = 2 FROM INFORMATION_SCHEMA.GLOBAL_STATUS WHERE VARIABLE_NAME = 'wsrep_cluster_size';

# 2. Restart node #1 with a socket.ssl_ca that includes both the new and the old certificate

--connection node_1
--source include/shutdown_mysqld.inc
--let $restart_noprint = 1
--let $start_mysqld_params = --wsrep-cluster-address=gcomm://127.0.0.1:$NODE_GALERAPORT_2 --wsrep_provider_options=base_port=$NODE_GALERAPORT_1;socket.ssl=yes;socket.ssl_ca=$MYSQL_TEST_DIR/std_data/galera-upgrade-ca-cert.pem;socket.ssl_cert=$MYSQL_TEST_DIR/std_data/galera-cert.pem;socket.ssl_key=$MYSQL_TEST_DIR/std_data/galera-key.pem
--source include/start_mysqld.inc
--source include/wait_until_connected_again.inc

--let $wait_condition = SELECT VARIABLE_VALUE = 'Synced' FROM INFORMATION_SCHEMA.GLOBAL_STATUS WHERE VARIABLE_NAME = 'wsrep_local_state_comment';
--source include/wait_condition.inc
SELECT VARIABLE_VALUE = 2 FROM INFORMATION_SCHEMA.GLOBAL_STATUS WHERE VARIABLE_NAME = 'wsrep_cluster_size';

# 3. Restart node #2 with the new socket.ssl_ca , socket.ssl_cert and socket.ssl_key

--connection node_2
--source include/shutdown_mysqld.inc
--let $start_mysqld_params = --wsrep_provider_options=base_port=$NODE_GALERAPORT_2;socket.ssl=yes;socket.ssl_ca=$MYSQL_TEST_DIR/std_data/galera-upgrade-ca-cert.pem;socket.ssl_cert=$MYSQL_TEST_DIR/std_data/galera-upgrade-server-cert.pem;socket.ssl_key=$MYSQL_TEST_DIR/std_data/galera-upgrade-server-key.pem
--source include/start_mysqld.inc
--source include/wait_until_connected_again.inc

--let $wait_condition = SELECT VARIABLE_VALUE = 'Synced' FROM INFORMATION_SCHEMA.GLOBAL_STATUS WHERE VARIABLE_NAME = 'wsrep_local_state_comment';
--source include/wait_condition.inc
SELECT VARIABLE_VALUE = 2 FROM INFORMATION_SCHEMA.GLOBAL_STATUS WHERE VARIABLE_NAME = 'wsrep_cluster_size';

# 4. Restart node #1 with the new socket.ssl_ca , socket.ssl_cert and socket.ssl_key

--connection node_1
--source include/shutdown_mysqld.inc
--let $start_mysqld_params = --wsrep-cluster-address=gcomm://127.0.0.1:$NODE_GALERAPORT_2 --wsrep_provider_options=base_port=$NODE_GALERAPORT_1;socket.ssl=yes;socket.ssl_ca=$MYSQL_TEST_DIR/std_data/galera-upgrade-ca-cert.pem;socket.ssl_cert=$MYSQL_TEST_DIR/std_data/galera-upgrade-server-cert.pem;socket.ssl_key=$MYSQL_TEST_DIR/std_data/galera-upgrade-server-key.pem
--source include/start_mysqld.inc
--source include/wait_until_connected_again.inc

--let $wait_condition = SELECT VARIABLE_VALUE = 'Synced' FROM INFORMATION_SCHEMA.GLOBAL_STATUS WHERE VARIABLE_NAME = 'wsrep_local_state_comment';
--source include/wait_condition.inc
SELECT VARIABLE_VALUE = 2 FROM INFORMATION_SCHEMA.GLOBAL_STATUS WHERE VARIABLE_NAME = 'wsrep_cluster_size';

<<<<<<< HEAD
# 5. Make sure node_2 is ready as well
--connection node_2
--source include/galera_wait_ready.inc

# Upgrade complete. Both nodes now use the new key and certificate
=======
# Upgrade complete. Both nodes now use the new key and certificate

# Restore original auto_increment_offset values.
--source include/auto_increment_offset_restore.inc

--source include/galera_end.inc
>>>>>>> 98e61598
<|MERGE_RESOLUTION|>--- conflicted
+++ resolved
@@ -67,17 +67,13 @@
 --source include/wait_condition.inc
 SELECT VARIABLE_VALUE = 2 FROM INFORMATION_SCHEMA.GLOBAL_STATUS WHERE VARIABLE_NAME = 'wsrep_cluster_size';
 
-<<<<<<< HEAD
 # 5. Make sure node_2 is ready as well
 --connection node_2
 --source include/galera_wait_ready.inc
 
 # Upgrade complete. Both nodes now use the new key and certificate
-=======
-# Upgrade complete. Both nodes now use the new key and certificate
 
 # Restore original auto_increment_offset values.
 --source include/auto_increment_offset_restore.inc
 
---source include/galera_end.inc
->>>>>>> 98e61598
+--source include/galera_end.inc