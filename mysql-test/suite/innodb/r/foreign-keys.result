#
# Bug #19471516 SERVER CRASHES WHEN EXECUTING ALTER TABLE
# ADD FOREIGN KEY
#
CREATE TABLE `department` (`department_id` INT, `department_people_fk` INT,
PRIMARY KEY (`department_id`)) engine=innodb;
CREATE TABLE `title` (`title_id` INT, `title_manager_fk` INT,
`title_reporter_fk` INT, PRIMARY KEY (`title_id`)) engine=innodb;
CREATE TABLE `people` (`people_id` INT, PRIMARY KEY (`people_id`)) engine=innodb;
ALTER TABLE `department` ADD FOREIGN KEY (`department_people_fk`) REFERENCES
`people` (`people_id`);
ALTER TABLE `title` ADD FOREIGN KEY (`title_manager_fk`) REFERENCES `people`
(`people_id`);
ALTER TABLE `title` ADD FOREIGN KEY (`title_reporter_fk`) REFERENCES `people`
(`people_id`);
drop table title, department, people;
create table t1 (a int primary key, b int) engine=innodb;
create table t2 (c int primary key, d int,
foreign key (d) references t1 (a) on update cascade) engine=innodb;
insert t1 values (1,1),(2,2),(3,3);
insert t2 values (4,1),(5,2),(6,3);
flush table t2 with read lock;
connect  con1,localhost,root;
delete from t1 where a=2;
ERROR 23000: Cannot delete or update a parent row: a foreign key constraint fails (`test`.`t2`, CONSTRAINT `t2_ibfk_1` FOREIGN KEY (`d`) REFERENCES `t1` (`a`) ON UPDATE CASCADE)
update t1 set a=10 where a=1;
connection default;
unlock tables;
connection con1;
connection default;
lock table t2 write;
connection con1;
delete from t1 where a=2;
connection default;
unlock tables;
connection con1;
ERROR 23000: Cannot delete or update a parent row: a foreign key constraint fails (`test`.`t2`, CONSTRAINT `t2_ibfk_1` FOREIGN KEY (`d`) REFERENCES `t1` (`a`) ON UPDATE CASCADE)
connection default;
unlock tables;
disconnect con1;
create user foo;
grant select,update on test.t1 to foo;
connect foo,localhost,foo;
update t1 set a=30 where a=3;
disconnect foo;
connection default;
select * from t2;
c	d
5	2
4	10
6	30
drop table t2, t1;
drop user foo;
create table t1 (f1 int primary key) engine=innodb;
create table t2 (f2 int primary key) engine=innodb;
create table t3 (f3 int primary key, foreign key (f3) references t2(f2)) engine=innodb;
insert into t1 values (1),(2),(3),(4),(5);
insert into t2 values (1),(2),(3),(4),(5);
insert into t3 values (1),(2),(3),(4),(5);
connect con1,localhost,root;
set debug_sync='alter_table_before_rename_result_table signal g1 wait_for g2';
alter table t2 add constraint foreign key (f2) references t1(f1) on delete cascade on update cascade;
connection default;
set debug_sync='before_execute_sql_command wait_for g1';
update t1 set f1 = f1 + 100000 limit 2;
connect con2,localhost,root;
kill query UPDATE;
disconnect con2;
connection default;
ERROR 70100: Query execution was interrupted
set debug_sync='now signal g2';
connection con1;
show create table t2;
Table	Create Table
t2	CREATE TABLE `t2` (
  `f2` int(11) NOT NULL,
  PRIMARY KEY (`f2`),
  CONSTRAINT `t2_ibfk_1` FOREIGN KEY (`f2`) REFERENCES `t1` (`f1`) ON DELETE CASCADE ON UPDATE CASCADE
) ENGINE=InnoDB DEFAULT CHARSET=latin1
disconnect con1;
connection default;
select * from t2 where f2 not in (select f1 from t1);
f2
select * from t3 where f3 not in (select f2 from t2);
f3
drop table t3;
drop table t2;
drop table t1;
set debug_sync='reset';
#
# MDEV-17595 - Server crashes in copy_data_between_tables or
#              Assertion `thd->transaction.stmt.is_empty() ||
#              (thd->state_flags & Open_tables_state::BACKUPS_AVAIL)'
#              fails in close_tables_for_reopen upon concurrent
#              ALTER TABLE and FLUSH
#
CREATE TABLE t1 (a INT, KEY(a)) ENGINE=InnoDB;
INSERT INTO t1 VALUES(1),(2);
CREATE TABLE t2 (b INT, KEY(b)) ENGINE=InnoDB;
INSERT INTO t2 VALUES(2);
ALTER TABLE t2 ADD FOREIGN KEY(b) REFERENCES t1(a), LOCK=EXCLUSIVE;
DROP TABLE t2, t1;
<<<<<<< HEAD
create table t1 (a int primary key, b int) engine=innodb;
create table t2 (c int primary key, d int,
foreign key (d) references t1 (a) on update cascade) engine=innodb;
insert t1 values (1,1),(2,2),(3,3);
insert t2 values (4,1),(5,2),(6,3);
flush table t2 with read lock;
connect  con1,localhost,root;
delete from t1 where a=2;
ERROR 23000: Cannot delete or update a parent row: a foreign key constraint fails (`test`.`t2`, CONSTRAINT `t2_ibfk_1` FOREIGN KEY (`d`) REFERENCES `t1` (`a`) ON UPDATE CASCADE)
update t1 set a=10 where a=1;
connection default;
unlock tables;
connection con1;
connection default;
lock table t2 write;
connection con1;
delete from t1 where a=2;
connection default;
unlock tables;
connection con1;
ERROR 23000: Cannot delete or update a parent row: a foreign key constraint fails (`test`.`t2`, CONSTRAINT `t2_ibfk_1` FOREIGN KEY (`d`) REFERENCES `t1` (`a`) ON UPDATE CASCADE)
connection default;
unlock tables;
disconnect con1;
create user foo;
grant select,update on test.t1 to foo;
connect foo,localhost,foo;
update t1 set a=30 where a=3;
disconnect foo;
connection default;
select * from t2;
c	d
5	2
4	10
6	30
drop table t2, t1;
drop user foo;
=======
#
# MDEV-16060 - InnoDB: Failing assertion: ut_strcmp(index->name, key->name)
#
CREATE TABLE t1 (`pk` INT PRIMARY KEY) ENGINE=InnoDB;
CREATE TABLE t2 LIKE t1;
FLUSH TABLES;
SET debug_sync='alter_table_intermediate_table_created SIGNAL ready WAIT_FOR go';
ALTER TABLE t1 ADD FOREIGN KEY(pk) REFERENCES t2(pk) ON UPDATE CASCADE;
connect con1, localhost, root;
SET debug_sync='now WAIT_FOR ready';
SET lock_wait_timeout=1;
UPDATE t2 SET pk=10 WHERE pk=1;
ERROR HY000: Lock wait timeout exceeded; try restarting transaction
PREPARE stmt FROM 'UPDATE t2 SET pk=10 WHERE pk=1';
DEALLOCATE PREPARE stmt;
FLUSH TABLE t2;
SET debug_sync='now SIGNAL go';
connection default;
disconnect con1;
connection default;
SET debug_sync='reset';
SHOW OPEN TABLES FROM test;
Database	Table	In_use	Name_locked
DROP TABLE t1, t2;
>>>>>>> 3e8cab51
<|MERGE_RESOLUTION|>--- conflicted
+++ resolved
@@ -100,7 +100,30 @@
 INSERT INTO t2 VALUES(2);
 ALTER TABLE t2 ADD FOREIGN KEY(b) REFERENCES t1(a), LOCK=EXCLUSIVE;
 DROP TABLE t2, t1;
-<<<<<<< HEAD
+#
+# MDEV-16060 - InnoDB: Failing assertion: ut_strcmp(index->name, key->name)
+#
+CREATE TABLE t1 (`pk` INT PRIMARY KEY) ENGINE=InnoDB;
+CREATE TABLE t2 LIKE t1;
+FLUSH TABLES;
+SET debug_sync='alter_table_intermediate_table_created SIGNAL ready WAIT_FOR go';
+ALTER TABLE t1 ADD FOREIGN KEY(pk) REFERENCES t2(pk) ON UPDATE CASCADE;
+connect con1, localhost, root;
+SET debug_sync='now WAIT_FOR ready';
+SET lock_wait_timeout=1;
+UPDATE t2 SET pk=10 WHERE pk=1;
+ERROR HY000: Lock wait timeout exceeded; try restarting transaction
+PREPARE stmt FROM 'UPDATE t2 SET pk=10 WHERE pk=1';
+DEALLOCATE PREPARE stmt;
+FLUSH TABLE t2;
+SET debug_sync='now SIGNAL go';
+connection default;
+disconnect con1;
+connection default;
+SET debug_sync='reset';
+SHOW OPEN TABLES FROM test;
+Database	Table	In_use	Name_locked
+DROP TABLE t1, t2;
 create table t1 (a int primary key, b int) engine=innodb;
 create table t2 (c int primary key, d int,
 foreign key (d) references t1 (a) on update cascade) engine=innodb;
@@ -137,30 +160,4 @@
 4	10
 6	30
 drop table t2, t1;
-drop user foo;
-=======
-#
-# MDEV-16060 - InnoDB: Failing assertion: ut_strcmp(index->name, key->name)
-#
-CREATE TABLE t1 (`pk` INT PRIMARY KEY) ENGINE=InnoDB;
-CREATE TABLE t2 LIKE t1;
-FLUSH TABLES;
-SET debug_sync='alter_table_intermediate_table_created SIGNAL ready WAIT_FOR go';
-ALTER TABLE t1 ADD FOREIGN KEY(pk) REFERENCES t2(pk) ON UPDATE CASCADE;
-connect con1, localhost, root;
-SET debug_sync='now WAIT_FOR ready';
-SET lock_wait_timeout=1;
-UPDATE t2 SET pk=10 WHERE pk=1;
-ERROR HY000: Lock wait timeout exceeded; try restarting transaction
-PREPARE stmt FROM 'UPDATE t2 SET pk=10 WHERE pk=1';
-DEALLOCATE PREPARE stmt;
-FLUSH TABLE t2;
-SET debug_sync='now SIGNAL go';
-connection default;
-disconnect con1;
-connection default;
-SET debug_sync='reset';
-SHOW OPEN TABLES FROM test;
-Database	Table	In_use	Name_locked
-DROP TABLE t1, t2;
->>>>>>> 3e8cab51
+drop user foo;