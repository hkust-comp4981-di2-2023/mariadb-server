CREATE TABLE t1 (a INT) ENGINE=InnoDB;
INSERT INTO t1 VALUES (1);
connect  con1,localhost,root;
XA START 'x';
UPDATE t1 set a=2;
XA END 'x';
XA PREPARE 'x';
connect  con2,localhost,root;
CREATE TABLE t2 (a INT) ENGINE=InnoDB;
XA START 'y';
INSERT INTO t2 VALUES (1);
XA END 'y';
XA PREPARE 'y';
connection default;
# restart: --innodb-force-recovery=2
disconnect con1;
disconnect con2;
connect  con1,localhost,root;
SELECT * FROM t1 LOCK IN SHARE MODE;
connection default;
<<<<<<< HEAD
# restart
=======
DROP TABLE t2;
>>>>>>> 286e52e9
disconnect con1;
SET TRANSACTION ISOLATION LEVEL READ UNCOMMITTED;
SELECT * FROM t1;
a
2
XA ROLLBACK 'x';
SELECT * FROM t1;
a
1
DROP TABLE t1;
SET GLOBAL innodb_fast_shutdown=0;
XA ROLLBACK 'y';<|MERGE_RESOLUTION|>--- conflicted
+++ resolved
@@ -18,11 +18,8 @@
 connect  con1,localhost,root;
 SELECT * FROM t1 LOCK IN SHARE MODE;
 connection default;
-<<<<<<< HEAD
+DROP TABLE t2;
 # restart
-=======
-DROP TABLE t2;
->>>>>>> 286e52e9
 disconnect con1;
 SET TRANSACTION ISOLATION LEVEL READ UNCOMMITTED;
 SELECT * FROM t1;
@@ -34,4 +31,5 @@
 1
 DROP TABLE t1;
 SET GLOBAL innodb_fast_shutdown=0;
+# restart
 XA ROLLBACK 'y';