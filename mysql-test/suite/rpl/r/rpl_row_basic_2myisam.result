--- conflicted
+++ resolved
@@ -476,22 +476,9 @@
 [expecting slave to replicate correctly]
 INSERT INTO t2 VALUES (1, "", 1);
 INSERT INTO t2 VALUES (2, repeat(_utf8'a', 16), 2);
-<<<<<<< HEAD
-Comparing tables master:test.t2 and slave:test.t2
+include/diff_tables.inc [master:t2, slave:t2]
 SET GLOBAL SLAVE_TYPE_CONVERSIONS = @saved_slave_type_conversions;
-RESET MASTER;
-STOP SLAVE;
-RESET SLAVE;
-START SLAVE;
-=======
-include/diff_tables.inc [master:t2, slave:t2]
-[expecting slave to stop]
-INSERT INTO t3 VALUES (1, "", 1);
-INSERT INTO t3 VALUES (2, repeat(_utf8'a', 128), 2);
-include/wait_for_slave_sql_error.inc [errno=1535]
-Last_SQL_Error = 'Table definition on master and slave does not match: Column 1 size mismatch - master has size 384, test.t3 on slave has size 49. Master's column size should be <= the slave's column size.'
 include/rpl_reset.inc
->>>>>>> 8b27f9a0
 [expecting slave to replicate correctly]
 INSERT INTO t4 VALUES (1, "", 1);
 INSERT INTO t4 VALUES (2, repeat(_utf8'a', 128), 2);
@@ -499,31 +486,15 @@
 [expecting slave to stop]
 INSERT INTO t5 VALUES (1, "", 1);
 INSERT INTO t5 VALUES (2, repeat(_utf8'a', 255), 2);
-<<<<<<< HEAD
-Last_SQL_Error = Column 1 of table 'test.t5' cannot be converted from type 'char(255)' to type 'char(16)'
-RESET MASTER;
-STOP SLAVE;
-RESET SLAVE;
-START SLAVE;
-[expecting slave to stop]
-INSERT INTO t6 VALUES (1, "", 1);
-INSERT INTO t6 VALUES (2, repeat(_utf8'a', 255), 2);
-Last_SQL_Error = Column 1 of table 'test.t6' cannot be converted from type 'char(255)' to type 'char(128)'
-RESET MASTER;
-STOP SLAVE;
-RESET SLAVE;
-START SLAVE;
-=======
-include/wait_for_slave_sql_error.inc [errno=1535]
-Last_SQL_Error = 'Table definition on master and slave does not match: Column 1 size mismatch - master has size 765, test.t5 on slave has size 49. Master's column size should be <= the slave's column size.'
+include/wait_for_slave_sql_error.inc [errno=1677 ]
+Last_SQL_Error = 'Column 1 of table 'test.t5' cannot be converted from type 'char(255)' to type 'char(16)''
 include/rpl_reset.inc
 [expecting slave to stop]
 INSERT INTO t6 VALUES (1, "", 1);
 INSERT INTO t6 VALUES (2, repeat(_utf8'a', 255), 2);
-include/wait_for_slave_sql_error.inc [errno=1535]
-Last_SQL_Error = 'Table definition on master and slave does not match: Column 1 size mismatch - master has size 765, test.t6 on slave has size 385. Master's column size should be <= the slave's column size.'
+include/wait_for_slave_sql_error.inc [errno=1677 ]
+Last_SQL_Error = 'Column 1 of table 'test.t6' cannot be converted from type 'char(255)' to type 'char(128)''
 include/rpl_reset.inc
->>>>>>> 8b27f9a0
 [expecting slave to replicate correctly]
 INSERT INTO t7 VALUES (1, "", 1);
 INSERT INTO t7 VALUES (2, repeat(_utf8'a', 255), 2);
