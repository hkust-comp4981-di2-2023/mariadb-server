include/master-slave.inc
[connection master]
CREATE TABLE t1 (C1 CHAR(1), C2 CHAR(1), INDEX (C1)) ENGINE = 'INNODB'  ;
SELECT * FROM t1;
C1	C2
SELECT * FROM t1;
C1	C2
INSERT INTO t1 VALUES ('A','B'), ('X','Y'), ('X','X');
INSERT INTO t1 VALUES ('A','C'), ('X','Z'), ('A','A');
SELECT * FROM t1 ORDER BY C1,C2;
C1	C2
A	A
A	B
A	C
X	X
X	Y
X	Z
SELECT * FROM t1 ORDER BY C1,C2;
C1	C2
A	A
A	B
A	C
X	X
X	Y
X	Z
DELETE FROM t1 WHERE C1 = C2;
SELECT * FROM t1 ORDER BY C1,C2;
C1	C2
A	B
A	C
X	Y
X	Z
SELECT * FROM t1 ORDER BY C1,C2;
C1	C2
A	B
A	C
X	Y
X	Z
UPDATE t1 SET C2 = 'I' WHERE C1 = 'A' AND C2 = 'C';
SELECT * FROM t1 ORDER BY C1,C2;
C1	C2
A	B
A	I
X	Y
X	Z
SELECT * FROM t1 ORDER BY C1,C2;
C1	C2
A	B
A	I
X	Y
X	Z
UPDATE t1 SET c2 = 'Q' WHERE c1 = 'A' AND c2 = 'N';
SELECT * FROM t1 ORDER BY c1,c2;
C1	C2
A	B
A	I
X	Y
X	Z
SELECT * FROM t1 ORDER BY c1,c2;
C1	C2
A	B
A	I
X	Y
X	Z
CREATE TABLE t2 (c1 INT, c12 char(1), c2 INT, PRIMARY KEY (c1)) ENGINE = 'INNODB'  ;
INSERT INTO t2
VALUES (1,'A',2),  (2,'A',4),  (3,'A',9),  (4,'A',15), (5,'A',25),
(6,'A',35), (7,'A',50), (8,'A',64), (9,'A',81);
SELECT * FROM t2 ORDER BY c1,c2;
c1	c12	c2
1	A	2
2	A	4
3	A	9
4	A	15
5	A	25
6	A	35
7	A	50
8	A	64
9	A	81
SELECT * FROM t2 WHERE c2 = c1 * c1 ORDER BY c1,c2;
c1	c12	c2
2	A	4
3	A	9
5	A	25
8	A	64
9	A	81
SELECT * FROM t2 ORDER BY c1,c2;
c1	c12	c2
1	A	2
2	A	4
3	A	9
4	A	15
5	A	25
6	A	35
7	A	50
8	A	64
9	A	81
SELECT * FROM t2 WHERE c2 = c1 * c1 ORDER BY c1,c2;
c1	c12	c2
2	A	4
3	A	9
5	A	25
8	A	64
9	A	81
UPDATE t2 SET c2 = c1*c1 WHERE c2 != c1*c1;
SELECT * FROM t2 WHERE c2 = c1 * c1 ORDER BY c1,c2;
c1	c12	c2
1	A	1
2	A	4
3	A	9
4	A	16
5	A	25
6	A	36
7	A	49
8	A	64
9	A	81
SELECT * FROM t2 WHERE c2 = c1 * c1 ORDER BY c1,c2;
c1	c12	c2
1	A	1
2	A	4
3	A	9
4	A	16
5	A	25
6	A	36
7	A	49
8	A	64
9	A	81
UPDATE t2 SET c12 = 'Q' WHERE c1 = 1 AND c2 = 999;
SELECT * FROM t2 ORDER BY c1,c2;
c1	c12	c2
1	A	1
2	A	4
3	A	9
4	A	16
5	A	25
6	A	36
7	A	49
8	A	64
9	A	81
SELECT * FROM t2 ORDER BY c1,c2;
c1	c12	c2
1	A	1
2	A	4
3	A	9
4	A	16
5	A	25
6	A	36
7	A	49
8	A	64
9	A	81
DELETE FROM t2 WHERE c1 % 4 = 0;
SELECT * FROM t2 ORDER BY c1,c2;
c1	c12	c2
1	A	1
2	A	4
3	A	9
5	A	25
6	A	36
7	A	49
9	A	81
SELECT * FROM t2 ORDER BY c1,c2;
c1	c12	c2
1	A	1
2	A	4
3	A	9
5	A	25
6	A	36
7	A	49
9	A	81
UPDATE t2 SET c12='X';
CREATE TABLE t3 (C1 CHAR(1), C2 CHAR(1), pk1 INT, C3 CHAR(1), pk2 INT, PRIMARY KEY (pk1,pk2)) ENGINE = 'INNODB'  ;
INSERT INTO t3 VALUES ('A','B',1,'B',1), ('X','Y',2,'B',1), ('X','X',3,'B',1);
INSERT INTO t3 VALUES ('A','C',1,'B',2), ('X','Z',2,'B',2), ('A','A',3,'B',2);
SELECT * FROM t3 ORDER BY C1,C2;
C1	C2	pk1	C3	pk2
A	A	3	B	2
A	B	1	B	1
A	C	1	B	2
X	X	3	B	1
X	Y	2	B	1
X	Z	2	B	2
SELECT * FROM t3 ORDER BY C1,C2;
C1	C2	pk1	C3	pk2
A	A	3	B	2
A	B	1	B	1
A	C	1	B	2
X	X	3	B	1
X	Y	2	B	1
X	Z	2	B	2
DELETE FROM t3 WHERE C1 = C2;
SELECT * FROM t3 ORDER BY C1,C2;
C1	C2	pk1	C3	pk2
A	B	1	B	1
A	C	1	B	2
X	Y	2	B	1
X	Z	2	B	2
SELECT * FROM t3 ORDER BY C1,C2;
C1	C2	pk1	C3	pk2
A	B	1	B	1
A	C	1	B	2
X	Y	2	B	1
X	Z	2	B	2
UPDATE t3 SET C2 = 'I' WHERE C1 = 'A' AND C2 = 'C';
SELECT * FROM t3 ORDER BY C1,C2;
C1	C2	pk1	C3	pk2
A	B	1	B	1
A	I	1	B	2
X	Y	2	B	1
X	Z	2	B	2
SELECT * FROM t3 ORDER BY C1,C2;
C1	C2	pk1	C3	pk2
A	B	1	B	1
A	I	1	B	2
X	Y	2	B	1
X	Z	2	B	2
CREATE TABLE t6 (C1 CHAR(1), C2 CHAR(1), C3 INT) ENGINE = 'INNODB' ;
INSERT INTO t6 VALUES ('A','B',1), ('X','Y',2), ('X','X',3);
INSERT INTO t6 VALUES ('A','C',4), ('X','Z',5), ('A','A',6);
SELECT * FROM t6 ORDER BY C3;
C1	C2	C3
A	B	1
X	Y	2
X	X	3
A	C	4
X	Z	5
A	A	6
SELECT * FROM t6 ORDER BY C3;
C1	C2	C3
A	B	1
X	Y	2
X	X	3
A	C	4
X	Z	5
A	A	6
DELETE FROM t6 WHERE C1 = C2;
SELECT * FROM t6 ORDER BY C3;
C1	C2	C3
A	B	1
X	Y	2
A	C	4
X	Z	5
SELECT * FROM t6 ORDER BY C3;
C1	C2	C3
A	B	1
X	Y	2
A	C	4
X	Z	5
UPDATE t6 SET C2 = 'I' WHERE C1 = 'A' AND C2 = 'C';
SELECT * FROM t6 ORDER BY C3;
C1	C2	C3
A	B	1
X	Y	2
A	I	4
X	Z	5
SELECT * FROM t6 ORDER BY C3;
C1	C2	C3
A	B	1
X	Y	2
A	I	4
X	Z	5
CREATE TABLE t5 (C1 CHAR(1), C2 CHAR(1), C3 INT PRIMARY KEY) ENGINE = 'INNODB'  ;
INSERT INTO t5 VALUES ('A','B',1), ('X','Y',2), ('X','X',3);
INSERT INTO t5 VALUES ('A','C',4), ('X','Z',5), ('A','A',6);
UPDATE t5,t2,t3 SET t5.C2='Q', t2.c12='R', t3.C3 ='S' WHERE t5.C1 = t2.c12 AND t5.C1 = t3.C1;
SELECT * FROM t5,t2,t3 WHERE t5.C2='Q' AND t2.c12='R' AND t3.C3 ='S' ORDER BY t5.C3,t2.c1,t3.pk1,t3.pk2;
C1	C2	C3	c1	c12	c2	C1	C2	pk1	C3	pk2
X	Q	2	1	R	1	X	Y	2	S	1
X	Q	2	1	R	1	X	Z	2	S	2
X	Q	2	2	R	4	X	Y	2	S	1
X	Q	2	2	R	4	X	Z	2	S	2
X	Q	2	3	R	9	X	Y	2	S	1
X	Q	2	3	R	9	X	Z	2	S	2
X	Q	2	5	R	25	X	Y	2	S	1
X	Q	2	5	R	25	X	Z	2	S	2
X	Q	2	6	R	36	X	Y	2	S	1
X	Q	2	6	R	36	X	Z	2	S	2
X	Q	2	7	R	49	X	Y	2	S	1
X	Q	2	7	R	49	X	Z	2	S	2
X	Q	2	9	R	81	X	Y	2	S	1
X	Q	2	9	R	81	X	Z	2	S	2
X	Q	3	1	R	1	X	Y	2	S	1
X	Q	3	1	R	1	X	Z	2	S	2
X	Q	3	2	R	4	X	Y	2	S	1
X	Q	3	2	R	4	X	Z	2	S	2
X	Q	3	3	R	9	X	Y	2	S	1
X	Q	3	3	R	9	X	Z	2	S	2
X	Q	3	5	R	25	X	Y	2	S	1
X	Q	3	5	R	25	X	Z	2	S	2
X	Q	3	6	R	36	X	Y	2	S	1
X	Q	3	6	R	36	X	Z	2	S	2
X	Q	3	7	R	49	X	Y	2	S	1
X	Q	3	7	R	49	X	Z	2	S	2
X	Q	3	9	R	81	X	Y	2	S	1
X	Q	3	9	R	81	X	Z	2	S	2
X	Q	5	1	R	1	X	Y	2	S	1
X	Q	5	1	R	1	X	Z	2	S	2
X	Q	5	2	R	4	X	Y	2	S	1
X	Q	5	2	R	4	X	Z	2	S	2
X	Q	5	3	R	9	X	Y	2	S	1
X	Q	5	3	R	9	X	Z	2	S	2
X	Q	5	5	R	25	X	Y	2	S	1
X	Q	5	5	R	25	X	Z	2	S	2
X	Q	5	6	R	36	X	Y	2	S	1
X	Q	5	6	R	36	X	Z	2	S	2
X	Q	5	7	R	49	X	Y	2	S	1
X	Q	5	7	R	49	X	Z	2	S	2
X	Q	5	9	R	81	X	Y	2	S	1
X	Q	5	9	R	81	X	Z	2	S	2
SELECT * FROM t5,t2,t3 WHERE t5.C2='Q' AND t2.c12='R' AND t3.C3 ='S' ORDER BY t5.C3,t2.c1,t3.pk1,t3.pk2;
C1	C2	C3	c1	c12	c2	C1	C2	pk1	C3	pk2
X	Q	2	1	R	1	X	Y	2	S	1
X	Q	2	1	R	1	X	Z	2	S	2
X	Q	2	2	R	4	X	Y	2	S	1
X	Q	2	2	R	4	X	Z	2	S	2
X	Q	2	3	R	9	X	Y	2	S	1
X	Q	2	3	R	9	X	Z	2	S	2
X	Q	2	5	R	25	X	Y	2	S	1
X	Q	2	5	R	25	X	Z	2	S	2
X	Q	2	6	R	36	X	Y	2	S	1
X	Q	2	6	R	36	X	Z	2	S	2
X	Q	2	7	R	49	X	Y	2	S	1
X	Q	2	7	R	49	X	Z	2	S	2
X	Q	2	9	R	81	X	Y	2	S	1
X	Q	2	9	R	81	X	Z	2	S	2
X	Q	3	1	R	1	X	Y	2	S	1
X	Q	3	1	R	1	X	Z	2	S	2
X	Q	3	2	R	4	X	Y	2	S	1
X	Q	3	2	R	4	X	Z	2	S	2
X	Q	3	3	R	9	X	Y	2	S	1
X	Q	3	3	R	9	X	Z	2	S	2
X	Q	3	5	R	25	X	Y	2	S	1
X	Q	3	5	R	25	X	Z	2	S	2
X	Q	3	6	R	36	X	Y	2	S	1
X	Q	3	6	R	36	X	Z	2	S	2
X	Q	3	7	R	49	X	Y	2	S	1
X	Q	3	7	R	49	X	Z	2	S	2
X	Q	3	9	R	81	X	Y	2	S	1
X	Q	3	9	R	81	X	Z	2	S	2
X	Q	5	1	R	1	X	Y	2	S	1
X	Q	5	1	R	1	X	Z	2	S	2
X	Q	5	2	R	4	X	Y	2	S	1
X	Q	5	2	R	4	X	Z	2	S	2
X	Q	5	3	R	9	X	Y	2	S	1
X	Q	5	3	R	9	X	Z	2	S	2
X	Q	5	5	R	25	X	Y	2	S	1
X	Q	5	5	R	25	X	Z	2	S	2
X	Q	5	6	R	36	X	Y	2	S	1
X	Q	5	6	R	36	X	Z	2	S	2
X	Q	5	7	R	49	X	Y	2	S	1
X	Q	5	7	R	49	X	Z	2	S	2
X	Q	5	9	R	81	X	Y	2	S	1
X	Q	5	9	R	81	X	Z	2	S	2
SET @saved_slave_type_conversions = @@SLAVE_TYPE_CONVERSIONS;
SET GLOBAL SLAVE_TYPE_CONVERSIONS = 'ALL_LOSSY';
CREATE TABLE t4 (C1 CHAR(1) PRIMARY KEY, B1 BIT(1), B2 BIT(1) NOT NULL DEFAULT 0, C2 CHAR(1) NOT NULL DEFAULT 'A') ENGINE = 'INNODB'  ;
INSERT INTO t4 SET C1 = 1;
SELECT C1,HEX(B1),HEX(B2) FROM t4 ORDER BY C1;
C1	HEX(B1)	HEX(B2)
1	NULL	0
SELECT C1,HEX(B1),HEX(B2) FROM t4 ORDER BY C1;
C1	HEX(B1)	HEX(B2)
1	NULL	0
SET GLOBAL SLAVE_TYPE_CONVERSIONS = @saved_slave_type_conversions;
CREATE TABLE t7 (C1 INT PRIMARY KEY, C2 INT) ENGINE = 'INNODB'  ;
--- on slave: original values ---
INSERT INTO t7 VALUES (1,3), (2,6), (3,9);
SELECT * FROM t7 ORDER BY C1;
C1	C2
1	3
2	6
3	9
set @@global.slave_exec_mode= 'IDEMPOTENT';
--- on master: new values inserted ---
INSERT INTO t7 VALUES (1,2), (2,4), (3,6);
SELECT * FROM t7 ORDER BY C1;
C1	C2
1	2
2	4
3	6
set @@global.slave_exec_mode= default;
--- on slave: old values should be overwritten by replicated values ---
SELECT * FROM t7 ORDER BY C1;
C1	C2
1	2
2	4
3	6
--- on master ---
CREATE TABLE t8 (a INT PRIMARY KEY, b INT UNIQUE, c INT UNIQUE) ENGINE = 'INNODB'  ;
INSERT INTO t8 VALUES (99,99,99);
INSERT INTO t8 VALUES (99,22,33);
ERROR 23000: Duplicate entry '99' for key 'PRIMARY'
INSERT INTO t8 VALUES (11,99,33);
ERROR 23000: Duplicate entry '99' for key 'b'
INSERT INTO t8 VALUES (11,22,99);
ERROR 23000: Duplicate entry '99' for key 'c'
SELECT * FROM t8 ORDER BY a;
a	b	c
99	99	99
--- on slave ---
SELECT * FROM t8 ORDER BY a;
a	b	c
99	99	99
INSERT INTO t8 VALUES (1,2,3), (2,4,6), (3,6,9);
SELECT * FROM t8 ORDER BY a;
a	b	c
1	2	3
2	4	6
3	6	9
99	99	99
set @@global.slave_exec_mode= 'IDEMPOTENT';
--- on master ---
INSERT INTO t8 VALUES (2,4,8);
set @@global.slave_exec_mode= default;
--- on slave ---
SELECT * FROM t8 ORDER BY a;
a	b	c
1	2	3
2	4	8
3	6	9
99	99	99
**** Test for BUG#31552 ****
**** On Master ****
DELETE FROM t1;
include/rpl_reset.inc
**** On Master ****
INSERT INTO t1 VALUES ('K','K'), ('L','L'), ('M','M');
**** On Master ****
set @@global.slave_exec_mode= 'IDEMPOTENT';
DELETE FROM t1 WHERE C1 = 'L';
DELETE FROM t1;
SELECT COUNT(*) FROM t1 ORDER BY c1,c2;
COUNT(*)	0
set @@global.slave_exec_mode= default;
include/check_slave_is_running.inc
SELECT COUNT(*) FROM t1 ORDER BY c1,c2;
COUNT(*)	0
**** Test for BUG#37076 ****
**** On Master ****
DROP TABLE IF EXISTS t1;
CREATE TABLE t1 (a TIMESTAMP, b DATETIME, c DATE);
INSERT INTO t1 VALUES(
'2005-11-14 01:01:01', '2005-11-14 01:01:02', '2005-11-14');
**** On Slave ****
SELECT * FROM t1;
a	b	c
2005-11-14 01:01:01	2005-11-14 01:01:02	2005-11-14
DROP TABLE IF EXISTS t1,t2,t3,t4,t5,t6,t7,t8;
CREATE TABLE t1 (i INT NOT NULL,
c CHAR(16) CHARACTER SET utf8 NOT NULL,
j INT NOT NULL) ENGINE = 'INNODB'  ;
CREATE TABLE t2 (i INT NOT NULL,
c CHAR(16) CHARACTER SET utf8 NOT NULL,
j INT NOT NULL) ENGINE = 'INNODB'  ;
ALTER TABLE t2 MODIFY c CHAR(128) CHARACTER SET utf8 NOT NULL;
CREATE TABLE t3 (i INT NOT NULL,
c CHAR(128) CHARACTER SET utf8 NOT NULL,
j INT NOT NULL) ENGINE = 'INNODB'  ;
ALTER TABLE t3 MODIFY c CHAR(16) CHARACTER SET utf8 NOT NULL;
CREATE TABLE t4 (i INT NOT NULL,
c CHAR(128) CHARACTER SET utf8 NOT NULL,
j INT NOT NULL) ENGINE = 'INNODB'  ;
CREATE TABLE t5 (i INT NOT NULL,
c CHAR(255) CHARACTER SET utf8 NOT NULL,
j INT NOT NULL) ENGINE = 'INNODB'  ;
ALTER TABLE t5 MODIFY c CHAR(16) CHARACTER SET utf8 NOT NULL;
CREATE TABLE t6 (i INT NOT NULL,
c CHAR(255) CHARACTER SET utf8 NOT NULL,
j INT NOT NULL) ENGINE = 'INNODB'  ;
ALTER TABLE t6 MODIFY c CHAR(128) CHARACTER SET utf8 NOT NULL;
CREATE TABLE t7 (i INT NOT NULL,
c CHAR(255) CHARACTER SET utf8 NOT NULL,
j INT NOT NULL) ENGINE = 'INNODB'  ;
SET @saved_slave_type_conversions = @@slave_type_conversions;
SET GLOBAL SLAVE_TYPE_CONVERSIONS = 'ALL_NON_LOSSY';
[expecting slave to replicate correctly]
INSERT INTO t1 VALUES (1, "", 1);
INSERT INTO t1 VALUES (2, repeat(_utf8'a', 16), 2);
include/diff_tables.inc [master:t1, slave:t1]
[expecting slave to replicate correctly]
INSERT INTO t2 VALUES (1, "", 1);
INSERT INTO t2 VALUES (2, repeat(_utf8'a', 16), 2);
include/diff_tables.inc [master:t2, slave:t2]
<<<<<<< HEAD
SET GLOBAL SLAVE_TYPE_CONVERSIONS = @saved_slave_type_conversions;
=======
[expecting slave to stop]
INSERT INTO t3 VALUES (1, "", 1);
INSERT INTO t3 VALUES (2, repeat(_utf8'a', 128), 2);
call mtr.add_suppression("Slave SQL.*Table definition on master and slave does not match: Column 1 size mismatch.* Error_code: 1535");
call mtr.add_suppression("Slave SQL.*Could not execute Delete_rows event on table test.t1.* Error_code: 1032");
include/wait_for_slave_sql_error.inc [errno=1535]
Last_SQL_Error = 'Table definition on master and slave does not match: Column 1 size mismatch - master has size 384, test.t3 on slave has size 49. Master's column size should be <= the slave's column size.'
>>>>>>> 1f9d8cd8
include/rpl_reset.inc
[expecting slave to replicate correctly]
INSERT INTO t4 VALUES (1, "", 1);
INSERT INTO t4 VALUES (2, repeat(_utf8'a', 128), 2);
include/diff_tables.inc [master:t4, slave:t4]
[expecting slave to stop]
INSERT INTO t5 VALUES (1, "", 1);
INSERT INTO t5 VALUES (2, repeat(_utf8'a', 255), 2);
include/wait_for_slave_sql_error.inc [errno=1677 ]
Last_SQL_Error = 'Column 1 of table 'test.t5' cannot be converted from type 'char(255)' to type 'char(16)''
include/rpl_reset.inc
[expecting slave to stop]
INSERT INTO t6 VALUES (1, "", 1);
INSERT INTO t6 VALUES (2, repeat(_utf8'a', 255), 2);
include/wait_for_slave_sql_error.inc [errno=1677 ]
Last_SQL_Error = 'Column 1 of table 'test.t6' cannot be converted from type 'char(255)' to type 'char(128)''
include/rpl_reset.inc
[expecting slave to replicate correctly]
INSERT INTO t7 VALUES (1, "", 1);
INSERT INTO t7 VALUES (2, repeat(_utf8'a', 255), 2);
include/diff_tables.inc [master:t7, slave:t7]
drop table t1, t2, t3, t4, t5, t6, t7;
CREATE TABLE t1 (a INT PRIMARY KEY) ENGINE='INNODB' ;
INSERT INTO t1 VALUES (1), (2), (3);
UPDATE t1 SET a = 10;
ERROR 23000: Duplicate entry '10' for key 'PRIMARY'
INSERT INTO t1 VALUES (4);
include/diff_tables.inc [master:t1, slave:t1]
drop table t1;
DROP TABLE IF EXISTS t1, t2;
CREATE TABLE t1 (
`pk` int(11) NOT NULL AUTO_INCREMENT,
`int_nokey` int(11) NOT NULL,
`int_key` int(11) NOT NULL,
`date_key` date NOT NULL,
`date_nokey` date NOT NULL,
`time_key` time NOT NULL,
`time_nokey` time NOT NULL,
`datetime_key` datetime NOT NULL,
`datetime_nokey` datetime NOT NULL,
`varchar_key` varchar(1) NOT NULL,
`varchar_nokey` varchar(1) NOT NULL,
PRIMARY KEY (`pk`),
KEY `int_key` (`int_key`),
KEY `date_key` (`date_key`),
KEY `time_key` (`time_key`),
KEY `datetime_key` (`datetime_key`),
KEY `varchar_key` (`varchar_key`)
) ENGINE='INNODB' ;
INSERT INTO t1 VALUES (1,8,5,'0000-00-00','0000-00-00','10:37:38','10:37:38','0000-00-00 00:00:00','0000-00-00 00:00:00','p','p'),(2,0,9,'0000-00-00','0000-00-00','00:00:00','00:00:00','2007-10-14 00:00:00','2007-10-14 00:00:00','d','d');
CREATE TABLE t2 (
`pk` int(11) NOT NULL AUTO_INCREMENT,
`int_nokey` int(11) NOT NULL,
`int_key` int(11) NOT NULL,
`date_key` date NOT NULL,
`date_nokey` date NOT NULL,
`time_key` time NOT NULL,
`time_nokey` time NOT NULL,
`datetime_key` datetime NOT NULL,
`datetime_nokey` datetime NOT NULL,
`varchar_key` varchar(1) NOT NULL,
`varchar_nokey` varchar(1) NOT NULL,
PRIMARY KEY (`pk`),
KEY `int_key` (`int_key`),
KEY `date_key` (`date_key`),
KEY `time_key` (`time_key`),
KEY `datetime_key` (`datetime_key`),
KEY `varchar_key` (`varchar_key`)
) ENGINE='INNODB' ;
INSERT INTO t2 VALUES (1,1,6,'2005-12-23','2005-12-23','02:24:28','02:24:28','0000-00-00 00:00:00','0000-00-00 00:00:00','g','g'),(2,0,3,'2009-09-14','2009-09-14','00:00:00','00:00:00','2000-01-30 16:39:40','2000-01-30 16:39:40','q','q'),(3,0,3,'0000-00-00','0000-00-00','00:00:00','00:00:00','0000-00-00 00:00:00','0000-00-00 00:00:00','c','c'),(4,1,6,'2007-03-29','2007-03-29','15:49:00','15:49:00','0000-00-00 00:00:00','0000-00-00 00:00:00','m','m'),(5,4,0,'2002-12-04','2002-12-04','00:00:00','00:00:00','0000-00-00 00:00:00','0000-00-00 00:00:00','o','o'),(6,9,0,'2005-01-28','2005-01-28','00:00:00','00:00:00','2001-05-18 00:00:00','2001-05-18 00:00:00','w','w'),(7,6,0,'0000-00-00','0000-00-00','06:57:25','06:57:25','0000-00-00 00:00:00','0000-00-00 00:00:00','m','m'),(8,0,0,'0000-00-00','0000-00-00','00:00:00','00:00:00','0000-00-00 00:00:00','0000-00-00 00:00:00','z','z'),(9,4,6,'2006-08-15','2006-08-15','00:00:00','00:00:00','2002-04-12 14:44:25','2002-04-12 14:44:25','j','j'),(10,0,5,'2006-12-20','2006-12-20','10:13:53','10:13:53','2008-07-22 00:00:00','2008-07-22 00:00:00','y','y'),(11,9,7,'0000-00-00','0000-00-00','00:00:00','00:00:00','2004-07-05 00:00:00','2004-07-05 00:00:00','{','{'),(12,4,3,'2007-01-26','2007-01-26','23:00:51','23:00:51','2001-05-16 00:00:00','2001-05-16 00:00:00','f','f'),(13,7,0,'2004-03-27','2004-03-27','00:00:00','00:00:00','2005-01-24 03:30:37','2005-01-24 03:30:37','',''),(14,6,0,'2006-07-26','2006-07-26','18:43:57','18:43:57','0000-00-00 00:00:00','0000-00-00 00:00:00','{','{'),(15,0,6,'2000-01-14','2000-01-14','00:00:00','00:00:00','2000-09-21 00:00:00','2000-09-21 00:00:00','o','o'),(16,9,8,'0000-00-00','0000-00-00','21:15:08','21:15:08','0000-00-00 00:00:00','0000-00-00 00:00:00','a','a'),(17,2,0,'2004-10-27','2004-10-27','00:00:00','00:00:00','2004-03-24 22:13:43','2004-03-24 22:13:43','',''),(18,7,4,'0000-00-00','0000-00-00','08:38:27','08:38:27','2002-03-18 19:51:44','2002-03-18 19:51:44','t','t'),(19,5,3,'2008-03-07','2008-03-07','03:29:07','03:29:07','2007-12-01 18:44:44','2007-12-01 18:44:44','t','t'),(20,0,0,'2002-04-09','2002-04-09','16:06:03','16:06:03','2009-04-22 00:00:00','2009-04-22 00:00:00','n','n');
DELETE FROM t2 WHERE `int_key` < 3 LIMIT 1;
UPDATE t1 SET `int_key` = 3 ORDER BY `pk` LIMIT 4;
DELETE FROM t2 WHERE `int_key` < 3 LIMIT 1;
DELETE FROM t2 WHERE `pk` < 6 LIMIT 1;
UPDATE t1 SET `int_key` = 6 ORDER BY `pk` LIMIT 3;
DELETE FROM t2 WHERE `pk` < 6 LIMIT 1;
UPDATE t1 SET `pk` = 6 ORDER BY `int_key` LIMIT 6;
ERROR 23000: Duplicate entry '6' for key 'PRIMARY'
DELETE FROM t2 WHERE `pk` < 7 LIMIT 1;
UPDATE t1 SET `int_key` = 4 ORDER BY `pk` LIMIT 6;
*** results: t2 must be consistent ****
include/diff_tables.inc [master:t2, slave:t2]
DROP TABLE t1, t2;
EOF OF TESTS
CREATE TABLE t1 (a int) ENGINE='INNODB' ;
INSERT IGNORE INTO t1 VALUES (NULL);
INSERT INTO t1 ( a ) VALUES ( 0 );
INSERT INTO t1 ( a ) VALUES ( 9 );
INSERT INTO t1 ( a ) VALUES ( 2 );
INSERT INTO t1 ( a ) VALUES ( 9 );
INSERT INTO t1 ( a ) VALUES ( 5 );
UPDATE t1 SET a = 5 WHERE a = 9;
DELETE FROM t1 WHERE a < 6;
UPDATE t1 SET a = 9 WHERE a < 3;
INSERT INTO t1 ( a ) VALUES ( 3 );
UPDATE t1 SET a = 0 WHERE a < 4;
UPDATE t1 SET a = 8 WHERE a < 5;
include/diff_tables.inc [master:t1, slave:t1]
drop table t1;
SET @saved_slave_type_conversions = @@SLAVE_TYPE_CONVERSIONS;
SET GLOBAL SLAVE_TYPE_CONVERSIONS = 'ALL_LOSSY';
CREATE TABLE t1 (a bit) ENGINE='INNODB' ;
INSERT IGNORE INTO t1 VALUES (NULL);
INSERT INTO t1 ( a ) VALUES ( 0 );
UPDATE t1 SET a = 0 WHERE a = 1 LIMIT 3;
INSERT INTO t1 ( a ) VALUES ( 5 );
DELETE FROM t1 WHERE a < 2 LIMIT 4;
DELETE FROM t1 WHERE a < 9 LIMIT 4;
INSERT INTO t1 ( a ) VALUES ( 9 );
UPDATE t1 SET a = 8 WHERE a = 0 LIMIT 6;
INSERT INTO t1 ( a ) VALUES ( 8 );
UPDATE t1 SET a = 0 WHERE a < 6 LIMIT 0;
INSERT INTO t1 ( a ) VALUES ( 4 );
INSERT INTO t1 ( a ) VALUES ( 3 );
UPDATE t1 SET a = 0 WHERE a = 7 LIMIT 6;
DELETE FROM t1 WHERE a = 4 LIMIT 7;
UPDATE t1 SET a = 9 WHERE a < 2 LIMIT 9;
UPDATE t1 SET a = 0 WHERE a < 9 LIMIT 2;
DELETE FROM t1 WHERE a < 0 LIMIT 5;
INSERT INTO t1 ( a ) VALUES ( 5 );
UPDATE t1 SET a = 4 WHERE a < 6 LIMIT 4;
INSERT INTO t1 ( a ) VALUES ( 5 );
UPDATE t1 SET a = 9 WHERE a < 5 LIMIT 8;
DELETE FROM t1 WHERE a < 8 LIMIT 8;
INSERT INTO t1 ( a ) VALUES ( 6 );
DELETE FROM t1 WHERE a < 6 LIMIT 7;
UPDATE t1 SET a = 7 WHERE a = 3 LIMIT 7;
UPDATE t1 SET a = 8 WHERE a = 0 LIMIT 6;
INSERT INTO t1 ( a ) VALUES ( 7 );
DELETE FROM t1 WHERE a < 9 LIMIT 4;
INSERT INTO t1 ( a ) VALUES ( 7 );
INSERT INTO t1 ( a ) VALUES ( 6 );
UPDATE t1 SET a = 8 WHERE a = 3 LIMIT 4;
DELETE FROM t1 WHERE a = 2 LIMIT 9;
DELETE FROM t1 WHERE a = 1 LIMIT 4;
UPDATE t1 SET a = 4 WHERE a = 2 LIMIT 7;
INSERT INTO t1 ( a ) VALUES ( 0 );
DELETE FROM t1 WHERE a < 3 LIMIT 0;
UPDATE t1 SET a = 8 WHERE a = 5 LIMIT 2;
INSERT INTO t1 ( a ) VALUES ( 1 );
UPDATE t1 SET a = 9 WHERE a < 5 LIMIT 3;
SET GLOBAL SLAVE_TYPE_CONVERSIONS = @saved_slave_type_conversions;
include/diff_tables.inc [master:t1, slave:t1]
drop table t1;
include/rpl_end.inc<|MERGE_RESOLUTION|>--- conflicted
+++ resolved
@@ -480,17 +480,10 @@
 INSERT INTO t2 VALUES (1, "", 1);
 INSERT INTO t2 VALUES (2, repeat(_utf8'a', 16), 2);
 include/diff_tables.inc [master:t2, slave:t2]
-<<<<<<< HEAD
 SET GLOBAL SLAVE_TYPE_CONVERSIONS = @saved_slave_type_conversions;
-=======
-[expecting slave to stop]
-INSERT INTO t3 VALUES (1, "", 1);
-INSERT INTO t3 VALUES (2, repeat(_utf8'a', 128), 2);
 call mtr.add_suppression("Slave SQL.*Table definition on master and slave does not match: Column 1 size mismatch.* Error_code: 1535");
 call mtr.add_suppression("Slave SQL.*Could not execute Delete_rows event on table test.t1.* Error_code: 1032");
-include/wait_for_slave_sql_error.inc [errno=1535]
-Last_SQL_Error = 'Table definition on master and slave does not match: Column 1 size mismatch - master has size 384, test.t3 on slave has size 49. Master's column size should be <= the slave's column size.'
->>>>>>> 1f9d8cd8
+call mtr.add_suppression("Slave SQL.*Column 1 of table .test.t.. cannot be converted from type.*, Error_code: 1677");
 include/rpl_reset.inc
 [expecting slave to replicate correctly]
 INSERT INTO t4 VALUES (1, "", 1);
