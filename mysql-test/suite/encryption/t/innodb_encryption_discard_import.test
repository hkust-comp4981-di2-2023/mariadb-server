-- source include/have_innodb.inc
-- source include/have_example_key_management_plugin.inc
-- source include/not_valgrind.inc
-- source include/not_embedded.inc

let MYSQLD_DATADIR = `SELECT @@datadir`;

--let SEARCH_RANGE = 10000000
--let $id = `SELECT RAND()`
--let t1_IBD = $MYSQLD_DATADIR/test/t1.ibd
--let t2_IBD = $MYSQLD_DATADIR/test/t2.ibd
--let t3_IBD = $MYSQLD_DATADIR/test/t3.ibd

CREATE TABLE t1 (id INT NOT NULL PRIMARY KEY, a VARCHAR(255)) ENGINE=InnoDB encrypted=yes;
CREATE TABLE t2 (id INT NOT NULL PRIMARY KEY, a VARCHAR(255)) ENGINE=InnoDB;
CREATE TABLE t3 (id INT NOT NULL PRIMARY KEY, a VARCHAR(255)) ENGINE=InnoDB row_format=compressed encrypted=yes;

delimiter //;
create procedure innodb_insert_proc (repeat_count int)
begin
  declare current_num int;
  set current_num = 0;
  while current_num < repeat_count do
    insert into t1 values (current_num,repeat('foobar',42));
    insert into t2 values (current_num,repeat('temp', 42));
    insert into t3 values (current_num,repeat('barfoo',42));
    set current_num = current_num + 1;
  end while;
end//
delimiter ;//
commit;

set autocommit=0;
call innodb_insert_proc(10000);
commit;
set autocommit=1;

--echo # Wait max 10 min for key encryption threads to encrypt all spaces
--let $wait_timeout= 600
--let $wait_condition=SELECT COUNT(*) = 0 FROM INFORMATION_SCHEMA.INNODB_TABLESPACES_ENCRYPTION WHERE MIN_KEY_VERSION = 0 AND ROTATING_OR_FLUSHING <> 0
--source include/wait_condition.inc

# shutdown so that grep is safe
--source include/shutdown_mysqld.inc

--echo # tablespaces should be now encrypted
--let SEARCH_PATTERN=foobar
--echo # t1 yes on expecting NOT FOUND
-- let SEARCH_FILE=$t1_IBD
-- source include/search_pattern_in_file.inc
--let SEARCH_PATTERN=temp
--echo # t2 ... on expecting NOT FOUND
-- let SEARCH_FILE=$t2_IBD
-- source include/search_pattern_in_file.inc
--let SEARCH_PATTERN=barfoo
--echo # t3 ... on expecting NOT FOUND
-- let SEARCH_FILE=$t3_IBD
-- source include/search_pattern_in_file.inc

--source include/start_mysqld.inc
<<<<<<< HEAD
=======
let MYSQLD_DATADIR =`SELECT @@datadir`;
>>>>>>> 3d1ad2a5

--list_files $MYSQLD_DATADIR/test
FLUSH TABLES t1, t2, t3 FOR EXPORT;
perl;
do "$ENV{MTR_SUITE_DIR}/include/innodb-util.pl";
ib_backup_tablespaces("test", "t1","t2","t3");
EOF
--list_files $MYSQLD_DATADIR/test
UNLOCK TABLES;

ALTER TABLE t1 DISCARD TABLESPACE;
ALTER TABLE t2 DISCARD TABLESPACE;
ALTER TABLE t3 DISCARD TABLESPACE;

perl;
do "$ENV{MTR_SUITE_DIR}/include/innodb-util.pl";
ib_discard_tablespaces("test", "t1","t2","t3");
ib_restore_tablespaces("test", "t1","t2","t3");
EOF

ALTER TABLE t1 IMPORT TABLESPACE;
SELECT COUNT(1) FROM t1;
ALTER TABLE t2 IMPORT TABLESPACE;
SELECT COUNT(1) FROM t2;
ALTER TABLE t3 IMPORT TABLESPACE;
SELECT COUNT(1) FROM t3;

# shutdown so that grep is safe
--source include/shutdown_mysqld.inc

--echo # tablespaces should remain encrypted after import
--let SEARCH_PATTERN=foobar
--echo # t1 yes on expecting NOT FOUND
-- let SEARCH_FILE=$t1_IBD
-- source include/search_pattern_in_file.inc
--let SEARCH_PATTERN=temp
--echo # t2 ... on expecting NOT FOUND
-- let SEARCH_FILE=$t2_IBD
-- source include/search_pattern_in_file.inc
--echo # t3 ... on expecting NOT FOUND
--let SEARCH_PATTERN=barfoo
-- let SEARCH_FILE=$t3_IBD
-- source include/search_pattern_in_file.inc

--source include/start_mysqld.inc

--disable_warnings
SET GLOBAL innodb_file_format = `Barracuda`;
SET GLOBAL innodb_file_per_table = ON;
--enable_warnings

ALTER TABLE t1 ENGINE InnoDB;
SHOW CREATE TABLE t1;
ALTER TABLE t2 ENGINE InnoDB;
SHOW CREATE TABLE t2;
ALTER TABLE t3 ENGINE InnoDB;
SHOW CREATE TABLE t3;

--echo # Restarting server
-- source include/restart_mysqld.inc
--echo # Done restarting server

--echo # Verify that tables are still usable
SELECT COUNT(1) FROM t1;
SELECT COUNT(1) FROM t2;
SELECT COUNT(1) FROM t3;

# shutdown so that grep is safe
--source include/shutdown_mysqld.inc

--echo # Tablespaces should be encrypted after restart
--let SEARCH_PATTERN=foobar
--echo # t1 yes on expecting NOT FOUND
-- let SEARCH_FILE=$t1_IBD
-- source include/search_pattern_in_file.inc
--let SEARCH_PATTERN=temp
--echo # t2 ... on expecting NOT FOUND
-- let SEARCH_FILE=$t2_IBD
-- source include/search_pattern_in_file.inc
--echo # t3 ... on expecting NOT FOUND
--let SEARCH_PATTERN=barfoo
-- let SEARCH_FILE=$t3_IBD
-- source include/search_pattern_in_file.inc

--source include/start_mysqld.inc

--echo # Wait max 10 min for key encryption threads to encrypt all spaces
--let $wait_timeout= 600
--let $wait_condition=SELECT COUNT(*) = 0 FROM INFORMATION_SCHEMA.INNODB_TABLESPACES_ENCRYPTION WHERE MIN_KEY_VERSION = 0 AND ROTATING_OR_FLUSHING <> 0
--source include/wait_condition.inc

--echo # Success!
--echo # Restart mysqld --innodb_encrypt_tables=0 --innodb_encryption_threads=0
-- let $restart_parameters=--innodb_encrypt_tables=0 --innodb_encryption_threads=0
-- source include/restart_mysqld.inc

DROP PROCEDURE innodb_insert_proc;
DROP TABLE t1, t2, t3;<|MERGE_RESOLUTION|>--- conflicted
+++ resolved
@@ -58,10 +58,7 @@
 -- source include/search_pattern_in_file.inc
 
 --source include/start_mysqld.inc
-<<<<<<< HEAD
-=======
 let MYSQLD_DATADIR =`SELECT @@datadir`;
->>>>>>> 3d1ad2a5
 
 --list_files $MYSQLD_DATADIR/test
 FLUSH TABLES t1, t2, t3 FOR EXPORT;
