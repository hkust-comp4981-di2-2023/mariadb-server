# Crash recovery tests for FULLTEXT INDEX.
# Note: These tests used to be part of a larger test, innodb_fts_misc_debug
# or innodb_fts.misc_debug. The part of the test that actually needs debug
# instrumentation been moved to innodb_fts.misc_debug.

--source include/have_innodb.inc
# The embedded server tests do not support restarting.
--source include/not_embedded.inc
--source include/maybe_debug.inc
if ($have_debug) { source include/have_debug_sync.inc; }

FLUSH TABLES;
# Following are test for crash recovery on FTS index, the first scenario
# is for bug Bug #14586855 INNODB: FAILING ASSERTION: (DICT_INDEX_GET_N_UNIQUE(
# PLAN->INDEX) <= PLAN->N_EXAC

# Scenario 1: Hidden FTS_DOC_ID column, and FTS index dropped
# Create FTS table
CREATE TABLE articles (
        id INT UNSIGNED AUTO_INCREMENT NOT NULL PRIMARY KEY,
        title VARCHAR(200),
        body TEXT,
        FULLTEXT (title,body)
        ) ENGINE=InnoDB;

# Drop the FTS index before more insertion. The FTS_DOC_ID should
# be kept
DROP INDEX title ON articles;

# Insert six rows
INSERT INTO articles (title,body) VALUES
        ('MySQL Tutorial','DBMS stands for DataBase ...')  ,
        ('How To Use MySQL Well','After you went through a ...'),
        ('Optimizing MySQL','In this tutorial we will show ...'),
        ('1001 MySQL Tricks','1. Never run mysqld as root. 2. ...'),
        ('MySQL vs. YourSQL','In the following database comparison ...'),
        ('MySQL Security','When configured properly, MySQL ...');

BEGIN;
INSERT INTO articles (title,body) VALUES
        ('MySQL Tutorial','DBMS stands for DataBase ...');

--echo # Make durable the AUTO_INCREMENT in the above incomplete transaction.
--connect(ddl1, localhost, root,,)
CREATE TABLE t1(a TEXT,b TEXT,FULLTEXT INDEX(a)) ENGINE=InnoDB;
if ($have_debug)
{
--disable_query_log
SET DEBUG_SYNC='innodb_inplace_alter_table_enter SIGNAL 1 WAIT_FOR ever';
--enable_query_log
}
send ALTER TABLE t1 ADD FULLTEXT INDEX(b);
--connection default
if ($have_debug)
{
--disable_query_log
SET DEBUG_SYNC='now WAIT_FOR 1';
--enable_query_log
}

--connect(ddl2, localhost, root,,)
CREATE TABLE t2(a TEXT,b TEXT,FULLTEXT INDEX(a)) ENGINE=InnoDB;
if ($have_debug)
{
--disable_query_log
SET DEBUG_SYNC='innodb_inplace_alter_table_enter SIGNAL 2 WAIT_FOR ever';
--enable_query_log
}
send ALTER TABLE t2 DROP INDEX a, ADD FULLTEXT INDEX(b), FORCE;
--connection default
if ($have_debug)
{
--disable_query_log
SET DEBUG_SYNC='now WAIT_FOR 2';
--enable_query_log
}

--connect(ddl3, localhost, root,,)
CREATE TABLE t3(a TEXT,b TEXT,FULLTEXT INDEX(a)) ENGINE=InnoDB;
if ($have_debug)
{
--disable_query_log
SET DEBUG_SYNC='alter_table_before_rename_result_table SIGNAL 3 WAIT_FOR ever';
--enable_query_log
}
send ALTER TABLE t3 DROP INDEX a, ADD FULLTEXT INDEX(b), ALGORITHM=COPY;

--connection default
if ($have_debug)
{
--disable_query_log
SET DEBUG_SYNC='now WAIT_FOR 3';
--enable_query_log
}

let $shutdown_timeout=0;
--source include/restart_mysqld.inc

disconnect ddl1;
disconnect ddl2;
disconnect ddl3;

# Ensure that the history list length will actually be decremented by purge.
SET @saved_frequency = @@GLOBAL.innodb_purge_rseg_truncate_frequency;
SET GLOBAL innodb_purge_rseg_truncate_frequency = 1;
# Wait for purge, so that any #sql-ib.ibd files from the previous kill
# will be deleted.
source ../../innodb/include/wait_all_purged.inc;
SET GLOBAL innodb_purge_rseg_truncate_frequency = @saved_frequency;

CHECK TABLE t1,t2,t3;
DROP TABLE t1,t2,t3;

# This insert will re-initialize the Doc ID counter, it should not crash
INSERT INTO articles (title,body) VALUES
        ('MySQL Tutorial','DBMS stands for DataBase ...');

# Recreate fulltext index to see if everything is OK
CREATE FULLTEXT INDEX idx ON articles (title,body);

# Should return 3 rows
SELECT * FROM articles
        WHERE MATCH (title,body)
        AGAINST ('Database' IN NATURAL LANGUAGE MODE);

# Scenario 2: Hidden FTS_DOC_ID column, with FTS index
# Now let's do more insertion and test a crash with FTS on
INSERT INTO articles (title,body) VALUES
        ('MySQL Tutorial','DBMS stands for DataBase ...')  ,
        ('How To Use MySQL Well','After you went through a ...'),
        ('Optimizing MySQL','In this tutorial we will show ...'),
        ('1001 MySQL Tricks','1. Never run mysqld as root. 2. ...'),
        ('MySQL vs. YourSQL','In the following database comparison ...'),
        ('MySQL Security','When configured properly, MySQL ...');

connect(dml, localhost, root,,);
BEGIN;

INSERT INTO articles (title,body) VALUES
        ('MySQL Tutorial','DBMS stands for DataBase ...');
connection default;

--echo # Make durable the AUTO_INCREMENT in the above incomplete transaction.
--connect (flush_redo_log,localhost,root,,)
SET GLOBAL innodb_flush_log_at_trx_commit=1;
SET SQL_MODE = NO_AUTO_VALUE_ON_ZERO;
BEGIN;
UPDATE articles SET id=0 WHERE id=1;
UPDATE articles SET id=1 WHERE id=0;
COMMIT;
--disconnect flush_redo_log
--connection default

--source include/restart_mysqld.inc

disconnect dml;

# This insert will re-initialize the Doc ID counter, it should not crash
INSERT INTO articles (title,body) VALUES
        ('MySQL Tutorial','DBMS stands for DataBase ...');

# Should return 6 rows
SELECT * FROM articles
        WHERE MATCH (title,body)
        AGAINST ('Database' IN NATURAL LANGUAGE MODE);

DROP TABLE articles;

# Scenario 3: explicit FTS_DOC_ID column with FTS index 
# Now let's test user defined FTS_DOC_ID

CREATE TABLE articles (
	id int PRIMARY KEY,
        FTS_DOC_ID BIGINT UNSIGNED NOT NULL,
        title VARCHAR(200),
        body TEXT
        ) ENGINE=InnoDB;

CREATE FULLTEXT INDEX idx1 on articles (title, body);

# Note the FTS_DOC_ID is not fully ordered with primary index
INSERT INTO articles VALUES
        (1, 10, 'MySQL Tutorial','DBMS stands for DataBase ...')  ,
        (2, 1, 'How To Use MySQL Well','After you went through a ...'),
        (3, 2, 'Optimizing MySQL','In this tutorial we will show ...'),
        (4, 11, '1001 MySQL Tricks','1. Never run mysqld as root. 2. ...'),
        (5, 6, 'MySQL vs. YourSQL','In the following database comparison ...'),
        (7, 4, 'MySQL Security','When configured properly, MySQL ...');

connect(dml, localhost, root,,);
BEGIN;

# Below we do not depend on the durability of the AUTO_INCREMENT sequence,
# so we can skip the above flush_redo_log trick.
INSERT INTO articles VALUES
        (100, 200, 'MySQL Tutorial','DBMS stands for DataBase ...');

connect(dml2, localhost, root,,);

--echo #
--echo # MDEV-19073 FTS row mismatch after crash recovery
--echo #

CREATE TABLE mdev19073(id SERIAL, title VARCHAR(200), body TEXT,
                       FULLTEXT(title,body)) ENGINE=InnoDB;
INSERT INTO mdev19073 (title, body) VALUES
	('MySQL Tutorial', 'DBMS stands for Database...');
CREATE FULLTEXT INDEX idx ON mdev19073(title, body);
CREATE TABLE mdev19073_2 LIKE mdev19073;
if ($have_debug)
{
--disable_query_log
SET @saved_dbug = @@debug_dbug;
SET DEBUG_DBUG = '+d,fts_instrument_sync_debug';
--enable_query_log
}
INSERT INTO mdev19073_2 (title, body) VALUES
	('MySQL Tutorial', 'DBMS stands for Database...');
if ($have_debug)
{
--disable_query_log
SET DEBUG_DBUG = @saved_dbug;
--enable_query_log
}

INSERT INTO mdev19073 (title, body) VALUES
	('MariaDB Tutorial', 'DB means Database ...');
INSERT INTO mdev19073_2 (title, body) VALUES
	('MariaDB Tutorial', 'DB means Database ...');

# Should return 2 rows
SELECT * FROM mdev19073 WHERE MATCH (title, body)
AGAINST ('Database' IN NATURAL LANGUAGE MODE);
SELECT * FROM mdev19073_2 WHERE MATCH (title, body)
AGAINST ('Database' IN NATURAL LANGUAGE MODE);

connection default;
--source include/restart_mysqld.inc
disconnect dml;
disconnect dml2;

# This would re-initialize the FTS index and do the re-tokenization
# of above records
INSERT INTO articles VALUES         (8, 12, 'MySQL Tutorial','DBMS stands for DataBase ...');

SELECT * FROM articles WHERE MATCH (title, body)
        AGAINST ('Tutorial' IN NATURAL LANGUAGE MODE);

DROP TABLE articles;

# Should return 2 rows
SELECT * FROM mdev19073 WHERE MATCH (title, body)
AGAINST ('Database' IN NATURAL LANGUAGE MODE);
SELECT * FROM mdev19073_2 WHERE MATCH (title, body)
AGAINST ('Database' IN NATURAL LANGUAGE MODE);
DROP TABLE mdev19073, mdev19073_2;

<<<<<<< HEAD
SELECT * FROM information_schema.innodb_sys_tables WHERE name LIKE 'test/%';
=======
--echo #
--echo # MDEV-28706  Redundant InnoDB table fails during alter
--echo #

SET @@global.innodb_file_per_table = 0;
CREATE TABLE t1 (
   col_int INTEGER, col_text TEXT,
   col_text_1 TEXT
) ENGINE = InnoDB ROW_FORMAT = Redundant ;
ALTER TABLE t1 ADD FULLTEXT KEY `ftidx` ( col_text ) ;
INSERT INTO t1 VALUES ( 1255, "mariadb", "InnoDB");
--source include/restart_mysqld.inc
ALTER TABLE t1 ADD FULLTEXT(col_text_1);
DROP TABLE t1;
>>>>>>> b546913b
<|MERGE_RESOLUTION|>--- conflicted
+++ resolved
@@ -255,9 +255,8 @@
 AGAINST ('Database' IN NATURAL LANGUAGE MODE);
 DROP TABLE mdev19073, mdev19073_2;
 
-<<<<<<< HEAD
-SELECT * FROM information_schema.innodb_sys_tables WHERE name LIKE 'test/%';
-=======
+let $shutdown_timeout=;
+
 --echo #
 --echo # MDEV-28706  Redundant InnoDB table fails during alter
 --echo #
@@ -272,4 +271,5 @@
 --source include/restart_mysqld.inc
 ALTER TABLE t1 ADD FULLTEXT(col_text_1);
 DROP TABLE t1;
->>>>>>> b546913b
+
+SELECT * FROM information_schema.innodb_sys_tables WHERE name LIKE 'test/%';