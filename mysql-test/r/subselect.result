drop table if exists t1,t2,t3,t4,t5,t6,t7,t8,t11,t12;
select (select 2);
(select 2)
2
explain extended select (select 2);
id	select_type	table	type	possible_keys	key	key_len	ref	rows	filtered	Extra
1	PRIMARY	NULL	NULL	NULL	NULL	NULL	NULL	NULL	NULL	No tables used
Warnings:
Note	1249	Select 2 was reduced during optimization
Note	1003	select 2 AS `(select 2)`
SELECT (SELECT 1) UNION SELECT (SELECT 2);
(SELECT 1)
1
2
explain extended SELECT (SELECT 1) UNION SELECT (SELECT 2);
id	select_type	table	type	possible_keys	key	key_len	ref	rows	filtered	Extra
1	PRIMARY	NULL	NULL	NULL	NULL	NULL	NULL	NULL	NULL	No tables used
3	UNION	NULL	NULL	NULL	NULL	NULL	NULL	NULL	NULL	No tables used
NULL	UNION RESULT	<union1,3>	ALL	NULL	NULL	NULL	NULL	NULL	NULL	
Warnings:
Note	1249	Select 2 was reduced during optimization
Note	1249	Select 4 was reduced during optimization
Note	1003	select 1 AS `(SELECT 1)` union select 2 AS `(SELECT 2)`
SELECT (SELECT (SELECT 0 UNION SELECT 0));
(SELECT (SELECT 0 UNION SELECT 0))
0
explain extended SELECT (SELECT (SELECT 0 UNION SELECT 0));
id	select_type	table	type	possible_keys	key	key_len	ref	rows	filtered	Extra
1	PRIMARY	NULL	NULL	NULL	NULL	NULL	NULL	NULL	NULL	No tables used
3	SUBQUERY	NULL	NULL	NULL	NULL	NULL	NULL	NULL	NULL	No tables used
4	UNION	NULL	NULL	NULL	NULL	NULL	NULL	NULL	NULL	No tables used
NULL	UNION RESULT	<union3,4>	ALL	NULL	NULL	NULL	NULL	NULL	NULL	
Warnings:
Note	1249	Select 2 was reduced during optimization
Note	1003	select (select 0 union select 0) AS `(SELECT (SELECT 0 UNION SELECT 0))`
SELECT (SELECT 1 FROM (SELECT 1) as b HAVING a=1) as a;
ERROR 42S22: Reference 'a' not supported (forward reference in item list)
SELECT (SELECT 1 FROM (SELECT 1) as b HAVING b=1) as a,(SELECT 1 FROM (SELECT 1) as c HAVING a=1) as b;
ERROR 42S22: Reference 'b' not supported (forward reference in item list)
SELECT (SELECT 1),MAX(1) FROM (SELECT 1) as a;
(SELECT 1)	MAX(1)
1	1
SELECT (SELECT a) as a;
ERROR 42S22: Reference 'a' not supported (forward reference in item list)
EXPLAIN EXTENDED SELECT 1 FROM (SELECT 1 as a) as b  HAVING (SELECT a)=1;
id	select_type	table	type	possible_keys	key	key_len	ref	rows	filtered	Extra
1	PRIMARY	<derived2>	system	NULL	NULL	NULL	NULL	1	100.00	
3	DEPENDENT SUBQUERY	NULL	NULL	NULL	NULL	NULL	NULL	NULL	NULL	No tables used
2	DERIVED	NULL	NULL	NULL	NULL	NULL	NULL	NULL	NULL	No tables used
Warnings:
Note	1276	Field or reference 'b.a' of SELECT #3 was resolved in SELECT #1
Note	1276	Field or reference 'b.a' of SELECT #3 was resolved in SELECT #1
Note	1003	select 1 AS `1` from (select 1 AS `a`) `b` having ((select '1') = 1)
SELECT 1 FROM (SELECT 1 as a) as b HAVING (SELECT a)=1;
1
1
SELECT (SELECT 1), a;
ERROR 42S22: Unknown column 'a' in 'field list'
SELECT 1 as a FROM (SELECT 1) as b HAVING (SELECT a)=1;
a
1
SELECT 1 FROM (SELECT (SELECT a) b) c;
ERROR 42S22: Unknown column 'a' in 'field list'
SELECT * FROM (SELECT 1 as id) b WHERE id IN (SELECT * FROM (SELECT 1 as id) c ORDER BY id);
id
1
SELECT * FROM (SELECT 1) a  WHERE 1 IN (SELECT 1,1);
ERROR 21000: Operand should contain 1 column(s)
SELECT 1 IN (SELECT 1);
1 IN (SELECT 1)
1
SELECT 1 FROM (SELECT 1 as a) b WHERE 1 IN (SELECT (SELECT a));
1
1
select (SELECT 1 FROM (SELECT 1) a PROCEDURE ANALYSE(1));
ERROR HY000: Incorrect usage of PROCEDURE and subquery
SELECT 1 FROM (SELECT 1) a PROCEDURE ANALYSE((SELECT 1));
ERROR HY000: Incorrect parameters to procedure 'ANALYSE'
SELECT (SELECT 1) as a FROM (SELECT 1) b WHERE (SELECT a) IS NULL;
ERROR 42S22: Unknown column 'a' in 'field list'
SELECT (SELECT 1) as a FROM (SELECT 1) b WHERE (SELECT a) IS NOT NULL;
ERROR 42S22: Unknown column 'a' in 'field list'
SELECT (SELECT 1,2,3) = ROW(1,2,3);
(SELECT 1,2,3) = ROW(1,2,3)
1
SELECT (SELECT 1,2,3) = ROW(1,2,1);
(SELECT 1,2,3) = ROW(1,2,1)
0
SELECT (SELECT 1,2,3) < ROW(1,2,1);
(SELECT 1,2,3) < ROW(1,2,1)
0
SELECT (SELECT 1,2,3) > ROW(1,2,1);
(SELECT 1,2,3) > ROW(1,2,1)
1
SELECT (SELECT 1,2,3) = ROW(1,2,NULL);
(SELECT 1,2,3) = ROW(1,2,NULL)
NULL
SELECT ROW(1,2,3) = (SELECT 1,2,3);
ROW(1,2,3) = (SELECT 1,2,3)
1
SELECT ROW(1,2,3) = (SELECT 1,2,1);
ROW(1,2,3) = (SELECT 1,2,1)
0
SELECT ROW(1,2,3) < (SELECT 1,2,1);
ROW(1,2,3) < (SELECT 1,2,1)
0
SELECT ROW(1,2,3) > (SELECT 1,2,1);
ROW(1,2,3) > (SELECT 1,2,1)
1
SELECT ROW(1,2,3) = (SELECT 1,2,NULL);
ROW(1,2,3) = (SELECT 1,2,NULL)
NULL
SELECT (SELECT 1.5,2,'a') = ROW(1.5,2,'a');
(SELECT 1.5,2,'a') = ROW(1.5,2,'a')
1
SELECT (SELECT 1.5,2,'a') = ROW(1.5,2,'b');
(SELECT 1.5,2,'a') = ROW(1.5,2,'b')
0
SELECT (SELECT 1.5,2,'a') = ROW('1.5b',2,'b');
(SELECT 1.5,2,'a') = ROW('1.5b',2,'b')
0
Warnings:
Warning	1292	Truncated incorrect DOUBLE value: '1.5b'
SELECT (SELECT 'b',2,'a') = ROW(1.5,2,'a');
(SELECT 'b',2,'a') = ROW(1.5,2,'a')
0
SELECT (SELECT 1.5,2,'a') = ROW(1.5,'2','a');
(SELECT 1.5,2,'a') = ROW(1.5,'2','a')
1
SELECT (SELECT 1.5,'c','a') = ROW(1.5,2,'a');
(SELECT 1.5,'c','a') = ROW(1.5,2,'a')
0
SELECT (SELECT * FROM (SELECT 'test' a,'test' b) a);
ERROR 21000: Operand should contain 1 column(s)
SELECT 1 as a,(SELECT a+a) b,(SELECT b);
a	b	(SELECT b)
1	2	2
create table t1 (a int);
create table t2 (a int, b int);
create table t3 (a int);
create table t4 (a int not null, b int not null);
insert into t1 values (2);
insert into t2 values (1,7),(2,7);
insert into t4 values (4,8),(3,8),(5,9);
select (select a from t1 where t1.a = a1) as a2, (select b from t2 where t2.b=a2) as a1;
ERROR 42S22: Reference 'a1' not supported (forward reference in item list)
select (select a from t1 where t1.a=t2.a), a from t2;
(select a from t1 where t1.a=t2.a)	a
NULL	1
2	2
select (select a from t1 where t1.a=t2.b), a from t2;
(select a from t1 where t1.a=t2.b)	a
NULL	1
NULL	2
select (select a from t1), a, (select 1 union select 2 limit 1) from t2;
(select a from t1)	a	(select 1 union select 2 limit 1)
2	1	1
2	2	1
select (select a from t3), a from t2;
(select a from t3)	a
NULL	1
NULL	2
select * from t2 where t2.a=(select a from t1);
a	b
2	7
insert into t3 values (6),(7),(3);
select * from t2 where t2.b=(select a from t3 order by 1 desc limit 1);
a	b
1	7
2	7
(select * from t2 where t2.b=(select a from t3 order by 1 desc limit 1)) union (select * from t4 order by a limit 2) limit 3;
a	b
1	7
2	7
3	8
(select * from t2 where t2.b=(select a from t3 order by 1 desc limit 1)) union (select * from t4 where t4.b=(select max(t2.a)*4 from t2) order by a);
a	b
1	7
2	7
4	8
3	8
explain extended (select * from t2 where t2.b=(select a from t3 order by 1 desc limit 1)) union (select * from t4 where t4.b=(select max(t2.a)*4 from t2) order by a);
id	select_type	table	type	possible_keys	key	key_len	ref	rows	filtered	Extra
1	PRIMARY	t2	ALL	NULL	NULL	NULL	NULL	2	100.00	Using where
2	SUBQUERY	t3	ALL	NULL	NULL	NULL	NULL	3	100.00	Using filesort
3	UNION	t4	ALL	NULL	NULL	NULL	NULL	3	100.00	Using where
4	SUBQUERY	t2	ALL	NULL	NULL	NULL	NULL	2	100.00	
NULL	UNION RESULT	<union1,3>	ALL	NULL	NULL	NULL	NULL	NULL	NULL	
Warnings:
Note	1003	(select `test`.`t2`.`a` AS `a`,`test`.`t2`.`b` AS `b` from `test`.`t2` where (`test`.`t2`.`b` = (select `test`.`t3`.`a` from `test`.`t3` order by 1 desc limit 1))) union (select `test`.`t4`.`a` AS `a`,`test`.`t4`.`b` AS `b` from `test`.`t4` where (`test`.`t4`.`b` = (select (max(`test`.`t2`.`a`) * 4) from `test`.`t2`)) order by `a`)
select (select a from t3 where a<t2.a*4 order by 1 desc limit 1), a from t2;
(select a from t3 where a<t2.a*4 order by 1 desc limit 1)	a
3	1
7	2
select (select t3.a from t3 where a<8 order by 1 desc limit 1), a from
(select * from t2 where a>1) as tt;
(select t3.a from t3 where a<8 order by 1 desc limit 1)	a
7	2
explain extended select (select t3.a from t3 where a<8 order by 1 desc limit 1), a from
(select * from t2 where a>1) as tt;
id	select_type	table	type	possible_keys	key	key_len	ref	rows	filtered	Extra
1	PRIMARY	<derived3>	system	NULL	NULL	NULL	NULL	1	100.00	
3	DERIVED	t2	ALL	NULL	NULL	NULL	NULL	2	100.00	Using where
2	SUBQUERY	t3	ALL	NULL	NULL	NULL	NULL	3	100.00	Using where; Using filesort
Warnings:
Note	1003	select (select `test`.`t3`.`a` from `test`.`t3` where (`test`.`t3`.`a` < 8) order by 1 desc limit 1) AS `(select t3.a from t3 where a<8 order by 1 desc limit 1)`,'2' AS `a` from (select `test`.`t2`.`a` AS `a`,`test`.`t2`.`b` AS `b` from `test`.`t2` where (`test`.`t2`.`a` > 1)) `tt`
select * from t1 where t1.a=(select t2.a from t2 where t2.b=(select max(a) from t3) order by 1 desc limit 1);
a
2
select * from t1 where t1.a=(select t2.a from t2 where t2.b=(select max(a) from t3 where t3.a > t1.a) order by 1 desc limit 1);
a
2
select * from t1 where t1.a=(select t2.a from t2 where t2.b=(select max(a) from t3 where t3.a < t1.a) order by 1 desc limit 1);
a
select b,(select avg(t2.a+(select min(t3.a) from t3 where t3.a >= t4.a)) from t2) from t4;
b	(select avg(t2.a+(select min(t3.a) from t3 where t3.a >= t4.a)) from t2)
8	7.5000
8	4.5000
9	7.5000
explain extended select b,(select avg(t2.a+(select min(t3.a) from t3 where t3.a >= t4.a)) from t2) from t4;
id	select_type	table	type	possible_keys	key	key_len	ref	rows	filtered	Extra
1	PRIMARY	t4	ALL	NULL	NULL	NULL	NULL	3	100.00	
2	DEPENDENT SUBQUERY	t2	ALL	NULL	NULL	NULL	NULL	2	100.00	
3	DEPENDENT SUBQUERY	t3	ALL	NULL	NULL	NULL	NULL	3	100.00	Using where
Warnings:
Note	1276	Field or reference 'test.t4.a' of SELECT #3 was resolved in SELECT #1
Note	1003	select `test`.`t4`.`b` AS `b`,(select avg((`test`.`t2`.`a` + (select min(`test`.`t3`.`a`) from `test`.`t3` where (`test`.`t3`.`a` >= `test`.`t4`.`a`)))) from `test`.`t2`) AS `(select avg(t2.a+(select min(t3.a) from t3 where t3.a >= t4.a)) from t2)` from `test`.`t4`
select * from t3 where exists (select * from t2 where t2.b=t3.a);
a
7
select * from t3 where not exists (select * from t2 where t2.b=t3.a);
a
6
3
select * from t3 where a in (select b from t2);
a
7
select * from t3 where a not in (select b from t2);
a
6
3
select * from t3 where a = some (select b from t2);
a
7
select * from t3 where a <> any (select b from t2);
a
6
3
select * from t3 where a = all (select b from t2);
a
7
select * from t3 where a <> all (select b from t2);
a
6
3
insert into t2 values (100, 5);
select * from t3 where a < any (select b from t2);
a
6
3
select * from t3 where a < all (select b from t2);
a
3
select * from t3 where a >= any (select b from t2);
a
6
7
explain extended select * from t3 where a >= any (select b from t2);
id	select_type	table	type	possible_keys	key	key_len	ref	rows	filtered	Extra
1	PRIMARY	t3	ALL	NULL	NULL	NULL	NULL	3	100.00	Using where
2	SUBQUERY	t2	ALL	NULL	NULL	NULL	NULL	3	100.00	
Warnings:
Note	1003	select `test`.`t3`.`a` AS `a` from `test`.`t3` where <nop>((`test`.`t3`.`a` >= (select min(`test`.`t2`.`b`) from `test`.`t2`)))
select * from t3 where a >= all (select b from t2);
a
7
delete from t2 where a=100;
select * from t3 where a in (select a,b from t2);
ERROR 21000: Operand should contain 1 column(s)
select * from t3 where a in (select * from t2);
ERROR 21000: Operand should contain 1 column(s)
insert into t4 values (12,7),(1,7),(10,9),(9,6),(7,6),(3,9),(1,10);
select b,max(a) as ma from t4 group by b having b < (select max(t2.a) from t2 where t2.b=t4.b);
b	ma
insert into t2 values (2,10);
select b,max(a) as ma from t4 group by b having ma < (select max(t2.a) from t2 where t2.b=t4.b);
b	ma
10	1
delete from t2 where a=2 and b=10;
select b,max(a) as ma from t4 group by b having b >= (select max(t2.a) from t2 where t2.b=t4.b);
b	ma
7	12
create table t5 (a int);
select (select a from t1 where t1.a=t2.a union select a from t5 where t5.a=t2.a), a from t2;
(select a from t1 where t1.a=t2.a union select a from t5 where t5.a=t2.a)	a
NULL	1
2	2
insert into t5 values (5);
select (select a from t1 where t1.a=t2.a union select a from t5 where t5.a=t2.a), a from t2;
(select a from t1 where t1.a=t2.a union select a from t5 where t5.a=t2.a)	a
NULL	1
2	2
insert into t5 values (2);
select (select a from t1 where t1.a=t2.a union select a from t5 where t5.a=t2.a), a from t2;
(select a from t1 where t1.a=t2.a union select a from t5 where t5.a=t2.a)	a
NULL	1
2	2
explain extended select (select a from t1 where t1.a=t2.a union select a from t5 where t5.a=t2.a), a from t2;
id	select_type	table	type	possible_keys	key	key_len	ref	rows	filtered	Extra
1	PRIMARY	t2	ALL	NULL	NULL	NULL	NULL	2	100.00	
2	DEPENDENT SUBQUERY	t1	system	NULL	NULL	NULL	NULL	1	100.00	
3	DEPENDENT UNION	t5	ALL	NULL	NULL	NULL	NULL	2	100.00	Using where
NULL	UNION RESULT	<union2,3>	ALL	NULL	NULL	NULL	NULL	NULL	NULL	
Warnings:
Note	1276	Field or reference 'test.t2.a' of SELECT #2 was resolved in SELECT #1
Note	1276	Field or reference 'test.t2.a' of SELECT #3 was resolved in SELECT #1
Note	1003	select (select '2' from `test`.`t1` where ('2' = `test`.`t2`.`a`) union select `test`.`t5`.`a` from `test`.`t5` where (`test`.`t5`.`a` = `test`.`t2`.`a`)) AS `(select a from t1 where t1.a=t2.a union select a from t5 where t5.a=t2.a)`,`test`.`t2`.`a` AS `a` from `test`.`t2`
select (select a from t1 where t1.a=t2.a union all select a from t5 where t5.a=t2.a), a from t2;
ERROR 21000: Subquery returns more than 1 row
create table t6 (patient_uq int, clinic_uq int, index i1 (clinic_uq));
create table t7( uq int primary key, name char(25));
insert into t7 values(1,"Oblastnaia bolnitsa"),(2,"Bolnitsa Krasnogo Kresta");
insert into t6 values (1,1),(1,2),(2,2),(1,3);
select * from t6 where exists (select * from t7 where uq = clinic_uq);
patient_uq	clinic_uq
1	1
1	2
2	2
explain extended select * from t6 where exists (select * from t7 where uq = clinic_uq);
id	select_type	table	type	possible_keys	key	key_len	ref	rows	filtered	Extra
1	PRIMARY	t6	ALL	NULL	NULL	NULL	NULL	4	100.00	Using where
2	DEPENDENT SUBQUERY	t7	eq_ref	PRIMARY	PRIMARY	4	test.t6.clinic_uq	1	100.00	Using index
Warnings:
Note	1276	Field or reference 'test.t6.clinic_uq' of SELECT #2 was resolved in SELECT #1
Note	1003	select `test`.`t6`.`patient_uq` AS `patient_uq`,`test`.`t6`.`clinic_uq` AS `clinic_uq` from `test`.`t6` where exists(select 1 from `test`.`t7` where (`test`.`t7`.`uq` = `test`.`t6`.`clinic_uq`))
select * from t1 where a= (select a from t2,t4 where t2.b=t4.b);
ERROR 23000: Column 'a' in field list is ambiguous
drop table t1,t2,t3;
CREATE TABLE t3 (a varchar(20),b char(1) NOT NULL default '0');
INSERT INTO t3 VALUES ('W','a'),('A','c'),('J','b');
CREATE TABLE t2 (a varchar(20),b int NOT NULL default '0');
INSERT INTO t2 VALUES ('W','1'),('A','3'),('J','2');
CREATE TABLE t1 (a varchar(20),b date NOT NULL default '0000-00-00');
INSERT INTO t1 VALUES ('W','1732-02-22'),('A','1735-10-30'),('J','1743-04-13');
SELECT * FROM t1 WHERE b = (SELECT MIN(b) FROM t1);
a	b
W	1732-02-22
SELECT * FROM t2 WHERE b = (SELECT MIN(b) FROM t2);
a	b
W	1
SELECT * FROM t3 WHERE b = (SELECT MIN(b) FROM t3);
a	b
W	a
CREATE TABLE `t8` (
`pseudo` varchar(35) character set latin1 NOT NULL default '',
`email` varchar(60) character set latin1 NOT NULL default '',
PRIMARY KEY  (`pseudo`),
UNIQUE KEY `email` (`email`)
) ENGINE=MyISAM CHARSET=latin1 ROW_FORMAT=DYNAMIC;
INSERT INTO t8 (pseudo,email) VALUES ('joce','test');
INSERT INTO t8 (pseudo,email) VALUES ('joce1','test1');
INSERT INTO t8 (pseudo,email) VALUES ('2joce1','2test1');
EXPLAIN EXTENDED SELECT pseudo,(SELECT email FROM t8 WHERE pseudo=(SELECT pseudo FROM t8 WHERE pseudo='joce')) FROM t8 WHERE pseudo=(SELECT pseudo FROM t8 WHERE pseudo='joce');
id	select_type	table	type	possible_keys	key	key_len	ref	rows	filtered	Extra
1	PRIMARY	t8	const	PRIMARY	PRIMARY	37	const	1	100.00	Using index
4	SUBQUERY	t8	const	PRIMARY	PRIMARY	37		1	100.00	Using index
2	SUBQUERY	t8	const	PRIMARY	PRIMARY	37	const	1	100.00	
3	SUBQUERY	t8	const	PRIMARY	PRIMARY	37		1	100.00	Using index
Warnings:
Note	1003	select 'joce' AS `pseudo`,(select 'test' from `test`.`t8` where 1) AS `(SELECT email FROM t8 WHERE pseudo=(SELECT pseudo FROM t8 WHERE pseudo='joce'))` from `test`.`t8` where 1
SELECT pseudo FROM t8 WHERE pseudo=(SELECT pseudo,email FROM
t8 WHERE pseudo='joce');
ERROR 21000: Operand should contain 1 column(s)
SELECT pseudo FROM t8 WHERE pseudo=(SELECT * FROM t8 WHERE
pseudo='joce');
ERROR 21000: Operand should contain 1 column(s)
SELECT pseudo FROM t8 WHERE pseudo=(SELECT pseudo FROM t8 WHERE pseudo='joce');
pseudo
joce
SELECT pseudo FROM t8 WHERE pseudo=(SELECT pseudo FROM t8 WHERE pseudo LIKE '%joce%');
ERROR 21000: Subquery returns more than 1 row
drop table if exists t1,t2,t3,t4,t5,t6,t7,t8;
CREATE TABLE `t1` (
`topic` mediumint(8) unsigned NOT NULL default '0',
`date` date NOT NULL default '0000-00-00',
`pseudo` varchar(35) character set latin1 NOT NULL default '',
PRIMARY KEY  (`pseudo`,`date`,`topic`),
KEY `topic` (`topic`)
) ENGINE=MyISAM ROW_FORMAT=DYNAMIC;
INSERT INTO t1 (topic,date,pseudo) VALUES
('43506','2002-10-02','joce'),('40143','2002-08-03','joce');
EXPLAIN EXTENDED SELECT DISTINCT date FROM t1 WHERE date='2002-08-03';
id	select_type	table	type	possible_keys	key	key_len	ref	rows	filtered	Extra
1	SIMPLE	t1	index	NULL	PRIMARY	43	NULL	2	100.00	Using where; Using index
Warnings:
Note	1003	select distinct `test`.`t1`.`date` AS `date` from `test`.`t1` where (`test`.`t1`.`date` = '2002-08-03')
EXPLAIN EXTENDED SELECT (SELECT DISTINCT date FROM t1 WHERE date='2002-08-03');
id	select_type	table	type	possible_keys	key	key_len	ref	rows	filtered	Extra
1	PRIMARY	NULL	NULL	NULL	NULL	NULL	NULL	NULL	NULL	No tables used
2	SUBQUERY	t1	index	NULL	PRIMARY	43	NULL	2	100.00	Using where; Using index
Warnings:
Note	1003	select (select distinct `test`.`t1`.`date` from `test`.`t1` where (`test`.`t1`.`date` = '2002-08-03')) AS `(SELECT DISTINCT date FROM t1 WHERE date='2002-08-03')`
SELECT DISTINCT date FROM t1 WHERE date='2002-08-03';
date
2002-08-03
SELECT (SELECT DISTINCT date FROM t1 WHERE date='2002-08-03');
(SELECT DISTINCT date FROM t1 WHERE date='2002-08-03')
2002-08-03
SELECT 1 FROM t1 WHERE 1=(SELECT 1 UNION SELECT 1) UNION ALL SELECT 1;
1
1
1
1
SELECT 1 FROM t1 WHERE 1=(SELECT 1 UNION ALL SELECT 1) UNION SELECT 1;
ERROR 21000: Subquery returns more than 1 row
EXPLAIN EXTENDED SELECT 1 FROM t1 WHERE 1=(SELECT 1 UNION SELECT 1);
id	select_type	table	type	possible_keys	key	key_len	ref	rows	filtered	Extra
1	PRIMARY	t1	index	NULL	topic	3	NULL	2	100.00	Using index
2	SUBQUERY	NULL	NULL	NULL	NULL	NULL	NULL	NULL	NULL	No tables used
3	UNION	NULL	NULL	NULL	NULL	NULL	NULL	NULL	NULL	No tables used
NULL	UNION RESULT	<union2,3>	ALL	NULL	NULL	NULL	NULL	NULL	NULL	
Warnings:
Note	1003	select 1 AS `1` from `test`.`t1` where 1
drop table t1;
CREATE TABLE `t1` (
`numeropost` mediumint(8) unsigned NOT NULL auto_increment,
`maxnumrep` int(10) unsigned NOT NULL default '0',
PRIMARY KEY  (`numeropost`),
UNIQUE KEY `maxnumrep` (`maxnumrep`)
) ENGINE=MyISAM ROW_FORMAT=FIXED;
INSERT INTO t1 (numeropost,maxnumrep) VALUES (40143,1),(43506,2);
CREATE TABLE `t2` (
`mot` varchar(30) NOT NULL default '',
`topic` mediumint(8) unsigned NOT NULL default '0',
`date` date NOT NULL default '0000-00-00',
`pseudo` varchar(35) NOT NULL default '',
PRIMARY KEY  (`mot`,`pseudo`,`date`,`topic`)
) ENGINE=MyISAM ROW_FORMAT=DYNAMIC;
INSERT INTO t2 (mot,topic,date,pseudo) VALUES ('joce','40143','2002-10-22','joce'), ('joce','43506','2002-10-22','joce');
select numeropost as a FROM t1 GROUP BY (SELECT 1 FROM t1 HAVING a=1);
a
40143
SELECT numeropost,maxnumrep FROM t1 WHERE exists (SELECT 1 FROM t2 WHERE (mot='joce') AND date >= '2002-10-21' AND t1.numeropost = t2.topic) ORDER BY maxnumrep DESC LIMIT 0, 20;
numeropost	maxnumrep
43506	2
40143	1
SELECT (SELECT 1) as a FROM (SELECT 1 FROM t1 HAVING a=1) b;
ERROR 42S22: Unknown column 'a' in 'having clause'
SELECT 1 IN (SELECT 1 FROM t2 HAVING a);
ERROR 42S22: Unknown column 'a' in 'having clause'
SELECT * from t2 where topic IN (SELECT topic FROM t2 GROUP BY topic);
mot	topic	date	pseudo
joce	40143	2002-10-22	joce
joce	43506	2002-10-22	joce
SELECT * from t2 where topic IN (SELECT topic FROM t2 GROUP BY topic HAVING topic < 4100);
mot	topic	date	pseudo
SELECT * from t2 where topic IN (SELECT SUM(topic) FROM t1);
mot	topic	date	pseudo
SELECT * from t2 where topic = any (SELECT topic FROM t2 GROUP BY topic);
mot	topic	date	pseudo
joce	40143	2002-10-22	joce
joce	43506	2002-10-22	joce
SELECT * from t2 where topic = any (SELECT topic FROM t2 GROUP BY topic HAVING topic < 4100);
mot	topic	date	pseudo
SELECT * from t2 where topic = any (SELECT SUM(topic) FROM t1);
mot	topic	date	pseudo
SELECT * from t2 where topic = all (SELECT topic FROM t2 GROUP BY topic);
mot	topic	date	pseudo
SELECT * from t2 where topic = all (SELECT topic FROM t2 GROUP BY topic HAVING topic < 4100);
mot	topic	date	pseudo
joce	40143	2002-10-22	joce
joce	43506	2002-10-22	joce
SELECT *, topic = all (SELECT topic FROM t2 GROUP BY topic HAVING topic < 4100) from t2;
mot	topic	date	pseudo	topic = all (SELECT topic FROM t2 GROUP BY topic HAVING topic < 4100)
joce	40143	2002-10-22	joce	1
joce	43506	2002-10-22	joce	1
SELECT * from t2 where topic = all (SELECT SUM(topic) FROM t2);
mot	topic	date	pseudo
SELECT * from t2 where topic <> any (SELECT SUM(topic) FROM t2);
mot	topic	date	pseudo
joce	40143	2002-10-22	joce
joce	43506	2002-10-22	joce
SELECT * from t2 where topic IN (SELECT topic FROM t2 GROUP BY topic HAVING topic < 41000);
mot	topic	date	pseudo
joce	40143	2002-10-22	joce
SELECT * from t2 where topic = any (SELECT topic FROM t2 GROUP BY topic HAVING topic < 41000);
mot	topic	date	pseudo
joce	40143	2002-10-22	joce
SELECT * from t2 where topic = all (SELECT topic FROM t2 GROUP BY topic HAVING topic < 41000);
mot	topic	date	pseudo
joce	40143	2002-10-22	joce
SELECT *, topic = all (SELECT topic FROM t2 GROUP BY topic HAVING topic < 41000) from t2;
mot	topic	date	pseudo	topic = all (SELECT topic FROM t2 GROUP BY topic HAVING topic < 41000)
joce	40143	2002-10-22	joce	1
joce	43506	2002-10-22	joce	0
drop table t1,t2;
CREATE TABLE `t1` (
`numeropost` mediumint(8) unsigned NOT NULL auto_increment,
`maxnumrep` int(10) unsigned NOT NULL default '0',
PRIMARY KEY  (`numeropost`),
UNIQUE KEY `maxnumrep` (`maxnumrep`)
) ENGINE=MyISAM ROW_FORMAT=FIXED;
INSERT INTO t1 (numeropost,maxnumrep) VALUES (1,0),(2,1);
select numeropost as a FROM t1 GROUP BY (SELECT 1 FROM t1 HAVING a=1);
ERROR 21000: Subquery returns more than 1 row
select numeropost as a FROM t1 ORDER BY (SELECT 1 FROM t1 HAVING a=1);
ERROR 21000: Subquery returns more than 1 row
drop table t1;
create table t1 (a int);
insert into t1 values (1),(2),(3);
(select * from t1) union (select * from t1) order by (select a from t1 limit 1);
a
1
2
3
drop table t1;
CREATE TABLE t1 (field char(1) NOT NULL DEFAULT 'b');
INSERT INTO t1 VALUES ();
SELECT field FROM t1 WHERE 1=(SELECT 1 UNION ALL SELECT 1 FROM (SELECT 1) a HAVING field='b');
ERROR 21000: Subquery returns more than 1 row
drop table t1;
CREATE TABLE `t1` (
`numeropost` mediumint(8) unsigned NOT NULL default '0',
`numreponse` int(10) unsigned NOT NULL auto_increment,
`pseudo` varchar(35) NOT NULL default '',
PRIMARY KEY  (`numeropost`,`numreponse`),
UNIQUE KEY `numreponse` (`numreponse`),
KEY `pseudo` (`pseudo`,`numeropost`)
) ENGINE=MyISAM;
SELECT (SELECT numeropost FROM t1 HAVING numreponse=a),numreponse FROM (SELECT * FROM t1) as a;
ERROR 42S22: Reference 'numreponse' not supported (forward reference in item list)
SELECT numreponse, (SELECT numeropost FROM t1 HAVING numreponse=a) FROM (SELECT * FROM t1) as a;
ERROR 42S22: Unknown column 'a' in 'having clause'
SELECT numreponse, (SELECT numeropost FROM t1 HAVING numreponse=1) FROM (SELECT * FROM t1) as a;
numreponse	(SELECT numeropost FROM t1 HAVING numreponse=1)
INSERT INTO t1 (numeropost,numreponse,pseudo) VALUES (1,1,'joce'),(1,2,'joce'),(1,3,'test');
EXPLAIN EXTENDED SELECT numreponse FROM t1 WHERE numeropost='1' AND numreponse=(SELECT 1 FROM t1 WHERE numeropost='1');
ERROR 21000: Subquery returns more than 1 row
EXPLAIN EXTENDED SELECT MAX(numreponse) FROM t1 WHERE numeropost='1';
id	select_type	table	type	possible_keys	key	key_len	ref	rows	filtered	Extra
1	SIMPLE	NULL	NULL	NULL	NULL	NULL	NULL	NULL	NULL	Select tables optimized away
Warnings:
Note	1003	select max(`test`.`t1`.`numreponse`) AS `MAX(numreponse)` from `test`.`t1` where (`test`.`t1`.`numeropost` = '1')
EXPLAIN EXTENDED SELECT numreponse FROM t1 WHERE numeropost='1' AND numreponse=(SELECT MAX(numreponse) FROM t1 WHERE numeropost='1');
id	select_type	table	type	possible_keys	key	key_len	ref	rows	filtered	Extra
1	PRIMARY	t1	const	PRIMARY,numreponse	PRIMARY	7	const,const	1	100.00	Using index
2	SUBQUERY	NULL	NULL	NULL	NULL	NULL	NULL	NULL	NULL	Select tables optimized away
Warnings:
Note	1003	select '3' AS `numreponse` from `test`.`t1` where (('1' = '1'))
drop table t1;
CREATE TABLE t1 (a int(1));
INSERT INTO t1 VALUES (1);
SELECT 1 FROM (SELECT a FROM t1) b HAVING (SELECT b.a)=1;
1
1
drop table t1;
create table t1 (a int NOT NULL, b int, primary key (a));
create table t2 (a int NOT NULL, b int, primary key (a));
insert into t1 values (0, 10),(1, 11),(2, 12);
insert into t2 values (1, 21),(2, 22),(3, 23);
select * from t1;
a	b
0	10
1	11
2	12
update t1 set b= (select b from t1);
ERROR HY000: You can't specify target table 't1' for update in FROM clause
update t1 set b= (select b from t2);
ERROR 21000: Subquery returns more than 1 row
update t1 set b= (select b from t2 where t1.a = t2.a);
select * from t1;
a	b
0	NULL
1	21
2	22
drop table t1, t2;
create table t1 (a int NOT NULL, b int, primary key (a));
create table t2 (a int NOT NULL, b int, primary key (a));
insert into t1 values (0, 10),(1, 11),(2, 12);
insert into t2 values (1, 21),(2, 12),(3, 23);
select * from t1;
a	b
0	10
1	11
2	12
select * from t1 where b = (select b from t2 where t1.a = t2.a);
a	b
2	12
delete from t1 where b = (select b from t1);
ERROR HY000: You can't specify target table 't1' for update in FROM clause
delete from t1 where b = (select b from t2);
ERROR 21000: Subquery returns more than 1 row
delete from t1 where b = (select b from t2 where t1.a = t2.a);
select * from t1;
a	b
0	10
1	11
drop table t1, t2;
create table t11 (a int NOT NULL, b int, primary key (a));
create table t12 (a int NOT NULL, b int, primary key (a));
create table t2 (a int NOT NULL, b int, primary key (a));
insert into t11 values (0, 10),(1, 11),(2, 12);
insert into t12 values (33, 10),(22, 11),(2, 12);
insert into t2 values (1, 21),(2, 12),(3, 23);
select * from t11;
a	b
0	10
1	11
2	12
select * from t12;
a	b
33	10
22	11
2	12
delete t11.*, t12.* from t11,t12 where t11.a = t12.a and t11.b = (select b from t12 where t11.a = t12.a);
ERROR HY000: You can't specify target table 't12' for update in FROM clause
delete t11.*, t12.* from t11,t12 where t11.a = t12.a and t11.b = (select b from t2);
ERROR 21000: Subquery returns more than 1 row
delete t11.*, t12.* from t11,t12 where t11.a = t12.a and t11.b = (select b from t2 where t11.a = t2.a);
select * from t11;
a	b
0	10
1	11
select * from t12;
a	b
33	10
22	11
drop table t11, t12, t2;
CREATE TABLE t1 (x int) ENGINE=MyISAM;
create table t2 (a int) ENGINE=MyISAM;
create table t3 (b int);
insert into t2 values (1);
insert into t3 values (1),(2);
INSERT INTO t1 (x) VALUES ((SELECT x FROM t1));
ERROR HY000: You can't specify target table 't1' for update in FROM clause
INSERT INTO t1 (x) VALUES ((SELECT b FROM t3));
ERROR 21000: Subquery returns more than 1 row
INSERT INTO t1 (x) VALUES ((SELECT a FROM t2));
select * from t1;
x
1
insert into t2 values (1);
INSERT DELAYED INTO t1 (x) VALUES ((SELECT SUM(a) FROM t2));
select * from t1;
x
1
2
INSERT INTO t1 (x) select (SELECT SUM(a)+1 FROM t2) FROM t2;
select * from t1;
x
1
2
3
3
INSERT INTO t1 (x) select (SELECT SUM(x)+2 FROM t1) FROM t2;
select * from t1;
x
1
2
3
3
11
11
INSERT DELAYED INTO t1 (x) VALUES ((SELECT SUM(x) FROM t2));
ERROR 42S22: Unknown column 'x' in 'field list'
INSERT DELAYED INTO t1 (x) VALUES ((SELECT SUM(a) FROM t2));
select * from t1;
x
1
2
3
3
11
11
2
drop table t1, t2, t3;
CREATE TABLE t1 (x int not null, y int, primary key (x)) ENGINE=MyISAM;
create table t2 (a int);
create table t3 (a int);
insert into t2 values (1);
insert into t3 values (1),(2);
select * from t1;
x	y
replace into t1 (x, y) VALUES ((SELECT x FROM t1), (SELECT a+1 FROM t2));
ERROR HY000: You can't specify target table 't1' for update in FROM clause
replace into t1 (x, y) VALUES ((SELECT a FROM t3), (SELECT a+1 FROM t2));
ERROR 21000: Subquery returns more than 1 row
replace into t1 (x, y) VALUES ((SELECT a FROM t2), (SELECT a+1 FROM t2));
select * from t1;
x	y
1	2
replace into t1 (x, y) VALUES ((SELECT a FROM t2), (SELECT a+2 FROM t2));
select * from t1;
x	y
1	3
replace DELAYED into t1 (x, y) VALUES ((SELECT a+3 FROM t2), (SELECT a FROM t2));
select * from t1;
x	y
1	3
4	1
replace DELAYED into t1 (x, y) VALUES ((SELECT a+3 FROM t2), (SELECT a+1 FROM t2));
select * from t1;
x	y
1	3
4	2
replace LOW_PRIORITY into t1 (x, y) VALUES ((SELECT a+1 FROM t2), (SELECT a FROM t2));
select * from t1;
x	y
1	3
4	2
2	1
drop table t1, t2, t3;
SELECT * FROM (SELECT 1) b WHERE 1 IN (SELECT *);
ERROR HY000: No tables used
CREATE TABLE t2 (id int(11) default NULL, KEY id (id)) ENGINE=MyISAM CHARSET=latin1;
INSERT INTO t2 VALUES (1),(2);
SELECT * FROM t2 WHERE id IN (SELECT 1);
id
1
EXPLAIN EXTENDED SELECT * FROM t2 WHERE id IN (SELECT 1);
id	select_type	table	type	possible_keys	key	key_len	ref	rows	filtered	Extra
1	PRIMARY	t2	ref	id	id	5	const	1	100.00	Using where; Using index
Warnings:
Note	1249	Select 2 was reduced during optimization
Note	1003	select `test`.`t2`.`id` AS `id` from `test`.`t2` where (`test`.`t2`.`id` = 1)
SELECT * FROM t2 WHERE id IN (SELECT 1 UNION SELECT 3);
id
1
SELECT * FROM t2 WHERE id IN (SELECT 1+(select 1));
id
2
EXPLAIN EXTENDED SELECT * FROM t2 WHERE id IN (SELECT 1+(select 1));
id	select_type	table	type	possible_keys	key	key_len	ref	rows	filtered	Extra
1	PRIMARY	t2	ref	id	id	5	const	1	100.00	Using where; Using index
Warnings:
Note	1249	Select 3 was reduced during optimization
Note	1249	Select 2 was reduced during optimization
Note	1003	select `test`.`t2`.`id` AS `id` from `test`.`t2` where (`test`.`t2`.`id` = (1 + 1))
EXPLAIN EXTENDED SELECT * FROM t2 WHERE id IN (SELECT 1 UNION SELECT 3);
id	select_type	table	type	possible_keys	key	key_len	ref	rows	filtered	Extra
1	PRIMARY	t2	index	NULL	id	5	NULL	2	100.00	Using where; Using index
2	DEPENDENT SUBQUERY	NULL	NULL	NULL	NULL	NULL	NULL	NULL	NULL	No tables used
3	DEPENDENT UNION	NULL	NULL	NULL	NULL	NULL	NULL	NULL	NULL	No tables used
NULL	UNION RESULT	<union2,3>	ALL	NULL	NULL	NULL	NULL	NULL	NULL	
Warnings:
Note	1003	select `test`.`t2`.`id` AS `id` from `test`.`t2` where <in_optimizer>(`test`.`t2`.`id`,<exists>(select 1 having (<cache>(`test`.`t2`.`id`) = <ref_null_helper>(1)) union select 3 having (<cache>(`test`.`t2`.`id`) = <ref_null_helper>(3))))
SELECT * FROM t2 WHERE id IN (SELECT 5 UNION SELECT 3);
id
SELECT * FROM t2 WHERE id IN (SELECT 5 UNION SELECT 2);
id
2
INSERT INTO t2 VALUES ((SELECT * FROM t2));
ERROR HY000: You can't specify target table 't2' for update in FROM clause
INSERT INTO t2 VALUES ((SELECT id FROM t2));
ERROR HY000: You can't specify target table 't2' for update in FROM clause
SELECT * FROM t2;
id
1
2
CREATE TABLE t1 (id int(11) default NULL, KEY id (id)) ENGINE=MyISAM CHARSET=latin1;
INSERT INTO t1 values (1),(1);
UPDATE t2 SET id=(SELECT * FROM t1);
ERROR 21000: Subquery returns more than 1 row
drop table t2, t1;
create table t1 (a int);
insert into t1 values (1),(2),(3);
select 1 IN (SELECT * from t1);
1 IN (SELECT * from t1)
1
select 10 IN (SELECT * from t1);
10 IN (SELECT * from t1)
0
select NULL IN (SELECT * from t1);
NULL IN (SELECT * from t1)
NULL
update t1 set a=NULL where a=2;
select 1 IN (SELECT * from t1);
1 IN (SELECT * from t1)
1
select 3 IN (SELECT * from t1);
3 IN (SELECT * from t1)
1
select 10 IN (SELECT * from t1);
10 IN (SELECT * from t1)
NULL
select 1 > ALL (SELECT * from t1);
1 > ALL (SELECT * from t1)
0
select 10 > ALL (SELECT * from t1);
10 > ALL (SELECT * from t1)
NULL
select 1 > ANY (SELECT * from t1);
1 > ANY (SELECT * from t1)
NULL
select 10 > ANY (SELECT * from t1);
10 > ANY (SELECT * from t1)
1
drop table t1;
create table t1 (a varchar(20));
insert into t1 values ('A'),('BC'),('DEF');
select 'A' IN (SELECT * from t1);
'A' IN (SELECT * from t1)
1
select 'XYZS' IN (SELECT * from t1);
'XYZS' IN (SELECT * from t1)
0
select NULL IN (SELECT * from t1);
NULL IN (SELECT * from t1)
NULL
update t1 set a=NULL where a='BC';
select 'A' IN (SELECT * from t1);
'A' IN (SELECT * from t1)
1
select 'DEF' IN (SELECT * from t1);
'DEF' IN (SELECT * from t1)
1
select 'XYZS' IN (SELECT * from t1);
'XYZS' IN (SELECT * from t1)
NULL
select 'A' > ALL (SELECT * from t1);
'A' > ALL (SELECT * from t1)
0
select 'XYZS' > ALL (SELECT * from t1);
'XYZS' > ALL (SELECT * from t1)
NULL
select 'A' > ANY (SELECT * from t1);
'A' > ANY (SELECT * from t1)
NULL
select 'XYZS' > ANY (SELECT * from t1);
'XYZS' > ANY (SELECT * from t1)
1
drop table t1;
create table t1 (a float);
insert into t1 values (1.5),(2.5),(3.5);
select 1.5 IN (SELECT * from t1);
1.5 IN (SELECT * from t1)
1
select 10.5 IN (SELECT * from t1);
10.5 IN (SELECT * from t1)
0
select NULL IN (SELECT * from t1);
NULL IN (SELECT * from t1)
NULL
update t1 set a=NULL where a=2.5;
select 1.5 IN (SELECT * from t1);
1.5 IN (SELECT * from t1)
1
select 3.5 IN (SELECT * from t1);
3.5 IN (SELECT * from t1)
1
select 10.5 IN (SELECT * from t1);
10.5 IN (SELECT * from t1)
NULL
select 1.5 > ALL (SELECT * from t1);
1.5 > ALL (SELECT * from t1)
0
select 10.5 > ALL (SELECT * from t1);
10.5 > ALL (SELECT * from t1)
NULL
select 1.5 > ANY (SELECT * from t1);
1.5 > ANY (SELECT * from t1)
NULL
select 10.5 > ANY (SELECT * from t1);
10.5 > ANY (SELECT * from t1)
1
explain extended select (select a+1) from t1;
id	select_type	table	type	possible_keys	key	key_len	ref	rows	filtered	Extra
1	PRIMARY	t1	ALL	NULL	NULL	NULL	NULL	3	100.00	
Warnings:
Note	1276	Field or reference 'test.t1.a' of SELECT #2 was resolved in SELECT #1
Note	1249	Select 2 was reduced during optimization
Note	1003	select (`test`.`t1`.`a` + 1) AS `(select a+1)` from `test`.`t1`
select (select a+1) from t1;
(select a+1)
2.5
NULL
4.5
drop table t1;
CREATE TABLE t1 (a int(11) NOT NULL default '0', PRIMARY KEY  (a));
CREATE TABLE t2 (a int(11) default '0', INDEX (a));
INSERT INTO t1 VALUES (1),(2),(3),(4);
INSERT INTO t2 VALUES (1),(2),(3);
SELECT t1.a, t1.a in (select t2.a from t2) FROM t1;
a	t1.a in (select t2.a from t2)
1	1
2	1
3	1
4	0
explain extended SELECT t1.a, t1.a in (select t2.a from t2) FROM t1;
id	select_type	table	type	possible_keys	key	key_len	ref	rows	filtered	Extra
1	PRIMARY	t1	index	NULL	PRIMARY	4	NULL	4	100.00	Using index
2	DEPENDENT SUBQUERY	t2	index_subquery	a	a	5	func	2	100.00	Using index
Warnings:
Note	1003	select `test`.`t1`.`a` AS `a`,<in_optimizer>(`test`.`t1`.`a`,<exists>(<index_lookup>(<cache>(`test`.`t1`.`a`) in t2 on a checking NULL having <is_not_null_test>(`test`.`t2`.`a`)))) AS `t1.a in (select t2.a from t2)` from `test`.`t1`
CREATE TABLE t3 (a int(11) default '0');
INSERT INTO t3 VALUES (1),(2),(3);
SELECT t1.a, t1.a in (select t2.a from t2,t3 where t3.a=t2.a) FROM t1;
a	t1.a in (select t2.a from t2,t3 where t3.a=t2.a)
1	1
2	1
3	1
4	0
explain extended SELECT t1.a, t1.a in (select t2.a from t2,t3 where t3.a=t2.a) FROM t1;
id	select_type	table	type	possible_keys	key	key_len	ref	rows	filtered	Extra
1	PRIMARY	t1	index	NULL	PRIMARY	4	NULL	4	100.00	Using index
2	DEPENDENT SUBQUERY	t2	ref_or_null	a	a	5	func	2	100.00	Using where; Using index
2	DEPENDENT SUBQUERY	t3	ALL	NULL	NULL	NULL	NULL	3	100.00	Using where; Using join buffer
Warnings:
Note	1003	select `test`.`t1`.`a` AS `a`,<in_optimizer>(`test`.`t1`.`a`,<exists>(select 1 from `test`.`t2` join `test`.`t3` where ((`test`.`t3`.`a` = `test`.`t2`.`a`) and ((<cache>(`test`.`t1`.`a`) = `test`.`t2`.`a`) or isnull(`test`.`t2`.`a`))) having <is_not_null_test>(`test`.`t2`.`a`))) AS `t1.a in (select t2.a from t2,t3 where t3.a=t2.a)` from `test`.`t1`
drop table t1,t2,t3;
create table t1 (a float);
select 10.5 IN (SELECT * from t1 LIMIT 1);
ERROR 42000: This version of MySQL doesn't yet support 'LIMIT & IN/ALL/ANY/SOME subquery'
select 10.5 IN (SELECT * from t1 LIMIT 1 UNION SELECT 1.5);
ERROR 42000: This version of MySQL doesn't yet support 'LIMIT & IN/ALL/ANY/SOME subquery'
drop table t1;
create table t1 (a int, b int, c varchar(10));
create table t2 (a int);
insert into t1 values (1,2,'a'),(2,3,'b'),(3,4,'c');
insert into t2 values (1),(2),(NULL);
select a, (select a,b,c from t1 where t1.a=t2.a) = ROW(a,2,'a'),(select c from t1 where a=t2.a)  from t2;
a	(select a,b,c from t1 where t1.a=t2.a) = ROW(a,2,'a')	(select c from t1 where a=t2.a)
1	1	a
2	0	b
NULL	NULL	NULL
select a, (select a,b,c from t1 where t1.a=t2.a) = ROW(a,3,'b'),(select c from t1 where a=t2.a) from t2;
a	(select a,b,c from t1 where t1.a=t2.a) = ROW(a,3,'b')	(select c from t1 where a=t2.a)
1	0	a
2	1	b
NULL	NULL	NULL
select a, (select a,b,c from t1 where t1.a=t2.a) = ROW(a,4,'c'),(select c from t1 where a=t2.a) from t2;
a	(select a,b,c from t1 where t1.a=t2.a) = ROW(a,4,'c')	(select c from t1 where a=t2.a)
1	0	a
2	0	b
NULL	NULL	NULL
drop table t1,t2;
create table t1 (a int, b real, c varchar(10));
insert into t1 values (1, 1, 'a'), (2,2,'b'), (NULL, 2, 'b');
select ROW(1, 1, 'a') IN (select a,b,c from t1);
ROW(1, 1, 'a') IN (select a,b,c from t1)
1
select ROW(1, 2, 'a') IN (select a,b,c from t1);
ROW(1, 2, 'a') IN (select a,b,c from t1)
0
select ROW(1, 1, 'a') IN (select b,a,c from t1);
ROW(1, 1, 'a') IN (select b,a,c from t1)
1
select ROW(1, 1, 'a') IN (select a,b,c from t1 where a is not null);
ROW(1, 1, 'a') IN (select a,b,c from t1 where a is not null)
1
select ROW(1, 2, 'a') IN (select a,b,c from t1 where a is not null);
ROW(1, 2, 'a') IN (select a,b,c from t1 where a is not null)
0
select ROW(1, 1, 'a') IN (select b,a,c from t1 where a is not null);
ROW(1, 1, 'a') IN (select b,a,c from t1 where a is not null)
1
select ROW(1, 1, 'a') IN (select a,b,c from t1 where c='b' or c='a');
ROW(1, 1, 'a') IN (select a,b,c from t1 where c='b' or c='a')
1
select ROW(1, 2, 'a') IN (select a,b,c from t1 where c='b' or c='a');
ROW(1, 2, 'a') IN (select a,b,c from t1 where c='b' or c='a')
0
select ROW(1, 1, 'a') IN (select b,a,c from t1 where c='b' or c='a');
ROW(1, 1, 'a') IN (select b,a,c from t1 where c='b' or c='a')
1
select ROW(1, 1, 'a') IN (select b,a,c from t1 limit 2);
ERROR 42000: This version of MySQL doesn't yet support 'LIMIT & IN/ALL/ANY/SOME subquery'
drop table t1;
create table t1 (a int);
insert into t1 values (1);
do @a:=(SELECT a from t1);
select @a;
@a
1
set @a:=2;
set @a:=(SELECT a from t1);
select @a;
@a
1
drop table t1;
do (SELECT a from t1);
ERROR 42S02: Table 'test.t1' doesn't exist
set @a:=(SELECT a from t1);
ERROR 42S02: Table 'test.t1' doesn't exist
CREATE TABLE t1 (a int, KEY(a));
HANDLER t1 OPEN;
HANDLER t1 READ a=((SELECT 1));
ERROR 42000: You have an error in your SQL syntax; check the manual that corresponds to your MySQL server version for the right syntax to use near 'SELECT 1))' at line 1
HANDLER t1 CLOSE;
drop table t1;
create table t1 (a int);
create table t2 (b int);
insert into t1 values (1),(2);
insert into t2 values (1);
select a from t1 where a in (select a from t1 where a in (select b from t2));
a
1
drop table t1, t2;
create table t1 (a int, b int);
create table t2 like t1;
insert into t1 values (1,2),(1,3),(1,4),(1,5);
insert into t2 values (1,2),(1,3);
select * from t1 where row(a,b) in (select a,b from t2);
a	b
1	2
1	3
drop table t1, t2;
CREATE TABLE `t1` (`i` int(11) NOT NULL default '0',PRIMARY KEY  (`i`)) ENGINE=MyISAM CHARSET=latin1;
INSERT INTO t1 VALUES (1);
UPDATE t1 SET i=i+1 WHERE i=(SELECT MAX(i));
select * from t1;
i
2
drop table t1;
CREATE TABLE t1 (a int(1));
EXPLAIN EXTENDED SELECT (SELECT RAND() FROM t1) FROM t1;
id	select_type	table	type	possible_keys	key	key_len	ref	rows	filtered	Extra
1	PRIMARY	t1	system	NULL	NULL	NULL	NULL	0	0.00	const row not found
2	UNCACHEABLE SUBQUERY	t1	system	NULL	NULL	NULL	NULL	0	0.00	const row not found
Warnings:
Note	1003	select (select rand() from `test`.`t1`) AS `(SELECT RAND() FROM t1)` from `test`.`t1`
EXPLAIN EXTENDED SELECT (SELECT ENCRYPT('test') FROM t1) FROM t1;
id	select_type	table	type	possible_keys	key	key_len	ref	rows	filtered	Extra
1	PRIMARY	t1	system	NULL	NULL	NULL	NULL	0	0.00	const row not found
2	UNCACHEABLE SUBQUERY	t1	system	NULL	NULL	NULL	NULL	0	0.00	const row not found
Warnings:
Note	1003	select (select encrypt('test') from `test`.`t1`) AS `(SELECT ENCRYPT('test') FROM t1)` from `test`.`t1`
EXPLAIN EXTENDED SELECT (SELECT BENCHMARK(1,1) FROM t1) FROM t1;
id	select_type	table	type	possible_keys	key	key_len	ref	rows	filtered	Extra
1	PRIMARY	t1	system	NULL	NULL	NULL	NULL	0	0.00	const row not found
2	UNCACHEABLE SUBQUERY	t1	system	NULL	NULL	NULL	NULL	0	0.00	const row not found
Warnings:
Note	1003	select (select benchmark(1,1) from `test`.`t1`) AS `(SELECT BENCHMARK(1,1) FROM t1)` from `test`.`t1`
drop table t1;
CREATE TABLE `t1` (
`mot` varchar(30) character set latin1 NOT NULL default '',
`topic` mediumint(8) unsigned NOT NULL default '0',
`date` date NOT NULL default '0000-00-00',
`pseudo` varchar(35) character set latin1 NOT NULL default '',
PRIMARY KEY  (`mot`,`pseudo`,`date`,`topic`),
KEY `pseudo` (`pseudo`,`date`,`topic`),
KEY `topic` (`topic`)
) ENGINE=MyISAM CHARSET=latin1 ROW_FORMAT=DYNAMIC;
CREATE TABLE `t2` (
`mot` varchar(30) character set latin1 NOT NULL default '',
`topic` mediumint(8) unsigned NOT NULL default '0',
`date` date NOT NULL default '0000-00-00',
`pseudo` varchar(35) character set latin1 NOT NULL default '',
PRIMARY KEY  (`mot`,`pseudo`,`date`,`topic`),
KEY `pseudo` (`pseudo`,`date`,`topic`),
KEY `topic` (`topic`)
) ENGINE=MyISAM CHARSET=latin1 ROW_FORMAT=DYNAMIC;
CREATE TABLE `t3` (
`numeropost` mediumint(8) unsigned NOT NULL auto_increment,
`maxnumrep` int(10) unsigned NOT NULL default '0',
PRIMARY KEY  (`numeropost`),
UNIQUE KEY `maxnumrep` (`maxnumrep`)
) ENGINE=MyISAM CHARSET=latin1;
INSERT INTO t1 VALUES ('joce','1','','joce'),('test','2','','test');
Warnings:
Warning	1265	Data truncated for column 'date' at row 1
Warning	1265	Data truncated for column 'date' at row 2
INSERT INTO t2 VALUES ('joce','1','','joce'),('test','2','','test');
Warnings:
Warning	1265	Data truncated for column 'date' at row 1
Warning	1265	Data truncated for column 'date' at row 2
INSERT INTO t3 VALUES (1,1);
SELECT DISTINCT topic FROM t2 WHERE NOT EXISTS(SELECT * FROM t3 WHERE
numeropost=topic);
topic
2
select * from t1;
mot	topic	date	pseudo
joce	1	0000-00-00	joce
test	2	0000-00-00	test
DELETE FROM t1 WHERE topic IN (SELECT DISTINCT topic FROM t2 WHERE NOT
EXISTS(SELECT * FROM t3 WHERE numeropost=topic));
select * from t1;
mot	topic	date	pseudo
joce	1	0000-00-00	joce
drop table t1, t2, t3;
SELECT * FROM (SELECT 1 as a,(SELECT a)) a;
a	(SELECT a)
1	1
CREATE TABLE t1 SELECT * FROM (SELECT 1 as a,(SELECT 1)) a;
SHOW CREATE TABLE t1;
Table	Create Table
t1	CREATE TABLE `t1` (
  `a` int(1) NOT NULL DEFAULT '0',
  `(SELECT 1)` int(1) NOT NULL DEFAULT '0'
) ENGINE=MyISAM DEFAULT CHARSET=latin1
drop table t1;
CREATE TABLE t1 SELECT * FROM (SELECT 1 as a,(SELECT a)) a;
SHOW CREATE TABLE t1;
Table	Create Table
t1	CREATE TABLE `t1` (
  `a` int(1) NOT NULL DEFAULT '0',
  `(SELECT a)` int(1) NOT NULL DEFAULT '0'
) ENGINE=MyISAM DEFAULT CHARSET=latin1
drop table t1;
CREATE TABLE t1 SELECT * FROM (SELECT 1 as a,(SELECT a+0)) a;
SHOW CREATE TABLE t1;
Table	Create Table
t1	CREATE TABLE `t1` (
  `a` int(1) NOT NULL DEFAULT '0',
  `(SELECT a+0)` int(3) NOT NULL DEFAULT '0'
) ENGINE=MyISAM DEFAULT CHARSET=latin1
drop table t1;
CREATE TABLE t1 SELECT (SELECT 1 as a UNION SELECT 1+1 limit 1,1) as a;
select * from t1;
a
2
SHOW CREATE TABLE t1;
Table	Create Table
t1	CREATE TABLE `t1` (
  `a` bigint(20) NOT NULL DEFAULT '0'
) ENGINE=MyISAM DEFAULT CHARSET=latin1
drop table t1;
create table t1 (a int);
insert into t1 values (1), (2), (3);
explain extended select a,(select (select rand() from t1 limit 1)  from t1 limit 1)
from t1;
id	select_type	table	type	possible_keys	key	key_len	ref	rows	filtered	Extra
1	PRIMARY	t1	ALL	NULL	NULL	NULL	NULL	3	100.00	
2	UNCACHEABLE SUBQUERY	t1	ALL	NULL	NULL	NULL	NULL	3	100.00	
3	UNCACHEABLE SUBQUERY	t1	ALL	NULL	NULL	NULL	NULL	3	100.00	
Warnings:
Note	1003	select `test`.`t1`.`a` AS `a`,(select (select rand() from `test`.`t1` limit 1) from `test`.`t1` limit 1) AS `(select (select rand() from t1 limit 1)  from t1 limit 1)` from `test`.`t1`
drop table t1;
select t1.Continent, t2.Name, t2.Population from t1 LEFT JOIN t2 ON t1.Code = t2.Country  where t2.Population IN (select max(t2.Population) AS Population from t2, t1 where t2.Country = t1.Code group by Continent);
ERROR 42S02: Table 'test.t1' doesn't exist
CREATE TABLE t1 (
ID int(11) NOT NULL auto_increment,
name char(35) NOT NULL default '',
t2 char(3) NOT NULL default '',
District char(20) NOT NULL default '',
Population int(11) NOT NULL default '0',
PRIMARY KEY  (ID)
) ENGINE=MyISAM;
INSERT INTO t1 VALUES (130,'Sydney','AUS','New South Wales',3276207);
INSERT INTO t1 VALUES (131,'Melbourne','AUS','Victoria',2865329);
INSERT INTO t1 VALUES (132,'Brisbane','AUS','Queensland',1291117);
CREATE TABLE t2 (
Code char(3) NOT NULL default '',
Name char(52) NOT NULL default '',
Continent enum('Asia','Europe','North America','Africa','Oceania','Antarctica','South America') NOT NULL default 'Asia',
Region char(26) NOT NULL default '',
SurfaceArea float(10,2) NOT NULL default '0.00',
IndepYear smallint(6) default NULL,
Population int(11) NOT NULL default '0',
LifeExpectancy float(3,1) default NULL,
GNP float(10,2) default NULL,
GNPOld float(10,2) default NULL,
LocalName char(45) NOT NULL default '',
GovernmentForm char(45) NOT NULL default '',
HeadOfState char(60) default NULL,
Capital int(11) default NULL,
Code2 char(2) NOT NULL default '',
PRIMARY KEY  (Code)
) ENGINE=MyISAM;
INSERT INTO t2 VALUES ('AUS','Australia','Oceania','Australia and New Zealand',7741220.00,1901,18886000,79.8,351182.00,392911.00,'Australia','Constitutional Monarchy, Federation','Elisabeth II',135,'AU');
INSERT INTO t2 VALUES ('AZE','Azerbaijan','Asia','Middle East',86600.00,1991,7734000,62.9,4127.00,4100.00,'Azärbaycan','Federal Republic','Heydär Äliyev',144,'AZ');
select t2.Continent, t1.Name, t1.Population from t2 LEFT JOIN t1 ON t2.Code = t1.t2  where t1.Population IN (select max(t1.Population) AS Population from t1, t2 where t1.t2 = t2.Code group by Continent);
Continent	Name	Population
Oceania	Sydney	3276207
drop table t1, t2;
CREATE TABLE `t1` (
`id` mediumint(8) unsigned NOT NULL auto_increment,
`pseudo` varchar(35) character set latin1 NOT NULL default '',
PRIMARY KEY  (`id`),
UNIQUE KEY `pseudo` (`pseudo`)
) ENGINE=MyISAM PACK_KEYS=1 ROW_FORMAT=DYNAMIC;
INSERT INTO t1 (pseudo) VALUES ('test');
SELECT 0 IN (SELECT 1 FROM t1 a);
0 IN (SELECT 1 FROM t1 a)
0
EXPLAIN EXTENDED SELECT 0 IN (SELECT 1 FROM t1 a);
id	select_type	table	type	possible_keys	key	key_len	ref	rows	filtered	Extra
1	PRIMARY	NULL	NULL	NULL	NULL	NULL	NULL	NULL	NULL	No tables used
2	DEPENDENT SUBQUERY	NULL	NULL	NULL	NULL	NULL	NULL	NULL	NULL	Impossible WHERE
Warnings:
Note	1003	select <in_optimizer>(0,<exists>(select 1 from `test`.`t1` `a` where 0)) AS `0 IN (SELECT 1 FROM t1 a)`
INSERT INTO t1 (pseudo) VALUES ('test1');
SELECT 0 IN (SELECT 1 FROM t1 a);
0 IN (SELECT 1 FROM t1 a)
0
EXPLAIN EXTENDED SELECT 0 IN (SELECT 1 FROM t1 a);
id	select_type	table	type	possible_keys	key	key_len	ref	rows	filtered	Extra
1	PRIMARY	NULL	NULL	NULL	NULL	NULL	NULL	NULL	NULL	No tables used
2	DEPENDENT SUBQUERY	NULL	NULL	NULL	NULL	NULL	NULL	NULL	NULL	Impossible WHERE
Warnings:
Note	1003	select <in_optimizer>(0,<exists>(select 1 from `test`.`t1` `a` where 0)) AS `0 IN (SELECT 1 FROM t1 a)`
drop table t1;
CREATE TABLE `t1` (
`i` int(11) NOT NULL default '0',
PRIMARY KEY  (`i`)
) ENGINE=MyISAM CHARSET=latin1;
INSERT INTO t1 VALUES (1);
UPDATE t1 SET i=i+(SELECT MAX(i) FROM (SELECT 1) t) WHERE i=(SELECT MAX(i));
UPDATE t1 SET i=i+1 WHERE i=(SELECT MAX(i));
UPDATE t1 SET t.i=i+(SELECT MAX(i) FROM (SELECT 1) t);
ERROR 42S22: Unknown column 't.i' in 'field list'
select * from t1;
i
3
drop table t1;
CREATE TABLE t1 (
id int(11) default NULL
) ENGINE=MyISAM CHARSET=latin1;
INSERT INTO t1 VALUES (1),(1),(2),(2),(1),(3);
CREATE TABLE t2 (
id int(11) default NULL,
name varchar(15) default NULL
) ENGINE=MyISAM CHARSET=latin1;
INSERT INTO t2 VALUES (4,'vita'), (1,'vita'), (2,'vita'), (1,'vita');
update t1, t2 set t2.name='lenka' where t2.id in (select id from t1);
select * from t2;
id	name
4	vita
1	lenka
2	lenka
1	lenka
drop table t1,t2;
create table t1 (a int, unique index indexa (a));
insert into t1 values (-1), (-4), (-2), (NULL);
select -10 IN (select a from t1 FORCE INDEX (indexa));
-10 IN (select a from t1 FORCE INDEX (indexa))
NULL
drop table t1;
create table t1 (id int not null auto_increment primary key, salary int, key(salary));
insert into t1 (salary) values (100),(1000),(10000),(10),(500),(5000),(50000);
explain extended SELECT id FROM t1 where salary = (SELECT MAX(salary) FROM t1);
id	select_type	table	type	possible_keys	key	key_len	ref	rows	filtered	Extra
1	PRIMARY	t1	ref	salary	salary	5	const	1	100.00	Using where
2	SUBQUERY	NULL	NULL	NULL	NULL	NULL	NULL	NULL	NULL	Select tables optimized away
Warnings:
Note	1003	select `test`.`t1`.`id` AS `id` from `test`.`t1` where (`test`.`t1`.`salary` = (select max(`test`.`t1`.`salary`) from `test`.`t1`))
drop table t1;
CREATE TABLE t1 (
ID int(10) unsigned NOT NULL auto_increment,
SUB_ID int(3) unsigned NOT NULL default '0',
REF_ID int(10) unsigned default NULL,
REF_SUB int(3) unsigned default '0',
PRIMARY KEY (ID,SUB_ID),
UNIQUE KEY t1_PK (ID,SUB_ID),
KEY t1_FK (REF_ID,REF_SUB),
KEY t1_REFID (REF_ID)
) ENGINE=MyISAM CHARSET=cp1251;
INSERT INTO t1 VALUES (1,0,NULL,NULL),(2,0,NULL,NULL);
SELECT DISTINCT REF_ID FROM t1 WHERE ID= (SELECT DISTINCT REF_ID FROM t1 WHERE ID=2);
REF_ID
DROP TABLE t1;
create table t1 (a int, b int);
create table t2 (a int, b int);
insert into t1 values (1,0), (2,0), (3,0);
insert into t2 values (1,1), (2,1), (3,1), (2,2);
update ignore t1 set b=(select b from t2 where t1.a=t2.a);
Warnings:
Error	1242	Subquery returns more than 1 row
select * from t1;
a	b
1	1
2	NULL
3	1
drop table t1, t2;
CREATE TABLE `t1` (
`id` mediumint(8) unsigned NOT NULL auto_increment,
`pseudo` varchar(35) NOT NULL default '',
`email` varchar(60) NOT NULL default '',
PRIMARY KEY  (`id`),
UNIQUE KEY `email` (`email`),
UNIQUE KEY `pseudo` (`pseudo`)
) ENGINE=MyISAM CHARSET=latin1 PACK_KEYS=1 ROW_FORMAT=DYNAMIC;
INSERT INTO t1 (id,pseudo,email) VALUES (1,'test','test'),(2,'test1','test1');
SELECT pseudo as a, pseudo as b FROM t1 GROUP BY (SELECT a) ORDER BY (SELECT id*1);
a	b
test	test
test1	test1
drop table if exists t1;
(SELECT 1 as a) UNION (SELECT 1) ORDER BY (SELECT a+0);
a
1
create table t1 (a int not null, b int, primary key (a));
create table t2 (a int not null, primary key (a));
create table t3 (a int not null, b int, primary key (a));
insert into t1 values (1,10), (2,20), (3,30),  (4,40);
insert into t2 values (2), (3), (4), (5);
insert into t3 values (10,3), (20,4), (30,5);
select * from t2 where t2.a in (select a from t1);
a
2
3
4
explain extended select * from t2 where t2.a in (select a from t1);
id	select_type	table	type	possible_keys	key	key_len	ref	rows	filtered	Extra
1	PRIMARY	t2	index	NULL	PRIMARY	4	NULL	4	100.00	Using where; Using index
2	DEPENDENT SUBQUERY	t1	unique_subquery	PRIMARY	PRIMARY	4	func	1	100.00	Using index
Warnings:
Note	1003	select `test`.`t2`.`a` AS `a` from `test`.`t2` where <in_optimizer>(`test`.`t2`.`a`,<exists>(<primary_index_lookup>(<cache>(`test`.`t2`.`a`) in t1 on PRIMARY)))
select * from t2 where t2.a in (select a from t1 where t1.b <> 30);
a
2
4
explain extended select * from t2 where t2.a in (select a from t1 where t1.b <> 30);
id	select_type	table	type	possible_keys	key	key_len	ref	rows	filtered	Extra
1	PRIMARY	t2	index	NULL	PRIMARY	4	NULL	4	100.00	Using where; Using index
2	DEPENDENT SUBQUERY	t1	unique_subquery	PRIMARY	PRIMARY	4	func	1	100.00	Using where
Warnings:
Note	1003	select `test`.`t2`.`a` AS `a` from `test`.`t2` where <in_optimizer>(`test`.`t2`.`a`,<exists>(<primary_index_lookup>(<cache>(`test`.`t2`.`a`) in t1 on PRIMARY where ((`test`.`t1`.`b` <> 30) and (<cache>(`test`.`t2`.`a`) = `test`.`t1`.`a`)))))
select * from t2 where t2.a in (select t1.a from t1,t3 where t1.b=t3.a);
a
2
3
explain extended select * from t2 where t2.a in (select t1.a from t1,t3 where t1.b=t3.a);
id	select_type	table	type	possible_keys	key	key_len	ref	rows	filtered	Extra
1	PRIMARY	t2	index	NULL	PRIMARY	4	NULL	4	100.00	Using where; Using index
2	DEPENDENT SUBQUERY	t1	eq_ref	PRIMARY	PRIMARY	4	func	1	100.00	
2	DEPENDENT SUBQUERY	t3	eq_ref	PRIMARY	PRIMARY	4	test.t1.b	1	100.00	Using index
Warnings:
Note	1003	select `test`.`t2`.`a` AS `a` from `test`.`t2` where <in_optimizer>(`test`.`t2`.`a`,<exists>(select 1 from `test`.`t1` join `test`.`t3` where ((`test`.`t3`.`a` = `test`.`t1`.`b`) and (<cache>(`test`.`t2`.`a`) = `test`.`t1`.`a`))))
drop table t1, t2, t3;
create table t1 (a int, b int, index a (a,b));
create table t2 (a int, index a (a));
create table t3 (a int, b int, index a (a));
insert into t1 values (1,10), (2,20), (3,30), (4,40);
insert into t2 values (2), (3), (4), (5);
insert into t3 values (10,3), (20,4), (30,5);
select * from t2 where t2.a in (select a from t1);
a
2
3
4
explain extended select * from t2 where t2.a in (select a from t1);
id	select_type	table	type	possible_keys	key	key_len	ref	rows	filtered	Extra
1	PRIMARY	t2	index	NULL	a	5	NULL	4	100.00	Using where; Using index
2	DEPENDENT SUBQUERY	t1	index_subquery	a	a	5	func	1001	100.00	Using index; Using where
Warnings:
Note	1003	select `test`.`t2`.`a` AS `a` from `test`.`t2` where <in_optimizer>(`test`.`t2`.`a`,<exists>(<index_lookup>(<cache>(`test`.`t2`.`a`) in t1 on a where (<cache>(`test`.`t2`.`a`) = `test`.`t1`.`a`))))
select * from t2 where t2.a in (select a from t1 where t1.b <> 30);
a
2
4
explain extended select * from t2 where t2.a in (select a from t1 where t1.b <> 30);
id	select_type	table	type	possible_keys	key	key_len	ref	rows	filtered	Extra
1	PRIMARY	t2	index	NULL	a	5	NULL	4	100.00	Using where; Using index
2	DEPENDENT SUBQUERY	t1	index_subquery	a	a	5	func	1001	100.00	Using index; Using where
Warnings:
Note	1003	select `test`.`t2`.`a` AS `a` from `test`.`t2` where <in_optimizer>(`test`.`t2`.`a`,<exists>(<index_lookup>(<cache>(`test`.`t2`.`a`) in t1 on a where ((`test`.`t1`.`b` <> 30) and (<cache>(`test`.`t2`.`a`) = `test`.`t1`.`a`)))))
select * from t2 where t2.a in (select t1.a from t1,t3 where t1.b=t3.a);
a
2
3
explain extended select * from t2 where t2.a in (select t1.a from t1,t3 where t1.b=t3.a);
id	select_type	table	type	possible_keys	key	key_len	ref	rows	filtered	Extra
1	PRIMARY	t2	index	NULL	a	5	NULL	4	100.00	Using where; Using index
2	DEPENDENT SUBQUERY	t1	ref	a	a	5	func	1001	100.00	Using where; Using index
2	DEPENDENT SUBQUERY	t3	index	a	a	5	NULL	3	100.00	Using where; Using index; Using join buffer
Warnings:
Note	1003	select `test`.`t2`.`a` AS `a` from `test`.`t2` where <in_optimizer>(`test`.`t2`.`a`,<exists>(select 1 from `test`.`t1` join `test`.`t3` where ((`test`.`t3`.`a` = `test`.`t1`.`b`) and (<cache>(`test`.`t2`.`a`) = `test`.`t1`.`a`))))
insert into t1 values (3,31);
select * from t2 where t2.a in (select a from t1 where t1.b <> 30);
a
2
3
4
select * from t2 where t2.a in (select a from t1 where t1.b <> 30 and t1.b <> 31);
a
2
4
explain extended select * from t2 where t2.a in (select a from t1 where t1.b <> 30);
id	select_type	table	type	possible_keys	key	key_len	ref	rows	filtered	Extra
1	PRIMARY	t2	index	NULL	a	5	NULL	4	100.00	Using where; Using index
2	DEPENDENT SUBQUERY	t1	index_subquery	a	a	5	func	1001	100.00	Using index; Using where
Warnings:
Note	1003	select `test`.`t2`.`a` AS `a` from `test`.`t2` where <in_optimizer>(`test`.`t2`.`a`,<exists>(<index_lookup>(<cache>(`test`.`t2`.`a`) in t1 on a where ((`test`.`t1`.`b` <> 30) and (<cache>(`test`.`t2`.`a`) = `test`.`t1`.`a`)))))
drop table t1, t2, t3;
create table t1 (a int, b int);
create table t2 (a int, b int);
create table t3 (a int, b int);
insert into t1 values (0,100),(1,2), (1,3), (2,2), (2,7), (2,-1), (3,10);
insert into t2 values (0,0), (1,1), (2,1), (3,1), (4,1);
insert into t3 values (3,3), (2,2), (1,1);
select a,(select count(distinct t1.b) as sum from t1,t2 where t1.a=t2.a and t2.b > 0 and t1.a <= t3.b group by t1.a order by sum limit 1) from t3;
a	(select count(distinct t1.b) as sum from t1,t2 where t1.a=t2.a and t2.b > 0 and t1.a <= t3.b group by t1.a order by sum limit 1)
3	1
2	2
1	2
drop table t1,t2,t3;
create table t1 (s1 int);
create table t2 (s1 int);
insert into t1 values (1);
insert into t2 values (1);
select * from t1 where exists (select s1 from t2 having max(t2.s1)=t1.s1);
s1
1
drop table t1,t2;
create table t1 (s1 int);
create table t2 (s1 int);
insert into t1 values (1);
insert into t2 values (1);
update t1 set  s1 = s1 + 1 where 1 = (select x.s1 as A from t2 WHERE t2.s1 > t1.s1 order by A);
ERROR 42S22: Unknown column 'x.s1' in 'field list'
DROP TABLE t1, t2;
CREATE TABLE t1 (s1 CHAR(5) COLLATE latin1_german1_ci,
s2 CHAR(5) COLLATE latin1_swedish_ci);
INSERT INTO t1 VALUES ('z','?');
select * from t1 where s1 > (select max(s2) from t1);
ERROR HY000: Illegal mix of collations (latin1_german1_ci,IMPLICIT) and (latin1_swedish_ci,IMPLICIT) for operation '>'
select * from t1 where s1 > any (select max(s2) from t1);
ERROR HY000: Illegal mix of collations (latin1_german1_ci,IMPLICIT) and (latin1_swedish_ci,IMPLICIT) for operation '>'
drop table t1;
create table t1(toid int,rd int);
create table t2(userid int,pmnew int,pmtotal int);
insert into t2 values(1,0,0),(2,0,0);
insert into t1 values(1,0),(1,0),(1,0),(1,12),(1,15),(1,123),(1,12312),(1,12312),(1,123),(2,0),(2,0),(2,1),(2,2);
select userid,pmtotal,pmnew, (select count(rd) from t1 where toid=t2.userid) calc_total, (select count(rd) from t1 where rd=0 and toid=t2.userid) calc_new from t2 where userid in (select distinct toid from t1);
userid	pmtotal	pmnew	calc_total	calc_new
1	0	0	9	3
2	0	0	4	2
drop table t1, t2;
create table t1 (s1 char(5));
select (select 'a','b' from t1 union select 'a','b' from t1) from t1;
ERROR 21000: Operand should contain 1 column(s)
insert into t1 values ('tttt');
select * from t1 where ('a','b')=(select 'a','b' from t1 union select 'a','b' from t1);
s1
tttt
explain extended (select * from t1);
id	select_type	table	type	possible_keys	key	key_len	ref	rows	filtered	Extra
1	SIMPLE	t1	system	NULL	NULL	NULL	NULL	1	100.00	
Warnings:
Note	1003	(select 'tttt' AS `s1` from `test`.`t1`)
(select * from t1);
s1
tttt
drop table t1;
create table t1 (s1 char(5), index s1(s1));
create table t2 (s1 char(5), index s1(s1));
insert into t1 values ('a1'),('a2'),('a3');
insert into t2 values ('a1'),('a2');
select s1, s1 NOT IN (SELECT s1 FROM t2) from t1;
s1	s1 NOT IN (SELECT s1 FROM t2)
a1	0
a2	0
a3	1
select s1, s1 = ANY (SELECT s1 FROM t2) from t1;
s1	s1 = ANY (SELECT s1 FROM t2)
a1	1
a2	1
a3	0
select s1, s1 <> ALL (SELECT s1 FROM t2) from t1;
s1	s1 <> ALL (SELECT s1 FROM t2)
a1	0
a2	0
a3	1
select s1, s1 NOT IN (SELECT s1 FROM t2 WHERE s1 < 'a2') from t1;
s1	s1 NOT IN (SELECT s1 FROM t2 WHERE s1 < 'a2')
a1	0
a2	1
a3	1
explain extended select s1, s1 NOT IN (SELECT s1 FROM t2) from t1;
id	select_type	table	type	possible_keys	key	key_len	ref	rows	filtered	Extra
1	PRIMARY	t1	index	NULL	s1	6	NULL	3	100.00	Using index
2	DEPENDENT SUBQUERY	t2	index_subquery	s1	s1	6	func	2	100.00	Using index; Full scan on NULL key
Warnings:
Note	1003	select `test`.`t1`.`s1` AS `s1`,(not(<in_optimizer>(`test`.`t1`.`s1`,<exists>(<index_lookup>(<cache>(`test`.`t1`.`s1`) in t2 on s1 checking NULL having trigcond(<is_not_null_test>(`test`.`t2`.`s1`))))))) AS `s1 NOT IN (SELECT s1 FROM t2)` from `test`.`t1`
explain extended select s1, s1 = ANY (SELECT s1 FROM t2) from t1;
id	select_type	table	type	possible_keys	key	key_len	ref	rows	filtered	Extra
1	PRIMARY	t1	index	NULL	s1	6	NULL	3	100.00	Using index
2	DEPENDENT SUBQUERY	t2	index_subquery	s1	s1	6	func	2	100.00	Using index; Full scan on NULL key
Warnings:
Note	1003	select `test`.`t1`.`s1` AS `s1`,<in_optimizer>(`test`.`t1`.`s1`,<exists>(<index_lookup>(<cache>(`test`.`t1`.`s1`) in t2 on s1 checking NULL having trigcond(<is_not_null_test>(`test`.`t2`.`s1`))))) AS `s1 = ANY (SELECT s1 FROM t2)` from `test`.`t1`
explain extended select s1, s1 <> ALL (SELECT s1 FROM t2) from t1;
id	select_type	table	type	possible_keys	key	key_len	ref	rows	filtered	Extra
1	PRIMARY	t1	index	NULL	s1	6	NULL	3	100.00	Using index
2	DEPENDENT SUBQUERY	t2	index_subquery	s1	s1	6	func	2	100.00	Using index; Full scan on NULL key
Warnings:
Note	1003	select `test`.`t1`.`s1` AS `s1`,(not(<in_optimizer>(`test`.`t1`.`s1`,<exists>(<index_lookup>(<cache>(`test`.`t1`.`s1`) in t2 on s1 checking NULL having trigcond(<is_not_null_test>(`test`.`t2`.`s1`))))))) AS `s1 <> ALL (SELECT s1 FROM t2)` from `test`.`t1`
explain extended select s1, s1 NOT IN (SELECT s1 FROM t2 WHERE s1 < 'a2') from t1;
id	select_type	table	type	possible_keys	key	key_len	ref	rows	filtered	Extra
1	PRIMARY	t1	index	NULL	s1	6	NULL	3	100.00	Using index
2	DEPENDENT SUBQUERY	t2	index_subquery	s1	s1	6	func	2	100.00	Using index; Using where; Full scan on NULL key
Warnings:
Note	1003	select `test`.`t1`.`s1` AS `s1`,(not(<in_optimizer>(`test`.`t1`.`s1`,<exists>(<index_lookup>(<cache>(`test`.`t1`.`s1`) in t2 on s1 checking NULL where (`test`.`t2`.`s1` < 'a2') having trigcond(<is_not_null_test>(`test`.`t2`.`s1`))))))) AS `s1 NOT IN (SELECT s1 FROM t2 WHERE s1 < 'a2')` from `test`.`t1`
drop table t1,t2;
create table t2 (a int, b int);
create table t3 (a int);
insert into t3 values (6),(7),(3);
select * from t3 where a >= all (select b from t2);
a
6
7
3
explain extended select * from t3 where a >= all (select b from t2);
id	select_type	table	type	possible_keys	key	key_len	ref	rows	filtered	Extra
1	PRIMARY	t3	ALL	NULL	NULL	NULL	NULL	3	100.00	Using where
2	SUBQUERY	t2	system	NULL	NULL	NULL	NULL	0	0.00	const row not found
Warnings:
Note	1003	select `test`.`t3`.`a` AS `a` from `test`.`t3` where <not>((`test`.`t3`.`a` < (select max(NULL) from `test`.`t2`)))
select * from t3 where a >= some (select b from t2);
a
explain extended select * from t3 where a >= some (select b from t2);
id	select_type	table	type	possible_keys	key	key_len	ref	rows	filtered	Extra
1	PRIMARY	t3	ALL	NULL	NULL	NULL	NULL	3	100.00	Using where
2	SUBQUERY	t2	system	NULL	NULL	NULL	NULL	0	0.00	const row not found
Warnings:
Note	1003	select `test`.`t3`.`a` AS `a` from `test`.`t3` where <nop>((`test`.`t3`.`a` >= (select min(NULL) from `test`.`t2`)))
select * from t3 where a >= all (select b from t2 group by 1);
a
6
7
3
explain extended select * from t3 where a >= all (select b from t2 group by 1);
id	select_type	table	type	possible_keys	key	key_len	ref	rows	filtered	Extra
1	PRIMARY	t3	ALL	NULL	NULL	NULL	NULL	3	100.00	Using where
2	SUBQUERY	t2	system	NULL	NULL	NULL	NULL	0	0.00	const row not found
Warnings:
Note	1003	select `test`.`t3`.`a` AS `a` from `test`.`t3` where <not>((`test`.`t3`.`a` < <max>(select NULL from `test`.`t2` group by 1)))
select * from t3 where a >= some (select b from t2 group by 1);
a
explain extended select * from t3 where a >= some (select b from t2 group by 1);
id	select_type	table	type	possible_keys	key	key_len	ref	rows	filtered	Extra
1	PRIMARY	t3	ALL	NULL	NULL	NULL	NULL	3	100.00	Using where
2	SUBQUERY	t2	system	NULL	NULL	NULL	NULL	0	0.00	const row not found
Warnings:
Note	1003	select `test`.`t3`.`a` AS `a` from `test`.`t3` where <nop>((`test`.`t3`.`a` >= <min>(select NULL from `test`.`t2` group by 1)))
select * from t3 where NULL >= any (select b from t2);
a
explain extended select * from t3 where NULL >= any (select b from t2);
id	select_type	table	type	possible_keys	key	key_len	ref	rows	filtered	Extra
1	PRIMARY	NULL	NULL	NULL	NULL	NULL	NULL	NULL	NULL	Impossible WHERE
2	SUBQUERY	t2	system	NULL	NULL	NULL	NULL	0	0.00	const row not found
Warnings:
Note	1003	select `test`.`t3`.`a` AS `a` from `test`.`t3` where 0
select * from t3 where NULL >= any (select b from t2 group by 1);
a
explain extended select * from t3 where NULL >= any (select b from t2 group by 1);
id	select_type	table	type	possible_keys	key	key_len	ref	rows	filtered	Extra
1	PRIMARY	NULL	NULL	NULL	NULL	NULL	NULL	NULL	NULL	Impossible WHERE
2	SUBQUERY	t2	system	NULL	NULL	NULL	NULL	0	0.00	const row not found
Warnings:
Note	1003	select `test`.`t3`.`a` AS `a` from `test`.`t3` where 0
select * from t3 where NULL >= some (select b from t2);
a
explain extended select * from t3 where NULL >= some (select b from t2);
id	select_type	table	type	possible_keys	key	key_len	ref	rows	filtered	Extra
1	PRIMARY	NULL	NULL	NULL	NULL	NULL	NULL	NULL	NULL	Impossible WHERE
2	SUBQUERY	t2	system	NULL	NULL	NULL	NULL	0	0.00	const row not found
Warnings:
Note	1003	select `test`.`t3`.`a` AS `a` from `test`.`t3` where 0
select * from t3 where NULL >= some (select b from t2 group by 1);
a
explain extended select * from t3 where NULL >= some (select b from t2 group by 1);
id	select_type	table	type	possible_keys	key	key_len	ref	rows	filtered	Extra
1	PRIMARY	NULL	NULL	NULL	NULL	NULL	NULL	NULL	NULL	Impossible WHERE
2	SUBQUERY	t2	system	NULL	NULL	NULL	NULL	0	0.00	const row not found
Warnings:
Note	1003	select `test`.`t3`.`a` AS `a` from `test`.`t3` where 0
insert into t2 values (2,2), (2,1), (3,3), (3,1);
select * from t3 where a > all (select max(b) from t2 group by a);
a
6
7
explain extended select * from t3 where a > all (select max(b) from t2 group by a);
id	select_type	table	type	possible_keys	key	key_len	ref	rows	filtered	Extra
1	PRIMARY	t3	ALL	NULL	NULL	NULL	NULL	3	100.00	Using where
2	SUBQUERY	t2	ALL	NULL	NULL	NULL	NULL	4	100.00	Using temporary; Using filesort
Warnings:
Note	1003	select `test`.`t3`.`a` AS `a` from `test`.`t3` where <not>((`test`.`t3`.`a` <= <max>(select max(`test`.`t2`.`b`) from `test`.`t2` group by `test`.`t2`.`a`)))
drop table t2, t3;
CREATE TABLE `t1` ( `id` mediumint(9) NOT NULL auto_increment, `taskid` bigint(20) NOT NULL default '0', `dbid` int(11) NOT NULL default '0', `create_date` datetime NOT NULL default '0000-00-00 00:00:00', `last_update` datetime NOT NULL default '0000-00-00 00:00:00', PRIMARY KEY  (`id`)) ENGINE=MyISAM CHARSET=latin1 AUTO_INCREMENT=3 ;
INSERT INTO `t1` (`id`, `taskid`, `dbid`, `create_date`,`last_update`) VALUES (1, 1, 15, '2003-09-29 10:31:36', '2003-09-29 10:31:36'), (2, 1, 21, now(), now());
CREATE TABLE `t2` (`db_id` int(11) NOT NULL auto_increment,`name` varchar(200) NOT NULL default '',`primary_uid` smallint(6) NOT NULL default '0',`secondary_uid` smallint(6) NOT NULL default '0',PRIMARY KEY  (`db_id`),UNIQUE KEY `name_2` (`name`),FULLTEXT KEY `name` (`name`)) ENGINE=MyISAM CHARSET=latin1 AUTO_INCREMENT=2147483647;
INSERT INTO `t2` (`db_id`, `name`, `primary_uid`, `secondary_uid`) VALUES (18, 'Not Set 1', 0, 0),(19, 'Valid', 1, 2),(20, 'Valid 2', 1, 2),(21, 'Should Not Return', 1, 2),(26, 'Not Set 2', 0, 0),(-1, 'ALL DB\'S', 0, 0);
CREATE TABLE `t3` (`taskgenid` mediumint(9) NOT NULL auto_increment,`dbid` int(11) NOT NULL default '0',`taskid` int(11) NOT NULL default '0',`mon` tinyint(4) NOT NULL default '1',`tues` tinyint(4) NOT NULL default '1',`wed` tinyint(4) NOT NULL default '1',`thur` tinyint(4) NOT NULL default '1',`fri` tinyint(4) NOT NULL default '1',`sat` tinyint(4) NOT NULL default '0',`sun` tinyint(4) NOT NULL default '0',`how_often` smallint(6) NOT NULL default '1',`userid` smallint(6) NOT NULL default '0',`active` tinyint(4) NOT NULL default '1',PRIMARY KEY  (`taskgenid`)) ENGINE=MyISAM CHARSET=latin1 AUTO_INCREMENT=2 ;
INSERT INTO `t3` (`taskgenid`, `dbid`, `taskid`, `mon`, `tues`,`wed`, `thur`, `fri`, `sat`, `sun`, `how_often`, `userid`, `active`) VALUES (1,-1, 1, 1, 1, 1, 1, 1, 0, 0, 1, 0, 1);
CREATE TABLE `t4` (`task_id` smallint(6) NOT NULL default '0',`description` varchar(200) NOT NULL default '') ENGINE=MyISAM CHARSET=latin1;
INSERT INTO `t4` (`task_id`, `description`) VALUES (1, 'Daily Check List'),(2, 'Weekly Status');
select  dbid, name, (date_format(now() , '%Y-%m-%d') - INTERVAL how_often DAY) >= ifnull((SELECT date_format(max(create_date),'%Y-%m-%d') FROM t1 WHERE dbid = b.db_id AND taskid = a.taskgenid), '1950-01-01') from t3 a, t2 b, t4  WHERE dbid = - 1 AND primary_uid = '1' AND t4.task_id = taskid;
dbid	name	(date_format(now() , '%Y-%m-%d') - INTERVAL how_often DAY) >= ifnull((SELECT date_format(max(create_date),'%Y-%m-%d') FROM t1 WHERE dbid = b.db_id AND taskid = a.taskgenid), '1950-01-01')
-1	Valid	1
-1	Valid 2	1
-1	Should Not Return	0
SELECT dbid, name FROM t3 a, t2 b, t4 WHERE dbid = - 1 AND primary_uid = '1' AND ((date_format(now() , '%Y-%m-%d') - INTERVAL how_often DAY) >= ifnull((SELECT date_format(max(create_date),'%Y-%m-%d') FROM t1 WHERE dbid = b.db_id AND taskid = a.taskgenid), '1950-01-01')) AND t4.task_id = taskid;
dbid	name
-1	Valid
-1	Valid 2
drop table t1,t2,t3,t4;
CREATE TABLE t1 (id int(11) default NULL) ENGINE=MyISAM CHARSET=latin1;
INSERT INTO t1 VALUES (1),(5);
CREATE TABLE t2 (id int(11) default NULL) ENGINE=MyISAM CHARSET=latin1;
INSERT INTO t2 VALUES (2),(6);
select * from t1 where (1,2,6) in (select * from t2);
ERROR 21000: Operand should contain 3 column(s)
DROP TABLE t1,t2;
create table t1 (s1 int);
insert into t1 values (1);
insert into t1 values (2);
set sort_buffer_size = (select s1 from t1);
ERROR 21000: Subquery returns more than 1 row
do (select * from t1);
Warnings:
Error	1242	Subquery returns more than 1 row
drop table t1;
create table t1 (s1 char);
insert into t1 values ('e');
select * from t1 where 'f' > any (select s1 from t1);
s1
e
select * from t1 where 'f' > any (select s1 from t1 union select s1 from t1);
s1
e
explain extended select * from t1 where 'f' > any (select s1 from t1 union select s1 from t1);
id	select_type	table	type	possible_keys	key	key_len	ref	rows	filtered	Extra
1	PRIMARY	t1	system	NULL	NULL	NULL	NULL	1	100.00	
2	SUBQUERY	t1	system	NULL	NULL	NULL	NULL	1	100.00	
3	UNION	t1	system	NULL	NULL	NULL	NULL	1	100.00	
NULL	UNION RESULT	<union2,3>	ALL	NULL	NULL	NULL	NULL	NULL	NULL	
Warnings:
Note	1003	select 'e' AS `s1` from `test`.`t1` where 1
drop table t1;
CREATE TABLE t1 (number char(11) NOT NULL default '') ENGINE=MyISAM CHARSET=latin1;
INSERT INTO t1 VALUES ('69294728265'),('18621828126'),('89356874041'),('95895001874');
CREATE TABLE t2 (code char(5) NOT NULL default '',UNIQUE KEY code (code)) ENGINE=MyISAM CHARSET=latin1;
INSERT INTO t2 VALUES ('1'),('1226'),('1245'),('1862'),('18623'),('1874'),('1967'),('6');
select c.number as phone,(select p.code from t2 p where c.number like concat(p.code, '%') order by length(p.code) desc limit 1) as code from t1 c;
phone	code
69294728265	6
18621828126	1862
89356874041	NULL
95895001874	NULL
drop table t1, t2;
create table t1 (s1 int);
create table t2 (s1 int);
select * from t1 where (select count(*) from t2 where t1.s2) = 1;
ERROR 42S22: Unknown column 't1.s2' in 'where clause'
select * from t1 where (select count(*) from t2 group by t1.s2) = 1;
ERROR 42S22: Unknown column 't1.s2' in 'group statement'
select count(*) from t2 group by t1.s2;
ERROR 42S22: Unknown column 't1.s2' in 'group statement'
drop table t1, t2;
CREATE TABLE t1(COLA FLOAT NOT NULL,COLB FLOAT NOT NULL,COLC VARCHAR(20) DEFAULT NULL,PRIMARY KEY (COLA, COLB));
CREATE TABLE t2(COLA FLOAT NOT NULL,COLB FLOAT NOT NULL,COLC CHAR(1) NOT NULL,PRIMARY KEY (COLA));
INSERT INTO t1 VALUES (1,1,'1A3240'), (1,2,'4W2365');
INSERT INTO t2 VALUES (100, 200, 'C');
SELECT DISTINCT COLC FROM t1 WHERE COLA = (SELECT COLA FROM t2 WHERE COLB = 200 AND COLC ='C' LIMIT 1);
COLC
DROP TABLE t1, t2;
CREATE TABLE t1 (a int(1));
INSERT INTO t1 VALUES (1),(1),(1),(1),(1),(2),(3),(4),(5);
SELECT DISTINCT (SELECT a) FROM t1 LIMIT 100;
(SELECT a)
1
2
3
4
5
DROP TABLE t1;
create table t1 (a int, b decimal(13, 3));
insert into t1 values (1, 0.123);
select a, (select max(b) from t1) into outfile "../../tmp/subselect.out.file.1" from t1;
delete from t1;
load data infile "../../tmp/subselect.out.file.1" into table t1;
select * from t1;
a	b
1	0.123
drop table t1;
CREATE TABLE `t1` (
`id` int(11) NOT NULL auto_increment,
`id_cns` tinyint(3) unsigned NOT NULL default '0',
`tipo` enum('','UNO','DUE') NOT NULL default '',
`anno_dep` smallint(4) unsigned zerofill NOT NULL default '0000',
`particolare` mediumint(8) unsigned NOT NULL default '0',
`generale` mediumint(8) unsigned NOT NULL default '0',
`bis` tinyint(3) unsigned NOT NULL default '0',
PRIMARY KEY  (`id`),
UNIQUE KEY `idx_cns_gen_anno` (`anno_dep`,`id_cns`,`generale`,`particolare`),
UNIQUE KEY `idx_cns_par_anno` (`id_cns`,`anno_dep`,`tipo`,`particolare`,`bis`)
);
INSERT INTO `t1` VALUES (1,16,'UNO',1987,2048,9681,0),(2,50,'UNO',1987,1536,13987,0),(3,16,'UNO',1987,2432,14594,0),(4,16,'UNO',1987,1792,13422,0),(5,16,'UNO',1987,1025,10240,0),(6,16,'UNO',1987,1026,7089,0);
CREATE TABLE `t2` (
`id` tinyint(3) unsigned NOT NULL auto_increment,
`max_anno_dep` smallint(6) unsigned NOT NULL default '0',
PRIMARY KEY  (`id`)
);
INSERT INTO `t2` VALUES (16,1987),(50,1990),(51,1990);
SELECT cns.id, cns.max_anno_dep, cns.max_anno_dep = (SELECT s.anno_dep FROM t1 AS s WHERE s.id_cns = cns.id ORDER BY s.anno_dep DESC LIMIT 1) AS PIPPO FROM t2 AS cns;
id	max_anno_dep	PIPPO
16	1987	1
50	1990	0
51	1990	NULL
DROP TABLE t1, t2;
create table t1 (a int);
insert into t1 values (1), (2), (3);
SET SQL_SELECT_LIMIT=1;
select sum(a) from (select * from t1) as a;
sum(a)
6
select 2 in (select * from t1);
2 in (select * from t1)
1
SET SQL_SELECT_LIMIT=default;
drop table t1;
CREATE TABLE t1 (a int, b int, INDEX (a));
INSERT INTO t1 VALUES (1, 1), (1, 2), (1, 3);
SELECT * FROM t1 WHERE a = (SELECT MAX(a) FROM t1 WHERE a = 1) ORDER BY b;
a	b
1	1
1	2
1	3
DROP TABLE t1;
create table t1(val varchar(10));
insert into t1 values ('aaa'), ('bbb'),('eee'),('mmm'),('ppp');
select count(*) from t1 as w1 where w1.val in (select w2.val from t1 as w2 where w2.val like 'm%') and w1.val in (select w3.val from t1 as w3 where w3.val like 'e%');
count(*)
0
drop table t1;
create table t1 (id int not null, text varchar(20) not null default '', primary key (id));
insert into t1 (id, text) values (1, 'text1'), (2, 'text2'), (3, 'text3'), (4, 'text4'), (5, 'text5'), (6, 'text6'), (7, 'text7'), (8, 'text8'), (9, 'text9'), (10, 'text10'), (11, 'text11'), (12, 'text12');
select * from t1 where id not in (select id from t1 where id < 8);
id	text
8	text8
9	text9
10	text10
11	text11
12	text12
select * from t1 as tt where not exists (select id from t1 where id < 8 and (id = tt.id or id is null) having id is not null);
id	text
8	text8
9	text9
10	text10
11	text11
12	text12
explain extended select * from t1 where id not in (select id from t1 where id < 8);
id	select_type	table	type	possible_keys	key	key_len	ref	rows	filtered	Extra
1	PRIMARY	t1	ALL	NULL	NULL	NULL	NULL	12	100.00	Using where
2	DEPENDENT SUBQUERY	t1	unique_subquery	PRIMARY	PRIMARY	4	func	1	100.00	Using index; Using where
Warnings:
Note	1003	select `test`.`t1`.`id` AS `id`,`test`.`t1`.`text` AS `text` from `test`.`t1` where (not(<in_optimizer>(`test`.`t1`.`id`,<exists>(<primary_index_lookup>(<cache>(`test`.`t1`.`id`) in t1 on PRIMARY where ((`test`.`t1`.`id` < 8) and (<cache>(`test`.`t1`.`id`) = `test`.`t1`.`id`)))))))
explain extended select * from t1 as tt where not exists (select id from t1 where id < 8 and (id = tt.id or id is null) having id is not null);
id	select_type	table	type	possible_keys	key	key_len	ref	rows	filtered	Extra
1	PRIMARY	tt	ALL	NULL	NULL	NULL	NULL	12	100.00	Using where
2	DEPENDENT SUBQUERY	t1	eq_ref	PRIMARY	PRIMARY	4	test.tt.id	1	100.00	Using where; Using index
Warnings:
Note	1276	Field or reference 'test.tt.id' of SELECT #2 was resolved in SELECT #1
Note	1003	select `test`.`tt`.`id` AS `id`,`test`.`tt`.`text` AS `text` from `test`.`t1` `tt` where (not(exists(select `test`.`t1`.`id` from `test`.`t1` where ((`test`.`t1`.`id` < 8) and (`test`.`t1`.`id` = `test`.`tt`.`id`)) having (`test`.`t1`.`id` is not null))))
insert into t1 (id, text) values (1000, 'text1000'), (1001, 'text1001');
create table t2 (id int not null, text varchar(20) not null default '', primary key (id));
insert into t2 (id, text) values (1, 'text1'), (2, 'text2'), (3, 'text3'), (4, 'text4'), (5, 'text5'), (6, 'text6'), (7, 'text7'), (8, 'text8'), (9, 'text9'), (10, 'text10'), (11, 'text1'), (12, 'text2'), (13, 'text3'), (14, 'text4'), (15, 'text5'), (16, 'text6'), (17, 'text7'), (18, 'text8'), (19, 'text9'), (20, 'text10'),(21, 'text1'), (22, 'text2'), (23, 'text3'), (24, 'text4'), (25, 'text5'), (26, 'text6'), (27, 'text7'), (28, 'text8'), (29, 'text9'), (30, 'text10'), (31, 'text1'), (32, 'text2'), (33, 'text3'), (34, 'text4'), (35, 'text5'), (36, 'text6'), (37, 'text7'), (38, 'text8'), (39, 'text9'), (40, 'text10'), (41, 'text1'), (42, 'text2'), (43, 'text3'), (44, 'text4'), (45, 'text5'), (46, 'text6'), (47, 'text7'), (48, 'text8'), (49, 'text9'), (50, 'text10');
select * from t1 a left join t2 b on (a.id=b.id or b.id is null) join t1 c on (if(isnull(b.id), 1000, b.id)=c.id);
id	text	id	text	id	text
1	text1	1	text1	1	text1
2	text2	2	text2	2	text2
3	text3	3	text3	3	text3
4	text4	4	text4	4	text4
5	text5	5	text5	5	text5
6	text6	6	text6	6	text6
7	text7	7	text7	7	text7
8	text8	8	text8	8	text8
9	text9	9	text9	9	text9
10	text10	10	text10	10	text10
11	text11	11	text1	11	text11
12	text12	12	text2	12	text12
1000	text1000	NULL	NULL	1000	text1000
1001	text1001	NULL	NULL	1000	text1000
explain extended select * from t1 a left join t2 b on (a.id=b.id or b.id is null) join t1 c on (if(isnull(b.id), 1000, b.id)=c.id);
id	select_type	table	type	possible_keys	key	key_len	ref	rows	filtered	Extra
1	SIMPLE	a	ALL	NULL	NULL	NULL	NULL	14	100.00	
1	SIMPLE	b	eq_ref	PRIMARY	PRIMARY	4	test.a.id	2	100.00	
1	SIMPLE	c	eq_ref	PRIMARY	PRIMARY	4	func	1	100.00	Using where
Warnings:
Note	1003	select `test`.`a`.`id` AS `id`,`test`.`a`.`text` AS `text`,`test`.`b`.`id` AS `id`,`test`.`b`.`text` AS `text`,`test`.`c`.`id` AS `id`,`test`.`c`.`text` AS `text` from `test`.`t1` `a` left join `test`.`t2` `b` on(((`test`.`b`.`id` = `test`.`a`.`id`) or isnull(`test`.`b`.`id`))) join `test`.`t1` `c` where (if(isnull(`test`.`b`.`id`),1000,`test`.`b`.`id`) = `test`.`c`.`id`)
drop table t1,t2;
create table t1 (a int);
insert into t1 values (1);
explain select benchmark(1000, (select a from t1 where a=sha(rand())));
id	select_type	table	type	possible_keys	key	key_len	ref	rows	Extra
1	PRIMARY	NULL	NULL	NULL	NULL	NULL	NULL	NULL	No tables used
2	UNCACHEABLE SUBQUERY	t1	system	NULL	NULL	NULL	NULL	1	
drop table t1;
create table t1(id int);
create table t2(id int);
create table t3(flag int);
select (select * from t3 where id not null) from t1, t2;
ERROR 42000: You have an error in your SQL syntax; check the manual that corresponds to your MySQL server version for the right syntax to use near 'null) from t1, t2' at line 1
drop table t1,t2,t3;
CREATE TABLE t1 (id INT);
CREATE TABLE t2 (id INT);
INSERT INTO t1 VALUES (1), (2);
INSERT INTO t2 VALUES (1);
SELECT t1.id, ( SELECT COUNT(t.id) FROM t2 AS t WHERE t.id = t1.id ) AS c FROM t1 LEFT JOIN t2 USING (id);
id	c
1	1
2	0
SELECT id, ( SELECT COUNT(t.id) FROM t2 AS t WHERE t.id = t1.id ) AS c FROM t1 LEFT JOIN t2 USING (id);
id	c
1	1
2	0
SELECT t1.id, ( SELECT COUNT(t.id) FROM t2 AS t WHERE t.id = t1.id ) AS c FROM t1 LEFT JOIN t2 USING (id) ORDER BY t1.id;
id	c
1	1
2	0
SELECT id, ( SELECT COUNT(t.id) FROM t2 AS t WHERE t.id = t1.id ) AS c FROM t1 LEFT JOIN t2 USING (id) ORDER BY id;
id	c
1	1
2	0
DROP TABLE t1,t2;
CREATE TABLE t1 ( a int, b int );
INSERT INTO t1 VALUES (1,1),(2,2),(3,3);
SELECT a FROM t1 WHERE a > ANY ( SELECT a FROM t1 WHERE b = 2 );
a
3
SELECT a FROM t1 WHERE a < ANY ( SELECT a FROM t1 WHERE b = 2 );
a
1
SELECT a FROM t1 WHERE a = ANY ( SELECT a FROM t1 WHERE b = 2 );
a
2
SELECT a FROM t1 WHERE a >= ANY ( SELECT a FROM t1 WHERE b = 2 );
a
2
3
SELECT a FROM t1 WHERE a <= ANY ( SELECT a FROM t1 WHERE b = 2 );
a
1
2
SELECT a FROM t1 WHERE a <> ANY ( SELECT a FROM t1 WHERE b = 2 );
a
1
3
SELECT a FROM t1 WHERE a > ALL ( SELECT a FROM t1 WHERE b = 2 );
a
3
SELECT a FROM t1 WHERE a < ALL ( SELECT a FROM t1 WHERE b = 2 );
a
1
SELECT a FROM t1 WHERE a = ALL ( SELECT a FROM t1 WHERE b = 2 );
a
2
SELECT a FROM t1 WHERE a >= ALL ( SELECT a FROM t1 WHERE b = 2 );
a
2
3
SELECT a FROM t1 WHERE a <= ALL ( SELECT a FROM t1 WHERE b = 2 );
a
1
2
SELECT a FROM t1 WHERE a <> ALL ( SELECT a FROM t1 WHERE b = 2 );
a
1
3
ALTER TABLE t1 ADD INDEX (a);
SELECT a FROM t1 WHERE a > ANY ( SELECT a FROM t1 WHERE b = 2 );
a
3
SELECT a FROM t1 WHERE a < ANY ( SELECT a FROM t1 WHERE b = 2 );
a
1
SELECT a FROM t1 WHERE a = ANY ( SELECT a FROM t1 WHERE b = 2 );
a
2
SELECT a FROM t1 WHERE a >= ANY ( SELECT a FROM t1 WHERE b = 2 );
a
2
3
SELECT a FROM t1 WHERE a <= ANY ( SELECT a FROM t1 WHERE b = 2 );
a
1
2
SELECT a FROM t1 WHERE a <> ANY ( SELECT a FROM t1 WHERE b = 2 );
a
1
3
SELECT a FROM t1 WHERE a > ALL ( SELECT a FROM t1 WHERE b = 2 );
a
3
SELECT a FROM t1 WHERE a < ALL ( SELECT a FROM t1 WHERE b = 2 );
a
1
SELECT a FROM t1 WHERE a = ALL ( SELECT a FROM t1 WHERE b = 2 );
a
2
SELECT a FROM t1 WHERE a >= ALL ( SELECT a FROM t1 WHERE b = 2 );
a
2
3
SELECT a FROM t1 WHERE a <= ALL ( SELECT a FROM t1 WHERE b = 2 );
a
1
2
SELECT a FROM t1 WHERE a <> ALL ( SELECT a FROM t1 WHERE b = 2 );
a
1
3
SELECT a FROM t1 WHERE a > ANY (SELECT a FROM t1 HAVING a = 2);
a
3
SELECT a FROM t1 WHERE a < ANY (SELECT a FROM t1 HAVING a = 2);
a
1
SELECT a FROM t1 WHERE a = ANY (SELECT a FROM t1 HAVING a = 2);
a
2
SELECT a FROM t1 WHERE a >= ANY (SELECT a FROM t1 HAVING a = 2);
a
2
3
SELECT a FROM t1 WHERE a <= ANY (SELECT a FROM t1 HAVING a = 2);
a
1
2
SELECT a FROM t1 WHERE a <> ANY (SELECT a FROM t1 HAVING a = 2);
a
1
3
SELECT a FROM t1 WHERE a > ALL (SELECT a FROM t1 HAVING a = 2);
a
3
SELECT a FROM t1 WHERE a < ALL (SELECT a FROM t1 HAVING a = 2);
a
1
SELECT a FROM t1 WHERE a = ALL (SELECT a FROM t1 HAVING a = 2);
a
2
SELECT a FROM t1 WHERE a >= ALL (SELECT a FROM t1 HAVING a = 2);
a
2
3
SELECT a FROM t1 WHERE a <= ALL (SELECT a FROM t1 HAVING a = 2);
a
1
2
SELECT a FROM t1 WHERE a <> ALL (SELECT a FROM t1 HAVING a = 2);
a
1
3
SELECT a FROM t1 WHERE a > ANY (SELECT a FROM t1 WHERE b = 2 UNION SELECT a FROM t1 WHERE b = 2);
a
3
SELECT a FROM t1 WHERE a < ANY (SELECT a FROM t1 WHERE b = 2 UNION SELECT a FROM t1 WHERE b = 2);
a
1
SELECT a FROM t1 WHERE a = ANY (SELECT a FROM t1 WHERE b = 2 UNION SELECT a FROM t1 WHERE b = 2);
a
2
SELECT a FROM t1 WHERE a >= ANY (SELECT a FROM t1 WHERE b = 2 UNION SELECT a FROM t1 WHERE b = 2);
a
2
3
SELECT a FROM t1 WHERE a <= ANY (SELECT a FROM t1 WHERE b = 2 UNION SELECT a FROM t1 WHERE b = 2);
a
1
2
SELECT a FROM t1 WHERE a <> ANY (SELECT a FROM t1 WHERE b = 2 UNION SELECT a FROM t1 WHERE b = 2);
a
1
3
SELECT a FROM t1 WHERE a > ALL (SELECT a FROM t1 WHERE b = 2 UNION SELECT a FROM t1 WHERE b = 2);
a
3
SELECT a FROM t1 WHERE a < ALL (SELECT a FROM t1 WHERE b = 2 UNION SELECT a FROM t1 WHERE b = 2);
a
1
SELECT a FROM t1 WHERE a = ALL (SELECT a FROM t1 WHERE b = 2 UNION SELECT a FROM t1 WHERE b = 2);
a
2
SELECT a FROM t1 WHERE a >= ALL (SELECT a FROM t1 WHERE b = 2 UNION SELECT a FROM t1 WHERE b = 2);
a
2
3
SELECT a FROM t1 WHERE a <= ALL (SELECT a FROM t1 WHERE b = 2 UNION SELECT a FROM t1 WHERE b = 2);
a
1
2
SELECT a FROM t1 WHERE a <> ALL (SELECT a FROM t1 WHERE b = 2 UNION SELECT a FROM t1 WHERE b = 2);
a
1
3
SELECT a FROM t1 WHERE a > ANY (SELECT a FROM t1 HAVING a = 2 UNION SELECT a FROM t1 HAVING a = 2);
a
3
SELECT a FROM t1 WHERE a < ANY (SELECT a FROM t1 HAVING a = 2 UNION SELECT a FROM t1 HAVING a = 2);
a
1
SELECT a FROM t1 WHERE a = ANY (SELECT a FROM t1 HAVING a = 2 UNION SELECT a FROM t1 HAVING a = 2);
a
2
SELECT a FROM t1 WHERE a >= ANY (SELECT a FROM t1 HAVING a = 2 UNION SELECT a FROM t1 HAVING a = 2);
a
2
3
SELECT a FROM t1 WHERE a <= ANY (SELECT a FROM t1 HAVING a = 2 UNION SELECT a FROM t1 HAVING a = 2);
a
1
2
SELECT a FROM t1 WHERE a <> ANY (SELECT a FROM t1 HAVING a = 2 UNION SELECT a FROM t1 HAVING a = 2);
a
1
3
SELECT a FROM t1 WHERE a > ALL (SELECT a FROM t1 HAVING a = 2 UNION SELECT a FROM t1 HAVING a = 2);
a
3
SELECT a FROM t1 WHERE a < ALL (SELECT a FROM t1 HAVING a = 2 UNION SELECT a FROM t1 HAVING a = 2);
a
1
SELECT a FROM t1 WHERE a = ALL (SELECT a FROM t1 HAVING a = 2 UNION SELECT a FROM t1 HAVING a = 2);
a
2
SELECT a FROM t1 WHERE a >= ALL (SELECT a FROM t1 HAVING a = 2 UNION SELECT a FROM t1 HAVING a = 2);
a
2
3
SELECT a FROM t1 WHERE a <= ALL (SELECT a FROM t1 HAVING a = 2 UNION SELECT a FROM t1 HAVING a = 2);
a
1
2
SELECT a FROM t1 WHERE a <> ALL (SELECT a FROM t1 HAVING a = 2 UNION SELECT a FROM t1 HAVING a = 2);
a
1
3
SELECT a FROM t1 WHERE (1,2) > ANY (SELECT a FROM t1 WHERE b = 2);
ERROR 21000: Operand should contain 1 column(s)
SELECT a FROM t1 WHERE a > ANY (SELECT a,2 FROM t1 WHERE b = 2);
ERROR 21000: Operand should contain 1 column(s)
SELECT a FROM t1 WHERE (1,2) > ANY (SELECT a,2 FROM t1 WHERE b = 2);
ERROR 21000: Operand should contain 1 column(s)
SELECT a FROM t1 WHERE (1,2) > ALL (SELECT a FROM t1 WHERE b = 2);
ERROR 21000: Operand should contain 1 column(s)
SELECT a FROM t1 WHERE a > ALL (SELECT a,2 FROM t1 WHERE b = 2);
ERROR 21000: Operand should contain 1 column(s)
SELECT a FROM t1 WHERE (1,2) > ALL (SELECT a,2 FROM t1 WHERE b = 2);
ERROR 21000: Operand should contain 1 column(s)
SELECT a FROM t1 WHERE (1,2) = ALL (SELECT a,2 FROM t1 WHERE b = 2);
ERROR 21000: Operand should contain 1 column(s)
SELECT a FROM t1 WHERE (1,2) <> ANY (SELECT a,2 FROM t1 WHERE b = 2);
ERROR 21000: Operand should contain 1 column(s)
SELECT a FROM t1 WHERE (1,2) = ANY (SELECT a FROM t1 WHERE b = 2);
ERROR 21000: Operand should contain 2 column(s)
SELECT a FROM t1 WHERE a = ANY (SELECT a,2 FROM t1 WHERE b = 2);
ERROR 21000: Operand should contain 1 column(s)
SELECT a FROM t1 WHERE (1,2) = ANY (SELECT a,2 FROM t1 WHERE b = 2);
a
SELECT a FROM t1 WHERE (1,2) <> ALL (SELECT a FROM t1 WHERE b = 2);
ERROR 21000: Operand should contain 2 column(s)
SELECT a FROM t1 WHERE a <> ALL (SELECT a,2 FROM t1 WHERE b = 2);
ERROR 21000: Operand should contain 1 column(s)
SELECT a FROM t1 WHERE (1,2) <> ALL (SELECT a,2 FROM t1 WHERE b = 2);
a
1
2
3
SELECT a FROM t1 WHERE (a,1) = ANY (SELECT a,1 FROM t1 WHERE b = 2);
a
2
SELECT a FROM t1 WHERE (a,1) <> ALL (SELECT a,1 FROM t1 WHERE b = 2);
a
1
3
SELECT a FROM t1 WHERE (a,1) = ANY (SELECT a,1 FROM t1 HAVING a = 2);
a
2
SELECT a FROM t1 WHERE (a,1) <> ALL (SELECT a,1 FROM t1 HAVING a = 2);
a
1
3
SELECT a FROM t1 WHERE (a,1) = ANY (SELECT a,1 FROM t1 WHERE b = 2 UNION SELECT a,1 FROM t1 WHERE b = 2);
a
2
SELECT a FROM t1 WHERE (a,1) <> ALL (SELECT a,1 FROM t1 WHERE b = 2 UNION SELECT a,1 FROM t1 WHERE b = 2);
a
1
3
SELECT a FROM t1 WHERE (a,1) = ANY (SELECT a,1 FROM t1 HAVING a = 2 UNION SELECT a,1 FROM t1 HAVING a = 2);
a
2
SELECT a FROM t1 WHERE (a,1) <> ALL (SELECT a,1 FROM t1 HAVING a = 2 UNION SELECT a,1 FROM t1 HAVING a = 2);
a
1
3
SELECT a FROM t1 WHERE a > ANY (SELECT a FROM t1 WHERE b = 2 group by a);
a
3
SELECT a FROM t1 WHERE a < ANY (SELECT a FROM t1 WHERE b = 2 group by a);
a
1
SELECT a FROM t1 WHERE a = ANY (SELECT a FROM t1 WHERE b = 2 group by a);
a
2
SELECT a FROM t1 WHERE a >= ANY (SELECT a FROM t1 WHERE b = 2 group by a);
a
2
3
SELECT a FROM t1 WHERE a <= ANY (SELECT a FROM t1 WHERE b = 2 group by a);
a
1
2
SELECT a FROM t1 WHERE a <> ANY (SELECT a FROM t1 WHERE b = 2 group by a);
a
1
3
SELECT a FROM t1 WHERE a > ALL (SELECT a FROM t1 WHERE b = 2 group by a);
a
3
SELECT a FROM t1 WHERE a < ALL (SELECT a FROM t1 WHERE b = 2 group by a);
a
1
SELECT a FROM t1 WHERE a = ALL (SELECT a FROM t1 WHERE b = 2 group by a);
a
2
SELECT a FROM t1 WHERE a >= ALL (SELECT a FROM t1 WHERE b = 2 group by a);
a
2
3
SELECT a FROM t1 WHERE a <= ALL (SELECT a FROM t1 WHERE b = 2 group by a);
a
1
2
SELECT a FROM t1 WHERE a <> ALL (SELECT a FROM t1 WHERE b = 2 group by a);
a
1
3
SELECT a FROM t1 WHERE a > ANY (SELECT a FROM t1 group by a HAVING a = 2);
a
3
SELECT a FROM t1 WHERE a < ANY (SELECT a FROM t1 group by a HAVING a = 2);
a
1
SELECT a FROM t1 WHERE a = ANY (SELECT a FROM t1 group by a HAVING a = 2);
a
2
SELECT a FROM t1 WHERE a >= ANY (SELECT a FROM t1 group by a HAVING a = 2);
a
2
3
SELECT a FROM t1 WHERE a <= ANY (SELECT a FROM t1 group by a HAVING a = 2);
a
1
2
SELECT a FROM t1 WHERE a <> ANY (SELECT a FROM t1 group by a HAVING a = 2);
a
1
3
SELECT a FROM t1 WHERE a > ALL (SELECT a FROM t1 group by a HAVING a = 2);
a
3
SELECT a FROM t1 WHERE a < ALL (SELECT a FROM t1 group by a HAVING a = 2);
a
1
SELECT a FROM t1 WHERE a = ALL (SELECT a FROM t1 group by a HAVING a = 2);
a
2
SELECT a FROM t1 WHERE a >= ALL (SELECT a FROM t1 group by a HAVING a = 2);
a
2
3
SELECT a FROM t1 WHERE a <= ALL (SELECT a FROM t1 group by a HAVING a = 2);
a
1
2
SELECT a FROM t1 WHERE a <> ALL (SELECT a FROM t1 group by a HAVING a = 2);
a
1
3
SELECT concat(EXISTS(SELECT a FROM t1 WHERE b = 2 and a.a > t1.a), '-') from t1 a;
concat(EXISTS(SELECT a FROM t1 WHERE b = 2 and a.a > t1.a), '-')
0-
0-
1-
SELECT concat(EXISTS(SELECT a FROM t1 WHERE b = 2 and a.a < t1.a), '-') from t1 a;
concat(EXISTS(SELECT a FROM t1 WHERE b = 2 and a.a < t1.a), '-')
1-
0-
0-
SELECT concat(EXISTS(SELECT a FROM t1 WHERE b = 2 and a.a = t1.a), '-') from t1 a;
concat(EXISTS(SELECT a FROM t1 WHERE b = 2 and a.a = t1.a), '-')
0-
1-
0-
DROP TABLE t1;
CREATE TABLE t1 ( a double, b double );
INSERT INTO t1 VALUES (1,1),(2,2),(3,3);
SELECT a FROM t1 WHERE a > ANY (SELECT a FROM t1 WHERE b = 2e0);
a
3
SELECT a FROM t1 WHERE a < ANY (SELECT a FROM t1 WHERE b = 2e0);
a
1
SELECT a FROM t1 WHERE a = ANY (SELECT a FROM t1 WHERE b = 2e0);
a
2
SELECT a FROM t1 WHERE a >= ANY (SELECT a FROM t1 WHERE b = 2e0);
a
2
3
SELECT a FROM t1 WHERE a <= ANY (SELECT a FROM t1 WHERE b = 2e0);
a
1
2
SELECT a FROM t1 WHERE a <> ANY (SELECT a FROM t1 WHERE b = 2e0);
a
1
3
SELECT a FROM t1 WHERE a > ALL (SELECT a FROM t1 WHERE b = 2e0);
a
3
SELECT a FROM t1 WHERE a < ALL (SELECT a FROM t1 WHERE b = 2e0);
a
1
SELECT a FROM t1 WHERE a = ALL (SELECT a FROM t1 WHERE b = 2e0);
a
2
SELECT a FROM t1 WHERE a >= ALL (SELECT a FROM t1 WHERE b = 2e0);
a
2
3
SELECT a FROM t1 WHERE a <= ALL (SELECT a FROM t1 WHERE b = 2e0);
a
1
2
SELECT a FROM t1 WHERE a <> ALL (SELECT a FROM t1 WHERE b = 2e0);
a
1
3
DROP TABLE t1;
CREATE TABLE t1 ( a char(1), b char(1));
INSERT INTO t1 VALUES ('1','1'),('2','2'),('3','3');
SELECT a FROM t1 WHERE a > ANY (SELECT a FROM t1 WHERE b = '2');
a
3
SELECT a FROM t1 WHERE a < ANY (SELECT a FROM t1 WHERE b = '2');
a
1
SELECT a FROM t1 WHERE a = ANY (SELECT a FROM t1 WHERE b = '2');
a
2
SELECT a FROM t1 WHERE a >= ANY (SELECT a FROM t1 WHERE b = '2');
a
2
3
SELECT a FROM t1 WHERE a <= ANY (SELECT a FROM t1 WHERE b = '2');
a
1
2
SELECT a FROM t1 WHERE a <> ANY (SELECT a FROM t1 WHERE b = '2');
a
1
3
SELECT a FROM t1 WHERE a > ALL (SELECT a FROM t1 WHERE b = '2');
a
3
SELECT a FROM t1 WHERE a < ALL (SELECT a FROM t1 WHERE b = '2');
a
1
SELECT a FROM t1 WHERE a = ALL (SELECT a FROM t1 WHERE b = '2');
a
2
SELECT a FROM t1 WHERE a >= ALL (SELECT a FROM t1 WHERE b = '2');
a
2
3
SELECT a FROM t1 WHERE a <= ALL (SELECT a FROM t1 WHERE b = '2');
a
1
2
SELECT a FROM t1 WHERE a <> ALL (SELECT a FROM t1 WHERE b = '2');
a
1
3
DROP TABLE t1;
create table t1 (a int, b int);
insert into t1 values (1,2),(3,4);
select * from t1 up where exists (select * from t1 where t1.a=up.a);
a	b
1	2
3	4
explain extended select * from t1 up where exists (select * from t1 where t1.a=up.a);
id	select_type	table	type	possible_keys	key	key_len	ref	rows	filtered	Extra
1	PRIMARY	up	ALL	NULL	NULL	NULL	NULL	2	100.00	Using where
2	DEPENDENT SUBQUERY	t1	ALL	NULL	NULL	NULL	NULL	2	100.00	Using where
Warnings:
Note	1276	Field or reference 'test.up.a' of SELECT #2 was resolved in SELECT #1
Note	1003	select `test`.`up`.`a` AS `a`,`test`.`up`.`b` AS `b` from `test`.`t1` `up` where exists(select 1 from `test`.`t1` where (`test`.`t1`.`a` = `test`.`up`.`a`))
drop table t1;
CREATE TABLE t1 (t1_a int);
INSERT INTO t1 VALUES (1);
CREATE TABLE t2 (t2_a int, t2_b int, PRIMARY KEY (t2_a, t2_b));
INSERT INTO t2 VALUES (1, 1), (1, 2);
SELECT * FROM t1, t2 table2 WHERE t1_a = 1 AND table2.t2_a = 1
HAVING table2.t2_b = (SELECT MAX(t2_b) FROM t2 WHERE t2_a = table2.t2_a);
t1_a	t2_a	t2_b
1	1	2
DROP TABLE t1, t2;
CREATE TABLE t1 (id int(11) default NULL,name varchar(10) default NULL);
INSERT INTO t1 VALUES (1,'Tim'),(2,'Rebecca'),(3,NULL);
CREATE TABLE t2 (id int(11) default NULL, pet varchar(10) default NULL);
INSERT INTO t2 VALUES (1,'Fido'),(2,'Spot'),(3,'Felix');
SELECT a.*, b.* FROM (SELECT * FROM t1) AS a JOIN t2 as b on a.id=b.id;
id	name	id	pet
1	Tim	1	Fido
2	Rebecca	2	Spot
3	NULL	3	Felix
drop table t1,t2;
CREATE TABLE t1 ( a int, b int );
CREATE TABLE t2 ( c int, d int );
INSERT INTO t1 VALUES (1,2), (2,3), (3,4);
SELECT a AS abc, b FROM t1 outr WHERE b =
(SELECT MIN(b) FROM t1 WHERE a=outr.a);
abc	b
1	2
2	3
3	4
INSERT INTO t2 SELECT a AS abc, b FROM t1 outr WHERE b =
(SELECT MIN(b) FROM t1 WHERE a=outr.a);
select * from t2;
c	d
1	2
2	3
3	4
CREATE TABLE t3 SELECT a AS abc, b FROM t1 outr WHERE b =
(SELECT MIN(b) FROM t1 WHERE a=outr.a);
select * from t3;
abc	b
1	2
2	3
3	4
prepare stmt1 from "INSERT INTO t2 SELECT a AS abc, b FROM t1 outr WHERE b = (SELECT MIN(b) FROM t1 WHERE a=outr.a);";
execute stmt1;
deallocate prepare stmt1;
select * from t2;
c	d
1	2
2	3
3	4
1	2
2	3
3	4
drop table t3;
prepare stmt1 from "CREATE TABLE t3 SELECT a AS abc, b FROM t1 outr WHERE b = (SELECT MIN(b) FROM t1 WHERE a=outr.a);";
execute stmt1;
select * from t3;
abc	b
1	2
2	3
3	4
deallocate prepare stmt1;
DROP TABLE t1, t2, t3;
CREATE TABLE `t1` ( `a` int(11) default NULL) ENGINE=MyISAM DEFAULT CHARSET=latin1;
insert into t1 values (1);
CREATE TABLE `t2` ( `b` int(11) default NULL, `a` int(11) default NULL) ENGINE=MyISAM DEFAULT CHARSET=latin1;
insert into t2 values (1,2);
select t000.a, count(*) `C` FROM t1 t000 GROUP BY t000.a HAVING count(*) > ALL (SELECT count(*) FROM t2 t001 WHERE t001.a=1);
a	C
1	1
drop table t1,t2;
create table t1 (a int not null auto_increment primary key, b varchar(40), fulltext(b));
insert into t1 (b) values ('ball'),('ball games'), ('games'), ('foo'), ('foobar'), ('Serg'), ('Sergei'),('Georg'), ('Patrik'),('Hakan');
create table t2 (a int);
insert into t2 values (1),(3),(2),(7);
select a,b from t1 where match(b) against ('Ball') > 0;
a	b
1	ball
2	ball games
select a from t2 where a in (select a from t1 where match(b) against ('Ball') > 0);
a
1
2
drop table t1,t2;
CREATE TABLE t1(`IZAVORGANG_ID` VARCHAR(11) CHARACTER SET latin1 COLLATE latin1_bin,`KUERZEL` VARCHAR(10) CHARACTER SET latin1 COLLATE latin1_bin,`IZAANALYSEART_ID` VARCHAR(11) CHARACTER SET latin1 COLLATE latin1_bin,`IZAPMKZ_ID` VARCHAR(11) CHARACTER SET latin1 COLLATE latin1_bin);
CREATE INDEX AK01IZAVORGANG ON t1(izaAnalyseart_id,Kuerzel);
INSERT INTO t1(`IZAVORGANG_ID`,`KUERZEL`,`IZAANALYSEART_ID`,`IZAPMKZ_ID`)VALUES('D0000000001','601','D0000000001','I0000000001');
INSERT INTO t1(`IZAVORGANG_ID`,`KUERZEL`,`IZAANALYSEART_ID`,`IZAPMKZ_ID`)VALUES('D0000000002','602','D0000000001','I0000000001');
INSERT INTO t1(`IZAVORGANG_ID`,`KUERZEL`,`IZAANALYSEART_ID`,`IZAPMKZ_ID`)VALUES('D0000000003','603','D0000000001','I0000000001');
INSERT INTO t1(`IZAVORGANG_ID`,`KUERZEL`,`IZAANALYSEART_ID`,`IZAPMKZ_ID`)VALUES('D0000000004','101','D0000000001','I0000000001');
SELECT `IZAVORGANG_ID` FROM t1 WHERE `KUERZEL` IN(SELECT MIN(`KUERZEL`)`Feld1` FROM t1 WHERE `KUERZEL` LIKE'601%'And`IZAANALYSEART_ID`='D0000000001');
IZAVORGANG_ID
D0000000001
drop table t1;
CREATE TABLE `t1` ( `aid` int(11) NOT NULL default '0', `bid` int(11) NOT NULL default '0', PRIMARY KEY  (`aid`,`bid`));
CREATE TABLE `t2` ( `aid` int(11) NOT NULL default '0', `bid` int(11) NOT NULL default '0', PRIMARY KEY  (`aid`,`bid`));
insert into t1 values (1,1),(1,2),(2,1),(2,2);
insert into t2 values (1,2),(2,2);
select * from t1 where t1.aid not in (select aid from t2 where bid=t1.bid);
aid	bid
1	1
2	1
alter table t2 drop primary key;
alter table t2 add key KEY1 (aid, bid);
select * from t1 where t1.aid not in (select aid from t2 where bid=t1.bid);
aid	bid
1	1
2	1
alter table t2 drop key KEY1;
alter table t2 add primary key (bid, aid);
select * from t1 where t1.aid not in (select aid from t2 where bid=t1.bid);
aid	bid
1	1
2	1
drop table t1,t2;
CREATE TABLE t1 (howmanyvalues bigint, avalue int);
INSERT INTO t1 VALUES (1, 1),(2, 1),(2, 2),(3, 1),(3, 2),(3, 3),(4, 1),(4, 2),(4, 3),(4, 4);
SELECT howmanyvalues, count(*) from t1 group by howmanyvalues;
howmanyvalues	count(*)
1	1
2	2
3	3
4	4
SELECT a.howmanyvalues, (SELECT count(*) from t1 b where b.howmanyvalues = a.howmanyvalues) as mycount from t1 a group by a.howmanyvalues;
howmanyvalues	mycount
1	1
2	2
3	3
4	4
CREATE INDEX t1_howmanyvalues_idx ON t1 (howmanyvalues);
SELECT a.howmanyvalues, (SELECT count(*) from t1 b where b.howmanyvalues+1 = a.howmanyvalues+1) as mycount from t1 a group by a.howmanyvalues;
howmanyvalues	mycount
1	1
2	2
3	3
4	4
SELECT a.howmanyvalues, (SELECT count(*) from t1 b where b.howmanyvalues = a.howmanyvalues) as mycount from t1 a group by a.howmanyvalues;
howmanyvalues	mycount
1	1
2	2
3	3
4	4
SELECT a.howmanyvalues, (SELECT count(*) from t1 b where b.howmanyvalues = a.avalue) as mycount from t1 a group by a.howmanyvalues;
howmanyvalues	mycount
1	1
2	1
3	1
4	1
drop table t1;
create table t1 (x int);
select  (select b.x from t1 as b where b.x=a.x) from t1 as a where a.x=2 group by a.x;
(select b.x from t1 as b where b.x=a.x)
drop table t1;
CREATE TABLE `t1` ( `master` int(10) unsigned NOT NULL default '0', `map` smallint(6) unsigned NOT NULL default '0', `slave` int(10) unsigned NOT NULL default '0', `access` int(10) unsigned NOT NULL default '0', UNIQUE KEY `access_u` (`master`,`map`,`slave`));
INSERT INTO `t1` VALUES (1,0,0,700),(1,1,1,400),(1,5,5,400),(1,12,12,400),(1,12,32,400),(4,12,32,400);
CREATE TABLE `t2` ( `id` int(10) unsigned NOT NULL default '0', `pid` int(10) unsigned NOT NULL default '0', `map` smallint(6) unsigned NOT NULL default '0', `level` tinyint(4) unsigned NOT NULL default '0', `title` varchar(255) default NULL, PRIMARY KEY  (`id`,`pid`,`map`), KEY `level` (`level`), KEY `id` (`id`,`map`)) ;
INSERT INTO `t2` VALUES (6,5,12,7,'a'),(12,0,0,7,'a'),(12,1,0,7,'a'),(12,5,5,7,'a'),(12,5,12,7,'a');
SELECT b.sc FROM (SELECT (SELECT a.access FROM t1 a WHERE a.map = op.map AND a.slave = op.pid AND a.master = 1) ac FROM t2 op WHERE op.id = 12 AND op.map = 0) b;
ERROR 42S22: Unknown column 'b.sc' in 'field list'
SELECT b.ac FROM (SELECT (SELECT a.access FROM t1 a WHERE a.map = op.map AND a.slave = op.pid AND a.master = 1) ac FROM t2 op WHERE op.id = 12 AND op.map = 0) b;
ac
700
NULL
drop tables t1,t2;
create table t1 (a int not null, b int not null, c int, primary key (a,b));
insert into t1 values (1,1,1), (2,2,2), (3,3,3);
set @b:= 0;
explain select sum(a) from t1 where b > @b;
id	select_type	table	type	possible_keys	key	key_len	ref	rows	Extra
1	SIMPLE	t1	index	NULL	PRIMARY	8	NULL	3	Using where; Using index
set @a:= (select sum(a) from t1 where b > @b);
explain select a from t1 where c=2;
id	select_type	table	type	possible_keys	key	key_len	ref	rows	Extra
1	SIMPLE	t1	ALL	NULL	NULL	NULL	NULL	3	Using where
do @a:= (select sum(a) from t1 where b > @b);
explain select a from t1 where c=2;
id	select_type	table	type	possible_keys	key	key_len	ref	rows	Extra
1	SIMPLE	t1	ALL	NULL	NULL	NULL	NULL	3	Using where
drop table t1;
set @got_val= (SELECT 1 FROM (SELECT 'A' as my_col) as T1 ) ;
create table t1 (a int, b int);
create table t2 (a int, b int);
insert into t1 values (1,1),(1,2),(1,3),(2,4),(2,5);
insert into t2 values (1,3),(2,1);
select distinct a,b, (select max(b) from t2 where t1.b=t2.a) from t1 order by t1.b;
a	b	(select max(b) from t2 where t1.b=t2.a)
1	1	3
1	2	1
1	3	NULL
2	4	NULL
2	5	NULL
drop table t1, t2;
create table t1 (id int);
create table t2 (id int, body text, fulltext (body));
insert into t1 values(1),(2),(3);
insert into t2 values (1,'test'), (2,'mysql'), (3,'test'), (4,'test');
select count(distinct id) from t1 where id in (select id from t2 where match(body) against ('mysql' in boolean mode));
count(distinct id)
1
drop table t2,t1;
create table t1 (s1 int,s2 int);
insert into t1 values (20,15);
select * from t1 where  (('a',null) <=> (select 'a',s2 from t1 where s1 = 0));
s1	s2
drop table t1;
create table t1 (s1 int);
insert into t1 values (1),(null);
select * from t1 where s1 < all (select s1 from t1);
s1
select s1, s1 < all (select s1 from t1) from t1;
s1	s1 < all (select s1 from t1)
1	0
NULL	NULL
drop table t1;
CREATE TABLE t1 (
Code char(3) NOT NULL default '',
Name char(52) NOT NULL default '',
Continent enum('Asia','Europe','North America','Africa','Oceania','Antarctica','South America') NOT NULL default 'Asia',
Region char(26) NOT NULL default '',
SurfaceArea float(10,2) NOT NULL default '0.00',
IndepYear smallint(6) default NULL,
Population int(11) NOT NULL default '0',
LifeExpectancy float(3,1) default NULL,
GNP float(10,2) default NULL,
GNPOld float(10,2) default NULL,
LocalName char(45) NOT NULL default '',
GovernmentForm char(45) NOT NULL default '',
HeadOfState char(60) default NULL,
Capital int(11) default NULL,
Code2 char(2) NOT NULL default ''
) ENGINE=MyISAM;
INSERT INTO t1 VALUES ('XXX','Xxxxx','Oceania','Xxxxxx',26.00,0,0,0,0,0,'Xxxxx','Xxxxx','Xxxxx',NULL,'XX');
INSERT INTO t1 VALUES ('ASM','American Samoa','Oceania','Polynesia',199.00,0,68000,75.1,334.00,NULL,'Amerika Samoa','US Territory','George W. Bush',54,'AS');
INSERT INTO t1 VALUES ('ATF','French Southern territories','Antarctica','Antarctica',7780.00,0,0,NULL,0.00,NULL,'Terres australes françaises','Nonmetropolitan Territory of France','Jacques Chirac',NULL,'TF');
INSERT INTO t1 VALUES ('UMI','United States Minor Outlying Islands','Oceania','Micronesia/Caribbean',16.00,0,0,NULL,0.00,NULL,'United States Minor Outlying Islands','Dependent Territory of the US','George W. Bush',NULL,'UM');
/*!40000 ALTER TABLE t1 ENABLE KEYS */;
SELECT DISTINCT Continent AS c FROM t1 outr WHERE
Code <> SOME ( SELECT Code FROM t1 WHERE Continent = outr.Continent AND
Population < 200);
c
Oceania
drop table t1;
create table t1 (a1 int);
create table t2 (b1 int);
select * from t1 where a2 > any(select b1 from t2);
ERROR 42S22: Unknown column 'a2' in 'IN/ALL/ANY subquery'
select * from t1 where a1 > any(select b1 from t2);
a1
drop table t1,t2;
create table t1 (a integer, b integer);
select (select * from t1) = (select 1,2);
(select * from t1) = (select 1,2)
NULL
select (select 1,2) = (select * from t1);
(select 1,2) = (select * from t1)
NULL
select  row(1,2) = ANY (select * from t1);
row(1,2) = ANY (select * from t1)
0
select  row(1,2) != ALL (select * from t1);
row(1,2) != ALL (select * from t1)
1
drop table t1;
create table t1 (a integer, b integer);
select row(1,(2,2)) in (select * from t1 );
ERROR 21000: Operand should contain 2 column(s)
select row(1,(2,2)) = (select * from t1 );
ERROR 21000: Operand should contain 2 column(s)
select (select * from t1) = row(1,(2,2));
ERROR 21000: Operand should contain 1 column(s)
drop table t1;
create  table t1 (a integer);
insert into t1 values (1);
select 1 = ALL (select 1 from t1 where 1 = xx ), 1 as xx ;
ERROR 42S22: Reference 'xx' not supported (forward reference in item list)
select 1 = ALL (select 1 from t1 where 1 = xx ), 1 as xx;
ERROR 42S22: Reference 'xx' not supported (forward reference in item list)
select 1 as xx, 1 = ALL (  select 1 from t1 where 1 = xx );
xx	1 = ALL (  select 1 from t1 where 1 = xx )
1	1
select 1 = ALL (select 1 from t1 where 1 = xx ), 1 as xx;
ERROR 42S22: Reference 'xx' not supported (forward reference in item list)
select 1 = ALL (select 1 from t1 where 1 = xx ), 1 as xx from DUAL;
ERROR 42S22: Reference 'xx' not supported (forward reference in item list)
drop table t1;
CREATE TABLE t1 (
categoryId int(11) NOT NULL,
courseId int(11) NOT NULL,
startDate datetime NOT NULL,
endDate datetime NOT NULL,
createDate datetime NOT NULL,
modifyDate timestamp NOT NULL,
attributes text NOT NULL
);
INSERT INTO t1 VALUES (1,41,'2004-02-09','2010-01-01','2004-02-09','2004-02-09',''),
(1,86,'2004-08-16','2004-08-16','2004-08-16','2004-08-16',''),
(1,87,'2004-08-16','2004-08-16','2004-08-16','2004-08-16',''),
(2,52,'2004-03-15','2004-10-01','2004-03-15','2004-09-17',''),
(2,53,'2004-03-16','2004-10-01','2004-03-16','2004-09-17',''),
(2,88,'2004-08-16','2004-08-16','2004-08-16','2004-08-16',''),
(2,89,'2004-08-16','2004-08-16','2004-08-16','2004-08-16',''),
(3,51,'2004-02-09','2010-01-01','2004-02-09','2004-02-09',''),
(5,12,'2004-02-18','2010-01-01','2004-02-18','2004-02-18','');
CREATE TABLE t2 (
userId int(11) NOT NULL,
courseId int(11) NOT NULL,
date datetime NOT NULL
);
INSERT INTO t2 VALUES (5141,71,'2003-11-18'),
(5141,72,'2003-11-25'),(5141,41,'2004-08-06'),
(5141,52,'2004-08-06'),(5141,53,'2004-08-06'),
(5141,12,'2004-08-06'),(5141,86,'2004-10-21'),
(5141,87,'2004-10-21'),(5141,88,'2004-10-21'),
(5141,89,'2004-10-22'),(5141,51,'2004-10-26');
CREATE TABLE t3 (
groupId int(11) NOT NULL,
parentId int(11) NOT NULL,
startDate datetime NOT NULL,
endDate datetime NOT NULL,
createDate datetime NOT NULL,
modifyDate timestamp NOT NULL,
ordering int(11)
);
INSERT INTO t3 VALUES (12,9,'1000-01-01','3999-12-31','2004-01-29','2004-01-29',NULL);
CREATE TABLE t4 (
id int(11) NOT NULL,
groupTypeId int(11) NOT NULL,
groupKey varchar(50) NOT NULL,
name text,
ordering int(11),
description text,
createDate datetime NOT NULL,
modifyDate timestamp NOT NULL
);
INSERT INTO t4 VALUES (9,5,'stationer','stationer',0,'Stationer','2004-01-29','2004-01-29'),
(12,5,'group2','group2',0,'group2','2004-01-29','2004-01-29');
CREATE TABLE t5 (
userId int(11) NOT NULL,
groupId int(11) NOT NULL,
createDate datetime NOT NULL,
modifyDate timestamp NOT NULL
);
INSERT INTO t5 VALUES (5141,12,'2004-08-06','2004-08-06');
select
count(distinct t2.userid) pass,
groupstuff.*,
count(t2.courseid) crse,
t1.categoryid,
t2.courseid,
date_format(date, '%b%y') as colhead
from t2
join t1 on t2.courseid=t1.courseid
join
(
select
t5.userid,
parentid,
parentgroup,
childid,
groupname,
grouptypeid
from t5
join
(
select t4.id as parentid,
t4.name as parentgroup,
t4.id as childid,
t4.name as groupname,
t4.grouptypeid
from t4
) as gin on t5.groupid=gin.childid
) as groupstuff on t2.userid = groupstuff.userid
group by
groupstuff.groupname, colhead , t2.courseid;
pass	userid	parentid	parentgroup	childid	groupname	grouptypeid	crse	categoryid	courseid	colhead
1	5141	12	group2	12	group2	5	1	5	12	Aug04
1	5141	12	group2	12	group2	5	1	1	41	Aug04
1	5141	12	group2	12	group2	5	1	2	52	Aug04
1	5141	12	group2	12	group2	5	1	2	53	Aug04
1	5141	12	group2	12	group2	5	1	3	51	Oct04
1	5141	12	group2	12	group2	5	1	1	86	Oct04
1	5141	12	group2	12	group2	5	1	1	87	Oct04
1	5141	12	group2	12	group2	5	1	2	88	Oct04
1	5141	12	group2	12	group2	5	1	2	89	Oct04
drop table t1, t2, t3, t4, t5;
create table t1 (a int);
insert into t1 values (1), (2), (3);
SELECT 1 FROM t1 WHERE (SELECT 1) in (SELECT 1);
1
1
1
1
drop table t1;
create table t1 (a int);
create table t2 (a int);
insert into t1 values (1),(2);
insert into t2 values (0),(1),(2),(3);
select a from t2 where a in (select a from t1);
a
1
2
select a from t2 having a in (select a from t1);
a
1
2
prepare stmt1 from "select a from t2 where a in (select a from t1)";
execute stmt1;
a
1
2
execute stmt1;
a
1
2
deallocate prepare stmt1;
prepare stmt1 from "select a from t2 having a in (select a from t1)";
execute stmt1;
a
1
2
execute stmt1;
a
1
2
deallocate prepare stmt1;
drop table t1, t2;
create table t1 (a int, b int);
insert into t1 values (1,2);
select 1 = (select * from t1);
ERROR 21000: Operand should contain 1 column(s)
select (select * from t1) = 1;
ERROR 21000: Operand should contain 2 column(s)
select (1,2) = (select a from t1);
ERROR 21000: Operand should contain 2 column(s)
select (select a from t1) = (1,2);
ERROR 21000: Operand should contain 1 column(s)
select (1,2,3) = (select * from t1);
ERROR 21000: Operand should contain 3 column(s)
select (select * from t1) = (1,2,3);
ERROR 21000: Operand should contain 2 column(s)
drop table t1;
CREATE TABLE `t1` (
`itemid` bigint(20) unsigned NOT NULL auto_increment,
`sessionid` bigint(20) unsigned default NULL,
`time` int(10) unsigned NOT NULL default '0',
`type` set('A','D','E','F','G','I','L','N','U') collate latin1_general_ci NOT
NULL default '',
`data` text collate latin1_general_ci NOT NULL,
PRIMARY KEY  (`itemid`)
) DEFAULT CHARSET=latin1 COLLATE=latin1_general_ci;
INSERT INTO `t1` VALUES (1, 1, 1, 'D', '');
CREATE TABLE `t2` (
`sessionid` bigint(20) unsigned NOT NULL auto_increment,
`pid` int(10) unsigned NOT NULL default '0',
`date` int(10) unsigned NOT NULL default '0',
`ip` varchar(15) collate latin1_general_ci NOT NULL default '',
PRIMARY KEY  (`sessionid`)
) DEFAULT CHARSET=latin1 COLLATE=latin1_general_ci;
INSERT INTO `t2` VALUES (1, 1, 1, '10.10.10.1');
SELECT s.ip, count( e.itemid ) FROM `t1` e JOIN t2 s ON s.sessionid = e.sessionid WHERE e.sessionid = ( SELECT sessionid FROM t2 ORDER BY sessionid DESC LIMIT 1 ) GROUP BY s.ip HAVING count( e.itemid ) >0 LIMIT 0 , 30;
ip	count( e.itemid )
10.10.10.1	1
drop tables t1,t2;
create table t1 (fld enum('0','1'));
insert into t1 values ('1');
select * from (select max(fld) from t1) as foo;
max(fld)
1
drop table t1;
CREATE TABLE t1 (one int, two int, flag char(1));
CREATE TABLE t2 (one int, two int, flag char(1));
INSERT INTO t1 VALUES(1,2,'Y'),(2,3,'Y'),(3,4,'Y'),(5,6,'N'),(7,8,'N');
INSERT INTO t2 VALUES(1,2,'Y'),(2,3,'Y'),(3,4,'Y'),(5,6,'N'),(7,8,'N');
SELECT * FROM t1
WHERE ROW(one,two) IN (SELECT DISTINCT one,two FROM t2 WHERE flag = 'N');
one	two	flag
5	6	N
7	8	N
SELECT * FROM t1
WHERE ROW(one,two) IN (SELECT DISTINCT one,two FROM t1 WHERE flag = 'N');
one	two	flag
5	6	N
7	8	N
insert into t2 values (null,null,'N');
insert into t2 values (null,3,'0');
insert into t2 values (null,5,'0');
insert into t2 values (10,null,'0');
insert into t1 values (10,3,'0');
insert into t1 values (10,5,'0');
insert into t1 values (10,10,'0');
SELECT one,two,ROW(one,two) IN (SELECT one,two FROM t2 WHERE flag = 'N') as 'test' from t1;
one	two	test
1	2	NULL
2	3	NULL
3	4	NULL
5	6	1
7	8	1
10	3	NULL
10	5	NULL
10	10	NULL
SELECT one,two from t1 where ROW(one,two) IN (SELECT one,two FROM t2 WHERE flag = 'N');
one	two
5	6
7	8
SELECT one,two,ROW(one,two) IN (SELECT one,two FROM t2 WHERE flag = 'N' group by one,two) as 'test' from t1;
one	two	test
1	2	NULL
2	3	NULL
3	4	NULL
5	6	1
7	8	1
10	3	NULL
10	5	NULL
10	10	NULL
SELECT one,two,ROW(one,two) IN (SELECT one,two FROM t2 WHERE flag = '0') as 'test' from t1;
one	two	test
1	2	0
2	3	NULL
3	4	0
5	6	0
7	8	0
10	3	NULL
10	5	NULL
10	10	NULL
SELECT one,two,ROW(one,two) IN (SELECT one,two FROM t2 WHERE flag = '0' group by one,two) as 'test' from t1;
one	two	test
1	2	0
2	3	NULL
3	4	0
5	6	0
7	8	0
10	3	NULL
10	5	NULL
10	10	NULL
explain extended SELECT one,two,ROW(one,two) IN (SELECT one,two FROM t2 WHERE flag = '0') as 'test' from t1;
id	select_type	table	type	possible_keys	key	key_len	ref	rows	filtered	Extra
1	PRIMARY	t1	ALL	NULL	NULL	NULL	NULL	8	100.00	
2	DEPENDENT SUBQUERY	t2	ALL	NULL	NULL	NULL	NULL	9	100.00	Using where
Warnings:
Note	1003	select `test`.`t1`.`one` AS `one`,`test`.`t1`.`two` AS `two`,<in_optimizer>((`test`.`t1`.`one`,`test`.`t1`.`two`),<exists>(select `test`.`t2`.`one`,`test`.`t2`.`two` from `test`.`t2` where ((`test`.`t2`.`flag` = '0') and trigcond(((<cache>(`test`.`t1`.`one`) = `test`.`t2`.`one`) or isnull(`test`.`t2`.`one`))) and trigcond(((<cache>(`test`.`t1`.`two`) = `test`.`t2`.`two`) or isnull(`test`.`t2`.`two`)))) having (trigcond(<is_not_null_test>(`test`.`t2`.`one`)) and trigcond(<is_not_null_test>(`test`.`t2`.`two`))))) AS `test` from `test`.`t1`
explain extended SELECT one,two from t1 where ROW(one,two) IN (SELECT one,two FROM t2 WHERE flag = 'N');
id	select_type	table	type	possible_keys	key	key_len	ref	rows	filtered	Extra
1	PRIMARY	t1	ALL	NULL	NULL	NULL	NULL	8	100.00	Using where
2	DEPENDENT SUBQUERY	t2	ALL	NULL	NULL	NULL	NULL	9	100.00	Using where
Warnings:
Note	1003	select `test`.`t1`.`one` AS `one`,`test`.`t1`.`two` AS `two` from `test`.`t1` where <in_optimizer>((`test`.`t1`.`one`,`test`.`t1`.`two`),<exists>(select `test`.`t2`.`one`,`test`.`t2`.`two` from `test`.`t2` where ((`test`.`t2`.`flag` = 'N') and (<cache>(`test`.`t1`.`one`) = `test`.`t2`.`one`) and (<cache>(`test`.`t1`.`two`) = `test`.`t2`.`two`))))
explain extended SELECT one,two,ROW(one,two) IN (SELECT one,two FROM t2 WHERE flag = '0' group by one,two) as 'test' from t1;
id	select_type	table	type	possible_keys	key	key_len	ref	rows	filtered	Extra
1	PRIMARY	t1	ALL	NULL	NULL	NULL	NULL	8	100.00	
2	DEPENDENT SUBQUERY	t2	ALL	NULL	NULL	NULL	NULL	9	100.00	Using where; Using temporary; Using filesort
Warnings:
Note	1003	select `test`.`t1`.`one` AS `one`,`test`.`t1`.`two` AS `two`,<in_optimizer>((`test`.`t1`.`one`,`test`.`t1`.`two`),<exists>(select `test`.`t2`.`one`,`test`.`t2`.`two` from `test`.`t2` where (`test`.`t2`.`flag` = '0') group by `test`.`t2`.`one`,`test`.`t2`.`two` having (trigcond(((<cache>(`test`.`t1`.`one`) = `test`.`t2`.`one`) or isnull(`test`.`t2`.`one`))) and trigcond(((<cache>(`test`.`t1`.`two`) = `test`.`t2`.`two`) or isnull(`test`.`t2`.`two`))) and trigcond(<is_not_null_test>(`test`.`t2`.`one`)) and trigcond(<is_not_null_test>(`test`.`t2`.`two`))))) AS `test` from `test`.`t1`
DROP TABLE t1,t2;
CREATE TABLE t1 (a char(5), b char(5));
INSERT INTO t1 VALUES (NULL,'aaa'), ('aaa','aaa');
SELECT * FROM t1 WHERE (a,b) IN (('aaa','aaa'), ('aaa','bbb'));
a	b
aaa	aaa
DROP TABLE t1;
CREATE TABLE t1 (a int);
CREATE TABLE t2 (a int, b int);
CREATE TABLE t3 (b int NOT NULL);
INSERT INTO t1 VALUES (1), (2), (3), (4);
INSERT INTO t2 VALUES (1,10), (3,30);
SELECT * FROM t2 LEFT JOIN t3 ON t2.b=t3.b
WHERE t3.b IS NOT NULL OR t2.a > 10;
a	b	b
SELECT * FROM t1
WHERE t1.a NOT IN (SELECT a FROM t2 LEFT JOIN t3 ON t2.b=t3.b
WHERE t3.b IS NOT NULL OR t2.a > 10);
a
1
2
3
4
DROP TABLE t1,t2,t3;
CREATE TABLE t1 (f1 INT);
CREATE TABLE t2 (f2 INT);
INSERT INTO t1 VALUES (1);
SELECT * FROM t1 WHERE f1 > ALL (SELECT f2 FROM t2);
f1
1
SELECT * FROM t1 WHERE f1 > ALL (SELECT f2 FROM t2 WHERE 1=0);
f1
1
INSERT INTO t2 VALUES (1);
INSERT INTO t2 VALUES (2);
SELECT * FROM t1 WHERE f1 > ALL (SELECT f2 FROM t2 WHERE f2=0);
f1
1
DROP TABLE t1, t2;
select 1 from dual where 1 < any (select 2);
1
1
select 1 from dual where 1 < all (select 2);
1
1
select 1 from dual where 2 > any (select 1);
1
1
select 1 from dual where 2 > all (select 1);
1
1
select 1 from dual where 1 < any (select 2 from dual);
1
1
select 1 from dual where 1 < all (select 2 from dual where 1!=1);
1
1
create table t1 (s1 char);
insert into t1 values (1),(2);
select * from t1 where (s1 < any (select s1 from t1));
s1
1
select * from t1 where not (s1 < any (select s1 from t1));
s1
2
select * from t1 where (s1 < ALL (select s1+1 from t1));
s1
1
select * from t1 where not(s1 < ALL (select s1+1 from t1));
s1
2
select * from t1 where (s1+1 = ANY (select s1 from t1));
s1
1
select * from t1 where NOT(s1+1 = ANY (select s1 from t1));
s1
2
select * from t1 where (s1 = ALL (select s1/s1 from t1));
s1
1
select * from t1 where NOT(s1 = ALL (select s1/s1 from t1));
s1
2
drop table t1;
create table t1 (
retailerID varchar(8) NOT NULL,
statusID   int(10) unsigned NOT NULL,
changed    datetime NOT NULL,
UNIQUE KEY retailerID (retailerID, statusID, changed)
);
INSERT INTO t1 VALUES("0026", "1", "2005-12-06 12:18:56");
INSERT INTO t1 VALUES("0026", "2", "2006-01-06 12:25:53");
INSERT INTO t1 VALUES("0037", "1", "2005-12-06 12:18:56");
INSERT INTO t1 VALUES("0037", "2", "2006-01-06 12:25:53");
INSERT INTO t1 VALUES("0048", "1", "2006-01-06 12:37:50");
INSERT INTO t1 VALUES("0059", "1", "2006-01-06 12:37:50");
select * from t1 r1
where (r1.retailerID,(r1.changed)) in
(SELECT r2.retailerId,(max(changed)) from t1 r2
group by r2.retailerId);
retailerID	statusID	changed
0026	2	2006-01-06 12:25:53
0037	2	2006-01-06 12:25:53
0048	1	2006-01-06 12:37:50
0059	1	2006-01-06 12:37:50
drop table t1;
create table t1(a int, primary key (a));
insert into t1 values (10);
create table t2 (a int primary key, b varchar(32), c int, unique key b(c, b));
insert into t2(a, c, b) values (1,10,'359'), (2,10,'35988'), (3,10,'35989');
explain SELECT sql_no_cache t1.a, r.a, r.b FROM t1 LEFT JOIN t2 r
ON r.a = (SELECT t2.a FROM t2 WHERE t2.c = t1.a AND t2.b <= '359899'
             ORDER BY t2.c DESC, t2.b DESC LIMIT 1) WHERE t1.a = 10;
id	select_type	table	type	possible_keys	key	key_len	ref	rows	Extra
1	PRIMARY	t1	system	PRIMARY	NULL	NULL	NULL	1	
1	PRIMARY	r	const	PRIMARY	PRIMARY	4	const	1	
2	DEPENDENT SUBQUERY	t2	range	b	b	40	NULL	2	Using where
SELECT sql_no_cache t1.a, r.a, r.b FROM t1 LEFT JOIN t2 r
ON r.a = (SELECT t2.a FROM t2 WHERE t2.c = t1.a AND t2.b <= '359899'
            ORDER BY t2.c DESC, t2.b DESC LIMIT 1) WHERE t1.a = 10;
a	a	b
10	3	35989
explain SELECT sql_no_cache t1.a, r.a, r.b FROM t1 LEFT JOIN t2 r
ON r.a = (SELECT t2.a FROM t2 WHERE t2.c = t1.a AND t2.b <= '359899'
            ORDER BY t2.c, t2.b LIMIT 1) WHERE t1.a = 10;
id	select_type	table	type	possible_keys	key	key_len	ref	rows	Extra
1	PRIMARY	t1	system	PRIMARY	NULL	NULL	NULL	1	
1	PRIMARY	r	const	PRIMARY	PRIMARY	4	const	1	
2	DEPENDENT SUBQUERY	t2	range	b	b	40	NULL	2	Using where
SELECT sql_no_cache t1.a, r.a, r.b FROM t1 LEFT JOIN t2 r
ON r.a = (SELECT t2.a FROM t2 WHERE t2.c = t1.a AND t2.b <= '359899'
            ORDER BY t2.c, t2.b LIMIT 1) WHERE t1.a = 10;
a	a	b
10	1	359
drop table t1,t2;
CREATE TABLE t1 (
field1 int NOT NULL,
field2 int NOT NULL,
field3 int NOT NULL,
PRIMARY KEY  (field1,field2,field3)
);
CREATE TABLE t2 (
fieldA int NOT NULL,
fieldB int NOT NULL,
PRIMARY KEY  (fieldA,fieldB)
);
INSERT INTO t1 VALUES
(1,1,1), (1,1,2), (1,2,1), (1,2,2), (1,2,3), (1,3,1);
INSERT INTO t2 VALUES (1,1), (1,2), (1,3);
SELECT field1, field2, COUNT(*)
FROM t1 GROUP BY field1, field2;
field1	field2	COUNT(*)
1	1	2
1	2	3
1	3	1
SELECT field1, field2
FROM  t1
GROUP BY field1, field2
HAVING COUNT(*) >= ALL (SELECT fieldB
FROM t2 WHERE fieldA = field1);
field1	field2
1	2
SELECT field1, field2
FROM  t1
GROUP BY field1, field2
HAVING COUNT(*) < ANY (SELECT fieldB
FROM t2 WHERE fieldA = field1);
field1	field2
1	1
1	3
DROP TABLE t1, t2;
CREATE TABLE t1(a int, INDEX (a));
INSERT INTO t1 VALUES (1), (3), (5), (7);
INSERT INTO t1 VALUES (NULL);
CREATE TABLE t2(a int);
INSERT INTO t2 VALUES (1),(2),(3);
EXPLAIN SELECT a, a IN (SELECT a FROM t1) FROM t2;
id	select_type	table	type	possible_keys	key	key_len	ref	rows	Extra
1	PRIMARY	t2	ALL	NULL	NULL	NULL	NULL	3	
2	DEPENDENT SUBQUERY	t1	index_subquery	a	a	5	func	2	Using index; Full scan on NULL key
SELECT a, a IN (SELECT a FROM t1) FROM t2;
a	a IN (SELECT a FROM t1)
1	1
2	NULL
3	1
DROP TABLE t1,t2;
CREATE TABLE t1 (a DATETIME);
INSERT INTO t1 VALUES ('1998-09-23'), ('2003-03-25');
CREATE TABLE t2 AS SELECT
(SELECT a FROM t1 WHERE a < '2000-01-01') AS sub_a
FROM t1 WHERE a > '2000-01-01';
SHOW CREATE TABLE t2;
Table	Create Table
t2	CREATE TABLE `t2` (
  `sub_a` datetime DEFAULT NULL
) ENGINE=MyISAM DEFAULT CHARSET=latin1
CREATE TABLE t3 AS (SELECT a FROM t1 WHERE a < '2000-01-01') UNION (SELECT a FROM t1 WHERE a > '2000-01-01');
SHOW CREATE TABLE t3;
Table	Create Table
t3	CREATE TABLE `t3` (
  `a` datetime DEFAULT NULL
) ENGINE=MyISAM DEFAULT CHARSET=latin1
DROP TABLE t1,t2,t3;
CREATE TABLE t1 (a int);
INSERT INTO t1 VALUES (1), (2);
SELECT a FROM t1 WHERE (SELECT 1 FROM DUAL WHERE 1=0) > 0;
a
SELECT a FROM t1 WHERE (SELECT 1 FROM DUAL WHERE 1=0) IS NULL;
a
1
2
EXPLAIN SELECT a FROM t1 WHERE (SELECT 1 FROM DUAL WHERE 1=0) IS NULL;
id	select_type	table	type	possible_keys	key	key_len	ref	rows	Extra
1	PRIMARY	t1	ALL	NULL	NULL	NULL	NULL	2	
2	SUBQUERY	NULL	NULL	NULL	NULL	NULL	NULL	NULL	Impossible WHERE
DROP TABLE t1;
CREATE TABLE t1 (a int);
INSERT INTO t1 VALUES (2), (4), (1), (3);
CREATE TABLE t2 (b int, c int);
INSERT INTO t2 VALUES
(2,1), (1,3), (2,1), (4,4), (2,2), (1,4);
SELECT a FROM t1 ORDER BY (SELECT c FROM t2 WHERE b > 2 );
a
2
4
1
3
SELECT a FROM t1 ORDER BY (SELECT c FROM t2 WHERE b > 1);
ERROR 21000: Subquery returns more than 1 row
SELECT a FROM t1 ORDER BY (SELECT c FROM t2 WHERE b > 2), a;
a
1
2
3
4
SELECT a FROM t1 ORDER BY (SELECT c FROM t2 WHERE b > 1), a;
ERROR 21000: Subquery returns more than 1 row
SELECT b, MAX(c) FROM t2 GROUP BY b, (SELECT c FROM t2 WHERE b > 2);
b	MAX(c)
1	4
2	2
4	4
SELECT b, MAX(c) FROM t2 GROUP BY b, (SELECT c FROM t2 WHERE b > 1);
ERROR 21000: Subquery returns more than 1 row
SELECT a FROM t1 GROUP BY a
HAVING IFNULL((SELECT b FROM t2 WHERE b > 2),
(SELECT c FROM t2 WHERE c=a AND b > 2 ORDER BY b)) > 3;
a
1
2
3
4
SELECT a FROM t1 GROUP BY a
HAVING IFNULL((SELECT b FROM t2 WHERE b > 1),
(SELECT c FROM t2 WHERE c=a AND b > 2 ORDER BY b)) > 3;
ERROR 21000: Subquery returns more than 1 row
SELECT a FROM t1 GROUP BY a
HAVING IFNULL((SELECT b FROM t2 WHERE b > 4),
(SELECT c FROM t2 WHERE c=a AND b > 2 ORDER BY b)) > 3;
a
4
SELECT a FROM t1 GROUP BY a
HAVING IFNULL((SELECT b FROM t2 WHERE b > 4),
(SELECT c FROM t2 WHERE c=a AND b > 1 ORDER BY b)) > 3;
ERROR 21000: Subquery returns more than 1 row
SELECT a FROM t1
ORDER BY IFNULL((SELECT b FROM t2 WHERE b > 2),
(SELECT c FROM t2 WHERE c=a AND b > 2 ORDER BY b));
a
2
4
1
3
SELECT a FROM t1
ORDER BY IFNULL((SELECT b FROM t2 WHERE b > 1),
(SELECT c FROM t2 WHERE c=a AND b > 1 ORDER BY b));
ERROR 21000: Subquery returns more than 1 row
SELECT a FROM t1
ORDER BY IFNULL((SELECT b FROM t2 WHERE b > 4),
(SELECT c FROM t2 WHERE c=a AND b > 2 ORDER BY b));
a
2
1
3
4
SELECT a FROM t1
ORDER BY IFNULL((SELECT b FROM t2 WHERE b > 4),
(SELECT c FROM t2 WHERE c=a AND b > 1 ORDER BY b));
ERROR 21000: Subquery returns more than 1 row
DROP TABLE t1,t2;
create table t1 (df decimal(5,1));
insert into t1 values(1.1);
insert into t1 values(2.2);
select * from t1 where df <= all (select avg(df) from t1 group by df);
df
1.1
select * from t1 where df >= all (select avg(df) from t1 group by df);
df
2.2
drop table t1;
create table t1 (df decimal(5,1));
insert into t1 values(1.1);
select 1.1 * exists(select * from t1);
1.1 * exists(select * from t1)
1.1
drop table t1;
CREATE TABLE t1 (
grp int(11) default NULL,
a decimal(10,2) default NULL);
insert into t1 values (1, 1), (2, 2), (2, 3), (3, 4), (3, 5), (3, 6), (NULL, NULL);
select * from t1;
grp	a
1	1.00
2	2.00
2	3.00
3	4.00
3	5.00
3	6.00
NULL	NULL
select min(a) from t1 group by grp;
min(a)
NULL
1.00
2.00
4.00
drop table t1;
CREATE table t1 ( c1 integer );
INSERT INTO t1 VALUES ( 1 );
INSERT INTO t1 VALUES ( 2 );
INSERT INTO t1 VALUES ( 3 );
CREATE TABLE t2 ( c2 integer );
INSERT INTO t2 VALUES ( 1 );
INSERT INTO t2 VALUES ( 4 );
INSERT INTO t2 VALUES ( 5 );
SELECT * FROM t1 LEFT JOIN t2 ON c1 = c2 WHERE c2 IN (1);
c1	c2
1	1
SELECT * FROM t1 LEFT JOIN t2 ON c1 = c2
WHERE c2 IN ( SELECT c2 FROM t2 WHERE c2 IN ( 1 ) );
c1	c2
1	1
DROP TABLE t1,t2;
CREATE TABLE t1 ( c1 integer );
INSERT INTO t1 VALUES ( 1 );
INSERT INTO t1 VALUES ( 2 );
INSERT INTO t1 VALUES ( 3 );
INSERT INTO t1 VALUES ( 6 );
CREATE TABLE t2 ( c2 integer );
INSERT INTO t2 VALUES ( 1 );
INSERT INTO t2 VALUES ( 4 );
INSERT INTO t2 VALUES ( 5 );
INSERT INTO t2 VALUES ( 6 );
CREATE TABLE t3 ( c3 integer );
INSERT INTO t3 VALUES ( 7 );
INSERT INTO t3 VALUES ( 8 );
SELECT c1,c2 FROM t1 LEFT JOIN t2 ON c1 = c2
WHERE EXISTS (SELECT c3 FROM t3 WHERE c2 IS NULL );
c1	c2
2	NULL
3	NULL
DROP TABLE t1,t2,t3;
CREATE TABLE `t1` (
`itemid` bigint(20) unsigned NOT NULL auto_increment,
`sessionid` bigint(20) unsigned default NULL,
`time` int(10) unsigned NOT NULL default '0',
`type` set('A','D','E','F','G','I','L','N','U') collate latin1_general_ci NOT
NULL default '',
`data` text collate latin1_general_ci NOT NULL,
PRIMARY KEY  (`itemid`)
) DEFAULT CHARSET=latin1 COLLATE=latin1_general_ci;
INSERT INTO `t1` VALUES (1, 1, 1, 'D', '');
CREATE TABLE `t2` (
`sessionid` bigint(20) unsigned NOT NULL auto_increment,
`pid` int(10) unsigned NOT NULL default '0',
`date` int(10) unsigned NOT NULL default '0',
`ip` varchar(15) collate latin1_general_ci NOT NULL default '',
PRIMARY KEY  (`sessionid`)
) DEFAULT CHARSET=latin1 COLLATE=latin1_general_ci;
INSERT INTO `t2` VALUES (1, 1, 1, '10.10.10.1');
SELECT s.ip, count( e.itemid ) FROM `t1` e JOIN t2 s ON s.sessionid = e.sessionid WHERE e.sessionid = ( SELECT sessionid FROM t2 ORDER BY sessionid DESC LIMIT 1 ) GROUP BY s.ip HAVING count( e.itemid ) >0 LIMIT 0 , 30;
ip	count( e.itemid )
10.10.10.1	1
drop tables t1,t2;
CREATE TABLE t1 (EMPNUM   CHAR(3));
CREATE TABLE t2 (EMPNUM   CHAR(3) );
INSERT INTO t1 VALUES ('E1'),('E2');
INSERT INTO t2 VALUES ('E1');
DELETE FROM t1
WHERE t1.EMPNUM NOT IN
(SELECT t2.EMPNUM
FROM t2
WHERE t1.EMPNUM = t2.EMPNUM);
select * from t1;
EMPNUM
E1
DROP TABLE t1,t2;
CREATE TABLE t1(select_id BIGINT, values_id BIGINT);
INSERT INTO t1 VALUES (1, 1);
CREATE TABLE t2 (select_id BIGINT, values_id BIGINT,
PRIMARY KEY(select_id,values_id));
INSERT INTO t2 VALUES (0, 1), (0, 2), (0, 3), (1, 5);
SELECT values_id FROM t1
WHERE values_id IN (SELECT values_id FROM t2
WHERE select_id IN (1, 0));
values_id
1
SELECT values_id FROM t1
WHERE values_id IN (SELECT values_id FROM t2
WHERE select_id BETWEEN 0 AND 1);
values_id
1
SELECT values_id FROM t1
WHERE values_id IN (SELECT values_id FROM t2
WHERE select_id = 0 OR select_id = 1);
values_id
1
DROP TABLE t1, t2;
create table t1 (fld enum('0','1'));
insert into t1 values ('1');
select * from (select max(fld) from t1) as foo;
max(fld)
1
drop table t1;
CREATE TABLE t1 (a int, b int);
CREATE TABLE t2 (c int, d int);
CREATE TABLE t3 (e int);
INSERT INTO t1 VALUES
(1,10), (2,10), (1,20), (2,20), (3,20), (2,30), (4,40);
INSERT INTO t2 VALUES
(2,10), (2,20), (4,10), (5,10), (3,20), (2,40);
INSERT INTO t3 VALUES (10), (30), (10), (20) ;
SELECT a, MAX(b), MIN(b) FROM t1 GROUP BY a;
a	MAX(b)	MIN(b)
1	20	10
2	30	10
3	20	20
4	40	40
SELECT * FROM t2;
c	d
2	10
2	20
4	10
5	10
3	20
2	40
SELECT * FROM t3;
e
10
30
10
20
SELECT a FROM t1 GROUP BY a
HAVING a IN (SELECT c FROM t2 WHERE MAX(b)>20);
a
2
4
SELECT a FROM t1 GROUP BY a
HAVING a IN (SELECT c FROM t2 WHERE MAX(b)<d);
a
2
SELECT a FROM t1 GROUP BY a
HAVING a IN (SELECT c FROM t2 WHERE MAX(b)>d);
a
2
4
SELECT a FROM t1 GROUP BY a
HAVING a IN (SELECT c FROM t2
WHERE d >= SOME(SELECT e FROM t3 WHERE MAX(b)=e));
a
2
3
SELECT a FROM t1 GROUP BY a
HAVING a IN (SELECT c FROM t2
WHERE  EXISTS(SELECT e FROM t3 WHERE MAX(b)=e AND e <= d));
a
2
3
SELECT a FROM t1 GROUP BY a
HAVING a IN (SELECT c FROM t2
WHERE d > SOME(SELECT e FROM t3 WHERE MAX(b)=e));
a
2
SELECT a FROM t1 GROUP BY a
HAVING a IN (SELECT c FROM t2
WHERE  EXISTS(SELECT e FROM t3 WHERE MAX(b)=e AND e < d));
a
2
SELECT a FROM t1 GROUP BY a
HAVING a IN (SELECT c FROM t2
WHERE MIN(b) < d AND
EXISTS(SELECT e FROM t3 WHERE MAX(b)=e AND e <= d));
a
2
SELECT a, SUM(a) FROM t1 GROUP BY a;
a	SUM(a)
1	2
2	6
3	3
4	4
SELECT a FROM t1
WHERE EXISTS(SELECT c FROM t2 GROUP BY c HAVING SUM(a) = c) GROUP BY a;
a
3
4
SELECT a FROM t1 GROUP BY a
HAVING EXISTS(SELECT c FROM t2 GROUP BY c HAVING SUM(a) = c);
a
1
3
4
SELECT a FROM t1
WHERE a < 3 AND
EXISTS(SELECT c FROM t2 GROUP BY c HAVING SUM(a) != c) GROUP BY a;
a
1
2
SELECT a FROM t1
WHERE a < 3 AND
EXISTS(SELECT c FROM t2 GROUP BY c HAVING SUM(a) != c);
a
1
2
1
2
2
SELECT t1.a FROM t1 GROUP BY t1.a
HAVING t1.a < ALL(SELECT t2.c FROM t2 GROUP BY t2.c
HAVING EXISTS(SELECT t3.e FROM t3 GROUP BY t3.e
HAVING SUM(t1.a+t2.c) < t3.e/4));
a
1
2
SELECT t1.a FROM t1 GROUP BY t1.a
HAVING t1.a > ALL(SELECT t2.c FROM t2
WHERE EXISTS(SELECT t3.e FROM t3 GROUP BY t3.e
HAVING SUM(t1.a+t2.c) < t3.e/4));
a
4
SELECT t1.a FROM t1 GROUP BY t1.a
HAVING t1.a > ALL(SELECT t2.c FROM t2
WHERE EXISTS(SELECT t3.e FROM t3
WHERE SUM(t1.a+t2.c) < t3.e/4));
ERROR HY000: Invalid use of group function
SELECT t1.a from t1 GROUP BY t1.a HAVING AVG(SUM(t1.b)) > 20;
ERROR HY000: Invalid use of group function
SELECT t1.a FROM t1 GROUP BY t1.a
HAVING t1.a IN (SELECT t2.c FROM t2 GROUP BY t2.c
HAVING AVG(t2.c+SUM(t1.b)) > 20);
a
2
3
4
SELECT t1.a FROM t1 GROUP BY t1.a
HAVING t1.a IN (SELECT t2.c FROM t2 GROUP BY t2.c
HAVING AVG(SUM(t1.b)) > 20);
a
2
4
SELECT t1.a, SUM(b) AS sum  FROM t1 GROUP BY t1.a
HAVING t1.a IN (SELECT t2.c FROM t2 GROUP BY t2.c
HAVING t2.c+sum > 20);
a	sum
2	60
3	20
4	40
DROP TABLE t1,t2,t3;
CREATE TABLE t1 (a varchar(5), b varchar(10));
INSERT INTO t1 VALUES
('AAA', 5), ('BBB', 4), ('BBB', 1), ('CCC', 2),
('CCC', 7), ('AAA', 2), ('AAA', 4), ('BBB', 3), ('AAA', 8);
SELECT * FROM t1 WHERE (a,b) = ANY (SELECT a, max(b) FROM t1 GROUP BY a);
a	b
BBB	4
CCC	7
AAA	8
EXPLAIN
SELECT * FROM t1 WHERE (a,b) = ANY (SELECT a, max(b) FROM t1 GROUP BY a);
id	select_type	table	type	possible_keys	key	key_len	ref	rows	Extra
1	PRIMARY	t1	ALL	NULL	NULL	NULL	NULL	9	Using where
2	DEPENDENT SUBQUERY	t1	ALL	NULL	NULL	NULL	NULL	9	Using temporary; Using filesort
ALTER TABLE t1 ADD INDEX(a);
SELECT * FROM t1 WHERE (a,b) = ANY (SELECT a, max(b) FROM t1 GROUP BY a);
a	b
BBB	4
CCC	7
AAA	8
EXPLAIN
SELECT * FROM t1 WHERE (a,b) = ANY (SELECT a, max(b) FROM t1 GROUP BY a);
id	select_type	table	type	possible_keys	key	key_len	ref	rows	Extra
1	PRIMARY	t1	ALL	NULL	NULL	NULL	NULL	9	Using where
2	DEPENDENT SUBQUERY	t1	index	NULL	a	8	NULL	1	Using filesort
DROP TABLE t1;
create table t1( f1 int,f2 int);
insert into t1 values (1,1),(2,2);
select tt.t from (select 'crash1' as t, f2 from t1) as tt left join t1 on tt.t = 'crash2' and tt.f2 = t1.f2 where tt.t = 'crash1';
t
crash1
crash1
drop table t1;
create table t1 (c int, key(c));
insert into t1 values (1142477582), (1142455969);
create table t2 (a int, b int);
insert into t2 values (2, 1), (1, 0);
delete from t1 where c <= 1140006215 and (select b from t2 where a = 2) = 1;
drop table t1, t2;
CREATE TABLE t1 (a INT);
CREATE VIEW v1 AS SELECT * FROM t1 WHERE no_such_column = ANY (SELECT 1);
ERROR 42S22: Unknown column 'no_such_column' in 'where clause'
CREATE VIEW v2 AS SELECT * FROM t1 WHERE no_such_column = (SELECT 1);
ERROR 42S22: Unknown column 'no_such_column' in 'where clause'
SELECT * FROM t1 WHERE no_such_column = ANY (SELECT 1);
ERROR 42S22: Unknown column 'no_such_column' in 'IN/ALL/ANY subquery'
DROP TABLE t1;
create table t1 (i int, j bigint);
insert into t1 values (1, 2), (2, 2), (3, 2);
select * from (select min(i) from t1 where j=(select * from (select min(j) from t1) t2)) t3;
min(i)
1
drop table t1;
CREATE TABLE t1 (i BIGINT UNSIGNED);
INSERT INTO t1 VALUES (10000000000000000000);
INSERT INTO t1 VALUES (1);
CREATE TABLE t2 (i BIGINT UNSIGNED);
INSERT INTO t2 VALUES (10000000000000000000);
INSERT INTO t2 VALUES (1);
/* simple test */
SELECT t1.i FROM t1 JOIN t2 ON t1.i = t2.i;
i
10000000000000000000
1
/* subquery test */
SELECT t1.i FROM t1 WHERE t1.i = (SELECT MAX(i) FROM t2);
i
10000000000000000000
/* subquery test with cast*/
SELECT t1.i FROM t1 WHERE t1.i = CAST((SELECT MAX(i) FROM t2) AS UNSIGNED);
i
10000000000000000000
DROP TABLE t1;
DROP TABLE t2;
CREATE TABLE t1 (
id bigint(20) unsigned NOT NULL auto_increment,
name varchar(255) NOT NULL,
PRIMARY KEY  (id)
);
INSERT INTO t1 VALUES
(1, 'Balazs'), (2, 'Joe'), (3, 'Frank');
CREATE TABLE t2 (
id bigint(20) unsigned NOT NULL auto_increment,
mid bigint(20) unsigned NOT NULL,
date date NOT NULL,
PRIMARY KEY  (id)
);
INSERT INTO t2 VALUES
(1, 1, '2006-03-30'), (2, 2, '2006-04-06'), (3, 3, '2006-04-13'),
(4, 2, '2006-04-20'), (5, 1, '2006-05-01');
SELECT *,
(SELECT date FROM t2 WHERE mid = t1.id
ORDER BY date DESC LIMIT 0, 1) AS date_last,
(SELECT date FROM t2 WHERE mid = t1.id
ORDER BY date DESC LIMIT 3, 1) AS date_next_to_last
FROM t1;
id	name	date_last	date_next_to_last
1	Balazs	2006-05-01	NULL
2	Joe	2006-04-20	NULL
3	Frank	2006-04-13	NULL
SELECT *,
(SELECT COUNT(*) FROM t2 WHERE mid = t1.id
ORDER BY date DESC LIMIT 1, 1) AS date_count
FROM t1;
id	name	date_count
1	Balazs	NULL
2	Joe	NULL
3	Frank	NULL
SELECT *,
(SELECT date FROM t2 WHERE mid = t1.id
ORDER BY date DESC LIMIT 0, 1) AS date_last,
(SELECT date FROM t2 WHERE mid = t1.id
ORDER BY date DESC LIMIT 1, 1) AS date_next_to_last
FROM t1;
id	name	date_last	date_next_to_last
1	Balazs	2006-05-01	2006-03-30
2	Joe	2006-04-20	2006-04-06
3	Frank	2006-04-13	NULL
DROP TABLE t1,t2;
CREATE TABLE t1 (
i1 int(11) NOT NULL default '0',
i2 int(11) NOT NULL default '0',
t datetime NOT NULL default '0000-00-00 00:00:00',
PRIMARY KEY  (i1,i2,t)
);
INSERT INTO t1 VALUES
(24,1,'2005-03-03 16:31:31'),(24,1,'2005-05-27 12:40:07'),
(24,1,'2005-05-27 12:40:08'),(24,1,'2005-05-27 12:40:10'),
(24,1,'2005-05-27 12:40:25'),(24,1,'2005-05-27 12:40:30'),
(24,2,'2005-03-03 13:43:05'),(24,2,'2005-03-03 16:23:31'),
(24,2,'2005-03-03 16:31:30'),(24,2,'2005-05-27 12:37:02'),
(24,2,'2005-05-27 12:40:06');
CREATE TABLE t2 (
i1 int(11) NOT NULL default '0',
i2 int(11) NOT NULL default '0',
t datetime default NULL,
PRIMARY KEY  (i1)
);
INSERT INTO t2 VALUES (24,1,'2006-06-20 12:29:40');
EXPLAIN
SELECT * FROM t1,t2
WHERE t1.t = (SELECT t1.t FROM t1
WHERE t1.t < t2.t  AND t1.i2=1 AND t2.i1=t1.i1
ORDER BY t1.t DESC LIMIT 1);
id	select_type	table	type	possible_keys	key	key_len	ref	rows	Extra
1	PRIMARY	t2	system	NULL	NULL	NULL	NULL	1	
1	PRIMARY	t1	index	NULL	PRIMARY	16	NULL	11	Using where; Using index
2	DEPENDENT SUBQUERY	t1	range	PRIMARY	PRIMARY	16	NULL	5	Using where; Using index
SELECT * FROM t1,t2
WHERE t1.t = (SELECT t1.t FROM t1
WHERE t1.t < t2.t  AND t1.i2=1 AND t2.i1=t1.i1
ORDER BY t1.t DESC LIMIT 1);
i1	i2	t	i1	i2	t
24	1	2005-05-27 12:40:30	24	1	2006-06-20 12:29:40
DROP TABLE t1, t2;
CREATE TABLE t1 (i INT);
(SELECT i FROM t1) UNION (SELECT i FROM t1);
i
SELECT sql_no_cache * FROM t1 WHERE NOT EXISTS
(
(SELECT i FROM t1) UNION
(SELECT i FROM t1)
);
ERROR 42000: You have an error in your SQL syntax; check the manual that corresponds to your MySQL server version for the right syntax to use near 'UNION
(SELECT i FROM t1)
)' at line 3
SELECT * FROM t1
WHERE NOT EXISTS (((SELECT i FROM t1) UNION (SELECT i FROM t1)));
ERROR 42000: You have an error in your SQL syntax; check the manual that corresponds to your MySQL server version for the right syntax to use near 'UNION (SELECT i FROM t1)))' at line 2
explain select ((select t11.i from t1 t11) union (select t12.i from t1 t12))
from t1;
ERROR 42000: You have an error in your SQL syntax; check the manual that corresponds to your MySQL server version for the right syntax to use near 'union (select t12.i from t1 t12))
from t1' at line 1
explain select * from t1 where not exists
((select t11.i from t1 t11) union (select t12.i from t1 t12));
ERROR 42000: You have an error in your SQL syntax; check the manual that corresponds to your MySQL server version for the right syntax to use near 'union (select t12.i from t1 t12))' at line 2
DROP TABLE t1;
CREATE TABLE t1 (a VARCHAR(250), b INT auto_increment, PRIMARY KEY (b));
insert into t1 (a) values (FLOOR(rand() * 100));
insert into t1 (a) select FLOOR(rand() * 100) from t1;
insert into t1 (a) select FLOOR(rand() * 100) from t1;
insert into t1 (a) select FLOOR(rand() * 100) from t1;
insert into t1 (a) select FLOOR(rand() * 100) from t1;
insert into t1 (a) select FLOOR(rand() * 100) from t1;
insert into t1 (a) select FLOOR(rand() * 100) from t1;
insert into t1 (a) select FLOOR(rand() * 100) from t1;
insert into t1 (a) select FLOOR(rand() * 100) from t1;
insert into t1 (a) select FLOOR(rand() * 100) from t1;
insert into t1 (a) select FLOOR(rand() * 100) from t1;
insert into t1 (a) select FLOOR(rand() * 100) from t1;
insert into t1 (a) select FLOOR(rand() * 100) from t1;
insert into t1 (a) select FLOOR(rand() * 100) from t1;
SELECT a,
(SELECT REPEAT(' ',250) FROM t1 i1
WHERE i1.b=t1.a ORDER BY RAND() LIMIT 1) AS a
FROM t1 ORDER BY a LIMIT 5;
a	a
0	NULL
0	NULL
0	NULL
0	NULL
0	NULL
DROP TABLE t1;
CREATE TABLE t1 (a INT, b INT);
CREATE TABLE t2 (a INT);
INSERT INTO t2 values (1);
INSERT INTO t1 VALUES (1,1),(1,2),(2,3),(3,4);
SELECT (SELECT COUNT(DISTINCT t1.b) from t2) FROM t1 GROUP BY t1.a;
(SELECT COUNT(DISTINCT t1.b) from t2)
2
1
1
SELECT (SELECT COUNT(DISTINCT t1.b) from t2 union select 1 from t2 where 12 < 3)
FROM t1 GROUP BY t1.a;
(SELECT COUNT(DISTINCT t1.b) from t2 union select 1 from t2 where 12 < 3)
2
1
1
SELECT COUNT(DISTINCT t1.b), (SELECT COUNT(DISTINCT t1.b)) FROM t1 GROUP BY t1.a;
COUNT(DISTINCT t1.b)	(SELECT COUNT(DISTINCT t1.b))
2	2
1	1
1	1
SELECT COUNT(DISTINCT t1.b),
(SELECT COUNT(DISTINCT t1.b) union select 1 from DUAL where 12 < 3)
FROM t1 GROUP BY t1.a;
COUNT(DISTINCT t1.b)	(SELECT COUNT(DISTINCT t1.b) union select 1 from DUAL where 12 < 3)
2	2
1	1
1	1
SELECT (
SELECT (
SELECT COUNT(DISTINCT t1.b)
)
)
FROM t1 GROUP BY t1.a;
(
SELECT (
SELECT COUNT(DISTINCT t1.b)
)
)
2
1
1
SELECT (
SELECT (
SELECT (
SELECT COUNT(DISTINCT t1.b)
)
)
FROM t1 GROUP BY t1.a LIMIT 1)
FROM t1 t2
GROUP BY t2.a;
(
SELECT (
SELECT (
SELECT COUNT(DISTINCT t1.b)
)
)
FROM t1 GROUP BY t1.a LIMIT 1)
2
2
2
DROP TABLE t1,t2;
CREATE TABLE t1 (a int, b int auto_increment, PRIMARY KEY (b));
CREATE TABLE t2 (x int auto_increment, y int, z int,
PRIMARY KEY (x), FOREIGN KEY (y) REFERENCES t1 (b));
SET SESSION sort_buffer_size = 32 * 1024;
Warnings:
Warning	1292	Truncated incorrect sort_buffer_size value: '32768'
SELECT SQL_NO_CACHE COUNT(*)
FROM (SELECT  a, b, (SELECT x FROM t2 WHERE y=b ORDER BY z DESC LIMIT 1) c
FROM t1) t;
COUNT(*)
3000
SET SESSION sort_buffer_size = 8 * 1024 * 1024;
SELECT SQL_NO_CACHE COUNT(*)
FROM (SELECT  a, b, (SELECT x FROM t2 WHERE y=b ORDER BY z DESC LIMIT 1) c
FROM t1) t;
COUNT(*)
3000
DROP TABLE t1,t2;
CREATE TABLE t1 (id char(4) PRIMARY KEY, c int);
CREATE TABLE t2 (c int);
INSERT INTO t1 VALUES ('aa', 1);
INSERT INTO t2 VALUES (1);
SELECT * FROM t1
WHERE EXISTS (SELECT c FROM t2 WHERE c=1
UNION
SELECT c from t2 WHERE c=t1.c);
id	c
aa	1
INSERT INTO t1 VALUES ('bb', 2), ('cc', 3), ('dd',1);
SELECT * FROM t1
WHERE EXISTS (SELECT c FROM t2 WHERE c=1
UNION
SELECT c from t2 WHERE c=t1.c);
id	c
aa	1
bb	2
cc	3
dd	1
INSERT INTO t2 VALUES (2);
CREATE TABLE t3 (c int);
INSERT INTO t3 VALUES (1);
SELECT * FROM t1
WHERE EXISTS (SELECT t2.c FROM t2 JOIN t3 ON t2.c=t3.c WHERE t2.c=1
UNION
SELECT c from t2 WHERE c=t1.c);
id	c
aa	1
bb	2
cc	3
dd	1
DROP TABLE t1,t2,t3;
CREATE TABLE t1(f1 int);
CREATE TABLE t2(f2 int, f21 int, f3 timestamp);
INSERT INTO t1 VALUES (1),(1),(2),(2);
INSERT INTO t2 VALUES (1,1,"2004-02-29 11:11:11"), (2,2,"2004-02-29 11:11:11");
SELECT ((SELECT f2 FROM t2 WHERE f21=f1 LIMIT 1) * COUNT(f1)) AS sq FROM t1 GROUP BY f1;
sq
2
4
SELECT (SELECT SUM(1) FROM t2 ttt GROUP BY t2.f3 LIMIT 1) AS tt FROM t2;
tt
2
2
PREPARE stmt1 FROM 'SELECT ((SELECT f2 FROM t2 WHERE f21=f1 LIMIT 1) * COUNT(f1)) AS sq FROM t1 GROUP BY f1';
EXECUTE stmt1;
sq
2
4
EXECUTE stmt1;
sq
2
4
DEALLOCATE PREPARE stmt1;
SELECT f2, AVG(f21),
(SELECT t.f3 FROM t2 AS t WHERE t2.f2=t.f2 AND t.f3=MAX(t2.f3)) AS test
FROM t2 GROUP BY f2;
f2	AVG(f21)	test
1	1.0000	2004-02-29 11:11:11
2	2.0000	2004-02-29 11:11:11
DROP TABLE t1,t2;
CREATE TABLE t1 (a int, b INT, c CHAR(10) NOT NULL);
INSERT INTO t1 VALUES
(1,1,'a'), (1,2,'b'), (1,3,'c'), (1,4,'d'), (1,5,'e'),
(2,1,'f'), (2,2,'g'), (2,3,'h'), (3,4,'i'), (3,3,'j'),
(3,2,'k'), (3,1,'l'), (1,9,'m');
SELECT a, MAX(b),
(SELECT t.c FROM t1 AS t WHERE t1.a=t.a AND t.b=MAX(t1.b)) AS test
FROM t1 GROUP BY a;
a	MAX(b)	test
1	9	m
2	3	h
3	4	i
DROP TABLE t1;
DROP TABLE IF EXISTS t1;
DROP TABLE IF EXISTS t2;
DROP TABLE IF EXISTS t1xt2;
CREATE TABLE t1 (
id_1 int(5) NOT NULL,
t varchar(4) DEFAULT NULL
);
CREATE TABLE t2 (
id_2 int(5) NOT NULL,
t varchar(4) DEFAULT NULL
);
CREATE TABLE t1xt2 (
id_1 int(5) NOT NULL,
id_2 int(5) NOT NULL
);
INSERT INTO t1 VALUES (1, 'a'), (2, 'b'), (3, 'c'), (4, 'd');
INSERT INTO t2 VALUES (2, 'bb'), (3, 'cc'), (4, 'dd'), (12, 'aa');
INSERT INTO t1xt2 VALUES (2, 2), (3, 3), (4, 4);
SELECT DISTINCT t1.id_1 FROM t1 WHERE
(12 IN (SELECT t1xt2.id_2 FROM t1xt2 WHERE t1.id_1 = t1xt2.id_1));
id_1
SELECT DISTINCT t1.id_1 FROM t1 WHERE
(12 IN ((SELECT t1xt2.id_2 FROM t1xt2 WHERE t1.id_1 = t1xt2.id_1)));
id_1
SELECT DISTINCT t1.id_1 FROM t1 WHERE
(12 IN (((SELECT t1xt2.id_2 FROM t1xt2 WHERE t1.id_1 = t1xt2.id_1))));
id_1
SELECT DISTINCT t1.id_1 FROM t1 WHERE
(12 NOT IN (SELECT t1xt2.id_2 FROM t1xt2 WHERE t1.id_1 = t1xt2.id_1));
id_1
1
2
3
4
SELECT DISTINCT t1.id_1 FROM t1 WHERE
(12 NOT IN ((SELECT t1xt2.id_2 FROM t1xt2 where t1.id_1 = t1xt2.id_1)));
id_1
1
2
3
4
SELECT DISTINCT t1.id_1 FROM t1 WHERE
(12 NOT IN (((SELECT t1xt2.id_2 FROM t1xt2 where t1.id_1 = t1xt2.id_1))));
id_1
1
2
3
4
insert INTO t1xt2 VALUES (1, 12);
SELECT DISTINCT t1.id_1 FROM t1 WHERE
(12 IN (SELECT t1xt2.id_2 FROM t1xt2 WHERE t1.id_1 = t1xt2.id_1));
id_1
1
SELECT DISTINCT t1.id_1 FROM t1 WHERE
(12 IN ((SELECT t1xt2.id_2 FROM t1xt2 WHERE t1.id_1 = t1xt2.id_1)));
id_1
1
SELECT DISTINCT t1.id_1 FROM t1 WHERE
(12 IN (((SELECT t1xt2.id_2 FROM t1xt2 WHERE t1.id_1 = t1xt2.id_1))));
id_1
1
SELECT DISTINCT t1.id_1 FROM t1 WHERE
(12 NOT IN (SELECT t1xt2.id_2 FROM t1xt2 WHERE t1.id_1 = t1xt2.id_1));
id_1
2
3
4
SELECT DISTINCT t1.id_1 FROM t1 WHERE
(12 NOT IN ((SELECT t1xt2.id_2 FROM t1xt2 WHERE t1.id_1 = t1xt2.id_1)));
id_1
2
3
4
SELECT DISTINCT t1.id_1 FROM t1 WHERE
(12 NOT IN (((SELECT t1xt2.id_2 FROM t1xt2 WHERE t1.id_1 = t1xt2.id_1))));
id_1
2
3
4
insert INTO t1xt2 VALUES (2, 12);
SELECT DISTINCT t1.id_1 FROM t1 WHERE
(12 IN (SELECT t1xt2.id_2 FROM t1xt2 WHERE t1.id_1 = t1xt2.id_1));
id_1
1
2
SELECT DISTINCT t1.id_1 FROM t1 WHERE
(12 IN ((SELECT t1xt2.id_2 FROM t1xt2 WHERE t1.id_1 = t1xt2.id_1)));
id_1
1
2
SELECT DISTINCT t1.id_1 FROM t1 WHERE
(12 IN (((SELECT t1xt2.id_2 FROM t1xt2 WHERE t1.id_1 = t1xt2.id_1))));
id_1
1
2
SELECT DISTINCT t1.id_1 FROM t1 WHERE
(12 NOT IN (SELECT t1xt2.id_2 FROM t1xt2 WHERE t1.id_1 = t1xt2.id_1));
id_1
3
4
SELECT DISTINCT t1.id_1 FROM t1 WHERE
(12 NOT IN ((SELECT t1xt2.id_2 FROM t1xt2 WHERE t1.id_1 = t1xt2.id_1)));
id_1
3
4
SELECT DISTINCT t1.id_1 FROM t1 WHERE
(12 NOT IN (((SELECT t1xt2.id_2 FROM t1xt2 WHERE t1.id_1 = t1xt2.id_1))));
id_1
3
4
DROP TABLE t1;
DROP TABLE t2;
DROP TABLE t1xt2;
CREATE TABLE t1 (a int);
INSERT INTO t1 VALUES (3), (1), (2);
SELECT 'this is ' 'a test.' AS col1, a AS col2 FROM t1;
col1	col2
this is a test.	3
this is a test.	1
this is a test.	2
SELECT * FROM (SELECT 'this is ' 'a test.' AS col1, a AS t2 FROM t1) t;
col1	t2
this is a test.	3
this is a test.	1
this is a test.	2
DROP table t1;
CREATE TABLE t1 (a int, b int);
CREATE TABLE t2 (m int, n int);
INSERT INTO t1 VALUES (2,2), (2,2), (3,3), (3,3), (3,3), (4,4);
INSERT INTO t2 VALUES (1,11), (2,22), (3,32), (4,44), (4,44);
SELECT COUNT(*), a,
(SELECT m FROM t2 WHERE m = count(*) LIMIT 1)
FROM t1 GROUP BY a;
COUNT(*)	a	(SELECT m FROM t2 WHERE m = count(*) LIMIT 1)
2	2	2
3	3	3
1	4	1
SELECT COUNT(*), a,
(SELECT MIN(m) FROM t2 WHERE m = count(*))
FROM t1 GROUP BY a;
COUNT(*)	a	(SELECT MIN(m) FROM t2 WHERE m = count(*))
2	2	2
3	3	3
1	4	1
SELECT COUNT(*), a
FROM t1 GROUP BY a
HAVING (SELECT MIN(m) FROM t2 WHERE m = count(*)) > 1;
COUNT(*)	a
2	2
3	3
DROP TABLE t1,t2;
CREATE TABLE t1 (a int, b int);
CREATE TABLE t2 (m int, n int);
INSERT INTO t1 VALUES (2,2), (2,2), (3,3), (3,3), (3,3), (4,4);
INSERT INTO t2 VALUES (1,11), (2,22), (3,32), (4,44), (4,44);
SELECT COUNT(*) c, a,
(SELECT GROUP_CONCAT(COUNT(a)) FROM t2 WHERE m = a)
FROM t1 GROUP BY a;
c	a	(SELECT GROUP_CONCAT(COUNT(a)) FROM t2 WHERE m = a)
2	2	2
3	3	3
1	4	1,1
SELECT COUNT(*) c, a,
(SELECT GROUP_CONCAT(COUNT(a)+1) FROM t2 WHERE m = a)
FROM t1 GROUP BY a;
c	a	(SELECT GROUP_CONCAT(COUNT(a)+1) FROM t2 WHERE m = a)
2	2	3
3	3	4
1	4	2,2
DROP table t1,t2;
CREATE TABLE t1 (a int, b INT, d INT, c CHAR(10) NOT NULL, PRIMARY KEY (a, b));
INSERT INTO t1 VALUES (1,1,0,'a'), (1,2,0,'b'), (1,3,0,'c'), (1,4,0,'d'),
(1,5,0,'e'), (2,1,0,'f'), (2,2,0,'g'), (2,3,0,'h'), (3,4,0,'i'), (3,3,0,'j'),
(3,2,0,'k'), (3,1,0,'l'), (1,9,0,'m'), (1,0,10,'n'), (2,0,5,'o'), (3,0,7,'p');
SELECT a, MAX(b),
(SELECT t.c FROM t1 AS t WHERE t1.a=t.a AND t.b=MAX(t1.b + 0)) as test
FROM t1 GROUP BY a;
a	MAX(b)	test
1	9	m
2	3	h
3	4	i
SELECT a x, MAX(b),
(SELECT t.c FROM t1 AS t WHERE x=t.a AND t.b=MAX(t1.b + 0)) as test
FROM t1 GROUP BY a;
x	MAX(b)	test
1	9	m
2	3	h
3	4	i
SELECT a, AVG(b),
(SELECT t.c FROM t1 AS t WHERE t1.a=t.a AND t.b=AVG(t1.b)) AS test
FROM t1 WHERE t1.d=0 GROUP BY a;
a	AVG(b)	test
1	4.0000	d
2	2.0000	g
3	2.5000	NULL
SELECT tt.a,
(SELECT (SELECT c FROM t1 as t WHERE t1.a=t.a AND t.d=MAX(t1.b + tt.a)
LIMIT 1) FROM t1 WHERE t1.a=tt.a GROUP BY a LIMIT 1) as test
FROM t1 as tt;
a	test
1	n
1	n
1	n
1	n
1	n
1	n
1	n
2	o
2	o
2	o
2	o
3	p
3	p
3	p
3	p
3	p
SELECT tt.a,
(SELECT (SELECT t.c FROM t1 AS t WHERE t1.a=t.a AND t.d=MAX(t1.b + tt.a)
LIMIT 1)
FROM t1 WHERE t1.a=tt.a GROUP BY a LIMIT 1) as test
FROM t1 as tt GROUP BY tt.a;
a	test
1	n
2	o
3	p
SELECT tt.a, MAX(
(SELECT (SELECT t.c FROM t1 AS t WHERE t1.a=t.a AND t.d=MAX(t1.b + tt.a)
LIMIT 1)
FROM t1 WHERE t1.a=tt.a GROUP BY a LIMIT 1)) as test
FROM t1 as tt GROUP BY tt.a;
a	test
1	n
2	o
3	p
DROP TABLE t1;
CREATE TABLE t1 (a int, b int);
INSERT INTO t1 VALUES (2,22),(1,11),(2,22);
SELECT a FROM t1 WHERE (SELECT COUNT(b) FROM DUAL) > 0 GROUP BY a;
a
1
2
SELECT a FROM t1 WHERE (SELECT COUNT(b) FROM DUAL) > 1 GROUP BY a;
a
SELECT a FROM t1 t0
WHERE (SELECT COUNT(t0.b) FROM t1 t WHERE t.b>20) GROUP BY a;
a
1
2
SET @@sql_mode='ansi';
SELECT a FROM t1 WHERE (SELECT COUNT(b) FROM DUAL) > 0 GROUP BY a;
ERROR HY000: Invalid use of group function
SELECT a FROM t1 WHERE (SELECT COUNT(b) FROM DUAL) > 1 GROUP BY a;
ERROR HY000: Invalid use of group function
SELECT a FROM t1 t0
WHERE (SELECT COUNT(t0.b) FROM t1 t WHERE t.b>20) GROUP BY a;
ERROR HY000: Invalid use of group function
SET @@sql_mode=default;
DROP TABLE t1;
CREATE TABLE t1 (a INT);
INSERT INTO t1 values (1),(1),(1),(1);
CREATE TABLE t2 (x INT);
INSERT INTO t1 values (1000),(1001),(1002);
SELECT SUM( (SELECT COUNT(a) FROM t2) ) FROM t1;
ERROR HY000: Invalid use of group function
SELECT SUM( (SELECT SUM(COUNT(a)) FROM t2) ) FROM t1;
ERROR HY000: Invalid use of group function
SELECT COUNT(1) FROM DUAL;
COUNT(1)
1
SELECT SUM( (SELECT AVG( (SELECT t1.a FROM t2) ) FROM DUAL) ) FROM t1;
ERROR HY000: Invalid use of group function
SELECT
SUM( (SELECT AVG( (SELECT COUNT(*) FROM t1 t HAVING t1.a < 12) ) FROM t2) )
FROM t1;
ERROR HY000: Invalid use of group function
SELECT t1.a as XXA,
SUM( (SELECT AVG( (SELECT COUNT(*) FROM t1 t HAVING XXA < 12) ) FROM t2) )
FROM t1;
ERROR HY000: Invalid use of group function
DROP TABLE t1,t2;
CREATE TABLE t1 (a int, b int, KEY (a));
INSERT INTO t1 VALUES (1,1),(2,1);
EXPLAIN SELECT 1 FROM t1 WHERE a = (SELECT COUNT(*) FROM t1 GROUP BY b);
id	select_type	table	type	possible_keys	key	key_len	ref	rows	Extra
1	PRIMARY	t1	ref	a	a	5	const	1	Using where; Using index
2	SUBQUERY	t1	ALL	NULL	NULL	NULL	NULL	2	Using temporary; Using filesort
DROP TABLE t1;
CREATE TABLE t1 (id int NOT NULL, st CHAR(2), INDEX idx(id));
INSERT INTO t1 VALUES
(3,'FL'), (2,'GA'), (4,'FL'), (1,'GA'), (5,'NY'), (7,'FL'), (6,'NY');
CREATE TABLE t2 (id int NOT NULL, INDEX idx(id));
INSERT INTO t2 VALUES (7), (5), (1), (3);
SELECT id, st FROM t1
WHERE st IN ('GA','FL') AND EXISTS(SELECT 1 FROM t2 WHERE t2.id=t1.id);
id	st
3	FL
1	GA
7	FL
SELECT id, st FROM t1
WHERE st IN ('GA','FL') AND EXISTS(SELECT 1 FROM t2 WHERE t2.id=t1.id)
GROUP BY id;
id	st
1	GA
3	FL
7	FL
SELECT id, st FROM t1
WHERE st IN ('GA','FL') AND NOT EXISTS(SELECT 1 FROM t2 WHERE t2.id=t1.id);
id	st
2	GA
4	FL
SELECT id, st FROM t1
WHERE st IN ('GA','FL') AND NOT EXISTS(SELECT 1 FROM t2 WHERE t2.id=t1.id)
GROUP BY id;
id	st
2	GA
4	FL
DROP TABLE t1,t2;
CREATE TABLE t1 (a int);
INSERT INTO t1 VALUES (1), (2);
EXPLAIN EXTENDED
SELECT * FROM (SELECT count(*) FROM t1 GROUP BY a) as res;
id	select_type	table	type	possible_keys	key	key_len	ref	rows	filtered	Extra
1	PRIMARY	<derived2>	ALL	NULL	NULL	NULL	NULL	2	100.00	
2	DERIVED	t1	ALL	NULL	NULL	NULL	NULL	2	100.00	Using temporary; Using filesort
Warnings:
Note	1003	select `res`.`count(*)` AS `count(*)` from (select count(0) AS `count(*)` from `test`.`t1` group by `test`.`t1`.`a`) `res`
DROP TABLE t1;
CREATE TABLE t1 (
a varchar(255) default NULL,
b timestamp NOT NULL default CURRENT_TIMESTAMP on update CURRENT_TIMESTAMP,
INDEX idx(a,b)
);
CREATE TABLE t2 (
a varchar(255) default NULL
);
INSERT INTO t1 VALUES ('abcdefghijk','2007-05-07 06:00:24');
INSERT INTO t1 SELECT * FROM t1;
INSERT INTO t1 SELECT * FROM t1;
INSERT INTO t1 SELECT * FROM t1;
INSERT INTO t1 SELECT * FROM t1;
INSERT INTO t1 SELECT * FROM t1;
INSERT INTO t1 SELECT * FROM t1;
INSERT INTO t1 SELECT * FROM t1;
INSERT INTO t1 SELECT * FROM t1;
INSERT INTO `t1` VALUES ('asdf','2007-02-08 01:11:26');
INSERT INTO `t2` VALUES ('abcdefghijk');
INSERT INTO `t2` VALUES ('asdf');
SET session sort_buffer_size=8192;
Warnings:
Warning	1292	Truncated incorrect sort_buffer_size value: '8192'
SELECT (SELECT 1 FROM  t1 WHERE t1.a=t2.a ORDER BY t1.b LIMIT 1) AS d1 FROM t2;
d1
1
1
DROP TABLE t1,t2;
CREATE TABLE t1 (a INTEGER, b INTEGER);
CREATE TABLE t2 (x INTEGER);
INSERT INTO t1 VALUES (1,11), (2,22), (2,22);
INSERT INTO t2 VALUES (1), (2);
SELECT a, COUNT(b), (SELECT COUNT(b) FROM t2) FROM t1 GROUP BY a;
ERROR 21000: Subquery returns more than 1 row
SELECT a, COUNT(b), (SELECT COUNT(b)+0 FROM t2) FROM t1 GROUP BY a;
ERROR 21000: Subquery returns more than 1 row
SELECT (SELECT SUM(t1.a)/AVG(t2.x) FROM t2) FROM t1;
(SELECT SUM(t1.a)/AVG(t2.x) FROM t2)
3.3333
DROP TABLE t1,t2;
CREATE TABLE t1 (a INT, b INT);
INSERT INTO t1 VALUES (1, 2), (1,3), (1,4), (2,1), (2,2);
SELECT a1.a, COUNT(*) FROM t1 a1 WHERE a1.a = 1
AND EXISTS( SELECT a2.a FROM t1 a2 WHERE a2.a = a1.a)
GROUP BY a1.a;
a	COUNT(*)
1	3
DROP TABLE t1;
CREATE TABLE t1 (a INT);
CREATE TABLE t2 (a INT);
INSERT INTO t1 VALUES (1),(2);
INSERT INTO t2 VALUES (1),(2);
SELECT (SELECT SUM(t1.a) FROM t2 WHERE a=0) FROM t1;
(SELECT SUM(t1.a) FROM t2 WHERE a=0)
NULL
SELECT (SELECT SUM(t1.a) FROM t2 WHERE a!=0) FROM t1;
ERROR 21000: Subquery returns more than 1 row
SELECT (SELECT SUM(t1.a) FROM t2 WHERE a=1) FROM t1;
(SELECT SUM(t1.a) FROM t2 WHERE a=1)
3
DROP TABLE t1,t2;
CREATE TABLE t1 (a1 INT, a2 INT);
CREATE TABLE t2 (b1 INT, b2 INT);
INSERT INTO t1 VALUES (100, 200);
INSERT INTO t1 VALUES (101, 201);
INSERT INTO t2 VALUES (101, 201);
INSERT INTO t2 VALUES (103, 203);
SELECT ((a1,a2) IN (SELECT * FROM t2 WHERE b2 > 0)) IS NULL FROM t1;
((a1,a2) IN (SELECT * FROM t2 WHERE b2 > 0)) IS NULL
0
0
DROP TABLE t1, t2;
CREATE TABLE t1 (s1 BINARY(5), s2 VARBINARY(5));
INSERT INTO t1 VALUES (0x41,0x41), (0x42,0x42), (0x43,0x43);
SELECT s1, s2 FROM t1 WHERE s2 IN (SELECT s1 FROM t1);
s1	s2
SELECT s1, s2 FROM t1 WHERE (s2, 10) IN (SELECT s1, 10 FROM t1);
s1	s2
CREATE INDEX I1 ON t1 (s1);
CREATE INDEX I2 ON t1 (s2);
SELECT s1, s2 FROM t1 WHERE s2 IN (SELECT s1 FROM t1);
s1	s2
SELECT s1, s2 FROM t1 WHERE (s2, 10) IN (SELECT s1, 10 FROM t1);
s1	s2
TRUNCATE t1;
INSERT INTO t1 VALUES (0x41,0x41);
SELECT * FROM t1 WHERE s1 = (SELECT s2 FROM t1);
s1	s2
DROP TABLE t1;
CREATE TABLE t1 (a1 VARBINARY(2) NOT NULL DEFAULT '0', PRIMARY KEY (a1));
CREATE TABLE t2 (a2 BINARY(2) default '0', INDEX (a2));
CREATE TABLE t3 (a3 BINARY(2) default '0');
INSERT INTO t1 VALUES (1),(2),(3),(4);
INSERT INTO t2 VALUES (1),(2),(3);
INSERT INTO t3 VALUES (1),(2),(3);
SELECT LEFT(t2.a2, 1) FROM t2,t3 WHERE t3.a3=t2.a2;
LEFT(t2.a2, 1)
1
2
3
SELECT t1.a1, t1.a1 in (SELECT t2.a2 FROM t2,t3 WHERE t3.a3=t2.a2) FROM t1;
a1	t1.a1 in (SELECT t2.a2 FROM t2,t3 WHERE t3.a3=t2.a2)
1	0
2	0
3	0
4	0
DROP TABLE t1,t2,t3;
CREATE TABLE t1 (a1 BINARY(3) PRIMARY KEY, b1 VARBINARY(3));
CREATE TABLE t2 (a2 VARBINARY(3) PRIMARY KEY);
CREATE TABLE t3 (a3 VARBINARY(3) PRIMARY KEY);
INSERT INTO t1 VALUES (1,10), (2,20), (3,30), (4,40);
INSERT INTO t2 VALUES (2), (3), (4), (5);
INSERT INTO t3 VALUES (10), (20), (30);
SELECT LEFT(t1.a1,1) FROM t1,t3 WHERE t1.b1=t3.a3;
LEFT(t1.a1,1)
1
2
3
SELECT a2 FROM t2 WHERE t2.a2 IN (SELECT t1.a1 FROM t1,t3 WHERE t1.b1=t3.a3);
a2
DROP TABLE t1, t2, t3;
CREATE TABLE t1 (a CHAR(1), b VARCHAR(10));
INSERT INTO t1 VALUES ('a', 'aa');
INSERT INTO t1 VALUES ('a', 'aaa');
SELECT a,b FROM t1 WHERE b IN (SELECT a FROM t1);
a	b
CREATE INDEX I1 ON t1 (a);
CREATE INDEX I2 ON t1 (b);
EXPLAIN SELECT a,b FROM t1 WHERE b IN (SELECT a FROM t1);
id	select_type	table	type	possible_keys	key	key_len	ref	rows	Extra
1	PRIMARY	t1	ALL	NULL	NULL	NULL	NULL	2	Using where
2	DEPENDENT SUBQUERY	t1	index_subquery	I1	I1	2	func	2	Using index; Using where
SELECT a,b FROM t1 WHERE b IN (SELECT a FROM t1);
a	b
CREATE TABLE t2 (a VARCHAR(1), b VARCHAR(10));
INSERT INTO t2 SELECT * FROM t1;
CREATE INDEX I1 ON t2 (a);
CREATE INDEX I2 ON t2 (b);
EXPLAIN SELECT a,b FROM t2 WHERE b IN (SELECT a FROM t2);
id	select_type	table	type	possible_keys	key	key_len	ref	rows	Extra
1	PRIMARY	t2	ALL	NULL	NULL	NULL	NULL	2	Using where
2	DEPENDENT SUBQUERY	t2	index_subquery	I1	I1	4	func	2	Using index; Using where
SELECT a,b FROM t2 WHERE b IN (SELECT a FROM t2);
a	b
EXPLAIN
SELECT a,b FROM t1 WHERE b IN (SELECT a FROM t1 WHERE LENGTH(a)<500);
id	select_type	table	type	possible_keys	key	key_len	ref	rows	Extra
1	PRIMARY	t1	ALL	NULL	NULL	NULL	NULL	2	Using where
2	DEPENDENT SUBQUERY	t1	index_subquery	I1	I1	2	func	2	Using index; Using where
SELECT a,b FROM t1 WHERE b IN (SELECT a FROM t1 WHERE LENGTH(a)<500);
a	b
DROP TABLE t1,t2;
CREATE TABLE t1(a INT, b INT);
INSERT INTO t1 VALUES (1,1), (1,2), (2,3), (2,4);
EXPLAIN
SELECT a AS out_a, MIN(b) FROM t1
WHERE b > (SELECT MIN(b) FROM t1 WHERE a = out_a)
GROUP BY a;
ERROR 42S22: Unknown column 'out_a' in 'where clause'
SELECT a AS out_a, MIN(b) FROM t1
WHERE b > (SELECT MIN(b) FROM t1 WHERE a = out_a)
GROUP BY a;
ERROR 42S22: Unknown column 'out_a' in 'where clause'
EXPLAIN
SELECT a AS out_a, MIN(b) FROM t1 t1_outer
WHERE b > (SELECT MIN(b) FROM t1 WHERE a = t1_outer.a)
GROUP BY a;
id	select_type	table	type	possible_keys	key	key_len	ref	rows	Extra
1	PRIMARY	t1_outer	ALL	NULL	NULL	NULL	NULL	4	Using where; Using temporary; Using filesort
2	DEPENDENT SUBQUERY	t1	ALL	NULL	NULL	NULL	NULL	4	Using where
SELECT a AS out_a, MIN(b) FROM t1 t1_outer
WHERE b > (SELECT MIN(b) FROM t1 WHERE a = t1_outer.a)
GROUP BY a;
out_a	MIN(b)
1	2
2	4
DROP TABLE t1;
CREATE TABLE t1 (a INT);
CREATE TABLE t2 (a INT);
INSERT INTO t1 VALUES (1),(2);
INSERT INTO t2 VALUES (1),(2);
SELECT 2 FROM t1 WHERE EXISTS ((SELECT 1 FROM t2 WHERE t1.a=t2.a));
2
2
2
EXPLAIN EXTENDED
SELECT 2 FROM t1 WHERE EXISTS ((SELECT 1 FROM t2 WHERE t1.a=t2.a));
id	select_type	table	type	possible_keys	key	key_len	ref	rows	filtered	Extra
1	PRIMARY	t1	ALL	NULL	NULL	NULL	NULL	2	100.00	Using where
2	DEPENDENT SUBQUERY	t2	ALL	NULL	NULL	NULL	NULL	2	100.00	Using where
Warnings:
Note	1276	Field or reference 'test.t1.a' of SELECT #2 was resolved in SELECT #1
Note	1003	select 2 AS `2` from `test`.`t1` where exists(select 1 from `test`.`t2` where (`test`.`t1`.`a` = `test`.`t2`.`a`))
EXPLAIN EXTENDED
SELECT 2 FROM t1 WHERE EXISTS ((SELECT 1 FROM t2 WHERE t1.a=t2.a) UNION
(SELECT 1 FROM t2 WHERE t1.a = t2.a));
ERROR 42000: You have an error in your SQL syntax; check the manual that corresponds to your MySQL server version for the right syntax to use near 'UNION
(SELECT 1 FROM t2 WHERE t1.a = t2.a))' at line 2
DROP TABLE t1,t2;
create table t1(f11 int, f12 int);
create table t2(f21 int unsigned not null, f22 int, f23 varchar(10));
insert into t1 values(1,1),(2,2), (3, 3);
set session sort_buffer_size= 33*1024;
select count(*) from t1 where f12 =
(select f22 from t2 where f22 = f12 order by f21 desc, f22, f23 limit 1);
count(*)
3
drop table t1,t2;
CREATE TABLE t4 (
f7 varchar(32) collate utf8_bin NOT NULL default '',
f10 varchar(32) collate utf8_bin default NULL,
PRIMARY KEY  (f7)
);
INSERT INTO t4 VALUES(1,1), (2,null);
CREATE TABLE t2 (
f4 varchar(32) collate utf8_bin NOT NULL default '',
f2 varchar(50) collate utf8_bin default NULL,
f3 varchar(10) collate utf8_bin default NULL,
PRIMARY KEY  (f4),
UNIQUE KEY uk1 (f2)
);
INSERT INTO t2 VALUES(1,1,null), (2,2,null);
CREATE TABLE t1 (
f8 varchar(32) collate utf8_bin NOT NULL default '',
f1 varchar(10) collate utf8_bin default NULL,
f9 varchar(32) collate utf8_bin default NULL,
PRIMARY KEY  (f8)
);
INSERT INTO t1 VALUES (1,'P',1), (2,'P',1), (3,'R',2);
CREATE TABLE t3 (
f6 varchar(32) collate utf8_bin NOT NULL default '',
f5 varchar(50) collate utf8_bin default NULL,
PRIMARY KEY (f6)
);
INSERT INTO t3 VALUES (1,null), (2,null);
SELECT
IF(t1.f1 = 'R', a1.f2, t2.f2) AS a4,
IF(t1.f1 = 'R', a1.f3, t2.f3) AS f3,
SUM(
IF(
(SELECT VPC.f2
FROM t2 VPC, t4 a2, t2 a3
WHERE
VPC.f4 = a2.f10 AND a3.f2 = a4
LIMIT 1) IS NULL,
0,
t3.f5
)
) AS a6
FROM
t2, t3, t1 JOIN t2 a1 ON t1.f9 = a1.f4
GROUP BY a4;
a4	f3	a6
1	NULL	NULL
2	NULL	NULL
DROP TABLE t1, t2, t3, t4;
create table t1 (a float(5,4) zerofill);
create table t2 (a float(5,4),b float(2,0));
select t1.a from t1 where
t1.a= (select b from t2 limit 1) and not
t1.a= (select a from t2 limit 1) ;
a
drop table t1, t2;
CREATE TABLE t1 (a INT);
INSERT INTO t1 VALUES (1),(2);
EXPLAIN EXTENDED SELECT 1 FROM t1 WHERE 1 IN (SELECT 1 FROM t1 GROUP BY a);
id	select_type	table	type	possible_keys	key	key_len	ref	rows	filtered	Extra
1	PRIMARY	t1	ALL	NULL	NULL	NULL	NULL	2	100.00	
2	DEPENDENT SUBQUERY	t1	ALL	NULL	NULL	NULL	NULL	2	100.00	Using temporary; Using filesort
Warnings:
Note	1003	select 1 AS `1` from `test`.`t1` where <in_optimizer>(1,<exists>(select 1 from `test`.`t1` group by `test`.`t1`.`a` having 1))
EXPLAIN EXTENDED SELECT 1 FROM t1 WHERE 1 IN (SELECT 1 FROM t1 WHERE a > 3 GROUP BY a);
id	select_type	table	type	possible_keys	key	key_len	ref	rows	filtered	Extra
1	PRIMARY	NULL	NULL	NULL	NULL	NULL	NULL	NULL	NULL	Impossible WHERE noticed after reading const tables
2	DEPENDENT SUBQUERY	t1	ALL	NULL	NULL	NULL	NULL	2	100.00	Using where; Using temporary; Using filesort
Warnings:
Note	1003	select 1 AS `1` from `test`.`t1` where <in_optimizer>(1,<exists>(select 1 from `test`.`t1` where (`test`.`t1`.`a` > 3) group by `test`.`t1`.`a` having 1))
DROP TABLE t1;
#
# Bug#45061: Incorrectly market field caused wrong result.
#
CREATE TABLE `C` (
`int_nokey` int(11) NOT NULL,
`int_key` int(11) NOT NULL,
KEY `int_key` (`int_key`)
);
INSERT INTO `C` VALUES (9,9), (0,0), (8,6), (3,6), (7,6), (0,4),
(1,7), (9,4), (0,8), (9,4), (0,7), (5,5), (0,0), (8,5), (8,7),
(5,2), (1,8), (7,0), (0,9), (9,5);
SELECT * FROM C WHERE `int_key` IN (SELECT `int_nokey`);
int_nokey	int_key
9	9
0	0
5	5
0	0
EXPLAIN EXTENDED SELECT * FROM C WHERE `int_key` IN (SELECT `int_nokey`);
id	select_type	table	type	possible_keys	key	key_len	ref	rows	filtered	Extra
1	PRIMARY	C	ALL	NULL	NULL	NULL	NULL	20	100.00	Using where
DROP TABLE C;
# End of test for bug#45061.
#
# Bug #46749: Segfault in add_key_fields() with outer subquery level 
#   field references
#
CREATE TABLE t1 (
a int,
b int,
UNIQUE (a), KEY (b)
);
INSERT INTO t1 VALUES (1,1), (2,1);
CREATE TABLE st1 like t1;
INSERT INTO st1 VALUES (1,1), (2,1);
CREATE TABLE st2 like t1;
INSERT INTO st2 VALUES (1,1), (2,1);
EXPLAIN
SELECT MAX(b), (SELECT COUNT(*) FROM st1,st2 WHERE st2.b <= t1.b)
FROM t1 
WHERE a = 230;
id	select_type	table	type	possible_keys	key	key_len	ref	rows	Extra
1	PRIMARY	NULL	NULL	NULL	NULL	NULL	NULL	NULL	Impossible WHERE noticed after reading const tables
2	DEPENDENT SUBQUERY	NULL	NULL	NULL	NULL	NULL	NULL	NULL	Impossible WHERE noticed after reading const tables
SELECT MAX(b), (SELECT COUNT(*) FROM st1,st2 WHERE st2.b <= t1.b)
FROM t1 
WHERE a = 230;
MAX(b)	(SELECT COUNT(*) FROM st1,st2 WHERE st2.b <= t1.b)
NULL	0
DROP TABLE t1, st1, st2;
#
# Bug #48709: Assertion failed in sql_select.cc:11782: 
#   int join_read_key(JOIN_TAB*)
#
CREATE TABLE t1 (pk int PRIMARY KEY, int_key int);
INSERT INTO t1 VALUES (10,1), (14,1);
CREATE TABLE t2 (pk int PRIMARY KEY, int_key int);
INSERT INTO t2 VALUES (3,3), (5,NULL), (7,3);
# should have eq_ref for t1
EXPLAIN
SELECT * FROM t2 outr
WHERE outr.int_key NOT IN (SELECT t1.pk FROM t1, t2)  
ORDER BY outr.pk;
id	select_type	table	type	possible_keys	key	key_len	ref	rows	Extra
x	x	outr	ALL	x	x	x	x	x	x
x	x	t1	eq_ref	x	x	x	x	x	x
x	x	t2	index	x	x	x	x	x	x
# should not crash on debug binaries
SELECT * FROM t2 outr
WHERE outr.int_key NOT IN (SELECT t1.pk FROM t1, t2)  
ORDER BY outr.pk;
pk	int_key
3	3
7	3
DROP TABLE t1,t2;
End of 5.0 tests.
CREATE TABLE t1 (a INT, b INT);
INSERT INTO t1 VALUES (2,22),(1,11),(2,22);
SELECT a FROM t1 WHERE (SELECT COUNT(b) FROM DUAL) > 0 GROUP BY a;
a
1
2
SELECT a FROM t1 WHERE (SELECT COUNT(b) FROM DUAL) > 1 GROUP BY a;
a
SELECT a FROM t1 t0
WHERE (SELECT COUNT(t0.b) FROM t1 t WHERE t.b>20) GROUP BY a;
a
1
2
SET @@sql_mode='ansi';
SELECT a FROM t1 WHERE (SELECT COUNT(b) FROM DUAL) > 0 GROUP BY a;
ERROR HY000: Invalid use of group function
SELECT a FROM t1 WHERE (SELECT COUNT(b) FROM DUAL) > 1 GROUP BY a;
ERROR HY000: Invalid use of group function
SELECT a FROM t1 t0
WHERE (SELECT COUNT(t0.b) FROM t1 t WHERE t.b>20) GROUP BY a;
ERROR HY000: Invalid use of group function
SET @@sql_mode=default;
DROP TABLE t1;
CREATE TABLE t1 (s1 CHAR(1));
INSERT INTO t1 VALUES ('a');
SELECT * FROM t1 WHERE _utf8'a' = ANY (SELECT s1 FROM t1);
s1
a
DROP TABLE t1;
CREATE TABLE t1(c INT, KEY(c));
CREATE TABLE t2(a INT, b INT);
INSERT INTO t2 VALUES (1, 10), (2, NULL);
INSERT INTO t1 VALUES (1), (3);
SELECT * FROM t2 WHERE b NOT IN (SELECT max(t.c) FROM t1, t1 t WHERE t.c>10);
a	b
DROP TABLE t1,t2;
CREATE TABLE t1(pk INT PRIMARY KEY, a INT, INDEX idx(a));
INSERT INTO t1 VALUES (1, 10), (3, 30), (2, 20);
CREATE TABLE t2(pk INT PRIMARY KEY, a INT, b INT, INDEX idxa(a));
INSERT INTO t2 VALUES (2, 20, 700), (1, 10, 200), (4, 10, 100);
SELECT * FROM t1
WHERE EXISTS (SELECT DISTINCT a FROM t2 WHERE t1.a < t2.a ORDER BY b);
pk	a
1	10
3	30
2	20
DROP TABLE t1,t2;
CREATE TABLE t1 (a INT, b INT, PRIMARY KEY (a), KEY b (b));
INSERT INTO t1 VALUES (1,NULL), (9,NULL);
CREATE TABLE t2 (
a INT,
b INT,
c INT,
d INT,
PRIMARY KEY (a),
UNIQUE KEY b (b,c,d),
KEY b_2 (b),
KEY c (c),
KEY d (d)
);
INSERT INTO t2 VALUES
(43, 2, 11 ,30),
(44, 2, 12 ,30),
(45, 1, 1  ,10000),
(46, 1, 2  ,10000),
(556,1, 32 ,10000);
CREATE TABLE t3 (
a INT,
b INT,
c INT,
PRIMARY KEY (a),
UNIQUE KEY b (b,c),
KEY c (c),
KEY b_2 (b)
);
INSERT INTO t3 VALUES (1,1,1), (2,32,1);
explain
SELECT t1.a, (SELECT 1 FROM t2 WHERE t2.b=t3.c AND t2.c=t1.a ORDER BY t2.d LIMIT 1) AS incorrect FROM t1, t3 WHERE t3.b=t1.a;
id	select_type	table	type	possible_keys	key	key_len	ref	rows	Extra
1	PRIMARY	t3	index	b,b_2	b	10	NULL	2	Using index
1	PRIMARY	t1	eq_ref	PRIMARY	PRIMARY	4	test.t3.b	1	Using index
2	DEPENDENT SUBQUERY	t2	index	b,b_2,c	d	5	NULL	1	Using where
SELECT t1.a, (SELECT 1 FROM t2 WHERE t2.b=t3.c AND t2.c=t1.a ORDER BY t2.d LIMIT 1) AS incorrect FROM t1, t3 WHERE t3.b=t1.a;
a	incorrect
1	1
DROP TABLE t1,t2,t3;
CREATE TABLE t1 (id int);
CREATE TABLE t2 (id int, c int);
INSERT INTO t1 (id) VALUES (1);
INSERT INTO t2 (id) VALUES (1);
INSERT INTO t1 (id) VALUES (1);
INSERT INTO t2 (id) VALUES (1);
CREATE VIEW v1 AS
SELECT t2.c AS c FROM t1, t2
WHERE t1.id=t2.id AND 1 IN (SELECT id FROM t1) WITH CHECK OPTION;
UPDATE v1 SET c=1;
CREATE VIEW v2 (a,b) AS
SELECT t2.id, t2.c AS c FROM t1, t2
WHERE t1.id=t2.id AND 1 IN (SELECT id FROM t1) WITH CHECK OPTION;
INSERT INTO v2(a,b) VALUES (2,2);
ERROR HY000: CHECK OPTION failed 'test.v2'
SELECT * FROM v1;
c
1
1
1
1
CREATE VIEW v3 AS
SELECT t2.c AS c FROM t2
WHERE 1 IN (SELECT id FROM t1) WITH CHECK OPTION;
DELETE FROM v3;
DROP VIEW v1,v2,v3;
DROP TABLE t1,t2;
#
# Bug#37822 Correlated subquery with IN and IS UNKNOWN provides wrong result
#
create table t1(id integer primary key, g integer, v integer, s char(1));
create table t2(id integer primary key, g integer, v integer, s char(1));
insert into t1 values
(10, 10, 10,   'l'),
(20, 20, 20,   'l'),
(40, 40, 40,   'l'),
(41, 40, null, 'l'),
(50, 50, 50,   'l'),
(51, 50, null, 'l'),
(60, 60, 60,   'l'),
(61, 60, null, 'l'),
(70, 70, 70,   'l'),
(90, 90, null, 'l');
insert into t2 values
(10, 10, 10,   'r'),
(30, 30, 30,   'r'),
(50, 50, 50,   'r'),
(60, 60, 60,   'r'),
(61, 60, null, 'r'),
(70, 70, 70,   'r'),
(71, 70, null, 'r'),
(80, 80, 80,   'r'),
(81, 80, null, 'r'),
(100,100,null, 'r');
select *
from t1
where v in(select v
from t2
where t1.g=t2.g) is unknown;
id	g	v	s
51	50	NULL	l
61	60	NULL	l
drop table t1, t2;
CREATE TABLE t1 (a ENUM('rainbow'));
INSERT INTO t1 VALUES (),(),(),(),();
SELECT 1 FROM t1 GROUP BY (SELECT 1 FROM t1 ORDER BY AVG(LAST_INSERT_ID()));
1
1
DROP TABLE t1;
CREATE TABLE t1 (a LONGBLOB);
INSERT INTO t1 SET a = 'aaaa';
INSERT INTO t1 SET a = 'aaaa';
SELECT 1 FROM t1 GROUP BY
(SELECT LAST_INSERT_ID() FROM t1 ORDER BY MIN(a) ASC LIMIT 1);
1
1
DROP TABLE t1;
#
# Bug #49512 : subquery with aggregate function crash 
#   subselect_single_select_engine::exec()
CREATE TABLE t1(a INT);
INSERT INTO t1 VALUES();
# should not crash
SELECT 1 FROM t1 WHERE a <> SOME
(
SELECT MAX((SELECT a FROM t1 LIMIT 1)) AS d
FROM t1,t1 a
);
1
DROP TABLE t1;
#
# Bug #45989 take 2 : memory leak after explain encounters an 
# error in the query
#
CREATE TABLE t1(a LONGTEXT);
INSERT INTO t1 VALUES (repeat('a',@@global.max_allowed_packet));
INSERT INTO t1 VALUES (repeat('b',@@global.max_allowed_packet));
EXPLAIN EXTENDED SELECT DISTINCT 1 FROM t1,
(SELECT DISTINCTROW a AS away FROM t1 GROUP BY a WITH ROLLUP) AS d1  
WHERE t1.a = d1.a;
ERROR 42S22: Unknown column 'd1.a' in 'where clause'
DROP TABLE t1;
End of 5.1 tests.
Set up test tables.
CREATE TABLE t1 (
t1_id INT UNSIGNED,
PRIMARY KEY(t1_id)
) Engine=MyISAM;
INSERT INTO t1 (t1_id) VALUES (1), (2), (3), (4), (5);
CREATE TABLE t2 SELECT * FROM t1;
CREATE TABLE t3 (
t3_id INT UNSIGNED AUTO_INCREMENT,
t1_id INT UNSIGNED,
amount DECIMAL(16,2),
PRIMARY KEY(t3_id),
KEY(t1_id)
) Engine=MyISAM;
INSERT INTO t3 (t1_id, t3_id, amount) 
VALUES (1, 1, 100.00), (2, 2, 200.00), (4, 4, 400.00);
This is the 'inner query' running by itself.
Produces correct results.
SELECT
t1.t1_id,
IFNULL((SELECT SUM(amount) FROM t3 WHERE t3.t1_id=t1.t1_id), 0) AS total_amount
FROM
t1
LEFT JOIN t2 ON t2.t1_id=t1.t1_id
GROUP BY
t1.t1_id
;
t1_id	total_amount
1	100.00
2	200.00
3	0.00
4	400.00
5	0.00
SELECT * FROM (the same inner query)
Produces correct results.
SELECT * FROM (
SELECT
t1.t1_id,
IFNULL((SELECT SUM(amount) FROM t3 WHERE t3.t1_id=t1.t1_id), 0) AS total_amount
FROM
t1
LEFT JOIN t2 ON t2.t1_id=t1.t1_id
GROUP BY
t1.t1_id
) AS t;
t1_id	total_amount
1	100.00
2	200.00
3	0.00
4	400.00
5	0.00
Now make t2.t1_id part of a key.
ALTER TABLE t2 ADD PRIMARY KEY(t1_id);
Same inner query by itself.
Still correct results.
SELECT
t1.t1_id,
IFNULL((SELECT SUM(amount) FROM t3 WHERE t3.t1_id=t1.t1_id), 0) AS total_amount
FROM
t1
LEFT JOIN t2 ON t2.t1_id=t1.t1_id
GROUP BY
t1.t1_id;
t1_id	total_amount
1	100.00
2	200.00
3	0.00
4	400.00
5	0.00
SELECT * FROM (the same inner query), now with indexes on the LEFT JOIN
SELECT * FROM (
SELECT
t1.t1_id,
IFNULL((SELECT SUM(amount) FROM t3 WHERE t3.t1_id=t1.t1_id), 0) AS total_amount
FROM
t1
LEFT JOIN t2 ON t2.t1_id=t1.t1_id
GROUP BY
t1.t1_id
) AS t;
t1_id	total_amount
1	100.00
2	200.00
3	0.00
4	400.00
5	0.00
DROP TABLE t3;
DROP TABLE t2;
DROP TABLE t1;
#
# Bug #52711: Segfault when doing EXPLAIN SELECT with 
#  union...order by (select... where...)
#
CREATE TABLE t1 (a VARCHAR(10), FULLTEXT KEY a (a));
INSERT INTO t1 VALUES (1),(2);
CREATE TABLE t2 (b INT);
INSERT INTO t2 VALUES (1),(2);
# Should not crash
EXPLAIN
SELECT * FROM t2 UNION SELECT * FROM t2
ORDER BY (SELECT * FROM t1 WHERE MATCH(a) AGAINST ('+abc' IN BOOLEAN MODE));
# Should not crash
SELECT * FROM t2 UNION SELECT * FROM t2
ORDER BY (SELECT * FROM t1 WHERE MATCH(a) AGAINST ('+abc' IN BOOLEAN MODE));
DROP TABLE t1,t2;
<<<<<<< HEAD
# LP BUG#675248 - select->prep_where references on freed memory 
CREATE TABLE t1 (a int, b int);
insert into t1 values (1,1),(0,0);
CREATE TABLE t2 (c int);
insert into t2 values (1),(2);
prepare stmt1 from "select sum(a),(select sum(c) from t2 where table1.b) as sub
from t1 as table1 group by sub";
execute stmt1;
sum(a)	sub
0	NULL
1	3
deallocate prepare stmt1;
prepare stmt1 from "select sum(a),(select sum(c) from t2 having table1.b) as sub
from t1 as table1";
execute stmt1;
sum(a)	sub
1	3
deallocate prepare stmt1;
drop table t1,t2;
#
# Bug LP#693935/#58727: Assertion failure with 
# a single row subquery returning more than one row
#
create table t1 (a char(1) charset utf8);
insert into t1 values ('a'), ('b');
create table t2 (a binary(1));
insert into t2 values ('x'), ('y');
select * from t2 where a=(select a from t1) and a='x';
ERROR 21000: Subquery returns more than 1 row
drop table t1,t2;
End of 5.1 tests
=======
End of 5.1 tests
#
# Bug #11765713 58705:
# OPTIMIZER LET ENGINE DEPEND ON UNINITIALIZED VALUES
# CREATED BY OPT_SUM_QUERY
#
CREATE TABLE t1(a INT NOT NULL, KEY (a));
INSERT INTO t1 VALUES (0), (1);
SELECT 1 as foo FROM t1 WHERE a < SOME
(SELECT a FROM t1 WHERE a <=>
(SELECT a FROM t1)
);
ERROR 21000: Subquery returns more than 1 row
SELECT 1 as foo FROM t1 WHERE a < SOME
(SELECT a FROM t1 WHERE a <=>
(SELECT a FROM t1 where a is null)
);
foo
DROP TABLE t1;
>>>>>>> e0a3b45e
<|MERGE_RESOLUTION|>--- conflicted
+++ resolved
@@ -4730,7 +4730,6 @@
 SELECT * FROM t2 UNION SELECT * FROM t2
 ORDER BY (SELECT * FROM t1 WHERE MATCH(a) AGAINST ('+abc' IN BOOLEAN MODE));
 DROP TABLE t1,t2;
-<<<<<<< HEAD
 # LP BUG#675248 - select->prep_where references on freed memory 
 CREATE TABLE t1 (a int, b int);
 insert into t1 values (1,1),(0,0);
@@ -4762,8 +4761,6 @@
 ERROR 21000: Subquery returns more than 1 row
 drop table t1,t2;
 End of 5.1 tests
-=======
-End of 5.1 tests
 #
 # Bug #11765713 58705:
 # OPTIMIZER LET ENGINE DEPEND ON UNINITIALIZED VALUES
@@ -4781,5 +4778,4 @@
 (SELECT a FROM t1 where a is null)
 );
 foo
-DROP TABLE t1;
->>>>>>> e0a3b45e
+DROP TABLE t1;