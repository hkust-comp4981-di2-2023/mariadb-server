drop table if exists t1,t2,t3,t4,t5,t6,t7,t8,t11,t12;
drop view if exists v2;
call mtr.add_suppression("Sort aborted.*");
set @subselect_tmp=@@optimizer_switch;
set @@optimizer_switch=ifnull(@optimizer_switch_for_subselect_test,
"semijoin=on,firstmatch=on,loosescan=on,semijoin_with_cache=on,partial_match_rowid_merge=off,partial_match_table_scan=off");
set join_cache_level=1;
set optimizer_switch='mrr=on,mrr_sort_keys=on,index_condition_pushdown=on';
select (select 2);
(select 2)
2
explain extended select (select 2);
id	select_type	table	type	possible_keys	key	key_len	ref	rows	filtered	Extra
1	SIMPLE	NULL	NULL	NULL	NULL	NULL	NULL	NULL	NULL	No tables used
Warnings:
Note	1249	Select 2 was reduced during optimization
Note	1003	select 2 AS `(select 2)`
SELECT (SELECT 1) UNION SELECT (SELECT 2);
(SELECT 1)
1
2
explain extended SELECT (SELECT 1) UNION SELECT (SELECT 2);
id	select_type	table	type	possible_keys	key	key_len	ref	rows	filtered	Extra
1	PRIMARY	NULL	NULL	NULL	NULL	NULL	NULL	NULL	NULL	No tables used
3	UNION	NULL	NULL	NULL	NULL	NULL	NULL	NULL	NULL	No tables used
NULL	UNION RESULT	<union1,3>	ALL	NULL	NULL	NULL	NULL	NULL	NULL	
Warnings:
Note	1249	Select 2 was reduced during optimization
Note	1249	Select 4 was reduced during optimization
Note	1003	select 1 AS `(SELECT 1)` union select 2 AS `(SELECT 2)`
SELECT (SELECT (SELECT 0 UNION SELECT 0));
(SELECT (SELECT 0 UNION SELECT 0))
0
explain extended SELECT (SELECT (SELECT 0 UNION SELECT 0));
id	select_type	table	type	possible_keys	key	key_len	ref	rows	filtered	Extra
1	PRIMARY	NULL	NULL	NULL	NULL	NULL	NULL	NULL	NULL	No tables used
3	SUBQUERY	NULL	NULL	NULL	NULL	NULL	NULL	NULL	NULL	No tables used
4	UNION	NULL	NULL	NULL	NULL	NULL	NULL	NULL	NULL	No tables used
NULL	UNION RESULT	<union3,4>	ALL	NULL	NULL	NULL	NULL	NULL	NULL	
Warnings:
Note	1249	Select 2 was reduced during optimization
Note	1003	select (select 0 union select 0) AS `(SELECT (SELECT 0 UNION SELECT 0))`
SELECT (SELECT 1 FROM (SELECT 1) as b HAVING a=1) as a;
ERROR 42S22: Reference 'a' not supported (forward reference in item list)
SELECT (SELECT 1 FROM (SELECT 1) as b HAVING b=1) as a,(SELECT 1 FROM (SELECT 1) as c HAVING a=1) as b;
ERROR 42S22: Reference 'b' not supported (forward reference in item list)
SELECT (SELECT 1),MAX(1) FROM (SELECT 1) as a;
(SELECT 1)	MAX(1)
1	1
SELECT (SELECT a) as a;
ERROR 42S22: Reference 'a' not supported (forward reference in item list)
EXPLAIN EXTENDED SELECT 1 FROM (SELECT 1 as a) as b  HAVING (SELECT a)=1;
id	select_type	table	type	possible_keys	key	key_len	ref	rows	filtered	Extra
1	PRIMARY	<derived2>	system	NULL	NULL	NULL	NULL	1	100.00	
3	SUBQUERY	NULL	NULL	NULL	NULL	NULL	NULL	NULL	NULL	No tables used
2	DERIVED	NULL	NULL	NULL	NULL	NULL	NULL	NULL	NULL	No tables used
Warnings:
Note	1276	Field or reference 'b.a' of SELECT #3 was resolved in SELECT #1
Note	1276	Field or reference 'b.a' of SELECT #3 was resolved in SELECT #1
Note	1003	select 1 AS `1` from dual having (select 1) = 1
SELECT 1 FROM (SELECT 1 as a) as b HAVING (SELECT a)=1;
1
1
SELECT (SELECT 1), a;
ERROR 42S22: Unknown column 'a' in 'field list'
SELECT 1 as a FROM (SELECT 1) as b HAVING (SELECT a)=1;
a
1
SELECT 1 FROM (SELECT (SELECT a) b) c;
ERROR 42S22: Unknown column 'a' in 'field list'
SELECT * FROM (SELECT 1 as id) b WHERE id IN (SELECT * FROM (SELECT 1 as id) c ORDER BY id);
id
1
SELECT * FROM (SELECT 1) a  WHERE 1 IN (SELECT 1,1);
ERROR 21000: Operand should contain 1 column(s)
SELECT 1 IN (SELECT 1);
1 IN (SELECT 1)
1
SELECT 1 FROM (SELECT 1 as a) b WHERE 1 IN (SELECT (SELECT a));
1
1
select (SELECT 1 FROM (SELECT 1) a PROCEDURE ANALYSE(1));
ERROR 42000: You have an error in your SQL syntax; check the manual that corresponds to your MariaDB server version for the right syntax to use near 'PROCEDURE ANALYSE(1))' at line 1
SELECT 1 FROM (SELECT 1) a PROCEDURE ANALYSE((SELECT 1));
ERROR 42000: You have an error in your SQL syntax; check the manual that corresponds to your MariaDB server version for the right syntax to use near 'SELECT 1))' at line 1
SELECT (SELECT 1) as a FROM (SELECT 1) b WHERE (SELECT a) IS NULL;
ERROR 42S22: Unknown column 'a' in 'field list'
SELECT (SELECT 1) as a FROM (SELECT 1) b WHERE (SELECT a) IS NOT NULL;
ERROR 42S22: Unknown column 'a' in 'field list'
SELECT (SELECT 1,2,3) = ROW(1,2,3);
(SELECT 1,2,3) = ROW(1,2,3)
1
SELECT (SELECT 1,2,3) = ROW(1,2,1);
(SELECT 1,2,3) = ROW(1,2,1)
0
SELECT (SELECT 1,2,3) < ROW(1,2,1);
(SELECT 1,2,3) < ROW(1,2,1)
0
SELECT (SELECT 1,2,3) > ROW(1,2,1);
(SELECT 1,2,3) > ROW(1,2,1)
1
SELECT (SELECT 1,2,3) = ROW(1,2,NULL);
(SELECT 1,2,3) = ROW(1,2,NULL)
NULL
SELECT ROW(1,2,3) = (SELECT 1,2,3);
ROW(1,2,3) = (SELECT 1,2,3)
1
SELECT ROW(1,2,3) = (SELECT 1,2,1);
ROW(1,2,3) = (SELECT 1,2,1)
0
SELECT ROW(1,2,3) < (SELECT 1,2,1);
ROW(1,2,3) < (SELECT 1,2,1)
0
SELECT ROW(1,2,3) > (SELECT 1,2,1);
ROW(1,2,3) > (SELECT 1,2,1)
1
SELECT ROW(1,2,3) = (SELECT 1,2,NULL);
ROW(1,2,3) = (SELECT 1,2,NULL)
NULL
SELECT (SELECT 1.5,2,'a') = ROW(1.5,2,'a');
(SELECT 1.5,2,'a') = ROW(1.5,2,'a')
1
SELECT (SELECT 1.5,2,'a') = ROW(1.5,2,'b');
(SELECT 1.5,2,'a') = ROW(1.5,2,'b')
0
SELECT (SELECT 1.5,2,'a') = ROW('1.5b',2,'b');
(SELECT 1.5,2,'a') = ROW('1.5b',2,'b')
0
Warnings:
Warning	1292	Truncated incorrect DOUBLE value: '1.5b'
SELECT (SELECT 'b',2,'a') = ROW(1.5,2,'a');
(SELECT 'b',2,'a') = ROW(1.5,2,'a')
0
Warnings:
Warning	1292	Truncated incorrect DOUBLE value: 'b'
SELECT (SELECT 1.5,2,'a') = ROW(1.5,'2','a');
(SELECT 1.5,2,'a') = ROW(1.5,'2','a')
1
SELECT (SELECT 1.5,'c','a') = ROW(1.5,2,'a');
(SELECT 1.5,'c','a') = ROW(1.5,2,'a')
0
Warnings:
Warning	1292	Truncated incorrect DOUBLE value: 'c'
SELECT (SELECT * FROM (SELECT 'test' a,'test' b) a);
ERROR 21000: Operand should contain 1 column(s)
SELECT 1 as a,(SELECT a+a) b,(SELECT b);
a	b	(SELECT b)
1	2	2
create table t1 (a int);
create table t2 (a int, b int);
create table t3 (a int);
create table t4 (a int not null, b int not null);
insert into t1 values (2);
insert into t2 values (1,7),(2,7);
insert into t4 values (4,8),(3,8),(5,9);
select (select a from t1 where t1.a = a1) as a2, (select b from t2 where t2.b=a2) as a1;
ERROR 42S22: Reference 'a1' not supported (forward reference in item list)
select (select a from t1 where t1.a=t2.a), a from t2;
(select a from t1 where t1.a=t2.a)	a
NULL	1
2	2
select (select a from t1 where t1.a=t2.b), a from t2;
(select a from t1 where t1.a=t2.b)	a
NULL	1
NULL	2
select (select a from t1), a, (select 1 union select 2 limit 1) from t2;
(select a from t1)	a	(select 1 union select 2 limit 1)
2	1	1
2	2	1
select (select a from t3), a from t2;
(select a from t3)	a
NULL	1
NULL	2
select * from t2 where t2.a=(select a from t1);
a	b
2	7
insert into t3 values (6),(7),(3);
select * from t2 where t2.b=(select a from t3 order by 1 desc limit 1);
a	b
1	7
2	7
(select * from t2 where t2.b=(select a from t3 order by 1 desc limit 1)) union (select * from t4 order by a limit 2) limit 3;
a	b
1	7
2	7
3	8
(select * from t2 where t2.b=(select a from t3 order by 1 desc limit 1)) union (select * from t4 where t4.b=(select max(t2.a)*4 from t2) order by a);
a	b
1	7
2	7
4	8
3	8
explain extended (select * from t2 where t2.b=(select a from t3 order by 1 desc limit 1)) union (select * from t4 where t4.b=(select max(t2.a)*4 from t2) order by a);
id	select_type	table	type	possible_keys	key	key_len	ref	rows	filtered	Extra
1	PRIMARY	t2	ALL	NULL	NULL	NULL	NULL	2	100.00	Using where
2	SUBQUERY	t3	ALL	NULL	NULL	NULL	NULL	3	100.00	Using filesort
3	UNION	t4	ALL	NULL	NULL	NULL	NULL	3	100.00	Using where
4	SUBQUERY	t2	ALL	NULL	NULL	NULL	NULL	2	100.00	
NULL	UNION RESULT	<union1,3>	ALL	NULL	NULL	NULL	NULL	NULL	NULL	
Warnings:
Note	1003	(select `test`.`t2`.`a` AS `a`,`test`.`t2`.`b` AS `b` from `test`.`t2` where `test`.`t2`.`b` = (select `test`.`t3`.`a` from `test`.`t3` order by 1 desc limit 1)) union (select `test`.`t4`.`a` AS `a`,`test`.`t4`.`b` AS `b` from `test`.`t4` where `test`.`t4`.`b` = (select max(`test`.`t2`.`a`) * 4 from `test`.`t2`))
select (select a from t3 where a<t2.a*4 order by 1 desc limit 1), a from t2;
(select a from t3 where a<t2.a*4 order by 1 desc limit 1)	a
3	1
7	2
select (select t3.a from t3 where a<8 order by 1 desc limit 1), a from
(select * from t2 where a>1) as tt;
(select t3.a from t3 where a<8 order by 1 desc limit 1)	a
7	2
set @tmp_optimizer_switch=@@optimizer_switch;
set optimizer_switch='derived_merge=off,derived_with_keys=off';
explain extended select (select t3.a from t3 where a<8 order by 1 desc limit 1), a from
(select * from t2 where a>1) as tt;
id	select_type	table	type	possible_keys	key	key_len	ref	rows	filtered	Extra
1	PRIMARY	<derived3>	ALL	NULL	NULL	NULL	NULL	2	100.00	
3	DERIVED	t2	ALL	NULL	NULL	NULL	NULL	2	100.00	Using where
2	SUBQUERY	t3	ALL	NULL	NULL	NULL	NULL	3	100.00	Using where; Using filesort
Warnings:
Note	1003	select (select `test`.`t3`.`a` from `test`.`t3` where `test`.`t3`.`a` < 8 order by 1 desc limit 1) AS `(select t3.a from t3 where a<8 order by 1 desc limit 1)`,`tt`.`a` AS `a` from (select `test`.`t2`.`a` AS `a`,`test`.`t2`.`b` AS `b` from `test`.`t2` where `test`.`t2`.`a` > 1) `tt`
set optimizer_switch=@tmp_optimizer_switch;
select * from t1 where t1.a=(select t2.a from t2 where t2.b=(select max(a) from t3) order by 1 desc limit 1);
a
2
select * from t1 where t1.a=(select t2.a from t2 where t2.b=(select max(a) from t3 where t3.a > t1.a) order by 1 desc limit 1);
a
2
select * from t1 where t1.a=(select t2.a from t2 where t2.b=(select max(a) from t3 where t3.a < t1.a) order by 1 desc limit 1);
a
select b,(select avg(t2.a+(select min(t3.a) from t3 where t3.a >= t4.a)) from t2) from t4;
b	(select avg(t2.a+(select min(t3.a) from t3 where t3.a >= t4.a)) from t2)
8	7.5000
8	4.5000
9	7.5000
explain extended select b,(select avg(t2.a+(select min(t3.a) from t3 where t3.a >= t4.a)) from t2) from t4;
id	select_type	table	type	possible_keys	key	key_len	ref	rows	filtered	Extra
1	PRIMARY	t4	ALL	NULL	NULL	NULL	NULL	3	100.00	
2	DEPENDENT SUBQUERY	t2	ALL	NULL	NULL	NULL	NULL	2	100.00	
3	DEPENDENT SUBQUERY	t3	ALL	NULL	NULL	NULL	NULL	3	100.00	Using where
Warnings:
Note	1276	Field or reference 'test.t4.a' of SELECT #3 was resolved in SELECT #1
Note	1003	select `test`.`t4`.`b` AS `b`,<expr_cache><`test`.`t4`.`a`>((select avg(`test`.`t2`.`a` + (select min(`test`.`t3`.`a`) from `test`.`t3` where `test`.`t3`.`a` >= `test`.`t4`.`a`)) from `test`.`t2`)) AS `(select avg(t2.a+(select min(t3.a) from t3 where t3.a >= t4.a)) from t2)` from `test`.`t4`
select * from t3 where exists (select * from t2 where t2.b=t3.a);
a
7
select * from t3 where not exists (select * from t2 where t2.b=t3.a);
a
6
3
select * from t3 where a in (select b from t2);
a
7
select * from t3 where a not in (select b from t2);
a
6
3
select * from t3 where a = some (select b from t2);
a
7
select * from t3 where a <> any (select b from t2);
a
6
3
select * from t3 where a = all (select b from t2);
a
7
select * from t3 where a <> all (select b from t2);
a
6
3
insert into t2 values (100, 5);
select * from t3 where a < any (select b from t2);
a
6
3
select * from t3 where a < all (select b from t2);
a
3
select * from t3 where a >= any (select b from t2);
a
6
7
explain extended select * from t3 where a >= any (select b from t2);
id	select_type	table	type	possible_keys	key	key_len	ref	rows	filtered	Extra
1	PRIMARY	t3	ALL	NULL	NULL	NULL	NULL	3	100.00	Using where
2	SUBQUERY	t2	ALL	NULL	NULL	NULL	NULL	3	100.00	
Warnings:
Note	1003	select `test`.`t3`.`a` AS `a` from `test`.`t3` where <nop>(<in_optimizer>(`test`.`t3`.`a`,(select min(`test`.`t2`.`b`) from `test`.`t2`) <= <cache>(`test`.`t3`.`a`)))
select * from t3 where a >= all (select b from t2);
a
7
delete from t2 where a=100;
select * from t3 where a in (select a,b from t2);
ERROR 21000: Operand should contain 1 column(s)
select * from t3 where a in (select * from t2);
ERROR 21000: Operand should contain 1 column(s)
insert into t4 values (12,7),(1,7),(10,9),(9,6),(7,6),(3,9),(1,10);
select b,max(a) as ma from t4 group by b having b < (select max(t2.a) from t2 where t2.b=t4.b);
b	ma
insert into t2 values (2,10);
select b,max(a) as ma from t4 group by b having ma < (select max(t2.a) from t2 where t2.b=t4.b);
b	ma
10	1
delete from t2 where a=2 and b=10;
select b,max(a) as ma from t4 group by b having b >= (select max(t2.a) from t2 where t2.b=t4.b);
b	ma
7	12
create table t5 (a int);
select (select a from t1 where t1.a=t2.a union select a from t5 where t5.a=t2.a), a from t2;
(select a from t1 where t1.a=t2.a union select a from t5 where t5.a=t2.a)	a
NULL	1
2	2
insert into t5 values (5);
select (select a from t1 where t1.a=t2.a union select a from t5 where t5.a=t2.a), a from t2;
(select a from t1 where t1.a=t2.a union select a from t5 where t5.a=t2.a)	a
NULL	1
2	2
insert into t5 values (2);
select (select a from t1 where t1.a=t2.a union select a from t5 where t5.a=t2.a), a from t2;
(select a from t1 where t1.a=t2.a union select a from t5 where t5.a=t2.a)	a
NULL	1
2	2
explain extended select (select a from t1 where t1.a=t2.a union select a from t5 where t5.a=t2.a), a from t2;
id	select_type	table	type	possible_keys	key	key_len	ref	rows	filtered	Extra
1	PRIMARY	t2	ALL	NULL	NULL	NULL	NULL	2	100.00	
2	DEPENDENT SUBQUERY	t1	system	NULL	NULL	NULL	NULL	1	100.00	
3	DEPENDENT UNION	t5	ALL	NULL	NULL	NULL	NULL	2	100.00	Using where
NULL	UNION RESULT	<union2,3>	ALL	NULL	NULL	NULL	NULL	NULL	NULL	
Warnings:
Note	1276	Field or reference 'test.t2.a' of SELECT #2 was resolved in SELECT #1
Note	1276	Field or reference 'test.t2.a' of SELECT #3 was resolved in SELECT #1
Note	1003	select <expr_cache><`test`.`t2`.`a`>((select 2 from dual where 2 = `test`.`t2`.`a` union select `test`.`t5`.`a` from `test`.`t5` where `test`.`t5`.`a` = `test`.`t2`.`a`)) AS `(select a from t1 where t1.a=t2.a union select a from t5 where t5.a=t2.a)`,`test`.`t2`.`a` AS `a` from `test`.`t2`
select (select a from t1 where t1.a=t2.a union all select a from t5 where t5.a=t2.a), a from t2;
ERROR 21000: Subquery returns more than 1 row
create table t6 (patient_uq int, clinic_uq int, index i1 (clinic_uq));
create table t7( uq int primary key, name char(25));
insert into t7 values(1,"Oblastnaia bolnitsa"),(2,"Bolnitsa Krasnogo Kresta");
insert into t6 values (1,1),(1,2),(2,2),(1,3);
select * from t6 where exists (select * from t7 where uq = clinic_uq);
patient_uq	clinic_uq
1	1
1	2
2	2
explain extended select * from t6 where exists (select * from t7 where uq = clinic_uq);
id	select_type	table	type	possible_keys	key	key_len	ref	rows	filtered	Extra
1	PRIMARY	t7	index	PRIMARY	PRIMARY	4	NULL	2	100.00	Using index
1	PRIMARY	t6	ALL	i1	NULL	NULL	NULL	4	75.00	Using where; Using join buffer (flat, BNL join)
Warnings:
Note	1276	Field or reference 'test.t6.clinic_uq' of SELECT #2 was resolved in SELECT #1
Note	1003	select `test`.`t6`.`patient_uq` AS `patient_uq`,`test`.`t6`.`clinic_uq` AS `clinic_uq` from `test`.`t7` join `test`.`t6` where `test`.`t6`.`clinic_uq` = `test`.`t7`.`uq`
select * from t1 where a= (select a from t2,t4 where t2.b=t4.b);
ERROR 23000: Column 'a' in field list is ambiguous
drop table t1,t2,t3;
CREATE TABLE t3 (a varchar(20),b char(1) NOT NULL default '0');
INSERT INTO t3 VALUES ('W','a'),('A','c'),('J','b');
CREATE TABLE t2 (a varchar(20),b int NOT NULL default '0');
INSERT INTO t2 VALUES ('W','1'),('A','3'),('J','2');
CREATE TABLE t1 (a varchar(20),b date NOT NULL default '0000-00-00');
INSERT INTO t1 VALUES ('W','1732-02-22'),('A','1735-10-30'),('J','1743-04-13');
SELECT * FROM t1 WHERE b = (SELECT MIN(b) FROM t1);
a	b
W	1732-02-22
SELECT * FROM t2 WHERE b = (SELECT MIN(b) FROM t2);
a	b
W	1
SELECT * FROM t3 WHERE b = (SELECT MIN(b) FROM t3);
a	b
W	a
CREATE TABLE `t8` (
`pseudo` varchar(35) character set latin1 NOT NULL default '',
`email` varchar(60) character set latin1 NOT NULL default '',
PRIMARY KEY  (`pseudo`),
UNIQUE KEY `email` (`email`)
) ENGINE=MyISAM CHARSET=latin1 ROW_FORMAT=DYNAMIC;
INSERT INTO t8 (pseudo,email) VALUES ('joce','test');
INSERT INTO t8 (pseudo,email) VALUES ('joce1','test1');
INSERT INTO t8 (pseudo,email) VALUES ('2joce1','2test1');
EXPLAIN EXTENDED SELECT pseudo,(SELECT email FROM t8 WHERE pseudo=(SELECT pseudo FROM t8 WHERE pseudo='joce')) FROM t8 WHERE pseudo=(SELECT pseudo FROM t8 WHERE pseudo='joce');
id	select_type	table	type	possible_keys	key	key_len	ref	rows	filtered	Extra
1	PRIMARY	t8	const	PRIMARY	PRIMARY	37	const	1	100.00	Using index
4	SUBQUERY	t8	const	PRIMARY	PRIMARY	37	const	1	100.00	Using index
2	SUBQUERY	t8	const	PRIMARY	PRIMARY	37	const	1	100.00	
3	SUBQUERY	t8	const	PRIMARY	PRIMARY	37	const	1	100.00	Using index
Warnings:
Note	1003	select 'joce' AS `pseudo`,(select 'test' from `test`.`t8` where 1) AS `(SELECT email FROM t8 WHERE pseudo=(SELECT pseudo FROM t8 WHERE pseudo='joce'))` from `test`.`t8` where 1
SELECT pseudo FROM t8 WHERE pseudo=(SELECT pseudo,email FROM
t8 WHERE pseudo='joce');
ERROR 21000: Operand should contain 1 column(s)
SELECT pseudo FROM t8 WHERE pseudo=(SELECT * FROM t8 WHERE
pseudo='joce');
ERROR 21000: Operand should contain 1 column(s)
SELECT pseudo FROM t8 WHERE pseudo=(SELECT pseudo FROM t8 WHERE pseudo='joce');
pseudo
joce
SELECT pseudo FROM t8 WHERE pseudo=(SELECT pseudo FROM t8 WHERE pseudo LIKE '%joce%');
ERROR 21000: Subquery returns more than 1 row
drop table if exists t1,t2,t3,t4,t5,t6,t7,t8;
CREATE TABLE `t1` (
`topic` mediumint(8) unsigned NOT NULL default '0',
`date` date NOT NULL default '0000-00-00',
`pseudo` varchar(35) character set latin1 NOT NULL default '',
PRIMARY KEY  (`pseudo`,`date`,`topic`),
KEY `topic` (`topic`)
) ENGINE=MyISAM ROW_FORMAT=DYNAMIC;
INSERT INTO t1 (topic,date,pseudo) VALUES
('43506','2002-10-02','joce'),('40143','2002-08-03','joce');
EXPLAIN EXTENDED SELECT DISTINCT date FROM t1 WHERE date='2002-08-03';
id	select_type	table	type	possible_keys	key	key_len	ref	rows	filtered	Extra
1	SIMPLE	t1	index	NULL	PRIMARY	43	NULL	2	100.00	Using where; Using index
Warnings:
Note	1003	select distinct `test`.`t1`.`date` AS `date` from `test`.`t1` where `test`.`t1`.`date` = DATE'2002-08-03'
EXPLAIN EXTENDED SELECT (SELECT DISTINCT date FROM t1 WHERE date='2002-08-03');
id	select_type	table	type	possible_keys	key	key_len	ref	rows	filtered	Extra
1	PRIMARY	NULL	NULL	NULL	NULL	NULL	NULL	NULL	NULL	No tables used
2	SUBQUERY	t1	index	NULL	PRIMARY	43	NULL	2	100.00	Using where; Using index
Warnings:
Note	1003	select (select distinct `test`.`t1`.`date` from `test`.`t1` where `test`.`t1`.`date` = DATE'2002-08-03') AS `(SELECT DISTINCT date FROM t1 WHERE date='2002-08-03')`
SELECT DISTINCT date FROM t1 WHERE date='2002-08-03';
date
2002-08-03
SELECT (SELECT DISTINCT date FROM t1 WHERE date='2002-08-03');
(SELECT DISTINCT date FROM t1 WHERE date='2002-08-03')
2002-08-03
SELECT 1 FROM t1 WHERE 1=(SELECT 1 UNION SELECT 1) UNION ALL SELECT 1;
1
1
1
1
SELECT 1 FROM t1 WHERE 1=(SELECT 1 UNION ALL SELECT 1) UNION SELECT 1;
ERROR 21000: Subquery returns more than 1 row
EXPLAIN EXTENDED SELECT 1 FROM t1 WHERE 1=(SELECT 1 UNION SELECT 1);
id	select_type	table	type	possible_keys	key	key_len	ref	rows	filtered	Extra
1	PRIMARY	t1	index	NULL	topic	3	NULL	2	100.00	Using index
2	SUBQUERY	NULL	NULL	NULL	NULL	NULL	NULL	NULL	NULL	No tables used
3	UNION	NULL	NULL	NULL	NULL	NULL	NULL	NULL	NULL	No tables used
NULL	UNION RESULT	<union2,3>	ALL	NULL	NULL	NULL	NULL	NULL	NULL	
Warnings:
Note	1003	select 1 AS `1` from `test`.`t1` where 1
drop table t1;
CREATE TABLE `t1` (
`numeropost` mediumint(8) unsigned NOT NULL auto_increment,
`maxnumrep` int(10) unsigned NOT NULL default '0',
PRIMARY KEY  (`numeropost`),
UNIQUE KEY `maxnumrep` (`maxnumrep`)
) ENGINE=MyISAM ROW_FORMAT=FIXED;
INSERT INTO t1 (numeropost,maxnumrep) VALUES (40143,1),(43506,2);
CREATE TABLE `t2` (
`mot` varchar(30) NOT NULL default '',
`topic` mediumint(8) unsigned NOT NULL default '0',
`date` date NOT NULL default '0000-00-00',
`pseudo` varchar(35) NOT NULL default '',
PRIMARY KEY  (`mot`,`pseudo`,`date`,`topic`)
) ENGINE=MyISAM ROW_FORMAT=DYNAMIC;
INSERT INTO t2 (mot,topic,date,pseudo) VALUES ('joce','40143','2002-10-22','joce'), ('joce','43506','2002-10-22','joce');
select numeropost as a FROM t1 GROUP BY (SELECT 1 FROM t1 HAVING a=1);
a
40143
SELECT numeropost,maxnumrep FROM t1 WHERE exists (SELECT 1 FROM t2 WHERE (mot='joce') AND date >= '2002-10-21' AND t1.numeropost = t2.topic) ORDER BY maxnumrep DESC LIMIT 0, 20;
numeropost	maxnumrep
43506	2
40143	1
SELECT (SELECT 1) as a FROM (SELECT 1 FROM t1 HAVING a=1) b;
ERROR 42S22: Unknown column 'a' in 'having clause'
SELECT 1 IN (SELECT 1 FROM t2 HAVING a);
ERROR 42S22: Unknown column 'a' in 'having clause'
SELECT * from t2 where topic IN (SELECT topic FROM t2 GROUP BY topic);
mot	topic	date	pseudo
joce	40143	2002-10-22	joce
joce	43506	2002-10-22	joce
SELECT * from t2 where topic IN (SELECT topic FROM t2 GROUP BY topic HAVING topic < 4100);
mot	topic	date	pseudo
SELECT * from t2 where topic IN (SELECT SUM(topic) FROM t1);
mot	topic	date	pseudo
SELECT * from t2 where topic = any (SELECT topic FROM t2 GROUP BY topic);
mot	topic	date	pseudo
joce	40143	2002-10-22	joce
joce	43506	2002-10-22	joce
SELECT * from t2 where topic = any (SELECT topic FROM t2 GROUP BY topic HAVING topic < 4100);
mot	topic	date	pseudo
SELECT * from t2 where topic = any (SELECT SUM(topic) FROM t1);
mot	topic	date	pseudo
SELECT * from t2 where topic = all (SELECT topic FROM t2 GROUP BY topic);
mot	topic	date	pseudo
SELECT * from t2 where topic = all (SELECT topic FROM t2 GROUP BY topic HAVING topic < 4100);
mot	topic	date	pseudo
joce	40143	2002-10-22	joce
joce	43506	2002-10-22	joce
SELECT *, topic = all (SELECT topic FROM t2 GROUP BY topic HAVING topic < 4100) from t2;
mot	topic	date	pseudo	topic = all (SELECT topic FROM t2 GROUP BY topic HAVING topic < 4100)
joce	40143	2002-10-22	joce	1
joce	43506	2002-10-22	joce	1
SELECT * from t2 where topic = all (SELECT SUM(topic) FROM t2);
mot	topic	date	pseudo
SELECT * from t2 where topic <> any (SELECT SUM(topic) FROM t2);
mot	topic	date	pseudo
joce	40143	2002-10-22	joce
joce	43506	2002-10-22	joce
SELECT * from t2 where topic IN (SELECT topic FROM t2 GROUP BY topic HAVING topic < 41000);
mot	topic	date	pseudo
joce	40143	2002-10-22	joce
SELECT * from t2 where topic = any (SELECT topic FROM t2 GROUP BY topic HAVING topic < 41000);
mot	topic	date	pseudo
joce	40143	2002-10-22	joce
SELECT * from t2 where topic = all (SELECT topic FROM t2 GROUP BY topic HAVING topic < 41000);
mot	topic	date	pseudo
joce	40143	2002-10-22	joce
SELECT *, topic = all (SELECT topic FROM t2 GROUP BY topic HAVING topic < 41000) from t2;
mot	topic	date	pseudo	topic = all (SELECT topic FROM t2 GROUP BY topic HAVING topic < 41000)
joce	40143	2002-10-22	joce	1
joce	43506	2002-10-22	joce	0
drop table t1,t2;
CREATE TABLE `t1` (
`numeropost` mediumint(8) unsigned NOT NULL auto_increment,
`maxnumrep` int(10) unsigned NOT NULL default '0',
PRIMARY KEY  (`numeropost`),
UNIQUE KEY `maxnumrep` (`maxnumrep`)
) ENGINE=MyISAM ROW_FORMAT=FIXED;
INSERT INTO t1 (numeropost,maxnumrep) VALUES (1,0),(2,1);
select numeropost as a FROM t1 GROUP BY (SELECT 1 FROM t1 HAVING a=1);
ERROR 21000: Subquery returns more than 1 row
select numeropost as a FROM t1 ORDER BY (SELECT 1 FROM t1 HAVING a=1);
ERROR 21000: Subquery returns more than 1 row
show warnings;
Level	Code	Message
Error	1242	Subquery returns more than 1 row
Error	1028	Sort aborted: Subquery returns more than 1 row
drop table t1;
create table t1 (a int);
insert into t1 values (1),(2),(3);
(select * from t1) union (select * from t1) order by (select a from t1 limit 1);
a
1
2
3
drop table t1;
CREATE TABLE t1 (field char(1) NOT NULL DEFAULT 'b');
INSERT INTO t1 VALUES ();
SELECT field FROM t1 WHERE 1=(SELECT 1 UNION ALL SELECT 1 FROM (SELECT 1) a HAVING field='b');
ERROR 21000: Subquery returns more than 1 row
drop table t1;
CREATE TABLE `t1` (
`numeropost` mediumint(8) unsigned NOT NULL default '0',
`numreponse` int(10) unsigned NOT NULL auto_increment,
`pseudo` varchar(35) NOT NULL default '',
PRIMARY KEY  (`numeropost`,`numreponse`),
UNIQUE KEY `numreponse` (`numreponse`),
KEY `pseudo` (`pseudo`,`numeropost`)
) ENGINE=MyISAM;
SELECT (SELECT numeropost FROM t1 HAVING numreponse=a),numreponse FROM (SELECT * FROM t1) as a;
ERROR 42S22: Reference 'numreponse' not supported (forward reference in item list)
SELECT numreponse, (SELECT numeropost FROM t1 HAVING numreponse=a) FROM (SELECT * FROM t1) as a;
ERROR 42S22: Unknown column 'a' in 'having clause'
SELECT numreponse, (SELECT numeropost FROM t1 HAVING numreponse=1) FROM (SELECT * FROM t1) as a;
numreponse	(SELECT numeropost FROM t1 HAVING numreponse=1)
INSERT INTO t1 (numeropost,numreponse,pseudo) VALUES (1,1,'joce'),(1,2,'joce'),(1,3,'test');
EXPLAIN EXTENDED SELECT numreponse FROM t1 WHERE numeropost='1' AND numreponse=(SELECT 1 FROM t1 WHERE numeropost='1');
ERROR 21000: Subquery returns more than 1 row
SELECT numreponse FROM t1 WHERE numeropost='1' AND numreponse=(SELECT 1 FROM t1 WHERE numeropost='1');
ERROR 21000: Subquery returns more than 1 row
EXPLAIN EXTENDED SELECT MAX(numreponse) FROM t1 WHERE numeropost='1';
id	select_type	table	type	possible_keys	key	key_len	ref	rows	filtered	Extra
1	SIMPLE	NULL	NULL	NULL	NULL	NULL	NULL	NULL	NULL	Select tables optimized away
Warnings:
Note	1003	select max(`test`.`t1`.`numreponse`) AS `MAX(numreponse)` from `test`.`t1` where `test`.`t1`.`numeropost` = '1'
EXPLAIN EXTENDED SELECT numreponse FROM t1 WHERE numeropost='1' AND numreponse=(SELECT MAX(numreponse) FROM t1 WHERE numeropost='1');
id	select_type	table	type	possible_keys	key	key_len	ref	rows	filtered	Extra
1	PRIMARY	t1	const	PRIMARY,numreponse	PRIMARY	7	const,const	1	100.00	Using index
2	SUBQUERY	NULL	NULL	NULL	NULL	NULL	NULL	NULL	NULL	Select tables optimized away
Warnings:
Note	1003	select 3 AS `numreponse` from `test`.`t1` where 1
drop table t1;
CREATE TABLE t1 (a int(1));
INSERT INTO t1 VALUES (1);
SELECT 1 FROM (SELECT a FROM t1) b HAVING (SELECT b.a)=1;
1
1
drop table t1;
create table t1 (a int NOT NULL, b int, primary key (a));
create table t2 (a int NOT NULL, b int, primary key (a));
insert into t1 values (0, 10),(1, 11),(2, 12);
insert into t2 values (1, 21),(2, 22),(3, 23);
select * from t1;
a	b
0	10
1	11
2	12
update t1 set b= (select b from t1);
ERROR HY000: Table 't1' is specified twice, both as a target for 'UPDATE' and as a separate source for data
update t1 set b= (select b from t2);
ERROR 21000: Subquery returns more than 1 row
update t1 set b= (select b from t2 where t1.a = t2.a);
select * from t1;
a	b
0	NULL
1	21
2	22
drop table t1, t2;
create table t1 (a int NOT NULL, b int, primary key (a));
create table t2 (a int NOT NULL, b int, primary key (a));
insert into t1 values (0, 10),(1, 11),(2, 12);
insert into t2 values (1, 21),(2, 12),(3, 23);
select * from t1;
a	b
0	10
1	11
2	12
select * from t1 where b = (select b from t2 where t1.a = t2.a);
a	b
2	12
delete from t1 where b in (select b from t1);
ERROR HY000: Table 't1' is specified twice, both as a target for 'DELETE' and as a separate source for data
delete from t1 where b = (select b from t2);
ERROR 21000: Subquery returns more than 1 row
delete from t1 where b = (select b from t2 where t1.a = t2.a);
select * from t1;
a	b
0	10
1	11
drop table t1, t2;
create table t11 (a int NOT NULL, b int, primary key (a));
create table t12 (a int NOT NULL, b int, primary key (a));
create table t2 (a int NOT NULL, b int, primary key (a));
insert into t11 values (0, 10),(1, 11),(2, 12);
insert into t12 values (33, 10),(22, 11),(2, 12);
insert into t2 values (1, 21),(2, 12),(3, 23);
select * from t11;
a	b
0	10
1	11
2	12
select * from t12;
a	b
33	10
22	11
2	12
delete t11.*, t12.* from t11,t12 where t11.a = t12.a and t11.b = (select b from t12 where t11.a = t12.a);
ERROR HY000: Table 't12' is specified twice, both as a target for 'DELETE' and as a separate source for data
delete t11.*, t12.* from t11,t12 where t11.a = t12.a and t11.b = (select b from t2);
ERROR 21000: Subquery returns more than 1 row
delete t11.*, t12.* from t11,t12 where t11.a = t12.a and t11.b = (select b from t2 where t11.a = t2.a);
select * from t11;
a	b
0	10
1	11
select * from t12;
a	b
33	10
22	11
drop table t11, t12, t2;
CREATE TABLE t1 (x int) ENGINE=MyISAM;
create table t2 (a int) ENGINE=MyISAM;
create table t3 (b int);
insert into t2 values (1);
insert into t3 values (1),(2);
INSERT INTO t1 (x) VALUES ((SELECT x FROM t1));
ERROR HY000: Table 't1' is specified twice, both as a target for 'INSERT' and as a separate source for data
INSERT INTO t1 (x) VALUES ((SELECT b FROM t3));
ERROR 21000: Subquery returns more than 1 row
INSERT INTO t1 (x) VALUES ((SELECT a FROM t2));
select * from t1;
x
1
insert into t2 values (1);
INSERT DELAYED INTO t1 (x) VALUES ((SELECT SUM(a) FROM t2));
select * from t1;
x
1
2
INSERT INTO t1 (x) select (SELECT SUM(a)+1 FROM t2) FROM t2;
select * from t1;
x
1
2
3
3
INSERT INTO t1 (x) select (SELECT SUM(x)+2 FROM t1) FROM t2;
select * from t1;
x
1
2
3
3
11
11
INSERT DELAYED INTO t1 (x) VALUES ((SELECT SUM(x) FROM t2));
ERROR 42S22: Unknown column 'x' in 'field list'
INSERT DELAYED INTO t1 (x) VALUES ((SELECT SUM(a) FROM t2));
select * from t1;
x
1
2
3
3
11
11
2
drop table t1, t2, t3;
CREATE TABLE t1 (x int not null, y int, primary key (x)) ENGINE=MyISAM;
create table t2 (a int);
create table t3 (a int);
insert into t2 values (1);
insert into t3 values (1),(2);
select * from t1;
x	y
replace into t1 (x, y) VALUES ((SELECT x FROM t1), (SELECT a+1 FROM t2));
ERROR HY000: Table 't1' is specified twice, both as a target for 'INSERT' and as a separate source for data
replace into t1 (x, y) VALUES ((SELECT a FROM t3), (SELECT a+1 FROM t2));
ERROR 21000: Subquery returns more than 1 row
replace into t1 (x, y) VALUES ((SELECT a FROM t2), (SELECT a+1 FROM t2));
select * from t1;
x	y
1	2
replace into t1 (x, y) VALUES ((SELECT a FROM t2), (SELECT a+2 FROM t2));
select * from t1;
x	y
1	3
replace DELAYED into t1 (x, y) VALUES ((SELECT a+3 FROM t2), (SELECT a FROM t2));
select * from t1;
x	y
1	3
4	1
replace DELAYED into t1 (x, y) VALUES ((SELECT a+3 FROM t2), (SELECT a+1 FROM t2));
select * from t1;
x	y
1	3
4	2
replace LOW_PRIORITY into t1 (x, y) VALUES ((SELECT a+1 FROM t2), (SELECT a FROM t2));
select * from t1;
x	y
1	3
4	2
2	1
drop table t1, t2, t3;
SELECT * FROM (SELECT 1) b WHERE 1 IN (SELECT *);
ERROR HY000: No tables used
CREATE TABLE t2 (id int(11) default NULL, KEY id (id)) ENGINE=MyISAM CHARSET=latin1;
INSERT INTO t2 VALUES (1),(2);
SELECT * FROM t2 WHERE id IN (SELECT 1);
id
1
EXPLAIN EXTENDED SELECT * FROM t2 WHERE id IN (SELECT 1);
id	select_type	table	type	possible_keys	key	key_len	ref	rows	filtered	Extra
1	SIMPLE	t2	ref	id	id	5	const	1	100.00	Using index
Warnings:
Note	1249	Select 2 was reduced during optimization
Note	1003	select `test`.`t2`.`id` AS `id` from `test`.`t2` where `test`.`t2`.`id` = 1
SELECT * FROM t2 WHERE id IN (SELECT 1 UNION SELECT 3);
id
1
SELECT * FROM t2 WHERE id IN (SELECT 1+(select 1));
id
2
EXPLAIN EXTENDED SELECT * FROM t2 WHERE id IN (SELECT 1+(select 1));
id	select_type	table	type	possible_keys	key	key_len	ref	rows	filtered	Extra
1	SIMPLE	t2	ref	id	id	5	const	1	100.00	Using where; Using index
Warnings:
Note	1249	Select 3 was reduced during optimization
Note	1249	Select 2 was reduced during optimization
Note	1003	select `test`.`t2`.`id` AS `id` from `test`.`t2` where `test`.`t2`.`id` = <cache>(1 + 1)
EXPLAIN EXTENDED SELECT * FROM t2 WHERE id IN (SELECT 1 UNION SELECT 3);
id	select_type	table	type	possible_keys	key	key_len	ref	rows	filtered	Extra
1	PRIMARY	t2	index	NULL	id	5	NULL	2	100.00	Using where; Using index
2	DEPENDENT SUBQUERY	NULL	NULL	NULL	NULL	NULL	NULL	NULL	NULL	No tables used
3	DEPENDENT UNION	NULL	NULL	NULL	NULL	NULL	NULL	NULL	NULL	No tables used
NULL	UNION RESULT	<union2,3>	ALL	NULL	NULL	NULL	NULL	NULL	NULL	
Warnings:
Note	1003	select `test`.`t2`.`id` AS `id` from `test`.`t2` where <expr_cache><`test`.`t2`.`id`>(<in_optimizer>(`test`.`t2`.`id`,<exists>(select 1 having <cache>(`test`.`t2`.`id`) = <ref_null_helper>(1) union select 3 having <cache>(`test`.`t2`.`id`) = <ref_null_helper>(3))))
SELECT * FROM t2 WHERE id IN (SELECT 5 UNION SELECT 3);
id
SELECT * FROM t2 WHERE id IN (SELECT 5 UNION SELECT 2);
id
2
INSERT INTO t2 VALUES ((SELECT * FROM t2));
ERROR HY000: Table 't2' is specified twice, both as a target for 'INSERT' and as a separate source for data
INSERT INTO t2 VALUES ((SELECT id FROM t2));
ERROR HY000: Table 't2' is specified twice, both as a target for 'INSERT' and as a separate source for data
SELECT * FROM t2;
id
1
2
CREATE TABLE t1 (id int(11) default NULL, KEY id (id)) ENGINE=MyISAM CHARSET=latin1;
INSERT INTO t1 values (1),(1);
UPDATE t2 SET id=(SELECT * FROM t1);
ERROR 21000: Subquery returns more than 1 row
drop table t2, t1;
create table t1 (a int);
insert into t1 values (1),(2),(3);
select 1 IN (SELECT * from t1);
1 IN (SELECT * from t1)
1
select 10 IN (SELECT * from t1);
10 IN (SELECT * from t1)
0
select NULL IN (SELECT * from t1);
NULL IN (SELECT * from t1)
NULL
update t1 set a=NULL where a=2;
select 1 IN (SELECT * from t1);
1 IN (SELECT * from t1)
1
select 3 IN (SELECT * from t1);
3 IN (SELECT * from t1)
1
select 10 IN (SELECT * from t1);
10 IN (SELECT * from t1)
NULL
select 1 > ALL (SELECT * from t1);
1 > ALL (SELECT * from t1)
0
select 10 > ALL (SELECT * from t1);
10 > ALL (SELECT * from t1)
NULL
select 1 > ANY (SELECT * from t1);
1 > ANY (SELECT * from t1)
NULL
select 10 > ANY (SELECT * from t1);
10 > ANY (SELECT * from t1)
1
drop table t1;
create table t1 (a varchar(20));
insert into t1 values ('A'),('BC'),('DEF');
select 'A' IN (SELECT * from t1);
'A' IN (SELECT * from t1)
1
select 'XYZS' IN (SELECT * from t1);
'XYZS' IN (SELECT * from t1)
0
select NULL IN (SELECT * from t1);
NULL IN (SELECT * from t1)
NULL
update t1 set a=NULL where a='BC';
select 'A' IN (SELECT * from t1);
'A' IN (SELECT * from t1)
1
select 'DEF' IN (SELECT * from t1);
'DEF' IN (SELECT * from t1)
1
select 'XYZS' IN (SELECT * from t1);
'XYZS' IN (SELECT * from t1)
NULL
select 'A' > ALL (SELECT * from t1);
'A' > ALL (SELECT * from t1)
0
select 'XYZS' > ALL (SELECT * from t1);
'XYZS' > ALL (SELECT * from t1)
NULL
select 'A' > ANY (SELECT * from t1);
'A' > ANY (SELECT * from t1)
NULL
select 'XYZS' > ANY (SELECT * from t1);
'XYZS' > ANY (SELECT * from t1)
1
drop table t1;
create table t1 (a float);
insert into t1 values (1.5),(2.5),(3.5);
select 1.5 IN (SELECT * from t1);
1.5 IN (SELECT * from t1)
1
select 10.5 IN (SELECT * from t1);
10.5 IN (SELECT * from t1)
0
select NULL IN (SELECT * from t1);
NULL IN (SELECT * from t1)
NULL
update t1 set a=NULL where a=2.5;
select 1.5 IN (SELECT * from t1);
1.5 IN (SELECT * from t1)
1
select 3.5 IN (SELECT * from t1);
3.5 IN (SELECT * from t1)
1
select 10.5 IN (SELECT * from t1);
10.5 IN (SELECT * from t1)
NULL
select 1.5 > ALL (SELECT * from t1);
1.5 > ALL (SELECT * from t1)
0
select 10.5 > ALL (SELECT * from t1);
10.5 > ALL (SELECT * from t1)
NULL
select 1.5 > ANY (SELECT * from t1);
1.5 > ANY (SELECT * from t1)
NULL
select 10.5 > ANY (SELECT * from t1);
10.5 > ANY (SELECT * from t1)
1
explain extended select (select a+1) from t1;
id	select_type	table	type	possible_keys	key	key_len	ref	rows	filtered	Extra
1	SIMPLE	t1	ALL	NULL	NULL	NULL	NULL	3	100.00	
Warnings:
Note	1276	Field or reference 'test.t1.a' of SELECT #2 was resolved in SELECT #1
Note	1249	Select 2 was reduced during optimization
Note	1003	select `test`.`t1`.`a` + 1 AS `(select a+1)` from `test`.`t1`
select (select a+1) from t1;
(select a+1)
2.5
NULL
4.5
drop table t1;
CREATE TABLE t1 (a int(11) NOT NULL default '0', PRIMARY KEY  (a));
CREATE TABLE t2 (a int(11) default '0', INDEX (a));
INSERT INTO t1 VALUES (1),(2),(3),(4);
INSERT INTO t2 VALUES (1),(2),(3);
SELECT t1.a, t1.a in (select t2.a from t2) FROM t1;
a	t1.a in (select t2.a from t2)
1	1
2	1
3	1
4	0
explain extended SELECT t1.a, t1.a in (select t2.a from t2) FROM t1;
id	select_type	table	type	possible_keys	key	key_len	ref	rows	filtered	Extra
1	PRIMARY	t1	index	NULL	PRIMARY	4	NULL	4	100.00	Using index
2	SUBQUERY	t2	index_subquery	a	a	5	func	2	100.00	Using index
Warnings:
Note	1003	select `test`.`t1`.`a` AS `a`,<expr_cache><`test`.`t1`.`a`>(<in_optimizer>(`test`.`t1`.`a`,<exists>(<index_lookup>(<cache>(`test`.`t1`.`a`) in t2 on a checking NULL having `test`.`t2`.`a` is null)))) AS `t1.a in (select t2.a from t2)` from `test`.`t1`
CREATE TABLE t3 (a int(11) default '0');
INSERT INTO t3 VALUES (1),(2),(3);
SELECT t1.a, t1.a in (select t2.a from t2,t3 where t3.a=t2.a) FROM t1;
a	t1.a in (select t2.a from t2,t3 where t3.a=t2.a)
1	1
2	1
3	1
4	0
explain extended SELECT t1.a, t1.a in (select t2.a from t2,t3 where t3.a=t2.a) FROM t1;
id	select_type	table	type	possible_keys	key	key_len	ref	rows	filtered	Extra
1	PRIMARY	t1	index	NULL	PRIMARY	4	NULL	4	100.00	Using index
2	DEPENDENT SUBQUERY	t2	ref_or_null	a	a	5	func	2	100.00	Using where; Using index
2	DEPENDENT SUBQUERY	t3	ALL	NULL	NULL	NULL	NULL	3	100.00	Using where; Using join buffer (flat, BNL join)
Warnings:
Note	1003	select `test`.`t1`.`a` AS `a`,<expr_cache><`test`.`t1`.`a`>(<in_optimizer>(`test`.`t1`.`a`,<exists>(select `test`.`t2`.`a` from `test`.`t2` join `test`.`t3` where `test`.`t3`.`a` = `test`.`t2`.`a` and (<cache>(`test`.`t1`.`a`) = `test`.`t2`.`a` or `test`.`t2`.`a` is null) having `test`.`t2`.`a` is null))) AS `t1.a in (select t2.a from t2,t3 where t3.a=t2.a)` from `test`.`t1`
drop table t1,t2,t3;
# check correct NULL Processing for normal IN/ALL/ANY
# and 2 ways of max/min optimization
create table t1 (a int);
insert into t1 values (1), (100), (NULL), (1000);
create table t2 (a int not null);
# subselect returns empty set (for NULL and non-NULL left part)
select a, a in (select * from t2) from t1;
a	a in (select * from t2)
1	0
100	0
NULL	0
1000	0
select a, a > any (select * from t2) from t1;
a	a > any (select * from t2)
1	0
100	0
NULL	0
1000	0
select a, a > all (select * from t2) from t1;
a	a > all (select * from t2)
1	1
100	1
NULL	1
1000	1
select a from t1 where a in (select * from t2);
a
select a from t1 where a > any (select * from t2);
a
select a from t1 where a > all (select * from t2);
a
1
100
NULL
1000
select a from t1 where a in (select * from t2 group by a);
a
select a from t1 where a > any (select * from t2 group by a);
a
select a from t1 where a > all (select * from t2 group by a);
a
1
100
NULL
1000
insert into t2 values (1),(200);
# sebselect returns non-empty set without NULLs
select a, a in (select * from t2) from t1;
a	a in (select * from t2)
1	1
100	0
NULL	NULL
1000	0
select a, a > any (select * from t2) from t1;
a	a > any (select * from t2)
1	0
100	1
NULL	NULL
1000	1
select a, a > all (select * from t2) from t1;
a	a > all (select * from t2)
1	0
100	0
NULL	NULL
1000	1
select a from t1 where a in (select * from t2);
a
1
select a from t1 where a > any (select * from t2);
a
100
1000
select a from t1 where a > all (select * from t2);
a
1000
select a from t1 where a in (select * from t2 group by a);
a
1
select a from t1 where a > any (select * from t2 group by a);
a
100
1000
select a from t1 where a > all (select * from t2 group by a);
a
1000
drop table t2;
create table t2 (a int);
insert into t2 values (1),(NULL),(200);
# sebselect returns non-empty set with NULLs
select a, a in (select * from t2) from t1;
a	a in (select * from t2)
1	1
100	NULL
NULL	NULL
1000	NULL
select a, a > any (select * from t2) from t1;
a	a > any (select * from t2)
1	NULL
100	1
NULL	NULL
1000	1
select a, a > all (select * from t2) from t1;
a	a > all (select * from t2)
1	0
100	0
NULL	NULL
1000	NULL
select a from t1 where a in (select * from t2);
a
1
select a from t1 where a > any (select * from t2);
a
100
1000
select a from t1 where a > all (select * from t2);
a
select a from t1 where a in (select * from t2 group by a);
a
1
select a from t1 where a > any (select * from t2 group by a);
a
100
1000
select a from t1 where a > all (select * from t2 group by a);
a
drop table t1, t2;
create table t1 (a float);
select 10.5 IN (SELECT * from t1 LIMIT 1);
ERROR 42000: This version of MariaDB doesn't yet support 'LIMIT & IN/ALL/ANY/SOME subquery'
select 10.5 IN (SELECT * from t1 LIMIT 1 UNION SELECT 1.5);
ERROR 42000: You have an error in your SQL syntax; check the manual that corresponds to your MariaDB server version for the right syntax to use near 'UNION SELECT 1.5)' at line 1
select 10.5 IN (SELECT * from t1 UNION SELECT 1.5 LIMIT 1);
ERROR 42000: This version of MariaDB doesn't yet support 'LIMIT & IN/ALL/ANY/SOME subquery'
drop table t1;
create table t1 (a int, b int, c varchar(10));
create table t2 (a int);
insert into t1 values (1,2,'a'),(2,3,'b'),(3,4,'c');
insert into t2 values (1),(2),(NULL);
select a, (select a,b,c from t1 where t1.a=t2.a) = ROW(a,2,'a'),(select c from t1 where a=t2.a)  from t2;
a	(select a,b,c from t1 where t1.a=t2.a) = ROW(a,2,'a')	(select c from t1 where a=t2.a)
1	1	a
2	0	b
NULL	NULL	NULL
select a, (select a,b,c from t1 where t1.a=t2.a) = ROW(a,3,'b'),(select c from t1 where a=t2.a) from t2;
a	(select a,b,c from t1 where t1.a=t2.a) = ROW(a,3,'b')	(select c from t1 where a=t2.a)
1	0	a
2	1	b
NULL	NULL	NULL
select a, (select a,b,c from t1 where t1.a=t2.a) = ROW(a,4,'c'),(select c from t1 where a=t2.a) from t2;
a	(select a,b,c from t1 where t1.a=t2.a) = ROW(a,4,'c')	(select c from t1 where a=t2.a)
1	0	a
2	0	b
NULL	NULL	NULL
drop table t1,t2;
create table t1 (a int, b real, c varchar(10));
insert into t1 values (1, 1, 'a'), (2,2,'b'), (NULL, 2, 'b');
select ROW(1, 1, 'a') IN (select a,b,c from t1);
ROW(1, 1, 'a') IN (select a,b,c from t1)
1
select ROW(1, 2, 'a') IN (select a,b,c from t1);
ROW(1, 2, 'a') IN (select a,b,c from t1)
0
select ROW(1, 1, 'a') IN (select b,a,c from t1);
ROW(1, 1, 'a') IN (select b,a,c from t1)
1
select ROW(1, 1, 'a') IN (select a,b,c from t1 where a is not null);
ROW(1, 1, 'a') IN (select a,b,c from t1 where a is not null)
1
select ROW(1, 2, 'a') IN (select a,b,c from t1 where a is not null);
ROW(1, 2, 'a') IN (select a,b,c from t1 where a is not null)
0
select ROW(1, 1, 'a') IN (select b,a,c from t1 where a is not null);
ROW(1, 1, 'a') IN (select b,a,c from t1 where a is not null)
1
select ROW(1, 1, 'a') IN (select a,b,c from t1 where c='b' or c='a');
ROW(1, 1, 'a') IN (select a,b,c from t1 where c='b' or c='a')
1
select ROW(1, 2, 'a') IN (select a,b,c from t1 where c='b' or c='a');
ROW(1, 2, 'a') IN (select a,b,c from t1 where c='b' or c='a')
0
select ROW(1, 1, 'a') IN (select b,a,c from t1 where c='b' or c='a');
ROW(1, 1, 'a') IN (select b,a,c from t1 where c='b' or c='a')
1
select ROW(1, 1, 'a') IN (select b,a,c from t1 limit 2);
ERROR 42000: This version of MariaDB doesn't yet support 'LIMIT & IN/ALL/ANY/SOME subquery'
drop table t1;
create table t1 (a int);
insert into t1 values (1);
do @a:=(SELECT a from t1);
select @a;
@a
1
set @a:=2;
set @a:=(SELECT a from t1);
select @a;
@a
1
drop table t1;
do (SELECT a from t1);
ERROR 42S02: Table 'test.t1' doesn't exist
set @a:=(SELECT a from t1);
ERROR 42S02: Table 'test.t1' doesn't exist
CREATE TABLE t1 (a int, KEY(a));
HANDLER t1 OPEN;
HANDLER t1 READ a=((SELECT 1));
ERROR 42000: You have an error in your SQL syntax; check the manual that corresponds to your MariaDB server version for the right syntax to use near 'SELECT 1))' at line 1
HANDLER t1 CLOSE;
drop table t1;
create table t1 (a int);
create table t2 (b int);
insert into t1 values (1),(2);
insert into t2 values (1);
select a from t1 where a in (select a from t1 where a in (select b from t2));
a
1
drop table t1, t2;
create table t1 (a int, b int);
create table t2 like t1;
insert into t1 values (1,2),(1,3),(1,4),(1,5);
insert into t2 values (1,2),(1,3);
select * from t1 where row(a,b) in (select a,b from t2);
a	b
1	2
1	3
drop table t1, t2;
CREATE TABLE `t1` (`i` int(11) NOT NULL default '0',PRIMARY KEY  (`i`)) ENGINE=MyISAM CHARSET=latin1;
INSERT INTO t1 VALUES (1);
UPDATE t1 SET i=i+1 WHERE i=(SELECT MAX(i));
select * from t1;
i
2
drop table t1;
CREATE TABLE t1 (a int(1));
EXPLAIN EXTENDED SELECT (SELECT RAND() FROM t1) FROM t1;
id	select_type	table	type	possible_keys	key	key_len	ref	rows	filtered	Extra
1	PRIMARY	t1	system	NULL	NULL	NULL	NULL	0	0.00	const row not found
2	UNCACHEABLE SUBQUERY	t1	system	NULL	NULL	NULL	NULL	0	0.00	const row not found
Warnings:
Note	1003	select (select rand() from `test`.`t1`) AS `(SELECT RAND() FROM t1)` from `test`.`t1`
EXPLAIN EXTENDED SELECT (SELECT ENCRYPT('test') FROM t1) FROM t1;
id	select_type	table	type	possible_keys	key	key_len	ref	rows	filtered	Extra
1	PRIMARY	t1	system	NULL	NULL	NULL	NULL	0	0.00	const row not found
2	UNCACHEABLE SUBQUERY	t1	system	NULL	NULL	NULL	NULL	0	0.00	const row not found
Warnings:
Note	1003	select (select encrypt('test') from `test`.`t1`) AS `(SELECT ENCRYPT('test') FROM t1)` from `test`.`t1`
EXPLAIN EXTENDED SELECT (SELECT BENCHMARK(1,1) FROM t1) FROM t1;
id	select_type	table	type	possible_keys	key	key_len	ref	rows	filtered	Extra
1	PRIMARY	t1	system	NULL	NULL	NULL	NULL	0	0.00	const row not found
2	UNCACHEABLE SUBQUERY	t1	system	NULL	NULL	NULL	NULL	0	0.00	const row not found
Warnings:
Note	1003	select (select benchmark(1,1) from `test`.`t1`) AS `(SELECT BENCHMARK(1,1) FROM t1)` from `test`.`t1`
drop table t1;
CREATE TABLE `t1` (
`mot` varchar(30) character set latin1 NOT NULL default '',
`topic` mediumint(8) unsigned NOT NULL default '0',
`date` date NOT NULL default '0000-00-00',
`pseudo` varchar(35) character set latin1 NOT NULL default '',
PRIMARY KEY  (`mot`,`pseudo`,`date`,`topic`),
KEY `pseudo` (`pseudo`,`date`,`topic`),
KEY `topic` (`topic`)
) ENGINE=MyISAM CHARSET=latin1 ROW_FORMAT=DYNAMIC;
CREATE TABLE `t2` (
`mot` varchar(30) character set latin1 NOT NULL default '',
`topic` mediumint(8) unsigned NOT NULL default '0',
`date` date NOT NULL default '0000-00-00',
`pseudo` varchar(35) character set latin1 NOT NULL default '',
PRIMARY KEY  (`mot`,`pseudo`,`date`,`topic`),
KEY `pseudo` (`pseudo`,`date`,`topic`),
KEY `topic` (`topic`)
) ENGINE=MyISAM CHARSET=latin1 ROW_FORMAT=DYNAMIC;
CREATE TABLE `t3` (
`numeropost` mediumint(8) unsigned NOT NULL auto_increment,
`maxnumrep` int(10) unsigned NOT NULL default '0',
PRIMARY KEY  (`numeropost`),
UNIQUE KEY `maxnumrep` (`maxnumrep`)
) ENGINE=MyISAM CHARSET=latin1;
INSERT IGNORE INTO t1 VALUES ('joce','1','','joce'),('test','2','','test');
Warnings:
Warning	1265	Data truncated for column 'date' at row 1
Warning	1265	Data truncated for column 'date' at row 2
INSERT IGNORE INTO t2 VALUES ('joce','1','','joce'),('test','2','','test');
Warnings:
Warning	1265	Data truncated for column 'date' at row 1
Warning	1265	Data truncated for column 'date' at row 2
INSERT INTO t3 VALUES (1,1);
SELECT DISTINCT topic FROM t2 WHERE NOT EXISTS(SELECT * FROM t3 WHERE
numeropost=topic);
topic
2
select * from t1;
mot	topic	date	pseudo
joce	1	0000-00-00	joce
test	2	0000-00-00	test
DELETE FROM t1 WHERE topic IN (SELECT DISTINCT topic FROM t2 WHERE NOT
EXISTS(SELECT * FROM t3 WHERE numeropost=topic));
select * from t1;
mot	topic	date	pseudo
joce	1	0000-00-00	joce
drop table t1, t2, t3;
SELECT * FROM (SELECT 1 as a,(SELECT a)) a;
a	(SELECT a)
1	1
CREATE TABLE t1 SELECT * FROM (SELECT 1 as a,(SELECT 1)) a;
SHOW CREATE TABLE t1;
Table	Create Table
t1	CREATE TABLE `t1` (
  `a` int(1) NOT NULL DEFAULT 0,
  `(SELECT 1)` int(1) NOT NULL DEFAULT 0
) ENGINE=MyISAM DEFAULT CHARSET=latin1
drop table t1;
CREATE TABLE t1 SELECT * FROM (SELECT 1 as a,(SELECT a)) a;
SHOW CREATE TABLE t1;
Table	Create Table
t1	CREATE TABLE `t1` (
  `a` int(1) NOT NULL DEFAULT 0,
  `(SELECT a)` int(1) NOT NULL DEFAULT 0
) ENGINE=MyISAM DEFAULT CHARSET=latin1
drop table t1;
CREATE TABLE t1 SELECT * FROM (SELECT 1 as a,(SELECT a+0)) a;
SHOW CREATE TABLE t1;
Table	Create Table
t1	CREATE TABLE `t1` (
  `a` int(1) NOT NULL DEFAULT 0,
  `(SELECT a+0)` int(3) NOT NULL DEFAULT 0
) ENGINE=MyISAM DEFAULT CHARSET=latin1
drop table t1;
CREATE TABLE t1 SELECT (SELECT 1 as a UNION SELECT 1+1 limit 1,1) as a;
select * from t1;
a
2
SHOW CREATE TABLE t1;
Table	Create Table
t1	CREATE TABLE `t1` (
  `a` bigint(20) NOT NULL
) ENGINE=MyISAM DEFAULT CHARSET=latin1
drop table t1;
create table t1 (a int);
insert into t1 values (1), (2), (3);
explain extended select a,(select (select rand() from t1 limit 1)  from t1 limit 1)
from t1;
id	select_type	table	type	possible_keys	key	key_len	ref	rows	filtered	Extra
1	PRIMARY	t1	ALL	NULL	NULL	NULL	NULL	3	100.00	
2	UNCACHEABLE SUBQUERY	t1	ALL	NULL	NULL	NULL	NULL	3	100.00	
3	UNCACHEABLE SUBQUERY	t1	ALL	NULL	NULL	NULL	NULL	3	100.00	
Warnings:
Note	1003	select `test`.`t1`.`a` AS `a`,(select (select rand() from `test`.`t1` limit 1) from `test`.`t1` limit 1) AS `(select (select rand() from t1 limit 1)  from t1 limit 1)` from `test`.`t1`
drop table t1;
select t1.Continent, t2.Name, t2.Population from t1 LEFT JOIN t2 ON t1.Code = t2.Country  where t2.Population IN (select max(t2.Population) AS Population from t2, t1 where t2.Country = t1.Code group by Continent);
ERROR 42S02: Table 'test.t1' doesn't exist
CREATE TABLE t1 (
ID int(11) NOT NULL auto_increment,
name char(35) NOT NULL default '',
t2 char(3) NOT NULL default '',
District char(20) NOT NULL default '',
Population int(11) NOT NULL default '0',
PRIMARY KEY  (ID)
) ENGINE=MyISAM;
INSERT INTO t1 VALUES (130,'Sydney','AUS','New South Wales',3276207);
INSERT INTO t1 VALUES (131,'Melbourne','AUS','Victoria',2865329);
INSERT INTO t1 VALUES (132,'Brisbane','AUS','Queensland',1291117);
CREATE TABLE t2 (
Code char(3) NOT NULL default '',
Name char(52) NOT NULL default '',
Continent enum('Asia','Europe','North America','Africa','Oceania','Antarctica','South America') NOT NULL default 'Asia',
Region char(26) NOT NULL default '',
SurfaceArea float(10,2) NOT NULL default '0.00',
IndepYear smallint(6) default NULL,
Population int(11) NOT NULL default '0',
LifeExpectancy float(3,1) default NULL,
GNP float(10,2) default NULL,
GNPOld float(10,2) default NULL,
LocalName char(45) NOT NULL default '',
GovernmentForm char(45) NOT NULL default '',
HeadOfState char(60) default NULL,
Capital int(11) default NULL,
Code2 char(2) NOT NULL default '',
PRIMARY KEY  (Code)
) ENGINE=MyISAM;
INSERT INTO t2 VALUES ('AUS','Australia','Oceania','Australia and New Zealand',7741220.00,1901,18886000,79.8,351182.00,392911.00,'Australia','Constitutional Monarchy, Federation','Elisabeth II',135,'AU');
INSERT INTO t2 VALUES ('AZE','Azerbaijan','Asia','Middle East',86600.00,1991,7734000,62.9,4127.00,4100.00,'Azärbaycan','Federal Republic','Heydär Äliyev',144,'AZ');
select t2.Continent, t1.Name, t1.Population from t2 LEFT JOIN t1 ON t2.Code = t1.t2  where t1.Population IN (select max(t1.Population) AS Population from t1, t2 where t1.t2 = t2.Code group by Continent);
Continent	Name	Population
Oceania	Sydney	3276207
drop table t1, t2;
CREATE TABLE `t1` (
`id` mediumint(8) unsigned NOT NULL auto_increment,
`pseudo` varchar(35) character set latin1 NOT NULL default '',
PRIMARY KEY  (`id`),
UNIQUE KEY `pseudo` (`pseudo`)
) ENGINE=MyISAM PACK_KEYS=1 ROW_FORMAT=DYNAMIC;
INSERT INTO t1 (pseudo) VALUES ('test');
SELECT 0 IN (SELECT 1 FROM t1 a);
0 IN (SELECT 1 FROM t1 a)
0
EXPLAIN EXTENDED SELECT 0 IN (SELECT 1 FROM t1 a);
id	select_type	table	type	possible_keys	key	key_len	ref	rows	filtered	Extra
1	PRIMARY	NULL	NULL	NULL	NULL	NULL	NULL	NULL	NULL	No tables used
2	SUBQUERY	NULL	NULL	NULL	NULL	NULL	NULL	NULL	NULL	Impossible WHERE noticed after reading const tables
Warnings:
Note	1003	select <in_optimizer>(0,<exists>(select 1 from dual where 0 = 1)) AS `0 IN (SELECT 1 FROM t1 a)`
INSERT INTO t1 (pseudo) VALUES ('test1');
SELECT 0 IN (SELECT 1 FROM t1 a);
0 IN (SELECT 1 FROM t1 a)
0
EXPLAIN EXTENDED SELECT 0 IN (SELECT 1 FROM t1 a);
id	select_type	table	type	possible_keys	key	key_len	ref	rows	filtered	Extra
1	PRIMARY	NULL	NULL	NULL	NULL	NULL	NULL	NULL	NULL	No tables used
2	SUBQUERY	NULL	NULL	NULL	NULL	NULL	NULL	NULL	NULL	Impossible WHERE noticed after reading const tables
Warnings:
Note	1003	select <in_optimizer>(0,<exists>(select 1 from `test`.`t1` `a` where 0 = 1)) AS `0 IN (SELECT 1 FROM t1 a)`
drop table t1;
CREATE TABLE `t1` (
`i` int(11) NOT NULL default '0',
PRIMARY KEY  (`i`)
) ENGINE=MyISAM CHARSET=latin1;
INSERT INTO t1 VALUES (1);
UPDATE t1 SET i=i+(SELECT MAX(i) FROM (SELECT 1) t) WHERE i=(SELECT MAX(i));
UPDATE t1 SET i=i+1 WHERE i=(SELECT MAX(i));
UPDATE t1 SET t.i=i+(SELECT MAX(i) FROM (SELECT 1) t);
ERROR 42S22: Unknown column 't.i' in 'field list'
select * from t1;
i
3
drop table t1;
CREATE TABLE t1 (
id int(11) default NULL
) ENGINE=MyISAM CHARSET=latin1;
INSERT INTO t1 VALUES (1),(1),(2),(2),(1),(3);
CREATE TABLE t2 (
id int(11) default NULL,
name varchar(15) default NULL
) ENGINE=MyISAM CHARSET=latin1;
INSERT INTO t2 VALUES (4,'vita'), (1,'vita'), (2,'vita'), (1,'vita');
update t1, t2 set t2.name='lenka' where t2.id in (select id from t1);
select * from t2;
id	name
4	vita
1	lenka
2	lenka
1	lenka
drop table t1,t2;
create table t1 (a int, unique index indexa (a));
insert into t1 values (-1), (-4), (-2), (NULL);
select -10 IN (select a from t1 FORCE INDEX (indexa));
-10 IN (select a from t1 FORCE INDEX (indexa))
NULL
drop table t1;
create table t1 (id int not null auto_increment primary key, salary int, key(salary));
insert into t1 (salary) values (100),(1000),(10000),(10),(500),(5000),(50000);
explain extended SELECT id FROM t1 where salary = (SELECT MAX(salary) FROM t1);
id	select_type	table	type	possible_keys	key	key_len	ref	rows	filtered	Extra
1	PRIMARY	t1	ref	salary	salary	5	const	1	100.00	Using where
2	SUBQUERY	NULL	NULL	NULL	NULL	NULL	NULL	NULL	NULL	Select tables optimized away
Warnings:
Note	1003	select `test`.`t1`.`id` AS `id` from `test`.`t1` where `test`.`t1`.`salary` = (select max(`test`.`t1`.`salary`) from `test`.`t1`)
drop table t1;
CREATE TABLE t1 (
ID int(10) unsigned NOT NULL auto_increment,
SUB_ID int(3) unsigned NOT NULL default '0',
REF_ID int(10) unsigned default NULL,
REF_SUB int(3) unsigned default '0',
PRIMARY KEY (ID,SUB_ID),
UNIQUE KEY t1_PK (ID,SUB_ID),
KEY t1_FK (REF_ID,REF_SUB),
KEY t1_REFID (REF_ID)
) ENGINE=MyISAM CHARSET=cp1251;
INSERT INTO t1 VALUES (1,0,NULL,NULL),(2,0,NULL,NULL);
SELECT DISTINCT REF_ID FROM t1 WHERE ID= (SELECT DISTINCT REF_ID FROM t1 WHERE ID=2);
REF_ID
DROP TABLE t1;
create table t1 (a int, b int);
create table t2 (a int, b int);
insert into t1 values (1,0), (2,0), (3,0);
insert into t2 values (1,1), (2,1), (3,1), (2,2);
update ignore t1 set b=(select b from t2 where t1.a=t2.a);
Warnings:
Warning	1242	Subquery returns more than 1 row
select * from t1;
a	b
1	1
2	NULL
3	1
drop table t1, t2;
CREATE TABLE `t1` (
`id` mediumint(8) unsigned NOT NULL auto_increment,
`pseudo` varchar(35) NOT NULL default '',
`email` varchar(60) NOT NULL default '',
PRIMARY KEY  (`id`),
UNIQUE KEY `email` (`email`),
UNIQUE KEY `pseudo` (`pseudo`)
) ENGINE=MyISAM CHARSET=latin1 PACK_KEYS=1 ROW_FORMAT=DYNAMIC;
INSERT INTO t1 (id,pseudo,email) VALUES (1,'test','test'),(2,'test1','test1');
SELECT pseudo as a, pseudo as b FROM t1 GROUP BY (SELECT a) ORDER BY (SELECT id*1);
a	b
test	test
test1	test1
drop table if exists t1;
(SELECT 1 as a) UNION (SELECT 1) ORDER BY (SELECT a+0);
a
1
create table t1 (a int not null, b int, primary key (a));
create table t2 (a int not null, primary key (a));
create table t3 (a int not null, b int, primary key (a));
insert into t1 values (1,10), (2,20), (3,30),  (4,40);
insert into t2 values (2), (3), (4), (5);
insert into t3 values (10,3), (20,4), (30,5);
select * from t2 where t2.a in (select a from t1);
a
2
3
4
explain extended select * from t2 where t2.a in (select a from t1);
id	select_type	table	type	possible_keys	key	key_len	ref	rows	filtered	Extra
1	PRIMARY	t2	index	PRIMARY	PRIMARY	4	NULL	4	100.00	Using index
1	PRIMARY	t1	index	PRIMARY	PRIMARY	4	NULL	4	75.00	Using where; Using index; Using join buffer (flat, BNL join)
Warnings:
Note	1003	select `test`.`t2`.`a` AS `a` from `test`.`t1` join `test`.`t2` where `test`.`t1`.`a` = `test`.`t2`.`a`
select * from t2 where t2.a in (select a from t1 where t1.b <> 30);
a
2
4
explain extended select * from t2 where t2.a in (select a from t1 where t1.b <> 30);
id	select_type	table	type	possible_keys	key	key_len	ref	rows	filtered	Extra
1	PRIMARY	t2	index	PRIMARY	PRIMARY	4	NULL	4	100.00	Using index
1	PRIMARY	t1	ALL	PRIMARY	NULL	NULL	NULL	4	75.00	Using where; Using join buffer (flat, BNL join)
Warnings:
Note	1003	select `test`.`t2`.`a` AS `a` from `test`.`t1` join `test`.`t2` where `test`.`t1`.`a` = `test`.`t2`.`a` and `test`.`t1`.`b` <> 30
select * from t2 where t2.a in (select t1.a from t1,t3 where t1.b=t3.a);
a
2
3
explain extended select * from t2 where t2.a in (select t1.a from t1,t3 where t1.b=t3.a);
id	select_type	table	type	possible_keys	key	key_len	ref	rows	filtered	Extra
1	PRIMARY	t2	index	PRIMARY	PRIMARY	4	NULL	4	100.00	Using index
1	PRIMARY	t1	ALL	PRIMARY	NULL	NULL	NULL	4	75.00	Using where; Using join buffer (flat, BNL join)
1	PRIMARY	t3	eq_ref	PRIMARY	PRIMARY	4	test.t1.b	1	100.00	Using index
Warnings:
Note	1003	select `test`.`t2`.`a` AS `a` from `test`.`t1` join `test`.`t3` join `test`.`t2` where `test`.`t3`.`a` = `test`.`t1`.`b` and `test`.`t1`.`a` = `test`.`t2`.`a`
drop table t1, t2, t3;
create table t1 (a int, b int, index a (a,b));
create table t2 (a int, index a (a));
create table t3 (a int, b int, index a (a));
insert into t1 values (1,10), (2,20), (3,30), (4,40);
create table t0(a int);
insert into t0 values (0),(1),(2),(3),(4),(5),(6),(7),(8),(9);
insert into t1
select rand()*100000+200,rand()*100000 from t0 A, t0 B, t0 C, t0 D;
insert into t2 values (2), (3), (4), (5);
insert into t3 values (10,3), (20,4), (30,5);
select * from t2 where t2.a in (select a from t1);
a
2
3
4
explain extended select * from t2 where t2.a in (select a from t1);
id	select_type	table	type	possible_keys	key	key_len	ref	rows	filtered	Extra
1	PRIMARY	t2	index	a	a	5	NULL	4	100.00	Using where; Using index
1	PRIMARY	t1	ref	a	a	5	test.t2.a	101	100.00	Using index; FirstMatch(t2)
Warnings:
Note	1003	select `test`.`t2`.`a` AS `a` from `test`.`t2` semi join (`test`.`t1`) where `test`.`t1`.`a` = `test`.`t2`.`a`
select * from t2 where t2.a in (select a from t1 where t1.b <> 30);
a
2
4
explain extended select * from t2 where t2.a in (select a from t1 where t1.b <> 30);
id	select_type	table	type	possible_keys	key	key_len	ref	rows	filtered	Extra
1	PRIMARY	t2	index	a	a	5	NULL	4	100.00	Using where; Using index
1	PRIMARY	t1	ref	a	a	5	test.t2.a	101	100.00	Using where; Using index; FirstMatch(t2)
Warnings:
Note	1003	select `test`.`t2`.`a` AS `a` from `test`.`t2` semi join (`test`.`t1`) where `test`.`t1`.`a` = `test`.`t2`.`a` and `test`.`t1`.`b` <> 30
select * from t2 where t2.a in (select t1.a from t1,t3 where t1.b=t3.a);
a
2
3
explain extended select * from t2 where t2.a in (select t1.a from t1,t3 where t1.b=t3.a);
id	select_type	table	type	possible_keys	key	key_len	ref	rows	filtered	Extra
1	PRIMARY	t2	index	a	a	5	NULL	4	100.00	Using where; Using index
1	PRIMARY	t3	index	a	a	5	NULL	3	100.00	Using where; Using index
1	PRIMARY	t1	ref	a	a	10	test.t2.a,test.t3.a	116	100.00	Using index; FirstMatch(t2)
Warnings:
Note	1003	select `test`.`t2`.`a` AS `a` from `test`.`t2` semi join (`test`.`t1` join `test`.`t3`) where `test`.`t1`.`b` = `test`.`t3`.`a` and `test`.`t1`.`a` = `test`.`t2`.`a`
insert into t1 values (3,31);
select * from t2 where t2.a in (select a from t1 where t1.b <> 30);
a
2
3
4
select * from t2 where t2.a in (select a from t1 where t1.b <> 30 and t1.b <> 31);
a
2
4
explain extended select * from t2 where t2.a in (select a from t1 where t1.b <> 30);
id	select_type	table	type	possible_keys	key	key_len	ref	rows	filtered	Extra
1	PRIMARY	t2	index	a	a	5	NULL	4	100.00	Using where; Using index
1	PRIMARY	t1	ref	a	a	5	test.t2.a	101	100.00	Using where; Using index; FirstMatch(t2)
Warnings:
Note	1003	select `test`.`t2`.`a` AS `a` from `test`.`t2` semi join (`test`.`t1`) where `test`.`t1`.`a` = `test`.`t2`.`a` and `test`.`t1`.`b` <> 30
drop table t0, t1, t2, t3;
create table t1 (a int, b int);
create table t2 (a int, b int);
create table t3 (a int, b int);
insert into t1 values (0,100),(1,2), (1,3), (2,2), (2,7), (2,-1), (3,10);
insert into t2 values (0,0), (1,1), (2,1), (3,1), (4,1);
insert into t3 values (3,3), (2,2), (1,1);
select a,(select count(distinct t1.b) as sum from t1,t2 where t1.a=t2.a and t2.b > 0 and t1.a <= t3.b group by t1.a order by sum limit 1) from t3;
a	(select count(distinct t1.b) as sum from t1,t2 where t1.a=t2.a and t2.b > 0 and t1.a <= t3.b group by t1.a order by sum limit 1)
3	1
2	2
1	2
drop table t1,t2,t3;
create table t1 (s1 int);
create table t2 (s1 int);
insert into t1 values (1);
insert into t2 values (1);
select * from t1 where exists (select s1 from t2 having max(t2.s1)=t1.s1);
s1
1
drop table t1,t2;
create table t1 (s1 int);
create table t2 (s1 int);
insert into t1 values (1);
insert into t2 values (1);
update t1 set  s1 = s1 + 1 where 1 = (select x.s1 as A from t2 WHERE t2.s1 > t1.s1 order by A);
ERROR 42S22: Unknown column 'x.s1' in 'field list'
DROP TABLE t1, t2;
CREATE TABLE t1 (s1 CHAR(5) COLLATE latin1_german1_ci,
s2 CHAR(5) COLLATE latin1_swedish_ci);
INSERT INTO t1 VALUES ('z','?');
select * from t1 where s1 > (select max(s2) from t1);
ERROR HY000: Illegal mix of collations (latin1_german1_ci,IMPLICIT) and (latin1_swedish_ci,IMPLICIT) for operation '>'
select * from t1 where s1 > any (select max(s2) from t1);
ERROR HY000: Illegal mix of collations (latin1_swedish_ci,IMPLICIT) and (latin1_german1_ci,IMPLICIT) for operation '<'
drop table t1;
create table t1(toid int,rd int);
create table t2(userid int,pmnew int,pmtotal int);
insert into t2 values(1,0,0),(2,0,0);
insert into t1 values(1,0),(1,0),(1,0),(1,12),(1,15),(1,123),(1,12312),(1,12312),(1,123),(2,0),(2,0),(2,1),(2,2);
select userid,pmtotal,pmnew, (select count(rd) from t1 where toid=t2.userid) calc_total, (select count(rd) from t1 where rd=0 and toid=t2.userid) calc_new from t2 where userid in (select distinct toid from t1);
userid	pmtotal	pmnew	calc_total	calc_new
1	0	0	9	3
2	0	0	4	2
drop table t1, t2;
create table t1 (s1 char(5));
select (select 'a','b' from t1 union select 'a','b' from t1) from t1;
ERROR 21000: Operand should contain 1 column(s)
insert into t1 values ('tttt');
select * from t1 where ('a','b')=(select 'a','b' from t1 union select 'a','b' from t1);
s1
tttt
explain extended (select * from t1);
id	select_type	table	type	possible_keys	key	key_len	ref	rows	filtered	Extra
1	SIMPLE	t1	system	NULL	NULL	NULL	NULL	1	100.00	
Warnings:
Note	1003	(select 'tttt' AS `s1` from dual)
(select * from t1);
s1
tttt
drop table t1;
create table t1 (s1 char(5), index s1(s1));
create table t2 (s1 char(5), index s1(s1));
insert into t1 values ('a1'),('a2'),('a3');
insert into t2 values ('a1'),('a2');
select s1, s1 NOT IN (SELECT s1 FROM t2) from t1;
s1	s1 NOT IN (SELECT s1 FROM t2)
a1	0
a2	0
a3	1
select s1, s1 = ANY (SELECT s1 FROM t2) from t1;
s1	s1 = ANY (SELECT s1 FROM t2)
a1	1
a2	1
a3	0
select s1, s1 <> ALL (SELECT s1 FROM t2) from t1;
s1	s1 <> ALL (SELECT s1 FROM t2)
a1	0
a2	0
a3	1
select s1, s1 NOT IN (SELECT s1 FROM t2 WHERE s1 < 'a2') from t1;
s1	s1 NOT IN (SELECT s1 FROM t2 WHERE s1 < 'a2')
a1	0
a2	1
a3	1
explain extended select s1, s1 NOT IN (SELECT s1 FROM t2) from t1;
id	select_type	table	type	possible_keys	key	key_len	ref	rows	filtered	Extra
1	PRIMARY	t1	index	NULL	s1	6	NULL	3	100.00	Using index
2	SUBQUERY	t2	index_subquery	s1	s1	6	func	2	100.00	Using index; Full scan on NULL key
Warnings:
Note	1003	select `test`.`t1`.`s1` AS `s1`,!<expr_cache><`test`.`t1`.`s1`>(<in_optimizer>(`test`.`t1`.`s1`,<exists>(<index_lookup>(<cache>(`test`.`t1`.`s1`) in t2 on s1 checking NULL having trigcond(`test`.`t2`.`s1` is null))))) AS `s1 NOT IN (SELECT s1 FROM t2)` from `test`.`t1`
explain extended select s1, s1 = ANY (SELECT s1 FROM t2) from t1;
id	select_type	table	type	possible_keys	key	key_len	ref	rows	filtered	Extra
1	PRIMARY	t1	index	NULL	s1	6	NULL	3	100.00	Using index
2	SUBQUERY	t2	index_subquery	s1	s1	6	func	2	100.00	Using index; Full scan on NULL key
Warnings:
Note	1003	select `test`.`t1`.`s1` AS `s1`,<expr_cache><`test`.`t1`.`s1`>(<in_optimizer>(`test`.`t1`.`s1`,<exists>(<index_lookup>(<cache>(`test`.`t1`.`s1`) in t2 on s1 checking NULL having trigcond(`test`.`t2`.`s1` is null))))) AS `s1 = ANY (SELECT s1 FROM t2)` from `test`.`t1`
explain extended select s1, s1 <> ALL (SELECT s1 FROM t2) from t1;
id	select_type	table	type	possible_keys	key	key_len	ref	rows	filtered	Extra
1	PRIMARY	t1	index	NULL	s1	6	NULL	3	100.00	Using index
2	SUBQUERY	t2	index_subquery	s1	s1	6	func	2	100.00	Using index; Full scan on NULL key
Warnings:
Note	1003	select `test`.`t1`.`s1` AS `s1`,!<expr_cache><`test`.`t1`.`s1`>(<in_optimizer>(`test`.`t1`.`s1`,<exists>(<index_lookup>(<cache>(`test`.`t1`.`s1`) in t2 on s1 checking NULL having trigcond(`test`.`t2`.`s1` is null))))) AS `s1 <> ALL (SELECT s1 FROM t2)` from `test`.`t1`
explain extended select s1, s1 NOT IN (SELECT s1 FROM t2 WHERE s1 < 'a2') from t1;
id	select_type	table	type	possible_keys	key	key_len	ref	rows	filtered	Extra
1	PRIMARY	t1	index	NULL	s1	6	NULL	3	100.00	Using index
2	SUBQUERY	t2	index_subquery	s1	s1	6	func	2	100.00	Using index; Using where; Full scan on NULL key
Warnings:
Note	1003	select `test`.`t1`.`s1` AS `s1`,!<expr_cache><`test`.`t1`.`s1`>(<in_optimizer>(`test`.`t1`.`s1`,<exists>(<index_lookup>(<cache>(`test`.`t1`.`s1`) in t2 on s1 checking NULL where `test`.`t2`.`s1` < 'a2' having trigcond(`test`.`t2`.`s1` is null))))) AS `s1 NOT IN (SELECT s1 FROM t2 WHERE s1 < 'a2')` from `test`.`t1`
drop table t1,t2;
create table t2 (a int, b int not null);
create table t3 (a int);
insert into t3 values (6),(7),(3);
select * from t3 where a >= all (select b from t2);
a
6
7
3
explain extended select * from t3 where a >= all (select b from t2);
id	select_type	table	type	possible_keys	key	key_len	ref	rows	filtered	Extra
1	PRIMARY	t3	ALL	NULL	NULL	NULL	NULL	3	100.00	Using where
2	SUBQUERY	t2	system	NULL	NULL	NULL	NULL	0	0.00	const row not found
Warnings:
Note	1003	select `test`.`t3`.`a` AS `a` from `test`.`t3` where <not>(<in_optimizer>(`test`.`t3`.`a`,(select max(NULL) from `test`.`t2`) > <cache>(`test`.`t3`.`a`)))
select * from t3 where a >= some (select b from t2);
a
explain extended select * from t3 where a >= some (select b from t2);
id	select_type	table	type	possible_keys	key	key_len	ref	rows	filtered	Extra
1	PRIMARY	t3	ALL	NULL	NULL	NULL	NULL	3	100.00	Using where
2	SUBQUERY	t2	system	NULL	NULL	NULL	NULL	0	0.00	const row not found
Warnings:
Note	1003	select `test`.`t3`.`a` AS `a` from `test`.`t3` where <nop>(<in_optimizer>(`test`.`t3`.`a`,(select min(NULL) from `test`.`t2`) <= <cache>(`test`.`t3`.`a`)))
select * from t3 where a >= all (select b from t2 group by 1);
a
6
7
3
explain extended select * from t3 where a >= all (select b from t2 group by 1);
id	select_type	table	type	possible_keys	key	key_len	ref	rows	filtered	Extra
1	PRIMARY	t3	ALL	NULL	NULL	NULL	NULL	3	100.00	Using where
2	SUBQUERY	t2	system	NULL	NULL	NULL	NULL	0	0.00	const row not found
Warnings:
Note	1003	select `test`.`t3`.`a` AS `a` from `test`.`t3` where <not>(<in_optimizer>(`test`.`t3`.`a`,(select max(NULL) from `test`.`t2`) > <cache>(`test`.`t3`.`a`)))
select * from t3 where a >= some (select b from t2 group by 1);
a
explain extended select * from t3 where a >= some (select b from t2 group by 1);
id	select_type	table	type	possible_keys	key	key_len	ref	rows	filtered	Extra
1	PRIMARY	t3	ALL	NULL	NULL	NULL	NULL	3	100.00	Using where
2	SUBQUERY	t2	system	NULL	NULL	NULL	NULL	0	0.00	const row not found
Warnings:
Note	1003	select `test`.`t3`.`a` AS `a` from `test`.`t3` where <nop>(<in_optimizer>(`test`.`t3`.`a`,(select min(NULL) from `test`.`t2`) <= <cache>(`test`.`t3`.`a`)))
select * from t3 where NULL >= any (select b from t2);
a
explain extended select * from t3 where NULL >= any (select b from t2);
id	select_type	table	type	possible_keys	key	key_len	ref	rows	filtered	Extra
1	PRIMARY	NULL	NULL	NULL	NULL	NULL	NULL	NULL	NULL	Impossible WHERE
2	SUBQUERY	NULL	NULL	NULL	NULL	NULL	NULL	NULL	NULL	no matching row in const table
Warnings:
Note	1003	select `test`.`t3`.`a` AS `a` from `test`.`t3` where 0
select * from t3 where NULL >= any (select b from t2 group by 1);
a
explain extended select * from t3 where NULL >= any (select b from t2 group by 1);
id	select_type	table	type	possible_keys	key	key_len	ref	rows	filtered	Extra
1	PRIMARY	NULL	NULL	NULL	NULL	NULL	NULL	NULL	NULL	Impossible WHERE
2	SUBQUERY	NULL	NULL	NULL	NULL	NULL	NULL	NULL	NULL	no matching row in const table
Warnings:
Note	1003	select `test`.`t3`.`a` AS `a` from `test`.`t3` where 0
select * from t3 where NULL >= some (select b from t2);
a
explain extended select * from t3 where NULL >= some (select b from t2);
id	select_type	table	type	possible_keys	key	key_len	ref	rows	filtered	Extra
1	PRIMARY	NULL	NULL	NULL	NULL	NULL	NULL	NULL	NULL	Impossible WHERE
2	SUBQUERY	NULL	NULL	NULL	NULL	NULL	NULL	NULL	NULL	no matching row in const table
Warnings:
Note	1003	select `test`.`t3`.`a` AS `a` from `test`.`t3` where 0
select * from t3 where NULL >= some (select b from t2 group by 1);
a
explain extended select * from t3 where NULL >= some (select b from t2 group by 1);
id	select_type	table	type	possible_keys	key	key_len	ref	rows	filtered	Extra
1	PRIMARY	NULL	NULL	NULL	NULL	NULL	NULL	NULL	NULL	Impossible WHERE
2	SUBQUERY	NULL	NULL	NULL	NULL	NULL	NULL	NULL	NULL	no matching row in const table
Warnings:
Note	1003	select `test`.`t3`.`a` AS `a` from `test`.`t3` where 0
insert into t2 values (2,2), (2,1), (3,3), (3,1);
select * from t3 where a > all (select max(b) from t2 group by a);
a
6
7
explain extended select * from t3 where a > all (select max(b) from t2 group by a);
id	select_type	table	type	possible_keys	key	key_len	ref	rows	filtered	Extra
1	PRIMARY	t3	ALL	NULL	NULL	NULL	NULL	3	100.00	Using where
2	SUBQUERY	t2	ALL	NULL	NULL	NULL	NULL	4	100.00	Using temporary
Warnings:
Note	1003	select `test`.`t3`.`a` AS `a` from `test`.`t3` where <not>(<in_optimizer>(`test`.`t3`.`a`,<max>(select max(`test`.`t2`.`b`) from `test`.`t2` group by `test`.`t2`.`a`) >= <cache>(`test`.`t3`.`a`)))
drop table t2, t3;
CREATE TABLE `t1` ( `id` mediumint(9) NOT NULL auto_increment, `taskid` bigint(20) NOT NULL default '0', `dbid` int(11) NOT NULL default '0', `create_date` datetime NOT NULL default '0000-00-00 00:00:00', `last_update` datetime NOT NULL default '0000-00-00 00:00:00', PRIMARY KEY  (`id`)) ENGINE=MyISAM CHARSET=latin1 AUTO_INCREMENT=3 ;
INSERT INTO `t1` (`id`, `taskid`, `dbid`, `create_date`,`last_update`) VALUES (1, 1, 15, '2003-09-29 10:31:36', '2003-09-29 10:31:36'), (2, 1, 21, now(), now());
CREATE TABLE `t2` (`db_id` int(11) NOT NULL auto_increment,`name` varchar(200) NOT NULL default '',`primary_uid` smallint(6) NOT NULL default '0',`secondary_uid` smallint(6) NOT NULL default '0',PRIMARY KEY  (`db_id`),UNIQUE KEY `name_2` (`name`),FULLTEXT KEY `name` (`name`)) ENGINE=MyISAM CHARSET=latin1 AUTO_INCREMENT=2147483647;
INSERT INTO `t2` (`db_id`, `name`, `primary_uid`, `secondary_uid`) VALUES (18, 'Not Set 1', 0, 0),(19, 'Valid', 1, 2),(20, 'Valid 2', 1, 2),(21, 'Should Not Return', 1, 2),(26, 'Not Set 2', 0, 0),(-1, 'ALL DB\'S', 0, 0);
CREATE TABLE `t3` (`taskgenid` mediumint(9) NOT NULL auto_increment,`dbid` int(11) NOT NULL default '0',`taskid` int(11) NOT NULL default '0',`mon` tinyint(4) NOT NULL default '1',`tues` tinyint(4) NOT NULL default '1',`wed` tinyint(4) NOT NULL default '1',`thur` tinyint(4) NOT NULL default '1',`fri` tinyint(4) NOT NULL default '1',`sat` tinyint(4) NOT NULL default '0',`sun` tinyint(4) NOT NULL default '0',`how_often` smallint(6) NOT NULL default '1',`userid` smallint(6) NOT NULL default '0',`active` tinyint(4) NOT NULL default '1',PRIMARY KEY  (`taskgenid`)) ENGINE=MyISAM CHARSET=latin1 AUTO_INCREMENT=2 ;
INSERT INTO `t3` (`taskgenid`, `dbid`, `taskid`, `mon`, `tues`,`wed`, `thur`, `fri`, `sat`, `sun`, `how_often`, `userid`, `active`) VALUES (1,-1, 1, 1, 1, 1, 1, 1, 0, 0, 1, 0, 1);
CREATE TABLE `t4` (`task_id` smallint(6) NOT NULL default '0',`description` varchar(200) NOT NULL default '') ENGINE=MyISAM CHARSET=latin1;
INSERT INTO `t4` (`task_id`, `description`) VALUES (1, 'Daily Check List'),(2, 'Weekly Status');
select  dbid, name, (date_format(now() , '%Y-%m-%d') - INTERVAL how_often DAY) >= ifnull((SELECT date_format(max(create_date),'%Y-%m-%d') FROM t1 WHERE dbid = b.db_id AND taskid = a.taskgenid), '1950-01-01') from t3 a, t2 b, t4  WHERE dbid = - 1 AND primary_uid = '1' AND t4.task_id = taskid;
dbid	name	(date_format(now() , '%Y-%m-%d') - INTERVAL how_often DAY) >= ifnull((SELECT date_format(max(create_date),'%Y-%m-%d') FROM t1 WHERE dbid = b.db_id AND taskid = a.taskgenid), '1950-01-01')
-1	Valid	1
-1	Valid 2	1
-1	Should Not Return	0
SELECT dbid, name FROM t3 a, t2 b, t4 WHERE dbid = - 1 AND primary_uid = '1' AND ((date_format(now() , '%Y-%m-%d') - INTERVAL how_often DAY) >= ifnull((SELECT date_format(max(create_date),'%Y-%m-%d') FROM t1 WHERE dbid = b.db_id AND taskid = a.taskgenid), '1950-01-01')) AND t4.task_id = taskid;
dbid	name
-1	Valid
-1	Valid 2
drop table t1,t2,t3,t4;
CREATE TABLE t1 (id int(11) default NULL) ENGINE=MyISAM CHARSET=latin1;
INSERT INTO t1 VALUES (1),(5);
CREATE TABLE t2 (id int(11) default NULL) ENGINE=MyISAM CHARSET=latin1;
INSERT INTO t2 VALUES (2),(6);
select * from t1 where (1,2,6) in (select * from t2);
ERROR 21000: Operand should contain 3 column(s)
DROP TABLE t1,t2;
create table t1 (s1 int);
insert into t1 values (1);
insert into t1 values (2);
set sort_buffer_size = (select s1 from t1);
ERROR 21000: Subquery returns more than 1 row
do (select * from t1);
Warnings:
Error	1242	Subquery returns more than 1 row
drop table t1;
create table t1 (s1 char);
insert into t1 values ('e');
select * from t1 where 'f' > any (select s1 from t1);
s1
e
select * from t1 where 'f' > any (select s1 from t1 union select s1 from t1);
s1
e
explain extended select * from t1 where 'f' > any (select s1 from t1 union select s1 from t1);
id	select_type	table	type	possible_keys	key	key_len	ref	rows	filtered	Extra
1	PRIMARY	t1	system	NULL	NULL	NULL	NULL	1	100.00	
2	SUBQUERY	t1	system	NULL	NULL	NULL	NULL	1	100.00	
3	UNION	t1	system	NULL	NULL	NULL	NULL	1	100.00	
NULL	UNION RESULT	<union2,3>	ALL	NULL	NULL	NULL	NULL	NULL	NULL	
Warnings:
Note	1003	select 'e' AS `s1` from dual where 1
drop table t1;
CREATE TABLE t1 (number char(11) NOT NULL default '') ENGINE=MyISAM CHARSET=latin1;
INSERT INTO t1 VALUES ('69294728265'),('18621828126'),('89356874041'),('95895001874');
CREATE TABLE t2 (code char(5) NOT NULL default '',UNIQUE KEY code (code)) ENGINE=MyISAM CHARSET=latin1;
INSERT INTO t2 VALUES ('1'),('1226'),('1245'),('1862'),('18623'),('1874'),('1967'),('6');
select c.number as phone,(select p.code from t2 p where c.number like concat(p.code, '%') order by length(p.code) desc limit 1) as code from t1 c;
phone	code
69294728265	6
18621828126	1862
89356874041	NULL
95895001874	NULL
drop table t1, t2;
create table t1 (s1 int);
create table t2 (s1 int);
select * from t1 where (select count(*) from t2 where t1.s2) = 1;
ERROR 42S22: Unknown column 't1.s2' in 'where clause'
select * from t1 where (select count(*) from t2 group by t1.s2) = 1;
ERROR 42S22: Unknown column 't1.s2' in 'group statement'
select count(*) from t2 group by t1.s2;
ERROR 42S22: Unknown column 't1.s2' in 'group statement'
drop table t1, t2;
CREATE TABLE t1(COLA FLOAT NOT NULL,COLB FLOAT NOT NULL,COLC VARCHAR(20) DEFAULT NULL,PRIMARY KEY (COLA, COLB));
CREATE TABLE t2(COLA FLOAT NOT NULL,COLB FLOAT NOT NULL,COLC CHAR(1) NOT NULL,PRIMARY KEY (COLA));
INSERT INTO t1 VALUES (1,1,'1A3240'), (1,2,'4W2365');
INSERT INTO t2 VALUES (100, 200, 'C');
SELECT DISTINCT COLC FROM t1 WHERE COLA = (SELECT COLA FROM t2 WHERE COLB = 200 AND COLC ='C' LIMIT 1);
COLC
DROP TABLE t1, t2;
CREATE TABLE t1 (a int(1));
INSERT INTO t1 VALUES (1),(1),(1),(1),(1),(2),(3),(4),(5);
SELECT DISTINCT (SELECT a) FROM t1 LIMIT 100;
(SELECT a)
1
2
3
4
5
DROP TABLE t1;
create table t1 (a int, b decimal(13, 3));
insert into t1 values (1, 0.123);
select a, (select max(b) from t1) into outfile "../../tmp/subselect.out.file.1" from t1;
delete from t1;
load data infile "../../tmp/subselect.out.file.1" into table t1;
select * from t1;
a	b
1	0.123
drop table t1;
CREATE TABLE `t1` (
`id` int(11) NOT NULL auto_increment,
`id_cns` tinyint(3) unsigned NOT NULL default '0',
`tipo` enum('','UNO','DUE') NOT NULL default '',
`anno_dep` smallint(4) unsigned zerofill NOT NULL default '0000',
`particolare` mediumint(8) unsigned NOT NULL default '0',
`generale` mediumint(8) unsigned NOT NULL default '0',
`bis` tinyint(3) unsigned NOT NULL default '0',
PRIMARY KEY  (`id`),
UNIQUE KEY `idx_cns_gen_anno` (`anno_dep`,`id_cns`,`generale`,`particolare`),
UNIQUE KEY `idx_cns_par_anno` (`id_cns`,`anno_dep`,`tipo`,`particolare`,`bis`)
);
INSERT INTO `t1` VALUES (1,16,'UNO',1987,2048,9681,0),(2,50,'UNO',1987,1536,13987,0),(3,16,'UNO',1987,2432,14594,0),(4,16,'UNO',1987,1792,13422,0),(5,16,'UNO',1987,1025,10240,0),(6,16,'UNO',1987,1026,7089,0);
CREATE TABLE `t2` (
`id` tinyint(3) unsigned NOT NULL auto_increment,
`max_anno_dep` smallint(6) unsigned NOT NULL default '0',
PRIMARY KEY  (`id`)
);
INSERT INTO `t2` VALUES (16,1987),(50,1990),(51,1990);
SELECT cns.id, cns.max_anno_dep, cns.max_anno_dep = (SELECT s.anno_dep FROM t1 AS s WHERE s.id_cns = cns.id ORDER BY s.anno_dep DESC LIMIT 1) AS PIPPO FROM t2 AS cns;
id	max_anno_dep	PIPPO
16	1987	1
50	1990	0
51	1990	NULL
DROP TABLE t1, t2;
create table t1 (a int);
insert into t1 values (1), (2), (3);
SET SQL_SELECT_LIMIT=1;
select sum(a) from (select * from t1) as a;
sum(a)
6
select 2 in (select * from t1);
2 in (select * from t1)
1
SET SQL_SELECT_LIMIT=default;
drop table t1;
CREATE TABLE t1 (a int, b int, INDEX (a));
INSERT INTO t1 VALUES (1, 1), (1, 2), (1, 3);
SELECT * FROM t1 WHERE a = (SELECT MAX(a) FROM t1 WHERE a = 1) ORDER BY b;
a	b
1	1
1	2
1	3
DROP TABLE t1;
create table t1(val varchar(10));
insert into t1 values ('aaa'), ('bbb'),('eee'),('mmm'),('ppp');
select count(*) from t1 as w1 where w1.val in (select w2.val from t1 as w2 where w2.val like 'm%') and w1.val in (select w3.val from t1 as w3 where w3.val like 'e%');
count(*)
0
drop table t1;
create table t1 (id int not null, text varchar(20) not null default '', primary key (id));
insert into t1 (id, text) values (1, 'text1'), (2, 'text2'), (3, 'text3'), (4, 'text4'), (5, 'text5'), (6, 'text6'), (7, 'text7'), (8, 'text8'), (9, 'text9'), (10, 'text10'), (11, 'text11'), (12, 'text12');
select * from t1 where id not in (select id from t1 where id < 8);
id	text
8	text8
9	text9
10	text10
11	text11
12	text12
select * from t1 as tt where not exists (select id from t1 where id < 8 and (id = tt.id or id is null) having id is not null);
id	text
8	text8
9	text9
10	text10
11	text11
12	text12
explain extended select * from t1 where id not in (select id from t1 where id < 8);
id	select_type	table	type	possible_keys	key	key_len	ref	rows	filtered	Extra
1	PRIMARY	t1	ALL	NULL	NULL	NULL	NULL	12	100.00	Using where
2	DEPENDENT SUBQUERY	t1	unique_subquery	PRIMARY	PRIMARY	4	func	1	100.00	Using index; Using where
Warnings:
Note	1003	select `test`.`t1`.`id` AS `id`,`test`.`t1`.`text` AS `text` from `test`.`t1` where !<expr_cache><`test`.`t1`.`id`>(<in_optimizer>(`test`.`t1`.`id`,<exists>(<primary_index_lookup>(<cache>(`test`.`t1`.`id`) in t1 on PRIMARY where `test`.`t1`.`id` < 8 and <cache>(`test`.`t1`.`id`) = `test`.`t1`.`id`))))
explain extended select * from t1 as tt where not exists (select id from t1 where id < 8 and (id = tt.id or id is null) having id is not null);
id	select_type	table	type	possible_keys	key	key_len	ref	rows	filtered	Extra
1	PRIMARY	tt	ALL	NULL	NULL	NULL	NULL	12	100.00	Using where
2	DEPENDENT SUBQUERY	t1	eq_ref	PRIMARY	PRIMARY	4	test.tt.id	1	100.00	Using where; Using index
Warnings:
Note	1276	Field or reference 'test.tt.id' of SELECT #2 was resolved in SELECT #1
Note	1003	select `test`.`tt`.`id` AS `id`,`test`.`tt`.`text` AS `text` from `test`.`t1` `tt` where !<in_optimizer>(1,<expr_cache><`test`.`tt`.`id`>(exists(select `test`.`t1`.`id` from `test`.`t1` where `test`.`t1`.`id` < 8 and `test`.`t1`.`id` = `test`.`tt`.`id` having `test`.`t1`.`id` is not null)))
insert into t1 (id, text) values (1000, 'text1000'), (1001, 'text1001');
create table t2 (id int not null, text varchar(20) not null default '', primary key (id));
insert into t2 (id, text) values (1, 'text1'), (2, 'text2'), (3, 'text3'), (4, 'text4'), (5, 'text5'), (6, 'text6'), (7, 'text7'), (8, 'text8'), (9, 'text9'), (10, 'text10'), (11, 'text1'), (12, 'text2'), (13, 'text3'), (14, 'text4'), (15, 'text5'), (16, 'text6'), (17, 'text7'), (18, 'text8'), (19, 'text9'), (20, 'text10'),(21, 'text1'), (22, 'text2'), (23, 'text3'), (24, 'text4'), (25, 'text5'), (26, 'text6'), (27, 'text7'), (28, 'text8'), (29, 'text9'), (30, 'text10'), (31, 'text1'), (32, 'text2'), (33, 'text3'), (34, 'text4'), (35, 'text5'), (36, 'text6'), (37, 'text7'), (38, 'text8'), (39, 'text9'), (40, 'text10'), (41, 'text1'), (42, 'text2'), (43, 'text3'), (44, 'text4'), (45, 'text5'), (46, 'text6'), (47, 'text7'), (48, 'text8'), (49, 'text9'), (50, 'text10');
select * from t1 a left join t2 b on (a.id=b.id or b.id is null) join t1 c on (if(isnull(b.id), 1000, b.id)=c.id);
id	text	id	text	id	text
1	text1	1	text1	1	text1
2	text2	2	text2	2	text2
3	text3	3	text3	3	text3
4	text4	4	text4	4	text4
5	text5	5	text5	5	text5
6	text6	6	text6	6	text6
7	text7	7	text7	7	text7
8	text8	8	text8	8	text8
9	text9	9	text9	9	text9
10	text10	10	text10	10	text10
11	text11	11	text1	11	text11
12	text12	12	text2	12	text12
1000	text1000	NULL	NULL	1000	text1000
1001	text1001	NULL	NULL	1000	text1000
explain extended select * from t1 a left join t2 b on (a.id=b.id or b.id is null) join t1 c on (if(isnull(b.id), 1000, b.id)=c.id);
id	select_type	table	type	possible_keys	key	key_len	ref	rows	filtered	Extra
1	SIMPLE	a	ALL	NULL	NULL	NULL	NULL	14	100.00	
1	SIMPLE	b	eq_ref	PRIMARY	PRIMARY	4	test.a.id	2	100.00	
1	SIMPLE	c	eq_ref	PRIMARY	PRIMARY	4	func	1	100.00	Using index condition
Warnings:
Note	1003	select `test`.`a`.`id` AS `id`,`test`.`a`.`text` AS `text`,`test`.`b`.`id` AS `id`,`test`.`b`.`text` AS `text`,`test`.`c`.`id` AS `id`,`test`.`c`.`text` AS `text` from `test`.`t1` `a` left join `test`.`t2` `b` on(`test`.`b`.`id` = `test`.`a`.`id` or `test`.`b`.`id` is null) join `test`.`t1` `c` where if(`test`.`b`.`id` is null,1000,`test`.`b`.`id`) = `test`.`c`.`id`
drop table t1,t2;
create table t1 (a int);
insert into t1 values (1);
explain select benchmark(1000, (select a from t1 where a=sha(rand())));
id	select_type	table	type	possible_keys	key	key_len	ref	rows	Extra
1	PRIMARY	NULL	NULL	NULL	NULL	NULL	NULL	NULL	No tables used
2	UNCACHEABLE SUBQUERY	t1	system	NULL	NULL	NULL	NULL	1	
drop table t1;
create table t1(id int);
create table t2(id int);
create table t3(flag int);
select (select * from t3 where id not null) from t1, t2;
ERROR 42000: You have an error in your SQL syntax; check the manual that corresponds to your MariaDB server version for the right syntax to use near 'null) from t1, t2' at line 1
drop table t1,t2,t3;
CREATE TABLE t1 (id INT);
CREATE TABLE t2 (id INT);
INSERT INTO t1 VALUES (1), (2);
INSERT INTO t2 VALUES (1);
SELECT t1.id, ( SELECT COUNT(t.id) FROM t2 AS t WHERE t.id = t1.id ) AS c FROM t1 LEFT JOIN t2 USING (id);
id	c
1	1
2	0
SELECT id, ( SELECT COUNT(t.id) FROM t2 AS t WHERE t.id = t1.id ) AS c FROM t1 LEFT JOIN t2 USING (id);
id	c
1	1
2	0
SELECT t1.id, ( SELECT COUNT(t.id) FROM t2 AS t WHERE t.id = t1.id ) AS c FROM t1 LEFT JOIN t2 USING (id) ORDER BY t1.id;
id	c
1	1
2	0
SELECT id, ( SELECT COUNT(t.id) FROM t2 AS t WHERE t.id = t1.id ) AS c FROM t1 LEFT JOIN t2 USING (id) ORDER BY id;
id	c
1	1
2	0
DROP TABLE t1,t2;
CREATE TABLE t1 ( a int, b int );
INSERT INTO t1 VALUES (1,1),(2,2),(3,3);
SELECT a FROM t1 WHERE a > ANY ( SELECT a FROM t1 WHERE b = 2 );
a
3
SELECT a FROM t1 WHERE a < ANY ( SELECT a FROM t1 WHERE b = 2 );
a
1
SELECT a FROM t1 WHERE a = ANY ( SELECT a FROM t1 WHERE b = 2 );
a
2
SELECT a FROM t1 WHERE a >= ANY ( SELECT a FROM t1 WHERE b = 2 );
a
2
3
SELECT a FROM t1 WHERE a <= ANY ( SELECT a FROM t1 WHERE b = 2 );
a
1
2
SELECT a FROM t1 WHERE a <> ANY ( SELECT a FROM t1 WHERE b = 2 );
a
1
3
SELECT a FROM t1 WHERE a > ALL ( SELECT a FROM t1 WHERE b = 2 );
a
3
SELECT a FROM t1 WHERE a < ALL ( SELECT a FROM t1 WHERE b = 2 );
a
1
SELECT a FROM t1 WHERE a = ALL ( SELECT a FROM t1 WHERE b = 2 );
a
2
SELECT a FROM t1 WHERE a >= ALL ( SELECT a FROM t1 WHERE b = 2 );
a
2
3
SELECT a FROM t1 WHERE a <= ALL ( SELECT a FROM t1 WHERE b = 2 );
a
1
2
SELECT a FROM t1 WHERE a <> ALL ( SELECT a FROM t1 WHERE b = 2 );
a
1
3
ALTER TABLE t1 ADD INDEX (a);
SELECT a FROM t1 WHERE a > ANY ( SELECT a FROM t1 WHERE b = 2 );
a
3
SELECT a FROM t1 WHERE a < ANY ( SELECT a FROM t1 WHERE b = 2 );
a
1
SELECT a FROM t1 WHERE a = ANY ( SELECT a FROM t1 WHERE b = 2 );
a
2
SELECT a FROM t1 WHERE a >= ANY ( SELECT a FROM t1 WHERE b = 2 );
a
2
3
SELECT a FROM t1 WHERE a <= ANY ( SELECT a FROM t1 WHERE b = 2 );
a
1
2
SELECT a FROM t1 WHERE a <> ANY ( SELECT a FROM t1 WHERE b = 2 );
a
1
3
SELECT a FROM t1 WHERE a > ALL ( SELECT a FROM t1 WHERE b = 2 );
a
3
SELECT a FROM t1 WHERE a < ALL ( SELECT a FROM t1 WHERE b = 2 );
a
1
SELECT a FROM t1 WHERE a = ALL ( SELECT a FROM t1 WHERE b = 2 );
a
2
SELECT a FROM t1 WHERE a >= ALL ( SELECT a FROM t1 WHERE b = 2 );
a
2
3
SELECT a FROM t1 WHERE a <= ALL ( SELECT a FROM t1 WHERE b = 2 );
a
1
2
SELECT a FROM t1 WHERE a <> ALL ( SELECT a FROM t1 WHERE b = 2 );
a
1
3
SELECT a FROM t1 WHERE a > ANY (SELECT a FROM t1 HAVING a = 2);
a
3
SELECT a FROM t1 WHERE a < ANY (SELECT a FROM t1 HAVING a = 2);
a
1
SELECT a FROM t1 WHERE a = ANY (SELECT a FROM t1 HAVING a = 2);
a
2
SELECT a FROM t1 WHERE a >= ANY (SELECT a FROM t1 HAVING a = 2);
a
2
3
SELECT a FROM t1 WHERE a <= ANY (SELECT a FROM t1 HAVING a = 2);
a
1
2
SELECT a FROM t1 WHERE a <> ANY (SELECT a FROM t1 HAVING a = 2);
a
1
3
SELECT a FROM t1 WHERE a > ALL (SELECT a FROM t1 HAVING a = 2);
a
3
SELECT a FROM t1 WHERE a < ALL (SELECT a FROM t1 HAVING a = 2);
a
1
SELECT a FROM t1 WHERE a = ALL (SELECT a FROM t1 HAVING a = 2);
a
2
SELECT a FROM t1 WHERE a >= ALL (SELECT a FROM t1 HAVING a = 2);
a
2
3
SELECT a FROM t1 WHERE a <= ALL (SELECT a FROM t1 HAVING a = 2);
a
1
2
SELECT a FROM t1 WHERE a <> ALL (SELECT a FROM t1 HAVING a = 2);
a
1
3
SELECT a FROM t1 WHERE a > ANY (SELECT a FROM t1 WHERE b = 2 UNION SELECT a FROM t1 WHERE b = 2);
a
3
SELECT a FROM t1 WHERE a < ANY (SELECT a FROM t1 WHERE b = 2 UNION SELECT a FROM t1 WHERE b = 2);
a
1
SELECT a FROM t1 WHERE a = ANY (SELECT a FROM t1 WHERE b = 2 UNION SELECT a FROM t1 WHERE b = 2);
a
2
SELECT a FROM t1 WHERE a >= ANY (SELECT a FROM t1 WHERE b = 2 UNION SELECT a FROM t1 WHERE b = 2);
a
2
3
SELECT a FROM t1 WHERE a <= ANY (SELECT a FROM t1 WHERE b = 2 UNION SELECT a FROM t1 WHERE b = 2);
a
1
2
SELECT a FROM t1 WHERE a <> ANY (SELECT a FROM t1 WHERE b = 2 UNION SELECT a FROM t1 WHERE b = 2);
a
1
3
SELECT a FROM t1 WHERE a > ALL (SELECT a FROM t1 WHERE b = 2 UNION SELECT a FROM t1 WHERE b = 2);
a
3
SELECT a FROM t1 WHERE a < ALL (SELECT a FROM t1 WHERE b = 2 UNION SELECT a FROM t1 WHERE b = 2);
a
1
SELECT a FROM t1 WHERE a = ALL (SELECT a FROM t1 WHERE b = 2 UNION SELECT a FROM t1 WHERE b = 2);
a
2
SELECT a FROM t1 WHERE a >= ALL (SELECT a FROM t1 WHERE b = 2 UNION SELECT a FROM t1 WHERE b = 2);
a
2
3
SELECT a FROM t1 WHERE a <= ALL (SELECT a FROM t1 WHERE b = 2 UNION SELECT a FROM t1 WHERE b = 2);
a
1
2
SELECT a FROM t1 WHERE a <> ALL (SELECT a FROM t1 WHERE b = 2 UNION SELECT a FROM t1 WHERE b = 2);
a
1
3
SELECT a FROM t1 WHERE a > ANY (SELECT a FROM t1 HAVING a = 2 UNION SELECT a FROM t1 HAVING a = 2);
a
3
SELECT a FROM t1 WHERE a < ANY (SELECT a FROM t1 HAVING a = 2 UNION SELECT a FROM t1 HAVING a = 2);
a
1
SELECT a FROM t1 WHERE a = ANY (SELECT a FROM t1 HAVING a = 2 UNION SELECT a FROM t1 HAVING a = 2);
a
2
SELECT a FROM t1 WHERE a >= ANY (SELECT a FROM t1 HAVING a = 2 UNION SELECT a FROM t1 HAVING a = 2);
a
2
3
SELECT a FROM t1 WHERE a <= ANY (SELECT a FROM t1 HAVING a = 2 UNION SELECT a FROM t1 HAVING a = 2);
a
1
2
SELECT a FROM t1 WHERE a <> ANY (SELECT a FROM t1 HAVING a = 2 UNION SELECT a FROM t1 HAVING a = 2);
a
1
3
SELECT a FROM t1 WHERE a > ALL (SELECT a FROM t1 HAVING a = 2 UNION SELECT a FROM t1 HAVING a = 2);
a
3
SELECT a FROM t1 WHERE a < ALL (SELECT a FROM t1 HAVING a = 2 UNION SELECT a FROM t1 HAVING a = 2);
a
1
SELECT a FROM t1 WHERE a = ALL (SELECT a FROM t1 HAVING a = 2 UNION SELECT a FROM t1 HAVING a = 2);
a
2
SELECT a FROM t1 WHERE a >= ALL (SELECT a FROM t1 HAVING a = 2 UNION SELECT a FROM t1 HAVING a = 2);
a
2
3
SELECT a FROM t1 WHERE a <= ALL (SELECT a FROM t1 HAVING a = 2 UNION SELECT a FROM t1 HAVING a = 2);
a
1
2
SELECT a FROM t1 WHERE a <> ALL (SELECT a FROM t1 HAVING a = 2 UNION SELECT a FROM t1 HAVING a = 2);
a
1
3
SELECT a FROM t1 WHERE (1,2) > ANY (SELECT a FROM t1 WHERE b = 2);
ERROR 21000: Operand should contain 1 column(s)
SELECT a FROM t1 WHERE a > ANY (SELECT a,2 FROM t1 WHERE b = 2);
ERROR 21000: Operand should contain 1 column(s)
SELECT a FROM t1 WHERE (1,2) > ANY (SELECT a,2 FROM t1 WHERE b = 2);
ERROR 21000: Operand should contain 1 column(s)
SELECT a FROM t1 WHERE (1,2) > ALL (SELECT a FROM t1 WHERE b = 2);
ERROR 21000: Operand should contain 1 column(s)
SELECT a FROM t1 WHERE a > ALL (SELECT a,2 FROM t1 WHERE b = 2);
ERROR 21000: Operand should contain 1 column(s)
SELECT a FROM t1 WHERE (1,2) > ALL (SELECT a,2 FROM t1 WHERE b = 2);
ERROR 21000: Operand should contain 1 column(s)
SELECT a FROM t1 WHERE (1,2) = ALL (SELECT a,2 FROM t1 WHERE b = 2);
ERROR 21000: Operand should contain 1 column(s)
SELECT a FROM t1 WHERE (1,2) <> ANY (SELECT a,2 FROM t1 WHERE b = 2);
ERROR 21000: Operand should contain 1 column(s)
SELECT a FROM t1 WHERE (1,2) = ANY (SELECT a FROM t1 WHERE b = 2);
ERROR 21000: Operand should contain 2 column(s)
SELECT a FROM t1 WHERE a = ANY (SELECT a,2 FROM t1 WHERE b = 2);
ERROR 21000: Operand should contain 1 column(s)
SELECT a FROM t1 WHERE (1,2) = ANY (SELECT a,2 FROM t1 WHERE b = 2);
a
SELECT a FROM t1 WHERE (1,2) <> ALL (SELECT a FROM t1 WHERE b = 2);
ERROR 21000: Operand should contain 2 column(s)
SELECT a FROM t1 WHERE a <> ALL (SELECT a,2 FROM t1 WHERE b = 2);
ERROR 21000: Operand should contain 1 column(s)
SELECT a FROM t1 WHERE (1,2) <> ALL (SELECT a,2 FROM t1 WHERE b = 2);
a
1
2
3
SELECT a FROM t1 WHERE (a,1) = ANY (SELECT a,1 FROM t1 WHERE b = 2);
a
2
SELECT a FROM t1 WHERE (a,1) <> ALL (SELECT a,1 FROM t1 WHERE b = 2);
a
1
3
SELECT a FROM t1 WHERE (a,1) = ANY (SELECT a,1 FROM t1 HAVING a = 2);
a
2
SELECT a FROM t1 WHERE (a,1) <> ALL (SELECT a,1 FROM t1 HAVING a = 2);
a
1
3
SELECT a FROM t1 WHERE (a,1) = ANY (SELECT a,1 FROM t1 WHERE b = 2 UNION SELECT a,1 FROM t1 WHERE b = 2);
a
2
SELECT a FROM t1 WHERE (a,1) <> ALL (SELECT a,1 FROM t1 WHERE b = 2 UNION SELECT a,1 FROM t1 WHERE b = 2);
a
1
3
SELECT a FROM t1 WHERE (a,1) = ANY (SELECT a,1 FROM t1 HAVING a = 2 UNION SELECT a,1 FROM t1 HAVING a = 2);
a
2
SELECT a FROM t1 WHERE (a,1) <> ALL (SELECT a,1 FROM t1 HAVING a = 2 UNION SELECT a,1 FROM t1 HAVING a = 2);
a
1
3
SELECT a FROM t1 WHERE a > ANY (SELECT a FROM t1 WHERE b = 2 group by a);
a
3
SELECT a FROM t1 WHERE a < ANY (SELECT a FROM t1 WHERE b = 2 group by a);
a
1
SELECT a FROM t1 WHERE a = ANY (SELECT a FROM t1 WHERE b = 2 group by a);
a
2
SELECT a FROM t1 WHERE a >= ANY (SELECT a FROM t1 WHERE b = 2 group by a);
a
2
3
SELECT a FROM t1 WHERE a <= ANY (SELECT a FROM t1 WHERE b = 2 group by a);
a
1
2
SELECT a FROM t1 WHERE a <> ANY (SELECT a FROM t1 WHERE b = 2 group by a);
a
1
3
SELECT a FROM t1 WHERE a > ALL (SELECT a FROM t1 WHERE b = 2 group by a);
a
3
SELECT a FROM t1 WHERE a < ALL (SELECT a FROM t1 WHERE b = 2 group by a);
a
1
SELECT a FROM t1 WHERE a = ALL (SELECT a FROM t1 WHERE b = 2 group by a);
a
2
SELECT a FROM t1 WHERE a >= ALL (SELECT a FROM t1 WHERE b = 2 group by a);
a
2
3
SELECT a FROM t1 WHERE a <= ALL (SELECT a FROM t1 WHERE b = 2 group by a);
a
1
2
SELECT a FROM t1 WHERE a <> ALL (SELECT a FROM t1 WHERE b = 2 group by a);
a
1
3
SELECT a FROM t1 WHERE a > ANY (SELECT a FROM t1 group by a HAVING a = 2);
a
3
SELECT a FROM t1 WHERE a < ANY (SELECT a FROM t1 group by a HAVING a = 2);
a
1
SELECT a FROM t1 WHERE a = ANY (SELECT a FROM t1 group by a HAVING a = 2);
a
2
SELECT a FROM t1 WHERE a >= ANY (SELECT a FROM t1 group by a HAVING a = 2);
a
2
3
SELECT a FROM t1 WHERE a <= ANY (SELECT a FROM t1 group by a HAVING a = 2);
a
1
2
SELECT a FROM t1 WHERE a <> ANY (SELECT a FROM t1 group by a HAVING a = 2);
a
1
3
SELECT a FROM t1 WHERE a > ALL (SELECT a FROM t1 group by a HAVING a = 2);
a
3
SELECT a FROM t1 WHERE a < ALL (SELECT a FROM t1 group by a HAVING a = 2);
a
1
SELECT a FROM t1 WHERE a = ALL (SELECT a FROM t1 group by a HAVING a = 2);
a
2
SELECT a FROM t1 WHERE a >= ALL (SELECT a FROM t1 group by a HAVING a = 2);
a
2
3
SELECT a FROM t1 WHERE a <= ALL (SELECT a FROM t1 group by a HAVING a = 2);
a
1
2
SELECT a FROM t1 WHERE a <> ALL (SELECT a FROM t1 group by a HAVING a = 2);
a
1
3
SELECT concat(EXISTS(SELECT a FROM t1 WHERE b = 2 and a.a > t1.a), '-') from t1 a;
concat(EXISTS(SELECT a FROM t1 WHERE b = 2 and a.a > t1.a), '-')
0-
0-
1-
SELECT concat(EXISTS(SELECT a FROM t1 WHERE b = 2 and a.a < t1.a), '-') from t1 a;
concat(EXISTS(SELECT a FROM t1 WHERE b = 2 and a.a < t1.a), '-')
1-
0-
0-
SELECT concat(EXISTS(SELECT a FROM t1 WHERE b = 2 and a.a = t1.a), '-') from t1 a;
concat(EXISTS(SELECT a FROM t1 WHERE b = 2 and a.a = t1.a), '-')
0-
1-
0-
DROP TABLE t1;
CREATE TABLE t1 ( a double, b double );
INSERT INTO t1 VALUES (1,1),(2,2),(3,3);
SELECT a FROM t1 WHERE a > ANY (SELECT a FROM t1 WHERE b = 2e0);
a
3
SELECT a FROM t1 WHERE a < ANY (SELECT a FROM t1 WHERE b = 2e0);
a
1
SELECT a FROM t1 WHERE a = ANY (SELECT a FROM t1 WHERE b = 2e0);
a
2
SELECT a FROM t1 WHERE a >= ANY (SELECT a FROM t1 WHERE b = 2e0);
a
2
3
SELECT a FROM t1 WHERE a <= ANY (SELECT a FROM t1 WHERE b = 2e0);
a
1
2
SELECT a FROM t1 WHERE a <> ANY (SELECT a FROM t1 WHERE b = 2e0);
a
1
3
SELECT a FROM t1 WHERE a > ALL (SELECT a FROM t1 WHERE b = 2e0);
a
3
SELECT a FROM t1 WHERE a < ALL (SELECT a FROM t1 WHERE b = 2e0);
a
1
SELECT a FROM t1 WHERE a = ALL (SELECT a FROM t1 WHERE b = 2e0);
a
2
SELECT a FROM t1 WHERE a >= ALL (SELECT a FROM t1 WHERE b = 2e0);
a
2
3
SELECT a FROM t1 WHERE a <= ALL (SELECT a FROM t1 WHERE b = 2e0);
a
1
2
SELECT a FROM t1 WHERE a <> ALL (SELECT a FROM t1 WHERE b = 2e0);
a
1
3
DROP TABLE t1;
CREATE TABLE t1 ( a char(1), b char(1));
INSERT INTO t1 VALUES ('1','1'),('2','2'),('3','3');
SELECT a FROM t1 WHERE a > ANY (SELECT a FROM t1 WHERE b = '2');
a
3
SELECT a FROM t1 WHERE a < ANY (SELECT a FROM t1 WHERE b = '2');
a
1
SELECT a FROM t1 WHERE a = ANY (SELECT a FROM t1 WHERE b = '2');
a
2
SELECT a FROM t1 WHERE a >= ANY (SELECT a FROM t1 WHERE b = '2');
a
2
3
SELECT a FROM t1 WHERE a <= ANY (SELECT a FROM t1 WHERE b = '2');
a
1
2
SELECT a FROM t1 WHERE a <> ANY (SELECT a FROM t1 WHERE b = '2');
a
1
3
SELECT a FROM t1 WHERE a > ALL (SELECT a FROM t1 WHERE b = '2');
a
3
SELECT a FROM t1 WHERE a < ALL (SELECT a FROM t1 WHERE b = '2');
a
1
SELECT a FROM t1 WHERE a = ALL (SELECT a FROM t1 WHERE b = '2');
a
2
SELECT a FROM t1 WHERE a >= ALL (SELECT a FROM t1 WHERE b = '2');
a
2
3
SELECT a FROM t1 WHERE a <= ALL (SELECT a FROM t1 WHERE b = '2');
a
1
2
SELECT a FROM t1 WHERE a <> ALL (SELECT a FROM t1 WHERE b = '2');
a
1
3
DROP TABLE t1;
create table t1 (a int, b int);
insert into t1 values (1,2),(3,4);
select * from t1 up where exists (select * from t1 where t1.a=up.a);
a	b
1	2
3	4
explain extended select * from t1 up where exists (select * from t1 where t1.a=up.a);
id	select_type	table	type	possible_keys	key	key_len	ref	rows	filtered	Extra
1	PRIMARY	up	ALL	NULL	NULL	NULL	NULL	2	100.00	
1	PRIMARY	<subquery2>	eq_ref	distinct_key	distinct_key	4	func	1	100.00	
2	MATERIALIZED	t1	ALL	NULL	NULL	NULL	NULL	2	100.00	
Warnings:
Note	1276	Field or reference 'test.up.a' of SELECT #2 was resolved in SELECT #1
Note	1003	select `test`.`up`.`a` AS `a`,`test`.`up`.`b` AS `b` from `test`.`t1` `up` semi join (`test`.`t1`) where 1
drop table t1;
CREATE TABLE t1 (t1_a int);
INSERT INTO t1 VALUES (1);
CREATE TABLE t2 (t2_a int, t2_b int, PRIMARY KEY (t2_a, t2_b));
INSERT INTO t2 VALUES (1, 1), (1, 2);
SELECT * FROM t1, t2 table2 WHERE t1_a = 1 AND table2.t2_a = 1
HAVING table2.t2_b = (SELECT MAX(t2_b) FROM t2 WHERE t2_a = table2.t2_a);
t1_a	t2_a	t2_b
1	1	2
DROP TABLE t1, t2;
CREATE TABLE t1 (id int(11) default NULL,name varchar(10) default NULL);
INSERT INTO t1 VALUES (1,'Tim'),(2,'Rebecca'),(3,NULL);
CREATE TABLE t2 (id int(11) default NULL, pet varchar(10) default NULL);
INSERT INTO t2 VALUES (1,'Fido'),(2,'Spot'),(3,'Felix');
SELECT a.*, b.* FROM (SELECT * FROM t1) AS a JOIN t2 as b on a.id=b.id;
id	name	id	pet
1	Tim	1	Fido
2	Rebecca	2	Spot
3	NULL	3	Felix
drop table t1,t2;
CREATE TABLE t1 ( a int, b int );
CREATE TABLE t2 ( c int, d int );
INSERT INTO t1 VALUES (1,2), (2,3), (3,4);
SELECT a AS abc, b FROM t1 outr WHERE b =
(SELECT MIN(b) FROM t1 WHERE a=outr.a);
abc	b
1	2
2	3
3	4
INSERT INTO t2 SELECT a AS abc, b FROM t1 outr WHERE b =
(SELECT MIN(b) FROM t1 WHERE a=outr.a);
select * from t2;
c	d
1	2
2	3
3	4
CREATE TABLE t3 SELECT a AS abc, b FROM t1 outr WHERE b =
(SELECT MIN(b) FROM t1 WHERE a=outr.a);
select * from t3;
abc	b
1	2
2	3
3	4
prepare stmt1 from "INSERT INTO t2 SELECT a AS abc, b FROM t1 outr WHERE b = (SELECT MIN(b) FROM t1 WHERE a=outr.a);";
execute stmt1;
deallocate prepare stmt1;
select * from t2;
c	d
1	2
2	3
3	4
1	2
2	3
3	4
drop table t3;
prepare stmt1 from "CREATE TABLE t3 SELECT a AS abc, b FROM t1 outr WHERE b = (SELECT MIN(b) FROM t1 WHERE a=outr.a);";
execute stmt1;
select * from t3;
abc	b
1	2
2	3
3	4
deallocate prepare stmt1;
DROP TABLE t1, t2, t3;
CREATE TABLE `t1` ( `a` int(11) default NULL) ENGINE=MyISAM DEFAULT CHARSET=latin1;
insert into t1 values (1);
CREATE TABLE `t2` ( `b` int(11) default NULL, `a` int(11) default NULL) ENGINE=MyISAM DEFAULT CHARSET=latin1;
insert into t2 values (1,2);
select t000.a, count(*) `C` FROM t1 t000 GROUP BY t000.a HAVING count(*) > ALL (SELECT count(*) FROM t2 t001 WHERE t001.a=1);
a	C
1	1
drop table t1,t2;
create table t1 (a int not null auto_increment primary key, b varchar(40), fulltext(b));
insert into t1 (b) values ('ball'),('ball games'), ('games'), ('foo'), ('foobar'), ('Serg'), ('Sergei'),('Georg'), ('Patrik'),('Hakan');
create table t2 (a int);
insert into t2 values (1),(3),(2),(7);
select a,b from t1 where match(b) against ('Ball') > 0;
a	b
1	ball
2	ball games
select a from t2 where a in (select a from t1 where match(b) against ('Ball') > 0);
a
1
2
drop table t1,t2;
CREATE TABLE t1(`IZAVORGANG_ID` VARCHAR(11) CHARACTER SET latin1 COLLATE latin1_bin,`KUERZEL` VARCHAR(10) CHARACTER SET latin1 COLLATE latin1_bin,`IZAANALYSEART_ID` VARCHAR(11) CHARACTER SET latin1 COLLATE latin1_bin,`IZAPMKZ_ID` VARCHAR(11) CHARACTER SET latin1 COLLATE latin1_bin);
CREATE INDEX AK01IZAVORGANG ON t1(izaAnalyseart_id,Kuerzel);
INSERT INTO t1(`IZAVORGANG_ID`,`KUERZEL`,`IZAANALYSEART_ID`,`IZAPMKZ_ID`)VALUES('D0000000001','601','D0000000001','I0000000001');
INSERT INTO t1(`IZAVORGANG_ID`,`KUERZEL`,`IZAANALYSEART_ID`,`IZAPMKZ_ID`)VALUES('D0000000002','602','D0000000001','I0000000001');
INSERT INTO t1(`IZAVORGANG_ID`,`KUERZEL`,`IZAANALYSEART_ID`,`IZAPMKZ_ID`)VALUES('D0000000003','603','D0000000001','I0000000001');
INSERT INTO t1(`IZAVORGANG_ID`,`KUERZEL`,`IZAANALYSEART_ID`,`IZAPMKZ_ID`)VALUES('D0000000004','101','D0000000001','I0000000001');
SELECT `IZAVORGANG_ID` FROM t1 WHERE `KUERZEL` IN(SELECT MIN(`KUERZEL`)`Feld1` FROM t1 WHERE `KUERZEL` LIKE'601%'And`IZAANALYSEART_ID`='D0000000001');
IZAVORGANG_ID
D0000000001
drop table t1;
CREATE TABLE `t1` ( `aid` int(11) NOT NULL default '0', `bid` int(11) NOT NULL default '0', PRIMARY KEY  (`aid`,`bid`));
CREATE TABLE `t2` ( `aid` int(11) NOT NULL default '0', `bid` int(11) NOT NULL default '0', PRIMARY KEY  (`aid`,`bid`));
insert into t1 values (1,1),(1,2),(2,1),(2,2);
insert into t2 values (1,2),(2,2);
select * from t1 where t1.aid not in (select aid from t2 where bid=t1.bid);
aid	bid
1	1
2	1
alter table t2 drop primary key;
alter table t2 add key KEY1 (aid, bid);
select * from t1 where t1.aid not in (select aid from t2 where bid=t1.bid);
aid	bid
1	1
2	1
alter table t2 drop key KEY1;
alter table t2 add primary key (bid, aid);
select * from t1 where t1.aid not in (select aid from t2 where bid=t1.bid);
aid	bid
1	1
2	1
drop table t1,t2;
CREATE TABLE t1 (howmanyvalues bigint, avalue int);
INSERT INTO t1 VALUES (1, 1),(2, 1),(2, 2),(3, 1),(3, 2),(3, 3),(4, 1),(4, 2),(4, 3),(4, 4);
SELECT howmanyvalues, count(*) from t1 group by howmanyvalues;
howmanyvalues	count(*)
1	1
2	2
3	3
4	4
SELECT a.howmanyvalues, (SELECT count(*) from t1 b where b.howmanyvalues = a.howmanyvalues) as mycount from t1 a group by a.howmanyvalues;
howmanyvalues	mycount
1	1
2	2
3	3
4	4
CREATE INDEX t1_howmanyvalues_idx ON t1 (howmanyvalues);
SELECT a.howmanyvalues, (SELECT count(*) from t1 b where b.howmanyvalues+1 = a.howmanyvalues+1) as mycount from t1 a group by a.howmanyvalues;
howmanyvalues	mycount
1	1
2	2
3	3
4	4
SELECT a.howmanyvalues, (SELECT count(*) from t1 b where b.howmanyvalues = a.howmanyvalues) as mycount from t1 a group by a.howmanyvalues;
howmanyvalues	mycount
1	1
2	2
3	3
4	4
SELECT a.howmanyvalues, (SELECT count(*) from t1 b where b.howmanyvalues = a.avalue) as mycount from t1 a group by a.howmanyvalues;
howmanyvalues	mycount
1	1
2	1
3	1
4	1
drop table t1;
create table t1 (x int);
select  (select b.x from t1 as b where b.x=a.x) from t1 as a where a.x=2 group by a.x;
(select b.x from t1 as b where b.x=a.x)
drop table t1;
CREATE TABLE `t1` ( `master` int(10) unsigned NOT NULL default '0', `map` smallint(6) unsigned NOT NULL default '0', `slave` int(10) unsigned NOT NULL default '0', `access` int(10) unsigned NOT NULL default '0', UNIQUE KEY `access_u` (`master`,`map`,`slave`));
INSERT INTO `t1` VALUES (1,0,0,700),(1,1,1,400),(1,5,5,400),(1,12,12,400),(1,12,32,400),(4,12,32,400);
CREATE TABLE `t2` ( `id` int(10) unsigned NOT NULL default '0', `pid` int(10) unsigned NOT NULL default '0', `map` smallint(6) unsigned NOT NULL default '0', `level` tinyint(4) unsigned NOT NULL default '0', `title` varchar(255) default NULL, PRIMARY KEY  (`id`,`pid`,`map`), KEY `level` (`level`), KEY `id` (`id`,`map`)) ;
INSERT INTO `t2` VALUES (6,5,12,7,'a'),(12,0,0,7,'a'),(12,1,0,7,'a'),(12,5,5,7,'a'),(12,5,12,7,'a');
SELECT b.sc FROM (SELECT (SELECT a.access FROM t1 a WHERE a.map = op.map AND a.slave = op.pid AND a.master = 1) ac FROM t2 op WHERE op.id = 12 AND op.map = 0) b;
ERROR 42S22: Unknown column 'b.sc' in 'field list'
SELECT b.ac FROM (SELECT (SELECT a.access FROM t1 a WHERE a.map = op.map AND a.slave = op.pid AND a.master = 1) ac FROM t2 op WHERE op.id = 12 AND op.map = 0) b;
ac
700
NULL
drop tables t1,t2;
create table t1 (a int not null, b int not null, c int, primary key (a,b));
insert into t1 values (1,1,1), (2,2,2), (3,3,3);
set @b:= 0;
explain select sum(a) from t1 where b > @b;
id	select_type	table	type	possible_keys	key	key_len	ref	rows	Extra
1	SIMPLE	t1	index	NULL	PRIMARY	8	NULL	3	Using where; Using index
set @a:= (select sum(a) from t1 where b > @b);
explain select a from t1 where c=2;
id	select_type	table	type	possible_keys	key	key_len	ref	rows	Extra
1	SIMPLE	t1	ALL	NULL	NULL	NULL	NULL	3	Using where
do @a:= (select sum(a) from t1 where b > @b);
explain select a from t1 where c=2;
id	select_type	table	type	possible_keys	key	key_len	ref	rows	Extra
1	SIMPLE	t1	ALL	NULL	NULL	NULL	NULL	3	Using where
drop table t1;
connect  root,localhost,root,,test,$MASTER_MYPORT,$MASTER_MYSOCK;
connection root;
set @got_val= (SELECT 1 FROM (SELECT 'A' as my_col) as T1 ) ;
disconnect root;
connection default;
create table t1 (a int, b int);
create table t2 (a int, b int);
insert into t1 values (1,1),(1,2),(1,3),(2,4),(2,5);
insert into t2 values (1,3),(2,1);
select distinct a,b, (select max(b) from t2 where t1.b=t2.a) from t1 order by t1.b;
a	b	(select max(b) from t2 where t1.b=t2.a)
1	1	3
1	2	1
1	3	NULL
2	4	NULL
2	5	NULL
drop table t1, t2;
create table t1 (id int);
create table t2 (id int, body text, fulltext (body));
insert into t1 values(1),(2),(3);
insert into t2 values (1,'test'), (2,'mysql'), (3,'test'), (4,'test');
select count(distinct id) from t1 where id in (select id from t2 where match(body) against ('mysql' in boolean mode));
count(distinct id)
1
drop table t2,t1;
create table t1 (s1 int,s2 int);
insert into t1 values (20,15);
select * from t1 where  (('a',null) <=> (select 'a',s2 from t1 where s1 = 0));
s1	s2
drop table t1;
create table t1 (s1 int);
insert into t1 values (1),(null);
select * from t1 where s1 < all (select s1 from t1);
s1
select s1, s1 < all (select s1 from t1) from t1;
s1	s1 < all (select s1 from t1)
1	0
NULL	NULL
drop table t1;
CREATE TABLE t1 (
Code char(3) NOT NULL default '',
Name char(52) NOT NULL default '',
Continent enum('Asia','Europe','North America','Africa','Oceania','Antarctica','South America') NOT NULL default 'Asia',
Region char(26) NOT NULL default '',
SurfaceArea float(10,2) NOT NULL default '0.00',
IndepYear smallint(6) default NULL,
Population int(11) NOT NULL default '0',
LifeExpectancy float(3,1) default NULL,
GNP float(10,2) default NULL,
GNPOld float(10,2) default NULL,
LocalName char(45) NOT NULL default '',
GovernmentForm char(45) NOT NULL default '',
HeadOfState char(60) default NULL,
Capital int(11) default NULL,
Code2 char(2) NOT NULL default ''
) ENGINE=MyISAM;
INSERT INTO t1 VALUES ('XXX','Xxxxx','Oceania','Xxxxxx',26.00,0,0,0,0,0,'Xxxxx','Xxxxx','Xxxxx',NULL,'XX');
INSERT INTO t1 VALUES ('ASM','American Samoa','Oceania','Polynesia',199.00,0,68000,75.1,334.00,NULL,'Amerika Samoa','US Territory','George W. Bush',54,'AS');
INSERT INTO t1 VALUES ('ATF','French Southern territories','Antarctica','Antarctica',7780.00,0,0,NULL,0.00,NULL,'Terres australes françaises','Nonmetropolitan Territory of France','Jacques Chirac',NULL,'TF');
INSERT INTO t1 VALUES ('UMI','United States Minor Outlying Islands','Oceania','Micronesia/Caribbean',16.00,0,0,NULL,0.00,NULL,'United States Minor Outlying Islands','Dependent Territory of the US','George W. Bush',NULL,'UM');
/*!40000 ALTER TABLE t1 ENABLE KEYS */;
SELECT DISTINCT Continent AS c FROM t1 outr WHERE
Code <> SOME ( SELECT Code FROM t1 WHERE Continent = outr.Continent AND
Population < 200);
c
Oceania
drop table t1;
create table t1 (a1 int);
create table t2 (b1 int);
select * from t1 where a2 > any(select b1 from t2);
ERROR 42S22: Unknown column 'a2' in 'IN/ALL/ANY subquery'
select * from t1 where a1 > any(select b1 from t2);
a1
drop table t1,t2;
create table t1 (a integer, b integer);
select (select * from t1) = (select 1,2);
(select * from t1) = (select 1,2)
NULL
select (select 1,2) = (select * from t1);
(select 1,2) = (select * from t1)
NULL
select  row(1,2) = ANY (select * from t1);
row(1,2) = ANY (select * from t1)
0
select  row(1,2) != ALL (select * from t1);
row(1,2) != ALL (select * from t1)
1
drop table t1;
create table t1 (a integer, b integer);
select row(1,(2,2)) in (select * from t1 );
ERROR 21000: Operand should contain 2 column(s)
select row(1,(2,2)) = (select * from t1 );
ERROR 21000: Operand should contain 2 column(s)
select (select * from t1) = row(1,(2,2));
ERROR 21000: Operand should contain 1 column(s)
drop table t1;
create  table t1 (a integer);
insert into t1 values (1);
select 1 = ALL (select 1 from t1 where 1 = xx ), 1 as xx ;
ERROR 42S22: Reference 'xx' not supported (forward reference in item list)
select 1 = ALL (select 1 from t1 where 1 = xx ), 1 as xx;
ERROR 42S22: Reference 'xx' not supported (forward reference in item list)
select 1 as xx, 1 = ALL (  select 1 from t1 where 1 = xx );
xx	1 = ALL (  select 1 from t1 where 1 = xx )
1	1
select 1 = ALL (select 1 from t1 where 1 = xx ), 1 as xx;
ERROR 42S22: Reference 'xx' not supported (forward reference in item list)
select 1 = ALL (select 1 from t1 where 1 = xx ), 1 as xx from DUAL;
ERROR 42S22: Reference 'xx' not supported (forward reference in item list)
drop table t1;
CREATE TABLE t1 (
categoryId int(11) NOT NULL,
courseId int(11) NOT NULL,
startDate datetime NOT NULL,
endDate datetime NOT NULL,
createDate datetime NOT NULL,
modifyDate timestamp NOT NULL,
attributes text NOT NULL
);
INSERT INTO t1 VALUES (1,41,'2004-02-09','2010-01-01','2004-02-09','2004-02-09',''),
(1,86,'2004-08-16','2004-08-16','2004-08-16','2004-08-16',''),
(1,87,'2004-08-16','2004-08-16','2004-08-16','2004-08-16',''),
(2,52,'2004-03-15','2004-10-01','2004-03-15','2004-09-17',''),
(2,53,'2004-03-16','2004-10-01','2004-03-16','2004-09-17',''),
(2,88,'2004-08-16','2004-08-16','2004-08-16','2004-08-16',''),
(2,89,'2004-08-16','2004-08-16','2004-08-16','2004-08-16',''),
(3,51,'2004-02-09','2010-01-01','2004-02-09','2004-02-09',''),
(5,12,'2004-02-18','2010-01-01','2004-02-18','2004-02-18','');
CREATE TABLE t2 (
userId int(11) NOT NULL,
courseId int(11) NOT NULL,
date datetime NOT NULL
);
INSERT INTO t2 VALUES (5141,71,'2003-11-18'),
(5141,72,'2003-11-25'),(5141,41,'2004-08-06'),
(5141,52,'2004-08-06'),(5141,53,'2004-08-06'),
(5141,12,'2004-08-06'),(5141,86,'2004-10-21'),
(5141,87,'2004-10-21'),(5141,88,'2004-10-21'),
(5141,89,'2004-10-22'),(5141,51,'2004-10-26');
CREATE TABLE t3 (
groupId int(11) NOT NULL,
parentId int(11) NOT NULL,
startDate datetime NOT NULL,
endDate datetime NOT NULL,
createDate datetime NOT NULL,
modifyDate timestamp NOT NULL,
ordering int(11)
);
INSERT INTO t3 VALUES (12,9,'1000-01-01','3999-12-31','2004-01-29','2004-01-29',NULL);
CREATE TABLE t4 (
id int(11) NOT NULL,
groupTypeId int(11) NOT NULL,
groupKey varchar(50) NOT NULL,
name text,
ordering int(11),
description text,
createDate datetime NOT NULL,
modifyDate timestamp NOT NULL
);
INSERT INTO t4 VALUES (9,5,'stationer','stationer',0,'Stationer','2004-01-29','2004-01-29'),
(12,5,'group2','group2',0,'group2','2004-01-29','2004-01-29');
CREATE TABLE t5 (
userId int(11) NOT NULL,
groupId int(11) NOT NULL,
createDate datetime NOT NULL,
modifyDate timestamp NOT NULL
);
INSERT INTO t5 VALUES (5141,12,'2004-08-06','2004-08-06');
select
count(distinct t2.userid) pass,
groupstuff.*,
count(t2.courseid) crse,
t1.categoryid,
t2.courseid,
date_format(date, '%b%y') as colhead
from t2
join t1 on t2.courseid=t1.courseid
join
(
select
t5.userid,
parentid,
parentgroup,
childid,
groupname,
grouptypeid
from t5
join
(
select t4.id as parentid,
t4.name as parentgroup,
t4.id as childid,
t4.name as groupname,
t4.grouptypeid
from t4
) as gin on t5.groupid=gin.childid
) as groupstuff on t2.userid = groupstuff.userid
group by
groupstuff.groupname, colhead , t2.courseid;
pass	userid	parentid	parentgroup	childid	groupname	grouptypeid	crse	categoryid	courseid	colhead
1	5141	12	group2	12	group2	5	1	5	12	Aug04
1	5141	12	group2	12	group2	5	1	1	41	Aug04
1	5141	12	group2	12	group2	5	1	2	52	Aug04
1	5141	12	group2	12	group2	5	1	2	53	Aug04
1	5141	12	group2	12	group2	5	1	3	51	Oct04
1	5141	12	group2	12	group2	5	1	1	86	Oct04
1	5141	12	group2	12	group2	5	1	1	87	Oct04
1	5141	12	group2	12	group2	5	1	2	88	Oct04
1	5141	12	group2	12	group2	5	1	2	89	Oct04
drop table t1, t2, t3, t4, t5;
create table t1 (a int);
insert into t1 values (1), (2), (3);
SELECT 1 FROM t1 WHERE (SELECT 1) in (SELECT 1);
1
1
1
1
drop table t1;
create table t1 (a int);
create table t2 (a int);
insert into t1 values (1),(2);
insert into t2 values (0),(1),(2),(3);
select a from t2 where a in (select a from t1);
a
1
2
select a from t2 having a in (select a from t1);
a
1
2
prepare stmt1 from "select a from t2 where a in (select a from t1)";
execute stmt1;
a
1
2
execute stmt1;
a
1
2
deallocate prepare stmt1;
prepare stmt1 from "select a from t2 having a in (select a from t1)";
execute stmt1;
a
1
2
execute stmt1;
a
1
2
deallocate prepare stmt1;
drop table t1, t2;
create table t1 (a int, b int);
insert into t1 values (1,2);
select 1 = (select * from t1);
ERROR 21000: Operand should contain 1 column(s)
select (select * from t1) = 1;
ERROR 21000: Operand should contain 2 column(s)
select (1,2) = (select a from t1);
ERROR 21000: Operand should contain 2 column(s)
select (select a from t1) = (1,2);
ERROR 21000: Operand should contain 1 column(s)
select (1,2,3) = (select * from t1);
ERROR 21000: Operand should contain 3 column(s)
select (select * from t1) = (1,2,3);
ERROR 21000: Operand should contain 2 column(s)
drop table t1;
CREATE TABLE `t1` (
`itemid` bigint(20) unsigned NOT NULL auto_increment,
`sessionid` bigint(20) unsigned default NULL,
`time` int(10) unsigned NOT NULL default '0',
`type` set('A','D','E','F','G','I','L','N','U') collate latin1_general_ci NOT
NULL default '',
`data` text collate latin1_general_ci NOT NULL,
PRIMARY KEY  (`itemid`)
) DEFAULT CHARSET=latin1 COLLATE=latin1_general_ci;
INSERT INTO `t1` VALUES (1, 1, 1, 'D', '');
CREATE TABLE `t2` (
`sessionid` bigint(20) unsigned NOT NULL auto_increment,
`pid` int(10) unsigned NOT NULL default '0',
`date` int(10) unsigned NOT NULL default '0',
`ip` varchar(15) collate latin1_general_ci NOT NULL default '',
PRIMARY KEY  (`sessionid`)
) DEFAULT CHARSET=latin1 COLLATE=latin1_general_ci;
INSERT INTO `t2` VALUES (1, 1, 1, '10.10.10.1');
SELECT s.ip, count( e.itemid ) FROM `t1` e JOIN t2 s ON s.sessionid = e.sessionid WHERE e.sessionid = ( SELECT sessionid FROM t2 ORDER BY sessionid DESC LIMIT 1 ) GROUP BY s.ip HAVING count( e.itemid ) >0 LIMIT 0 , 30;
ip	count( e.itemid )
10.10.10.1	1
drop tables t1,t2;
create table t1 (fld enum('0','1'));
insert into t1 values ('1');
select * from (select max(fld) from t1) as foo;
max(fld)
1
drop table t1;
set @tmp11867_optimizer_switch=@@optimizer_switch;
set optimizer_switch='semijoin_with_cache=off';
CREATE TABLE t1 (one int, two int, flag char(1));
CREATE TABLE t2 (one int, two int, flag char(1));
INSERT INTO t1 VALUES(1,2,'Y'),(2,3,'Y'),(3,4,'Y'),(5,6,'N'),(7,8,'N');
INSERT INTO t2 VALUES(1,2,'Y'),(2,3,'Y'),(3,4,'Y'),(5,6,'N'),(7,8,'N');
SELECT * FROM t1
WHERE ROW(one,two) IN (SELECT DISTINCT one,two FROM t2 WHERE flag = 'N');
one	two	flag
5	6	N
7	8	N
SELECT * FROM t1
WHERE ROW(one,two) IN (SELECT DISTINCT one,two FROM t1 WHERE flag = 'N');
one	two	flag
5	6	N
7	8	N
insert into t2 values (null,null,'N');
insert into t2 values (null,3,'0');
insert into t2 values (null,5,'0');
insert into t2 values (10,null,'0');
insert into t1 values (10,3,'0');
insert into t1 values (10,5,'0');
insert into t1 values (10,10,'0');
SELECT one,two,ROW(one,two) IN (SELECT one,two FROM t2 WHERE flag = 'N') as 'test' from t1;
one	two	test
1	2	NULL
2	3	NULL
3	4	NULL
5	6	1
7	8	1
10	3	NULL
10	5	NULL
10	10	NULL
SELECT one,two from t1 where ROW(one,two) IN (SELECT one,two FROM t2 WHERE flag = 'N');
one	two
5	6
7	8
SELECT one,two,ROW(one,two) IN (SELECT one,two FROM t2 WHERE flag = 'N' group by one,two) as 'test' from t1;
one	two	test
1	2	NULL
2	3	NULL
3	4	NULL
5	6	1
7	8	1
10	3	NULL
10	5	NULL
10	10	NULL
SELECT one,two,ROW(one,two) IN (SELECT one,two FROM t2 WHERE flag = '0') as 'test' from t1;
one	two	test
1	2	0
2	3	NULL
3	4	0
5	6	0
7	8	0
10	3	NULL
10	5	NULL
10	10	NULL
SELECT one,two,ROW(one,two) IN (SELECT one,two FROM t2 WHERE flag = '0' group by one,two) as 'test' from t1;
one	two	test
1	2	0
2	3	NULL
3	4	0
5	6	0
7	8	0
10	3	NULL
10	5	NULL
10	10	NULL
explain extended SELECT one,two,ROW(one,two) IN (SELECT one,two FROM t2 WHERE flag = '0') as 'test' from t1;
id	select_type	table	type	possible_keys	key	key_len	ref	rows	filtered	Extra
1	PRIMARY	t1	ALL	NULL	NULL	NULL	NULL	8	100.00	
2	DEPENDENT SUBQUERY	t2	ALL	NULL	NULL	NULL	NULL	9	100.00	Using where
Warnings:
Note	1003	select `test`.`t1`.`one` AS `one`,`test`.`t1`.`two` AS `two`,<expr_cache><`test`.`t1`.`one`,`test`.`t1`.`two`>(<in_optimizer>((`test`.`t1`.`one`,`test`.`t1`.`two`),<exists>(select `test`.`t2`.`one`,`test`.`t2`.`two` from `test`.`t2` where `test`.`t2`.`flag` = '0' and trigcond(trigcond(<cache>(`test`.`t1`.`one`) = `test`.`t2`.`one` or `test`.`t2`.`one` is null)) and trigcond(trigcond(<cache>(`test`.`t1`.`two`) = `test`.`t2`.`two` or `test`.`t2`.`two` is null)) having trigcond(`test`.`t2`.`one` is null) and trigcond(`test`.`t2`.`two` is null)))) AS `test` from `test`.`t1`
explain extended SELECT one,two from t1 where ROW(one,two) IN (SELECT one,two FROM t2 WHERE flag = 'N');
id	select_type	table	type	possible_keys	key	key_len	ref	rows	filtered	Extra
1	PRIMARY	t1	ALL	NULL	NULL	NULL	NULL	8	100.00	
1	PRIMARY	<subquery2>	eq_ref	distinct_key	distinct_key	8	func,func	1	100.00	
2	MATERIALIZED	t2	ALL	NULL	NULL	NULL	NULL	9	100.00	Using where
Warnings:
Note	1003	select `test`.`t1`.`one` AS `one`,`test`.`t1`.`two` AS `two` from `test`.`t1` semi join (`test`.`t2`) where `test`.`t2`.`flag` = 'N'
explain extended SELECT one,two,ROW(one,two) IN (SELECT one,two FROM t2 WHERE flag = '0' group by one,two) as 'test' from t1;
id	select_type	table	type	possible_keys	key	key_len	ref	rows	filtered	Extra
1	PRIMARY	t1	ALL	NULL	NULL	NULL	NULL	8	100.00	
2	DEPENDENT SUBQUERY	t2	ALL	NULL	NULL	NULL	NULL	9	100.00	Using where
Warnings:
Note	1003	select `test`.`t1`.`one` AS `one`,`test`.`t1`.`two` AS `two`,<expr_cache><`test`.`t1`.`one`,`test`.`t1`.`two`>(<in_optimizer>((`test`.`t1`.`one`,`test`.`t1`.`two`),<exists>(select `test`.`t2`.`one`,`test`.`t2`.`two` from `test`.`t2` where `test`.`t2`.`flag` = '0' and trigcond(trigcond(<cache>(`test`.`t1`.`one`) = `test`.`t2`.`one` or `test`.`t2`.`one` is null)) and trigcond(trigcond(<cache>(`test`.`t1`.`two`) = `test`.`t2`.`two` or `test`.`t2`.`two` is null)) having trigcond(`test`.`t2`.`one` is null) and trigcond(`test`.`t2`.`two` is null)))) AS `test` from `test`.`t1`
DROP TABLE t1,t2;
set optimizer_switch=@tmp11867_optimizer_switch;
CREATE TABLE t1 (a char(5), b char(5));
INSERT INTO t1 VALUES (NULL,'aaa'), ('aaa','aaa');
SELECT * FROM t1 WHERE (a,b) IN (('aaa','aaa'), ('aaa','bbb'));
a	b
aaa	aaa
DROP TABLE t1;
CREATE TABLE t1 (a int);
CREATE TABLE t2 (a int, b int);
CREATE TABLE t3 (b int NOT NULL);
INSERT INTO t1 VALUES (1), (2), (3), (4);
INSERT INTO t2 VALUES (1,10), (3,30);
SELECT * FROM t2 LEFT JOIN t3 ON t2.b=t3.b
WHERE t3.b IS NOT NULL OR t2.a > 10;
a	b	b
SELECT * FROM t1
WHERE t1.a NOT IN (SELECT a FROM t2 LEFT JOIN t3 ON t2.b=t3.b
WHERE t3.b IS NOT NULL OR t2.a > 10);
a
1
2
3
4
DROP TABLE t1,t2,t3;
CREATE TABLE t1 (f1 INT);
CREATE TABLE t2 (f2 INT);
INSERT INTO t1 VALUES (1);
SELECT * FROM t1 WHERE f1 > ALL (SELECT f2 FROM t2);
f1
1
SELECT * FROM t1 WHERE f1 > ALL (SELECT f2 FROM t2 WHERE 1=0);
f1
1
INSERT INTO t2 VALUES (1);
INSERT INTO t2 VALUES (2);
SELECT * FROM t1 WHERE f1 > ALL (SELECT f2 FROM t2 WHERE f2=0);
f1
1
DROP TABLE t1, t2;
select 1 from dual where 1 < any (select 2);
1
1
select 1 from dual where 1 < all (select 2);
1
1
select 1 from dual where 2 > any (select 1);
1
1
select 1 from dual where 2 > all (select 1);
1
1
select 1 from dual where 1 < any (select 2 from dual);
1
1
select 1 from dual where 1 < all (select 2 from dual where 1!=1);
1
1
create table t1 (s1 char);
insert into t1 values (1),(2);
select * from t1 where (s1 < any (select s1 from t1));
s1
1
select * from t1 where not (s1 < any (select s1 from t1));
s1
2
select * from t1 where (s1 < ALL (select s1+1 from t1));
s1
1
select * from t1 where not(s1 < ALL (select s1+1 from t1));
s1
2
select * from t1 where (s1+1 = ANY (select s1 from t1));
s1
1
select * from t1 where NOT(s1+1 = ANY (select s1 from t1));
s1
2
select * from t1 where (s1 = ALL (select s1/s1 from t1));
s1
1
select * from t1 where NOT(s1 = ALL (select s1/s1 from t1));
s1
2
drop table t1;
create table t1 (
retailerID varchar(8) NOT NULL,
statusID   int(10) unsigned NOT NULL,
changed    datetime NOT NULL,
UNIQUE KEY retailerID (retailerID, statusID, changed)
);
INSERT INTO t1 VALUES("0026", "1", "2005-12-06 12:18:56");
INSERT INTO t1 VALUES("0026", "2", "2006-01-06 12:25:53");
INSERT INTO t1 VALUES("0037", "1", "2005-12-06 12:18:56");
INSERT INTO t1 VALUES("0037", "2", "2006-01-06 12:25:53");
INSERT INTO t1 VALUES("0048", "1", "2006-01-06 12:37:50");
INSERT INTO t1 VALUES("0059", "1", "2006-01-06 12:37:50");
select * from t1 r1
where (r1.retailerID,(r1.changed)) in
(SELECT r2.retailerId,(max(changed)) from t1 r2
group by r2.retailerId);
retailerID	statusID	changed
0026	2	2006-01-06 12:25:53
0037	2	2006-01-06 12:25:53
0048	1	2006-01-06 12:37:50
0059	1	2006-01-06 12:37:50
drop table t1;
create table t1(a int, primary key (a));
insert into t1 values (10);
create table t2 (a int primary key, b varchar(32), c int, unique key b(c, b));
insert into t2(a, c, b) values (1,10,'359'), (2,10,'35988'), (3,10,'35989');
explain SELECT sql_no_cache t1.a, r.a, r.b FROM t1 LEFT JOIN t2 r
ON r.a = (SELECT t2.a FROM t2 WHERE t2.c = t1.a AND t2.b <= '359899'
             ORDER BY t2.c DESC, t2.b DESC LIMIT 1) WHERE t1.a = 10;
id	select_type	table	type	possible_keys	key	key_len	ref	rows	Extra
1	PRIMARY	t1	system	PRIMARY	NULL	NULL	NULL	1	
1	PRIMARY	r	const	PRIMARY	PRIMARY	4	const	1	
2	SUBQUERY	t2	range	b	b	40	NULL	2	Using where
SELECT sql_no_cache t1.a, r.a, r.b FROM t1 LEFT JOIN t2 r
ON r.a = (SELECT t2.a FROM t2 WHERE t2.c = t1.a AND t2.b <= '359899'
            ORDER BY t2.c DESC, t2.b DESC LIMIT 1) WHERE t1.a = 10;
a	a	b
10	3	35989
explain SELECT sql_no_cache t1.a, r.a, r.b FROM t1 LEFT JOIN t2 r
ON r.a = (SELECT t2.a FROM t2 WHERE t2.c = t1.a AND t2.b <= '359899'
            ORDER BY t2.c, t2.b LIMIT 1) WHERE t1.a = 10;
id	select_type	table	type	possible_keys	key	key_len	ref	rows	Extra
1	PRIMARY	t1	system	PRIMARY	NULL	NULL	NULL	1	
1	PRIMARY	r	const	PRIMARY	PRIMARY	4	const	1	
2	SUBQUERY	t2	range	b	b	40	NULL	2	Using index condition
SELECT sql_no_cache t1.a, r.a, r.b FROM t1 LEFT JOIN t2 r
ON r.a = (SELECT t2.a FROM t2 WHERE t2.c = t1.a AND t2.b <= '359899'
            ORDER BY t2.c, t2.b LIMIT 1) WHERE t1.a = 10;
a	a	b
10	1	359
drop table t1,t2;
CREATE TABLE t1 (
field1 int NOT NULL,
field2 int NOT NULL,
field3 int NOT NULL,
PRIMARY KEY  (field1,field2,field3)
);
CREATE TABLE t2 (
fieldA int NOT NULL,
fieldB int NOT NULL,
PRIMARY KEY  (fieldA,fieldB)
);
INSERT INTO t1 VALUES
(1,1,1), (1,1,2), (1,2,1), (1,2,2), (1,2,3), (1,3,1);
INSERT INTO t2 VALUES (1,1), (1,2), (1,3);
SELECT field1, field2, COUNT(*)
FROM t1 GROUP BY field1, field2;
field1	field2	COUNT(*)
1	1	2
1	2	3
1	3	1
SELECT field1, field2
FROM  t1
GROUP BY field1, field2
HAVING COUNT(*) >= ALL (SELECT fieldB
FROM t2 WHERE fieldA = field1);
field1	field2
1	2
SELECT field1, field2
FROM  t1
GROUP BY field1, field2
HAVING COUNT(*) < ANY (SELECT fieldB
FROM t2 WHERE fieldA = field1);
field1	field2
1	1
1	3
DROP TABLE t1, t2;
CREATE TABLE t1(a int, INDEX (a));
INSERT INTO t1 VALUES (1), (3), (5), (7);
INSERT INTO t1 VALUES (NULL);
CREATE TABLE t2(a int);
INSERT INTO t2 VALUES (1),(2),(3);
EXPLAIN SELECT a, a IN (SELECT a FROM t1) FROM t2;
id	select_type	table	type	possible_keys	key	key_len	ref	rows	Extra
1	PRIMARY	t2	ALL	NULL	NULL	NULL	NULL	3	
2	SUBQUERY	t1	index_subquery	a	a	5	func	2	Using index; Full scan on NULL key
SELECT a, a IN (SELECT a FROM t1) FROM t2;
a	a IN (SELECT a FROM t1)
1	1
2	NULL
3	1
DROP TABLE t1,t2;
CREATE TABLE t1 (a DATETIME);
INSERT INTO t1 VALUES ('1998-09-23'), ('2003-03-25');
CREATE TABLE t2 AS SELECT
(SELECT a FROM t1 WHERE a < '2000-01-01') AS sub_a
FROM t1 WHERE a > '2000-01-01';
SHOW CREATE TABLE t2;
Table	Create Table
t2	CREATE TABLE `t2` (
  `sub_a` datetime DEFAULT NULL
) ENGINE=MyISAM DEFAULT CHARSET=latin1
CREATE TABLE t3 AS (SELECT a FROM t1 WHERE a < '2000-01-01') UNION (SELECT a FROM t1 WHERE a > '2000-01-01');
SHOW CREATE TABLE t3;
Table	Create Table
t3	CREATE TABLE `t3` (
  `a` datetime DEFAULT NULL
) ENGINE=MyISAM DEFAULT CHARSET=latin1
DROP TABLE t1,t2,t3;
CREATE TABLE t1 (a int);
INSERT INTO t1 VALUES (1), (2);
SELECT a FROM t1 WHERE (SELECT 1 FROM DUAL WHERE 1=0) > 0;
a
SELECT a FROM t1 WHERE (SELECT 1 FROM DUAL WHERE 1=0) IS NULL;
a
1
2
EXPLAIN SELECT a FROM t1 WHERE (SELECT 1 FROM DUAL WHERE 1=0) IS NULL;
id	select_type	table	type	possible_keys	key	key_len	ref	rows	Extra
1	PRIMARY	t1	ALL	NULL	NULL	NULL	NULL	2	
2	SUBQUERY	NULL	NULL	NULL	NULL	NULL	NULL	NULL	Impossible WHERE
DROP TABLE t1;
CREATE TABLE t1 (a int);
INSERT INTO t1 VALUES (2), (4), (1), (3);
CREATE TABLE t2 (b int, c int);
INSERT INTO t2 VALUES
(2,1), (1,3), (2,1), (4,4), (2,2), (1,4);
SELECT a FROM t1 ORDER BY (SELECT c FROM t2 WHERE b > 2 );
a
2
4
1
3
SELECT a FROM t1 ORDER BY (SELECT c FROM t2 WHERE b > 1);
ERROR 21000: Subquery returns more than 1 row
SELECT a FROM t1 ORDER BY (SELECT c FROM t2 WHERE b > 2), a;
a
1
2
3
4
SELECT a FROM t1 ORDER BY (SELECT c FROM t2 WHERE b > 1), a;
ERROR 21000: Subquery returns more than 1 row
SELECT b, MAX(c) FROM t2 GROUP BY b, (SELECT c FROM t2 WHERE b > 2);
b	MAX(c)
1	4
2	2
4	4
SELECT b, MAX(c) FROM t2 GROUP BY b, (SELECT c FROM t2 WHERE b > 1);
ERROR 21000: Subquery returns more than 1 row
SELECT a FROM t1 GROUP BY a
HAVING IFNULL((SELECT b FROM t2 WHERE b > 2),
(SELECT c FROM t2 WHERE c=a AND b > 2 ORDER BY b)) > 3;
a
1
2
3
4
SELECT a FROM t1 GROUP BY a
HAVING IFNULL((SELECT b FROM t2 WHERE b > 1),
(SELECT c FROM t2 WHERE c=a AND b > 2 ORDER BY b)) > 3;
ERROR 21000: Subquery returns more than 1 row
SELECT a FROM t1 GROUP BY a
HAVING IFNULL((SELECT b FROM t2 WHERE b > 4),
(SELECT c FROM t2 WHERE c=a AND b > 2 ORDER BY b)) > 3;
a
4
SELECT a FROM t1 GROUP BY a
HAVING IFNULL((SELECT b FROM t2 WHERE b > 4),
(SELECT c FROM t2 WHERE c=a AND b > 1 ORDER BY b)) > 3;
ERROR 21000: Subquery returns more than 1 row
SELECT a FROM t1
ORDER BY IFNULL((SELECT b FROM t2 WHERE b > 2),
(SELECT c FROM t2 WHERE c=a AND b > 2 ORDER BY b));
a
1
2
3
4
SELECT a FROM t1
ORDER BY IFNULL((SELECT b FROM t2 WHERE b > 1),
(SELECT c FROM t2 WHERE c=a AND b > 1 ORDER BY b));
ERROR 21000: Subquery returns more than 1 row
SELECT a FROM t1
ORDER BY IFNULL((SELECT b FROM t2 WHERE b > 4),
(SELECT c FROM t2 WHERE c=a AND b > 2 ORDER BY b));
a
1
2
3
4
SELECT a FROM t1
ORDER BY IFNULL((SELECT b FROM t2 WHERE b > 4),
(SELECT c FROM t2 WHERE c=a AND b > 1 ORDER BY b));
ERROR 21000: Subquery returns more than 1 row
DROP TABLE t1,t2;
create table t1 (df decimal(5,1));
insert into t1 values(1.1);
insert into t1 values(2.2);
select * from t1 where df <= all (select avg(df) from t1 group by df);
df
1.1
select * from t1 where df >= all (select avg(df) from t1 group by df);
df
2.2
drop table t1;
create table t1 (df decimal(5,1));
insert into t1 values(1.1);
select 1.1 * exists(select * from t1);
1.1 * exists(select * from t1)
1.1
drop table t1;
CREATE TABLE t1 (
grp int(11) default NULL,
a decimal(10,2) default NULL);
insert into t1 values (1, 1), (2, 2), (2, 3), (3, 4), (3, 5), (3, 6), (NULL, NULL);
select * from t1;
grp	a
1	1.00
2	2.00
2	3.00
3	4.00
3	5.00
3	6.00
NULL	NULL
select min(a) from t1 group by grp;
min(a)
NULL
1.00
2.00
4.00
drop table t1;
CREATE table t1 ( c1 integer );
INSERT INTO t1 VALUES ( 1 );
INSERT INTO t1 VALUES ( 2 );
INSERT INTO t1 VALUES ( 3 );
CREATE TABLE t2 ( c2 integer );
INSERT INTO t2 VALUES ( 1 );
INSERT INTO t2 VALUES ( 4 );
INSERT INTO t2 VALUES ( 5 );
SELECT * FROM t1 LEFT JOIN t2 ON c1 = c2 WHERE c2 IN (1);
c1	c2
1	1
SELECT * FROM t1 LEFT JOIN t2 ON c1 = c2
WHERE c2 IN ( SELECT c2 FROM t2 WHERE c2 IN ( 1 ) );
c1	c2
1	1
DROP TABLE t1,t2;
CREATE TABLE t1 ( c1 integer );
INSERT INTO t1 VALUES ( 1 );
INSERT INTO t1 VALUES ( 2 );
INSERT INTO t1 VALUES ( 3 );
INSERT INTO t1 VALUES ( 6 );
CREATE TABLE t2 ( c2 integer );
INSERT INTO t2 VALUES ( 1 );
INSERT INTO t2 VALUES ( 4 );
INSERT INTO t2 VALUES ( 5 );
INSERT INTO t2 VALUES ( 6 );
CREATE TABLE t3 ( c3 integer );
INSERT INTO t3 VALUES ( 7 );
INSERT INTO t3 VALUES ( 8 );
SELECT c1,c2 FROM t1 LEFT JOIN t2 ON c1 = c2
WHERE EXISTS (SELECT c3 FROM t3 WHERE c2 IS NULL );
c1	c2
2	NULL
3	NULL
DROP TABLE t1,t2,t3;
CREATE TABLE `t1` (
`itemid` bigint(20) unsigned NOT NULL auto_increment,
`sessionid` bigint(20) unsigned default NULL,
`time` int(10) unsigned NOT NULL default '0',
`type` set('A','D','E','F','G','I','L','N','U') collate latin1_general_ci NOT
NULL default '',
`data` text collate latin1_general_ci NOT NULL,
PRIMARY KEY  (`itemid`)
) DEFAULT CHARSET=latin1 COLLATE=latin1_general_ci;
INSERT INTO `t1` VALUES (1, 1, 1, 'D', '');
CREATE TABLE `t2` (
`sessionid` bigint(20) unsigned NOT NULL auto_increment,
`pid` int(10) unsigned NOT NULL default '0',
`date` int(10) unsigned NOT NULL default '0',
`ip` varchar(15) collate latin1_general_ci NOT NULL default '',
PRIMARY KEY  (`sessionid`)
) DEFAULT CHARSET=latin1 COLLATE=latin1_general_ci;
INSERT INTO `t2` VALUES (1, 1, 1, '10.10.10.1');
SELECT s.ip, count( e.itemid ) FROM `t1` e JOIN t2 s ON s.sessionid = e.sessionid WHERE e.sessionid = ( SELECT sessionid FROM t2 ORDER BY sessionid DESC LIMIT 1 ) GROUP BY s.ip HAVING count( e.itemid ) >0 LIMIT 0 , 30;
ip	count( e.itemid )
10.10.10.1	1
drop tables t1,t2;
CREATE TABLE t1 (EMPNUM   CHAR(3));
CREATE TABLE t2 (EMPNUM   CHAR(3) );
INSERT INTO t1 VALUES ('E1'),('E2');
INSERT INTO t2 VALUES ('E1');
DELETE FROM t1
WHERE t1.EMPNUM NOT IN
(SELECT t2.EMPNUM
FROM t2
WHERE t1.EMPNUM = t2.EMPNUM);
select * from t1;
EMPNUM
E1
DROP TABLE t1,t2;
CREATE TABLE t1(select_id BIGINT, values_id BIGINT);
INSERT INTO t1 VALUES (1, 1);
CREATE TABLE t2 (select_id BIGINT, values_id BIGINT,
PRIMARY KEY(select_id,values_id));
INSERT INTO t2 VALUES (0, 1), (0, 2), (0, 3), (1, 5);
SELECT values_id FROM t1
WHERE values_id IN (SELECT values_id FROM t2
WHERE select_id IN (1, 0));
values_id
1
SELECT values_id FROM t1
WHERE values_id IN (SELECT values_id FROM t2
WHERE select_id BETWEEN 0 AND 1);
values_id
1
SELECT values_id FROM t1
WHERE values_id IN (SELECT values_id FROM t2
WHERE select_id = 0 OR select_id = 1);
values_id
1
DROP TABLE t1, t2;
create table t1 (fld enum('0','1'));
insert into t1 values ('1');
select * from (select max(fld) from t1) as foo;
max(fld)
1
drop table t1;
CREATE TABLE t1 (a int, b int);
CREATE TABLE t2 (c int, d int);
CREATE TABLE t3 (e int);
INSERT INTO t1 VALUES
(1,10), (2,10), (1,20), (2,20), (3,20), (2,30), (4,40);
INSERT INTO t2 VALUES
(2,10), (2,20), (4,10), (5,10), (3,20), (2,40);
INSERT INTO t3 VALUES (10), (30), (10), (20) ;
SELECT a, MAX(b), MIN(b) FROM t1 GROUP BY a;
a	MAX(b)	MIN(b)
1	20	10
2	30	10
3	20	20
4	40	40
SELECT * FROM t2;
c	d
2	10
2	20
4	10
5	10
3	20
2	40
SELECT * FROM t3;
e
10
30
10
20
SELECT a FROM t1 GROUP BY a
HAVING a IN (SELECT c FROM t2 WHERE MAX(b)>20);
a
2
4
SELECT a FROM t1 GROUP BY a
HAVING a IN (SELECT c FROM t2 WHERE MAX(b)<d);
a
2
SELECT a FROM t1 GROUP BY a
HAVING a IN (SELECT c FROM t2 WHERE MAX(b)>d);
a
2
4
SELECT a FROM t1 GROUP BY a
HAVING a IN (SELECT c FROM t2
WHERE d >= SOME(SELECT e FROM t3 WHERE MAX(b)=e));
a
2
3
SELECT a FROM t1 GROUP BY a
HAVING a IN (SELECT c FROM t2
WHERE  EXISTS(SELECT e FROM t3 WHERE MAX(b)=e AND e <= d));
a
2
3
SELECT a FROM t1 GROUP BY a
HAVING a IN (SELECT c FROM t2
WHERE d > SOME(SELECT e FROM t3 WHERE MAX(b)=e));
a
2
SELECT a FROM t1 GROUP BY a
HAVING a IN (SELECT c FROM t2
WHERE  EXISTS(SELECT e FROM t3 WHERE MAX(b)=e AND e < d));
a
2
SELECT a FROM t1 GROUP BY a
HAVING a IN (SELECT c FROM t2
WHERE MIN(b) < d AND
EXISTS(SELECT e FROM t3 WHERE MAX(b)=e AND e <= d));
a
2
SELECT a, SUM(a) FROM t1 GROUP BY a;
a	SUM(a)
1	2
2	6
3	3
4	4
SELECT a FROM t1
WHERE EXISTS(SELECT c FROM t2 GROUP BY c HAVING SUM(a) = c) GROUP BY a;
a
3
4
SELECT a FROM t1 GROUP BY a
HAVING EXISTS(SELECT c FROM t2 GROUP BY c HAVING SUM(a) = c);
a
1
3
4
SELECT a FROM t1
WHERE a < 3 AND
EXISTS(SELECT c FROM t2 GROUP BY c HAVING SUM(a) != c) GROUP BY a;
a
1
2
SELECT a FROM t1
WHERE a < 3 AND
EXISTS(SELECT c FROM t2 GROUP BY c HAVING SUM(a) != c);
a
1
2
1
2
2
SELECT t1.a FROM t1 GROUP BY t1.a
HAVING t1.a < ALL(SELECT t2.c FROM t2 GROUP BY t2.c
HAVING EXISTS(SELECT t3.e FROM t3 GROUP BY t3.e
HAVING SUM(t1.a+t2.c) < t3.e/4));
a
1
2
SELECT t1.a FROM t1 GROUP BY t1.a
HAVING t1.a > ALL(SELECT t2.c FROM t2
WHERE EXISTS(SELECT t3.e FROM t3 GROUP BY t3.e
HAVING SUM(t1.a+t2.c) < t3.e/4));
a
4
SELECT t1.a FROM t1 GROUP BY t1.a
HAVING t1.a > ALL(SELECT t2.c FROM t2
WHERE EXISTS(SELECT t3.e FROM t3
WHERE SUM(t1.a+t2.c) < t3.e/4));
ERROR HY000: Invalid use of group function
SELECT t1.a from t1 GROUP BY t1.a HAVING AVG(SUM(t1.b)) > 20;
ERROR HY000: Invalid use of group function
SELECT t1.a FROM t1 GROUP BY t1.a
HAVING t1.a IN (SELECT t2.c FROM t2 GROUP BY t2.c
HAVING AVG(t2.c+SUM(t1.b)) > 20);
a
2
3
4
SELECT t1.a FROM t1 GROUP BY t1.a
HAVING t1.a IN (SELECT t2.c FROM t2 GROUP BY t2.c
HAVING AVG(SUM(t1.b)) > 20);
a
2
4
SELECT t1.a, SUM(b) AS sum  FROM t1 GROUP BY t1.a
HAVING t1.a IN (SELECT t2.c FROM t2 GROUP BY t2.c
HAVING t2.c+sum > 20);
a	sum
2	60
3	20
4	40
DROP TABLE t1,t2,t3;
CREATE TABLE t1 (a varchar(5), b varchar(10));
INSERT INTO t1 VALUES
('AAA', 5), ('BBB', 4), ('BBB', 1), ('CCC', 2),
('CCC', 7), ('AAA', 2), ('AAA', 4), ('BBB', 3), ('AAA', 8);
SELECT * FROM t1 WHERE (a,b) = ANY (SELECT a, max(b) FROM t1 GROUP BY a);
a	b
BBB	4
CCC	7
AAA	8
EXPLAIN
SELECT * FROM t1 WHERE (a,b) = ANY (SELECT a, max(b) FROM t1 GROUP BY a);
id	select_type	table	type	possible_keys	key	key_len	ref	rows	Extra
1	PRIMARY	t1	ALL	NULL	NULL	NULL	NULL	9	Using where
1	PRIMARY	<subquery2>	eq_ref	distinct_key	distinct_key	21	test.t1.a,test.t1.b	1	
2	MATERIALIZED	t1	ALL	NULL	NULL	NULL	NULL	9	Using temporary
ALTER TABLE t1 ADD INDEX(a);
SELECT * FROM t1 WHERE (a,b) = ANY (SELECT a, max(b) FROM t1 GROUP BY a);
a	b
BBB	4
CCC	7
AAA	8
EXPLAIN
SELECT * FROM t1 WHERE (a,b) = ANY (SELECT a, max(b) FROM t1 GROUP BY a);
id	select_type	table	type	possible_keys	key	key_len	ref	rows	Extra
1	PRIMARY	t1	ALL	a	NULL	NULL	NULL	9	Using where
1	PRIMARY	<subquery2>	eq_ref	distinct_key	distinct_key	21	test.t1.a,test.t1.b	1	
2	MATERIALIZED	t1	ALL	NULL	NULL	NULL	NULL	9	Using temporary
DROP TABLE t1;
create table t1( f1 int,f2 int);
insert into t1 values (1,1),(2,2);
select tt.t from (select 'crash1' as t, f2 from t1) as tt left join t1 on tt.t = 'crash2' and tt.f2 = t1.f2 where tt.t = 'crash1';
t
crash1
crash1
drop table t1;
create table t1 (c int, key(c));
insert into t1 values (1142477582), (1142455969);
create table t2 (a int, b int);
insert into t2 values (2, 1), (1, 0);
delete from t1 where c <= 1140006215 and (select b from t2 where a = 2) = 1;
drop table t1, t2;
CREATE TABLE t1 (a INT);
CREATE VIEW v1 AS SELECT * FROM t1 WHERE no_such_column = ANY (SELECT 1);
ERROR 42S22: Unknown column 'no_such_column' in 'IN/ALL/ANY subquery'
CREATE VIEW v2 AS SELECT * FROM t1 WHERE no_such_column = (SELECT 1);
ERROR 42S22: Unknown column 'no_such_column' in 'where clause'
SELECT * FROM t1 WHERE no_such_column = ANY (SELECT 1);
ERROR 42S22: Unknown column 'no_such_column' in 'IN/ALL/ANY subquery'
DROP TABLE t1;
create table t1 (i int, j bigint);
insert into t1 values (1, 2), (2, 2), (3, 2);
select * from (select min(i) from t1 where j=(select * from (select min(j) from t1) t2)) t3;
min(i)
1
drop table t1;
CREATE TABLE t1 (i BIGINT UNSIGNED);
INSERT INTO t1 VALUES (10000000000000000000);
INSERT INTO t1 VALUES (1);
CREATE TABLE t2 (i BIGINT UNSIGNED);
INSERT INTO t2 VALUES (10000000000000000000);
INSERT INTO t2 VALUES (1);
/* simple test */
SELECT t1.i FROM t1 JOIN t2 ON t1.i = t2.i;
i
10000000000000000000
1
/* subquery test */
SELECT t1.i FROM t1 WHERE t1.i = (SELECT MAX(i) FROM t2);
i
10000000000000000000
/* subquery test with cast*/
SELECT t1.i FROM t1 WHERE t1.i = CAST((SELECT MAX(i) FROM t2) AS UNSIGNED);
i
10000000000000000000
DROP TABLE t1;
DROP TABLE t2;
CREATE TABLE t1 (
id bigint(20) unsigned NOT NULL auto_increment,
name varchar(255) NOT NULL,
PRIMARY KEY  (id)
);
INSERT INTO t1 VALUES
(1, 'Balazs'), (2, 'Joe'), (3, 'Frank');
CREATE TABLE t2 (
id bigint(20) unsigned NOT NULL auto_increment,
mid bigint(20) unsigned NOT NULL,
date date NOT NULL,
PRIMARY KEY  (id)
);
INSERT INTO t2 VALUES
(1, 1, '2006-03-30'), (2, 2, '2006-04-06'), (3, 3, '2006-04-13'),
(4, 2, '2006-04-20'), (5, 1, '2006-05-01');
SELECT *,
(SELECT date FROM t2 WHERE mid = t1.id
ORDER BY date DESC LIMIT 0, 1) AS date_last,
(SELECT date FROM t2 WHERE mid = t1.id
ORDER BY date DESC LIMIT 3, 1) AS date_next_to_last
FROM t1;
id	name	date_last	date_next_to_last
1	Balazs	2006-05-01	NULL
2	Joe	2006-04-20	NULL
3	Frank	2006-04-13	NULL
SELECT *,
(SELECT COUNT(*) FROM t2 WHERE mid = t1.id
ORDER BY date DESC LIMIT 1, 1) AS date_count
FROM t1;
id	name	date_count
1	Balazs	NULL
2	Joe	NULL
3	Frank	NULL
SELECT *,
(SELECT date FROM t2 WHERE mid = t1.id
ORDER BY date DESC LIMIT 0, 1) AS date_last,
(SELECT date FROM t2 WHERE mid = t1.id
ORDER BY date DESC LIMIT 1, 1) AS date_next_to_last
FROM t1;
id	name	date_last	date_next_to_last
1	Balazs	2006-05-01	2006-03-30
2	Joe	2006-04-20	2006-04-06
3	Frank	2006-04-13	NULL
DROP TABLE t1,t2;
CREATE TABLE t1 (
i1 int(11) NOT NULL default '0',
i2 int(11) NOT NULL default '0',
t datetime NOT NULL default '0000-00-00 00:00:00',
PRIMARY KEY  (i1,i2,t)
);
INSERT INTO t1 VALUES
(24,1,'2005-03-03 16:31:31'),(24,1,'2005-05-27 12:40:07'),
(24,1,'2005-05-27 12:40:08'),(24,1,'2005-05-27 12:40:10'),
(24,1,'2005-05-27 12:40:25'),(24,1,'2005-05-27 12:40:30'),
(24,2,'2005-03-03 13:43:05'),(24,2,'2005-03-03 16:23:31'),
(24,2,'2005-03-03 16:31:30'),(24,2,'2005-05-27 12:37:02'),
(24,2,'2005-05-27 12:40:06');
CREATE TABLE t2 (
i1 int(11) NOT NULL default '0',
i2 int(11) NOT NULL default '0',
t datetime default NULL,
PRIMARY KEY  (i1)
);
INSERT INTO t2 VALUES (24,1,'2006-06-20 12:29:40');
EXPLAIN
SELECT * FROM t1,t2
WHERE t1.t = (SELECT t1.t FROM t1
WHERE t1.t < t2.t  AND t1.i2=1 AND t2.i1=t1.i1
ORDER BY t1.t DESC LIMIT 1);
id	select_type	table	type	possible_keys	key	key_len	ref	rows	Extra
1	PRIMARY	t2	system	NULL	NULL	NULL	NULL	1	
1	PRIMARY	t1	index	NULL	PRIMARY	13	NULL	11	Using where; Using index
2	SUBQUERY	t1	range	PRIMARY	PRIMARY	13	NULL	5	Using where; Using index
SELECT * FROM t1,t2
WHERE t1.t = (SELECT t1.t FROM t1
WHERE t1.t < t2.t  AND t1.i2=1 AND t2.i1=t1.i1
ORDER BY t1.t DESC LIMIT 1);
i1	i2	t	i1	i2	t
24	1	2005-05-27 12:40:30	24	1	2006-06-20 12:29:40
DROP TABLE t1, t2;
CREATE TABLE t1 (i INT);
(SELECT i FROM t1) UNION (SELECT i FROM t1);
i
SELECT sql_no_cache * FROM t1 WHERE NOT EXISTS
(
(SELECT i FROM t1) UNION
(SELECT i FROM t1)
);
i
SELECT * FROM t1
WHERE NOT EXISTS (((SELECT i FROM t1) UNION (SELECT i FROM t1)));
ERROR 42000: You have an error in your SQL syntax; check the manual that corresponds to your MariaDB server version for the right syntax to use near 'UNION (SELECT i FROM t1)))' at line 2
explain select ((select t11.i from t1 t11) union (select t12.i from t1 t12))
from t1;
ERROR 42000: You have an error in your SQL syntax; check the manual that corresponds to your MariaDB server version for the right syntax to use near 'union (select t12.i from t1 t12))
from t1' at line 1
explain select * from t1 where not exists
((select t11.i from t1 t11) union (select t12.i from t1 t12));
id	select_type	table	type	possible_keys	key	key_len	ref	rows	Extra
1	PRIMARY	t1	system	NULL	NULL	NULL	NULL	0	const row not found
2	SUBQUERY	NULL	NULL	NULL	NULL	NULL	NULL	NULL	no matching row in const table
3	UNION	NULL	NULL	NULL	NULL	NULL	NULL	NULL	no matching row in const table
NULL	UNION RESULT	<union2,3>	ALL	NULL	NULL	NULL	NULL	NULL	
DROP TABLE t1;
CREATE TABLE t1 (a VARCHAR(250), b INT auto_increment, PRIMARY KEY (b));
insert into t1 (a) values (FLOOR(rand() * 100));
insert into t1 (a) select FLOOR(rand() * 100) from t1;
insert into t1 (a) select FLOOR(rand() * 100) from t1;
insert into t1 (a) select FLOOR(rand() * 100) from t1;
insert into t1 (a) select FLOOR(rand() * 100) from t1;
insert into t1 (a) select FLOOR(rand() * 100) from t1;
insert into t1 (a) select FLOOR(rand() * 100) from t1;
insert into t1 (a) select FLOOR(rand() * 100) from t1;
insert into t1 (a) select FLOOR(rand() * 100) from t1;
insert into t1 (a) select FLOOR(rand() * 100) from t1;
insert into t1 (a) select FLOOR(rand() * 100) from t1;
insert into t1 (a) select FLOOR(rand() * 100) from t1;
insert into t1 (a) select FLOOR(rand() * 100) from t1;
insert into t1 (a) select FLOOR(rand() * 100) from t1;
SELECT a,
(SELECT REPEAT(' ',250) FROM t1 i1
WHERE i1.b=t1.a ORDER BY RAND() LIMIT 1) AS a
FROM t1 ORDER BY a LIMIT 5;
a	a
0	NULL
0	NULL
0	NULL
0	NULL
0	NULL
DROP TABLE t1;
CREATE TABLE t1 (a INT, b INT);
CREATE TABLE t2 (a INT);
INSERT INTO t2 values (1);
INSERT INTO t1 VALUES (1,1),(1,2),(2,3),(3,4);
SELECT (SELECT COUNT(DISTINCT t1.b) from t2) FROM t1 GROUP BY t1.a;
(SELECT COUNT(DISTINCT t1.b) from t2)
2
1
1
SELECT (SELECT COUNT(DISTINCT t1.b) from t2 union select 1 from t2 where 12 < 3)
FROM t1 GROUP BY t1.a;
(SELECT COUNT(DISTINCT t1.b) from t2 union select 1 from t2 where 12 < 3)
2
1
1
SELECT COUNT(DISTINCT t1.b), (SELECT COUNT(DISTINCT t1.b)) FROM t1 GROUP BY t1.a;
COUNT(DISTINCT t1.b)	(SELECT COUNT(DISTINCT t1.b))
2	2
1	1
1	1
SELECT COUNT(DISTINCT t1.b),
(SELECT COUNT(DISTINCT t1.b) union select 1 from DUAL where 12 < 3)
FROM t1 GROUP BY t1.a;
COUNT(DISTINCT t1.b)	(SELECT COUNT(DISTINCT t1.b) union select 1 from DUAL where 12 < 3)
2	2
1	1
1	1
SELECT (
SELECT (
SELECT COUNT(DISTINCT t1.b)
)
)
FROM t1 GROUP BY t1.a;
(
SELECT (
SELECT COUNT(DISTINCT t1.b)
)
)
2
1
1
SELECT (
SELECT (
SELECT (
SELECT COUNT(DISTINCT t1.b)
)
)
FROM t1 GROUP BY t1.a LIMIT 1)
FROM t1 t2
GROUP BY t2.a;
(
SELECT (
SELECT (
SELECT COUNT(DISTINCT t1.b)
)
)
FROM t1 GROUP BY t1.a LIMIT 1)
2
2
2
DROP TABLE t1,t2;
CREATE TABLE t1 (a int, b int, PRIMARY KEY (b));
CREATE TABLE t2 (x int auto_increment, y int, z int,
PRIMARY KEY (x), FOREIGN KEY (y) REFERENCES t1 (b));
create table t3 (a int);
insert into t3 values (0),(1),(2),(3),(4),(5),(6),(7),(8),(9);
insert into t1 select RAND()*1000, A.a + 10*(B.a+10*(C.a+10*D.a))
from t3 A, t3 B, t3 C, t3 D where D.a<3;
insert into t2(y,z) select t1.b, RAND()*1000 from t1, t3;
SET SESSION sort_buffer_size = 32 * 1024;
SELECT SQL_NO_CACHE COUNT(*)
FROM (SELECT  a, b, (SELECT x FROM t2 WHERE y=b ORDER BY z DESC LIMIT 1) c
FROM t1) t;
COUNT(*)
3000
SET SESSION sort_buffer_size = 8 * 1024 * 1024;
SELECT SQL_NO_CACHE COUNT(*)
FROM (SELECT  a, b, (SELECT x FROM t2 WHERE y=b ORDER BY z DESC LIMIT 1) c
FROM t1) t;
COUNT(*)
3000
DROP TABLE t1,t2,t3;
CREATE TABLE t1 (id char(4) PRIMARY KEY, c int);
CREATE TABLE t2 (c int);
INSERT INTO t1 VALUES ('aa', 1);
INSERT INTO t2 VALUES (1);
SELECT * FROM t1
WHERE EXISTS (SELECT c FROM t2 WHERE c=1
UNION
SELECT c from t2 WHERE c=t1.c);
id	c
aa	1
INSERT INTO t1 VALUES ('bb', 2), ('cc', 3), ('dd',1);
SELECT * FROM t1
WHERE EXISTS (SELECT c FROM t2 WHERE c=1
UNION
SELECT c from t2 WHERE c=t1.c);
id	c
aa	1
bb	2
cc	3
dd	1
INSERT INTO t2 VALUES (2);
CREATE TABLE t3 (c int);
INSERT INTO t3 VALUES (1);
SELECT * FROM t1
WHERE EXISTS (SELECT t2.c FROM t2 JOIN t3 ON t2.c=t3.c WHERE t2.c=1
UNION
SELECT c from t2 WHERE c=t1.c);
id	c
aa	1
bb	2
cc	3
dd	1
DROP TABLE t1,t2,t3;
CREATE TABLE t1(f1 int);
CREATE TABLE t2(f2 int, f21 int, f3 timestamp);
INSERT INTO t1 VALUES (1),(1),(2),(2);
INSERT INTO t2 VALUES (1,1,"2004-02-29 11:11:11"), (2,2,"2004-02-29 11:11:11");
SELECT ((SELECT f2 FROM t2 WHERE f21=f1 LIMIT 1) * COUNT(f1)) AS sq FROM t1 GROUP BY f1;
sq
2
4
SELECT (SELECT SUM(1) FROM t2 ttt GROUP BY t2.f3 LIMIT 1) AS tt FROM t2;
tt
2
2
PREPARE stmt1 FROM 'SELECT ((SELECT f2 FROM t2 WHERE f21=f1 LIMIT 1) * COUNT(f1)) AS sq FROM t1 GROUP BY f1';
EXECUTE stmt1;
sq
2
4
EXECUTE stmt1;
sq
2
4
DEALLOCATE PREPARE stmt1;
SELECT f2, AVG(f21),
(SELECT t.f3 FROM t2 AS t WHERE t2.f2=t.f2 AND t.f3=MAX(t2.f3)) AS test
FROM t2 GROUP BY f2;
f2	AVG(f21)	test
1	1.0000	2004-02-29 11:11:11
2	2.0000	2004-02-29 11:11:11
DROP TABLE t1,t2;
CREATE TABLE t1 (a int, b INT, c CHAR(10) NOT NULL);
INSERT INTO t1 VALUES
(1,1,'a'), (1,2,'b'), (1,3,'c'), (1,4,'d'), (1,5,'e'),
(2,1,'f'), (2,2,'g'), (2,3,'h'), (3,4,'i'), (3,3,'j'),
(3,2,'k'), (3,1,'l'), (1,9,'m');
SELECT a, MAX(b),
(SELECT t.c FROM t1 AS t WHERE t1.a=t.a AND t.b=MAX(t1.b)) AS test
FROM t1 GROUP BY a;
a	MAX(b)	test
1	9	m
2	3	h
3	4	i
DROP TABLE t1;
DROP TABLE IF EXISTS t1;
DROP TABLE IF EXISTS t2;
DROP TABLE IF EXISTS t1xt2;
CREATE TABLE t1 (
id_1 int(5) NOT NULL,
t varchar(4) DEFAULT NULL
);
CREATE TABLE t2 (
id_2 int(5) NOT NULL,
t varchar(4) DEFAULT NULL
);
CREATE TABLE t1xt2 (
id_1 int(5) NOT NULL,
id_2 int(5) NOT NULL
);
INSERT INTO t1 VALUES (1, 'a'), (2, 'b'), (3, 'c'), (4, 'd');
INSERT INTO t2 VALUES (2, 'bb'), (3, 'cc'), (4, 'dd'), (12, 'aa');
INSERT INTO t1xt2 VALUES (2, 2), (3, 3), (4, 4);
SELECT DISTINCT t1.id_1 FROM t1 WHERE
(12 IN (SELECT t1xt2.id_2 FROM t1xt2 WHERE t1.id_1 = t1xt2.id_1));
id_1
SELECT DISTINCT t1.id_1 FROM t1 WHERE
(12 IN ((SELECT t1xt2.id_2 FROM t1xt2 WHERE t1.id_1 = t1xt2.id_1)));
id_1
SELECT DISTINCT t1.id_1 FROM t1 WHERE
(12 IN (((SELECT t1xt2.id_2 FROM t1xt2 WHERE t1.id_1 = t1xt2.id_1))));
id_1
SELECT DISTINCT t1.id_1 FROM t1 WHERE
(12 NOT IN (SELECT t1xt2.id_2 FROM t1xt2 WHERE t1.id_1 = t1xt2.id_1));
id_1
1
2
3
4
SELECT DISTINCT t1.id_1 FROM t1 WHERE
(12 NOT IN ((SELECT t1xt2.id_2 FROM t1xt2 where t1.id_1 = t1xt2.id_1)));
id_1
1
2
3
4
SELECT DISTINCT t1.id_1 FROM t1 WHERE
(12 NOT IN (((SELECT t1xt2.id_2 FROM t1xt2 where t1.id_1 = t1xt2.id_1))));
id_1
1
2
3
4
insert INTO t1xt2 VALUES (1, 12);
SELECT DISTINCT t1.id_1 FROM t1 WHERE
(12 IN (SELECT t1xt2.id_2 FROM t1xt2 WHERE t1.id_1 = t1xt2.id_1));
id_1
1
SELECT DISTINCT t1.id_1 FROM t1 WHERE
(12 IN ((SELECT t1xt2.id_2 FROM t1xt2 WHERE t1.id_1 = t1xt2.id_1)));
id_1
1
SELECT DISTINCT t1.id_1 FROM t1 WHERE
(12 IN (((SELECT t1xt2.id_2 FROM t1xt2 WHERE t1.id_1 = t1xt2.id_1))));
id_1
1
SELECT DISTINCT t1.id_1 FROM t1 WHERE
(12 NOT IN (SELECT t1xt2.id_2 FROM t1xt2 WHERE t1.id_1 = t1xt2.id_1));
id_1
2
3
4
SELECT DISTINCT t1.id_1 FROM t1 WHERE
(12 NOT IN ((SELECT t1xt2.id_2 FROM t1xt2 WHERE t1.id_1 = t1xt2.id_1)));
id_1
2
3
4
SELECT DISTINCT t1.id_1 FROM t1 WHERE
(12 NOT IN (((SELECT t1xt2.id_2 FROM t1xt2 WHERE t1.id_1 = t1xt2.id_1))));
id_1
2
3
4
insert INTO t1xt2 VALUES (2, 12);
SELECT DISTINCT t1.id_1 FROM t1 WHERE
(12 IN (SELECT t1xt2.id_2 FROM t1xt2 WHERE t1.id_1 = t1xt2.id_1));
id_1
1
2
SELECT DISTINCT t1.id_1 FROM t1 WHERE
(12 IN ((SELECT t1xt2.id_2 FROM t1xt2 WHERE t1.id_1 = t1xt2.id_1)));
id_1
1
2
SELECT DISTINCT t1.id_1 FROM t1 WHERE
(12 IN (((SELECT t1xt2.id_2 FROM t1xt2 WHERE t1.id_1 = t1xt2.id_1))));
id_1
1
2
SELECT DISTINCT t1.id_1 FROM t1 WHERE
(12 NOT IN (SELECT t1xt2.id_2 FROM t1xt2 WHERE t1.id_1 = t1xt2.id_1));
id_1
3
4
SELECT DISTINCT t1.id_1 FROM t1 WHERE
(12 NOT IN ((SELECT t1xt2.id_2 FROM t1xt2 WHERE t1.id_1 = t1xt2.id_1)));
id_1
3
4
SELECT DISTINCT t1.id_1 FROM t1 WHERE
(12 NOT IN (((SELECT t1xt2.id_2 FROM t1xt2 WHERE t1.id_1 = t1xt2.id_1))));
id_1
3
4
DROP TABLE t1;
DROP TABLE t2;
DROP TABLE t1xt2;
CREATE TABLE t1 (a int);
INSERT INTO t1 VALUES (3), (1), (2);
SELECT 'this is ' 'a test.' AS col1, a AS col2 FROM t1;
col1	col2
this is a test.	3
this is a test.	1
this is a test.	2
SELECT * FROM (SELECT 'this is ' 'a test.' AS col1, a AS t2 FROM t1) t;
col1	t2
this is a test.	3
this is a test.	1
this is a test.	2
DROP table t1;
CREATE TABLE t1 (a int, b int);
CREATE TABLE t2 (m int, n int);
INSERT INTO t1 VALUES (2,2), (2,2), (3,3), (3,3), (3,3), (4,4);
INSERT INTO t2 VALUES (1,11), (2,22), (3,32), (4,44), (4,44);
SELECT COUNT(*), a,
(SELECT m FROM t2 WHERE m = count(*) LIMIT 1)
FROM t1 GROUP BY a;
COUNT(*)	a	(SELECT m FROM t2 WHERE m = count(*) LIMIT 1)
2	2	2
3	3	3
1	4	1
SELECT COUNT(*), a,
(SELECT MIN(m) FROM t2 WHERE m = count(*))
FROM t1 GROUP BY a;
COUNT(*)	a	(SELECT MIN(m) FROM t2 WHERE m = count(*))
2	2	2
3	3	3
1	4	1
SELECT COUNT(*), a
FROM t1 GROUP BY a
HAVING (SELECT MIN(m) FROM t2 WHERE m = count(*)) > 1;
COUNT(*)	a
2	2
3	3
DROP TABLE t1,t2;
CREATE TABLE t1 (a int, b int);
CREATE TABLE t2 (m int, n int);
INSERT INTO t1 VALUES (2,2), (2,2), (3,3), (3,3), (3,3), (4,4);
INSERT INTO t2 VALUES (1,11), (2,22), (3,32), (4,44), (4,44);
SELECT COUNT(*) c, a,
(SELECT GROUP_CONCAT(COUNT(a)) FROM t2 WHERE m = a)
FROM t1 GROUP BY a;
c	a	(SELECT GROUP_CONCAT(COUNT(a)) FROM t2 WHERE m = a)
2	2	2
3	3	3
1	4	1,1
SELECT COUNT(*) c, a,
(SELECT GROUP_CONCAT(COUNT(a)+1) FROM t2 WHERE m = a)
FROM t1 GROUP BY a;
c	a	(SELECT GROUP_CONCAT(COUNT(a)+1) FROM t2 WHERE m = a)
2	2	3
3	3	4
1	4	2,2
DROP table t1,t2;
CREATE TABLE t1 (a int, b INT, d INT, c CHAR(10) NOT NULL, PRIMARY KEY (a, b));
INSERT INTO t1 VALUES (1,1,0,'a'), (1,2,0,'b'), (1,3,0,'c'), (1,4,0,'d'),
(1,5,0,'e'), (2,1,0,'f'), (2,2,0,'g'), (2,3,0,'h'), (3,4,0,'i'), (3,3,0,'j'),
(3,2,0,'k'), (3,1,0,'l'), (1,9,0,'m'), (1,0,10,'n'), (2,0,5,'o'), (3,0,7,'p');
SELECT a, MAX(b),
(SELECT t.c FROM t1 AS t WHERE t1.a=t.a AND t.b=MAX(t1.b + 0)) as test
FROM t1 GROUP BY a;
a	MAX(b)	test
1	9	m
2	3	h
3	4	i
SELECT a x, MAX(b),
(SELECT t.c FROM t1 AS t WHERE x=t.a AND t.b=MAX(t1.b + 0)) as test
FROM t1 GROUP BY a;
x	MAX(b)	test
1	9	m
2	3	h
3	4	i
SELECT a, AVG(b),
(SELECT t.c FROM t1 AS t WHERE t1.a=t.a AND t.b=AVG(t1.b)) AS test
FROM t1 WHERE t1.d=0 GROUP BY a;
a	AVG(b)	test
1	4.0000	d
2	2.0000	g
3	2.5000	NULL
SELECT tt.a,
(SELECT (SELECT c FROM t1 as t WHERE t1.a=t.a AND t.d=MAX(t1.b + tt.a)
LIMIT 1) FROM t1 WHERE t1.a=tt.a GROUP BY a LIMIT 1) as test
FROM t1 as tt;
a	test
1	n
1	n
1	n
1	n
1	n
1	n
1	n
2	o
2	o
2	o
2	o
3	p
3	p
3	p
3	p
3	p
SELECT tt.a,
(SELECT (SELECT t.c FROM t1 AS t WHERE t1.a=t.a AND t.d=MAX(t1.b + tt.a)
LIMIT 1)
FROM t1 WHERE t1.a=tt.a GROUP BY a LIMIT 1) as test
FROM t1 as tt GROUP BY tt.a;
a	test
1	n
2	o
3	p
SELECT tt.a, MAX(
(SELECT (SELECT t.c FROM t1 AS t WHERE t1.a=t.a AND t.d=MAX(t1.b + tt.a)
LIMIT 1)
FROM t1 WHERE t1.a=tt.a GROUP BY a LIMIT 1)) as test
FROM t1 as tt GROUP BY tt.a;
a	test
1	n
2	o
3	p
DROP TABLE t1;
CREATE TABLE t1 (a int, b int);
INSERT INTO t1 VALUES (2,22),(1,11),(2,22);
SELECT a FROM t1 WHERE (SELECT COUNT(b) FROM DUAL) > 0 GROUP BY a;
a
1
2
SELECT a FROM t1 WHERE (SELECT COUNT(b) FROM DUAL) > 1 GROUP BY a;
a
SELECT a FROM t1 t0
WHERE (SELECT COUNT(t0.b) FROM t1 t WHERE t.b>20) GROUP BY a;
a
1
2
SET @@sql_mode='ansi';
SELECT a FROM t1 WHERE (SELECT COUNT(b) FROM DUAL) > 0 GROUP BY a;
ERROR HY000: Invalid use of group function
SELECT a FROM t1 WHERE (SELECT COUNT(b) FROM DUAL) > 1 GROUP BY a;
ERROR HY000: Invalid use of group function
SELECT a FROM t1 t0
WHERE (SELECT COUNT(t0.b) FROM t1 t WHERE t.b>20) GROUP BY a;
ERROR HY000: Invalid use of group function
SET @@sql_mode=default;
DROP TABLE t1;
CREATE TABLE t1 (a INT);
INSERT INTO t1 values (1),(1),(1),(1);
CREATE TABLE t2 (x INT);
INSERT INTO t1 values (1000),(1001),(1002);
SELECT SUM( (SELECT COUNT(a) FROM t2) ) FROM t1;
ERROR HY000: Invalid use of group function
SELECT SUM( (SELECT SUM(COUNT(a)) FROM t2) ) FROM t1;
ERROR HY000: Invalid use of group function
SELECT COUNT(1) FROM DUAL;
COUNT(1)
1
SELECT SUM( (SELECT AVG( (SELECT t1.a FROM t2) ) FROM DUAL) ) FROM t1;
ERROR HY000: Invalid use of group function
SELECT
SUM( (SELECT AVG( (SELECT COUNT(*) FROM t1 t HAVING t1.a < 12) ) FROM t2) )
FROM t1;
ERROR HY000: Invalid use of group function
SELECT t1.a as XXA,
SUM( (SELECT AVG( (SELECT COUNT(*) FROM t1 t HAVING XXA < 12) ) FROM t2) )
FROM t1;
ERROR HY000: Invalid use of group function
DROP TABLE t1,t2;
CREATE TABLE t1 (a int, b int, KEY (a));
INSERT INTO t1 VALUES (1,1),(2,1);
EXPLAIN SELECT 1 FROM t1 WHERE a = (SELECT COUNT(*) FROM t1 GROUP BY b);
id	select_type	table	type	possible_keys	key	key_len	ref	rows	Extra
1	PRIMARY	t1	ref	a	a	5	const	1	Using where; Using index
2	SUBQUERY	t1	ALL	NULL	NULL	NULL	NULL	2	Using temporary; Using filesort
DROP TABLE t1;
CREATE TABLE t1 (id int NOT NULL, st CHAR(2), INDEX idx(id));
INSERT INTO t1 VALUES
(3,'FL'), (2,'GA'), (4,'FL'), (1,'GA'), (5,'NY'), (7,'FL'), (6,'NY');
CREATE TABLE t2 (id int NOT NULL, INDEX idx(id));
INSERT INTO t2 VALUES (7), (5), (1), (3);
SELECT id, st FROM t1
WHERE st IN ('GA','FL') AND EXISTS(SELECT 1 FROM t2 WHERE t2.id=t1.id);
id	st
3	FL
1	GA
7	FL
SELECT id, st FROM t1
WHERE st IN ('GA','FL') AND EXISTS(SELECT 1 FROM t2 WHERE t2.id=t1.id)
GROUP BY id;
id	st
1	GA
3	FL
7	FL
SELECT id, st FROM t1
WHERE st IN ('GA','FL') AND NOT EXISTS(SELECT 1 FROM t2 WHERE t2.id=t1.id);
id	st
2	GA
4	FL
SELECT id, st FROM t1
WHERE st IN ('GA','FL') AND NOT EXISTS(SELECT 1 FROM t2 WHERE t2.id=t1.id)
GROUP BY id;
id	st
2	GA
4	FL
DROP TABLE t1,t2;
CREATE TABLE t1 (a int);
INSERT INTO t1 VALUES (1), (2);
EXPLAIN EXTENDED
SELECT * FROM (SELECT count(*) FROM t1 GROUP BY a) as res;
id	select_type	table	type	possible_keys	key	key_len	ref	rows	filtered	Extra
1	PRIMARY	<derived2>	ALL	NULL	NULL	NULL	NULL	2	100.00	
2	DERIVED	t1	ALL	NULL	NULL	NULL	NULL	2	100.00	Using temporary; Using filesort
Warnings:
Note	1003	select `res`.`count(*)` AS `count(*)` from (select count(0) AS `count(*)` from `test`.`t1` group by `test`.`t1`.`a`) `res`
DROP TABLE t1;
CREATE TABLE t1 (
a varchar(255) default NULL,
b timestamp NOT NULL default CURRENT_TIMESTAMP on update CURRENT_TIMESTAMP,
INDEX idx(a,b)
);
CREATE TABLE t2 (
a varchar(255) default NULL
);
INSERT INTO t1 VALUES ('abcdefghijk','2007-05-07 06:00:24');
INSERT INTO t1 SELECT * FROM t1;
INSERT INTO t1 SELECT * FROM t1;
INSERT INTO t1 SELECT * FROM t1;
INSERT INTO t1 SELECT * FROM t1;
INSERT INTO t1 SELECT * FROM t1;
INSERT INTO t1 SELECT * FROM t1;
INSERT INTO t1 SELECT * FROM t1;
INSERT INTO t1 SELECT * FROM t1;
INSERT INTO `t1` VALUES ('asdf','2007-02-08 01:11:26');
INSERT INTO `t2` VALUES ('abcdefghijk');
INSERT INTO `t2` VALUES ('asdf');
SET session sort_buffer_size=8192;
SELECT (SELECT 1 FROM  t1 WHERE t1.a=t2.a ORDER BY t1.b LIMIT 1) AS d1 FROM t2;
d1
1
1
DROP TABLE t1,t2;
CREATE TABLE t1 (a INTEGER, b INTEGER);
CREATE TABLE t2 (x INTEGER);
INSERT INTO t1 VALUES (1,11), (2,22), (2,22);
INSERT INTO t2 VALUES (1), (2);
SELECT a, COUNT(b), (SELECT COUNT(b) FROM t2) FROM t1 GROUP BY a;
ERROR 21000: Subquery returns more than 1 row
SELECT a, COUNT(b), (SELECT COUNT(b)+0 FROM t2) FROM t1 GROUP BY a;
ERROR 21000: Subquery returns more than 1 row
SELECT (SELECT SUM(t1.a)/AVG(t2.x) FROM t2) FROM t1;
(SELECT SUM(t1.a)/AVG(t2.x) FROM t2)
3.3333
DROP TABLE t1,t2;
CREATE TABLE t1 (a INT, b INT);
INSERT INTO t1 VALUES (1, 2), (1,3), (1,4), (2,1), (2,2);
SELECT a1.a, COUNT(*) FROM t1 a1 WHERE a1.a = 1
AND EXISTS( SELECT a2.a FROM t1 a2 WHERE a2.a = a1.a)
GROUP BY a1.a;
a	COUNT(*)
1	3
DROP TABLE t1;
CREATE TABLE t1 (a INT);
CREATE TABLE t2 (a INT);
INSERT INTO t1 VALUES (1),(2);
INSERT INTO t2 VALUES (1),(2);
SELECT (SELECT SUM(t1.a) FROM t2 WHERE a=0) FROM t1;
(SELECT SUM(t1.a) FROM t2 WHERE a=0)
NULL
SELECT (SELECT SUM(t1.a) FROM t2 WHERE a!=0) FROM t1;
ERROR 21000: Subquery returns more than 1 row
SELECT (SELECT SUM(t1.a) FROM t2 WHERE a=1) FROM t1;
(SELECT SUM(t1.a) FROM t2 WHERE a=1)
3
DROP TABLE t1,t2;
CREATE TABLE t1 (a1 INT, a2 INT);
CREATE TABLE t2 (b1 INT, b2 INT);
INSERT INTO t1 VALUES (100, 200);
INSERT INTO t1 VALUES (101, 201);
INSERT INTO t2 VALUES (101, 201);
INSERT INTO t2 VALUES (103, 203);
SELECT ((a1,a2) IN (SELECT * FROM t2 WHERE b2 > 0)) IS NULL FROM t1;
((a1,a2) IN (SELECT * FROM t2 WHERE b2 > 0)) IS NULL
0
0
DROP TABLE t1, t2;
CREATE TABLE t1 (s1 BINARY(5), s2 VARBINARY(5));
INSERT INTO t1 VALUES (0x41,0x41), (0x42,0x42), (0x43,0x43);
SELECT s1, s2 FROM t1 WHERE s2 IN (SELECT s1 FROM t1);
s1	s2
SELECT s1, s2 FROM t1 WHERE (s2, 10) IN (SELECT s1, 10 FROM t1);
s1	s2
CREATE INDEX I1 ON t1 (s1);
CREATE INDEX I2 ON t1 (s2);
SELECT s1, s2 FROM t1 WHERE s2 IN (SELECT s1 FROM t1);
s1	s2
SELECT s1, s2 FROM t1 WHERE (s2, 10) IN (SELECT s1, 10 FROM t1);
s1	s2
TRUNCATE t1;
INSERT INTO t1 VALUES (0x41,0x41);
SELECT * FROM t1 WHERE s1 = (SELECT s2 FROM t1);
s1	s2
DROP TABLE t1;
CREATE TABLE t1 (a1 VARBINARY(2) NOT NULL DEFAULT '0', PRIMARY KEY (a1));
CREATE TABLE t2 (a2 BINARY(2) default '0', INDEX (a2));
CREATE TABLE t3 (a3 BINARY(2) default '0');
INSERT INTO t1 VALUES (1),(2),(3),(4);
INSERT INTO t2 VALUES (1),(2),(3);
INSERT INTO t3 VALUES (1),(2),(3);
SELECT LEFT(t2.a2, 1) FROM t2,t3 WHERE t3.a3=t2.a2;
LEFT(t2.a2, 1)
1
2
3
SELECT t1.a1, t1.a1 in (SELECT t2.a2 FROM t2,t3 WHERE t3.a3=t2.a2) FROM t1;
a1	t1.a1 in (SELECT t2.a2 FROM t2,t3 WHERE t3.a3=t2.a2)
1	0
2	0
3	0
4	0
DROP TABLE t1,t2,t3;
CREATE TABLE t1 (a1 BINARY(3) PRIMARY KEY, b1 VARBINARY(3));
CREATE TABLE t2 (a2 VARBINARY(3) PRIMARY KEY);
CREATE TABLE t3 (a3 VARBINARY(3) PRIMARY KEY);
INSERT INTO t1 VALUES (1,10), (2,20), (3,30), (4,40);
INSERT INTO t2 VALUES (2), (3), (4), (5);
INSERT INTO t3 VALUES (10), (20), (30);
SELECT LEFT(t1.a1,1) FROM t1,t3 WHERE t1.b1=t3.a3;
LEFT(t1.a1,1)
1
2
3
SELECT a2 FROM t2 WHERE t2.a2 IN (SELECT t1.a1 FROM t1,t3 WHERE t1.b1=t3.a3);
a2
DROP TABLE t1, t2, t3;
SET @save_optimizer_switch=@@optimizer_switch;
SET optimizer_switch='semijoin_with_cache=off';
SET optimizer_switch='materialization=off';
CREATE TABLE t1 (a CHAR(1), b VARCHAR(10));
INSERT INTO t1 VALUES ('a', 'aa');
INSERT INTO t1 VALUES ('a', 'aaa');
SELECT a,b FROM t1 WHERE b IN (SELECT a FROM t1);
a	b
CREATE INDEX I1 ON t1 (a);
CREATE INDEX I2 ON t1 (b);
EXPLAIN SELECT a,b FROM t1 WHERE b IN (SELECT a FROM t1);
id	select_type	table	type	possible_keys	key	key_len	ref	rows	Extra
1	PRIMARY	t1	ALL	I2	NULL	NULL	NULL	2	Using where
1	PRIMARY	t1	ref	I1	I1	2	test.t1.b	2	Using where; Using index; FirstMatch(t1)
SELECT a,b FROM t1 WHERE b IN (SELECT a FROM t1);
a	b
CREATE TABLE t2 (a VARCHAR(1), b VARCHAR(10));
INSERT INTO t2 SELECT * FROM t1;
CREATE INDEX I1 ON t2 (a);
CREATE INDEX I2 ON t2 (b);
EXPLAIN SELECT a,b FROM t2 WHERE b IN (SELECT a FROM t2);
id	select_type	table	type	possible_keys	key	key_len	ref	rows	Extra
1	PRIMARY	t2	ALL	I2	NULL	NULL	NULL	2	Using where
1	PRIMARY	t2	ref	I1	I1	4	test.t2.b	2	Using where; Using index; FirstMatch(t2)
SELECT a,b FROM t2 WHERE b IN (SELECT a FROM t2);
a	b
EXPLAIN
SELECT a,b FROM t1 WHERE b IN (SELECT a FROM t1 WHERE LENGTH(a)<500);
id	select_type	table	type	possible_keys	key	key_len	ref	rows	Extra
1	PRIMARY	t1	ALL	I2	NULL	NULL	NULL	2	Using where
1	PRIMARY	t1	ref	I1	I1	2	test.t1.b	2	Using where; Using index; FirstMatch(t1)
SELECT a,b FROM t1 WHERE b IN (SELECT a FROM t1 WHERE LENGTH(a)<500);
a	b
DROP TABLE t1,t2;
SET optimizer_switch= @save_optimizer_switch;
CREATE TABLE t1(a INT, b INT);
INSERT INTO t1 VALUES (1,1), (1,2), (2,3), (2,4);
EXPLAIN
SELECT a AS out_a, MIN(b) FROM t1
WHERE b > (SELECT MIN(b) FROM t1 WHERE a = out_a)
GROUP BY a;
ERROR 42S22: Unknown column 'out_a' in 'where clause'
SELECT a AS out_a, MIN(b) FROM t1
WHERE b > (SELECT MIN(b) FROM t1 WHERE a = out_a)
GROUP BY a;
ERROR 42S22: Unknown column 'out_a' in 'where clause'
EXPLAIN
SELECT a AS out_a, MIN(b) FROM t1 t1_outer
WHERE b > (SELECT MIN(b) FROM t1 WHERE a = t1_outer.a)
GROUP BY a;
id	select_type	table	type	possible_keys	key	key_len	ref	rows	Extra
1	PRIMARY	t1_outer	ALL	NULL	NULL	NULL	NULL	4	Using where; Using temporary; Using filesort
2	DEPENDENT SUBQUERY	t1	ALL	NULL	NULL	NULL	NULL	4	Using where
SELECT a AS out_a, MIN(b) FROM t1 t1_outer
WHERE b > (SELECT MIN(b) FROM t1 WHERE a = t1_outer.a)
GROUP BY a;
out_a	MIN(b)
1	2
2	4
DROP TABLE t1;
CREATE TABLE t1 (a INT);
CREATE TABLE t2 (a INT);
INSERT INTO t1 VALUES (1),(2);
INSERT INTO t2 VALUES (1),(2);
SELECT 2 FROM t1 WHERE EXISTS ((SELECT 1 FROM t2 WHERE t1.a=t2.a));
2
2
2
EXPLAIN EXTENDED
SELECT 2 FROM t1 WHERE EXISTS ((SELECT 1 FROM t2 WHERE t1.a=t2.a));
id	select_type	table	type	possible_keys	key	key_len	ref	rows	filtered	Extra
1	PRIMARY	t1	ALL	NULL	NULL	NULL	NULL	2	100.00	
1	PRIMARY	<subquery2>	eq_ref	distinct_key	distinct_key	4	func	1	100.00	
2	MATERIALIZED	t2	ALL	NULL	NULL	NULL	NULL	2	100.00	
Warnings:
Note	1276	Field or reference 'test.t1.a' of SELECT #2 was resolved in SELECT #1
Note	1003	select 2 AS `2` from `test`.`t1` semi join (`test`.`t2`) where 1
EXPLAIN EXTENDED
SELECT 2 FROM t1 WHERE EXISTS ((SELECT 1 FROM t2 WHERE t1.a=t2.a) UNION
(SELECT 1 FROM t2 WHERE t1.a = t2.a));
id	select_type	table	type	possible_keys	key	key_len	ref	rows	filtered	Extra
1	PRIMARY	t1	ALL	NULL	NULL	NULL	NULL	2	100.00	Using where
2	DEPENDENT SUBQUERY	t2	ALL	NULL	NULL	NULL	NULL	2	100.00	Using where
3	DEPENDENT UNION	t2	ALL	NULL	NULL	NULL	NULL	2	100.00	Using where
NULL	UNION RESULT	<union2,3>	ALL	NULL	NULL	NULL	NULL	NULL	NULL	
Warnings:
Note	1276	Field or reference 'test.t1.a' of SELECT #2 was resolved in SELECT #1
Note	1276	Field or reference 'test.t1.a' of SELECT #3 was resolved in SELECT #1
Note	1003	select 2 AS `2` from `test`.`t1` where <expr_cache><`test`.`t1`.`a`>(exists((select 1 from `test`.`t2` where `test`.`t1`.`a` = `test`.`t2`.`a`) union (select 1 from `test`.`t2` where `test`.`t1`.`a` = `test`.`t2`.`a`)))
DROP TABLE t1,t2;
create table t0(a int);
insert into t0 values (0),(1),(2),(3),(4),(5),(6),(7),(8),(9);
create table t1(f11 int, f12 int);
create table t2(f21 int unsigned not null, f22 int, f23 varchar(10));
insert into t1 values(1,1),(2,2), (3, 3);
insert ignore into t2
select -1 , (@a:=(A.a + 10 * (B.a + 10 * (C.a+10*D.a))))/5000 + 1, @a
from t0 A, t0 B, t0 C, t0 D;
set session sort_buffer_size= 33*1024;
select count(*) from t1 where f12 =
(select f22 from t2 where f22 = f12 order by f21 desc, f22, f23 limit 1);
count(*)
3
drop table t0,t1,t2;
CREATE TABLE t4 (
f7 varchar(32) collate utf8_bin NOT NULL default '',
f10 varchar(32) collate utf8_bin default NULL,
PRIMARY KEY  (f7)
);
INSERT INTO t4 VALUES(1,1), (2,null);
CREATE TABLE t2 (
f4 varchar(32) collate utf8_bin NOT NULL default '',
f2 varchar(50) collate utf8_bin default NULL,
f3 varchar(10) collate utf8_bin default NULL,
PRIMARY KEY  (f4),
UNIQUE KEY uk1 (f2)
);
INSERT INTO t2 VALUES(1,1,null), (2,2,null);
CREATE TABLE t1 (
f8 varchar(32) collate utf8_bin NOT NULL default '',
f1 varchar(10) collate utf8_bin default NULL,
f9 varchar(32) collate utf8_bin default NULL,
PRIMARY KEY  (f8)
);
INSERT INTO t1 VALUES (1,'P',1), (2,'P',1), (3,'R',2);
CREATE TABLE t3 (
f6 varchar(32) collate utf8_bin NOT NULL default '',
f5 varchar(50) collate utf8_bin default NULL,
PRIMARY KEY (f6)
);
INSERT INTO t3 VALUES (1,null), (2,null);
SELECT
IF(t1.f1 = 'R', a1.f2, t2.f2) AS a4,
IF(t1.f1 = 'R', a1.f3, t2.f3) AS f3,
SUM(
IF(
(SELECT VPC.f2
FROM t2 VPC, t4 a2, t2 a3
WHERE
VPC.f4 = a2.f10 AND a3.f2 = a4
LIMIT 1) IS NULL,
0,
t3.f5
)
) AS a6
FROM
t2, t3, t1 JOIN t2 a1 ON t1.f9 = a1.f4
GROUP BY a4;
a4	f3	a6
1	NULL	NULL
2	NULL	NULL
DROP TABLE t1, t2, t3, t4;
create table t1 (a float(5,4) zerofill);
create table t2 (a float(5,4),b float(2,0));
select t1.a from t1 where
t1.a= (select b from t2 limit 1) and not
t1.a= (select a from t2 limit 1) ;
a
drop table t1, t2;
CREATE TABLE t1 (a INT);
INSERT INTO t1 VALUES (1),(2);
SET @save_join_cache_level=@@join_cache_level;
SET join_cache_level=0;
EXPLAIN EXTENDED SELECT 1 FROM t1 WHERE 1 IN (SELECT min(a) FROM t1 GROUP BY a);
id	select_type	table	type	possible_keys	key	key_len	ref	rows	filtered	Extra
1	PRIMARY	<subquery2>	const	distinct_key	distinct_key	4	const	1	100.00	
1	PRIMARY	t1	ALL	NULL	NULL	NULL	NULL	2	100.00	
2	MATERIALIZED	t1	ALL	NULL	NULL	NULL	NULL	2	100.00	Using temporary
Warnings:
Note	1003	select 1 AS `1` from  <materialize> (select min(`test`.`t1`.`a`) from `test`.`t1` group by `test`.`t1`.`a`) join `test`.`t1` where `<subquery2>`.`min(a)` = 1
EXPLAIN EXTENDED SELECT 1 FROM t1 WHERE 1 IN (SELECT min(a) FROM t1 WHERE a > 3 GROUP BY a);
id	select_type	table	type	possible_keys	key	key_len	ref	rows	filtered	Extra
1	PRIMARY	<subquery2>	const	distinct_key	distinct_key	4	const	1	100.00	
1	PRIMARY	t1	ALL	NULL	NULL	NULL	NULL	2	100.00	
2	MATERIALIZED	t1	ALL	NULL	NULL	NULL	NULL	2	100.00	Using where; Using temporary
Warnings:
Note	1003	select 1 AS `1` from  <materialize> (select min(`test`.`t1`.`a`) from `test`.`t1` where `test`.`t1`.`a` > 3 group by `test`.`t1`.`a`) join `test`.`t1` where `<subquery2>`.`min(a)` = 1
SET join_cache_level=@save_join_cache_level;
DROP TABLE t1;
#
# Bug#45061: Incorrectly market field caused wrong result.
#
CREATE TABLE `C` (
`int_nokey` int(11) NOT NULL,
`int_key` int(11) NOT NULL,
KEY `int_key` (`int_key`)
);
INSERT INTO `C` VALUES (9,9), (0,0), (8,6), (3,6), (7,6), (0,4),
(1,7), (9,4), (0,8), (9,4), (0,7), (5,5), (0,0), (8,5), (8,7),
(5,2), (1,8), (7,0), (0,9), (9,5);
SELECT * FROM C WHERE `int_key` IN (SELECT `int_nokey`);
int_nokey	int_key
9	9
0	0
5	5
0	0
EXPLAIN EXTENDED SELECT * FROM C WHERE `int_key` IN (SELECT `int_nokey`);
id	select_type	table	type	possible_keys	key	key_len	ref	rows	filtered	Extra
1	SIMPLE	C	ALL	NULL	NULL	NULL	NULL	20	100.00	Using where
DROP TABLE C;
# End of test for bug#45061.
#
# Bug #46749: Segfault in add_key_fields() with outer subquery level 
#   field references
#
CREATE TABLE t1 (
a int,
b int,
UNIQUE (a), KEY (b)
);
INSERT INTO t1 VALUES (1,1), (2,1);
CREATE TABLE st1 like t1;
INSERT INTO st1 VALUES (1,1), (2,1);
CREATE TABLE st2 like t1;
INSERT INTO st2 VALUES (1,1), (2,1);
EXPLAIN
SELECT MAX(b), (SELECT COUNT(*) FROM st1,st2 WHERE st2.b <= t1.b)
FROM t1 
WHERE a = 230;
id	select_type	table	type	possible_keys	key	key_len	ref	rows	Extra
1	PRIMARY	NULL	NULL	NULL	NULL	NULL	NULL	NULL	Impossible WHERE noticed after reading const tables
2	SUBQUERY	NULL	NULL	NULL	NULL	NULL	NULL	NULL	Impossible WHERE noticed after reading const tables
SELECT MAX(b), (SELECT COUNT(*) FROM st1,st2 WHERE st2.b <= t1.b)
FROM t1 
WHERE a = 230;
MAX(b)	(SELECT COUNT(*) FROM st1,st2 WHERE st2.b <= t1.b)
NULL	NULL
DROP TABLE t1, st1, st2;
#
# Bug #48709: Assertion failed in sql_select.cc:11782: 
#   int join_read_key(JOIN_TAB*)
#
CREATE TABLE t1 (pk int PRIMARY KEY, int_key int);
INSERT INTO t1 VALUES (10,1), (14,1);
CREATE TABLE t2 (pk int PRIMARY KEY, int_key int);
INSERT INTO t2 VALUES (3,3), (5,NULL), (7,3);
# should have eq_ref for t1
EXPLAIN
SELECT * FROM t2 outr
WHERE outr.int_key NOT IN (SELECT t1.pk FROM t1, t2)  
ORDER BY outr.pk;
id	select_type	table	type	possible_keys	key	key_len	ref	rows	Extra
x	x	outr	ALL	x	x	x	x	x	x
x	x	t1	eq_ref	x	x	x	x	x	x
x	x	t2	index	x	x	x	x	x	x
# should not crash on debug binaries
SELECT * FROM t2 outr
WHERE outr.int_key NOT IN (SELECT t1.pk FROM t1, t2)  
ORDER BY outr.pk;
pk	int_key
3	3
7	3
DROP TABLE t1,t2;
#
# Bug#12329653 
# EXPLAIN, UNION, PREPARED STATEMENT, CRASH, SQL_FULL_GROUP_BY
#
CREATE TABLE t1(a1 int);
INSERT INTO t1 VALUES (1),(2);
SELECT @@session.sql_mode INTO @old_sql_mode;
SET SESSION sql_mode='ONLY_FULL_GROUP_BY';
EXPLAIN EXTENDED
SELECT 1 FROM t1 WHERE 1 < SOME (SELECT a1 FROM t1);
id	select_type	table	type	possible_keys	key	key_len	ref	rows	filtered	Extra
1	PRIMARY	t1	ALL	NULL	NULL	NULL	NULL	2	100.00	
2	SUBQUERY	t1	ALL	NULL	NULL	NULL	NULL	2	100.00	
Warnings:
Note	1003	select 1 AS `1` from `test`.`t1` where 1
SELECT 1 FROM t1 WHERE 1 < SOME (SELECT a1 FROM t1);
1
1
1
PREPARE stmt FROM 
'SELECT 1 UNION ALL 
SELECT 1 FROM t1
ORDER BY
(SELECT 1 FROM t1 AS t1_0  
  WHERE 1 < SOME (SELECT a1 FROM t1)
)' ;
EXECUTE stmt ;
ERROR 21000: Subquery returns more than 1 row
EXECUTE stmt ;
ERROR 21000: Subquery returns more than 1 row
SET SESSION sql_mode=@old_sql_mode;
DEALLOCATE PREPARE stmt;
DROP TABLE t1;
#
# Bug#12763207 - ASSERT IN SUBSELECT::SINGLE_VALUE_TRANSFORMER
#
CREATE TABLE t1(a1 int);
INSERT INTO t1 VALUES (1),(2);
CREATE TABLE t2(a1 int);
INSERT INTO t2 VALUES (3);
SELECT @@session.sql_mode INTO @old_sql_mode;
SET SESSION sql_mode='ONLY_FULL_GROUP_BY';
SELECT 1 FROM t1 WHERE 1 < SOME (SELECT 2 FROM t2);
1
1
1
SELECT 1 FROM t1 WHERE 1 < SOME (SELECT 2.0 FROM t2);
1
1
1
SELECT 1 FROM t1 WHERE 1 < SOME (SELECT 'a' FROM t2);
1
Warnings:
Warning	1292	Truncated incorrect DOUBLE value: 'a'
SELECT 1 FROM t1 WHERE 1 < SOME (SELECT a1 FROM t2);
1
1
1
SET SESSION sql_mode=@old_sql_mode;
DROP TABLE t1, t2;
#
# Bug#12763207 - ASSERT IN SUBSELECT::SINGLE_VALUE_TRANSFORMER
#
create table t2(i int);
insert into t2 values(0);
SELECT @@session.sql_mode INTO @old_sql_mode;
SET SESSION sql_mode='ONLY_FULL_GROUP_BY';
CREATE VIEW v1 AS  
SELECT 'f' FROM t2 UNION SELECT 'x' FROM t2
;
CREATE TABLE t1 (
pk int NOT NULL,
col_varchar_key varchar(1) DEFAULT NULL,
PRIMARY KEY (pk),
KEY col_varchar_key (col_varchar_key)
);
SELECT t1.pk
FROM t1
WHERE t1.col_varchar_key < ALL ( SELECT * FROM v1 )
;
pk
SET SESSION sql_mode=@old_sql_mode;
drop table t2, t1;
drop view v1;
# End of 5.0 tests.
create table t_out (subcase char(3),
a1 char(2), b1 char(2), c1 char(2));
create table t_in  (a2 char(2), b2 char(2), c2 char(2));
insert into t_out values ('A.1','2a', NULL, '2a');
insert into t_out values ('A.3', '2a', NULL, '2a');
insert into t_out values ('A.4', '2a', NULL, 'xx');
insert into t_out values ('B.1', '2a', '2a', '2a');
insert into t_out values ('B.2', '2a', '2a', '2a');
insert into t_out values ('B.3', '3a', 'xx', '3a');
insert into t_out values ('B.4', 'xx', '3a', '3a');
insert into t_in values ('1a', '1a', '1a');
insert into t_in values ('2a', '2a', '2a');
insert into t_in values (NULL, '2a', '2a');
insert into t_in values ('3a', NULL, '3a');

Test general IN semantics (not top-level)

case A.1
select subcase,
(a1, b1, c1)     IN (select * from t_in where a2 = 'no_match') pred_in,
(a1, b1, c1) NOT IN (select * from t_in where a2 = 'no_match') pred_not_in
from t_out where subcase = 'A.1';
subcase	pred_in	pred_not_in
A.1	0	1
case A.2 - impossible
case A.3
select subcase,
(a1, b1, c1)     IN (select * from t_in) pred_in,
(a1, b1, c1) NOT IN (select * from t_in) pred_not_in
from t_out where subcase = 'A.3';
subcase	pred_in	pred_not_in
A.3	NULL	NULL
case A.4
select subcase,
(a1, b1, c1)     IN (select * from t_in) pred_in,
(a1, b1, c1) NOT IN (select * from t_in) pred_not_in
from t_out where subcase = 'A.4';
subcase	pred_in	pred_not_in
A.4	0	1
case B.1
select subcase,
(a1, b1, c1)     IN (select * from t_in where a2 = 'no_match') pred_in,
(a1, b1, c1) NOT IN (select * from t_in where a2 = 'no_match') pred_not_in
from t_out where subcase = 'B.1';
subcase	pred_in	pred_not_in
B.1	0	1
case B.2
select subcase,
(a1, b1, c1)     IN (select * from t_in) pred_in,
(a1, b1, c1) NOT IN (select * from t_in) pred_not_in
from t_out where subcase = 'B.2';
subcase	pred_in	pred_not_in
B.2	1	0
case B.3
select subcase,
(a1, b1, c1)     IN (select * from t_in) pred_in,
(a1, b1, c1) NOT IN (select * from t_in) pred_not_in
from t_out where subcase = 'B.3';
subcase	pred_in	pred_not_in
B.3	NULL	NULL
case B.4
select subcase,
(a1, b1, c1)     IN (select * from t_in) pred_in,
(a1, b1, c1) NOT IN (select * from t_in) pred_not_in
from t_out where subcase = 'B.4';
subcase	pred_in	pred_not_in
B.4	0	1

Test IN as top-level predicate, and
as non-top level for cases A.3, B.3 (the only cases with NULL result).

case A.1
select case when count(*) > 0 then 'T' else 'F' end as pred_in from t_out
where subcase = 'A.1' and
(a1, b1, c1) IN (select * from t_in where a1 = 'no_match');
pred_in
F
select case when count(*) > 0 then 'T' else 'F' end as pred_not_in from t_out
where subcase = 'A.1' and
(a1, b1, c1) NOT IN (select * from t_in where a1 = 'no_match');
pred_not_in
T
select case when count(*) > 0 then 'T' else 'F' end as not_pred_in from t_out
where subcase = 'A.1' and
NOT((a1, b1, c1) IN (select * from t_in where a1 = 'no_match'));
not_pred_in
T
case A.3
select case when count(*) > 0 then 'T' else 'F' end as pred_in from t_out
where subcase = 'A.3' and
(a1, b1, c1) IN (select * from t_in);
pred_in
F
select case when count(*) > 0 then 'T' else 'F' end as pred_not_in from t_out
where subcase = 'A.3' and
(a1, b1, c1) NOT IN (select * from t_in);
pred_not_in
F
select case when count(*) > 0 then 'T' else 'F' end as not_pred_in from t_out
where subcase = 'A.3' and
NOT((a1, b1, c1) IN (select * from t_in));
not_pred_in
F
select case when count(*) > 0 then 'N' else 'wrong result' end as pred_in from t_out
where subcase = 'A.3' and
((a1, b1, c1) IN (select * from t_in)) is NULL and
((a1, b1, c1) NOT IN (select * from t_in)) is NULL;
pred_in
N
case A.4
select case when count(*) > 0 then 'T' else 'F' end as pred_in from t_out
where subcase = 'A.4' and
(a1, b1, c1) IN (select * from t_in);
pred_in
F
select case when count(*) > 0 then 'T' else 'F' end as pred_not_in from t_out
where subcase = 'A.4' and
(a1, b1, c1) NOT IN (select * from t_in);
pred_not_in
T
select case when count(*) > 0 then 'T' else 'F' end as not_pred_in from t_out
where subcase = 'A.4' and
NOT((a1, b1, c1) IN (select * from t_in));
not_pred_in
T
case B.1
select case when count(*) > 0 then 'T' else 'F' end as pred_in from t_out
where subcase = 'B.1' and
(a1, b1, c1) IN (select * from t_in where a1 = 'no_match');
pred_in
F
select case when count(*) > 0 then 'T' else 'F' end as pred_not_in from t_out
where subcase = 'B.1' and
(a1, b1, c1) NOT IN (select * from t_in where a1 = 'no_match');
pred_not_in
T
select case when count(*) > 0 then 'T' else 'F' end as not_pred_in from t_out
where subcase = 'B.1' and
NOT((a1, b1, c1) IN (select * from t_in where a1 = 'no_match'));
not_pred_in
T
case B.2
select case when count(*) > 0 then 'T' else 'F' end as pred_in from t_out
where subcase = 'B.2' and
(a1, b1, c1) IN (select * from t_in);
pred_in
T
select case when count(*) > 0 then 'T' else 'F' end as pred_not_in from t_out
where subcase = 'B.2' and
(a1, b1, c1) NOT IN (select * from t_in);
pred_not_in
F
select case when count(*) > 0 then 'T' else 'F' end as not_pred_in from t_out
where subcase = 'B.2' and
NOT((a1, b1, c1) IN (select * from t_in));
not_pred_in
F
case B.3
select case when count(*) > 0 then 'T' else 'F' end as pred_in from t_out
where subcase = 'B.3' and
(a1, b1, c1) IN (select * from t_in);
pred_in
F
select case when count(*) > 0 then 'T' else 'F' end as pred_not_in from t_out
where subcase = 'B.3' and
(a1, b1, c1) NOT IN (select * from t_in);
pred_not_in
F
select case when count(*) > 0 then 'T' else 'F' end as not_pred_in from t_out
where subcase = 'B.3' and
NOT((a1, b1, c1) IN (select * from t_in));
not_pred_in
F
select case when count(*) > 0 then 'N' else 'wrong result' end as pred_in from t_out
where subcase = 'B.3' and
((a1, b1, c1) IN (select * from t_in)) is NULL and
((a1, b1, c1) NOT IN (select * from t_in)) is NULL;
pred_in
N
case B.4
select case when count(*) > 0 then 'T' else 'F' end as pred_in from t_out
where subcase = 'B.4' and
(a1, b1, c1) IN (select * from t_in);
pred_in
F
select case when count(*) > 0 then 'T' else 'F' end as pred_not_in from t_out
where subcase = 'B.4' and
(a1, b1, c1) NOT IN (select * from t_in);
pred_not_in
T
select case when count(*) > 0 then 'T' else 'F' end as not_pred_in from t_out
where subcase = 'B.4' and
NOT((a1, b1, c1) IN (select * from t_in));
not_pred_in
T
drop table t_out;
drop table t_in;
CREATE TABLE t1 (a INT, b INT);
INSERT INTO t1 VALUES (2,22),(1,11),(2,22);
SELECT a FROM t1 WHERE (SELECT COUNT(b) FROM DUAL) > 0 GROUP BY a;
a
1
2
SELECT a FROM t1 WHERE (SELECT COUNT(b) FROM DUAL) > 1 GROUP BY a;
a
SELECT a FROM t1 t0
WHERE (SELECT COUNT(t0.b) FROM t1 t WHERE t.b>20) GROUP BY a;
a
1
2
SET @@sql_mode='ansi';
SELECT a FROM t1 WHERE (SELECT COUNT(b) FROM DUAL) > 0 GROUP BY a;
ERROR HY000: Invalid use of group function
SELECT a FROM t1 WHERE (SELECT COUNT(b) FROM DUAL) > 1 GROUP BY a;
ERROR HY000: Invalid use of group function
SELECT a FROM t1 t0
WHERE (SELECT COUNT(t0.b) FROM t1 t WHERE t.b>20) GROUP BY a;
ERROR HY000: Invalid use of group function
SET @@sql_mode=default;
DROP TABLE t1;
CREATE TABLE t1 (s1 CHAR(1));
INSERT INTO t1 VALUES ('a');
SELECT * FROM t1 WHERE _utf8'a' = ANY (SELECT s1 FROM t1);
s1
a
DROP TABLE t1;
CREATE TABLE t1(c INT, KEY(c));
CREATE TABLE t2(a INT, b INT);
INSERT INTO t2 VALUES (1, 10), (2, NULL);
INSERT INTO t1 VALUES (1), (3);
SELECT * FROM t2 WHERE b NOT IN (SELECT max(t.c) FROM t1, t1 t WHERE t.c>10);
a	b
DROP TABLE t1,t2;
CREATE TABLE t1(pk INT PRIMARY KEY, a INT, INDEX idx(a));
INSERT INTO t1 VALUES (1, 10), (3, 30), (2, 20);
CREATE TABLE t2(pk INT PRIMARY KEY, a INT, b INT, INDEX idxa(a));
INSERT INTO t2 VALUES (2, 20, 700), (1, 10, 200), (4, 10, 100);
SELECT * FROM t1
WHERE EXISTS (SELECT DISTINCT a FROM t2 WHERE t1.a < t2.a ORDER BY b);
pk	a
1	10
DROP TABLE t1,t2;
CREATE TABLE t1 (a INT, b INT, PRIMARY KEY (a), KEY b (b));
INSERT INTO t1 VALUES (1,NULL), (9,NULL);
CREATE TABLE t2 (
a INT,
b INT,
c INT,
d INT,
PRIMARY KEY (a),
UNIQUE KEY b (b,c,d),
KEY b_2 (b),
KEY c (c),
KEY d (d)
);
INSERT INTO t2 VALUES
(43, 2, 11 ,30),
(44, 2, 12 ,30),
(45, 1, 1  ,10000),
(46, 1, 2  ,10000),
(556,1, 32 ,10000);
CREATE TABLE t3 (
a INT,
b INT,
c INT,
PRIMARY KEY (a),
UNIQUE KEY b (b,c),
KEY c (c),
KEY b_2 (b)
);
INSERT INTO t3 VALUES (1,1,1), (2,32,1);
explain
SELECT t1.a, (SELECT 1 FROM t2 WHERE t2.b=t3.c AND t2.c=t1.a ORDER BY t2.d LIMIT 1) AS incorrect FROM t1, t3 WHERE t3.b=t1.a;
id	select_type	table	type	possible_keys	key	key_len	ref	rows	Extra
1	PRIMARY	t1	index	PRIMARY	PRIMARY	4	NULL	2	Using index
1	PRIMARY	t3	ref	b,b_2	b	5	test.t1.a	1	Using index
2	DEPENDENT SUBQUERY	t2	ref	b,b_2,c	b	10	test.t3.c,test.t1.a	1	Using where; Using index
SELECT t1.a, (SELECT 1 FROM t2 WHERE t2.b=t3.c AND t2.c=t1.a ORDER BY t2.d LIMIT 1) AS incorrect FROM t1, t3 WHERE t3.b=t1.a;
a	incorrect
1	1
DROP TABLE t1,t2,t3;
CREATE TABLE t1 (id int);
CREATE TABLE t2 (id int, c int);
INSERT INTO t1 (id) VALUES (1);
INSERT INTO t2 (id) VALUES (1);
INSERT INTO t1 (id) VALUES (1);
INSERT INTO t2 (id) VALUES (1);
CREATE VIEW v1 AS
SELECT t2.c AS c FROM t1, t2
WHERE t1.id=t2.id AND 1 IN (SELECT id FROM t1) WITH CHECK OPTION;
UPDATE v1 SET c=1;
CREATE VIEW v2 (a,b) AS
SELECT t2.id, t2.c AS c FROM t1, t2
WHERE t1.id=t2.id AND 1 IN (SELECT id FROM t1) WITH CHECK OPTION;
INSERT INTO v2(a,b) VALUES (2,2);
ERROR 44000: CHECK OPTION failed `test`.`v2`
SELECT * FROM v1;
c
1
1
1
1
CREATE VIEW v3 AS
SELECT t2.c AS c FROM t2
WHERE 1 IN (SELECT id FROM t1) WITH CHECK OPTION;
DELETE FROM v3;
DROP VIEW v1,v2,v3;
DROP TABLE t1,t2;
#
# BUG#37822 Correlated subquery with IN and IS UNKNOWN provides wrong result
#
create table t1(id integer primary key, g integer, v integer, s char(1));
create table t2(id integer primary key, g integer, v integer, s char(1));
insert into t1 values
(10, 10, 10,   'l'),
(20, 20, 20,   'l'),
(40, 40, 40,   'l'),
(41, 40, null, 'l'),
(50, 50, 50,   'l'),
(51, 50, null, 'l'),
(60, 60, 60,   'l'),
(61, 60, null, 'l'),
(70, 70, 70,   'l'),
(90, 90, null, 'l');
insert into t2 values
(10, 10, 10,   'r'),
(30, 30, 30,   'r'),
(50, 50, 50,   'r'),
(60, 60, 60,   'r'),
(61, 60, null, 'r'),
(70, 70, 70,   'r'),
(71, 70, null, 'r'),
(80, 80, 80,   'r'),
(81, 80, null, 'r'),
(100,100,null, 'r');
select *
from t1
where v in(select v
from t2
where t1.g=t2.g) is unknown;
id	g	v	s
51	50	NULL	l
61	60	NULL	l
drop table t1, t2;
#
# Bug#37822 Correlated subquery with IN and IS UNKNOWN provides wrong result
#
create table t1(id integer primary key, g integer, v integer, s char(1));
create table t2(id integer primary key, g integer, v integer, s char(1));
insert into t1 values
(10, 10, 10,   'l'),
(20, 20, 20,   'l'),
(40, 40, 40,   'l'),
(41, 40, null, 'l'),
(50, 50, 50,   'l'),
(51, 50, null, 'l'),
(60, 60, 60,   'l'),
(61, 60, null, 'l'),
(70, 70, 70,   'l'),
(90, 90, null, 'l');
insert into t2 values
(10, 10, 10,   'r'),
(30, 30, 30,   'r'),
(50, 50, 50,   'r'),
(60, 60, 60,   'r'),
(61, 60, null, 'r'),
(70, 70, 70,   'r'),
(71, 70, null, 'r'),
(80, 80, 80,   'r'),
(81, 80, null, 'r'),
(100,100,null, 'r');
select *
from t1
where v in(select v
from t2
where t1.g=t2.g) is unknown;
id	g	v	s
51	50	NULL	l
61	60	NULL	l
drop table t1, t2;
#
# Bug#33204: INTO is allowed in subselect, causing inconsistent results
#
CREATE TABLE t1( a INT );
INSERT INTO t1 VALUES (1),(2);
CREATE TABLE t2( a INT, b INT );
SELECT * 
FROM (SELECT a INTO @var FROM t1 WHERE a = 2) t1a;
ERROR 42000: You have an error in your SQL syntax; check the manual that corresponds to your MariaDB server version for the right syntax to use near 'INTO @var FROM t1 WHERE a = 2) t1a' at line 2
SELECT * 
FROM (SELECT a INTO OUTFILE 'file' FROM t1 WHERE a = 2) t1a;
ERROR 42000: You have an error in your SQL syntax; check the manual that corresponds to your MariaDB server version for the right syntax to use near 'INTO OUTFILE 'file' FROM t1 WHERE a = 2) t1a' at line 2
SELECT * 
FROM (SELECT a INTO DUMPFILE 'file' FROM t1 WHERE a = 2) t1a;
ERROR 42000: You have an error in your SQL syntax; check the manual that corresponds to your MariaDB server version for the right syntax to use near 'INTO DUMPFILE 'file' FROM t1 WHERE a = 2) t1a' at line 2
SELECT * FROM ( 
SELECT 1 a 
UNION 
SELECT a INTO @var FROM t1 WHERE a = 2 
) t1a;
ERROR 42000: You have an error in your SQL syntax; check the manual that corresponds to your MariaDB server version for the right syntax to use near 'INTO @var FROM t1 WHERE a = 2 
) t1a' at line 4
SELECT * FROM ( 
SELECT 1 a 
UNION 
SELECT a INTO OUTFILE 'file' FROM t1 WHERE a = 2 
) t1a;
ERROR 42000: You have an error in your SQL syntax; check the manual that corresponds to your MariaDB server version for the right syntax to use near 'INTO OUTFILE 'file' FROM t1 WHERE a = 2 
) t1a' at line 4
SELECT * FROM ( 
SELECT 1 a 
UNION 
SELECT a INTO DUMPFILE 'file' FROM t1 WHERE a = 2 
) t1a;
ERROR 42000: You have an error in your SQL syntax; check the manual that corresponds to your MariaDB server version for the right syntax to use near 'INTO DUMPFILE 'file' FROM t1 WHERE a = 2 
) t1a' at line 4
SELECT * FROM (SELECT a FROM t1 WHERE a = 2) t1a;
a
2
SELECT * FROM ( 
SELECT a FROM t1 WHERE a = 2 
UNION 
SELECT a FROM t1 WHERE a = 2 
) t1a;
a
2
SELECT * FROM ( 
SELECT 1 a 
UNION 
SELECT a FROM t1 WHERE a = 2 
UNION 
SELECT a FROM t1 WHERE a = 2 
) t1a;
a
1
2
SELECT * FROM ((SELECT 1 a) UNION SELECT 1 a) q;
a
1
SELECT * FROM (SELECT 1 a UNION (SELECT 1 a)) alias;
a
1
SELECT * FROM (SELECT 1 UNION SELECT 1) t1a;
1
1
SELECT * FROM ((SELECT 1 a INTO @a)) t1a;
ERROR 42000: You have an error in your SQL syntax; check the manual that corresponds to your MariaDB server version for the right syntax to use near 'INTO @a)) t1a' at line 1
SELECT * FROM ((SELECT 1 a INTO OUTFILE 'file' )) t1a;
ERROR 42000: You have an error in your SQL syntax; check the manual that corresponds to your MariaDB server version for the right syntax to use near 'INTO OUTFILE 'file' )) t1a' at line 1
SELECT * FROM ((SELECT 1 a INTO DUMPFILE 'file' )) t1a;
ERROR 42000: You have an error in your SQL syntax; check the manual that corresponds to your MariaDB server version for the right syntax to use near 'INTO DUMPFILE 'file' )) t1a' at line 1
SELECT * FROM (SELECT 1 a UNION (SELECT 1 a INTO @a)) t1a;
ERROR 42000: You have an error in your SQL syntax; check the manual that corresponds to your MariaDB server version for the right syntax to use near 'INTO @a)) t1a' at line 1
SELECT * FROM (SELECT 1 a UNION (SELECT 1 a INTO DUMPFILE 'file' )) t1a;
ERROR 42000: You have an error in your SQL syntax; check the manual that corresponds to your MariaDB server version for the right syntax to use near 'INTO DUMPFILE 'file' )) t1a' at line 1
SELECT * FROM (SELECT 1 a UNION (SELECT 1 a INTO OUTFILE 'file' )) t1a;
ERROR 42000: You have an error in your SQL syntax; check the manual that corresponds to your MariaDB server version for the right syntax to use near 'INTO OUTFILE 'file' )) t1a' at line 1
SELECT * FROM (SELECT 1 a UNION ((SELECT 1 a INTO @a))) t1a;
ERROR 42000: You have an error in your SQL syntax; check the manual that corresponds to your MariaDB server version for the right syntax to use near 'INTO @a))) t1a' at line 1
SELECT * FROM (SELECT 1 a UNION ((SELECT 1 a INTO DUMPFILE 'file' ))) t1a;
ERROR 42000: You have an error in your SQL syntax; check the manual that corresponds to your MariaDB server version for the right syntax to use near 'INTO DUMPFILE 'file' ))) t1a' at line 1
SELECT * FROM (SELECT 1 a UNION ((SELECT 1 a INTO OUTFILE 'file' ))) t1a;
ERROR 42000: You have an error in your SQL syntax; check the manual that corresponds to your MariaDB server version for the right syntax to use near 'INTO OUTFILE 'file' ))) t1a' at line 1
SELECT * FROM (SELECT 1 a ORDER BY a) t1a;
a
1
SELECT * FROM (SELECT 1 a UNION SELECT 1 a ORDER BY a) t1a;
a
1
SELECT * FROM (SELECT 1 a UNION SELECT 1 a LIMIT 1) t1a;
a
1
SELECT * FROM (SELECT 1 a UNION SELECT 1 a ORDER BY a LIMIT 1) t1a;
a
1
SELECT * FROM t1 JOIN  (SELECT 1 UNION SELECT 1) alias ON 1;
a	1
1	1
2	1
SELECT * FROM t1 JOIN ((SELECT 1 UNION SELECT 1)) ON 1;
ERROR 42000: Every derived table must have its own alias
SELECT * FROM t1 JOIN  (t1 t1a UNION SELECT 1)  ON 1;
ERROR 42000: You have an error in your SQL syntax; check the manual that corresponds to your MariaDB server version for the right syntax to use near 'SELECT 1)  ON 1' at line 1
SELECT * FROM t1 JOIN ((t1 t1a UNION SELECT 1)) ON 1;
ERROR 42000: You have an error in your SQL syntax; check the manual that corresponds to your MariaDB server version for the right syntax to use near 'SELECT 1)) ON 1' at line 1
SELECT * FROM t1 JOIN  (t1 t1a)  t1a ON 1;
ERROR 42000: You have an error in your SQL syntax; check the manual that corresponds to your MariaDB server version for the right syntax to use near 't1a ON 1' at line 1
SELECT * FROM t1 JOIN ((t1 t1a)) t1a ON 1;
ERROR 42000: You have an error in your SQL syntax; check the manual that corresponds to your MariaDB server version for the right syntax to use near 't1a ON 1' at line 1
SELECT * FROM t1 JOIN  (t1 t1a)  ON 1;
a	a
1	1
2	1
1	2
2	2
SELECT * FROM t1 JOIN ((t1 t1a)) ON 1;
a	a
1	1
2	1
1	2
2	2
SELECT * FROM (t1 t1a);
a
1
2
SELECT * FROM ((t1 t1a));
a
1
2
SELECT * FROM t1 JOIN  (SELECT 1 t1a) alias ON 1;
a	t1a
1	1
2	1
SELECT * FROM t1 JOIN ((SELECT 1 t1a)) alias ON 1;
a	t1a
1	1
2	1
SELECT * FROM t1 JOIN  (SELECT 1 a)  a ON 1;
a	a
1	1
2	1
SELECT * FROM t1 JOIN ((SELECT 1 a)) a ON 1;
a	a
1	1
2	1
SELECT * FROM (t1 JOIN (SELECT 1) t1a1 ON 1) t1a2;
ERROR 42000: You have an error in your SQL syntax; check the manual that corresponds to your MariaDB server version for the right syntax to use near 't1a2' at line 1
SELECT * FROM t1 WHERE a = ALL ( SELECT 1 );
a
1
SELECT * FROM t1 WHERE a = ALL ( SELECT 1 UNION SELECT 1 );
a
1
SELECT * FROM t1 WHERE a = ANY ( SELECT 3 UNION SELECT 1 );
a
1
SELECT * FROM t1 WHERE a = ANY ( SELECT 1 UNION SELECT 1 INTO @a);
ERROR 42000: You have an error in your SQL syntax; check the manual that corresponds to your MariaDB server version for the right syntax to use near 'INTO @a)' at line 1
SELECT * FROM t1 WHERE a = ANY ( SELECT 1 UNION SELECT 1 INTO OUTFILE 'file' );
ERROR 42000: You have an error in your SQL syntax; check the manual that corresponds to your MariaDB server version for the right syntax to use near 'INTO OUTFILE 'file' )' at line 1
SELECT * FROM t1 WHERE a = ANY ( SELECT 1 UNION SELECT 1 INTO DUMPFILE 'file' );
ERROR 42000: You have an error in your SQL syntax; check the manual that corresponds to your MariaDB server version for the right syntax to use near 'INTO DUMPFILE 'file' )' at line 1
SELECT * FROM t1 WHERE a = ( SELECT 1 );
a
1
SELECT * FROM t1 WHERE a = ( SELECT 1 UNION SELECT 1 );
a
1
SELECT * FROM t1 WHERE a = ( SELECT 1 INTO @a);
ERROR 42000: You have an error in your SQL syntax; check the manual that corresponds to your MariaDB server version for the right syntax to use near 'INTO @a)' at line 1
SELECT * FROM t1 WHERE a = ( SELECT 1 INTO OUTFILE 'file' );
ERROR 42000: You have an error in your SQL syntax; check the manual that corresponds to your MariaDB server version for the right syntax to use near 'INTO OUTFILE 'file' )' at line 1
SELECT * FROM t1 WHERE a = ( SELECT 1 INTO DUMPFILE 'file' );
ERROR 42000: You have an error in your SQL syntax; check the manual that corresponds to your MariaDB server version for the right syntax to use near 'INTO DUMPFILE 'file' )' at line 1
SELECT * FROM t1 WHERE a = ( SELECT 1 UNION SELECT 1 INTO @a);
ERROR 42000: You have an error in your SQL syntax; check the manual that corresponds to your MariaDB server version for the right syntax to use near 'INTO @a)' at line 1
SELECT * FROM t1 WHERE a = ( SELECT 1 UNION SELECT 1 INTO OUTFILE 'file' );
ERROR 42000: You have an error in your SQL syntax; check the manual that corresponds to your MariaDB server version for the right syntax to use near 'INTO OUTFILE 'file' )' at line 1
SELECT * FROM t1 WHERE a = ( SELECT 1 UNION SELECT 1 INTO DUMPFILE 'file' );
ERROR 42000: You have an error in your SQL syntax; check the manual that corresponds to your MariaDB server version for the right syntax to use near 'INTO DUMPFILE 'file' )' at line 1
SELECT ( SELECT 1 INTO @v );
ERROR 42000: You have an error in your SQL syntax; check the manual that corresponds to your MariaDB server version for the right syntax to use near 'INTO @v )' at line 1
SELECT ( SELECT 1 INTO OUTFILE 'file' );
ERROR 42000: You have an error in your SQL syntax; check the manual that corresponds to your MariaDB server version for the right syntax to use near 'INTO OUTFILE 'file' )' at line 1
SELECT ( SELECT 1 INTO DUMPFILE 'file' );
ERROR 42000: You have an error in your SQL syntax; check the manual that corresponds to your MariaDB server version for the right syntax to use near 'INTO DUMPFILE 'file' )' at line 1
SELECT ( SELECT 1 UNION SELECT 1 INTO @v );
ERROR 42000: You have an error in your SQL syntax; check the manual that corresponds to your MariaDB server version for the right syntax to use near 'INTO @v )' at line 1
SELECT ( SELECT 1 UNION SELECT 1 INTO OUTFILE 'file' );
ERROR 42000: You have an error in your SQL syntax; check the manual that corresponds to your MariaDB server version for the right syntax to use near 'INTO OUTFILE 'file' )' at line 1
SELECT ( SELECT 1 UNION SELECT 1 INTO DUMPFILE 'file' );
ERROR 42000: You have an error in your SQL syntax; check the manual that corresponds to your MariaDB server version for the right syntax to use near 'INTO DUMPFILE 'file' )' at line 1
SELECT ( SELECT a FROM t1 WHERE a = 1 ), a FROM t1;
( SELECT a FROM t1 WHERE a = 1 )	a
1	1
1	2
SELECT ( SELECT a FROM t1 WHERE a = 1 UNION SELECT 1 ), a FROM t1;
( SELECT a FROM t1 WHERE a = 1 UNION SELECT 1 )	a
1	1
1	2
SELECT * FROM t2 WHERE (a, b) IN (SELECT a, b FROM t2);
a	b
SELECT 1 UNION ( SELECT 1 UNION SELECT 1 );
ERROR 42000: You have an error in your SQL syntax; check the manual that corresponds to your MariaDB server version for the right syntax to use near 'UNION SELECT 1 )' at line 1
( SELECT 1 UNION SELECT 1 ) UNION SELECT 1;
ERROR 42000: You have an error in your SQL syntax; check the manual that corresponds to your MariaDB server version for the right syntax to use near 'UNION SELECT 1 ) UNION SELECT 1' at line 1
SELECT ( SELECT 1 UNION ( SELECT 1 UNION SELECT 1 ) );
ERROR 42000: You have an error in your SQL syntax; check the manual that corresponds to your MariaDB server version for the right syntax to use near 'UNION SELECT 1 ) )' at line 1
SELECT ( ( SELECT 1 UNION SELECT 1 ) UNION SELECT 1;
ERROR 42000: You have an error in your SQL syntax; check the manual that corresponds to your MariaDB server version for the right syntax to use near 'UNION SELECT 1' at line 1
SELECT ( SELECT 1 UNION SELECT 1 UNION SELECT 1 );
( SELECT 1 UNION SELECT 1 UNION SELECT 1 )
1
SELECT ((SELECT 1 UNION SELECT 1 UNION SELECT 1));
((SELECT 1 UNION SELECT 1 UNION SELECT 1))
1
SELECT * FROM ( SELECT 1 UNION ( SELECT 1 UNION SELECT 1 ) );
ERROR 42000: You have an error in your SQL syntax; check the manual that corresponds to your MariaDB server version for the right syntax to use near 'UNION SELECT 1 ) )' at line 1
SELECT * FROM ( ( SELECT 1 UNION SELECT 1 ) UNION SELECT 1 );
ERROR 42000: Every derived table must have its own alias
SELECT * FROM ( ( SELECT 1 UNION SELECT 1 ) UNION SELECT 1 ) a;
1
1
SELECT * FROM ( SELECT 1 UNION SELECT 1 UNION SELECT 1 ) a;
1
1
SELECT * FROM t1 WHERE a =     ( SELECT 1 UNION ( SELECT 1 UNION SELECT 1 ) );
ERROR 42000: You have an error in your SQL syntax; check the manual that corresponds to your MariaDB server version for the right syntax to use near 'UNION SELECT 1 ) )' at line 1
SELECT * FROM t1 WHERE a = ALL ( SELECT 1 UNION ( SELECT 1 UNION SELECT 1 ) );
ERROR 42000: You have an error in your SQL syntax; check the manual that corresponds to your MariaDB server version for the right syntax to use near 'UNION SELECT 1 ) )' at line 1
SELECT * FROM t1 WHERE a = ANY ( SELECT 1 UNION ( SELECT 1 UNION SELECT 1 ) );
ERROR 42000: You have an error in your SQL syntax; check the manual that corresponds to your MariaDB server version for the right syntax to use near 'UNION SELECT 1 ) )' at line 1
SELECT * FROM t1 WHERE a IN    ( SELECT 1 UNION ( SELECT 1 UNION SELECT 1 ) );
ERROR 42000: You have an error in your SQL syntax; check the manual that corresponds to your MariaDB server version for the right syntax to use near 'UNION SELECT 1 ) )' at line 1
SELECT * FROM t1 WHERE a =     ( ( SELECT 1 UNION SELECT 1 )  UNION SELECT 1 );
ERROR 42000: You have an error in your SQL syntax; check the manual that corresponds to your MariaDB server version for the right syntax to use near 'UNION SELECT 1 )' at line 1
SELECT * FROM t1 WHERE a = ALL ( ( SELECT 1 UNION SELECT 1 )  UNION SELECT 1 );
ERROR 42000: You have an error in your SQL syntax; check the manual that corresponds to your MariaDB server version for the right syntax to use near 'UNION SELECT 1 )  UNION SELECT 1 )' at line 1
SELECT * FROM t1 WHERE a = ANY ( ( SELECT 1 UNION SELECT 1 )  UNION SELECT 1 );
ERROR 42000: You have an error in your SQL syntax; check the manual that corresponds to your MariaDB server version for the right syntax to use near 'UNION SELECT 1 )  UNION SELECT 1 )' at line 1
SELECT * FROM t1 WHERE a IN    ( ( SELECT 1 UNION SELECT 1 )  UNION SELECT 1 );
ERROR 42000: You have an error in your SQL syntax; check the manual that corresponds to your MariaDB server version for the right syntax to use near 'UNION SELECT 1 )' at line 1
SELECT * FROM t1 WHERE a =     ( SELECT 1 UNION SELECT 1 UNION SELECT 1 );
a
1
SELECT * FROM t1 WHERE a = ALL ( SELECT 1 UNION SELECT 1 UNION SELECT 1 );
a
1
SELECT * FROM t1 WHERE a = ANY ( SELECT 1 UNION SELECT 1 UNION SELECT 1 );
a
1
SELECT * FROM t1 WHERE a IN    ( SELECT 1 UNION SELECT 1 UNION SELECT 1 );
a
1
SELECT * FROM t1 WHERE EXISTS ( SELECT 1 UNION SELECT 1 INTO @v );
ERROR 42000: You have an error in your SQL syntax; check the manual that corresponds to your MariaDB server version for the right syntax to use near 'INTO @v )' at line 1
SELECT EXISTS(SELECT 1+1);
EXISTS(SELECT 1+1)
1
SELECT EXISTS(SELECT 1+1 INTO @test);
ERROR 42000: You have an error in your SQL syntax; check the manual that corresponds to your MariaDB server version for the right syntax to use near 'INTO @test)' at line 1
SELECT * FROM t1 WHERE a IN ( SELECT 1 UNION SELECT 1 INTO @v );
ERROR 42000: You have an error in your SQL syntax; check the manual that corresponds to your MariaDB server version for the right syntax to use near 'INTO @v )' at line 1
SELECT * FROM t1 WHERE EXISTS ( SELECT 1 INTO @v );
ERROR 42000: You have an error in your SQL syntax; check the manual that corresponds to your MariaDB server version for the right syntax to use near 'INTO @v )' at line 1
SELECT * FROM t1 WHERE a IN ( SELECT 1 INTO @v );
ERROR 42000: You have an error in your SQL syntax; check the manual that corresponds to your MariaDB server version for the right syntax to use near 'INTO @v )' at line 1
DROP TABLE t1, t2;
CREATE TABLE t1 (a ENUM('rainbow'));
INSERT INTO t1 VALUES (),(),(),(),();
SELECT 1 FROM t1 GROUP BY (SELECT 1 FROM t1 ORDER BY AVG(LAST_INSERT_ID()));
1
1
DROP TABLE t1;
CREATE TABLE t1 (a LONGBLOB);
INSERT INTO t1 SET a = 'aaaa';
INSERT INTO t1 SET a = 'aaaa';
SELECT 1 FROM t1 GROUP BY
(SELECT LAST_INSERT_ID() FROM t1 ORDER BY MIN(a) ASC LIMIT 1);
1
1
DROP TABLE t1;
#
# Bug #49512 : subquery with aggregate function crash 
#   subselect_single_select_engine::exec()
CREATE TABLE t1(a INT);
INSERT INTO t1 VALUES();
# should not crash
SELECT 1 FROM t1 WHERE a <> SOME
(
SELECT MAX((SELECT a FROM t1 LIMIT 1)) AS d
FROM t1,t1 a
);
1
DROP TABLE t1;
#
# Bug #45989 take 2 : memory leak after explain encounters an 
# error in the query
#
CREATE TABLE t1(a LONGTEXT);
INSERT INTO t1 VALUES (repeat('a',@@global.max_allowed_packet));
INSERT INTO t1 VALUES (repeat('b',@@global.max_allowed_packet));
EXPLAIN EXTENDED SELECT DISTINCT 1 FROM t1,
(SELECT DISTINCTROW a AS away FROM t1 GROUP BY a WITH ROLLUP) AS d1  
WHERE t1.a = d1.a;
ERROR 42S22: Unknown column 'd1.a' in 'where clause'
DROP TABLE t1;
Set up test tables.
CREATE TABLE t1 (
t1_id INT UNSIGNED,
PRIMARY KEY(t1_id)
) Engine=MyISAM;
INSERT INTO t1 (t1_id) VALUES (1), (2), (3), (4), (5);
CREATE TABLE t2 SELECT * FROM t1;
CREATE TABLE t3 (
t3_id INT UNSIGNED AUTO_INCREMENT,
t1_id INT UNSIGNED,
amount DECIMAL(16,2),
PRIMARY KEY(t3_id),
KEY(t1_id)
) Engine=MyISAM;
INSERT INTO t3 (t1_id, t3_id, amount) 
VALUES (1, 1, 100.00), (2, 2, 200.00), (4, 4, 400.00);
This is the 'inner query' running by itself.
Produces correct results.
SELECT
t1.t1_id,
IFNULL((SELECT SUM(amount) FROM t3 WHERE t3.t1_id=t1.t1_id), 0) AS total_amount
FROM
t1
LEFT JOIN t2 ON t2.t1_id=t1.t1_id
GROUP BY
t1.t1_id
;
t1_id	total_amount
1	100.00
2	200.00
3	0.00
4	400.00
5	0.00
SELECT * FROM (the same inner query)
Produces correct results.
SELECT * FROM (
SELECT
t1.t1_id,
IFNULL((SELECT SUM(amount) FROM t3 WHERE t3.t1_id=t1.t1_id), 0) AS total_amount
FROM
t1
LEFT JOIN t2 ON t2.t1_id=t1.t1_id
GROUP BY
t1.t1_id
) AS t;
t1_id	total_amount
1	100.00
2	200.00
3	0.00
4	400.00
5	0.00
Now make t2.t1_id part of a key.
ALTER TABLE t2 ADD PRIMARY KEY(t1_id);
Same inner query by itself.
Still correct results.
SELECT
t1.t1_id,
IFNULL((SELECT SUM(amount) FROM t3 WHERE t3.t1_id=t1.t1_id), 0) AS total_amount
FROM
t1
LEFT JOIN t2 ON t2.t1_id=t1.t1_id
GROUP BY
t1.t1_id;
t1_id	total_amount
1	100.00
2	200.00
3	0.00
4	400.00
5	0.00
SELECT * FROM (the same inner query), now with indexes on the LEFT JOIN
SELECT * FROM (
SELECT
t1.t1_id,
IFNULL((SELECT SUM(amount) FROM t3 WHERE t3.t1_id=t1.t1_id), 0) AS total_amount
FROM
t1
LEFT JOIN t2 ON t2.t1_id=t1.t1_id
GROUP BY
t1.t1_id
) AS t;
t1_id	total_amount
1	100.00
2	200.00
3	0.00
4	400.00
5	0.00
DROP TABLE t3;
DROP TABLE t2;
DROP TABLE t1;
#
# Bug #52711: Segfault when doing EXPLAIN SELECT with 
#  union...order by (select... where...)
#
CREATE TABLE t1 (a VARCHAR(10), FULLTEXT KEY a (a));
INSERT INTO t1 VALUES (1),(2);
CREATE TABLE t2 (b INT);
INSERT INTO t2 VALUES (1),(2);
# Should not crash
EXPLAIN
SELECT * FROM t2 UNION SELECT * FROM t2
ORDER BY (SELECT * FROM t1 WHERE MATCH(a) AGAINST ('+abc' IN BOOLEAN MODE));
# Should not crash
SELECT * FROM t2 UNION SELECT * FROM t2
ORDER BY (SELECT * FROM t1 WHERE MATCH(a) AGAINST ('+abc' IN BOOLEAN MODE));
DROP TABLE t1,t2;
#
# Bug #58818: Incorrect result for IN/ANY subquery
# with HAVING condition 
#
CREATE TABLE t1(i INT);
INSERT INTO t1 VALUES (1), (2), (3);
CREATE TABLE t1s(i INT);
INSERT INTO t1s VALUES (10), (20), (30);
CREATE TABLE t2s(i INT);
INSERT INTO t2s VALUES (100), (200), (300);
SELECT * FROM t1
WHERE t1.i NOT IN
(
SELECT STRAIGHT_JOIN t2s.i 
FROM
t1s LEFT OUTER JOIN t2s ON t2s.i = t1s.i
HAVING t2s.i = 999
);
i
1
2
3
SELECT * FROM t1
WHERE t1.I IN
(
SELECT STRAIGHT_JOIN t2s.i 
FROM
t1s LEFT OUTER JOIN t2s ON t2s.i = t1s.i
HAVING t2s.i = 999
) IS UNKNOWN;
i
SELECT * FROM t1
WHERE NOT t1.I = ANY
(
SELECT STRAIGHT_JOIN t2s.i 
FROM
t1s LEFT OUTER JOIN t2s ON t2s.i = t1s.i
HAVING t2s.i = 999
);
i
1
2
3
SELECT * FROM t1
WHERE t1.i = ANY (
SELECT STRAIGHT_JOIN t2s.i 
FROM
t1s LEFT OUTER JOIN t2s ON t2s.i = t1s.i
HAVING t2s.i = 999
) IS UNKNOWN;
i
DROP TABLE t1,t1s,t2s;
# LP BUG#675248 - select->prep_where references on freed memory 
CREATE TABLE t1 (a int, b int);
insert into t1 values (1,1),(0,0);
CREATE TABLE t2 (c int);
insert into t2 values (1),(2);
prepare stmt1 from "select sum(a),(select sum(c) from t2 where table1.b) as sub
from t1 as table1 group by sub";
execute stmt1;
sum(a)	sub
0	NULL
1	3
deallocate prepare stmt1;
prepare stmt1 from "select sum(a),(select sum(c) from t2 having table1.b) as sub
from t1 as table1";
execute stmt1;
sum(a)	sub
1	3
deallocate prepare stmt1;
drop table t1,t2;
#
# Bug LP#693935/#58727: Assertion failure with 
# a single row subquery returning more than one row
#
create table t1 (a char(1) charset utf8);
insert into t1 values ('a'), ('b');
create table t2 (a binary(1));
insert into t2 values ('x'), ('y');
select * from t2 where a=(select a from t1) and a='x';
ERROR 21000: Subquery returns more than 1 row
drop table t1,t2;
# End of 5.1 tests
#
# Bug #11765713 58705:
# OPTIMIZER LET ENGINE DEPEND ON UNINITIALIZED VALUES
# CREATED BY OPT_SUM_QUERY
#
CREATE TABLE t1(a INT NOT NULL, KEY (a));
INSERT INTO t1 VALUES (0), (1);
SELECT 1 as foo FROM t1 WHERE a < SOME
(SELECT a FROM t1 WHERE a <=>
(SELECT a FROM t1)
);
ERROR 21000: Subquery returns more than 1 row
SELECT 1 as foo FROM t1 WHERE a < SOME
(SELECT a FROM t1 WHERE a <=>
(SELECT a FROM t1 where a is null)
);
foo
DROP TABLE t1;
#
# Bug #57704: Cleanup code dies with void TABLE::set_keyread(bool): 
#             Assertion `file' failed.
#
CREATE TABLE t1 (a INT);
SELECT 1 FROM 
(SELECT ROW(
(SELECT 1 FROM t1 RIGHT JOIN 
(SELECT 1 FROM t1, t1 t2) AS d ON 1),
1) FROM t1) AS e;
ERROR 21000: Operand should contain 1 column(s)
DROP TABLE t1;
#
# Bug#13721076 CRASH WITH TIME TYPE/TIMESTAMP() AND WARNINGS IN SUBQUERY
#
CREATE TABLE t1(a TIME NOT NULL);
INSERT INTO t1 VALUES ('00:00:32');
SELECT 1 FROM t1 WHERE a >
(SELECT timestamp(a) AS a FROM t1);
1
DROP TABLE t1;
#
# No BUG#, a case brought from 5.2's innodb_mysql_lock.test
#
create table t1 (i int  not null primary key);
insert into t1 values (1),(2),(3),(4),(5);
create table t2 (j int not null  primary key);
insert into t2 values (1),(2),(3),(4),(5);
create table t3 (k int not null primary key);
insert into t3 values (1),(2),(3);
create view v2 as select t2.j as j from t2 where t2.j in (select t1.i from t1);
select * from t3 where k in (select j from v2);
k
1
2
3
drop table t1,t2,t3;
drop view v2;
#
# Bug#52068: Optimizer generates invalid semijoin materialization plan
#
drop table if exists ot1, ot2, it1, it2;
CREATE TABLE ot1(a INTEGER);
INSERT INTO ot1 VALUES(5), (8);
CREATE TABLE it2(a INTEGER);
INSERT INTO it2 VALUES(9), (5), (1), (8);
CREATE TABLE it3(a INTEGER);
INSERT INTO it3 VALUES(7), (1), (0), (5), (1), (4);
CREATE TABLE ot4(a INTEGER);
INSERT INTO ot4 VALUES(1), (3), (5), (7), (9), (7), (3), (1);
SELECT * FROM ot1,ot4
WHERE (ot1.a,ot4.a) IN (SELECT it2.a,it3.a
FROM it2,it3);
a	a
5	1
8	1
5	5
8	5
5	7
8	7
5	7
8	7
5	1
8	1
explain SELECT * FROM ot1,ot4
WHERE (ot1.a,ot4.a) IN (SELECT it2.a,it3.a
FROM it2,it3);
id	select_type	table	type	possible_keys	key	key_len	ref	rows	Extra
1	PRIMARY	ot1	ALL	NULL	NULL	NULL	NULL	2	
1	PRIMARY	ot4	ALL	NULL	NULL	NULL	NULL	8	Using join buffer (flat, BNL join)
1	PRIMARY	<subquery2>	eq_ref	distinct_key	distinct_key	8	func,func	1	
2	MATERIALIZED	it2	ALL	NULL	NULL	NULL	NULL	4	
2	MATERIALIZED	it3	ALL	NULL	NULL	NULL	NULL	6	Using join buffer (flat, BNL join)
DROP TABLE IF EXISTS ot1, ot4, it2, it3;
#
# Bug#729039: NULL keys used to evaluate subquery
#
CREATE TABLE t1 (a int) ;
INSERT INTO t1 VALUES (NULL), (1), (NULL), (2);
CREATE TABLE t2 (a int, INDEX idx(a)) ;
INSERT INTO t2 VALUES (NULL), (1), (NULL);
SELECT * FROM t1
WHERE EXISTS (SELECT a FROM t2 USE INDEX () WHERE t2.a = t1.a);
a
1
EXPLAIN
SELECT * FROM t1
WHERE EXISTS (SELECT a FROM t2 USE INDEX() WHERE t2.a = t1.a);
id	select_type	table	type	possible_keys	key	key_len	ref	rows	Extra
1	PRIMARY	<subquery2>	ALL	distinct_key	NULL	NULL	NULL	3	
1	PRIMARY	t1	ALL	NULL	NULL	NULL	NULL	4	Using where; Using join buffer (flat, BNL join)
2	MATERIALIZED	t2	ALL	NULL	NULL	NULL	NULL	3	
SELECT * FROM t1
WHERE EXISTS (SELECT a FROM t2 WHERE t2.a = t1.a);
a
1
EXPLAIN
SELECT * FROM t1
WHERE EXISTS (SELECT a FROM t2 WHERE t2.a = t1.a);
id	select_type	table	type	possible_keys	key	key_len	ref	rows	Extra
1	PRIMARY	<subquery2>	ALL	distinct_key	NULL	NULL	NULL	3	
1	PRIMARY	t1	ALL	NULL	NULL	NULL	NULL	4	Using where; Using join buffer (flat, BNL join)
2	MATERIALIZED	t2	index	idx	idx	5	NULL	3	Using index
DROP TABLE t1,t2;
#
# BUG#752992: Wrong results for a subquery with 'semijoin=on'
#
CREATE TABLE t1 (pk INTEGER PRIMARY KEY, i INTEGER NOT NULL);
INSERT INTO t1 VALUES (11,0);
INSERT INTO t1 VALUES (12,5);
INSERT INTO t1 VALUES (15,0);
CREATE TABLE t2 (pk INTEGER PRIMARY KEY, i INTEGER NOT NULL);
INSERT INTO t2 VALUES (11,1);
INSERT INTO t2 VALUES (12,2);
INSERT INTO t2 VALUES (15,4);
SET @save_join_cache_level=@@join_cache_level;
SET join_cache_level=0;
EXPLAIN SELECT * FROM t1 WHERE pk IN (SELECT it.pk FROM t2 JOIN t2 AS it ON 1);
id	select_type	table	type	possible_keys	key	key_len	ref	rows	Extra
1	PRIMARY	t1	ALL	PRIMARY	NULL	NULL	NULL	3	
1	PRIMARY	it	eq_ref	PRIMARY	PRIMARY	4	test.t1.pk	1	Using index
1	PRIMARY	t2	index	NULL	PRIMARY	4	NULL	3	Using index; FirstMatch(it)
SELECT * FROM t1 WHERE pk IN (SELECT it.pk FROM t2 JOIN t2 AS it ON 1);
pk	i
11	0
12	5
15	0
SET join_cache_level=@save_join_cache_level;
DROP table t1,t2;
#
# Bug#751350: crash with pushed condition for outer references when
#             there should be none of such conditions
#
CREATE TABLE t1 (a int, b int) ;
INSERT INTO t1 VALUES (0,0),(0,0);
set @optimizer_switch_save=@@optimizer_switch;
set @@optimizer_switch='semijoin=off,materialization=on,in_to_exists=on';
EXPLAIN
SELECT b FROM t1
WHERE ('0') IN ( SELECT a  FROM t1 GROUP BY a )
GROUP BY b;
id	select_type	table	type	possible_keys	key	key_len	ref	rows	Extra
1	PRIMARY	t1	ALL	NULL	NULL	NULL	NULL	2	Using temporary; Using filesort
2	SUBQUERY	t1	ALL	NULL	NULL	NULL	NULL	2	Using where
SELECT b FROM t1
WHERE ('0') IN ( SELECT a  FROM t1 GROUP BY a )
GROUP BY b;
b
0
set @@optimizer_switch=@optimizer_switch_save;
DROP TABLE t1;
#
# Bug #11765713 58705:
# OPTIMIZER LET ENGINE DEPEND ON UNINITIALIZED VALUES
# CREATED BY OPT_SUM_QUERY
#
CREATE TABLE t1(a INT NOT NULL, KEY (a));
INSERT INTO t1 VALUES (0), (1);
SELECT 1 as foo FROM t1 WHERE a < SOME
(SELECT a FROM t1 WHERE a <=>
(SELECT a FROM t1)
);
ERROR 21000: Subquery returns more than 1 row
SELECT 1 as foo FROM t1 WHERE a < SOME
(SELECT a FROM t1 WHERE a <=>
(SELECT a FROM t1 where a is null)
);
foo
DROP TABLE t1;
CREATE TABLE t1 (a int(11), b varchar(1));
INSERT INTO t1 VALUES (2,NULL),(5,'d'),(7,'g');
SELECT a FROM t1 WHERE b < ANY ( SELECT b FROM t1 GROUP BY b );
a
5
SELECT a FROM t1 WHERE b < ANY ( SELECT b FROM t1 );
a
5
SELECT a FROM t1 WHERE b > ANY ( SELECT b FROM t1 GROUP BY b );
a
7
SELECT a FROM t1 WHERE b > ANY ( SELECT b FROM t1 );
a
7
SELECT a FROM t1 WHERE b <= ANY ( SELECT b FROM t1 GROUP BY b );
a
5
7
SELECT a FROM t1 WHERE b <= ANY ( SELECT b FROM t1 );
a
5
7
SELECT a FROM t1 WHERE b >= ANY ( SELECT b FROM t1 GROUP BY b );
a
5
7
SELECT a FROM t1 WHERE b >= ANY ( SELECT b FROM t1 );
a
5
7
SELECT a FROM t1 WHERE b = ANY ( SELECT b FROM t1 );
a
5
7
SELECT a FROM t1 WHERE b = ANY ( SELECT b FROM t1 GROUP BY b );
a
5
7
SELECT a FROM t1 WHERE b <> ANY ( SELECT b FROM t1 );
a
5
7
SELECT a FROM t1 WHERE b <> ANY ( SELECT b FROM t1 GROUP BY b );
a
5
7
SELECT a FROM t1 WHERE b < ALL ( SELECT b FROM t1 GROUP BY b );
a
SELECT a FROM t1 WHERE b < ALL ( SELECT b FROM t1 );
a
SELECT a FROM t1 WHERE b > ALL ( SELECT b FROM t1 GROUP BY b );
a
SELECT a FROM t1 WHERE b > ALL ( SELECT b FROM t1 );
a
SELECT a FROM t1 WHERE b <= ALL ( SELECT b FROM t1 GROUP BY b );
a
SELECT a FROM t1 WHERE b <= ALL ( SELECT b FROM t1 );
a
SELECT a FROM t1 WHERE b >= ALL ( SELECT b FROM t1 GROUP BY b );
a
SELECT a FROM t1 WHERE b >= ALL ( SELECT b FROM t1 );
a
SELECT a FROM t1 WHERE b = ALL ( SELECT b FROM t1 );
a
SELECT a FROM t1 WHERE b = ALL ( SELECT b FROM t1 GROUP BY b );
a
SELECT a FROM t1 WHERE b <> ALL ( SELECT b FROM t1 );
a
SELECT a FROM t1 WHERE b <> ALL ( SELECT b FROM t1 GROUP BY b );
a
delete from t1;
INSERT INTO t1 VALUES (2,NULL),(5,'d'),(7,'g');
SELECT a FROM t1 WHERE b < ANY ( SELECT b FROM t1 GROUP BY b );
a
5
SELECT a FROM t1 WHERE b < ANY ( SELECT b FROM t1 );
a
5
SELECT a FROM t1 WHERE b > ANY ( SELECT b FROM t1 GROUP BY b );
a
7
SELECT a FROM t1 WHERE b > ANY ( SELECT b FROM t1 );
a
7
SELECT a FROM t1 WHERE b <= ANY ( SELECT b FROM t1 GROUP BY b );
a
5
7
SELECT a FROM t1 WHERE b <= ANY ( SELECT b FROM t1 );
a
5
7
SELECT a FROM t1 WHERE b >= ANY ( SELECT b FROM t1 GROUP BY b );
a
5
7
SELECT a FROM t1 WHERE b >= ANY ( SELECT b FROM t1 );
a
5
7
SELECT a FROM t1 WHERE b = ANY ( SELECT b FROM t1 );
a
5
7
SELECT a FROM t1 WHERE b = ANY ( SELECT b FROM t1 GROUP BY b );
a
5
7
SELECT a FROM t1 WHERE b <> ANY ( SELECT b FROM t1 );
a
5
7
SELECT a FROM t1 WHERE b <> ANY ( SELECT b FROM t1 GROUP BY b );
a
5
7
SELECT a FROM t1 WHERE b < ALL ( SELECT b FROM t1 GROUP BY b );
a
SELECT a FROM t1 WHERE b < ALL ( SELECT b FROM t1 );
a
SELECT a FROM t1 WHERE b > ALL ( SELECT b FROM t1 GROUP BY b );
a
SELECT a FROM t1 WHERE b > ALL ( SELECT b FROM t1 );
a
SELECT a FROM t1 WHERE b <= ALL ( SELECT b FROM t1 GROUP BY b );
a
SELECT a FROM t1 WHERE b <= ALL ( SELECT b FROM t1 );
a
SELECT a FROM t1 WHERE b >= ALL ( SELECT b FROM t1 GROUP BY b );
a
SELECT a FROM t1 WHERE b >= ALL ( SELECT b FROM t1 );
a
SELECT a FROM t1 WHERE b = ALL ( SELECT b FROM t1 );
a
SELECT a FROM t1 WHERE b = ALL ( SELECT b FROM t1 GROUP BY b );
a
SELECT a FROM t1 WHERE b <> ALL ( SELECT b FROM t1 );
a
SELECT a FROM t1 WHERE b <> ALL ( SELECT b FROM t1 GROUP BY b );
a
drop table t1;
#
# Fix of lp:780386 (NULL left part with empty ALL subquery).
#
CREATE TABLE t1 ( f11 int) ;
INSERT IGNORE INTO t1 VALUES (0),(0);
CREATE TABLE t2 ( f3 int, f10 int, KEY (f10,f3)) ;
INSERT IGNORE INTO t2 VALUES (NULL,NULL),(5,0);
DROP TABLE IF EXISTS t3;
Warnings:
Note	1051	Unknown table 'test.t3'
CREATE TABLE t3 ( f3 int) ;
INSERT INTO t3 VALUES (0),(0);
SELECT a1.f3 AS r FROM t2 AS a1 , t1 WHERE a1.f3 < ALL ( SELECT f3 FROM t3 WHERE f3 = 1 ) ;
r
NULL
5
NULL
5
DROP TABLE t1, t2, t3;
#
# Bug#12763207 - ASSERT IN SUBSELECT::SINGLE_VALUE_TRANSFORMER
#
CREATE TABLE t1(a1 int);
INSERT INTO t1 VALUES (1),(2);
CREATE TABLE t2(a1 int);
INSERT INTO t2 VALUES (3);
SELECT @@session.sql_mode INTO @old_sql_mode;
SET SESSION sql_mode='ONLY_FULL_GROUP_BY';
SELECT 1 FROM t1 WHERE 1 < SOME (SELECT 2 FROM t2);
1
1
1
SELECT 1 FROM t1 WHERE 1 < SOME (SELECT 2.0 FROM t2);
1
1
1
SELECT 1 FROM t1 WHERE 1 < SOME (SELECT 'a' FROM t2);
1
Warnings:
Warning	1292	Truncated incorrect DOUBLE value: 'a'
SELECT 1 FROM t1 WHERE 1 < SOME (SELECT a1 FROM t2);
1
1
1
SET SESSION sql_mode=@old_sql_mode;
DROP TABLE t1, t2;
create table t2(i int);
insert into t2 values(0);
SELECT @@session.sql_mode INTO @old_sql_mode;
SET SESSION sql_mode='ONLY_FULL_GROUP_BY';
CREATE VIEW v1 AS  
SELECT 'f' FROM t2 UNION SELECT 'x' FROM t2
;
CREATE TABLE t1 (
pk int NOT NULL,
col_varchar_key varchar(1) DEFAULT NULL,
PRIMARY KEY (pk),
KEY col_varchar_key (col_varchar_key)
);
SELECT t1.pk
FROM t1
WHERE t1.col_varchar_key < ALL ( SELECT * FROM v1 )
;
pk
SET SESSION sql_mode=@old_sql_mode;
drop table t2, t1;
drop view v1;
#
# BUG#50257: Missing info in REF column of the EXPLAIN 
#            lines for subselects
#
CREATE TABLE t1 (a INT, b INT, INDEX (a));
INSERT INTO t1 VALUES (3, 10), (2, 20), (7, 10), (5, 20);
EXPLAIN SELECT * FROM (SELECT * FROM t1 WHERE a=7) t;
id	select_type	table	type	possible_keys	key	key_len	ref	rows	Extra
1	SIMPLE	t1	ref	a	a	5	const	1	
EXPLAIN SELECT * FROM t1 WHERE EXISTS (SELECT * FROM t1 WHERE a=7);
id	select_type	table	type	possible_keys	key	key_len	ref	rows	Extra
1	PRIMARY	t1	ALL	NULL	NULL	NULL	NULL	4	
2	SUBQUERY	t1	ref	a	a	5	const	1	Using index
DROP TABLE t1;
#
# BUG#12616253 - WRONG RESULT WITH EXISTS(SUBQUERY) (MISSING ROWS)
# (duplicate of LP bug #888456)
#
CREATE TABLE t1 (f1 varchar(1));
INSERT INTO t1 VALUES ('v'),('s');
CREATE TABLE t2 (f1_key varchar(1), KEY (f1_key));
INSERT INTO t2 VALUES ('j'),('v'),('c'),('m'),('d'),
('d'),('y'),('t'),('d'),('s');
EXPLAIN
SELECT table1.f1, table2.f1_key FROM t1 AS table1, t2 AS table2
WHERE EXISTS (SELECT DISTINCT f1_key FROM t2 
WHERE f1_key != table2.f1_key AND f1_key >= table1.f1);
id	select_type	table	type	possible_keys	key	key_len	ref	rows	Extra
1	PRIMARY	table1	ALL	NULL	NULL	NULL	NULL	2	
1	PRIMARY	table2	index	NULL	f1_key	4	NULL	10	Using where; Using index; Using join buffer (flat, BNL join)
2	DEPENDENT SUBQUERY	t2	index	f1_key	f1_key	4	NULL	10	Using where; Using index
SELECT table1.f1, table2.f1_key FROM t1 AS table1, t2 AS table2
WHERE EXISTS (SELECT DISTINCT f1_key FROM t2 
WHERE f1_key != table2.f1_key AND f1_key >= table1.f1);
f1	f1_key
s	c
s	d
s	d
s	d
s	j
s	m
s	s
s	t
s	v
s	y
v	c
v	d
v	d
v	d
v	j
v	m
v	s
v	t
v	v
v	y
DROP TABLE t1,t2;
#
# LP bug 919427: EXPLAIN for a query over a single-row table 
#                with IN subquery in WHERE condition
# 
CREATE TABLE ot (
col_int_nokey int(11), 
col_varchar_nokey varchar(1)
) ;
INSERT INTO ot VALUES (1,'x');
CREATE TABLE it1(
col_int_key int(11), 
col_varchar_key varchar(1), 
KEY idx_cvk_cik (col_varchar_key,col_int_key)
);
INSERT INTO it1 VALUES (NULL,'x'), (NULL,'f');
CREATE TABLE it2 (
col_int_key int(11),
col_varchar_key varchar(1),
col_varchar_key2 varchar(1),
KEY idx_cvk_cvk2_cik (col_varchar_key, col_varchar_key2, col_int_key),
KEY idx_cvk_cik (col_varchar_key, col_int_key)
);
INSERT INTO it2 VALUES (NULL,'x','x'), (NULL,'f','f');
EXPLAIN
SELECT col_int_nokey FROM ot 
WHERE col_varchar_nokey IN 
(SELECT col_varchar_key FROM it1 WHERE col_int_key IS NULL);
id	select_type	table	type	possible_keys	key	key_len	ref	rows	Extra
1	PRIMARY	ot	system	NULL	NULL	NULL	NULL	1	
1	PRIMARY	<subquery2>	eq_ref	distinct_key	distinct_key	4	func	1	
2	MATERIALIZED	it1	ref	idx_cvk_cik	idx_cvk_cik	9	const,const	1	Using where; Using index
SELECT col_int_nokey FROM ot 
WHERE col_varchar_nokey IN 
(SELECT col_varchar_key FROM it1 WHERE col_int_key IS NULL);
col_int_nokey
1
EXPLAIN
SELECT col_int_nokey FROM ot
WHERE (col_varchar_nokey, 'x') IN
(SELECT col_varchar_key, col_varchar_key2 FROM it2);
id	select_type	table	type	possible_keys	key	key_len	ref	rows	Extra
1	PRIMARY	ot	system	NULL	NULL	NULL	NULL	1	
1	PRIMARY	<subquery2>	eq_ref	distinct_key	distinct_key	8	func,func	1	
2	MATERIALIZED	it2	ref	idx_cvk_cvk2_cik,idx_cvk_cik	idx_cvk_cvk2_cik	8	const,const	1	Using where; Using index
SELECT col_int_nokey FROM ot
WHERE (col_varchar_nokey, 'x') IN
(SELECT col_varchar_key, col_varchar_key2 FROM it2);
col_int_nokey
1
DROP TABLE ot,it1,it2;
#
# MDEV-746
# Bug#13651009 WRONG RESULT FROM DERIVED TABLE IF THE SUBQUERY
# HAS AN EMPTY RESULT
#
CREATE TABLE t1 (
pk int NOT NULL,
col_int_nokey int NOT NULL,
col_int_key int NOT NULL,
col_time_key time NOT NULL,
col_varchar_key varchar(1) NOT NULL,
col_varchar_nokey varchar(1) NOT NULL,
PRIMARY KEY (pk),
KEY col_int_key (col_int_key),
KEY col_time_key (col_time_key),
KEY col_varchar_key (col_varchar_key,col_int_key)
) ENGINE=MyISAM;
CREATE TABLE t2 (
pk int NOT NULL AUTO_INCREMENT,
col_int_nokey int NOT NULL,
col_int_key int NOT NULL,
col_time_key time NOT NULL,
col_varchar_key varchar(1) NOT NULL,
col_varchar_nokey varchar(1) NOT NULL,
PRIMARY KEY (pk),
KEY col_int_key (col_int_key),
KEY col_time_key (col_time_key),
KEY col_varchar_key (col_varchar_key,col_int_key)
) ENGINE=MyISAM;
INSERT INTO t2 VALUES (1,4,4,'00:00:00','b','b');
SET @var2:=4, @var3:=8;

Testcase without inner subquery
EXPLAIN SELECT @var3:=12, sq4_alias1.*
FROM t1 AS sq4_alias1
WHERE (sq4_alias1.col_varchar_key + NULL) IS NULL OR
sq4_alias1.col_varchar_key = @var3;
id	select_type	table	type	possible_keys	key	key_len	ref	rows	Extra
1	SIMPLE	sq4_alias1	system	NULL	NULL	NULL	NULL	0	const row not found
SELECT @var3:=12, sq4_alias1.*
FROM t1 AS sq4_alias1
WHERE (sq4_alias1.col_varchar_key + NULL) IS NULL OR
sq4_alias1.col_varchar_key = @var3;
@var3:=12	pk	col_int_nokey	col_int_key	col_time_key	col_varchar_key	col_varchar_nokey
SELECT @var3;
@var3
8
EXPLAIN SELECT * FROM ( SELECT @var3:=12, sq4_alias1.*
FROM t1 AS sq4_alias1
WHERE (sq4_alias1.col_varchar_key + NULL) IS NULL OR
sq4_alias1.col_varchar_key = @var3 ) AS alias3;
id	select_type	table	type	possible_keys	key	key_len	ref	rows	Extra
1	PRIMARY	<derived2>	system	NULL	NULL	NULL	NULL	0	const row not found
2	DERIVED	NULL	NULL	NULL	NULL	NULL	NULL	NULL	no matching row in const table
SELECT * FROM ( SELECT @var3:=12, sq4_alias1.*
FROM t1 AS sq4_alias1
WHERE (sq4_alias1.col_varchar_key + NULL) IS NULL OR
sq4_alias1.col_varchar_key = @var3 ) AS alias3;
@var3:=12	pk	col_int_nokey	col_int_key	col_time_key	col_varchar_key	col_varchar_nokey
SELECT @var3;
@var3
8

Testcase with inner subquery; crashed WL#6095
SET @var3=8;
EXPLAIN SELECT sq4_alias1.*
FROM t1 AS sq4_alias1
WHERE (sq4_alias1.col_varchar_key , sq4_alias1.col_varchar_nokey)
NOT IN
(SELECT c_sq1_alias1.col_varchar_key AS c_sq1_field1,
c_sq1_alias1.col_varchar_nokey AS c_sq1_field2
FROM t2 AS c_sq1_alias1
WHERE (c_sq1_alias1.col_int_nokey != @var2
OR c_sq1_alias1.pk != @var3));
id	select_type	table	type	possible_keys	key	key_len	ref	rows	Extra
1	PRIMARY	NULL	NULL	NULL	NULL	NULL	NULL	NULL	Impossible WHERE noticed after reading const tables
2	DEPENDENT SUBQUERY	c_sq1_alias1	system	PRIMARY	NULL	NULL	NULL	1	
SELECT sq4_alias1.*
FROM t1 AS sq4_alias1
WHERE (sq4_alias1.col_varchar_key , sq4_alias1.col_varchar_nokey)
NOT IN
(SELECT c_sq1_alias1.col_varchar_key AS c_sq1_field1,
c_sq1_alias1.col_varchar_nokey AS c_sq1_field2
FROM t2 AS c_sq1_alias1
WHERE (c_sq1_alias1.col_int_nokey != @var2
OR c_sq1_alias1.pk != @var3));
pk	col_int_nokey	col_int_key	col_time_key	col_varchar_key	col_varchar_nokey
EXPLAIN SELECT * FROM ( SELECT sq4_alias1.*
FROM t1 AS sq4_alias1
WHERE (sq4_alias1.col_varchar_key , sq4_alias1.col_varchar_nokey)
NOT IN
(SELECT c_sq1_alias1.col_varchar_key AS c_sq1_field1,
c_sq1_alias1.col_varchar_nokey AS c_sq1_field2
FROM t2 AS c_sq1_alias1
WHERE (c_sq1_alias1.col_int_nokey != @var2
OR c_sq1_alias1.pk != @var3)) ) AS alias3;
id	select_type	table	type	possible_keys	key	key_len	ref	rows	Extra
1	PRIMARY	NULL	NULL	NULL	NULL	NULL	NULL	NULL	Impossible WHERE noticed after reading const tables
3	DEPENDENT SUBQUERY	c_sq1_alias1	system	PRIMARY	NULL	NULL	NULL	1	
SELECT * FROM ( SELECT sq4_alias1.*
FROM t1 AS sq4_alias1
WHERE (sq4_alias1.col_varchar_key , sq4_alias1.col_varchar_nokey)
NOT IN
(SELECT c_sq1_alias1.col_varchar_key AS c_sq1_field1,
c_sq1_alias1.col_varchar_nokey AS c_sq1_field2
FROM t2 AS c_sq1_alias1
WHERE (c_sq1_alias1.col_int_nokey != @var2
OR c_sq1_alias1.pk != @var3)) ) AS alias3;
pk	col_int_nokey	col_int_key	col_time_key	col_varchar_key	col_varchar_nokey
DROP TABLE t1,t2;
# End of 5.2 tests
#
# BUG#779885: Crash in eliminate_item_equal with materialization=on in
#
CREATE TABLE t1 ( f1 int );
INSERT INTO t1 VALUES (19), (20);
CREATE TABLE t2 ( f10 varchar(32) );
INSERT INTO t2 VALUES ('c'),('d');
CREATE TABLE t3 ( f10 varchar(32) );
INSERT INTO t3 VALUES ('a'),('b');
SELECT *
FROM t1
WHERE
( 't' ) IN (
SELECT t3.f10
FROM t3
JOIN t2
ON t2.f10 = t3.f10
);
f1
DROP TABLE t1,t2,t3;
#
# BUG lp:813473: Wrong result with outer join + NOT IN subquery
# This bug is a duplicate of Bug#11764086 whose test case is added below
#
CREATE TABLE t1 (c int) ;
INSERT INTO t1 VALUES (5),(6);
CREATE TABLE t2 (a int, b int) ;
INSERT INTO t2 VALUES (20,9),(20,9);
create table t3 (d int, e int);
insert into t3 values (2, 9), (3,10);
SET @save_optimizer_switch=@@optimizer_switch;
SET optimizer_switch='outer_join_with_cache=off';
EXPLAIN
SELECT t2.b , t1.c
FROM t2 LEFT JOIN t1 ON t1.c < 3
WHERE (t2.b , t1.c) NOT IN (SELECT * from t3);
id	select_type	table	type	possible_keys	key	key_len	ref	rows	Extra
1	PRIMARY	t2	ALL	NULL	NULL	NULL	NULL	2	
1	PRIMARY	t1	ALL	NULL	NULL	NULL	NULL	2	Using where
2	DEPENDENT SUBQUERY	t3	ALL	NULL	NULL	NULL	NULL	2	Using where
SELECT t2.b , t1.c
FROM t2 LEFT JOIN t1 ON t1.c < 3
WHERE (t2.b, t1.c) NOT IN (SELECT * from t3);
b	c
9	NULL
9	NULL
SET optimizer_switch=@save_optimizer_switch;
drop table t1, t2, t3;
#
# BUG#50257: Missing info in REF column of the EXPLAIN 
#            lines for subselects
#
CREATE TABLE t1 (a INT, b INT, INDEX (a));
INSERT INTO t1 VALUES (3, 10), (2, 20), (7, 10), (5, 20);

set @tmp_optimizer_switch=@@optimizer_switch;
set optimizer_switch='derived_merge=off,derived_with_keys=off';
EXPLAIN SELECT * FROM (SELECT * FROM t1 WHERE a=7) t;
id	select_type	table	type	possible_keys	key	key_len	ref	rows	Extra
1	PRIMARY	<derived2>	ALL	NULL	NULL	NULL	NULL	2	
2	DERIVED	t1	ref	a	a	5	const	1	
set optimizer_switch=@tmp_optimizer_switch;

EXPLAIN SELECT * FROM t1 WHERE EXISTS (SELECT * FROM t1 WHERE a=7);
id	select_type	table	type	possible_keys	key	key_len	ref	rows	Extra
1	PRIMARY	t1	ALL	NULL	NULL	NULL	NULL	4	
2	SUBQUERY	t1	ref	a	a	5	const	1	Using index

DROP TABLE t1;
#
# Bug#11764086: Null left operand to NOT IN in WHERE clause
# behaves differently than real NULL
#
CREATE TABLE parent (id int);
INSERT INTO parent VALUES (1), (2);
CREATE TABLE child (parent_id int, other int);
INSERT INTO child VALUES (1,NULL);
# Offending query (c.parent_id is NULL for null-complemented rows only)
SELECT    p.id, c.parent_id
FROM      parent p
LEFT JOIN child  c
ON        p.id = c.parent_id
WHERE     c.parent_id NOT IN (
SELECT parent_id 
FROM   child
WHERE  parent_id = 3
);
id	parent_id
1	1
2	NULL
# Some syntactic variations with IS FALSE and IS NOT TRUE
SELECT    p.id, c.parent_id
FROM      parent p
LEFT JOIN child  c
ON        p.id = c.parent_id
WHERE     c.parent_id IN (
SELECT parent_id 
FROM   child
WHERE  parent_id = 3
) IS NOT TRUE;
id	parent_id
1	1
2	NULL
SELECT    p.id, c.parent_id
FROM      parent p
LEFT JOIN child  c
ON        p.id = c.parent_id
WHERE     c.parent_id IN (
SELECT parent_id 
FROM   child
WHERE  parent_id = 3
) IS FALSE;
id	parent_id
1	1
2	NULL
DROP TABLE parent, child;
# End of test for bug#11764086.
#
# Bug 11765699 - 58690: !TABLE || (!TABLE->READ_SET || 
#                BITMAP_IS_SET(TABLE->READ_SET, FIELD_INDEX
#
CREATE TABLE t1(a INT);
INSERT INTO t1 VALUES (0), (1);
CREATE TABLE t2(
b TEXT, 
c INT, 
PRIMARY KEY (b(1))
);
INSERT INTO t2 VALUES ('a', 2), ('b', 3);
SELECT 1 FROM t1 WHERE a = 
(SELECT 1 FROM t2 WHERE b = 
(SELECT 1 FROM t1 t11 WHERE c = 1 OR t1.a = 1 AND 1 = 2)
ORDER BY b
);
1
Warnings:
Warning	1292	Truncated incorrect DOUBLE value: 'a'
Warning	1292	Truncated incorrect DOUBLE value: 'b'
Warning	1292	Truncated incorrect DOUBLE value: 'a'
Warning	1292	Truncated incorrect DOUBLE value: 'b'
SELECT 1 FROM t1 WHERE a = 
(SELECT 1 FROM t2 WHERE b = 
(SELECT 1 FROM t1 t11 WHERE c = 1 OR t1.a = 1 AND 1 = 2)
GROUP BY b
);
1
Warnings:
Warning	1292	Truncated incorrect DOUBLE value: 'a'
Warning	1292	Truncated incorrect DOUBLE value: 'b'
Warning	1292	Truncated incorrect DOUBLE value: 'a'
Warning	1292	Truncated incorrect DOUBLE value: 'b'
DROP TABLE t1, t2;
#
# BUG#12616253 - WRONG RESULT WITH EXISTS(SUBQUERY) (MISSING ROWS)
#
CREATE TABLE t1 (f1 varchar(1));
INSERT INTO t1 VALUES ('v'),('s');
CREATE TABLE t2 (f1_key varchar(1), KEY (f1_key));
INSERT INTO t2 VALUES ('j'),('v'),('c'),('m'),('d'),
('d'),('y'),('t'),('d'),('s');
SELECT table1.f1, table2.f1_key
FROM t1 AS table1, t2 AS table2
WHERE EXISTS 
( 
SELECT DISTINCT f1_key 
FROM t2 
WHERE f1_key != table2.f1_key AND f1_key >= table1.f1 );
f1	f1_key
s	c
s	d
s	d
s	d
s	j
s	m
s	s
s	t
s	v
s	y
v	c
v	d
v	d
v	d
v	j
v	m
v	s
v	t
v	v
v	y
explain SELECT table1.f1, table2.f1_key
FROM t1 AS table1, t2 AS table2
WHERE EXISTS 
( 
SELECT DISTINCT f1_key 
FROM t2 
WHERE f1_key != table2.f1_key AND f1_key >= table1.f1 );
id	select_type	table	type	possible_keys	key	key_len	ref	rows	Extra
1	PRIMARY	table1	ALL	NULL	NULL	NULL	NULL	2	
1	PRIMARY	table2	index	NULL	f1_key	4	NULL	10	Using where; Using index; Using join buffer (flat, BNL join)
2	DEPENDENT SUBQUERY	t2	index	f1_key	f1_key	4	NULL	10	Using where; Using index
DROP TABLE t1,t2;
#
# lp:826279: assertion failure with GROUP BY a result of subquery
#
CREATE TABLE t1 (a int);
INSERT INTO t1 VALUES (0), (0);
CREATE TABLE t2 (a int, b int, c int);
INSERT INTO t2 VALUES (10,7,0), (0,7,0);
CREATE TABLE t3 (a int, b int);
INSERT INTO t3 VALUES (10,7), (0,7);
SELECT SUM(DISTINCT b),
(SELECT t2.a FROM t1 JOIN t2 ON t2.c != 0
WHERE t.a != 0 AND t2.a != 0)
FROM (SELECT * FROM t3) AS t
GROUP BY 2;
SUM(DISTINCT b)	(SELECT t2.a FROM t1 JOIN t2 ON t2.c != 0
WHERE t.a != 0 AND t2.a != 0)
7	NULL
SELECT SUM(DISTINCT b), 
(SELECT t2.a FROM t1,t2 WHERE t.a != 0 or 1=2 LIMIT 1)
FROM (SELECT * FROM t3) AS t
GROUP BY 2;
SUM(DISTINCT b)	(SELECT t2.a FROM t1,t2 WHERE t.a != 0 or 1=2 LIMIT 1)
7	NULL
7	10
DROP TABLE t1,t2,t3;
#
# Bug#12329653 
# EXPLAIN, UNION, PREPARED STATEMENT, CRASH, SQL_FULL_GROUP_BY
#
CREATE TABLE t1(a1 int);
INSERT INTO t1 VALUES (1),(2);
SELECT @@session.sql_mode INTO @old_sql_mode;
SET SESSION sql_mode='ONLY_FULL_GROUP_BY';
SELECT 1 FROM t1 WHERE 1 < SOME (SELECT a1 FROM t1);
1
1
1
PREPARE stmt FROM 
'SELECT 1 UNION ALL 
SELECT 1 FROM t1
ORDER BY
(SELECT 1 FROM t1 AS t1_0  
  WHERE 1 < SOME (SELECT a1 FROM t1)
)' ;
EXECUTE stmt ;
ERROR 21000: Subquery returns more than 1 row
EXECUTE stmt ;
ERROR 21000: Subquery returns more than 1 row
SET SESSION sql_mode=@old_sql_mode;
DEALLOCATE PREPARE stmt;
DROP TABLE t1;
#
# LP BUG#833777 Performance regression with deeply nested subqueries
#
create table t1 (a int not null, b char(10) not null);
insert into t1 values (1, 'a');
set @@optimizer_switch='in_to_exists=on,semijoin=off,materialization=off,subquery_cache=off';
select a from t1 where a in (select a from t1 where a in (select a from t1 where a in (select a from t1 where a in (select a from t1 where a in (select a from t1 where a in (select a from t1 where a in (select a from t1 where a in (select a from t1 where a in (select a from t1 where a in (select a from t1 where a in (select a from t1 where a in (select a from t1 where a in (select a from t1 where a in (select a from t1 where a in (select a from t1 where a in (select a from t1 where a in (select a from t1 where a in (select a from t1 where a in (select a from t1 where a in (select a from t1 where a in (select a from t1 where a in (select a from t1 where a in (select a from t1 where a in (select a from t1 where a in (select a from t1 where a in (select a from t1 where a in (select a from t1 where a in (select a from t1 where a in (select a from t1)))))))))))))))))))))))))))));
a
1
set @@optimizer_switch=@subselect_tmp;
drop table t1;
#
# LP BUG#894397 Wrong result with in_to_exists, constant table , semijoin=OFF,materialization=OFF
#
CREATE TABLE t1 (a varchar(3));
INSERT INTO t1 VALUES ('AAA'),('BBB');
CREATE TABLE t2 (a varchar(3));
INSERT INTO t2 VALUES ('CCC');
set @@optimizer_switch='semijoin=off,materialization=off,in_to_exists=on,subquery_cache=off';
SELECT * FROM t1 WHERE t1.a IN (SELECT t2.a FROM t2 WHERE t2.a < 'ZZZ');
a
set @@optimizer_switch=@subselect_tmp;
drop table t1, t2;
#
# LP bug #859375: Assertion `0' failed in st_select_lex_unit::optimize
# with view , UNION and prepared statement (rewriting fake_select
# condition).
#
CREATE TABLE t1 ( f1 int NOT NULL, f4 varchar(1) NOT NULL) ;
INSERT INTO t1 VALUES (6,'d'),(7,'y');
CREATE TABLE t2 ( f1 int NOT NULL, f2 int NOT NULL) ;
INSERT INTO t2 VALUES (10,7);
CREATE VIEW v2 AS SELECT * FROM t2;
PREPARE st1 FROM "
        SELECT *
        FROM t1
        LEFT JOIN v2 ON ( v2.f2 = t1.f1 )
        WHERE v2.f1 NOT IN (
                SELECT 1 UNION
                SELECT 247
        )
";
EXECUTE st1;
f1	f4	f1	f2
7	y	10	7
deallocate prepare st1;
DROP VIEW v2;
DROP TABLE t1,t2;
#
# LP bug #887458 Crash in subselect_union_engine::no_rows with
# double UNION and join_cache_level=3,8
# (IN/ALL/ANY optimizations should not be applied to fake_select)
CREATE TABLE t2 ( a int, b varchar(1)) ;
INSERT IGNORE INTO t2 VALUES (8,'y'),(8,'y');
CREATE TABLE t1 ( b varchar(1)) ;
INSERT IGNORE INTO t1 VALUES (NULL),(NULL);
set @save_join_cache_level=@@join_cache_level;
SET SESSION join_cache_level=3;
SELECT *
FROM t1, t2
WHERE t2.b IN (
SELECT 'm' UNION
SELECT 'm'
) OR t1.b <> SOME (
SELECT 'v' UNION
SELECT 't'
);
b	a	b
set @@join_cache_level= @save_join_cache_level;
drop table t1,t2;
#
# LP bug #885162 Got error 124 from storage engine with UNION inside
# subquery and join_cache_level=3..8
# (IN/ALL/ANY optimizations should not be applied to fake_select)
#
CREATE TABLE t1 (
f1 varchar(1) DEFAULT NULL
);
INSERT INTO t1 VALUES ('c');
set @save_join_cache_level=@@join_cache_level;
SET SESSION join_cache_level=8;
SELECT * FROM t1 WHERE t1.f1 IN ( SELECT 'k' UNION SELECT 'e' );
f1
set @@join_cache_level= @save_join_cache_level;
drop table t1;
#
# LP BUG#747278 incorrect values of the NULL (no rows) single 
# row subquery requested via element_index() interface
#
CREATE TABLE t1 (f1a int, f1b int) ;
INSERT IGNORE INTO t1 VALUES (1,1),(2,2);
CREATE TABLE t2 ( f2 int);
INSERT IGNORE INTO t2 VALUES (3),(4);
CREATE TABLE t3 (f3a int default 1, f3b int default 2);
INSERT INTO t3 VALUES (1,1),(2,2);
set @old_optimizer_switch = @@session.optimizer_switch;
set @@optimizer_switch='materialization=on,partial_match_rowid_merge=on,partial_match_table_scan=off,subquery_cache=off,semijoin=off';
SELECT (SELECT f3a FROM t3 where f3a > 3) NOT IN (SELECT f1a FROM t1) FROM t2;
(SELECT f3a FROM t3 where f3a > 3) NOT IN (SELECT f1a FROM t1)
NULL
NULL
SELECT (SELECT f3a,f3a  FROM t3 where f3a > 3) NOT IN (SELECT f1a,f1a FROM t1) FROM t2;
(SELECT f3a,f3a  FROM t3 where f3a > 3) NOT IN (SELECT f1a,f1a FROM t1)
NULL
NULL
SELECT (SELECT f3a, f3b FROM t3 where f3a > 3) NOT IN (SELECT f1a, f1b FROM t1) FROM t2;
(SELECT f3a, f3b FROM t3 where f3a > 3) NOT IN (SELECT f1a, f1b FROM t1)
NULL
NULL
SELECT (SELECT f3a, f3b FROM t3 where f3a > 3) NOT IN (SELECT f1a, f1b FROM t1);
(SELECT f3a, f3b FROM t3 where f3a > 3) NOT IN (SELECT f1a, f1b FROM t1)
NULL
SELECT (SELECT f3a FROM t3 where f3a > 3) IN (SELECT f1a FROM t1) FROM t2;
(SELECT f3a FROM t3 where f3a > 3) IN (SELECT f1a FROM t1)
NULL
NULL
SELECT (SELECT f3a,f3a  FROM t3 where f3a > 3) IN (SELECT f1a,f1a FROM t1) FROM t2;
(SELECT f3a,f3a  FROM t3 where f3a > 3) IN (SELECT f1a,f1a FROM t1)
NULL
NULL
SELECT (SELECT f3a, f3b FROM t3 where f3a > 3) IN (SELECT f1a, f1b FROM t1) FROM t2;
(SELECT f3a, f3b FROM t3 where f3a > 3) IN (SELECT f1a, f1b FROM t1)
NULL
NULL
SELECT (SELECT f3a, f3b FROM t3 where f3a > 3) IN (SELECT f1a, f1b FROM t1);
(SELECT f3a, f3b FROM t3 where f3a > 3) IN (SELECT f1a, f1b FROM t1)
NULL
set @@session.optimizer_switch=@old_optimizer_switch;
SELECT (SELECT f3a FROM t3 where f3a > 3) NOT IN (SELECT f1a FROM t1) FROM t2;
(SELECT f3a FROM t3 where f3a > 3) NOT IN (SELECT f1a FROM t1)
NULL
NULL
SELECT (SELECT f3a,f3a  FROM t3 where f3a > 3) NOT IN (SELECT f1a,f1a FROM t1) FROM t2;
(SELECT f3a,f3a  FROM t3 where f3a > 3) NOT IN (SELECT f1a,f1a FROM t1)
NULL
NULL
SELECT (SELECT f3a, f3b FROM t3 where f3a > 3) NOT IN (SELECT f1a, f1b FROM t1) FROM t2;
(SELECT f3a, f3b FROM t3 where f3a > 3) NOT IN (SELECT f1a, f1b FROM t1)
NULL
NULL
SELECT (SELECT f3a, f3b FROM t3 where f3a > 3) NOT IN (SELECT f1a, f1b FROM t1);
(SELECT f3a, f3b FROM t3 where f3a > 3) NOT IN (SELECT f1a, f1b FROM t1)
NULL
SELECT (SELECT f3a FROM t3 where f3a > 3) IN (SELECT f1a FROM t1) FROM t2;
(SELECT f3a FROM t3 where f3a > 3) IN (SELECT f1a FROM t1)
NULL
NULL
SELECT (SELECT f3a,f3a  FROM t3 where f3a > 3) IN (SELECT f1a,f1a FROM t1) FROM t2;
(SELECT f3a,f3a  FROM t3 where f3a > 3) IN (SELECT f1a,f1a FROM t1)
NULL
NULL
SELECT (SELECT f3a, f3b FROM t3 where f3a > 3) IN (SELECT f1a, f1b FROM t1) FROM t2;
(SELECT f3a, f3b FROM t3 where f3a > 3) IN (SELECT f1a, f1b FROM t1)
NULL
NULL
SELECT (SELECT f3a, f3b FROM t3 where f3a > 3) IN (SELECT f1a, f1b FROM t1);
(SELECT f3a, f3b FROM t3 where f3a > 3) IN (SELECT f1a, f1b FROM t1)
NULL
select (null, null) = (null, null);
(null, null) = (null, null)
NULL
SELECT (SELECT f3a, f3a FROM t3  where f3a > 3) = (0, 0);
(SELECT f3a, f3a FROM t3  where f3a > 3) = (0, 0)
NULL
drop tables t1,t2,t3;
#
# LP BUG#825051 Wrong result with date/datetime and subquery with GROUP BY and in_to_exists
#
CREATE TABLE t1 (a date, KEY (a)) ;
INSERT INTO t1 VALUES ('2009-01-01'),('2009-02-02');
set @old_optimizer_switch = @@optimizer_switch;
SET @@optimizer_switch='semijoin=off,materialization=off,in_to_exists=on,subquery_cache=off';
EXPLAIN SELECT * FROM t1 WHERE a IN (SELECT a AS field1 FROM t1 GROUP BY field1);
id	select_type	table	type	possible_keys	key	key_len	ref	rows	Extra
1	PRIMARY	t1	index	NULL	a	4	NULL	2	Using where; Using index
2	DEPENDENT SUBQUERY	t1	index_subquery	a	a	4	func	2	Using index
SELECT * FROM t1 WHERE a IN (SELECT a AS field1 FROM t1 GROUP BY field1);
a
2009-01-01
2009-02-02
SET @@optimizer_switch='semijoin=off,materialization=on,in_to_exists=off,subquery_cache=off';
EXPLAIN SELECT * FROM t1 WHERE a IN (SELECT a AS field1 FROM t1 GROUP BY field1);
id	select_type	table	type	possible_keys	key	key_len	ref	rows	Extra
1	PRIMARY	t1	index	NULL	a	4	NULL	2	Using where; Using index
2	MATERIALIZED	t1	index	NULL	a	4	NULL	2	Using index
SELECT * FROM t1 WHERE a IN (SELECT a AS field1 FROM t1 GROUP BY field1);
a
2009-01-01
2009-02-02
set @@optimizer_switch=@old_optimizer_switch;
drop table t1;
#
# LP BUG#908269 incorrect condition in case of subqueries depending
# on constant tables
#
CREATE TABLE t1 ( a INT );
INSERT INTO t1 VALUES (1),(5);
CREATE TABLE t2 ( b INT ) ENGINE=MyISAM;
INSERT INTO t2 VALUES (1);
CREATE TABLE t3 ( c INT );
INSERT INTO t3 VALUES (4),(5);
SET optimizer_switch='subquery_cache=off';
SELECT ( SELECT b FROM t2 WHERE b = a OR EXISTS ( SELECT c FROM t3 WHERE c = b ) ) FROM t1;
( SELECT b FROM t2 WHERE b = a OR EXISTS ( SELECT c FROM t3 WHERE c = b ) )
1
NULL
SELECT ( SELECT b FROM t2 WHERE b = a OR b * 0) FROM t1;
( SELECT b FROM t2 WHERE b = a OR b * 0)
1
NULL
SELECT ( SELECT b FROM t2 WHERE b = a OR rand() * 0) FROM t1;
( SELECT b FROM t2 WHERE b = a OR rand() * 0)
1
NULL
drop table t1,t2,t3;
set optimizer_switch=@subselect_tmp;
#
# LP BUG#905353 Wrong non-empty result with a constant table,
# aggregate function in subquery, MyISAM or Aria
#
CREATE TABLE t1 ( a INT ) ENGINE=MyISAM;
INSERT INTO t1 VALUES (1);
SELECT a FROM t1 WHERE ( SELECT MIN(a) = 100 );
a
drop table t1;
#
# LP BUG#985667 Wrong result with subquery in SELECT clause, and constant table in 
# main query and implicit grouping
#
CREATE TABLE t1 (f1 int) engine=MyISAM;
INSERT INTO t1 VALUES (7),(8);
CREATE TABLE t2 (f2 int, f3 varchar(1)) engine=MyISAM;
INSERT INTO t2 VALUES (3,'f');
EXPLAIN
SELECT COUNT(f1), (SELECT f1 FROM t1 WHERE f2 > 0 limit 1) AS f4 FROM t2, t1 WHERE 'v'= f3;
id	select_type	table	type	possible_keys	key	key_len	ref	rows	Extra
1	PRIMARY	NULL	NULL	NULL	NULL	NULL	NULL	NULL	Impossible WHERE noticed after reading const tables
2	SUBQUERY	t1	ALL	NULL	NULL	NULL	NULL	2	
SELECT COUNT(f1), (SELECT f1 FROM t1 WHERE f2 > 0 limit 1) AS f4 FROM t2, t1 WHERE 'v'= f3;
COUNT(f1)	f4
0	NULL
EXPLAIN
SELECT COUNT(f1), exists(SELECT f1 FROM t1 WHERE f2 > 0 limit 1) AS f4 FROM t2, t1 WHERE 'v'= f3;
id	select_type	table	type	possible_keys	key	key_len	ref	rows	Extra
1	PRIMARY	NULL	NULL	NULL	NULL	NULL	NULL	NULL	Impossible WHERE noticed after reading const tables
2	SUBQUERY	t1	ALL	NULL	NULL	NULL	NULL	2	
SELECT COUNT(f1), exists(SELECT f1 FROM t1 WHERE f2 > 0 limit 1) AS f4 FROM t2, t1 WHERE 'v'= f3;
COUNT(f1)	f4
0	0
EXPLAIN
SELECT COUNT(f1), f2 > ALL (SELECT f1 FROM t1 WHERE f2 > 0) AS f4 FROM t2, t1 WHERE 'v'= f3;
id	select_type	table	type	possible_keys	key	key_len	ref	rows	Extra
1	PRIMARY	NULL	NULL	NULL	NULL	NULL	NULL	NULL	Impossible WHERE noticed after reading const tables
2	DEPENDENT SUBQUERY	t1	ALL	NULL	NULL	NULL	NULL	2	Using where
SELECT COUNT(f1), f2 > ALL (SELECT f1 FROM t1 WHERE f2 > 0) AS f4 FROM t2, t1 WHERE 'v'= f3;
COUNT(f1)	f4
0	1
EXPLAIN
SELECT COUNT(f1), f2 IN (SELECT f1 FROM t1 WHERE f2 > 0) AS f4 FROM t2, t1 WHERE 'v'= f3;
id	select_type	table	type	possible_keys	key	key_len	ref	rows	Extra
1	PRIMARY	NULL	NULL	NULL	NULL	NULL	NULL	NULL	Impossible WHERE noticed after reading const tables
2	DEPENDENT SUBQUERY	t1	ALL	NULL	NULL	NULL	NULL	2	Using where
SELECT COUNT(f1), f2 IN (SELECT f1 FROM t1 WHERE f2 > 0) AS f4 FROM t2, t1 WHERE 'v'= f3;
COUNT(f1)	f4
0	0
drop table t1,t2;
#
# LP BUG#1002079 Server crashes in Item_singlerow_subselect::val_int with constant table,
# HAVING, UNION in subquery
#
CREATE TABLE t1 (a INT);
INSERT INTO t1 VALUES (7),(0);
CREATE TABLE t2 (b INT);
EXPLAIN
SELECT SUM(a) AS f1, a AS f2 FROM (t1, t2) HAVING f2 >= ALL (SELECT 4 UNION SELECT 5) AND f1 = 7;
id	select_type	table	type	possible_keys	key	key_len	ref	rows	Extra
1	PRIMARY	t2	system	NULL	NULL	NULL	NULL	0	const row not found
1	PRIMARY	t1	ALL	NULL	NULL	NULL	NULL	2	
2	SUBQUERY	NULL	NULL	NULL	NULL	NULL	NULL	NULL	No tables used
3	UNION	NULL	NULL	NULL	NULL	NULL	NULL	NULL	No tables used
NULL	UNION RESULT	<union2,3>	ALL	NULL	NULL	NULL	NULL	NULL	
SELECT SUM(a) AS f1, a AS f2 FROM (t1, t2) HAVING f2 >= ALL (SELECT 4 UNION SELECT 5) AND f1 = 7;
f1	f2
drop table t1,t2;
#
# LP BUG#1008686 Server crashes in subselect_union_engine::no_rows on SELECT with impossible
# WHERE and UNION in HAVING
#
CREATE TABLE t1 (a INT);
INSERT INTO t1 VALUES (1),(7);
EXPLAIN
SELECT MIN(a) AS min_a, a FROM t1 WHERE 0 HAVING a NOT IN ( SELECT 2 UNION SELECT 5 ) OR min_a != 1;
id	select_type	table	type	possible_keys	key	key_len	ref	rows	Extra
1	PRIMARY	NULL	NULL	NULL	NULL	NULL	NULL	NULL	Impossible WHERE
2	DEPENDENT SUBQUERY	NULL	NULL	NULL	NULL	NULL	NULL	NULL	No tables used
3	DEPENDENT UNION	NULL	NULL	NULL	NULL	NULL	NULL	NULL	No tables used
NULL	UNION RESULT	<union2,3>	ALL	NULL	NULL	NULL	NULL	NULL	
SELECT MIN(a) AS min_a, a FROM t1 WHERE 0 HAVING a NOT IN ( SELECT 2 UNION SELECT 5 ) OR min_a != 1;
min_a	a
EXPLAIN
SELECT MIN(a) AS min_a, a FROM t1 WHERE 1=2 HAVING a NOT IN ( SELECT a from t1 UNION select a+1 from t1 ) OR min_a != 1;
id	select_type	table	type	possible_keys	key	key_len	ref	rows	Extra
1	PRIMARY	NULL	NULL	NULL	NULL	NULL	NULL	NULL	Impossible WHERE
2	DEPENDENT SUBQUERY	t1	ALL	NULL	NULL	NULL	NULL	2	Using where
3	DEPENDENT UNION	t1	ALL	NULL	NULL	NULL	NULL	2	Using where
NULL	UNION RESULT	<union2,3>	ALL	NULL	NULL	NULL	NULL	NULL	
SELECT MIN(a) AS min_a, a FROM t1 WHERE 1=2 HAVING a NOT IN ( SELECT a from t1 UNION select a+1 from t1 ) OR min_a != 1;
min_a	a
drop table t1;
#
# MDEV-367: Different results with and without subquery_cache on
# a query with a constant NOT IN condition
#
CREATE TABLE t1 (a INT) ENGINE=MyISAM;
INSERT INTO t1 VALUES (1),(2),(3);
set @mdev367_optimizer_switch = @@optimizer_switch;
set optimizer_switch = 'subquery_cache=on';
SELECT * FROM t1 WHERE ( 3, 3 ) NOT IN ( SELECT NULL, NULL ) OR a > 100;
a
SELECT *, ( 3, 3 ) NOT IN ( SELECT NULL, NULL ) FROM t1;
a	( 3, 3 ) NOT IN ( SELECT NULL, NULL )
1	NULL
2	NULL
3	NULL
set optimizer_switch=@mdev367_optimizer_switch;
set optimizer_switch = 'subquery_cache=off';
SELECT * FROM t1 WHERE ( 3, 3 ) NOT IN ( SELECT NULL, NULL ) OR a > 100;
a
SELECT *, ( 3, 3 ) NOT IN ( SELECT NULL, NULL ) FROM t1;
a	( 3, 3 ) NOT IN ( SELECT NULL, NULL )
1	NULL
2	NULL
3	NULL
set optimizer_switch=@mdev367_optimizer_switch;
DROP TABLE t1;
#
# MDEV-521 single value subselect transformation problem
#
CREATE TABLE t1 (f1 char(2), PRIMARY KEY (f1)) ENGINE=MyISAM;
INSERT INTO t1 VALUES ('u1'),('u2');
SELECT a.* FROM t1 a WHERE ( SELECT EXISTS ( SELECT 1 FROM t1 b WHERE b.f1 = a.f1 ) );
f1
u1
u2
FLUSH TABLES;
SELECT a.* FROM t1 a WHERE ( SELECT EXISTS ( SELECT 1 FROM t1 b WHERE b.f1 = a.f1 ) );
f1
u1
u2
DROP TABLE t1;
# return optimizer switch changed in the beginning of this test
set optimizer_switch=@subselect_tmp;
#
# lp:944706 Query with impossible or constant subquery in WHERE or HAVING is not
# precomputed and thus not part of optimization
#
CREATE TABLE t1 ( a VARCHAR(16), KEY (a) );
INSERT INTO t1 VALUES ('Abilene'),('Akron'),('Albany'),('Albuquerque'),('Alexandria'),('Allentown'),
('Amarillo'),('Anaheim'),('Anchorage'),('Ann Arbor'),('Arden-Arcade');
EXPLAIN
SELECT MAX( alias2.a ) AS field
FROM t1 AS alias1, t1 AS alias2, t1 AS alias3
WHERE alias1.a = alias2.a OR alias1.a = 'y'
HAVING field>'B' AND ( 'Moscow' ) IN ( SELECT a FROM t1 );
id	select_type	table	type	possible_keys	key	key_len	ref	rows	Extra
1	PRIMARY	NULL	NULL	NULL	NULL	NULL	NULL	NULL	Impossible HAVING
2	SUBQUERY	t1	index_subquery	a	a	19	const	1	Using index; Using where
SELECT MAX( alias2.a ) AS field
FROM t1 AS alias1, t1 AS alias2, t1 AS alias3
WHERE alias1.a = alias2.a OR alias1.a = 'y'
HAVING field>'B' AND ( 'Moscow' ) IN ( SELECT a FROM t1 );
field
EXPLAIN
SELECT MAX( alias2.a )
FROM t1 AS alias1, t1 AS alias2, t1 AS alias3
WHERE alias1.a = alias2.a OR ('Moscow') IN ( SELECT a FROM t1 );
id	select_type	table	type	possible_keys	key	key_len	ref	rows	Extra
1	PRIMARY	alias1	index	a	a	19	NULL	11	Using where; Using index
1	PRIMARY	alias2	ref	a	a	19	test.alias1.a	2	Using index
1	PRIMARY	alias3	index	NULL	a	19	NULL	11	Using index; Using join buffer (flat, BNL join)
2	SUBQUERY	t1	index_subquery	a	a	19	const	1	Using index; Using where
SELECT MAX( alias2.a )
FROM t1 AS alias1, t1 AS alias2, t1 AS alias3
WHERE alias1.a = alias2.a OR ('Moscow') IN ( SELECT a FROM t1 );
MAX( alias2.a )
Arden-Arcade
drop table t1;
#
# MDEV-277 CHEAP SQ: Server crashes in st_join_table::get_examined_rows
# with semijoin+materialization, IN and = subqueries
#
CREATE TABLE t1 (a1 INT);
INSERT INTO t1 VALUES (4),(6);
CREATE TABLE t2 (b1 INT);
INSERT INTO t2 VALUES (1),(7);
EXPLAIN
SELECT * FROM t1
WHERE a1 = (SELECT COUNT(*) FROM t1 WHERE a1 IN (SELECT a1 FROM t1, t2));
id	select_type	table	type	possible_keys	key	key_len	ref	rows	Extra
1	PRIMARY	t1	ALL	NULL	NULL	NULL	NULL	2	Using where
2	SUBQUERY	t1	ALL	NULL	NULL	NULL	NULL	2	
2	SUBQUERY	<subquery3>	eq_ref	distinct_key	distinct_key	4	func	1	
3	MATERIALIZED	t1	ALL	NULL	NULL	NULL	NULL	2	
3	MATERIALIZED	t2	ALL	NULL	NULL	NULL	NULL	2	Using join buffer (flat, BNL join)
SELECT * FROM t1
WHERE a1 = (SELECT COUNT(*) FROM t1 WHERE a1 IN (SELECT a1 FROM t1, t2));
a1
drop table t1, t2;
#
# MDEV-287 CHEAP SQ: A query with subquery in SELECT list, EXISTS,
# inner joins takes hundreds times longer
#
CREATE TABLE t1 (a INT);
INSERT INTO t1 VALUES (1),(7);
CREATE TABLE t2 (b INT);
INSERT INTO t2 VALUES (4),(5);
CREATE TABLE t3 (c INT);
INSERT INTO t3 VALUES (8),(3);
set @@expensive_subquery_limit= 0;
EXPLAIN
SELECT (SELECT MIN(b) FROM t1, t2 WHERE b = a AND (b = alias1.b OR EXISTS (SELECT * FROM t3)))
FROM t2 alias1, t1 alias2, t1 alias3;
id	select_type	table	type	possible_keys	key	key_len	ref	rows	Extra
1	PRIMARY	alias1	ALL	NULL	NULL	NULL	NULL	2	
1	PRIMARY	alias2	ALL	NULL	NULL	NULL	NULL	2	Using join buffer (flat, BNL join)
1	PRIMARY	alias3	ALL	NULL	NULL	NULL	NULL	2	Using join buffer (flat, BNL join)
2	DEPENDENT SUBQUERY	t1	ALL	NULL	NULL	NULL	NULL	2	Using where
2	DEPENDENT SUBQUERY	t2	ALL	NULL	NULL	NULL	NULL	2	Using where; Using join buffer (flat, BNL join)
3	SUBQUERY	t3	ALL	NULL	NULL	NULL	NULL	2	
flush status;
SELECT (SELECT MIN(b) FROM t1, t2 WHERE b = a AND (b = alias1.b OR EXISTS (SELECT * FROM t3)))
FROM t2 alias1, t1 alias2, t1 alias3;
(SELECT MIN(b) FROM t1, t2 WHERE b = a AND (b = alias1.b OR EXISTS (SELECT * FROM t3)))
NULL
NULL
NULL
NULL
NULL
NULL
NULL
NULL
show status like "subquery_cache%";
Variable_name	Value
Subquery_cache_hit	6
Subquery_cache_miss	2
show status like '%Handler_read%';
Variable_name	Value
Handler_read_first	0
Handler_read_key	8
Handler_read_last	0
Handler_read_next	0
Handler_read_prev	0
Handler_read_retry	0
Handler_read_rnd	0
Handler_read_rnd_deleted	0
Handler_read_rnd_next	22
set @@expensive_subquery_limit= default;
EXPLAIN
SELECT (SELECT MIN(b) FROM t1, t2 WHERE b = a AND (b = alias1.b OR EXISTS (SELECT * FROM t3)))
FROM t2 alias1, t1 alias2, t1 alias3;
id	select_type	table	type	possible_keys	key	key_len	ref	rows	Extra
1	PRIMARY	alias1	ALL	NULL	NULL	NULL	NULL	2	
1	PRIMARY	alias2	ALL	NULL	NULL	NULL	NULL	2	Using join buffer (flat, BNL join)
1	PRIMARY	alias3	ALL	NULL	NULL	NULL	NULL	2	Using join buffer (flat, BNL join)
2	SUBQUERY	t1	ALL	NULL	NULL	NULL	NULL	2	
2	SUBQUERY	t2	ALL	NULL	NULL	NULL	NULL	2	Using where; Using join buffer (flat, BNL join)
3	SUBQUERY	t3	ALL	NULL	NULL	NULL	NULL	2	
flush status;
SELECT (SELECT MIN(b) FROM t1, t2 WHERE b = a AND (b = alias1.b OR EXISTS (SELECT * FROM t3)))
FROM t2 alias1, t1 alias2, t1 alias3;
(SELECT MIN(b) FROM t1, t2 WHERE b = a AND (b = alias1.b OR EXISTS (SELECT * FROM t3)))
NULL
NULL
NULL
NULL
NULL
NULL
NULL
NULL
show status like "subquery_cache%";
Variable_name	Value
Subquery_cache_hit	0
Subquery_cache_miss	0
show status like '%Handler_read%';
Variable_name	Value
Handler_read_first	0
Handler_read_key	0
Handler_read_last	0
Handler_read_next	0
Handler_read_prev	0
Handler_read_retry	0
Handler_read_rnd	0
Handler_read_rnd_deleted	0
Handler_read_rnd_next	16
drop table t1, t2, t3;
#
# MDEV-288 CHEAP SQ: Valgrind warnings "Memory lost" with IN and EXISTS nested subquery, materialization+semijoin
#
CREATE TABLE t1 (a INT);
INSERT INTO t1 VALUES (0),(8);
CREATE TABLE t2 (b INT PRIMARY KEY);
INSERT INTO t2 VALUES (1),(2);
EXPLAIN
SELECT * FROM t1 WHERE 4 IN (SELECT MAX(b) FROM t2 WHERE EXISTS (SELECT * FROM t1));
id	select_type	table	type	possible_keys	key	key_len	ref	rows	Extra
1	PRIMARY	NULL	NULL	NULL	NULL	NULL	NULL	NULL	Impossible WHERE
2	MATERIALIZED	NULL	NULL	NULL	NULL	NULL	NULL	NULL	Select tables optimized away
3	SUBQUERY	t1	ALL	NULL	NULL	NULL	NULL	2	
SELECT * FROM t1 WHERE 4 IN (SELECT MAX(b) FROM t2 WHERE EXISTS (SELECT * FROM t1));
a
drop table t1,t2;
#
# MDEV-410: EXPLAIN shows type=range, while SHOW EXPLAIN and userstat show full table scan is used
#
CREATE TABLE t1 (a VARCHAR(3) PRIMARY KEY) ENGINE=MyISAM;
INSERT INTO t1 VALUES ('USA');
CREATE TABLE t2 (b INT, c VARCHAR(52), KEY(b)) ENGINE=MyISAM;
INSERT INTO t2 VALUES (3813,'United States'),(3940,'Russia');
CREATE TABLE t3 (d INT, KEY(d)) ENGINE=MyISAM;
INSERT INTO t3 VALUES (12),(22),(9),(45);
create table t4 like t3;
insert into t4 select * from t3;
# This should not show range access for table t2
explain
SELECT MIN(b) FROM ( SELECT * FROM t1, t2, t3 WHERE d = b ) AS alias1 
WHERE SLEEP(0.1) OR c < 'p' OR b = ( SELECT MIN(b) FROM t2 );
id	select_type	table	type	possible_keys	key	key_len	ref	rows	Extra
1	PRIMARY	t1	system	NULL	NULL	NULL	NULL	1	
1	PRIMARY	t2	ALL	b	NULL	NULL	NULL	2	Using where
1	PRIMARY	t3	ref	d	d	5	test.t2.b	2	Using where; Using index
3	SUBQUERY	NULL	NULL	NULL	NULL	NULL	NULL	NULL	Select tables optimized away
set @tmp_mdev410=@@global.userstat;
set global userstat=on;
flush table_statistics;
flush index_statistics;
SELECT MIN(b) FROM ( SELECT * FROM t1, t2, t3 WHERE d = b ) AS alias1 
WHERE SLEEP(0.1) OR c < 'p' OR b = ( SELECT MIN(b) FROM t2 );
MIN(b)
NULL
# The following shows that t2 was indeed scanned with a full scan.
show table_statistics;
Table_schema	Table_name	Rows_read	Rows_changed	Rows_changed_x_#indexes
test	t1	2	0	0
test	t2	3	0	0
show index_statistics;
Table_schema	Table_name	Index_name	Rows_read
test	t2	b	1
set global userstat=@tmp_mdev410;
DROP TABLE t1,t2,t3,t4;
#
# MDEV-430: Server crashes in select_describe on EXPLAIN with 
#    materialization+semijoin, 2 nested subqueries, aggregate functions
#
CREATE TABLE t1 (a INT, KEY(a));
INSERT INTO t1 VALUES (1),(8);
CREATE TABLE t2 (b INT, KEY(b));
INSERT INTO t2 VALUES (45),(17),(20);
EXPLAIN SELECT * FROM t1 WHERE EXISTS ( SELECT a FROM t1, t2 WHERE b = a GROUP BY a HAVING a <> 1 ) ;
id	select_type	table	type	possible_keys	key	key_len	ref	rows	Extra
1	PRIMARY	NULL	NULL	NULL	NULL	NULL	NULL	NULL	Impossible WHERE
2	SUBQUERY	t1	range	a	a	5	NULL	2	Using where; Using index
2	SUBQUERY	t2	ref	b	b	5	test.t1.a	2	Using index
DROP TABLE t1,t2;
#
# MDEV-435: Expensive subqueries may be evaluated during optimization in merge_key_fields
#
CREATE TABLE t1 (a INT, KEY(a)) ENGINE=MyISAM;
INSERT INTO t1 VALUES (8),(0);
CREATE TABLE t2 (b INT, c VARCHAR(1)) ENGINE=MyISAM;
INSERT INTO t2 VALUES (4,'j'),(6,'v');
CREATE TABLE t3 (d VARCHAR(1)) ENGINE=MyISAM;
INSERT INTO t3 VALUES ('b'),('c');
EXPLAIN
SELECT * FROM t1
WHERE a = (SELECT MAX(b) FROM t2 WHERE c IN (SELECT MAX(d) FROM t3)) OR a = 10;
id	select_type	table	type	possible_keys	key	key_len	ref	rows	Extra
1	PRIMARY	t1	index	a	a	5	NULL	2	Using where; Using index
2	SUBQUERY	<subquery3>	ALL	distinct_key	NULL	NULL	NULL	1	
2	SUBQUERY	t2	ALL	NULL	NULL	NULL	NULL	2	Using where; Using join buffer (flat, BNL join)
3	MATERIALIZED	t3	ALL	NULL	NULL	NULL	NULL	2	
SELECT * FROM t1
WHERE a = (SELECT MAX(b) FROM t2 WHERE c IN (SELECT MAX(d) FROM t3)) OR a = 10;
a
drop table t1, t2, t3;
#
# MDEV-405: Server crashes in test_if_skip_sort_order on EXPLAIN with GROUP BY and HAVING in EXISTS subquery
#
CREATE TABLE t1 (a INT, KEY(a));
INSERT INTO t1 VALUES (1),(8);
CREATE TABLE t2 (b INT, KEY(b));
INSERT INTO t2 VALUES (45),(17),(20);
EXPLAIN SELECT * FROM t1 WHERE EXISTS ( SELECT a FROM t1, t2 WHERE b = a GROUP BY a HAVING a <> 1 ) ;
id	select_type	table	type	possible_keys	key	key_len	ref	rows	Extra
1	PRIMARY	NULL	NULL	NULL	NULL	NULL	NULL	NULL	Impossible WHERE
2	SUBQUERY	t1	range	a	a	5	NULL	2	Using where; Using index
2	SUBQUERY	t2	ref	b	b	5	test.t1.a	2	Using index
DROP TABLE t1,t2;
#
# MDEV-5991: crash in Item_field::used_tables
#
create table t1 (c int);
select exists(select 1 from t1 group by `c` in (select `c` from t1));
exists(select 1 from t1 group by `c` in (select `c` from t1))
0
drop table t1;
#
# MDEV-7565: Server crash with Signal 6 (part 2)
#
Select 
(Select Sum(`TestCase`.Revenue) From mysql.slow_log E           
Where TestCase.TemplateID not in (Select 1 from mysql.slow_log where 2=2)
) As `ControlRev`
From 
(Select  3 as Revenue, 4 as TemplateID) As `TestCase` 
Group By  TestCase.Revenue, TestCase.TemplateID;
ControlRev
NULL
#
# MDEV-7445:Server crash with Signal 6
#
CREATE PROCEDURE procedure2()
BEGIN
Select 
(Select Sum(`TestCase`.Revenue) From mysql.slow_log E           
Where TestCase.TemplateID not in (Select 1 from mysql.slow_log where 2=2)
) As `ControlRev`
  From 
(Select  3 as Revenue, 4 as TemplateID) As `TestCase` 
Group By  TestCase.Revenue, TestCase.TemplateID;
END |
call procedure2();
ControlRev
NULL
call procedure2();
ControlRev
NULL
drop procedure procedure2;
SELECT
(SELECT user FROM mysql.user
WHERE h.host in (SELECT host FROM mysql.user)
) AS sq
FROM mysql.host h GROUP BY h.host;
sq
#
# MDEV-7846:Server crashes in Item_subselect::fix
#_fields or fails with Thread stack overrun
#
CREATE TABLE t1 (column1 INT) ENGINE=MyISAM;
INSERT INTO t1 VALUES (3),(9);
CREATE TABLE t2 (column2 INT) ENGINE=MyISAM;
INSERT INTO t2 VALUES (1),(4);
CREATE TABLE t3 (column3 INT) ENGINE=MyISAM;
INSERT INTO t3 VALUES (6),(8);
CREATE TABLE t4 (column4 INT) ENGINE=MyISAM;
INSERT INTO t4 VALUES (2),(5);
PREPARE stmt FROM "
SELECT ( 
  SELECT MAX( table1.column1 ) AS field1 
  FROM t1 AS table1
  WHERE table3.column3 IN ( SELECT table2.column2 AS field2 FROM t2 AS table2 ) 
) AS sq
FROM t3 AS table3, t4 AS table4 GROUP BY sq
";
EXECUTE stmt;
sq
NULL
EXECUTE stmt;
sq
NULL
deallocate prepare stmt;
drop table t1,t2,t3,t4;
#
# MDEV-7122
# Assertion `0' failed in subselect_hash_sj_engine::init
#
SET SESSION big_tables=1;
CREATE TABLE t1(a char(255) DEFAULT '', KEY(a(10))) ENGINE=MyISAM DEFAULT CHARSET=utf8mb4 COLLATE=utf8mb4_general_ci;
INSERT INTO t1 VALUES(0),(0),(0);
SELECT * FROM t1 WHERE a IN(SELECT MIN(a) FROM t1);
a
0
0
0
DROP TABLE t1;
SET SESSION big_tables=0;
#
# MDEV-10776: Server crash on query
#
create table t1 (field1 int);
insert into t1 values (1);
select round((select 1 from t1 limit 1))
from t1
group by round((select 1 from t1 limit 1));
round((select 1 from t1 limit 1))
1
drop table t1;
#
# MDEV-7930: Assertion `table_share->tmp_table != NO_TMP_TABLE ||
# m_lock_type != 2' failed in  handler::ha_index_read_map
#
CREATE TABLE t1 (f1 INT);
INSERT INTO t1 VALUES (1),(2);
CREATE TABLE t2 (f2 INT, KEY(f2));
INSERT INTO t2 VALUES (3);
CREATE ALGORITHM=MERGE VIEW v2 AS SELECT * FROM t2;
SELECT ( SELECT MIN(t2.f2) FROM t1 ) AS sq FROM t2 GROUP BY sq;
ERROR 42000: Can't group on 'sq'
SELECT ( SELECT MIN(v2.f2) FROM t1 ) AS sq FROM v2 GROUP BY sq;
ERROR 42000: Can't group on 'sq'
SELECT * FROM v2 where ( SELECT MIN(v2.f2) FROM t1 ) > 0;
f2
3
SELECT count(*) FROM v2 group by ( SELECT MIN(v2.f2) FROM t1 );
count(*)
1
delete from t1;
SELECT ( SELECT MIN(t2.f2) FROM t1 ) AS sq FROM t2 GROUP BY sq;
ERROR 42000: Can't group on 'sq'
SELECT ( SELECT MIN(v2.f2) FROM t1 ) AS sq FROM v2 GROUP BY sq;
ERROR 42000: Can't group on 'sq'
drop view v2;
drop table t1,t2;
#
# MDEV-10386 Assertion `fixed == 1' failed in virtual String* Item_func_conv_charset::val_str(String*)
#
CREATE TABLE t1 (f1 CHAR(3) CHARACTER SET utf8 NULL, f2 CHAR(3) CHARACTER SET latin1 NULL);
INSERT INTO t1 VALUES ('foo','bar');
SELECT * FROM t1 WHERE f2 >= SOME ( SELECT f1 FROM t1 );
f1	f2
SELECT * FROM t1 WHERE f2 <= SOME ( SELECT f1 FROM t1 );
f1	f2
foo	bar
DROP TABLE t1;
#
# MDEV-10146: Wrong result (or questionable result and behavior)
# with aggregate function in uncorrelated SELECT subquery
#
CREATE TABLE t1 (f1 INT);
CREATE VIEW v1 AS SELECT * FROM t1;
INSERT INTO t1 VALUES (1),(2);
CREATE TABLE t2 (f2 int);
INSERT INTO t2 VALUES (3);
SELECT ( SELECT MAX(f1) FROM t2 ) FROM t1;
( SELECT MAX(f1) FROM t2 )
2
SELECT ( SELECT MAX(f1) FROM t2 ) FROM v1;
( SELECT MAX(f1) FROM t2 )
2
INSERT INTO t2 VALUES (4);
SELECT ( SELECT MAX(f1) FROM t2 ) FROM v1;
ERROR 21000: Subquery returns more than 1 row
SELECT ( SELECT MAX(f1) FROM t2 ) FROM t1;
ERROR 21000: Subquery returns more than 1 row
drop view v1;
drop table t1,t2;
# End of 10.0 tests
#
# MDEV-9487: Server crashes in Time_and_counter_tracker::incr_loops
# with UNION in ALL subquery
#
SET NAMES utf8;
CREATE TABLE t1 (f VARCHAR(8)) ENGINE=MyISAM;
INSERT INTO t1 VALUES ('foo');
SELECT f FROM t1 WHERE f > ALL ( SELECT 'bar' UNION SELECT 'baz' );
f
foo
SELECT f FROM t1 WHERE f > ALL ( SELECT 'bar');
f
foo
drop table t1;
SET NAMES default;
#
# MDEV-10045: Server crashes in Time_and_counter_tracker::incr_loops
#
SET NAMES utf8;
CREATE TABLE t1 (f1 VARCHAR(3), f2 INT UNSIGNED) ENGINE=MyISAM;
CREATE TABLE t2 (f3 INT) ENGINE=MyISAM;
SELECT * FROM t1, t2 WHERE f3 = f2 AND f1 > ANY ( SELECT 'foo' UNION SELECT 'bar' );
f1	f2	f3
SELECT * FROM t1, t2 WHERE f3 = f2 AND f1 > ANY ( SELECT 'foo');
f1	f2	f3
DROP TABLE t1, t2;
SET NAMES default;
<<<<<<< HEAD
End of 10.1 tests
#
# MDEV-12564: IN TO EXISTS transformation for rows after 
#             conversion an outer join to inner join
#
CREATE TABLE t (
pk int PRIMARY KEY, i int NOT NULL, c varchar(8), KEY(c)
) ENGINE=MyISAM;
INSERT INTO t VALUES (1,10,'foo'),(2,20,'bar');
SELECT * FROM t t1 RIGHT JOIN t t2 ON (t2.pk = t1.pk)
WHERE (t2.i, t2.pk) NOT IN ( SELECT t3.i, t3.i FROM t t3, t t4 ) AND t1.c = 'foo';
pk	i	c	pk	i	c
1	10	foo	1	10	foo
DROP TABLE t;
End of 10.2 tests
=======
# End of 10.1 tests
>>>>>>> 9e11e055
<|MERGE_RESOLUTION|>--- conflicted
+++ resolved
@@ -7228,8 +7228,7 @@
 f1	f2	f3
 DROP TABLE t1, t2;
 SET NAMES default;
-<<<<<<< HEAD
-End of 10.1 tests
+# End of 10.1 tests
 #
 # MDEV-12564: IN TO EXISTS transformation for rows after 
 #             conversion an outer join to inner join
@@ -7243,7 +7242,4 @@
 pk	i	c	pk	i	c
 1	10	foo	1	10	foo
 DROP TABLE t;
-End of 10.2 tests
-=======
-# End of 10.1 tests
->>>>>>> 9e11e055
+# End of 10.2 tests