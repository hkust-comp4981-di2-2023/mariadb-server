drop table if exists t1,t2,t3,t4,t11;
drop table if exists t1_1,t1_2,t9_1,t9_2,t1aa,t2aa;
drop view if exists v1;
CREATE TABLE t1 (
Period smallint(4) unsigned zerofill DEFAULT '0000' NOT NULL,
Varor_period smallint(4) unsigned DEFAULT '0' NOT NULL
);
INSERT INTO t1 VALUES (9410,9412);
select period from t1;
period
9410
select * from t1;
Period	Varor_period
9410	9412
select t1.* from t1;
Period	Varor_period
9410	9412
CREATE TABLE t2 (
auto int not null auto_increment,
fld1 int(6) unsigned zerofill DEFAULT '000000' NOT NULL,
companynr tinyint(2) unsigned zerofill DEFAULT '00' NOT NULL,
fld3 char(30) DEFAULT '' NOT NULL,
fld4 char(35) DEFAULT '' NOT NULL,
fld5 char(35) DEFAULT '' NOT NULL,
fld6 char(4) DEFAULT '' NOT NULL,
UNIQUE fld1 (fld1),
KEY fld3 (fld3),
PRIMARY KEY (auto)
);
select t2.fld3 from t2 where companynr = 58 and fld3 like "%imaginable%";
fld3
imaginable
select fld3 from t2 where fld3 like "%cultivation" ;
fld3
cultivation
select t2.fld3,companynr from t2 where companynr = 57+1 order by fld3;
fld3	companynr
concoct	58
druggists	58
engrossing	58
Eurydice	58
exclaimers	58
ferociousness	58
hopelessness	58
Huey	58
imaginable	58
judges	58
merging	58
ostrich	58
peering	58
Phelps	58
presumes	58
Ruth	58
sentences	58
Shylock	58
straggled	58
synergy	58
thanking	58
tying	58
unlocks	58
select fld3,companynr from t2 where companynr = 58 order by fld3;
fld3	companynr
concoct	58
druggists	58
engrossing	58
Eurydice	58
exclaimers	58
ferociousness	58
hopelessness	58
Huey	58
imaginable	58
judges	58
merging	58
ostrich	58
peering	58
Phelps	58
presumes	58
Ruth	58
sentences	58
Shylock	58
straggled	58
synergy	58
thanking	58
tying	58
unlocks	58
select fld3 from t2 order by fld3 desc limit 10;
fld3
youthfulness
yelped
Wotan
workers
Witt
witchcraft
Winsett
Willy
willed
wildcats
select fld3 from t2 order by fld3 desc limit 5;
fld3
youthfulness
yelped
Wotan
workers
Witt
select fld3 from t2 order by fld3 desc limit 5,5;
fld3
witchcraft
Winsett
Willy
willed
wildcats
select t2.fld3 from t2 where fld3 = 'honeysuckle';
fld3
honeysuckle
select t2.fld3 from t2 where fld3 LIKE 'honeysuckl_';
fld3
honeysuckle
select t2.fld3 from t2 where fld3 LIKE 'hon_ysuckl_';
fld3
honeysuckle
select t2.fld3 from t2 where fld3 LIKE 'honeysuckle%';
fld3
honeysuckle
select t2.fld3 from t2 where fld3 LIKE 'h%le';
fld3
honeysuckle
select t2.fld3 from t2 where fld3 LIKE 'honeysuckle_';
fld3
select t2.fld3 from t2 where fld3 LIKE 'don_t_find_me_please%';
fld3
explain select t2.fld3 from t2 where fld3 = 'honeysuckle';
id	select_type	table	type	possible_keys	key	key_len	ref	rows	Extra
1	SIMPLE	t2	ref	fld3	fld3	30	const	1	Using where; Using index
explain select fld3 from t2 ignore index (fld3) where fld3 = 'honeysuckle';
id	select_type	table	type	possible_keys	key	key_len	ref	rows	Extra
1	SIMPLE	t2	ALL	NULL	NULL	NULL	NULL	1199	Using where
explain select fld3 from t2 use index (fld1) where fld3 = 'honeysuckle';
id	select_type	table	type	possible_keys	key	key_len	ref	rows	Extra
1	SIMPLE	t2	ALL	NULL	NULL	NULL	NULL	1199	Using where
explain select fld3 from t2 use index (fld3) where fld3 = 'honeysuckle';
id	select_type	table	type	possible_keys	key	key_len	ref	rows	Extra
1	SIMPLE	t2	ref	fld3	fld3	30	const	1	Using where; Using index
explain select fld3 from t2 use index (fld1,fld3) where fld3 = 'honeysuckle';
id	select_type	table	type	possible_keys	key	key_len	ref	rows	Extra
1	SIMPLE	t2	ref	fld3	fld3	30	const	1	Using where; Using index
explain select fld3 from t2 ignore index (fld3,not_used);
ERROR HY000: Key 'not_used' doesn't exist in table 't2'
explain select fld3 from t2 use index (not_used);
ERROR HY000: Key 'not_used' doesn't exist in table 't2'
select t2.fld3 from t2 where fld3 >= 'honeysuckle' and fld3 <= 'honoring' order by fld3;
fld3
honeysuckle
honoring
explain select t2.fld3 from t2 where fld3 >= 'honeysuckle' and fld3 <= 'honoring' order by fld3;
id	select_type	table	type	possible_keys	key	key_len	ref	rows	Extra
1	SIMPLE	t2	range	fld3	fld3	30	NULL	2	Using where; Using index
select fld1,fld3 from t2 where fld3="Colombo" or fld3 = "nondecreasing" order by fld3;
fld1	fld3
148504	Colombo
068305	Colombo
000000	nondecreasing
select fld1,fld3 from t2 where companynr = 37 and fld3 = 'appendixes';
fld1	fld3
232605	appendixes
1232605	appendixes
1232606	appendixes
1232607	appendixes
1232608	appendixes
1232609	appendixes
select fld1 from t2 where fld1=250501 or fld1="250502";
fld1
250501
250502
explain select fld1 from t2 where fld1=250501 or fld1="250502";
id	select_type	table	type	possible_keys	key	key_len	ref	rows	Extra
1	SIMPLE	t2	range	fld1	fld1	4	NULL	2	Using where; Using index
select fld1 from t2 where fld1=250501 or fld1=250502 or fld1 >= 250505 and fld1 <= 250601 or fld1 between 250501 and 250502;
fld1
250501
250502
250505
250601
explain select fld1 from t2 where fld1=250501 or fld1=250502 or fld1 >= 250505 and fld1 <= 250601 or fld1 between 250501 and 250502;
id	select_type	table	type	possible_keys	key	key_len	ref	rows	Extra
1	SIMPLE	t2	range	fld1	fld1	4	NULL	4	Using where; Using index
select fld1,fld3 from t2 where companynr = 37 and fld3 like 'f%';
fld1	fld3
218401	faithful
018007	fanatic
228311	fated
018017	featherweight
218022	feed
088303	feminine
058004	Fenton
038017	fetched
018054	fetters
208101	fiftieth
238007	filial
013606	fingerings
218008	finishers
038205	firearm
188505	fitting
202301	Fitzpatrick
238008	fixedly
012001	flanking
018103	flint
018104	flopping
188007	flurried
013602	foldout
226205	foothill
232102	forgivably
228306	forthcoming
186002	freakish
208113	freest
231315	freezes
036002	funereal
226209	furnishings
198006	furthermore
select fld3 from t2 where fld3 like "L%" and fld3 = "ok";
fld3
select fld3 from t2 where (fld3 like "C%" and fld3 = "Chantilly");
fld3
Chantilly
select fld1,fld3 from t2 where fld1 like "25050%";
fld1	fld3
250501	poisoning
250502	Iraqis
250503	heaving
250504	population
250505	bomb
select fld1,fld3 from t2 where fld1 like "25050_";
fld1	fld3
250501	poisoning
250502	Iraqis
250503	heaving
250504	population
250505	bomb
select distinct companynr from t2;
companynr
00
37
36
50
58
29
40
53
65
41
34
68
select distinct companynr from t2 order by companynr;
companynr
00
29
34
36
37
40
41
50
53
58
65
68
select distinct companynr from t2 order by companynr desc;
companynr
68
65
58
53
50
41
40
37
36
34
29
00
select distinct t2.fld3,period from t2,t1 where companynr=37 and fld3 like "O%";
fld3	period
obliterates	9410
offload	9410
opaquely	9410
organizer	9410
overestimating	9410
overlay	9410
select distinct fld3 from t2 where companynr = 34 order by fld3;
fld3
absentee
accessed
ahead
alphabetic
Asiaticizations
attitude
aye
bankruptcies
belays
Blythe
bomb
boulevard
bulldozes
cannot
caressing
charcoal
checksumming
chess
clubroom
colorful
cosy
creator
crying
Darius
diffusing
duality
Eiffel
Epiphany
Ernestine
explorers
exterminated
famine
forked
Gershwins
heaving
Hodges
Iraqis
Italianization
Lagos
landslide
libretto
Majorca
mastering
narrowed
occurred
offerers
Palestine
Peruvianizes
pharmaceutic
poisoning
population
Pygmalion
rats
realest
recording
regimented
retransmitting
reviver
rouses
scars
sicker
sleepwalk
stopped
sugars
translatable
uncles
unexpected
uprisings
versatility
vest
select distinct fld3 from t2 limit 10;
fld3
abates
abiding
Abraham
abrogating
absentee
abut
accessed
accruing
accumulating
accuracies
select distinct fld3 from t2 having fld3 like "A%" limit 10;
fld3
abates
abiding
Abraham
abrogating
absentee
abut
accessed
accruing
accumulating
accuracies
select distinct substring(fld3,1,3) from t2 where fld3 like "A%";
substring(fld3,1,3)
aba
abi
Abr
abs
abu
acc
acq
acu
Ade
adj
Adl
adm
Ado
ads
adv
aer
aff
afi
afl
afo
agi
ahe
aim
air
Ald
alg
ali
all
alp
alr
ama
ame
amm
ana
and
ane
Ang
ani
Ann
Ant
api
app
aqu
Ara
arc
Arm
arr
Art
Asi
ask
asp
ass
ast
att
aud
Aug
aut
ave
avo
awe
aye
Azt
select distinct substring(fld3,1,3) as a from t2 having a like "A%" order by a limit 10;
a
aba
abi
Abr
abs
abu
acc
acq
acu
Ade
adj
select distinct substring(fld3,1,3) from t2 where fld3 like "A%" limit 10;
substring(fld3,1,3)
aba
abi
Abr
abs
abu
acc
acq
acu
Ade
adj
select distinct substring(fld3,1,3) as a from t2 having a like "A%" limit 10;
a
aba
abi
Abr
abs
abu
acc
acq
acu
Ade
adj
create table t3 (
period    int not null,
name      char(32) not null,
companynr int not null,
price     double(11,0),
price2     double(11,0),
key (period),
key (name)
);
create temporary table tmp engine = myisam select * from t3;
insert into t3 select * from tmp;
insert into tmp select * from t3;
insert into t3 select * from tmp;
insert into tmp select * from t3;
insert into t3 select * from tmp;
insert into tmp select * from t3;
insert into t3 select * from tmp;
insert into tmp select * from t3;
insert into t3 select * from tmp;
insert into tmp select * from t3;
insert into t3 select * from tmp;
insert into tmp select * from t3;
insert into t3 select * from tmp;
insert into tmp select * from t3;
insert into t3 select * from tmp;
insert into tmp select * from t3;
insert into t3 select * from tmp;
alter table t3 add t2nr int not null auto_increment primary key first;
drop table tmp;
SET SQL_BIG_TABLES=1;
select distinct concat(fld3," ",fld3) as namn from t2,t3 where t2.fld1=t3.t2nr order by namn limit 10;
namn
Abraham Abraham
abrogating abrogating
admonishing admonishing
Adolph Adolph
afield afield
aging aging
ammonium ammonium
analyzable analyzable
animals animals
animized animized
SET SQL_BIG_TABLES=0;
select distinct concat(fld3," ",fld3) from t2,t3 where t2.fld1=t3.t2nr order by fld3 limit 10;
concat(fld3," ",fld3)
Abraham Abraham
abrogating abrogating
admonishing admonishing
Adolph Adolph
afield afield
aging aging
ammonium ammonium
analyzable analyzable
animals animals
animized animized
select distinct fld5 from t2 limit 10;
fld5
neat
Steinberg
jarring
tinily
balled
persist
attainments
fanatic
measures
rightfulness
select distinct fld3,count(*) from t2 group by companynr,fld3 limit 10;
fld3	count(*)
affixed	1
and	1
annoyers	1
Anthony	1
assayed	1
assurers	1
attendants	1
bedlam	1
bedpost	1
boasted	1
SET SQL_BIG_TABLES=1;
select distinct fld3,count(*) from t2 group by companynr,fld3 limit 10;
fld3	count(*)
affixed	1
and	1
annoyers	1
Anthony	1
assayed	1
assurers	1
attendants	1
bedlam	1
bedpost	1
boasted	1
SET SQL_BIG_TABLES=0;
select distinct fld3,repeat("a",length(fld3)),count(*) from t2 group by companynr,fld3 limit 100,10;
fld3	repeat("a",length(fld3))	count(*)
circus	aaaaaa	1
cited	aaaaa	1
Colombo	aaaaaaa	1
congresswoman	aaaaaaaaaaaaa	1
contrition	aaaaaaaaaa	1
corny	aaaaa	1
cultivation	aaaaaaaaaaa	1
definiteness	aaaaaaaaaaaa	1
demultiplex	aaaaaaaaaaa	1
disappointing	aaaaaaaaaaaaa	1
select distinct companynr,rtrim(space(512+companynr)) from t3 order by 1,2;
companynr	rtrim(space(512+companynr))
37	
78	
101	
154	
311	
447	
512	
select distinct fld3 from t2,t3 where t2.companynr = 34 and t2.fld1=t3.t2nr order by fld3;
fld3
explain select t3.t2nr,fld3 from t2,t3 where t2.companynr = 34 and t2.fld1=t3.t2nr order by t3.t2nr,fld3;
id	select_type	table	type	possible_keys	key	key_len	ref	rows	Extra
1	SIMPLE	t2	ALL	fld1	NULL	NULL	NULL	1199	Using where; Using temporary; Using filesort
1	SIMPLE	t3	eq_ref	PRIMARY	PRIMARY	4	test.t2.fld1	1	Using where; Using index
explain select * from t3 as t1,t3 where t1.period=t3.period order by t3.period;
id	select_type	table	type	possible_keys	key	key_len	ref	rows	Extra
1	SIMPLE	t1	ALL	period	NULL	NULL	NULL	41810	Using temporary; Using filesort
1	SIMPLE	t3	ref	period	period	4	test.t1.period	4181	
explain select * from t3 as t1,t3 where t1.period=t3.period order by t3.period limit 10;
id	select_type	table	type	possible_keys	key	key_len	ref	rows	Extra
1	SIMPLE	t3	index	period	period	4	NULL	41810	
1	SIMPLE	t1	ref	period	period	4	test.t3.period	4181	
explain select * from t3 as t1,t3 where t1.period=t3.period order by t1.period limit 10;
id	select_type	table	type	possible_keys	key	key_len	ref	rows	Extra
1	SIMPLE	t1	index	period	period	4	NULL	41810	
1	SIMPLE	t3	ref	period	period	4	test.t1.period	4181	
select period from t1;
period
9410
select period from t1 where period=1900;
period
select fld3,period from t1,t2 where fld1 = 011401 order by period;
fld3	period
breaking	9410
select fld3,period from t2,t3 where t2.fld1 = 011401 and t2.fld1=t3.t2nr and t3.period=1001;
fld3	period
breaking	1001
explain select fld3,period from t2,t3 where t2.fld1 = 011401 and t3.t2nr=t2.fld1 and 1001 = t3.period;
id	select_type	table	type	possible_keys	key	key_len	ref	rows	Extra
1	SIMPLE	t2	const	fld1	fld1	4	const	1	
1	SIMPLE	t3	const	PRIMARY,period	PRIMARY	4	const	1	
select fld3,period from t2,t1 where companynr*10 = 37*10;
fld3	period
breaking	9410
Romans	9410
intercepted	9410
bewilderingly	9410
astound	9410
admonishing	9410
sumac	9410
flanking	9410
combed	9410
subjective	9410
scatterbrain	9410
Eulerian	9410
Kane	9410
overlay	9410
perturb	9410
goblins	9410
annihilates	9410
Wotan	9410
snatching	9410
concludes	9410
laterally	9410
yelped	9410
grazing	9410
Baird	9410
celery	9410
misunderstander	9410
handgun	9410
foldout	9410
mystic	9410
succumbed	9410
Nabisco	9410
fingerings	9410
aging	9410
afield	9410
ammonium	9410
boat	9410
intelligibility	9410
Augustine	9410
teethe	9410
dreaded	9410
scholastics	9410
audiology	9410
wallet	9410
parters	9410
eschew	9410
quitter	9410
neat	9410
Steinberg	9410
jarring	9410
tinily	9410
balled	9410
persist	9410
attainments	9410
fanatic	9410
measures	9410
rightfulness	9410
capably	9410
impulsive	9410
starlet	9410
terminators	9410
untying	9410
announces	9410
featherweight	9410
pessimist	9410
daughter	9410
decliner	9410
lawgiver	9410
stated	9410
readable	9410
attrition	9410
cascade	9410
motors	9410
interrogate	9410
pests	9410
stairway	9410
dopers	9410
testicle	9410
Parsifal	9410
leavings	9410
postulation	9410
squeaking	9410
contrasted	9410
leftover	9410
whiteners	9410
erases	9410
Punjab	9410
Merritt	9410
Quixotism	9410
sweetish	9410
dogging	9410
scornfully	9410
bellow	9410
bills	9410
cupboard	9410
sureties	9410
puddings	9410
fetters	9410
bivalves	9410
incurring	9410
Adolph	9410
pithed	9410
Miles	9410
trimmings	9410
tragedies	9410
skulking	9410
flint	9410
flopping	9410
relaxing	9410
offload	9410
suites	9410
lists	9410
animized	9410
multilayer	9410
standardizes	9410
Judas	9410
vacuuming	9410
dentally	9410
humanness	9410
inch	9410
Weissmuller	9410
irresponsibly	9410
luckily	9410
culled	9410
medical	9410
bloodbath	9410
subschema	9410
animals	9410
Micronesia	9410
repetitions	9410
Antares	9410
ventilate	9410
pityingly	9410
interdependent	9410
Graves	9410
neonatal	9410
chafe	9410
honoring	9410
realtor	9410
elite	9410
funereal	9410
abrogating	9410
sorters	9410
Conley	9410
lectured	9410
Abraham	9410
Hawaii	9410
cage	9410
hushes	9410
Simla	9410
reporters	9410
Dutchman	9410
descendants	9410
groupings	9410
dissociate	9410
coexist	9410
Beebe	9410
Taoism	9410
Connally	9410
fetched	9410
checkpoints	9410
rusting	9410
galling	9410
obliterates	9410
traitor	9410
resumes	9410
analyzable	9410
terminator	9410
gritty	9410
firearm	9410
minima	9410
Selfridge	9410
disable	9410
witchcraft	9410
betroth	9410
Manhattanize	9410
imprint	9410
peeked	9410
swelling	9410
interrelationships	9410
riser	9410
Gandhian	9410
peacock	9410
bee	9410
kanji	9410
dental	9410
scarf	9410
chasm	9410
insolence	9410
syndicate	9410
alike	9410
imperial	9410
convulsion	9410
railway	9410
validate	9410
normalizes	9410
comprehensive	9410
chewing	9410
denizen	9410
schemer	9410
chronicle	9410
Kline	9410
Anatole	9410
partridges	9410
brunch	9410
recruited	9410
dimensions	9410
Chicana	9410
announced	9410
praised	9410
employing	9410
linear	9410
quagmire	9410
western	9410
relishing	9410
serving	9410
scheduling	9410
lore	9410
eventful	9410
arteriole	9410
disentangle	9410
cured	9410
Fenton	9410
avoidable	9410
drains	9410
detectably	9410
husky	9410
impelling	9410
undoes	9410
evened	9410
squeezes	9410
destroyer	9410
rudeness	9410
beaner	9410
boorish	9410
Everhart	9410
encompass	9410
mushrooms	9410
Alison	9410
externally	9410
pellagra	9410
cult	9410
creek	9410
Huffman	9410
Majorca	9410
governing	9410
gadfly	9410
reassigned	9410
intentness	9410
craziness	9410
psychic	9410
squabbled	9410
burlesque	9410
capped	9410
extracted	9410
DiMaggio	9410
exclamation	9410
subdirectory	9410
Gothicism	9410
feminine	9410
metaphysically	9410
sanding	9410
Miltonism	9410
freakish	9410
index	9410
straight	9410
flurried	9410
denotative	9410
coming	9410
commencements	9410
gentleman	9410
gifted	9410
Shanghais	9410
sportswriting	9410
sloping	9410
navies	9410
leaflet	9410
shooter	9410
Joplin	9410
babies	9410
assails	9410
admiring	9410
swaying	9410
Goldstine	9410
fitting	9410
Norwalk	9410
analogy	9410
deludes	9410
cokes	9410
Clayton	9410
exhausts	9410
causality	9410
sating	9410
icon	9410
throttles	9410
communicants	9410
dehydrate	9410
priceless	9410
publicly	9410
incidentals	9410
commonplace	9410
mumbles	9410
furthermore	9410
cautioned	9410
parametrized	9410
registration	9410
sadly	9410
positioning	9410
babysitting	9410
eternal	9410
hoarder	9410
congregates	9410
rains	9410
workers	9410
sags	9410
unplug	9410
garage	9410
boulder	9410
specifics	9410
Teresa	9410
Winsett	9410
convenient	9410
buckboards	9410
amenities	9410
resplendent	9410
sews	9410
participated	9410
Simon	9410
certificates	9410
Fitzpatrick	9410
Evanston	9410
misted	9410
textures	9410
save	9410
count	9410
rightful	9410
chaperone	9410
Lizzy	9410
clenched	9410
effortlessly	9410
accessed	9410
beaters	9410
Hornblower	9410
vests	9410
indulgences	9410
infallibly	9410
unwilling	9410
excrete	9410
spools	9410
crunches	9410
overestimating	9410
ineffective	9410
humiliation	9410
sophomore	9410
star	9410
rifles	9410
dialysis	9410
arriving	9410
indulge	9410
clockers	9410
languages	9410
Antarctica	9410
percentage	9410
ceiling	9410
specification	9410
regimented	9410
ciphers	9410
pictures	9410
serpents	9410
allot	9410
realized	9410
mayoral	9410
opaquely	9410
hostess	9410
fiftieth	9410
incorrectly	9410
decomposition	9410
stranglings	9410
mixture	9410
electroencephalography	9410
similarities	9410
charges	9410
freest	9410
Greenberg	9410
tinting	9410
expelled	9410
warm	9410
smoothed	9410
deductions	9410
Romano	9410
bitterroot	9410
corset	9410
securing	9410
environing	9410
cute	9410
Crays	9410
heiress	9410
inform	9410
avenge	9410
universals	9410
Kinsey	9410
ravines	9410
bestseller	9410
equilibrium	9410
extents	9410
relatively	9410
pressure	9410
critiques	9410
befouled	9410
rightfully	9410
mechanizing	9410
Latinizes	9410
timesharing	9410
Aden	9410
embassies	9410
males	9410
shapelessly	9410
mastering	9410
Newtonian	9410
finishers	9410
abates	9410
teem	9410
kiting	9410
stodgy	9410
feed	9410
guitars	9410
airships	9410
store	9410
denounces	9410
Pyle	9410
Saxony	9410
serializations	9410
Peruvian	9410
taxonomically	9410
kingdom	9410
stint	9410
Sault	9410
faithful	9410
Ganymede	9410
tidiness	9410
gainful	9410
contrary	9410
Tipperary	9410
tropics	9410
theorizers	9410
renew	9410
already	9410
terminal	9410
Hegelian	9410
hypothesizer	9410
warningly	9410
journalizing	9410
nested	9410
Lars	9410
saplings	9410
foothill	9410
labeled	9410
imperiously	9410
reporters	9410
furnishings	9410
precipitable	9410
discounts	9410
excises	9410
Stalin	9410
despot	9410
ripeness	9410
Arabia	9410
unruly	9410
mournfulness	9410
boom	9410
slaughter	9410
Sabine	9410
handy	9410
rural	9410
organizer	9410
shipyard	9410
civics	9410
inaccuracy	9410
rules	9410
juveniles	9410
comprised	9410
investigations	9410
stabilizes	9410
seminaries	9410
Hunter	9410
sporty	9410
test	9410
weasels	9410
CERN	9410
tempering	9410
afore	9410
Galatean	9410
techniques	9410
error	9410
veranda	9410
severely	9410
Cassites	9410
forthcoming	9410
guides	9410
vanish	9410
lied	9410
sawtooth	9410
fated	9410
gradually	9410
widens	9410
preclude	9410
evenhandedly	9410
percentage	9410
disobedience	9410
humility	9410
gleaning	9410
petted	9410
bloater	9410
minion	9410
marginal	9410
apiary	9410
measures	9410
precaution	9410
repelled	9410
primary	9410
coverings	9410
Artemia	9410
navigate	9410
spatial	9410
Gurkha	9410
meanwhile	9410
Melinda	9410
Butterfield	9410
Aldrich	9410
previewing	9410
glut	9410
unaffected	9410
inmate	9410
mineral	9410
impending	9410
meditation	9410
ideas	9410
miniaturizes	9410
lewdly	9410
title	9410
youthfulness	9410
creak	9410
Chippewa	9410
clamored	9410
freezes	9410
forgivably	9410
reduce	9410
McGovern	9410
Nazis	9410
epistle	9410
socializes	9410
conceptions	9410
Kevin	9410
uncovering	9410
chews	9410
appendixes	9410
appendixes	9410
appendixes	9410
appendixes	9410
appendixes	9410
appendixes	9410
raining	9410
infest	9410
compartment	9410
minting	9410
ducks	9410
roped	9410
waltz	9410
Lillian	9410
repressions	9410
chillingly	9410
noncritical	9410
lithograph	9410
spongers	9410
parenthood	9410
posed	9410
instruments	9410
filial	9410
fixedly	9410
relives	9410
Pandora	9410
watering	9410
ungrateful	9410
secures	9410
poison	9410
dusted	9410
encompasses	9410
presentation	9410
Kantian	9410
select fld3,period,price,price2 from t2,t3 where t2.fld1=t3.t2nr and period >= 1001 and period <= 1002 and t2.companynr = 37 order by fld3,period, price;
fld3	period	price	price2
admonishing	1002	28357832	8723648
analyzable	1002	28357832	8723648
annihilates	1001	5987435	234724
Antares	1002	28357832	8723648
astound	1001	5987435	234724
audiology	1001	5987435	234724
Augustine	1002	28357832	8723648
Baird	1002	28357832	8723648
bewilderingly	1001	5987435	234724
breaking	1001	5987435	234724
Conley	1001	5987435	234724
dentally	1002	28357832	8723648
dissociate	1002	28357832	8723648
elite	1001	5987435	234724
eschew	1001	5987435	234724
Eulerian	1001	5987435	234724
flanking	1001	5987435	234724
foldout	1002	28357832	8723648
funereal	1002	28357832	8723648
galling	1002	28357832	8723648
Graves	1001	5987435	234724
grazing	1001	5987435	234724
groupings	1001	5987435	234724
handgun	1001	5987435	234724
humility	1002	28357832	8723648
impulsive	1002	28357832	8723648
inch	1001	5987435	234724
intelligibility	1001	5987435	234724
jarring	1001	5987435	234724
lawgiver	1001	5987435	234724
lectured	1002	28357832	8723648
Merritt	1002	28357832	8723648
neonatal	1001	5987435	234724
offload	1002	28357832	8723648
parters	1002	28357832	8723648
pityingly	1002	28357832	8723648
puddings	1002	28357832	8723648
Punjab	1001	5987435	234724
quitter	1002	28357832	8723648
realtor	1001	5987435	234724
relaxing	1001	5987435	234724
repetitions	1001	5987435	234724
resumes	1001	5987435	234724
Romans	1002	28357832	8723648
rusting	1001	5987435	234724
scholastics	1001	5987435	234724
skulking	1002	28357832	8723648
stated	1002	28357832	8723648
suites	1002	28357832	8723648
sureties	1001	5987435	234724
testicle	1002	28357832	8723648
tinily	1002	28357832	8723648
tragedies	1001	5987435	234724
trimmings	1001	5987435	234724
vacuuming	1001	5987435	234724
ventilate	1001	5987435	234724
wallet	1001	5987435	234724
Weissmuller	1002	28357832	8723648
Wotan	1002	28357832	8723648
select t2.fld1,fld3,period,price,price2 from t2,t3 where t2.fld1>= 18201 and t2.fld1 <= 18811 and t2.fld1=t3.t2nr and period = 1001 and t2.companynr = 37;
fld1	fld3	period	price	price2
018201	relaxing	1001	5987435	234724
018601	vacuuming	1001	5987435	234724
018801	inch	1001	5987435	234724
018811	repetitions	1001	5987435	234724
create table t4 (
companynr tinyint(2) unsigned zerofill NOT NULL default '00',
companyname char(30) NOT NULL default '',
PRIMARY KEY (companynr),
UNIQUE KEY companyname(companyname)
) ENGINE=MyISAM MAX_ROWS=50 PACK_KEYS=1 COMMENT='companynames';
select STRAIGHT_JOIN t2.companynr,companyname from t4,t2 where t2.companynr=t4.companynr group by t2.companynr;
companynr	companyname
00	Unknown
29	company 1
34	company 2
36	company 3
37	company 4
40	company 5
41	company 6
50	company 11
53	company 7
58	company 8
65	company 9
68	company 10
select SQL_SMALL_RESULT t2.companynr,companyname from t4,t2 where t2.companynr=t4.companynr group by t2.companynr;
companynr	companyname
00	Unknown
29	company 1
34	company 2
36	company 3
37	company 4
40	company 5
41	company 6
50	company 11
53	company 7
58	company 8
65	company 9
68	company 10
select * from t1,t1 t12;
Period	Varor_period	Period	Varor_period
9410	9412	9410	9412
select t2.fld1,t22.fld1 from t2,t2 t22 where t2.fld1 >= 250501 and t2.fld1 <= 250505 and t22.fld1 >= 250501 and t22.fld1 <= 250505;
fld1	fld1
250501	250501
250502	250501
250503	250501
250504	250501
250505	250501
250501	250502
250502	250502
250503	250502
250504	250502
250505	250502
250501	250503
250502	250503
250503	250503
250504	250503
250505	250503
250501	250504
250502	250504
250503	250504
250504	250504
250505	250504
250501	250505
250502	250505
250503	250505
250504	250505
250505	250505
insert into t2 (fld1, companynr) values (999999,99);
select t2.companynr,companyname from t2 left join t4 using (companynr) where t4.companynr is null;
companynr	companyname
99	NULL
select count(*) from t2 left join t4 using (companynr) where t4.companynr is not null;
count(*)
1199
explain select t2.companynr,companyname from t2 left join t4 using (companynr) where t4.companynr is null;
id	select_type	table	type	possible_keys	key	key_len	ref	rows	Extra
1	SIMPLE	t2	ALL	NULL	NULL	NULL	NULL	1200	
1	SIMPLE	t4	eq_ref	PRIMARY	PRIMARY	1	test.t2.companynr	1	Using where; Not exists
explain select t2.companynr,companyname from t4 left join t2 using (companynr) where t2.companynr is null;
id	select_type	table	type	possible_keys	key	key_len	ref	rows	Extra
1	SIMPLE	t4	ALL	NULL	NULL	NULL	NULL	12	
1	SIMPLE	t2	ALL	NULL	NULL	NULL	NULL	1200	Using where; Not exists
select companynr,companyname from t2 left join t4 using (companynr) where companynr is null;
companynr	companyname
select count(*) from t2 left join t4 using (companynr) where companynr is not null;
count(*)
1200
explain select companynr,companyname from t2 left join t4 using (companynr) where companynr is null;
id	select_type	table	type	possible_keys	key	key_len	ref	rows	Extra
1	SIMPLE	NULL	NULL	NULL	NULL	NULL	NULL	NULL	Impossible WHERE
explain select companynr,companyname from t4 left join t2 using (companynr) where companynr is null;
id	select_type	table	type	possible_keys	key	key_len	ref	rows	Extra
1	SIMPLE	NULL	NULL	NULL	NULL	NULL	NULL	NULL	Impossible WHERE
delete from t2 where fld1=999999;
explain select t2.companynr,companyname from t4 left join t2 using (companynr) where t2.companynr > 0;
id	select_type	table	type	possible_keys	key	key_len	ref	rows	Extra
1	SIMPLE	t2	ALL	NULL	NULL	NULL	NULL	1199	Using where
1	SIMPLE	t4	eq_ref	PRIMARY	PRIMARY	1	test.t2.companynr	1	
explain select t2.companynr,companyname from t4 left join t2 using (companynr) where t2.companynr > 0 or t2.companynr < 0;
id	select_type	table	type	possible_keys	key	key_len	ref	rows	Extra
1	SIMPLE	t2	ALL	NULL	NULL	NULL	NULL	1199	Using where
1	SIMPLE	t4	eq_ref	PRIMARY	PRIMARY	1	test.t2.companynr	1	
explain select t2.companynr,companyname from t4 left join t2 using (companynr) where t2.companynr > 0 and t4.companynr > 0;
id	select_type	table	type	possible_keys	key	key_len	ref	rows	Extra
1	SIMPLE	t2	ALL	NULL	NULL	NULL	NULL	1199	Using where
1	SIMPLE	t4	eq_ref	PRIMARY	PRIMARY	1	test.t2.companynr	1	
explain select companynr,companyname from t4 left join t2 using (companynr) where companynr > 0;
id	select_type	table	type	possible_keys	key	key_len	ref	rows	Extra
1	SIMPLE	t4	ALL	PRIMARY	NULL	NULL	NULL	12	Using where
1	SIMPLE	t2	ALL	NULL	NULL	NULL	NULL	1199	
explain select companynr,companyname from t4 left join t2 using (companynr) where companynr > 0 or companynr < 0;
id	select_type	table	type	possible_keys	key	key_len	ref	rows	Extra
1	SIMPLE	t4	ALL	PRIMARY	NULL	NULL	NULL	12	Using where
1	SIMPLE	t2	ALL	NULL	NULL	NULL	NULL	1199	
explain select companynr,companyname from t4 left join t2 using (companynr) where companynr > 0 and companynr > 0;
id	select_type	table	type	possible_keys	key	key_len	ref	rows	Extra
1	SIMPLE	t4	ALL	PRIMARY	NULL	NULL	NULL	12	Using where
1	SIMPLE	t2	ALL	NULL	NULL	NULL	NULL	1199	
explain select t2.companynr,companyname from t4 left join t2 using (companynr) where t2.companynr > 0 or t2.companynr is null;
id	select_type	table	type	possible_keys	key	key_len	ref	rows	Extra
1	SIMPLE	t4	ALL	NULL	NULL	NULL	NULL	12	
1	SIMPLE	t2	ALL	NULL	NULL	NULL	NULL	1199	Using where
explain select t2.companynr,companyname from t4 left join t2 using (companynr) where t2.companynr > 0 or t2.companynr < 0 or t4.companynr > 0;
id	select_type	table	type	possible_keys	key	key_len	ref	rows	Extra
1	SIMPLE	t4	ALL	PRIMARY	NULL	NULL	NULL	12	
1	SIMPLE	t2	ALL	NULL	NULL	NULL	NULL	1199	Using where
explain select t2.companynr,companyname from t4 left join t2 using (companynr) where ifnull(t2.companynr,1)>0;
id	select_type	table	type	possible_keys	key	key_len	ref	rows	Extra
1	SIMPLE	t4	ALL	NULL	NULL	NULL	NULL	12	
1	SIMPLE	t2	ALL	NULL	NULL	NULL	NULL	1199	Using where
explain select companynr,companyname from t4 left join t2 using (companynr) where companynr > 0 or companynr is null;
id	select_type	table	type	possible_keys	key	key_len	ref	rows	Extra
1	SIMPLE	t4	ALL	PRIMARY	NULL	NULL	NULL	12	Using where
1	SIMPLE	t2	ALL	NULL	NULL	NULL	NULL	1199	
explain select companynr,companyname from t4 left join t2 using (companynr) where companynr > 0 or companynr < 0 or companynr > 0;
id	select_type	table	type	possible_keys	key	key_len	ref	rows	Extra
1	SIMPLE	t4	ALL	PRIMARY	NULL	NULL	NULL	12	Using where
1	SIMPLE	t2	ALL	NULL	NULL	NULL	NULL	1199	
explain select companynr,companyname from t4 left join t2 using (companynr) where ifnull(companynr,1)>0;
id	select_type	table	type	possible_keys	key	key_len	ref	rows	Extra
1	SIMPLE	t4	ALL	NULL	NULL	NULL	NULL	12	Using where
1	SIMPLE	t2	ALL	NULL	NULL	NULL	NULL	1199	
select distinct t2.companynr,t4.companynr from t2,t4 where t2.companynr=t4.companynr+1;
companynr	companynr
37	36
41	40
explain select distinct t2.companynr,t4.companynr from t2,t4 where t2.companynr=t4.companynr+1;
id	select_type	table	type	possible_keys	key	key_len	ref	rows	Extra
1	SIMPLE	t4	index	NULL	PRIMARY	1	NULL	12	Using index; Using temporary
1	SIMPLE	t2	ALL	NULL	NULL	NULL	NULL	1199	Using where
select t2.fld1,t2.companynr,fld3,period from t3,t2 where t2.fld1 = 38208 and t2.fld1=t3.t2nr and period = 1008 or t2.fld1 = 38008 and t2.fld1 =t3.t2nr and period = 1008;
fld1	companynr	fld3	period
038008	37	reporters	1008
038208	37	Selfridge	1008
select t2.fld1,t2.companynr,fld3,period from t3,t2 where (t2.fld1 = 38208 or t2.fld1 = 38008) and t2.fld1=t3.t2nr and period>=1008 and period<=1009;
fld1	companynr	fld3	period
038008	37	reporters	1008
038208	37	Selfridge	1008
select t2.fld1,t2.companynr,fld3,period from t3,t2 where (t3.t2nr = 38208 or t3.t2nr = 38008) and t2.fld1=t3.t2nr and period>=1008 and period<=1009;
fld1	companynr	fld3	period
038008	37	reporters	1008
038208	37	Selfridge	1008
select period from t1 where (((period > 0) or period < 10000 or (period = 1900)) and (period=1900 and period <= 1901) or (period=1903 and (period=1903)) and period>=1902) or ((period=1904 or period=1905) or (period=1906 or period>1907)) or (period=1908 and period = 1909);
period
9410
select period from t1 where ((period > 0 and period < 1) or (((period > 0 and period < 100) and (period > 10)) or (period > 10)) or (period > 0 and (period > 5 or period > 6)));
period
9410
select a.fld1 from t2 as a,t2 b where ((a.fld1 = 250501 and a.fld1=b.fld1) or a.fld1=250502 or a.fld1=250503 or (a.fld1=250505 and a.fld1<=b.fld1 and b.fld1>=a.fld1)) and a.fld1=b.fld1;
fld1
250501
250502
250503
250505
select fld1 from t2 where fld1 in (250502,98005,98006,250503,250605,250606) and fld1 >=250502 and fld1 not in (250605,250606);
fld1
250502
250503
select fld1 from t2 where fld1 between 250502 and 250504;
fld1
250502
250503
250504
select fld3 from t2 where (((fld3 like "_%L%" ) or (fld3 like "%ok%")) and ( fld3 like "L%" or fld3 like "G%")) and fld3 like "L%" ;
fld3
label
labeled
labeled
landslide
laterally
leaflet
lewdly
Lillian
luckily
select count(*) from t1;
count(*)
1
select companynr,count(*),sum(fld1) from t2 group by companynr;
companynr	count(*)	sum(fld1)
00	82	10355753
29	95	14473298
34	70	17788966
36	215	22786296
37	588	83602098
40	37	6618386
41	52	12816335
50	11	1595438
53	4	793210
58	23	2254293
65	10	2284055
68	12	3097288
select companynr,count(*) from t2 group by companynr order by companynr desc limit 5;
companynr	count(*)
68	12
65	10
58	23
53	4
50	11
select count(*),min(fld4),max(fld4),sum(fld1),avg(fld1),std(fld1),variance(fld1) from t2 where companynr = 34 and fld4<>"";
count(*)	min(fld4)	max(fld4)	sum(fld1)	avg(fld1)	std(fld1)	variance(fld1)
70	absentee	vest	17788966	254128.0857	3272.5940	10709871.3069
explain extended select count(*),min(fld4),max(fld4),sum(fld1),avg(fld1),std(fld1),variance(fld1) from t2 where companynr = 34 and fld4<>"";
id	select_type	table	type	possible_keys	key	key_len	ref	rows	Extra
1	SIMPLE	t2	ALL	NULL	NULL	NULL	NULL	1199	Using where
Warnings:
Note	1003	select count(0) AS `count(*)`,min(`test`.`t2`.`fld4`) AS `min(fld4)`,max(`test`.`t2`.`fld4`) AS `max(fld4)`,sum(`test`.`t2`.`fld1`) AS `sum(fld1)`,avg(`test`.`t2`.`fld1`) AS `avg(fld1)`,std(`test`.`t2`.`fld1`) AS `std(fld1)`,variance(`test`.`t2`.`fld1`) AS `variance(fld1)` from `test`.`t2` where ((`test`.`t2`.`companynr` = 34) and (`test`.`t2`.`fld4` <> _latin1''))
select companynr,count(*),min(fld4),max(fld4),sum(fld1),avg(fld1),std(fld1),variance(fld1) from t2 group by companynr limit 3;
companynr	count(*)	min(fld4)	max(fld4)	sum(fld1)	avg(fld1)	std(fld1)	variance(fld1)
00	82	Anthony	windmills	10355753	126289.6707	115550.9757	13352027981.7087
29	95	abut	wetness	14473298	152350.5053	8368.5480	70032594.9026
34	70	absentee	vest	17788966	254128.0857	3272.5940	10709871.3069
select companynr,t2nr,count(price),sum(price),min(price),max(price),avg(price) from t3 where companynr = 37 group by companynr,t2nr limit 10;
companynr	t2nr	count(price)	sum(price)	min(price)	max(price)	avg(price)
37	1	1	5987435	5987435	5987435	5987435.0000
37	2	1	28357832	28357832	28357832	28357832.0000
37	3	1	39654943	39654943	39654943	39654943.0000
37	11	1	5987435	5987435	5987435	5987435.0000
37	12	1	28357832	28357832	28357832	28357832.0000
37	13	1	39654943	39654943	39654943	39654943.0000
37	21	1	5987435	5987435	5987435	5987435.0000
37	22	1	28357832	28357832	28357832	28357832.0000
37	23	1	39654943	39654943	39654943	39654943.0000
37	31	1	5987435	5987435	5987435	5987435.0000
select /*! SQL_SMALL_RESULT */ companynr,t2nr,count(price),sum(price),min(price),max(price),avg(price) from t3 where companynr = 37 group by companynr,t2nr limit 10;
companynr	t2nr	count(price)	sum(price)	min(price)	max(price)	avg(price)
37	1	1	5987435	5987435	5987435	5987435.0000
37	2	1	28357832	28357832	28357832	28357832.0000
37	3	1	39654943	39654943	39654943	39654943.0000
37	11	1	5987435	5987435	5987435	5987435.0000
37	12	1	28357832	28357832	28357832	28357832.0000
37	13	1	39654943	39654943	39654943	39654943.0000
37	21	1	5987435	5987435	5987435	5987435.0000
37	22	1	28357832	28357832	28357832	28357832.0000
37	23	1	39654943	39654943	39654943	39654943.0000
37	31	1	5987435	5987435	5987435	5987435.0000
select companynr,count(price),sum(price),min(price),max(price),avg(price) from t3 group by companynr ;
companynr	count(price)	sum(price)	min(price)	max(price)	avg(price)
37	12543	309394878010	5987435	39654943	24666736.6667
78	8362	414611089292	726498	98439034	49582766.0000
101	4181	3489454238	834598	834598	834598.0000
154	4181	4112197254950	983543950	983543950	983543950.0000
311	4181	979599938	234298	234298	234298.0000
447	4181	9929180954	2374834	2374834	2374834.0000
512	4181	3288532102	786542	786542	786542.0000
select distinct mod(companynr,10) from t4 group by companynr;
mod(companynr,10)
0
9
4
6
7
1
3
8
5
select distinct 1 from t4 group by companynr;
1
1
select count(distinct fld1) from t2;
count(distinct fld1)
1199
select companynr,count(distinct fld1) from t2 group by companynr;
companynr	count(distinct fld1)
00	82
29	95
34	70
36	215
37	588
40	37
41	52
50	11
53	4
58	23
65	10
68	12
select companynr,count(*) from t2 group by companynr;
companynr	count(*)
00	82
29	95
34	70
36	215
37	588
40	37
41	52
50	11
53	4
58	23
65	10
68	12
select companynr,count(distinct concat(fld1,repeat(65,1000))) from t2 group by companynr;
companynr	count(distinct concat(fld1,repeat(65,1000)))
00	82
29	95
34	70
36	215
37	588
40	37
41	52
50	11
53	4
58	23
65	10
68	12
select companynr,count(distinct concat(fld1,repeat(65,200))) from t2 group by companynr;
companynr	count(distinct concat(fld1,repeat(65,200)))
00	82
29	95
34	70
36	215
37	588
40	37
41	52
50	11
53	4
58	23
65	10
68	12
select companynr,count(distinct floor(fld1/100)) from t2 group by companynr;
companynr	count(distinct floor(fld1/100))
00	47
29	35
34	14
36	69
37	108
40	16
41	11
50	9
53	1
58	1
65	1
68	1
select companynr,count(distinct concat(repeat(65,1000),floor(fld1/100))) from t2 group by companynr;
companynr	count(distinct concat(repeat(65,1000),floor(fld1/100)))
00	47
29	35
34	14
36	69
37	108
40	16
41	11
50	9
53	1
58	1
65	1
68	1
select sum(fld1),fld3 from t2 where fld3="Romans" group by fld1 limit 10;
sum(fld1)	fld3
11402	Romans
select name,count(*) from t3 where name='cloakroom' group by name;
name	count(*)
cloakroom	4181
select name,count(*) from t3 where name='cloakroom' and price>10 group by name;
name	count(*)
cloakroom	4181
select count(*) from t3 where name='cloakroom' and price2=823742;
count(*)
4181
select name,count(*) from t3 where name='cloakroom' and price2=823742 group by name;
name	count(*)
cloakroom	4181
select name,count(*) from t3 where name >= "extramarital" and price <= 39654943 group by name;
name	count(*)
extramarital	4181
gazer	4181
gems	4181
Iranizes	4181
spates	4181
tucked	4181
violinist	4181
select t2.fld3,count(*) from t2,t3 where t2.fld1=158402 and t3.name=t2.fld3 group by t3.name;
fld3	count(*)
spates	4181
select companynr|0,companyname from t4 group by 1;
companynr|0	companyname
0	Unknown
29	company 1
34	company 2
36	company 3
37	company 4
40	company 5
41	company 6
50	company 11
53	company 7
58	company 8
65	company 9
68	company 10
select t2.companynr,companyname,count(*) from t2,t4 where t2.companynr=t4.companynr group by t2.companynr order by companyname;
companynr	companyname	count(*)
29	company 1	95
68	company 10	12
50	company 11	11
34	company 2	70
36	company 3	215
37	company 4	588
40	company 5	37
41	company 6	52
53	company 7	4
58	company 8	23
65	company 9	10
00	Unknown	82
select t2.fld1,count(*) from t2,t3 where t2.fld1=158402 and t3.name=t2.fld3 group by t3.name;
fld1	count(*)
158402	4181
select sum(Period)/count(*) from t1;
sum(Period)/count(*)
9410.0000
select companynr,count(price) as "count",sum(price) as "sum" ,abs(sum(price)/count(price)-avg(price)) as "diff",(0+count(price))*companynr as func from t3 group by companynr;
companynr	count	sum	diff	func
37	12543	309394878010	0.0000	464091
78	8362	414611089292	0.0000	652236
101	4181	3489454238	0.0000	422281
154	4181	4112197254950	0.0000	643874
311	4181	979599938	0.0000	1300291
447	4181	9929180954	0.0000	1868907
512	4181	3288532102	0.0000	2140672
select companynr,sum(price)/count(price) as avg from t3 group by companynr having avg > 70000000 order by avg;
companynr	avg
154	983543950.0000
select companynr,count(*) from t2 group by companynr order by 2 desc;
companynr	count(*)
37	588
36	215
29	95
00	82
34	70
41	52
40	37
58	23
68	12
50	11
65	10
53	4
select companynr,count(*) from t2 where companynr > 40 group by companynr order by 2 desc;
companynr	count(*)
41	52
58	23
68	12
50	11
65	10
53	4
select t2.fld4,t2.fld1,count(price),sum(price),min(price),max(price),avg(price) from t3,t2 where t3.companynr = 37 and t2.fld1 = t3.t2nr group by fld1,t2.fld4;
fld4	fld1	count(price)	sum(price)	min(price)	max(price)	avg(price)
teethe	000001	1	5987435	5987435	5987435	5987435.0000
dreaded	011401	1	5987435	5987435	5987435	5987435.0000
scholastics	011402	1	28357832	28357832	28357832	28357832.0000
audiology	011403	1	39654943	39654943	39654943	39654943.0000
wallet	011501	1	5987435	5987435	5987435	5987435.0000
parters	011701	1	5987435	5987435	5987435	5987435.0000
eschew	011702	1	28357832	28357832	28357832	28357832.0000
quitter	011703	1	39654943	39654943	39654943	39654943.0000
neat	012001	1	5987435	5987435	5987435	5987435.0000
Steinberg	012003	1	39654943	39654943	39654943	39654943.0000
balled	012301	1	5987435	5987435	5987435	5987435.0000
persist	012302	1	28357832	28357832	28357832	28357832.0000
attainments	012303	1	39654943	39654943	39654943	39654943.0000
capably	012501	1	5987435	5987435	5987435	5987435.0000
impulsive	012602	1	28357832	28357832	28357832	28357832.0000
starlet	012603	1	39654943	39654943	39654943	39654943.0000
featherweight	012701	1	5987435	5987435	5987435	5987435.0000
pessimist	012702	1	28357832	28357832	28357832	28357832.0000
daughter	012703	1	39654943	39654943	39654943	39654943.0000
lawgiver	013601	1	5987435	5987435	5987435	5987435.0000
stated	013602	1	28357832	28357832	28357832	28357832.0000
readable	013603	1	39654943	39654943	39654943	39654943.0000
testicle	013801	1	5987435	5987435	5987435	5987435.0000
Parsifal	013802	1	28357832	28357832	28357832	28357832.0000
leavings	013803	1	39654943	39654943	39654943	39654943.0000
squeaking	013901	1	5987435	5987435	5987435	5987435.0000
contrasted	016001	1	5987435	5987435	5987435	5987435.0000
leftover	016201	1	5987435	5987435	5987435	5987435.0000
whiteners	016202	1	28357832	28357832	28357832	28357832.0000
erases	016301	1	5987435	5987435	5987435	5987435.0000
Punjab	016302	1	28357832	28357832	28357832	28357832.0000
Merritt	016303	1	39654943	39654943	39654943	39654943.0000
sweetish	018001	1	5987435	5987435	5987435	5987435.0000
dogging	018002	1	28357832	28357832	28357832	28357832.0000
scornfully	018003	1	39654943	39654943	39654943	39654943.0000
fetters	018012	1	28357832	28357832	28357832	28357832.0000
bivalves	018013	1	39654943	39654943	39654943	39654943.0000
skulking	018021	1	5987435	5987435	5987435	5987435.0000
flint	018022	1	28357832	28357832	28357832	28357832.0000
flopping	018023	1	39654943	39654943	39654943	39654943.0000
Judas	018032	1	28357832	28357832	28357832	28357832.0000
vacuuming	018033	1	39654943	39654943	39654943	39654943.0000
medical	018041	1	5987435	5987435	5987435	5987435.0000
bloodbath	018042	1	28357832	28357832	28357832	28357832.0000
subschema	018043	1	39654943	39654943	39654943	39654943.0000
interdependent	018051	1	5987435	5987435	5987435	5987435.0000
Graves	018052	1	28357832	28357832	28357832	28357832.0000
neonatal	018053	1	39654943	39654943	39654943	39654943.0000
sorters	018061	1	5987435	5987435	5987435	5987435.0000
epistle	018062	1	28357832	28357832	28357832	28357832.0000
Conley	018101	1	5987435	5987435	5987435	5987435.0000
lectured	018102	1	28357832	28357832	28357832	28357832.0000
Abraham	018103	1	39654943	39654943	39654943	39654943.0000
cage	018201	1	5987435	5987435	5987435	5987435.0000
hushes	018202	1	28357832	28357832	28357832	28357832.0000
Simla	018402	1	28357832	28357832	28357832	28357832.0000
reporters	018403	1	39654943	39654943	39654943	39654943.0000
coexist	018601	1	5987435	5987435	5987435	5987435.0000
Beebe	018602	1	28357832	28357832	28357832	28357832.0000
Taoism	018603	1	39654943	39654943	39654943	39654943.0000
Connally	018801	1	5987435	5987435	5987435	5987435.0000
fetched	018802	1	28357832	28357832	28357832	28357832.0000
checkpoints	018803	1	39654943	39654943	39654943	39654943.0000
gritty	018811	1	5987435	5987435	5987435	5987435.0000
firearm	018812	1	28357832	28357832	28357832	28357832.0000
minima	019101	1	5987435	5987435	5987435	5987435.0000
Selfridge	019102	1	28357832	28357832	28357832	28357832.0000
disable	019103	1	39654943	39654943	39654943	39654943.0000
witchcraft	019201	1	5987435	5987435	5987435	5987435.0000
betroth	030501	1	5987435	5987435	5987435	5987435.0000
Manhattanize	030502	1	28357832	28357832	28357832	28357832.0000
imprint	030503	1	39654943	39654943	39654943	39654943.0000
swelling	031901	1	5987435	5987435	5987435	5987435.0000
interrelationships	036001	1	5987435	5987435	5987435	5987435.0000
riser	036002	1	28357832	28357832	28357832	28357832.0000
bee	038001	1	5987435	5987435	5987435	5987435.0000
kanji	038002	1	28357832	28357832	28357832	28357832.0000
dental	038003	1	39654943	39654943	39654943	39654943.0000
railway	038011	1	5987435	5987435	5987435	5987435.0000
validate	038012	1	28357832	28357832	28357832	28357832.0000
normalizes	038013	1	39654943	39654943	39654943	39654943.0000
Kline	038101	1	5987435	5987435	5987435	5987435.0000
Anatole	038102	1	28357832	28357832	28357832	28357832.0000
partridges	038103	1	39654943	39654943	39654943	39654943.0000
recruited	038201	1	5987435	5987435	5987435	5987435.0000
dimensions	038202	1	28357832	28357832	28357832	28357832.0000
Chicana	038203	1	39654943	39654943	39654943	39654943.0000
select t3.companynr,fld3,sum(price) from t3,t2 where t2.fld1 = t3.t2nr and t3.companynr = 512 group by companynr,fld3;
companynr	fld3	sum(price)
512	boat	786542
512	capably	786542
512	cupboard	786542
512	decliner	786542
512	descendants	786542
512	dopers	786542
512	erases	786542
512	Micronesia	786542
512	Miles	786542
512	skies	786542
select t2.companynr,count(*),min(fld3),max(fld3),sum(price),avg(price) from t2,t3 where t3.companynr >= 30 and t3.companynr <= 58 and t3.t2nr = t2.fld1 and 1+1=2 group by t2.companynr;
companynr	count(*)	min(fld3)	max(fld3)	sum(price)	avg(price)
00	1	Omaha	Omaha	5987435	5987435.0000
36	1	dubbed	dubbed	28357832	28357832.0000
37	83	Abraham	Wotan	1908978016	22999735.1325
50	2	scribbled	tapestry	68012775	34006387.5000
select t3.companynr+0,t3.t2nr,fld3,sum(price) from t3,t2 where t2.fld1 = t3.t2nr and t3.companynr = 37 group by 1,t3.t2nr,fld3,fld3,fld3,fld3,fld3 order by fld1;
t3.companynr+0	t2nr	fld3	sum(price)
37	1	Omaha	5987435
37	11401	breaking	5987435
37	11402	Romans	28357832
37	11403	intercepted	39654943
37	11501	bewilderingly	5987435
37	11701	astound	5987435
37	11702	admonishing	28357832
37	11703	sumac	39654943
37	12001	flanking	5987435
37	12003	combed	39654943
37	12301	Eulerian	5987435
37	12302	dubbed	28357832
37	12303	Kane	39654943
37	12501	annihilates	5987435
37	12602	Wotan	28357832
37	12603	snatching	39654943
37	12701	grazing	5987435
37	12702	Baird	28357832
37	12703	celery	39654943
37	13601	handgun	5987435
37	13602	foldout	28357832
37	13603	mystic	39654943
37	13801	intelligibility	5987435
37	13802	Augustine	28357832
37	13803	teethe	39654943
37	13901	scholastics	5987435
37	16001	audiology	5987435
37	16201	wallet	5987435
37	16202	parters	28357832
37	16301	eschew	5987435
37	16302	quitter	28357832
37	16303	neat	39654943
37	18001	jarring	5987435
37	18002	tinily	28357832
37	18003	balled	39654943
37	18012	impulsive	28357832
37	18013	starlet	39654943
37	18021	lawgiver	5987435
37	18022	stated	28357832
37	18023	readable	39654943
37	18032	testicle	28357832
37	18033	Parsifal	39654943
37	18041	Punjab	5987435
37	18042	Merritt	28357832
37	18043	Quixotism	39654943
37	18051	sureties	5987435
37	18052	puddings	28357832
37	18053	tapestry	39654943
37	18061	trimmings	5987435
37	18062	humility	28357832
37	18101	tragedies	5987435
37	18102	skulking	28357832
37	18103	flint	39654943
37	18201	relaxing	5987435
37	18202	offload	28357832
37	18402	suites	28357832
37	18403	lists	39654943
37	18601	vacuuming	5987435
37	18602	dentally	28357832
37	18603	humanness	39654943
37	18801	inch	5987435
37	18802	Weissmuller	28357832
37	18803	irresponsibly	39654943
37	18811	repetitions	5987435
37	18812	Antares	28357832
37	19101	ventilate	5987435
37	19102	pityingly	28357832
37	19103	interdependent	39654943
37	19201	Graves	5987435
37	30501	neonatal	5987435
37	30502	scribbled	28357832
37	30503	chafe	39654943
37	31901	realtor	5987435
37	36001	elite	5987435
37	36002	funereal	28357832
37	38001	Conley	5987435
37	38002	lectured	28357832
37	38003	Abraham	39654943
37	38011	groupings	5987435
37	38012	dissociate	28357832
37	38013	coexist	39654943
37	38101	rusting	5987435
37	38102	galling	28357832
37	38103	obliterates	39654943
37	38201	resumes	5987435
37	38202	analyzable	28357832
37	38203	terminator	39654943
select sum(price) from t3,t2 where t2.fld1 = t3.t2nr and t3.companynr = 512 and t3.t2nr = 38008 and t2.fld1 = 38008 or t2.fld1= t3.t2nr and t3.t2nr = 38008 and t2.fld1 = 38008;
sum(price)
234298
select t2.fld1,sum(price) from t3,t2 where t2.fld1 = t3.t2nr and t3.companynr = 512 and t3.t2nr = 38008 and t2.fld1 = 38008 or t2.fld1 = t3.t2nr and t3.t2nr = 38008 and t2.fld1 = 38008 or t3.t2nr = t2.fld1 and t2.fld1 = 38008 group by t2.fld1;
fld1	sum(price)
038008	234298
explain select fld3 from t2 where 1>2 or 2>3;
id	select_type	table	type	possible_keys	key	key_len	ref	rows	Extra
1	SIMPLE	NULL	NULL	NULL	NULL	NULL	NULL	NULL	Impossible WHERE
explain select fld3 from t2 where fld1=fld1;
id	select_type	table	type	possible_keys	key	key_len	ref	rows	Extra
1	SIMPLE	t2	ALL	NULL	NULL	NULL	NULL	1199	
select companynr,fld1 from t2 HAVING fld1=250501 or fld1=250502;
companynr	fld1
34	250501
34	250502
select companynr,fld1 from t2 WHERE fld1>=250501 HAVING fld1<=250502;
companynr	fld1
34	250501
34	250502
select companynr,count(*) as count,sum(fld1) as sum from t2 group by companynr having count > 40 and sum/count >= 120000;
companynr	count	sum
00	82	10355753
29	95	14473298
34	70	17788966
37	588	83602098
41	52	12816335
select companynr from t2 group by companynr having count(*) > 40 and sum(fld1)/count(*) >= 120000 ;
companynr
00
29
34
37
41
select t2.companynr,companyname,count(*) from t2,t4 where t2.companynr=t4.companynr group by companyname having t2.companynr >= 40;
companynr	companyname	count(*)
68	company 10	12
50	company 11	11
40	company 5	37
41	company 6	52
53	company 7	4
58	company 8	23
65	company 9	10
select count(*) from t2;
count(*)
1199
select count(*) from t2 where fld1 < 098024;
count(*)
387
select min(fld1) from t2 where fld1>= 098024;
min(fld1)
98024
select max(fld1) from t2 where fld1>= 098024;
max(fld1)
1232609
select count(*) from t3 where price2=76234234;
count(*)
4181
select count(*) from t3 where companynr=512 and price2=76234234;
count(*)
4181
explain select min(fld1),max(fld1),count(*) from t2;
id	select_type	table	type	possible_keys	key	key_len	ref	rows	Extra
1	SIMPLE	NULL	NULL	NULL	NULL	NULL	NULL	NULL	Select tables optimized away
select min(fld1),max(fld1),count(*) from t2;
min(fld1)	max(fld1)	count(*)
0	1232609	1199
select min(t2nr),max(t2nr) from t3 where t2nr=2115 and price2=823742;
min(t2nr)	max(t2nr)
2115	2115
select count(*),min(t2nr),max(t2nr) from t3 where name='spates' and companynr=78;
count(*)	min(t2nr)	max(t2nr)
4181	4	41804
select t2nr,count(*) from t3 where name='gems' group by t2nr limit 20;
t2nr	count(*)
9	1
19	1
29	1
39	1
49	1
59	1
69	1
79	1
89	1
99	1
109	1
119	1
129	1
139	1
149	1
159	1
169	1
179	1
189	1
199	1
select max(t2nr) from t3 where price=983543950;
max(t2nr)
41807
select t1.period from t3 = t1 limit 1;
period
1001
select t1.period from t1 as t1 limit 1;
period
9410
select t1.period as "Nuvarande period" from t1 as t1 limit 1;
Nuvarande period
9410
select period as ok_period from t1 limit 1;
ok_period
9410
select period as ok_period from t1 group by ok_period limit 1;
ok_period
9410
select 1+1 as summa from t1 group by summa limit 1;
summa
2
select period as "Nuvarande period" from t1 group by "Nuvarande period" limit 1;
Nuvarande period
9410
show tables;
Tables_in_test
t1
t2
t3
t4
show tables from test like "s%";
Tables_in_test (s%)
show tables from test like "t?";
Tables_in_test (t?)
show full columns from t2;
Field	Type	Collation	Null	Key	Default	Extra	Privileges	Comment
auto	int(11)	NULL	NO	PRI	NULL	auto_increment	#	
fld1	int(6) unsigned zerofill	NULL	NO	UNI	000000		#	
companynr	tinyint(2) unsigned zerofill	NULL	NO		00		#	
fld3	char(30)	latin1_swedish_ci	NO	MUL			#	
fld4	char(35)	latin1_swedish_ci	NO				#	
fld5	char(35)	latin1_swedish_ci	NO				#	
fld6	char(4)	latin1_swedish_ci	NO				#	
show full columns from t2 from test like 'f%';
Field	Type	Collation	Null	Key	Default	Extra	Privileges	Comment
fld1	int(6) unsigned zerofill	NULL	NO	UNI	000000		#	
fld3	char(30)	latin1_swedish_ci	NO	MUL			#	
fld4	char(35)	latin1_swedish_ci	NO				#	
fld5	char(35)	latin1_swedish_ci	NO				#	
fld6	char(4)	latin1_swedish_ci	NO				#	
show full columns from t2 from test like 's%';
Field	Type	Collation	Null	Key	Default	Extra	Privileges	Comment
show keys from t2;
Table	Non_unique	Key_name	Seq_in_index	Column_name	Collation	Cardinality	Sub_part	Packed	Null	Index_type	Comment
t2	0	PRIMARY	1	auto	A	1199	NULL	NULL		BTREE	
t2	0	fld1	1	fld1	A	1199	NULL	NULL		BTREE	
t2	1	fld3	1	fld3	A	NULL	NULL	NULL		BTREE	
drop table t4, t3, t2, t1;
DO 1;
DO benchmark(100,1+1),1,1;
do default;
ERROR 42000: You have an error in your SQL syntax; check the manual that corresponds to your MySQL server version for the right syntax to use near '' at line 1
do foobar;
ERROR 42S22: Unknown column 'foobar' in 'field list'
CREATE TABLE t1 (
id mediumint(8) unsigned NOT NULL auto_increment,
pseudo varchar(35) NOT NULL default '',
PRIMARY KEY  (id),
UNIQUE KEY pseudo (pseudo)
);
INSERT INTO t1 (pseudo) VALUES ('test');
INSERT INTO t1 (pseudo) VALUES ('test1');
SELECT 1 as rnd1 from t1 where rand() > 2;
rnd1
DROP TABLE t1;
CREATE TABLE t1 (gvid int(10) unsigned default NULL,  hmid int(10) unsigned default NULL,  volid int(10) unsigned default NULL,  mmid int(10) unsigned default NULL,  hdid int(10) unsigned default NULL,  fsid int(10) unsigned default NULL,  ctid int(10) unsigned default NULL,  dtid int(10) unsigned default NULL,  cost int(10) unsigned default NULL,  performance int(10) unsigned default NULL,  serialnumber bigint(20) unsigned default NULL,  monitored tinyint(3) unsigned default '1',  removed tinyint(3) unsigned default '0',  target tinyint(3) unsigned default '0',  dt_modified timestamp NOT NULL,  name varchar(255) binary default NULL,  description varchar(255) default NULL,  UNIQUE KEY hmid (hmid,volid)) ENGINE=MyISAM;
INSERT INTO t1 VALUES (200001,2,1,1,100,1,1,1,0,0,0,1,0,1,20020425060057,'\\\\ARKIVIO-TESTPDC\\E$',''),(200002,2,2,1,101,1,1,1,0,0,0,1,0,1,20020425060057,'\\\\ARKIVIO-TESTPDC\\C$',''),(200003,1,3,2,NULL,NULL,NULL,NULL,NULL,NULL,NULL,1,0,1,20020425060427,'c:',NULL);
CREATE TABLE t2 (  hmid int(10) unsigned default NULL,  volid int(10) unsigned default NULL,  sampletid smallint(5) unsigned default NULL,  sampletime datetime default NULL,  samplevalue bigint(20) unsigned default NULL,  KEY idx1 (hmid,volid,sampletid,sampletime)) ENGINE=MyISAM;
INSERT INTO t2 VALUES (1,3,10,'2002-06-01 08:00:00',35),(1,3,1010,'2002-06-01 12:00:01',35);
SELECT a.gvid, (SUM(CASE b.sampletid WHEN 140 THEN b.samplevalue ELSE 0 END)) as the_success,(SUM(CASE b.sampletid WHEN 141 THEN b.samplevalue ELSE 0 END)) as the_fail,(SUM(CASE b.sampletid WHEN 142 THEN b.samplevalue ELSE 0 END)) as the_size,(SUM(CASE b.sampletid WHEN 143 THEN b.samplevalue ELSE 0 END)) as the_time FROM t1 a, t2 b WHERE a.hmid = b.hmid AND a.volid = b.volid AND b.sampletime >= 'wrong-date-value' AND b.sampletime < 'wrong-date-value' AND b.sampletid IN (140, 141, 142, 143) GROUP BY a.gvid;
gvid	the_success	the_fail	the_size	the_time
Warnings:
Warning	1292	Incorrect datetime value: 'wrong-date-value' for column 'sampletime' at row 1
Warning	1292	Incorrect datetime value: 'wrong-date-value' for column 'sampletime' at row 1
SELECT a.gvid, (SUM(CASE b.sampletid WHEN 140 THEN b.samplevalue ELSE 0 END)) as the_success,(SUM(CASE b.sampletid WHEN 141 THEN b.samplevalue ELSE 0 END)) as the_fail,(SUM(CASE b.sampletid WHEN 142 THEN b.samplevalue ELSE 0 END)) as the_size,(SUM(CASE b.sampletid WHEN 143 THEN b.samplevalue ELSE 0 END)) as the_time FROM t1 a, t2 b WHERE a.hmid = b.hmid AND a.volid = b.volid AND b.sampletime >= NULL AND b.sampletime < NULL AND b.sampletid IN (140, 141, 142, 143) GROUP BY a.gvid;
gvid	the_success	the_fail	the_size	the_time
DROP TABLE t1,t2;
create table  t1 (  A_Id bigint(20) NOT NULL default '0',  A_UpdateBy char(10) NOT NULL default '',  A_UpdateDate bigint(20) NOT NULL default '0',  A_UpdateSerial int(11) NOT NULL default '0',  other_types bigint(20) NOT NULL default '0',  wss_type bigint(20) NOT NULL default '0');
INSERT INTO t1 VALUES (102935998719055004,'brade',1029359987,2,102935229116544068,102935229216544093);
select wss_type from t1 where wss_type ='102935229216544106';
wss_type
select wss_type from t1 where wss_type ='102935229216544105';
wss_type
select wss_type from t1 where wss_type ='102935229216544104';
wss_type
select wss_type from t1 where wss_type ='102935229216544093';
wss_type
102935229216544093
select wss_type from t1 where wss_type =102935229216544093;
wss_type
102935229216544093
drop table t1;
select 1+2,"aaaa",3.13*2.0 into @a,@b,@c;
select @a;
@a
3
select @b;
@b
aaaa
select @c;
@c
6.260
create table t1 (a int not null auto_increment primary key);
insert into t1 values ();
insert into t1 values ();
insert into t1 values ();
select * from (t1 as t2 left join t1 as t3 using (a)), t1;
a	a
1	1
2	1
3	1
1	2
2	2
3	2
1	3
2	3
3	3
select * from t1, (t1 as t2 left join t1 as t3 using (a));
a	a
1	1
2	1
3	1
1	2
2	2
3	2
1	3
2	3
3	3
select * from (t1 as t2 left join t1 as t3 using (a)) straight_join t1;
a	a
1	1
2	1
3	1
1	2
2	2
3	2
1	3
2	3
3	3
select * from t1 straight_join (t1 as t2 left join t1 as t3 using (a));
a	a
1	1
2	1
3	1
1	2
2	2
3	2
1	3
2	3
3	3
select * from (t1 as t2 left join t1 as t3 using (a)) inner join t1 on t1.a>1;
a	a
1	2
2	2
3	2
1	3
2	3
3	3
select * from t1 inner join (t1 as t2 left join t1 as t3 using (a)) on t1.a>1;
a	a
2	1
3	1
2	2
3	2
2	3
3	3
select * from (t1 as t2 left join t1 as t3 using (a)) inner join t1 using ( a );
a
1
2
3
select * from t1 inner join (t1 as t2 left join t1 as t3 using (a)) using ( a );
a
1
2
3
select * from (t1 as t2 left join t1 as t3 using (a)) left outer join t1 on t1.a>1;
a	a
1	2
1	3
2	2
2	3
3	2
3	3
select * from t1 left outer join (t1 as t2 left join t1 as t3 using (a)) on t1.a>1;
a	a
1	NULL
2	1
2	2
2	3
3	1
3	2
3	3
select * from (t1 as t2 left join t1 as t3 using (a)) left join t1 using ( a );
a
1
2
3
select * from t1 left join (t1 as t2 left join t1 as t3 using (a)) using ( a );
a
1
2
3
select * from (t1 as t2 left join t1 as t3 using (a)) natural left join t1;
a
1
2
3
select * from t1 natural left join (t1 as t2 left join t1 as t3 using (a));
a
1
2
3
select * from (t1 as t2 left join t1 as t3 using (a)) right join t1 on t1.a>1;
a	a
NULL	1
1	2
2	2
3	2
1	3
2	3
3	3
select * from t1 right join (t1 as t2 left join t1 as t3 using (a)) on t1.a>1;
a	a
2	1
3	1
2	2
3	2
2	3
3	3
select * from (t1 as t2 left join t1 as t3 using (a)) right outer join t1 using ( a );
a
1
2
3
select * from t1 right outer join (t1 as t2 left join t1 as t3 using (a)) using ( a );
a
1
2
3
select * from (t1 as t2 left join t1 as t3 using (a)) natural right join t1;
a
1
2
3
select * from t1 natural right join (t1 as t2 left join t1 as t3 using (a));
a
1
2
3
select * from t1 natural join (t1 as t2 left join t1 as t3 using (a));
a
1
2
3
select * from (t1 as t2 left join t1 as t3 using (a)) natural join t1;
a
1
2
3
drop table t1;
CREATE TABLE t1 (  aa char(2),  id int(11) NOT NULL auto_increment,  t2_id int(11) NOT NULL default '0',  PRIMARY KEY  (id),  KEY replace_id (t2_id)) ENGINE=MyISAM;
INSERT INTO t1 VALUES ("1",8264,2506),("2",8299,2517),("3",8301,2518),("4",8302,2519),("5",8303,2520),("6",8304,2521),("7",8305,2522);
CREATE TABLE t2 ( id int(11) NOT NULL auto_increment,  PRIMARY KEY  (id)) ENGINE=MyISAM;
INSERT INTO t2 VALUES (2517), (2518), (2519), (2520), (2521), (2522);
select * from t1, t2 WHERE t1.t2_id = t2.id and t1.t2_id > 0   order by t1.id   LIMIT 0, 5;
aa	id	t2_id	id
2	8299	2517	2517
3	8301	2518	2518
4	8302	2519	2519
5	8303	2520	2520
6	8304	2521	2521
drop table t1,t2;
create table t1 (id1 int NOT NULL);
create table t2 (id2 int NOT NULL);
create table t3 (id3 int NOT NULL);
create table t4 (id4 int NOT NULL, id44 int NOT NULL, KEY (id4));
insert into t1 values (1);
insert into t1 values (2);
insert into t2 values (1);
insert into t4 values (1,1);
explain select * from t1 left join t2 on id1 = id2 left join t3 on id1 = id3
left join t4 on id3 = id4 where id2 = 1 or id4 = 1;
id	select_type	table	type	possible_keys	key	key_len	ref	rows	Extra
1	SIMPLE	t3	system	NULL	NULL	NULL	NULL	0	const row not found
1	SIMPLE	t4	const	id4	NULL	NULL	NULL	1	
1	SIMPLE	t1	ALL	NULL	NULL	NULL	NULL	2	
1	SIMPLE	t2	ALL	NULL	NULL	NULL	NULL	1	Using where
select * from t1 left join t2 on id1 = id2 left join t3 on id1 = id3
left join t4 on id3 = id4 where id2 = 1 or id4 = 1;
id1	id2	id3	id4	id44
1	1	NULL	NULL	NULL
drop table t1,t2,t3,t4;
create table t1(s varchar(10) not null);
create table t2(s varchar(10) not null primary key);
create table t3(s varchar(10) not null primary key);
insert into t1 values ('one\t'), ('two\t');
insert into t2 values ('one\r'), ('two\t');
insert into t3 values ('one '), ('two\t');
select * from t1 where s = 'one';
s
select * from t2 where s = 'one';
s
select * from t3 where s = 'one';
s
one 
select * from t1,t2 where t1.s = t2.s;
s	s
two		two	
select * from t2,t3 where t2.s = t3.s;
s	s
two		two	
drop table t1, t2, t3;
create table t1 (a integer,  b integer, index(a), index(b));
create table t2 (c integer,  d integer, index(c), index(d));
insert into t1 values (1,2), (2,2), (3,2), (4,2);
insert into t2 values (1,3), (2,3), (3,4), (4,4);
explain select * from t1 left join t2 on a=c where d in (4);
id	select_type	table	type	possible_keys	key	key_len	ref	rows	Extra
1	SIMPLE	t2	ref	c,d	d	5	const	2	Using where
1	SIMPLE	t1	ALL	a	NULL	NULL	NULL	3	Using where
select * from t1 left join t2 on a=c where d in (4);
a	b	c	d
3	2	3	4
4	2	4	4
explain select * from t1 left join t2 on a=c where d = 4;
id	select_type	table	type	possible_keys	key	key_len	ref	rows	Extra
1	SIMPLE	t2	ref	c,d	d	5	const	2	Using where
1	SIMPLE	t1	ALL	a	NULL	NULL	NULL	3	Using where
select * from t1 left join t2 on a=c where d = 4;
a	b	c	d
3	2	3	4
4	2	4	4
drop table t1, t2;
CREATE TABLE t1 (
i int(11) NOT NULL default '0',
c char(10) NOT NULL default '',
PRIMARY KEY  (i),
UNIQUE KEY c (c)
) ENGINE=MyISAM;
INSERT INTO t1 VALUES (1,'a');
INSERT INTO t1 VALUES (2,'b');
INSERT INTO t1 VALUES (3,'c');
EXPLAIN SELECT i FROM t1 WHERE i=1;
id	select_type	table	type	possible_keys	key	key_len	ref	rows	Extra
1	SIMPLE	t1	const	PRIMARY	PRIMARY	4	const	1	Using index
DROP TABLE t1;
CREATE TABLE t1 ( a BLOB, INDEX (a(20)) );
CREATE TABLE t2 ( a BLOB, INDEX (a(20)) );
INSERT INTO t1 VALUES ('one'),('two'),('three'),('four'),('five');
INSERT INTO t2 VALUES ('one'),('two'),('three'),('four'),('five');
EXPLAIN SELECT * FROM t1 LEFT JOIN t2 USE INDEX (a) ON t1.a=t2.a;
id	select_type	table	type	possible_keys	key	key_len	ref	rows	Extra
1	SIMPLE	t1	ALL	NULL	NULL	NULL	NULL	5	
1	SIMPLE	t2	ref	a	a	23	test.t1.a	2	
EXPLAIN SELECT * FROM t1 LEFT JOIN t2 FORCE INDEX (a) ON t1.a=t2.a;
id	select_type	table	type	possible_keys	key	key_len	ref	rows	Extra
1	SIMPLE	t1	ALL	NULL	NULL	NULL	NULL	5	
1	SIMPLE	t2	ref	a	a	23	test.t1.a	2	
DROP TABLE t1, t2;
CREATE TABLE t1 ( city char(30) );
INSERT INTO t1 VALUES ('London');
INSERT INTO t1 VALUES ('Paris');
SELECT * FROM t1 WHERE city='London';
city
London
SELECT * FROM t1 WHERE city='london';
city
London
EXPLAIN SELECT * FROM t1 WHERE city='London' AND city='london';
id	select_type	table	type	possible_keys	key	key_len	ref	rows	Extra
1	SIMPLE	t1	ALL	NULL	NULL	NULL	NULL	2	Using where
SELECT * FROM t1 WHERE city='London' AND city='london';
city
London
EXPLAIN SELECT * FROM t1 WHERE city LIKE '%london%' AND city='London';
id	select_type	table	type	possible_keys	key	key_len	ref	rows	Extra
1	SIMPLE	t1	ALL	NULL	NULL	NULL	NULL	2	Using where
SELECT * FROM t1 WHERE city LIKE '%london%' AND city='London';
city
London
DROP TABLE t1;
create table t1 (a int(11) unsigned, b int(11) unsigned);
insert into t1 values (1,0), (1,1), (1,2);
select a-b  from t1 order by 1;
a-b
0
1
18446744073709551615
select a-b , (a-b < 0)  from t1 order by 1;
a-b	(a-b < 0)
0	0
1	0
18446744073709551615	0
select a-b as d, (a-b >= 0), b from t1 group by b having d >= 0;
d	(a-b >= 0)	b
1	1	0
0	1	1
18446744073709551615	1	2
select cast((a - b) as unsigned) from t1 order by 1;
cast((a - b) as unsigned)
0
1
18446744073709551615
drop table t1;
create table t1 (a int(11));
select all all * from t1;
a
select distinct distinct * from t1;
a
select all distinct * from t1;
ERROR HY000: Incorrect usage of ALL and DISTINCT
select distinct all * from t1;
ERROR HY000: Incorrect usage of ALL and DISTINCT
drop table t1;
CREATE TABLE t1 (
kunde_intern_id int(10) unsigned NOT NULL default '0',
kunde_id int(10) unsigned NOT NULL default '0',
FK_firma_id int(10) unsigned NOT NULL default '0',
aktuell enum('Ja','Nein') NOT NULL default 'Ja',
vorname varchar(128) NOT NULL default '',
nachname varchar(128) NOT NULL default '',
geloescht enum('Ja','Nein') NOT NULL default 'Nein',
firma varchar(128) NOT NULL default ''
);
INSERT INTO t1 VALUES 
(3964,3051,1,'Ja','Vorname1','1Nachname','Nein','Print Schau XXXX'),
(3965,3051111,1,'Ja','Vorname1111','1111Nachname','Nein','Print Schau XXXX');
SELECT kunde_id ,FK_firma_id ,aktuell, vorname, nachname, geloescht FROM t1
WHERE
(
(
( '' != '' AND firma LIKE CONCAT('%', '', '%'))
OR
(vorname LIKE CONCAT('%', 'Vorname1', '%') AND 
nachname LIKE CONCAT('%', '1Nachname', '%') AND 
'Vorname1' != '' AND 'xxxx' != '')
)
AND
(
aktuell = 'Ja' AND geloescht = 'Nein' AND FK_firma_id = 2
)
)
;
kunde_id	FK_firma_id	aktuell	vorname	nachname	geloescht
SELECT kunde_id ,FK_firma_id ,aktuell, vorname, nachname,
geloescht FROM t1
WHERE
(
(
aktuell = 'Ja' AND geloescht = 'Nein' AND FK_firma_id = 2
)
AND
(
( '' != '' AND firma LIKE CONCAT('%', '', '%')  )
OR
(  vorname LIKE CONCAT('%', 'Vorname1', '%') AND
nachname LIKE CONCAT('%', '1Nachname', '%') AND 'Vorname1' != '' AND
'xxxx' != '')
)
)
;
kunde_id	FK_firma_id	aktuell	vorname	nachname	geloescht
SELECT COUNT(*) FROM t1 WHERE 
( 0 OR (vorname LIKE '%Vorname1%' AND nachname LIKE '%1Nachname%' AND 1)) 
AND FK_firma_id = 2;
COUNT(*)
0
drop table t1;
CREATE TABLE t1 (b BIGINT(20) UNSIGNED NOT NULL, PRIMARY KEY (b));
INSERT INTO t1 VALUES (0x8000000000000000);
SELECT b FROM t1 WHERE b=0x8000000000000000;
b
9223372036854775808
DROP TABLE t1;
CREATE TABLE `t1` ( `gid` int(11) default NULL, `uid` int(11) default NULL);
CREATE TABLE `t2` ( `ident` int(11) default NULL, `level` char(16) default NULL);
INSERT INTO `t2` VALUES (0,'READ');
CREATE TABLE `t3` ( `id` int(11) default NULL, `name` char(16) default NULL);
INSERT INTO `t3` VALUES (1,'fs');
select * from t3 left join t1 on t3.id = t1.uid, t2 where t2.ident in (0, t1.gid, t3.id, 0);
id	name	gid	uid	ident	level
1	fs	NULL	NULL	0	READ
drop table t1,t2,t3;
CREATE TABLE t1 (
acct_id int(11) NOT NULL default '0',
profile_id smallint(6) default NULL,
UNIQUE KEY t1$acct_id (acct_id),
KEY t1$profile_id (profile_id)
);
INSERT INTO t1 VALUES (132,17),(133,18);
CREATE TABLE t2 (
profile_id smallint(6) default NULL,
queue_id int(11) default NULL,
seq int(11) default NULL,
KEY t2$queue_id (queue_id)
);
INSERT INTO t2 VALUES (17,31,4),(17,30,3),(17,36,2),(17,37,1);
CREATE TABLE t3 (
id int(11) NOT NULL default '0',
qtype int(11) default NULL,
seq int(11) default NULL,
warn_lvl int(11) default NULL,
crit_lvl int(11) default NULL,
rr1 tinyint(4) NOT NULL default '0',
rr2 int(11) default NULL,
default_queue tinyint(4) NOT NULL default '0',
KEY t3$qtype (qtype),
KEY t3$id (id)
);
INSERT INTO t3 VALUES (30,1,29,NULL,NULL,0,NULL,0),(31,1,28,NULL,NULL,0,NULL,0),
(36,1,34,NULL,NULL,0,NULL,0),(37,1,35,NULL,NULL,0,121,0);
SELECT COUNT(*) FROM t1 a STRAIGHT_JOIN t2 pq STRAIGHT_JOIN t3 q 
WHERE 
(pq.profile_id = a.profile_id) AND (a.acct_id = 132) AND 
(pq.queue_id = q.id) AND (q.rr1 <> 1);
COUNT(*)
4
drop table t1,t2,t3;
create table t1 (f1 int);
insert into t1 values (1),(NULL);
create table t2 (f2 int, f3 int, f4 int);
create index idx1 on t2 (f4);
insert into t2 values (1,2,3),(2,4,6);
select A.f2 from t1 left join t2 A on A.f2 = f1 where A.f3=(select min(f3)
from  t2 C where A.f4 = C.f4) or A.f3 IS NULL;
f2
1
NULL
drop table t1,t2;
create table t2 (a tinyint unsigned);
create index t2i on t2(a);
insert into t2 values (0), (254), (255);
explain select * from t2 where a > -1;
id	select_type	table	type	possible_keys	key	key_len	ref	rows	Extra
1	SIMPLE	t2	index	t2i	t2i	2	NULL	3	Using where; Using index
select * from t2 where a > -1;
a
0
254
255
drop table t2;
CREATE TABLE t1 (a int, b int, c int);
INSERT INTO t1
SELECT 50, 3, 3 FROM DUAL
WHERE NOT EXISTS
(SELECT * FROM t1 WHERE a = 50 AND b = 3);
SELECT * FROM t1;
a	b	c
50	3	3
INSERT INTO t1
SELECT 50, 3, 3 FROM DUAL
WHERE NOT EXISTS
(SELECT * FROM t1 WHERE a = 50 AND b = 3);
select found_rows();
found_rows()
0
SELECT * FROM t1;
a	b	c
50	3	3
select count(*) from t1;
count(*)
1
select found_rows();
found_rows()
1
select count(*) from t1 limit 2,3;
count(*)
select found_rows();
found_rows()
0
select SQL_CALC_FOUND_ROWS count(*) from t1 limit 2,3;
count(*)
select found_rows();
found_rows()
1
DROP TABLE t1;
CREATE TABLE t1 (a INT, b INT);
(SELECT a, b AS c FROM t1) ORDER BY c+1;
a	c
(SELECT a, b AS c FROM t1) ORDER BY b+1;
a	c
SELECT a, b AS c FROM t1 ORDER BY c+1;
a	c
SELECT a, b AS c FROM t1 ORDER BY b+1;
a	c
drop table t1;
create table t1(f1 int, f2 int);
create table t2(f3 int);
select f1 from t1,t2 where f1=f2 and (f1,f2) = ((1,1));
f1
select f1 from t1,t2 where f1=f2 and (f1,NULL) = ((1,1));
f1
select f1 from t1,t2 where f1=f2 and (f1,f2) = ((1,NULL));
f1
insert into t1 values(1,1),(2,null);
insert into t2 values(2);
select * from t1,t2 where f1=f3 and (f1,f2) = (2,null);
f1	f2	f3
select * from t1,t2 where f1=f3 and (f1,f2) <=> (2,null);
f1	f2	f3
2	NULL	2
drop table t1,t2;
create table t1 (f1 int not null auto_increment primary key, f2 varchar(10));
create table t11 like t1;
insert into t1 values(1,""),(2,"");
show table status like 't1%';
Name	Engine	Version	Row_format	Rows	Avg_row_length	Data_length	Max_data_length	Index_length	Data_free	Auto_increment	Create_time	Update_time	Check_time	Collation	Checksum	Create_options	Comment
t1	MyISAM	10	Dynamic	2	20	X	X	X	X	X	X	X	X	latin1_swedish_ci	NULL		
t11	MyISAM	10	Dynamic	0	0	X	X	X	X	X	X	X	X	latin1_swedish_ci	NULL		
select 123 as a from t1 where f1 is null;
a
drop table t1,t11;
CREATE TABLE t1 ( a INT NOT NULL, b INT NOT NULL, UNIQUE idx (a,b) );
INSERT INTO t1 VALUES (1,1),(1,2),(1,3),(1,4);
CREATE TABLE t2 ( a INT NOT NULL, b INT NOT NULL, e INT );
INSERT INTO t2 VALUES ( 1,10,1), (1,10,2), (1,11,1), (1,11,2), (1,2,1), (1,2,2),(1,2,3);
SELECT t2.a, t2.b, IF(t1.b IS NULL,'',e) AS c, COUNT(*) AS d FROM t2 LEFT JOIN
t1 ON t2.a = t1.a AND t2.b = t1.b GROUP BY a, b, c;
a	b	c	d
1	2	1	1
1	2	2	1
1	2	3	1
1	10		2
1	11		2
SELECT t2.a, t2.b, IF(t1.b IS NULL,'',e) AS c, COUNT(*) AS d FROM t2 LEFT JOIN
t1 ON t2.a = t1.a AND t2.b = t1.b GROUP BY t1.a, t1.b, c;
a	b	c	d
1	10		4
1	2	1	1
1	2	2	1
1	2	3	1
SELECT t2.a, t2.b, IF(t1.b IS NULL,'',e) AS c, COUNT(*) AS d FROM t2 LEFT JOIN
t1 ON t2.a = t1.a AND t2.b = t1.b GROUP BY t2.a, t2.b, c;
a	b	c	d
1	2	1	1
1	2	2	1
1	2	3	1
1	10		2
1	11		2
SELECT t2.a, t2.b, IF(t1.b IS NULL,'',e) AS c, COUNT(*) AS d FROM t2,t1
WHERE t2.a = t1.a AND t2.b = t1.b GROUP BY a, b, c;
a	b	c	d
1	2	1	1
1	2	2	1
1	2	3	1
DROP TABLE IF EXISTS t1, t2;
create table t1 (f1 int primary key, f2 int);
create table t2 (f3 int, f4 int, primary key(f3,f4));
insert into t1 values (1,1);
insert into t2 values (1,1),(1,2);
select distinct count(f2) >0 from t1 left join t2 on f1=f3 group by f1;
count(f2) >0
1
drop table t1,t2;
create table t1 (f1 int,f2 int);
insert into t1 values(1,1);
create table t2 (f3 int, f4 int, primary key(f3,f4));
insert into t2 values(1,1);
select * from t1 where f1 in (select f3 from t2 where (f3,f4)= (select f3,f4 from t2));
f1	f2
1	1
drop table t1,t2;
CREATE TABLE t1(a int, b int, c int, KEY b(b), KEY c(c));
insert into t1 values (1,0,0),(2,0,0);
CREATE TABLE t2 (a int, b varchar(2), c varchar(2), PRIMARY KEY(a));
insert into t2 values (1,'',''), (2,'','');
CREATE TABLE t3 (a int, b int, PRIMARY KEY (a,b), KEY a (a), KEY b (b));
insert into t3 values (1,1),(1,2);
explain select straight_join DISTINCT t2.a,t2.b, t1.c from t1, t3, t2 
where (t1.c=t2.a or (t1.c=t3.a and t2.a=t3.b)) and t1.b=556476786 and 
t2.b like '%%' order by t2.b limit 0,1;
id	select_type	table	type	possible_keys	key	key_len	ref	rows	Extra
1	SIMPLE	t1	ref	b,c	b	5	const	1	Using where; Using temporary; Using filesort
1	SIMPLE	t3	index	PRIMARY,a,b	PRIMARY	8	NULL	2	Using index
1	SIMPLE	t2	ALL	PRIMARY	NULL	NULL	NULL	2	Range checked for each record (index map: 0x1)
DROP TABLE t1,t2,t3;
CREATE TABLE t1 (a int, INDEX idx(a));
INSERT INTO t1 VALUES (2), (3), (1);
EXPLAIN SELECT * FROM t1 IGNORE INDEX (idx);
id	select_type	table	type	possible_keys	key	key_len	ref	rows	Extra
1	SIMPLE	t1	ALL	NULL	NULL	NULL	NULL	3	
EXPLAIN SELECT * FROM t1 IGNORE INDEX (a);
ERROR HY000: Key 'a' doesn't exist in table 't1'
EXPLAIN SELECT * FROM t1 FORCE INDEX (a);
ERROR HY000: Key 'a' doesn't exist in table 't1'
DROP TABLE t1;
CREATE TABLE t1 (i BIGINT UNSIGNED NOT NULL);
INSERT INTO t1 VALUES (10);
SELECT i='1e+01',i=1e+01, i in (1e+01,1e+01), i in ('1e+01','1e+01') FROM t1;
i='1e+01'	i=1e+01	i in (1e+01,1e+01)	i in ('1e+01','1e+01')
1	1	1	1
DROP TABLE t1;
CREATE TABLE t1 (a int, b int);
INSERT INTO t1 VALUES (1,1), (2,1), (4,10);
CREATE TABLE t2 (a int PRIMARY KEY, b int, KEY b (b));
INSERT INTO t2 VALUES (1,NULL), (2,10);
ALTER TABLE t1 ENABLE KEYS;
EXPLAIN SELECT STRAIGHT_JOIN SQL_NO_CACHE COUNT(*) FROM t2, t1 WHERE t1.b = t2.b OR t2.b IS NULL;
id	select_type	table	type	possible_keys	key	key_len	ref	rows	Extra
1	SIMPLE	t2	index	b	b	5	NULL	2	Using index
1	SIMPLE	t1	ALL	NULL	NULL	NULL	NULL	3	Using where
SELECT STRAIGHT_JOIN SQL_NO_CACHE * FROM t2, t1 WHERE t1.b = t2.b OR t2.b IS NULL;
a	b	a	b
1	NULL	1	1
1	NULL	2	1
1	NULL	4	10
2	10	4	10
EXPLAIN SELECT STRAIGHT_JOIN SQL_NO_CACHE COUNT(*) FROM t2, t1 WHERE t1.b = t2.b OR t2.b IS NULL;
id	select_type	table	type	possible_keys	key	key_len	ref	rows	Extra
1	SIMPLE	t2	index	b	b	5	NULL	2	Using index
1	SIMPLE	t1	ALL	NULL	NULL	NULL	NULL	3	Using where
SELECT STRAIGHT_JOIN SQL_NO_CACHE * FROM t2, t1 WHERE t1.b = t2.b OR t2.b IS NULL;
a	b	a	b
1	NULL	1	1
1	NULL	2	1
1	NULL	4	10
2	10	4	10
DROP TABLE IF EXISTS t1,t2;
CREATE TABLE t1 (key1 float default NULL, UNIQUE KEY key1 (key1));
CREATE TABLE t2 (key2 float default NULL, UNIQUE KEY key2 (key2));
INSERT INTO t1 VALUES (0.3762),(0.3845),(0.6158),(0.7941);
INSERT INTO t2 VALUES (1.3762),(1.3845),(1.6158),(1.7941);
explain select max(key1) from t1 where key1 <= 0.6158;
id	select_type	table	type	possible_keys	key	key_len	ref	rows	Extra
1	SIMPLE	NULL	NULL	NULL	NULL	NULL	NULL	NULL	Select tables optimized away
explain select max(key2) from t2 where key2 <= 1.6158;
id	select_type	table	type	possible_keys	key	key_len	ref	rows	Extra
1	SIMPLE	NULL	NULL	NULL	NULL	NULL	NULL	NULL	Select tables optimized away
explain select min(key1) from t1 where key1 >= 0.3762;
id	select_type	table	type	possible_keys	key	key_len	ref	rows	Extra
1	SIMPLE	NULL	NULL	NULL	NULL	NULL	NULL	NULL	Select tables optimized away
explain select min(key2) from t2 where key2 >= 1.3762;
id	select_type	table	type	possible_keys	key	key_len	ref	rows	Extra
1	SIMPLE	NULL	NULL	NULL	NULL	NULL	NULL	NULL	Select tables optimized away
explain select max(key1), min(key2) from t1, t2
where key1 <= 0.6158 and key2 >= 1.3762;
id	select_type	table	type	possible_keys	key	key_len	ref	rows	Extra
1	SIMPLE	NULL	NULL	NULL	NULL	NULL	NULL	NULL	Select tables optimized away
explain select max(key1) from t1 where key1 <= 0.6158 and rand() + 0.5 >= 0.5;
id	select_type	table	type	possible_keys	key	key_len	ref	rows	Extra
1	SIMPLE	NULL	NULL	NULL	NULL	NULL	NULL	NULL	Select tables optimized away
explain select min(key1) from t1 where key1 >= 0.3762 and rand() + 0.5 >= 0.5;
id	select_type	table	type	possible_keys	key	key_len	ref	rows	Extra
1	SIMPLE	NULL	NULL	NULL	NULL	NULL	NULL	NULL	Select tables optimized away
select max(key1) from t1 where key1 <= 0.6158;
max(key1)
0.61580002307892
select max(key2) from t2 where key2 <= 1.6158;
max(key2)
1.6158000230789
select min(key1) from t1 where key1 >= 0.3762;
min(key1)
0.37619999051094
select min(key2) from t2 where key2 >= 1.3762;
min(key2)
1.3761999607086
select max(key1), min(key2) from t1, t2
where key1 <= 0.6158 and key2 >= 1.3762;
max(key1)	min(key2)
0.61580002307892	1.3761999607086
select max(key1) from t1 where key1 <= 0.6158 and rand() + 0.5 >= 0.5;
max(key1)
0.61580002307892
select min(key1) from t1 where key1 >= 0.3762 and rand() + 0.5 >= 0.5;
min(key1)
0.37619999051094
DROP TABLE t1,t2;
create table t1(a bigint unsigned, b bigint);
insert into t1 values (0xfffffffffffffffff, 0xfffffffffffffffff), 
(0x10000000000000000, 0x10000000000000000), 
(0x8fffffffffffffff, 0x8fffffffffffffff);
Warnings:
Warning	1264	Out of range value adjusted for column 'a' at row 1
Warning	1264	Out of range value adjusted for column 'b' at row 1
Warning	1264	Out of range value adjusted for column 'a' at row 2
Warning	1264	Out of range value adjusted for column 'b' at row 2
Warning	1264	Out of range value adjusted for column 'b' at row 3
select hex(a), hex(b) from t1;
hex(a)	hex(b)
FFFFFFFFFFFFFFFF	7FFFFFFFFFFFFFFF
FFFFFFFFFFFFFFFF	7FFFFFFFFFFFFFFF
8FFFFFFFFFFFFFFF	7FFFFFFFFFFFFFFF
drop table t1;
<<<<<<< HEAD
End of 4.1 tests
CREATE TABLE t1 ( 
K2C4 varchar(4) character set latin1 collate latin1_bin NOT NULL default '', 
K4N4 varchar(4) character set latin1 collate latin1_bin NOT NULL default '0000', 
F2I4 int(11) NOT NULL default '0' 
) ENGINE=MyISAM DEFAULT CHARSET=latin1;
INSERT INTO t1 VALUES 
('W%RT', '0100',  1), 
('W-RT', '0100', 1), 
('WART', '0100', 1), 
('WART', '0200', 1), 
('WERT', '0100', 2), 
('WORT','0200', 2), 
('WT', '0100', 2), 
('W_RT', '0100', 2), 
('WaRT', '0100', 3), 
('WART', '0300', 3), 
('WRT' , '0400', 3), 
('WURM', '0500', 3), 
('W%T', '0600', 4), 
('WA%T', '0700', 4), 
('WA_T', '0800', 4);
SELECT K2C4, K4N4, F2I4 FROM t1
WHERE  K2C4 = 'WART' AND 
(F2I4 = 2 AND K2C4 = 'WART' OR (F2I4 = 2 OR K4N4 = '0200'));
K2C4	K4N4	F2I4
WART	0200	1
SELECT K2C4, K4N4, F2I4 FROM t1
WHERE  K2C4 = 'WART' AND (K2C4 = 'WART' OR K4N4 = '0200');
K2C4	K4N4	F2I4
WART	0100	1
WART	0200	1
WART	0300	3
DROP TABLE t1;
create table t1 (a int, b int);
create table t2 like t1;
select t1.a from (t1 inner join t2 on t1.a=t2.a) where t2.a=1;
a
select t1.a from ((t1 inner join t2 on t1.a=t2.a)) where t2.a=1;
a
select x.a, y.a, z.a from ( (t1 x inner join t2 y on x.a=y.a) inner join t2 z on y.a=z.a) WHERE x.a=1;
a	a	a
drop table t1,t2;
create table t1 (s1 varchar(5));
insert into t1 values ('Wall');
select min(s1) from t1 group by s1 with rollup;
min(s1)
Wall
Wall
drop table t1;
create table t1 (s1 int) engine=myisam;
insert into t1 values (0);
select avg(distinct s1) from t1 group by s1 with rollup;
avg(distinct s1)
0.0000
0.0000
drop table t1;
create table t1 (s1 int);
insert into t1 values (null),(1);
select distinct avg(s1) as x from t1 group by s1 with rollup;
x
NULL
1.0000
drop table t1;
CREATE TABLE t1 (a int);
CREATE TABLE t2 (a int);
INSERT INTO t1 VALUES (1), (2), (3), (4), (5);
INSERT INTO t2 VALUES (2), (4), (6);
SELECT t1.a FROM t1 STRAIGHT_JOIN t2 ON t1.a=t2.a;
a
2
4
EXPLAIN SELECT t1.a FROM t1 STRAIGHT_JOIN t2 ON t1.a=t2.a;
id	select_type	table	type	possible_keys	key	key_len	ref	rows	Extra
1	SIMPLE	t1	ALL	NULL	NULL	NULL	NULL	5	
1	SIMPLE	t2	ALL	NULL	NULL	NULL	NULL	3	Using where
EXPLAIN SELECT t1.a FROM t1 INNER JOIN t2 ON t1.a=t2.a;
id	select_type	table	type	possible_keys	key	key_len	ref	rows	Extra
1	SIMPLE	t2	ALL	NULL	NULL	NULL	NULL	3	
1	SIMPLE	t1	ALL	NULL	NULL	NULL	NULL	5	Using where
DROP TABLE t1,t2;
select x'10' + 0, X'10' + 0, b'10' + 0, B'10' + 0;
x'10' + 0	X'10' + 0	b'10' + 0	B'10' + 0
16	16	2	2
create table t1 (f1 varchar(6) default NULL, f2 int(6) primary key not null);
create table t2 (f3 varchar(5) not null, f4 varchar(5) not null, UNIQUE KEY UKEY (f3,f4));
insert into t1 values (" 2", 2);
insert into t2 values (" 2", " one "),(" 2", " two ");
select * from t1 left join t2 on f1 = f3;
f1	f2	f3	f4
 2	2	 2	 one 
 2	2	 2	 two 
drop table t1,t2;
create table t1 (empnum smallint, grp int);
create table t2 (empnum int, name char(5));
insert into t1 values(1,1);
insert into t2 values(1,'bob');
create view v1 as select * from t2 inner join t1 using (empnum);
select * from v1;
empnum	name	grp
1	bob	1
drop table t1,t2;
drop view v1;
create table t1 (pk int primary key, b int);
create table t2 (pk int primary key, c int);
select pk from t1 inner join t2 using (pk);
pk
drop table t1,t2;
create table t1 (s1 int, s2 char(5), s3 decimal(10));
create view v1 as select s1, s2, 'x' as s3 from t1;
select * from t1 natural join v1;
s1	s2	s3
insert into t1 values (1,'x',5);
select * from t1 natural join v1;
s1	s2	s3
Warnings:
Warning	1292	Truncated incorrect DOUBLE value: 'x'
drop table t1;
drop view v1;
create table t1(a1 int);
create table t2(a2 int);
insert into t1 values(1),(2);
insert into t2 values(1),(2);
create view v2 (c) as select a1 from t1;
select * from t1 natural left join t2;
a1	a2
1	1
1	2
2	1
2	2
select * from t1 natural right join t2;
a2	a1
1	1
1	2
2	1
2	2
select * from v2 natural left join t2;
c	a2
1	1
1	2
2	1
2	2
select * from v2 natural right join t2;
a2	c
1	1
1	2
2	1
2	2
drop table t1, t2;
drop view v2;
create table t1 (a int(10), t1_val int(10));
create table t2 (b int(10), t2_val int(10));
create table t3 (a int(10), b int(10));
insert into t1 values (1,1),(2,2);
insert into t2 values (1,1),(2,2),(3,3);
insert into t3 values (1,1),(2,1),(3,1),(4,1);
select * from t1 natural join t2 natural join t3;
a	b	t1_val	t2_val
1	1	1	1
2	1	2	1
select * from t1 natural join t3 natural join t2;
b	a	t1_val	t2_val
1	1	1	1
1	2	2	1
drop table t1, t2, t3;
DO IFNULL(NULL, NULL);
SELECT CAST(IFNULL(NULL, NULL) AS DECIMAL);
CAST(IFNULL(NULL, NULL) AS DECIMAL)
NULL
SELECT ABS(IFNULL(NULL, NULL));
ABS(IFNULL(NULL, NULL))
NULL
SELECT IFNULL(NULL, NULL);
IFNULL(NULL, NULL)
NULL
SET @OLD_SQL_MODE12595=@@SQL_MODE, @@SQL_MODE='';
SHOW LOCAL VARIABLES LIKE 'SQL_MODE';
Variable_name	Value
sql_mode	
CREATE TABLE BUG_12595(a varchar(100));
INSERT INTO BUG_12595 VALUES ('hakan%'), ('hakank'), ("ha%an");
SELECT * FROM BUG_12595 WHERE a LIKE 'hakan\%';
a
hakan%
SELECT * FROM BUG_12595 WHERE a LIKE 'hakan*%' ESCAPE '*';
a
hakan%
SELECT * FROM BUG_12595 WHERE a LIKE 'hakan**%' ESCAPE '**';
ERROR HY000: Incorrect arguments to ESCAPE
SELECT * FROM BUG_12595 WHERE a LIKE 'hakan%' ESCAPE '';
a
hakan%
hakank
SELECT * FROM BUG_12595 WHERE a LIKE 'hakan\%' ESCAPE '';
a
SELECT * FROM BUG_12595 WHERE a LIKE 'ha\%an' ESCAPE 0x5c;
a
ha%an
SELECT * FROM BUG_12595 WHERE a LIKE 'ha%%an' ESCAPE '%';
a
ha%an
SELECT * FROM BUG_12595 WHERE a LIKE 'ha\%an' ESCAPE '\\';
a
ha%an
SELECT * FROM BUG_12595 WHERE a LIKE 'ha|%an' ESCAPE '|';
a
ha%an
SET @@SQL_MODE='NO_BACKSLASH_ESCAPES';
SHOW LOCAL VARIABLES LIKE 'SQL_MODE';
Variable_name	Value
sql_mode	NO_BACKSLASH_ESCAPES
SELECT * FROM BUG_12595 WHERE a LIKE 'hakan\%';
a
SELECT * FROM BUG_12595 WHERE a LIKE 'hakan*%' ESCAPE '*';
a
hakan%
SELECT * FROM BUG_12595 WHERE a LIKE 'hakan**%' ESCAPE '**';
ERROR HY000: Incorrect arguments to ESCAPE
SELECT * FROM BUG_12595 WHERE a LIKE 'hakan\%' ESCAPE '\\';
ERROR HY000: Incorrect arguments to ESCAPE
SELECT * FROM BUG_12595 WHERE a LIKE 'hakan%' ESCAPE '';
ERROR HY000: Incorrect arguments to ESCAPE
SELECT * FROM BUG_12595 WHERE a LIKE 'ha\%an' ESCAPE 0x5c;
a
ha%an
SELECT * FROM BUG_12595 WHERE a LIKE 'ha|%an' ESCAPE '|';
a
ha%an
SELECT * FROM BUG_12595 WHERE a LIKE 'hakan\n%' ESCAPE '\n';
ERROR HY000: Incorrect arguments to ESCAPE
SET @@SQL_MODE=@OLD_SQL_MODE12595;
DROP TABLE BUG_12595;
create table t1 (a char(1));
create table t2 (a char(1));
insert into t1 values ('a'),('b'),('c');
insert into t2 values ('b'),('c'),('d');
select a from t1 natural join t2;
a
b
c
select * from t1 natural join t2 where a = 'b';
a
b
drop table t1, t2;
CREATE TABLE t1 (`id` TINYINT);
CREATE TABLE t2 (`id` TINYINT);
CREATE TABLE t3 (`id` TINYINT);
INSERT INTO t1 VALUES (1),(2),(3);
INSERT INTO t2 VALUES (2);
INSERT INTO t3 VALUES (3);
SELECT t1.id,t3.id FROM t1 JOIN t2 ON (t2.id=t1.id) LEFT JOIN t3 USING (id);
ERROR 23000: Column 'id' in from clause is ambiguous
SELECT t1.id,t3.id FROM t1 JOIN t2 ON (t2.notacolumn=t1.id) LEFT JOIN t3 USING (id);
ERROR 23000: Column 'id' in from clause is ambiguous
SELECT id,t3.id FROM t1 JOIN t2 ON (t2.id=t1.id) LEFT JOIN t3 USING (id);
ERROR 23000: Column 'id' in from clause is ambiguous
SELECT id,t3.id FROM (t1 JOIN t2 ON (t2.id=t1.id)) LEFT JOIN t3 USING (id);
ERROR 23000: Column 'id' in from clause is ambiguous
drop table t1, t2, t3;
create table t1 (a int(10),b int(10));
create table t2 (a int(10),b int(10));
insert into t1 values (1,10),(2,20),(3,30);
insert into t2 values (1,10);
select * from t1 inner join t2 using (A);
a	b	b
1	10	10
select * from t1 inner join t2 using (a);
a	b	b
1	10	10
drop table t1, t2;
create table t1 (a int, c int);
create table t2 (b int);
create table t3 (b int, a int);
create table t4 (c int);
insert into t1 values (1,1);
insert into t2 values (1);
insert into t3 values (1,1);
insert into t4 values (1);
select * from t1 join t2 join t3 on (t2.b = t3.b and t1.a = t3.a);
a	c	b	b	a
1	1	1	1	1
select * from t1, t2 join t3 on (t2.b = t3.b and t1.a = t3.a);
ERROR 42S22: Unknown column 't1.a' in 'on clause'
select * from t1 join t2 join t3 join t4 on (t1.a = t4.c and t2.b = t4.c);
a	c	b	b	a	c
1	1	1	1	1	1
select * from t1 join t2 join t4 using (c);
c	a	b
1	1	1
drop table t1, t2, t3, t4;
create table t1(x int, y int);
create table t2(x int, y int);
create table t3(x int, primary key(x));
insert into t1 values (1, 1), (2, 1), (3, 1), (4, 3), (5, 6), (6, 6);
insert into t2 values (1, 1), (2, 1), (3, 3), (4, 6), (5, 6);
insert into t3 values (1), (2), (3), (4), (5);
select t1.x, t3.x from t1, t2, t3  where t1.x = t2.x and t3.x >= t1.y and t3.x <= t2.y;
x	x
1	1
2	1
3	1
3	2
3	3
4	3
4	4
4	5
drop table t1,t2,t3;
create table t1 (id char(16) not null default '', primary key  (id));
insert into t1 values ('100'),('101'),('102');
create table t2 (id char(16) default null);
insert into t2 values (1);
create view v1 as select t1.id from t1;
create view v2 as select t2.id from t2;
create view v3 as select (t1.id+2) as id from t1 natural left join t2;
select t1.id from t1 left join v2 using (id);
id
100
101
102
select t1.id from v2 right join t1 using (id);
id
100
101
102
select t1.id from t1 left join v3 using (id);
id
100
101
102
select * from t1 left join v2 using (id);
id
100
101
102
select * from v2 right join t1 using (id);
id
100
101
102
select * from t1 left join v3 using (id);
id
100
101
102
select v1.id from v1 left join v2 using (id);
id
100
101
102
select v1.id from v2 right join v1 using (id);
id
100
101
102
select v1.id from v1 left join v3 using (id);
id
100
101
102
select * from v1 left join v2 using (id);
id
100
101
102
select * from v2 right join v1 using (id);
id
100
101
102
select * from v1 left join v3 using (id);
id
100
101
102
drop table t1, t2;
drop view v1, v2, v3;
create table t1 (id int(11) not null default '0');
insert into t1 values (123),(191),(192);
create table t2 (id char(16) character set utf8 not null);
insert into t2 values ('58013'),('58014'),('58015'),('58016');
create table t3 (a_id int(11) not null, b_id char(16) character set utf8);
insert into t3 values (123,null),(123,null),(123,null),(123,null),(123,null),(123,'58013');
select count(*)
from t1 inner join (t3 left join t2 on t2.id = t3.b_id) on t1.id = t3.a_id;
count(*)
6
select count(*)
from t1 inner join (t2 right join t3 on t2.id = t3.b_id) on t1.id = t3.a_id;
count(*)
6
drop table t1,t2,t3;
create table t1 (a int);
create table t2 (b int);
create table t3 (c int);
select * from t1 join t2 join t3 on (t1.a=t3.c);
a	b	c
select * from t1 join t2 left join t3 on (t1.a=t3.c);
a	b	c
select * from t1 join t2 right join t3 on (t1.a=t3.c);
a	b	c
select * from t1 join t2 straight_join t3 on (t1.a=t3.c);
a	b	c
drop table t1, t2 ,t3;
create table t1(f1 int, f2 date);
insert into t1 values(1,'2005-01-01'),(2,'2005-09-01'),(3,'2005-09-30'),
(4,'2005-10-01'),(5,'2005-12-30');
select * from t1 where f2 >= 0;
f1	f2
1	2005-01-01
2	2005-09-01
3	2005-09-30
4	2005-10-01
5	2005-12-30
select * from t1 where f2 >= '0000-00-00';
f1	f2
1	2005-01-01
2	2005-09-01
3	2005-09-30
4	2005-10-01
5	2005-12-30
select * from t1 where f2 >= '2005-09-31';
f1	f2
4	2005-10-01
5	2005-12-30
select * from t1 where f2 >= '2005-09-3a';
f1	f2
4	2005-10-01
5	2005-12-30
Warnings:
Warning	1292	Incorrect date value: '2005-09-3a' for column 'f2' at row 1
select * from t1 where f2 <= '2005-09-31';
f1	f2
1	2005-01-01
2	2005-09-01
3	2005-09-30
select * from t1 where f2 <= '2005-09-3a';
f1	f2
1	2005-01-01
2	2005-09-01
3	2005-09-30
Warnings:
Warning	1292	Incorrect date value: '2005-09-3a' for column 'f2' at row 1
drop table t1;
create table t1 (f1 int, f2 int);
insert into t1 values (1, 30), (2, 20), (3, 10);
create algorithm=merge view v1 as select f1, f2 from t1;
create algorithm=merge view v2 (f2, f1) as select f1, f2 from t1;
create algorithm=merge view v3 as select t1.f1 as f2, t1.f2 as f1 from t1;
select t1.f1 as x1, f1 from t1 order by t1.f1;
x1	f1
1	1
2	2
3	3
select v1.f1 as x1, f1 from v1 order by v1.f1;
x1	f1
1	1
2	2
3	3
select v2.f1 as x1, f1 from v2 order by v2.f1;
x1	f1
10	10
20	20
30	30
select v3.f1 as x1, f1 from v3 order by v3.f1;
x1	f1
10	10
20	20
30	30
select f1, f2, v1.f1 as x1 from v1 order by v1.f1;
f1	f2	x1
1	30	1
2	20	2
3	10	3
select f1, f2, v2.f1 as x1 from v2 order by v2.f1;
f1	f2	x1
10	3	10
20	2	20
30	1	30
select f1, f2, v3.f1 as x1 from v3 order by v3.f1;
f1	f2	x1
10	3	10
20	2	20
30	1	30
drop table t1;
drop view v1, v2, v3;
CREATE TABLE t1(key_a int4 NOT NULL, optimus varchar(32), PRIMARY KEY(key_a));
CREATE TABLE t2(key_a int4 NOT NULL, prime varchar(32), PRIMARY KEY(key_a));
CREATE table t3(key_a int4 NOT NULL, key_b int4 NOT NULL, foo varchar(32),
PRIMARY KEY(key_a,key_b));
INSERT INTO t1 VALUES (0,'');
INSERT INTO t1 VALUES (1,'i');
INSERT INTO t1 VALUES (2,'j');
INSERT INTO t1 VALUES (3,'k');
INSERT INTO t2 VALUES (1,'r');
INSERT INTO t2 VALUES (2,'s');
INSERT INTO t2 VALUES (3,'t');
INSERT INTO t3 VALUES (1,5,'x');
INSERT INTO t3 VALUES (1,6,'y');
INSERT INTO t3 VALUES (2,5,'xx');
INSERT INTO t3 VALUES (2,6,'yy');
INSERT INTO t3 VALUES (2,7,'zz');
INSERT INTO t3 VALUES (3,5,'xxx');
SELECT t2.key_a,foo 
FROM t1 INNER JOIN t2 ON t1.key_a = t2.key_a
INNER JOIN t3 ON t1.key_a = t3.key_a
WHERE t2.key_a=2 and key_b=5;
key_a	foo
2	xx
EXPLAIN SELECT t2.key_a,foo 
FROM t1 INNER JOIN t2 ON t1.key_a = t2.key_a
INNER JOIN t3 ON t1.key_a = t3.key_a
WHERE t2.key_a=2 and key_b=5;
id	select_type	table	type	possible_keys	key	key_len	ref	rows	Extra
1	SIMPLE	t1	const	PRIMARY	PRIMARY	4	const	1	Using index
1	SIMPLE	t2	const	PRIMARY	PRIMARY	4	const	1	Using index
1	SIMPLE	t3	const	PRIMARY	PRIMARY	8	const,const	1	
SELECT t2.key_a,foo 
FROM t1 INNER JOIN t2 ON t2.key_a = t1.key_a
INNER JOIN t3 ON t1.key_a = t3.key_a
WHERE t2.key_a=2 and key_b=5;
key_a	foo
2	xx
EXPLAIN SELECT t2.key_a,foo 
FROM t1 INNER JOIN t2 ON t2.key_a = t1.key_a
INNER JOIN t3 ON t1.key_a = t3.key_a
WHERE t2.key_a=2 and key_b=5;
id	select_type	table	type	possible_keys	key	key_len	ref	rows	Extra
1	SIMPLE	t1	const	PRIMARY	PRIMARY	4	const	1	Using index
1	SIMPLE	t2	const	PRIMARY	PRIMARY	4	const	1	Using index
1	SIMPLE	t3	const	PRIMARY	PRIMARY	8	const,const	1	
DROP TABLE t1,t2,t3;
create  table t1 (f1 int);
insert into t1 values(1),(2);
create table t2 (f2 int, f3 int, key(f2));
insert into t2 values(1,1),(2,2);
create table t3 (f4 int not null);
insert into t3 values (2),(2),(2);
select f1,(select count(*) from t2,t3 where f2=f1 and f3=f4) as count from t1;
f1	count
1	0
2	3
drop table t1,t2,t3;
create table t1 (f1 int unique);
create table t2 (f2 int unique);
create table t3 (f3 int unique);
insert into t1 values(1),(2);
insert into t2 values(1),(2);
insert into t3 values(1),(NULL);
select * from t3 where f3 is null;
f3
NULL
select t2.f2 from t1 left join t2 on f1=f2 join t3 on f1=f3 where f1=1;
f2
1
drop table t1,t2,t3;
create table t1(f1 char, f2 char not null);
insert into t1 values(null,'a');
create table t2 (f2 char not null);
insert into t2 values('b');
select * from t1 left join t2 on f1=t2.f2 where t1.f2='a';
f1	f2	f2
NULL	a	NULL
drop table t1,t2;
select * from (select * left join t on f1=f2) tt;
ERROR 42000: You have an error in your SQL syntax; check the manual that corresponds to your MySQL server version for the right syntax to use near 'on f1=f2) tt' at line 1
CREATE TABLE t1 (sku int PRIMARY KEY, pr int);
CREATE TABLE t2 (sku int PRIMARY KEY, sppr int, name varchar(255));
INSERT INTO t1 VALUES
(10, 10), (20, 10), (30, 20), (40, 30), (50, 10), (60, 10);
INSERT INTO t2 VALUES 
(10, 10, 'aaa'), (20, 10, 'bbb'), (30, 10, 'ccc'), (40, 20, 'ddd'),
(50, 10, 'eee'), (60, 20, 'fff'), (70, 20, 'ggg'), (80, 30, 'hhh');
SELECT t2.sku, t2.sppr, t2.name, t1.sku, t1.pr
FROM t2, t1 WHERE t2.sku=20 AND (t2.sku=t1.sku OR t2.sppr=t1.sku);
sku	sppr	name	sku	pr
20	10	bbb	10	10
20	10	bbb	20	10
EXPLAIN
SELECT t2.sku, t2.sppr, t2.name, t1.sku, t1.pr
FROM t2, t1 WHERE t2.sku=20 AND (t2.sku=t1.sku OR t2.sppr=t1.sku);
id	select_type	table	type	possible_keys	key	key_len	ref	rows	Extra
1	SIMPLE	t2	const	PRIMARY	PRIMARY	4	const	1	
1	SIMPLE	t1	range	PRIMARY	PRIMARY	4	NULL	2	Using where
DROP TABLE t1,t2;
CREATE TABLE t1 (i TINYINT UNSIGNED NOT NULL);
INSERT t1 SET i = 0;
UPDATE t1 SET i = -1;
Warnings:
Warning	1264	Out of range value adjusted for column 'i' at row 1
SELECT * FROM t1;
i
0
UPDATE t1 SET i = CAST(i - 1 AS SIGNED);
Warnings:
Warning	1264	Out of range value adjusted for column 'i' at row 1
SELECT * FROM t1;
i
0
UPDATE t1 SET i = i - 1;
Warnings:
Warning	1264	Out of range value adjusted for column 'i' at row 1
SELECT * FROM t1;
i
255
DROP TABLE t1;
create table t1 (a int);
insert into t1 values (0),(1),(2),(3),(4),(5),(6),(7),(8),(9);
create table t2 (a int, b int, c int, e int, primary key(a,b,c));
insert into t2 select A.a, B.a, C.a, C.a from t1 A, t1 B, t1 C;
analyze table t2;
Table	Op	Msg_type	Msg_text
test.t2	analyze	status	OK
select 'In next EXPLAIN, B.rows must be exactly 10:' Z;
Z
In next EXPLAIN, B.rows must be exactly 10:
explain select * from t2 A, t2 B where A.a=5 and A.b=5 and A.C<5
and B.a=5 and B.b=A.e and (B.b =1 or B.b = 3 or B.b=5);
id	select_type	table	type	possible_keys	key	key_len	ref	rows	Extra
1	SIMPLE	A	range	PRIMARY	PRIMARY	12	NULL	3	Using where
1	SIMPLE	B	ref	PRIMARY	PRIMARY	8	const,test.A.e	10	
drop table t1, t2;
CREATE TABLE t1 (a int PRIMARY KEY, b int, INDEX(b));
INSERT INTO t1 VALUES (1, 3), (9,4), (7,5), (4,5), (6,2),
(3,1), (5,1), (8,9), (2,2), (0,9);
CREATE TABLE t2 (c int, d int, f int, INDEX(c,f));
INSERT INTO t2 VALUES
(1,0,0), (1,0,1), (2,0,0), (2,0,1), (3,0,0), (4,0,1),
(5,0,0), (5,0,1), (6,0,0), (0,0,1), (7,0,0), (7,0,1),
(0,0,0), (0,0,1), (8,0,0), (8,0,1), (9,0,0), (9,0,1);
EXPLAIN
SELECT a, c, d, f FROM t1,t2 WHERE a=c AND b BETWEEN 4 AND 6;
id	select_type	table	type	possible_keys	key	key_len	ref	rows	Extra
1	SIMPLE	t1	range	PRIMARY,b	b	5	NULL	3	Using where
1	SIMPLE	t2	ref	c	c	5	test.t1.a	2	Using where
EXPLAIN
SELECT a, c, d, f FROM t1,t2 WHERE a=c AND b BETWEEN 4 AND 6 AND a > 0;
id	select_type	table	type	possible_keys	key	key_len	ref	rows	Extra
1	SIMPLE	t1	range	PRIMARY,b	b	5	NULL	3	Using where
1	SIMPLE	t2	ref	c	c	5	test.t1.a	2	Using where
DROP TABLE t1, t2;
create table t1 (
a int unsigned    not null auto_increment primary key,
b bit             not null,
c bit             not null
);
create table t2 (
a int unsigned    not null auto_increment primary key,
b bit             not null,
c int unsigned    not null,
d varchar(50)
);
insert into t1 (b,c) values (0,1), (0,1);
insert into t2 (b,c) values (0,1);
select t1.a, t1.b + 0, t1.c + 0, t2.a, t2.b + 0, t2.c, t2.d
from t1 left outer join t2 on t1.a = t2.c and t2.b <> 1
where t1.b <> 1 order by t1.a;
a	t1.b + 0	t1.c + 0	a	t2.b + 0	c	d
1	0	1	1	0	1	NULL
2	0	1	NULL	NULL	NULL	NULL
drop table t1,t2;
SELECT 0.9888889889 * 1.011111411911;
0.9888889889 * 1.011111411911
0.9998769417899202067879
prepare stmt from 'select 1 as " a "';
Warnings:
Warning	1466	Leading spaces are removed from name ' a '
execute stmt;
a 
1
CREATE TABLE t1 (a int NOT NULL PRIMARY KEY, b int NOT NULL);
INSERT INTO t1 VALUES (1,1), (2,2), (3,3), (4,4);
CREATE TABLE t2 (c int NOT NULL, INDEX idx(c));
INSERT INTO t2 VALUES
(1), (1), (1), (1), (1), (1), (1), (1),
(2), (2), (2), (2),
(3), (3),
(4);
EXPLAIN SELECT b FROM t1, t2 WHERE b=c AND a=1;
id	select_type	table	type	possible_keys	key	key_len	ref	rows	Extra
1	SIMPLE	t1	const	PRIMARY	PRIMARY	4	const	1	
1	SIMPLE	t2	ref	idx	idx	4	const	7	Using index
EXPLAIN SELECT b FROM t1, t2 WHERE b=c AND a=4;
id	select_type	table	type	possible_keys	key	key_len	ref	rows	Extra
1	SIMPLE	t1	const	PRIMARY	PRIMARY	4	const	1	
1	SIMPLE	t2	ref	idx	idx	4	const	1	Using index
DROP TABLE t1, t2;
CREATE TABLE t1 (id int NOT NULL PRIMARY KEY, a int);
INSERT INTO t1 VALUES (1,2), (2,NULL), (3,2);
CREATE TABLE t2 (b int, c INT, INDEX idx1(b));
INSERT INTO t2 VALUES (2,1), (3,2);
CREATE TABLE t3 (d int,  e int, INDEX idx1(d));
INSERT INTO t3 VALUES (2,10), (2,20), (1,30), (2,40), (2,50);
EXPLAIN
SELECT * FROM t1 LEFT JOIN t2 ON t2.b=t1.a INNER JOIN t3 ON t3.d=t1.id
WHERE t1.id=2;
id	select_type	table	type	possible_keys	key	key_len	ref	rows	Extra
1	SIMPLE	t1	const	PRIMARY	PRIMARY	4	const	1	
1	SIMPLE	t2	const	idx1	NULL	NULL	NULL	1	
1	SIMPLE	t3	ref	idx1	idx1	5	const	3	Using where
SELECT * FROM t1 LEFT JOIN t2 ON t2.b=t1.a INNER JOIN t3 ON t3.d=t1.id
WHERE t1.id=2;
id	a	b	c	d	e
2	NULL	NULL	NULL	2	10
2	NULL	NULL	NULL	2	20
2	NULL	NULL	NULL	2	40
2	NULL	NULL	NULL	2	50
DROP TABLE t1,t2,t3;
create table t1 (c1 varchar(1), c2 int, c3 int, c4 int, c5 int, c6 int,
c7 int, c8 int, c9 int, fulltext key (`c1`));
select distinct match (`c1`) against ('z') , c2, c3, c4,c5, c6,c7, c8 
from t1 where c9=1 order by c2, c2;
match (`c1`) against ('z')	c2	c3	c4	c5	c6	c7	c8
drop table t1;
CREATE TABLE t1 (pk varchar(10) PRIMARY KEY, fk varchar(16));
CREATE TABLE t2 (pk varchar(16) PRIMARY KEY, fk varchar(10));
INSERT INTO t1 VALUES
('d','dddd'), ('i','iii'), ('a','aa'), ('b','bb'), ('g','gg'), 
('e','eee'), ('c','cccc'), ('h','hhh'), ('j','jjj'), ('f','fff');
INSERT INTO t2 VALUES
('jjj', 'j'), ('cc','c'), ('ccc','c'), ('aaa', 'a'), ('jjjj','j'),
('hhh','h'), ('gg','g'), ('fff','f'), ('ee','e'), ('ffff','f'),
('bbb','b'), ('ff','f'), ('cccc','c'), ('dddd','d'), ('jj','j'),
('aaaa','a'), ('bb','b'), ('eeee','e'), ('aa','a'), ('hh','h');
EXPLAIN SELECT t2.* 
FROM t1 JOIN t2 ON t2.fk=t1.pk
WHERE t2.fk < 'c' AND t2.pk=t1.fk;
id	select_type	table	type	possible_keys	key	key_len	ref	rows	Extra
1	SIMPLE	t1	range	PRIMARY	PRIMARY	12	NULL	3	Using where
1	SIMPLE	t2	eq_ref	PRIMARY	PRIMARY	18	test.t1.fk	1	Using where
EXPLAIN SELECT t2.* 
FROM t1 JOIN t2 ON t2.fk=t1.pk 
WHERE t2.fk BETWEEN 'a' AND 'b' AND t2.pk=t1.fk;
id	select_type	table	type	possible_keys	key	key_len	ref	rows	Extra
1	SIMPLE	t1	range	PRIMARY	PRIMARY	12	NULL	2	Using where
1	SIMPLE	t2	eq_ref	PRIMARY	PRIMARY	18	test.t1.fk	1	Using where
EXPLAIN SELECT t2.* 
FROM t1 JOIN t2 ON t2.fk=t1.pk 
WHERE t2.fk IN ('a','b') AND t2.pk=t1.fk;
id	select_type	table	type	possible_keys	key	key_len	ref	rows	Extra
1	SIMPLE	t1	range	PRIMARY	PRIMARY	12	NULL	2	Using where
1	SIMPLE	t2	eq_ref	PRIMARY	PRIMARY	18	test.t1.fk	1	Using where
DROP TABLE t1,t2;
CREATE TABLE t1 (a int, b varchar(20) NOT NULL, PRIMARY KEY(a));
CREATE TABLE t2 (a int, b varchar(20) NOT NULL,
PRIMARY KEY (a), UNIQUE KEY (b));
INSERT INTO t1 VALUES (1,'a'),(2,'b'),(3,'c');
INSERT INTO t2 VALUES (1,'a'),(2,'b'),(3,'c');
EXPLAIN SELECT t1.a FROM t1 LEFT JOIN t2 ON t2.b=t1.b WHERE t1.a=3;
id	select_type	table	type	possible_keys	key	key_len	ref	rows	Extra
1	SIMPLE	t1	const	PRIMARY	PRIMARY	4	const	1	
1	SIMPLE	t2	const	b	b	22	const	1	Using index
DROP TABLE t1,t2;
CREATE TABLE t1(id int PRIMARY KEY, b int, e int);
CREATE TABLE t2(i int, a int, INDEX si(i), INDEX ai(a));
CREATE TABLE t3(a int PRIMARY KEY, c char(4), INDEX ci(c));
INSERT INTO t1 VALUES 
(1,10,19), (2,20,22), (4,41,42), (9,93,95), (7, 77,79),
(6,63,67), (5,55,58), (3,38,39), (8,81,89);
INSERT INTO t2 VALUES
(21,210), (41,410), (82,820), (83,830), (84,840),
(65,650), (51,510), (37,370), (94,940), (76,760),
(22,220), (33,330), (40,400), (95,950), (38,380),
(67,670), (88,880), (57,570), (96,960), (97,970);
INSERT INTO t3 VALUES
(210,'bb'), (950,'ii'), (400,'ab'), (500,'ee'), (220,'gg'),
(440,'gg'), (310,'eg'), (380,'ee'), (840,'bb'), (830,'ff'),
(230,'aa'), (960,'ii'), (410,'aa'), (510,'ee'), (290,'bb'),
(450,'gg'), (320,'dd'), (390,'hh'), (850,'jj'), (860,'ff');
EXPLAIN
SELECT t3.a FROM t1,t2 FORCE INDEX (si),t3
WHERE t1.id = 8 AND t2.i BETWEEN t1.b AND t1.e AND 
t3.a=t2.a AND t3.c IN ('bb','ee');
id	select_type	table	type	possible_keys	key	key_len	ref	rows	Extra
1	SIMPLE	t1	const	PRIMARY	PRIMARY	4	const	1	
1	SIMPLE	t2	range	si	si	5	NULL	4	Using where
1	SIMPLE	t3	eq_ref	PRIMARY,ci	PRIMARY	4	test.t2.a	1	Using where
EXPLAIN
SELECT t3.a FROM t1,t2,t3
WHERE t1.id = 8 AND t2.i BETWEEN t1.b AND t1.e AND
t3.a=t2.a AND t3.c IN ('bb','ee') ;
id	select_type	table	type	possible_keys	key	key_len	ref	rows	Extra
1	SIMPLE	t1	const	PRIMARY	PRIMARY	4	const	1	
1	SIMPLE	t2	range	si,ai	si	5	NULL	4	Using where
1	SIMPLE	t3	eq_ref	PRIMARY,ci	PRIMARY	4	test.t2.a	1	Using where
EXPLAIN 
SELECT t3.a FROM t1,t2 FORCE INDEX (si),t3
WHERE t1.id = 8 AND (t2.i=t1.b OR t2.i=t1.e) AND t3.a=t2.a AND
t3.c IN ('bb','ee');
id	select_type	table	type	possible_keys	key	key_len	ref	rows	Extra
1	SIMPLE	t1	const	PRIMARY	PRIMARY	4	const	1	
1	SIMPLE	t2	range	si	si	5	NULL	2	Using where
1	SIMPLE	t3	eq_ref	PRIMARY,ci	PRIMARY	4	test.t2.a	1	Using where
EXPLAIN 
SELECT t3.a FROM t1,t2,t3
WHERE t1.id = 8 AND (t2.i=t1.b OR t2.i=t1.e) AND t3.a=t2.a AND
t3.c IN ('bb','ee');
id	select_type	table	type	possible_keys	key	key_len	ref	rows	Extra
1	SIMPLE	t1	const	PRIMARY	PRIMARY	4	const	1	
1	SIMPLE	t2	range	si,ai	si	5	NULL	2	Using where
1	SIMPLE	t3	eq_ref	PRIMARY,ci	PRIMARY	4	test.t2.a	1	Using where
DROP TABLE t1,t2,t3;
CREATE TABLE t1 (a INT, b INT, KEY (a));
INSERT INTO t1 VALUES (1,1),(2,2);
EXPLAIN SELECT 1 FROM t1 WHERE a = 1;
id	select_type	table	type	possible_keys	key	key_len	ref	rows	Extra
1	SIMPLE	t1	ref	a	a	5	const	1	Using where; Using index
EXPLAIN SELECT 1 FROM t1 IGNORE INDEX FOR JOIN (a) WHERE a = 1;
id	select_type	table	type	possible_keys	key	key_len	ref	rows	Extra
1	SIMPLE	t1	ALL	NULL	NULL	NULL	NULL	2	Using where
EXPLAIN SELECT 1 FROM t1 USE INDEX FOR JOIN (a) WHERE a = 1;
id	select_type	table	type	possible_keys	key	key_len	ref	rows	Extra
1	SIMPLE	t1	ref	a	a	5	const	1	Using where; Using index
EXPLAIN SELECT 1 FROM t1 FORCE INDEX FOR JOIN (a) WHERE a = 1;
id	select_type	table	type	possible_keys	key	key_len	ref	rows	Extra
1	SIMPLE	t1	ref	a	a	5	const	1	Using where; Using index
DROP TABLE t1;
CREATE TABLE t1 ( f1 int primary key, f2 int, f3 int, f4 int, f5 int, f6 int, checked_out int);
CREATE TABLE t2 ( f11 int PRIMARY KEY );
INSERT INTO t1 VALUES (1,1,1,0,0,0,0),(2,1,1,3,8,1,0),(3,1,1,4,12,1,0);
INSERT INTO t2 VALUES (62);
SELECT * FROM t1 LEFT JOIN t2 ON f11 = t1.checked_out GROUP BY f1 ORDER BY f2, f3, f4, f5 LIMIT 0, 1;
f1	f2	f3	f4	f5	f6	checked_out	f11
1	1	1	0	0	0	0	NULL
DROP TABLE t1, t2;
DROP TABLE IF EXISTS t1;
CREATE TABLE t1(a int);
INSERT into t1 values (1), (2), (3);
SELECT * FROM t1 LIMIT 2, -1;
ERROR 42000: You have an error in your SQL syntax; check the manual that corresponds to your MySQL server version for the right syntax to use near '-1' at line 1
DROP TABLE t1;
CREATE TABLE t1 (
ID_with_null int NULL,
ID_better int NOT NULL,
INDEX idx1 (ID_with_null),
INDEX idx2 (ID_better)
);
INSERT INTO t1 VALUES (1,1), (2,1), (null,3), (null,3), (null,3), (null,3);
INSERT INTO t1 SELECT * FROM t1 WHERE ID_with_null IS NULL;
INSERT INTO t1 SELECT * FROM t1 WHERE ID_with_null IS NULL;
INSERT INTO t1 SELECT * FROM t1 WHERE ID_with_null IS NULL;
INSERT INTO t1 SELECT * FROM t1 WHERE ID_with_null IS NULL;
INSERT INTO t1 SELECT * FROM t1 WHERE ID_with_null IS NULL;
SELECT COUNT(*) FROM t1 WHERE ID_with_null IS NULL;
COUNT(*)
128
SELECT COUNT(*) FROM t1 WHERE ID_better=1;
COUNT(*)
2
EXPLAIN SELECT * FROM t1 WHERE ID_better=1 AND ID_with_null IS NULL;
id	select_type	table	type	possible_keys	key	key_len	ref	rows	Extra
1	SIMPLE	t1	ref	idx1,idx2	idx2	4	const	1	Using where
DROP INDEX idx1 ON t1;
CREATE UNIQUE INDEX idx1 ON t1(ID_with_null);
EXPLAIN SELECT * FROM t1 WHERE ID_better=1 AND ID_with_null IS NULL;
id	select_type	table	type	possible_keys	key	key_len	ref	rows	Extra
1	SIMPLE	t1	ref	idx1,idx2	idx2	4	const	1	Using where
DROP TABLE t1;
CREATE TABLE t1 (
ID1_with_null int NULL,
ID2_with_null int NULL,
ID_better int NOT NULL,
INDEX idx1 (ID1_with_null, ID2_with_null),
INDEX idx2 (ID_better)
);
INSERT INTO t1 VALUES (1,1,1), (2,2,1), (3,null,3), (null,3,3), (null,null,3),
(3,null,3), (null,3,3), (null,null,3), (3,null,3), (null,3,3), (null,null,3);
INSERT INTO t1 SELECT * FROM t1 WHERE ID1_with_null IS NULL;
INSERT INTO t1 SELECT * FROM t1 WHERE ID2_with_null IS NULL;
INSERT INTO t1 SELECT * FROM t1 WHERE ID1_with_null IS NULL;
INSERT INTO t1 SELECT * FROM t1 WHERE ID2_with_null IS NULL;
INSERT INTO t1 SELECT * FROM t1 WHERE ID1_with_null IS NULL;
INSERT INTO t1 SELECT * FROM t1 WHERE ID2_with_null IS NULL;
SELECT COUNT(*) FROM t1 WHERE ID1_with_null IS NULL AND ID2_with_null=3;
COUNT(*)
24
SELECT COUNT(*) FROM t1 WHERE ID1_with_null=3 AND ID2_with_null IS NULL;
COUNT(*)
24
SELECT COUNT(*) FROM t1 WHERE ID1_with_null IS NULL AND ID2_with_null IS NULL;
COUNT(*)
192
SELECT COUNT(*) FROM t1 WHERE ID_better=1;
COUNT(*)
2
EXPLAIN SELECT * FROM t1
WHERE ID_better=1 AND ID1_with_null IS NULL AND ID2_with_null=3 ;
id	select_type	table	type	possible_keys	key	key_len	ref	rows	Extra
1	SIMPLE	t1	ref	idx1,idx2	idx2	4	const	1	Using where
EXPLAIN SELECT * FROM t1
WHERE ID_better=1 AND ID1_with_null=3 AND ID2_with_null=3 IS NULL ;
id	select_type	table	type	possible_keys	key	key_len	ref	rows	Extra
1	SIMPLE	t1	ref	idx1,idx2	idx2	4	const	1	Using where
EXPLAIN SELECT * FROM t1
WHERE ID_better=1 AND ID1_with_null IS NULL AND ID2_with_null IS NULL;
id	select_type	table	type	possible_keys	key	key_len	ref	rows	Extra
1	SIMPLE	t1	ref	idx1,idx2	idx2	4	const	1	Using where
DROP INDEX idx1 ON t1;
CREATE UNIQUE INDEX idx1 ON t1(ID1_with_null,ID2_with_null);
EXPLAIN SELECT * FROM t1
WHERE ID_better=1 AND ID1_with_null IS NULL AND ID2_with_null=3 ;
id	select_type	table	type	possible_keys	key	key_len	ref	rows	Extra
1	SIMPLE	t1	ref	idx1,idx2	idx2	4	const	1	Using where
EXPLAIN SELECT * FROM t1
WHERE ID_better=1 AND ID1_with_null=3 AND ID2_with_null IS NULL ;
id	select_type	table	type	possible_keys	key	key_len	ref	rows	Extra
1	SIMPLE	t1	ref	idx1,idx2	idx2	4	const	1	Using where
EXPLAIN SELECT * FROM t1
WHERE ID_better=1 AND ID1_with_null IS NULL AND ID2_with_null IS NULL;
id	select_type	table	type	possible_keys	key	key_len	ref	rows	Extra
1	SIMPLE	t1	ref	idx1,idx2	idx2	4	const	1	Using where
EXPLAIN SELECT * FROM t1
WHERE ID_better=1 AND ID1_with_null IS NULL AND 
(ID2_with_null=1 OR ID2_with_null=2);
id	select_type	table	type	possible_keys	key	key_len	ref	rows	Extra
1	SIMPLE	t1	ref	idx1,idx2	idx2	4	const	1	Using where
DROP TABLE t1;
CREATE TABLE t1 (a INT, ts TIMESTAMP, KEY ts(ts));
INSERT INTO t1 VALUES (30,"2006-01-03 23:00:00"), (31,"2006-01-03 23:00:00");
ANALYZE TABLE t1;
Table	Op	Msg_type	Msg_text
test.t1	analyze	status	OK
CREATE TABLE t2 (a INT, dt1 DATETIME, dt2 DATETIME, PRIMARY KEY (a));
INSERT INTO t2 VALUES (30, "2006-01-01 00:00:00", "2999-12-31 00:00:00");
INSERT INTO t2 SELECT a+1,dt1,dt2 FROM t2;
ANALYZE TABLE t2;
Table	Op	Msg_type	Msg_text
test.t2	analyze	status	OK
EXPLAIN
SELECT * FROM t1 LEFT JOIN t2 ON (t1.a=t2.a) WHERE t1.a=30
AND t1.ts BETWEEN t2.dt1 AND t2.dt2
AND t1.ts BETWEEN "2006-01-01" AND "2006-12-31";
id	select_type	table	type	possible_keys	key	key_len	ref	rows	Extra
1	SIMPLE	t2	const	PRIMARY	PRIMARY	4	const	1	
1	SIMPLE	t1	range	ts	ts	4	NULL	1	Using where
Warnings:
Warning	1292	Incorrect datetime value: '2999-12-31 00:00:00' for column 'ts' at row 1
SELECT * FROM t1 LEFT JOIN t2 ON (t1.a=t2.a) WHERE t1.a=30
AND t1.ts BETWEEN t2.dt1 AND t2.dt2
AND t1.ts BETWEEN "2006-01-01" AND "2006-12-31";
a	ts	a	dt1	dt2
30	2006-01-03 23:00:00	30	2006-01-01 00:00:00	2999-12-31 00:00:00
Warnings:
Warning	1292	Incorrect datetime value: '2999-12-31 00:00:00' for column 'ts' at row 1
DROP TABLE t1,t2;
create table t1 (a bigint unsigned);
insert into t1 values
(if(1, 9223372036854775808, 1)),
(case when 1 then 9223372036854775808 else 1 end),
(coalesce(9223372036854775808, 1));
select * from t1;
a
9223372036854775808
9223372036854775808
9223372036854775808
drop table t1;
create table t1 select
if(1, 9223372036854775808, 1) i,
case when 1 then 9223372036854775808 else 1 end c,
coalesce(9223372036854775808, 1) co;
show create table t1;
Table	Create Table
t1	CREATE TABLE `t1` (
  `i` decimal(19,0) NOT NULL default '0',
  `c` decimal(19,0) NOT NULL default '0',
  `co` decimal(19,0) NOT NULL default '0'
) ENGINE=MyISAM DEFAULT CHARSET=latin1
drop table t1;
select 
if(1, cast(1111111111111111111 as unsigned), 1) i,
case when 1 then cast(1111111111111111111 as unsigned) else 1 end c,
coalesce(cast(1111111111111111111 as unsigned), 1) co;
i	c	co
1111111111111111111	1111111111111111111	1111111111111111111
CREATE TABLE t1 (name varchar(255));
CREATE TABLE t2 (name varchar(255), n int, KEY (name(3)));
INSERT INTO t1 VALUES ('ccc'), ('bb'), ('cc '), ('aa  '), ('aa');
INSERT INTO t2 VALUES ('bb',1), ('aa',2), ('cc   ',3);
INSERT INTO t2 VALUES (concat('cc ', 0x06), 4);
INSERT INTO t2 VALUES ('cc',5), ('bb ',6), ('cc ',7);
SELECT * FROM t2;
name	n
bb	1
aa	2
cc   	3
cc 	4
cc	5
bb 	6
cc 	7
SELECT * FROM t2 ORDER BY name;
name	n
aa	2
bb	1
bb 	6
cc 	4
cc   	3
cc	5
cc 	7
SELECT name, LENGTH(name), n FROM t2 ORDER BY name;
name	LENGTH(name)	n
aa	2	2
bb	2	1
bb 	3	6
cc 	4	4
cc   	5	3
cc	2	5
cc 	3	7
EXPLAIN SELECT name, LENGTH(name), n FROM t2 WHERE name='cc ';
id	select_type	table	type	possible_keys	key	key_len	ref	rows	Extra
1	SIMPLE	t2	ref	name	name	6	const	3	Using where
SELECT name, LENGTH(name), n FROM t2 WHERE name='cc ';
name	LENGTH(name)	n
cc   	5	3
cc	2	5
cc 	3	7
EXPLAIN SELECT name , LENGTH(name), n FROM t2 WHERE name LIKE 'cc%';
id	select_type	table	type	possible_keys	key	key_len	ref	rows	Extra
1	SIMPLE	t2	range	name	name	6	NULL	3	Using where
SELECT name , LENGTH(name), n FROM t2 WHERE name LIKE 'cc%';
name	LENGTH(name)	n
cc   	5	3
cc 	4	4
cc	2	5
cc 	3	7
EXPLAIN SELECT name , LENGTH(name), n FROM t2 WHERE name LIKE 'cc%' ORDER BY name;
id	select_type	table	type	possible_keys	key	key_len	ref	rows	Extra
1	SIMPLE	t2	range	name	name	6	NULL	3	Using where; Using filesort
SELECT name , LENGTH(name), n FROM t2 WHERE name LIKE 'cc%' ORDER BY name;
name	LENGTH(name)	n
cc 	4	4
cc   	5	3
cc	2	5
cc 	3	7
EXPLAIN SELECT * FROM t1 LEFT JOIN t2 ON t1.name=t2.name;
id	select_type	table	type	possible_keys	key	key_len	ref	rows	Extra
1	SIMPLE	t1	ALL	NULL	NULL	NULL	NULL	5	
1	SIMPLE	t2	ref	name	name	6	test.t1.name	2	
SELECT * FROM t1 LEFT JOIN t2 ON t1.name=t2.name;
name	name	n
ccc	NULL	NULL
bb	bb	1
bb	bb 	6
cc 	cc   	3
cc 	cc	5
cc 	cc 	7
aa  	aa	2
aa	aa	2
DROP TABLE t1,t2;
CREATE TABLE t1 (name text);
CREATE TABLE t2 (name text, n int, KEY (name(3)));
INSERT INTO t1 VALUES ('ccc'), ('bb'), ('cc '), ('aa  '), ('aa');
INSERT INTO t2 VALUES ('bb',1), ('aa',2), ('cc   ',3);
INSERT INTO t2 VALUES (concat('cc ', 0x06), 4);
INSERT INTO t2 VALUES ('cc',5), ('bb ',6), ('cc ',7);
SELECT * FROM t2;
name	n
bb	1
aa	2
cc   	3
cc 	4
cc	5
bb 	6
cc 	7
SELECT * FROM t2 ORDER BY name;
name	n
aa	2
bb	1
bb 	6
cc 	4
cc   	3
cc	5
cc 	7
SELECT name, LENGTH(name), n FROM t2 ORDER BY name;
name	LENGTH(name)	n
aa	2	2
bb	2	1
bb 	3	6
cc 	4	4
cc   	5	3
cc	2	5
cc 	3	7
EXPLAIN SELECT name, LENGTH(name), n FROM t2 WHERE name='cc ';
id	select_type	table	type	possible_keys	key	key_len	ref	rows	Extra
1	SIMPLE	t2	ref	name	name	6	const	3	Using where
SELECT name, LENGTH(name), n FROM t2 WHERE name='cc ';
name	LENGTH(name)	n
cc   	5	3
cc	2	5
cc 	3	7
EXPLAIN SELECT name , LENGTH(name), n FROM t2 WHERE name LIKE 'cc%';
id	select_type	table	type	possible_keys	key	key_len	ref	rows	Extra
1	SIMPLE	t2	range	name	name	6	NULL	3	Using where
SELECT name , LENGTH(name), n FROM t2 WHERE name LIKE 'cc%';
name	LENGTH(name)	n
cc   	5	3
cc 	4	4
cc	2	5
cc 	3	7
EXPLAIN SELECT name , LENGTH(name), n FROM t2 WHERE name LIKE 'cc%' ORDER BY name;
id	select_type	table	type	possible_keys	key	key_len	ref	rows	Extra
1	SIMPLE	t2	range	name	name	6	NULL	3	Using where; Using filesort
SELECT name , LENGTH(name), n FROM t2 WHERE name LIKE 'cc%' ORDER BY name;
name	LENGTH(name)	n
cc 	4	4
cc   	5	3
cc	2	5
cc 	3	7
EXPLAIN SELECT * FROM t1 LEFT JOIN t2 ON t1.name=t2.name;
id	select_type	table	type	possible_keys	key	key_len	ref	rows	Extra
1	SIMPLE	t1	ALL	NULL	NULL	NULL	NULL	5	
1	SIMPLE	t2	ref	name	name	6	test.t1.name	2	
SELECT * FROM t1 LEFT JOIN t2 ON t1.name=t2.name;
name	name	n
ccc	NULL	NULL
bb	bb	1
bb	bb 	6
cc 	cc   	3
cc 	cc	5
cc 	cc 	7
aa  	aa	2
aa	aa	2
DROP TABLE t1,t2;
CREATE TABLE t1 (
access_id int NOT NULL default '0',
name varchar(20) default NULL,
rank int NOT NULL default '0',
KEY idx (access_id)
);
CREATE TABLE t2 (
faq_group_id int NOT NULL default '0',
faq_id int NOT NULL default '0',
access_id int default NULL,
UNIQUE KEY idx1 (faq_id),
KEY idx2 (faq_group_id,faq_id)
);
INSERT INTO t1 VALUES 
(1,'Everyone',2),(2,'Help',3),(3,'Technical Support',1),(4,'Chat User',4);
INSERT INTO t2 VALUES
(261,265,1),(490,494,1);
SELECT t2.faq_id 
FROM t1 INNER JOIN t2 IGNORE INDEX (idx1)
ON (t1.access_id = t2.access_id)
LEFT JOIN t2 t
ON (t.faq_group_id = t2.faq_group_id AND
find_in_set(t.access_id, '1,4') < find_in_set(t2.access_id, '1,4'))
WHERE
t2.access_id IN (1,4) AND t.access_id IS NULL AND t2.faq_id in (265);
faq_id
265
SELECT t2.faq_id 
FROM t1 INNER JOIN t2
ON (t1.access_id = t2.access_id)
LEFT JOIN t2 t
ON (t.faq_group_id = t2.faq_group_id AND
find_in_set(t.access_id, '1,4') < find_in_set(t2.access_id, '1,4'))
WHERE
t2.access_id IN (1,4) AND t.access_id IS NULL AND t2.faq_id in (265);
faq_id
265
DROP TABLE t1,t2;
CREATE TABLE t1 (a INT, b INT, KEY inx (b,a));
INSERT INTO t1 VALUES (1,1), (1,2), (1,3), (1,4), (1,5), (1, 6), (1,7);
EXPLAIN SELECT COUNT(*) FROM t1 f1 INNER JOIN t1 f2
ON ( f1.b=f2.b AND f1.a<f2.a ) 
WHERE 1 AND f1.b NOT IN (100,2232,3343,51111);
id	select_type	table	type	possible_keys	key	key_len	ref	rows	Extra
1	SIMPLE	f1	index	inx	inx	10	NULL	7	Using where; Using index
1	SIMPLE	f2	ref	inx	inx	5	test.f1.b	1	Using where; Using index
DROP TABLE t1;
CREATE TABLE t1 (c1 INT, c2 INT);
INSERT INTO t1 VALUES (1,11), (2,22), (2,22);
EXPLAIN SELECT c1 FROM t1 WHERE (SELECT (SELECT (SELECT (SELECT (SELECT (SELECT (SELECT (SELECT (SELECT (SELECT (SELECT (SELECT (SELECT (SELECT (SELECT (SELECT (SELECT (SELECT (SELECT (SELECT (SELECT (SELECT (SELECT (SELECT (SELECT (SELECT (SELECT (SELECT (SELECT (SELECT (SELECT COUNT(c2)))))))))))))))))))))))))))))))) > 0;
id	select_type	table	type	possible_keys	key	key_len	ref	rows	Extra
1	PRIMARY	t1	ALL	NULL	NULL	NULL	NULL	3	Using where
31	DEPENDENT SUBQUERY	NULL	NULL	NULL	NULL	NULL	NULL	NULL	No tables used
32	DEPENDENT SUBQUERY	NULL	NULL	NULL	NULL	NULL	NULL	NULL	No tables used
EXPLAIN SELECT c1 FROM t1 WHERE (SELECT (SELECT (SELECT (SELECT (SELECT (SELECT (SELECT (SELECT (SELECT (SELECT (SELECT (SELECT (SELECT (SELECT (SELECT (SELECT (SELECT (SELECT (SELECT (SELECT (SELECT (SELECT (SELECT (SELECT (SELECT (SELECT (SELECT (SELECT (SELECT (SELECT (SELECT (SELECT (SELECT (SELECT (SELECT (SELECT (SELECT (SELECT (SELECT (SELECT (SELECT (SELECT (SELECT (SELECT (SELECT (SELECT (SELECT (SELECT (SELECT (SELECT (SELECT (SELECT (SELECT (SELECT (SELECT (SELECT (SELECT (SELECT (SELECT (SELECT (SELECT (SELECT (SELECT (SELECT COUNT(c2))))))))))))))))))))))))))))))))))))))))))))))))))))))))))))))))) > 0;
ERROR HY000: Too high level of nesting for select
DROP TABLE t1;
CREATE TABLE t1 (
c1 int(11) NOT NULL AUTO_INCREMENT,
c2 varchar(1000) DEFAULT NULL,
c3 bigint(20) DEFAULT NULL,
c4 bigint(20) DEFAULT NULL,
PRIMARY KEY (c1)
);
EXPLAIN EXTENDED 
SELECT  join_2.c1  
FROM 
t1 AS join_0, 
t1 AS join_1, 
t1 AS join_2, 
t1 AS join_3, 
t1 AS join_4, 
t1 AS join_5, 
t1 AS join_6, 
t1 AS join_7
WHERE 
join_0.c1=join_1.c1  AND 
join_1.c1=join_2.c1  AND 
join_2.c1=join_3.c1  AND 
join_3.c1=join_4.c1  AND 
join_4.c1=join_5.c1  AND 
join_5.c1=join_6.c1  AND 
join_6.c1=join_7.c1 
OR 
join_0.c2 < '?'  AND 
join_1.c2 < '?'  AND
join_2.c2 > '?'  AND
join_2.c2 < '!'  AND
join_3.c2 > '?'  AND 
join_4.c2 = '?'  AND 
join_5.c2 <> '?' AND
join_6.c2 <> '?' AND 
join_7.c2 >= '?' AND
join_0.c1=join_1.c1  AND 
join_1.c1=join_2.c1  AND 
join_2.c1=join_3.c1  AND
join_3.c1=join_4.c1  AND 
join_4.c1=join_5.c1  AND 
join_5.c1=join_6.c1  AND 
join_6.c1=join_7.c1
GROUP BY 
join_3.c1,
join_2.c1,
join_7.c1,
join_1.c1,
join_0.c1;
id	select_type	table	type	possible_keys	key	key_len	ref	rows	Extra
1	SIMPLE	NULL	NULL	NULL	NULL	NULL	NULL	NULL	Impossible WHERE noticed after reading const tables
Warnings:
Note	1003	select '0' AS `c1` from `test`.`t1` `join_0` join `test`.`t1` `join_1` join `test`.`t1` `join_2` join `test`.`t1` `join_3` join `test`.`t1` `join_4` join `test`.`t1` `join_5` join `test`.`t1` `join_6` join `test`.`t1` `join_7` where 0 group by '0','0','0','0','0'
SHOW WARNINGS;
Level	Code	Message
Note	1003	select '0' AS `c1` from `test`.`t1` `join_0` join `test`.`t1` `join_1` join `test`.`t1` `join_2` join `test`.`t1` `join_3` join `test`.`t1` `join_4` join `test`.`t1` `join_5` join `test`.`t1` `join_6` join `test`.`t1` `join_7` where 0 group by '0','0','0','0','0'
DROP TABLE t1;
SELECT 1 AS ` `;

1
Warnings:
Warning	1474	Name ' ' has become ''
SELECT 1 AS `  `;

1
Warnings:
Warning	1474	Name '  ' has become ''
SELECT 1 AS ` x`;
x
1
Warnings:
Warning	1466	Leading spaces are removed from name ' x'
CREATE VIEW v1 AS SELECT 1 AS ` `;
Warnings:
Warning	1474	Name ' ' has become ''
SELECT `` FROM v1;

1
CREATE VIEW v2 AS SELECT 1 AS `  `;
Warnings:
Warning	1474	Name '  ' has become ''
SELECT `` FROM v2;

1
CREATE VIEW v3 AS SELECT 1 AS ` x`;
Warnings:
Warning	1466	Leading spaces are removed from name ' x'
SELECT `x` FROM v3;
x
1
DROP VIEW v1, v2, v3;
End of 5.0 tests
=======
CREATE TABLE t1 (c0 int);
CREATE TABLE t2 (c0 int);
INSERT INTO t1 VALUES(@@connect_timeout);
INSERT INTO t2 VALUES(@@connect_timeout);
SELECT * FROM t1 JOIN t2 ON t1.c0 = t2.c0 WHERE (t1.c0 <=> @@connect_timeout);
c0	c0
X	X
DROP TABLE t1, t2;
End of 4.1 tests
>>>>>>> 70cbef8e
<|MERGE_RESOLUTION|>--- conflicted
+++ resolved
@@ -2827,7 +2827,14 @@
 FFFFFFFFFFFFFFFF	7FFFFFFFFFFFFFFF
 8FFFFFFFFFFFFFFF	7FFFFFFFFFFFFFFF
 drop table t1;
-<<<<<<< HEAD
+CREATE TABLE t1 (c0 int);
+CREATE TABLE t2 (c0 int);
+INSERT INTO t1 VALUES(@@connect_timeout);
+INSERT INTO t2 VALUES(@@connect_timeout);
+SELECT * FROM t1 JOIN t2 ON t1.c0 = t2.c0 WHERE (t1.c0 <=> @@connect_timeout);
+c0	c0
+X	X
+DROP TABLE t1, t2;
 End of 4.1 tests
 CREATE TABLE t1 ( 
 K2C4 varchar(4) character set latin1 collate latin1_bin NOT NULL default '', 
@@ -4097,15 +4104,4 @@
 x
 1
 DROP VIEW v1, v2, v3;
-End of 5.0 tests
-=======
-CREATE TABLE t1 (c0 int);
-CREATE TABLE t2 (c0 int);
-INSERT INTO t1 VALUES(@@connect_timeout);
-INSERT INTO t2 VALUES(@@connect_timeout);
-SELECT * FROM t1 JOIN t2 ON t1.c0 = t2.c0 WHERE (t1.c0 <=> @@connect_timeout);
-c0	c0
-X	X
-DROP TABLE t1, t2;
-End of 4.1 tests
->>>>>>> 70cbef8e
+End of 5.0 tests