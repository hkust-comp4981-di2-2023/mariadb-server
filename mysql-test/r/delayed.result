--- conflicted
+++ resolved
@@ -250,14 +250,6 @@
 HEX(a)
 1
 DROP TABLE t1;
-<<<<<<< HEAD
-CREATE TABLE t1(c1 INT) ENGINE=MyISAM;
-CREATE TABLE t2(c1 INT) ENGINE=MERGE UNION=(t1);
-INSERT DELAYED INTO t2 VALUES(1);
-ERROR HY000: Table storage engine for 't2' doesn't have this option
-DROP TABLE t1, t2;
-=======
->>>>>>> f45c6f31
 DROP TABLE IF EXISTS t1,t2;
 SET SQL_MODE='NO_AUTO_VALUE_ON_ZERO';
 CREATE TABLE `t1` (
