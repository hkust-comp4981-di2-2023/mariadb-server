--- conflicted
+++ resolved
@@ -13,11 +13,6 @@
 GLOBAL_STATUS
 GLOBAL_VARIABLES
 INDEX_STATISTICS
-<<<<<<< HEAD
-INNODB_BUFFER_POOL_PAGES
-INNODB_BUFFER_POOL_PAGES_BLOB
-INNODB_BUFFER_POOL_PAGES_INDEX
-=======
 INNODB_BUFFER_PAGE
 INNODB_BUFFER_PAGE_LRU
 INNODB_BUFFER_POOL_PAGES
@@ -25,7 +20,6 @@
 INNODB_BUFFER_POOL_PAGES_INDEX
 INNODB_BUFFER_POOL_STATS
 INNODB_CHANGED_PAGES
->>>>>>> 25185103
 INNODB_CMP
 INNODB_CMPMEM
 INNODB_CMPMEM_RESET
@@ -42,7 +36,6 @@
 KEY_CACHES
 KEY_COLUMN_USAGE
 PARTITIONS
-PBXT_STATISTICS
 PLUGINS
 PROCESSLIST
 PROFILING
@@ -89,11 +82,6 @@
 GLOBAL_STATUS	VARIABLE_NAME
 GLOBAL_VARIABLES	VARIABLE_NAME
 INDEX_STATISTICS	TABLE_SCHEMA
-<<<<<<< HEAD
-INNODB_BUFFER_POOL_PAGES	page_type
-INNODB_BUFFER_POOL_PAGES_BLOB	space_id
-INNODB_BUFFER_POOL_PAGES_INDEX	index_id
-=======
 INNODB_BUFFER_PAGE	BLOCK_ID
 INNODB_BUFFER_PAGE_LRU	LRU_POSITION
 INNODB_BUFFER_POOL_PAGES	page_type
@@ -101,7 +89,6 @@
 INNODB_BUFFER_POOL_PAGES_INDEX	index_id
 INNODB_BUFFER_POOL_STATS	POOL_SIZE
 INNODB_CHANGED_PAGES	space_id
->>>>>>> 25185103
 INNODB_CMP	page_size
 INNODB_CMPMEM	page_size
 INNODB_CMPMEM_RESET	page_size
@@ -118,7 +105,6 @@
 KEY_CACHES	KEY_CACHE_NAME
 KEY_COLUMN_USAGE	CONSTRAINT_SCHEMA
 PARTITIONS	TABLE_SCHEMA
-PBXT_STATISTICS	ID
 PLUGINS	PLUGIN_NAME
 PROCESSLIST	ID
 PROFILING	QUERY_ID
@@ -165,11 +151,6 @@
 GLOBAL_STATUS	VARIABLE_NAME
 GLOBAL_VARIABLES	VARIABLE_NAME
 INDEX_STATISTICS	TABLE_SCHEMA
-<<<<<<< HEAD
-INNODB_BUFFER_POOL_PAGES	page_type
-INNODB_BUFFER_POOL_PAGES_BLOB	space_id
-INNODB_BUFFER_POOL_PAGES_INDEX	index_id
-=======
 INNODB_BUFFER_PAGE	BLOCK_ID
 INNODB_BUFFER_PAGE_LRU	LRU_POSITION
 INNODB_BUFFER_POOL_PAGES	page_type
@@ -177,7 +158,6 @@
 INNODB_BUFFER_POOL_PAGES_INDEX	index_id
 INNODB_BUFFER_POOL_STATS	POOL_SIZE
 INNODB_CHANGED_PAGES	space_id
->>>>>>> 25185103
 INNODB_CMP	page_size
 INNODB_CMPMEM	page_size
 INNODB_CMPMEM_RESET	page_size
@@ -194,7 +174,6 @@
 KEY_CACHES	KEY_CACHE_NAME
 KEY_COLUMN_USAGE	CONSTRAINT_SCHEMA
 PARTITIONS	TABLE_SCHEMA
-PBXT_STATISTICS	ID
 PLUGINS	PLUGIN_NAME
 PROCESSLIST	ID
 PROFILING	QUERY_ID
@@ -288,6 +267,9 @@
 USER_PRIVILEGES	information_schema.USER_PRIVILEGES	1
 USER_STATISTICS	information_schema.USER_STATISTICS	1
 VIEWS	information_schema.VIEWS	1
++---------------------------------------+
++---------------------------------------+
++---------------------------------------+
 Database: information_schema
 |                Tables                 |
 | CHARACTER_SETS                        |
@@ -302,9 +284,13 @@
 | GLOBAL_STATUS                         |
 | GLOBAL_VARIABLES                      |
 | INDEX_STATISTICS                      |
+| INNODB_BUFFER_PAGE                    |
+| INNODB_BUFFER_PAGE_LRU                |
 | INNODB_BUFFER_POOL_PAGES              |
 | INNODB_BUFFER_POOL_PAGES_BLOB         |
 | INNODB_BUFFER_POOL_PAGES_INDEX        |
+| INNODB_BUFFER_POOL_STATS              |
+| INNODB_CHANGED_PAGES                  |
 | INNODB_CMP                            |
 | INNODB_CMPMEM                         |
 | INNODB_CMPMEM_RESET                   |
@@ -321,7 +307,6 @@
 | KEY_CACHES                            |
 | KEY_COLUMN_USAGE                      |
 | PARTITIONS                            |
-| PBXT_STATISTICS                       |
 | PLUGINS                               |
 | PROCESSLIST                           |
 | PROFILING                             |
@@ -340,27 +325,9 @@
 | USER_PRIVILEGES                       |
 | USER_STATISTICS                       |
 | VIEWS                                 |
-| INNODB_BUFFER_POOL_PAGES_INDEX        |
-| INNODB_RSEG                           |
-| INNODB_CHANGED_PAGES                  |
-| INNODB_BUFFER_POOL_PAGES              |
-| INNODB_TABLE_STATS                    |
-| INNODB_TRX                            |
 | XTRADB_ADMIN_COMMAND                  |
-| INNODB_LOCK_WAITS                     |
-| INNODB_SYS_TABLES                     |
-| INNODB_CMP                            |
-| INNODB_BUFFER_POOL_STATS              |
-| INNODB_CMP_RESET                      |
-| INNODB_CMPMEM                         |
-| INNODB_INDEX_STATS                    |
-| INNODB_SYS_INDEXES                    |
-| INNODB_BUFFER_POOL_PAGES_BLOB         |
-| INNODB_CMPMEM_RESET                   |
-| INNODB_LOCKS                          |
-| INNODB_BUFFER_PAGE                    |
-| INNODB_SYS_STATS                      |
-| INNODB_BUFFER_PAGE_LRU                |
++---------------------------------------+
++---------------------------------------+
 +---------------------------------------+
 Database: INFORMATION_SCHEMA
 |                Tables                 |
@@ -376,9 +343,13 @@
 | GLOBAL_STATUS                         |
 | GLOBAL_VARIABLES                      |
 | INDEX_STATISTICS                      |
+| INNODB_BUFFER_PAGE                    |
+| INNODB_BUFFER_PAGE_LRU                |
 | INNODB_BUFFER_POOL_PAGES              |
 | INNODB_BUFFER_POOL_PAGES_BLOB         |
 | INNODB_BUFFER_POOL_PAGES_INDEX        |
+| INNODB_BUFFER_POOL_STATS              |
+| INNODB_CHANGED_PAGES                  |
 | INNODB_CMP                            |
 | INNODB_CMPMEM                         |
 | INNODB_CMPMEM_RESET                   |
@@ -395,7 +366,6 @@
 | KEY_CACHES                            |
 | KEY_COLUMN_USAGE                      |
 | PARTITIONS                            |
-| PBXT_STATISTICS                       |
 | PLUGINS                               |
 | PROCESSLIST                           |
 | PROFILING                             |
@@ -414,36 +384,14 @@
 | USER_PRIVILEGES                       |
 | USER_STATISTICS                       |
 | VIEWS                                 |
-| INNODB_BUFFER_POOL_PAGES_INDEX        |
-| INNODB_RSEG                           |
-| INNODB_CHANGED_PAGES                  |
-| INNODB_BUFFER_POOL_PAGES              |
-| INNODB_TABLE_STATS                    |
-| INNODB_TRX                            |
 | XTRADB_ADMIN_COMMAND                  |
-| INNODB_LOCK_WAITS                     |
-| INNODB_SYS_TABLES                     |
-| INNODB_CMP                            |
-| INNODB_BUFFER_POOL_STATS              |
-| INNODB_CMP_RESET                      |
-| INNODB_CMPMEM                         |
-| INNODB_INDEX_STATS                    |
-| INNODB_SYS_INDEXES                    |
-| INNODB_BUFFER_POOL_PAGES_BLOB         |
-| INNODB_CMPMEM_RESET                   |
-| INNODB_LOCKS                          |
-| INNODB_BUFFER_PAGE                    |
-| INNODB_SYS_STATS                      |
-| INNODB_BUFFER_PAGE_LRU                |
-+---------------------------------------+
++--------------------+
++--------------------+
++--------------------+
 Wildcard: inf_rmation_schema
 |     Databases      |
 | information_schema |
 SELECT table_schema, count(*) FROM information_schema.TABLES WHERE table_schema IN ('mysql', 'INFORMATION_SCHEMA', 'test', 'mysqltest') AND table_name<>'ndb_binlog_index' AND table_name<>'ndb_apply_status' GROUP BY TABLE_SCHEMA;
 table_schema	count(*)
-<<<<<<< HEAD
-information_schema	50
-=======
 information_schema	54
->>>>>>> 25185103
 mysql	22