--- conflicted
+++ resolved
@@ -1376,7 +1376,6 @@
 1	1
 3	1
 3	2
-<<<<<<< HEAD
 EXPLAIN SELECT a,b from t2 ORDER BY a,b;
 id	select_type	table	type	possible_keys	key	key_len	ref	rows	Extra
 1	SIMPLE	t2	index	NULL	a	10	NULL	6	Using index
@@ -1413,8 +1412,6 @@
 NULL
 1
 2
-DROP TABLE t1;
-=======
 DROP TABLE t1;
 CREATE TABLE t1 ( a INT, b INT );
 SELECT b c, (SELECT a FROM t1 WHERE b = c)
@@ -1451,5 +1448,4 @@
 FROM t1;
 ERROR 21000: Subquery returns more than 1 row
 DROP TABLE t1;
-SET @@sql_mode = @old_sql_mode;
->>>>>>> 2771cf8b
+SET @@sql_mode = @old_sql_mode;