drop table if exists t1,t2,t3,t4,t5,t6;
drop database if exists mysqltest;
create table t1 (a int not null primary key auto_increment, message char(20));
create table t2 (a int not null primary key auto_increment, message char(20));
INSERT INTO t1 (message) VALUES ("Testing"),("table"),("t1");
INSERT INTO t2 (message) VALUES ("Testing"),("table"),("t2");
create table t3 (a int not null, b char(20), key(a)) engine=MERGE UNION=(t1,t2);
select * from t3;
a	b
1	Testing
2	table
3	t1
1	Testing
2	table
3	t2
select * from t3 order by a desc;
a	b
3	t1
3	t2
2	table
2	table
1	Testing
1	Testing
drop table t3;
insert into t1 select NULL,message from t2;
insert into t2 select NULL,message from t1;
insert into t1 select NULL,message from t2;
insert into t2 select NULL,message from t1;
insert into t1 select NULL,message from t2;
insert into t2 select NULL,message from t1;
insert into t1 select NULL,message from t2;
insert into t2 select NULL,message from t1;
insert into t1 select NULL,message from t2;
insert into t2 select NULL,message from t1;
insert into t1 select NULL,message from t2;
create table t3 (a int not null, b char(20), key(a)) engine=MERGE UNION=(test.t1,test.t2);
explain select * from t3 where a < 10;
id	select_type	table	type	possible_keys	key	key_len	ref	rows	Extra
1	SIMPLE	t3	range	a	a	4	NULL	18	Using where
explain select * from t3 where a > 10 and a < 20;
id	select_type	table	type	possible_keys	key	key_len	ref	rows	Extra
1	SIMPLE	t3	range	a	a	4	NULL	17	Using where
select * from t3 where a = 10;
a	b
10	Testing
10	Testing
select * from t3 where a < 10;
a	b
1	Testing
1	Testing
2	table
2	table
3	t1
3	t2
4	Testing
4	Testing
5	table
5	table
6	t2
6	t1
7	Testing
7	Testing
8	table
8	table
9	t2
9	t2
select * from t3 where a > 10 and a < 20;
a	b
11	table
11	table
12	t1
12	t1
13	Testing
13	Testing
14	table
14	table
15	t2
15	t2
16	Testing
16	Testing
17	table
17	table
18	t2
18	t2
19	Testing
19	Testing
explain select a from t3 order by a desc limit 10;
id	select_type	table	type	possible_keys	key	key_len	ref	rows	Extra
1	SIMPLE	t3	index	NULL	a	4	NULL	1131	Using index
select a from t3 order by a desc limit 10;
a
699
698
697
696
695
694
693
692
691
690
select a from t3 order by a desc limit 300,10;
a
416
415
415
414
414
413
413
412
412
411
delete from t3 where a=3;
select * from t3 where a < 10;
a	b
1	Testing
1	Testing
2	table
2	table
4	Testing
4	Testing
5	table
5	table
6	t2
6	t1
7	Testing
7	Testing
8	table
8	table
9	t2
9	t2
delete from t3 where a >= 6 and a <= 8;
select * from t3 where a < 10;
a	b
1	Testing
1	Testing
2	table
2	table
4	Testing
4	Testing
5	table
5	table
9	t2
9	t2
update t3 set a=3 where a=9;
select * from t3 where a < 10;
a	b
1	Testing
1	Testing
2	table
2	table
3	t2
3	t2
4	Testing
4	Testing
5	table
5	table
update t3 set a=6 where a=7;
select * from t3 where a < 10;
a	b
1	Testing
1	Testing
2	table
2	table
3	t2
3	t2
4	Testing
4	Testing
5	table
5	table
show create table t3;
Table	Create Table
t3	CREATE TABLE `t3` (
  `a` int(11) NOT NULL,
  `b` char(20) default NULL,
  KEY `a` (`a`)
) ENGINE=MRG_MyISAM DEFAULT CHARSET=latin1 UNION=(`t1`,`t2`)
create table t4 (a int not null, b char(10), key(a)) engine=MERGE UNION=(t1,t2);
select * from t4;
ERROR HY000: Unable to open underlying table which is differently defined or of non-MyISAM type or doesn't exist
alter table t4 add column c int;
ERROR HY000: Unable to open underlying table which is differently defined or of non-MyISAM type or doesn't exist
create database mysqltest;
create table mysqltest.t6 (a int not null primary key auto_increment, message char(20));
create table t5 (a int not null, b char(20), key(a)) engine=MERGE UNION=(test.t1,mysqltest.t6);
show create table t5;
Table	Create Table
t5	CREATE TABLE `t5` (
  `a` int(11) NOT NULL,
  `b` char(20) default NULL,
  KEY `a` (`a`)
) ENGINE=MRG_MyISAM DEFAULT CHARSET=latin1 UNION=(`t1`,`mysqltest`.`t6`)
alter table t5 engine=myisam;
drop table t5, mysqltest.t6;
drop database mysqltest;
drop table t4,t3,t1,t2;
create table t1 (c char(10)) engine=myisam;
create table t2 (c char(10)) engine=myisam;
create table t3 (c char(10)) union=(t1,t2) engine=merge;
insert into t1 (c) values ('test1');
insert into t1 (c) values ('test1');
insert into t1 (c) values ('test1');
insert into t2 (c) values ('test2');
insert into t2 (c) values ('test2');
insert into t2 (c) values ('test2');
select * from t3;
c
test1
test1
test1
test2
test2
test2
select * from t3;
c
test1
test1
test1
test2
test2
test2
delete from t3 where 1=1;
select * from t3;
c
select * from t1;
c
drop table t3,t2,t1;
CREATE TABLE t1 (incr int not null, othr int not null, primary key(incr));
CREATE TABLE t2 (incr int not null, othr int not null, primary key(incr));
CREATE TABLE t3 (incr int not null, othr int not null, primary key(incr))
ENGINE=MERGE UNION=(t1,t2);
SELECT * from t3;
incr	othr
INSERT INTO t1 VALUES ( 1,10),( 3,53),( 5,21),( 7,12),( 9,17);
INSERT INTO t2 VALUES ( 2,24),( 4,33),( 6,41),( 8,26),( 0,32);
INSERT INTO t1 VALUES (11,20),(13,43),(15,11),(17,22),(19,37);
INSERT INTO t2 VALUES (12,25),(14,31),(16,42),(18,27),(10,30);
SELECT * from t3 where incr in (1,2,3,4) order by othr;
incr	othr
1	10
2	24
4	33
3	53
alter table t3 UNION=(t1);
select count(*) from t3;
count(*)
10
alter table t3 UNION=(t1,t2);
select count(*) from t3;
count(*)
20
alter table t3 ENGINE=MYISAM;
select count(*) from t3;
count(*)
20
drop table t3;
CREATE TABLE t3 (incr int not null, othr int not null, primary key(incr))
ENGINE=MERGE UNION=(t1,t2);
show create table t3;
Table	Create Table
t3	CREATE TABLE `t3` (
  `incr` int(11) NOT NULL,
  `othr` int(11) NOT NULL,
  PRIMARY KEY  (`incr`)
) ENGINE=MRG_MyISAM DEFAULT CHARSET=latin1 UNION=(`t1`,`t2`)
alter table t3 drop primary key;
show create table t3;
Table	Create Table
t3	CREATE TABLE `t3` (
  `incr` int(11) NOT NULL,
  `othr` int(11) NOT NULL
) ENGINE=MRG_MyISAM DEFAULT CHARSET=latin1 UNION=(`t1`,`t2`)
drop table t3,t2,t1;
create table t1 (a int not null, key(a)) engine=merge;
select * from t1;
a
drop table t1;
create table t1 (a int not null, b int not null, key(a,b));
create table t2 (a int not null, b int not null, key(a,b));
create table t3 (a int not null, b int not null, key(a,b)) ENGINE=MERGE UNION=(t1,t2);
insert into t1 values (1,2),(2,1),(0,0),(4,4),(5,5),(6,6);
insert into t2 values (1,1),(2,2),(0,0),(4,4),(5,5),(6,6);
flush tables;
select * from t3 where a=1 order by b limit 2;
a	b
1	1
1	2
drop table t3,t1,t2;
create table t1 (a int not null, b int not null auto_increment, primary key(a,b));
create table t2 (a int not null, b int not null auto_increment, primary key(a,b));
create table t3 (a int not null, b int not null, key(a,b)) UNION=(t1,t2) INSERT_METHOD=NO;
create table t4 (a int not null, b int not null, key(a,b)) ENGINE=MERGE UNION=(t1,t2) INSERT_METHOD=NO;
create table t5 (a int not null, b int not null auto_increment, primary key(a,b)) ENGINE=MERGE UNION=(t1,t2) INSERT_METHOD=FIRST;
create table t6 (a int not null, b int not null auto_increment, primary key(a,b)) ENGINE=MERGE UNION=(t1,t2) INSERT_METHOD=LAST;
show create table t3;
Table	Create Table
t3	CREATE TABLE `t3` (
  `a` int(11) NOT NULL,
  `b` int(11) NOT NULL,
  KEY `a` (`a`,`b`)
) ENGINE=MyISAM DEFAULT CHARSET=latin1
show create table t4;
Table	Create Table
t4	CREATE TABLE `t4` (
  `a` int(11) NOT NULL,
  `b` int(11) NOT NULL,
  KEY `a` (`a`,`b`)
) ENGINE=MRG_MyISAM DEFAULT CHARSET=latin1 UNION=(`t1`,`t2`)
show create table t5;
Table	Create Table
t5	CREATE TABLE `t5` (
  `a` int(11) NOT NULL,
  `b` int(11) NOT NULL auto_increment,
  PRIMARY KEY  (`a`,`b`)
) ENGINE=MRG_MyISAM DEFAULT CHARSET=latin1 INSERT_METHOD=FIRST UNION=(`t1`,`t2`)
show create table t6;
Table	Create Table
t6	CREATE TABLE `t6` (
  `a` int(11) NOT NULL,
  `b` int(11) NOT NULL auto_increment,
  PRIMARY KEY  (`a`,`b`)
) ENGINE=MRG_MyISAM DEFAULT CHARSET=latin1 INSERT_METHOD=LAST UNION=(`t1`,`t2`)
insert into t1 values (1,NULL),(1,NULL),(1,NULL),(1,NULL);
insert into t2 values (2,NULL),(2,NULL),(2,NULL),(2,NULL);
select * from t3 order by b,a limit 3;
a	b
select * from t4 order by b,a limit 3;
a	b
1	1
2	1
1	2
select * from t5 order by b,a limit 3,3;
a	b
2	2
1	3
2	3
select * from t6 order by b,a limit 6,3;
a	b
1	4
2	4
insert into t5 values (5,1),(5,2);
insert into t6 values (6,1),(6,2);
select * from t1 order by a,b;
a	b
1	1
1	2
1	3
1	4
5	1
5	2
select * from t2 order by a,b;
a	b
2	1
2	2
2	3
2	4
6	1
6	2
select * from t4 order by a,b;
a	b
1	1
1	2
1	3
1	4
2	1
2	2
2	3
2	4
5	1
5	2
6	1
6	2
insert into t3 values (3,1),(3,2),(3,3),(3,4);
select * from t3 order by a,b;
a	b
3	1
3	2
3	3
3	4
alter table t4 UNION=(t1,t2,t3);
show create table t4;
Table	Create Table
t4	CREATE TABLE `t4` (
  `a` int(11) NOT NULL,
  `b` int(11) NOT NULL,
  KEY `a` (`a`,`b`)
) ENGINE=MRG_MyISAM DEFAULT CHARSET=latin1 UNION=(`t1`,`t2`,`t3`)
select * from t4 order by a,b;
a	b
1	1
1	2
1	3
1	4
2	1
2	2
2	3
2	4
3	1
3	2
3	3
3	4
5	1
5	2
6	1
6	2
alter table t4 INSERT_METHOD=FIRST;
show create table t4;
Table	Create Table
t4	CREATE TABLE `t4` (
  `a` int(11) NOT NULL,
  `b` int(11) NOT NULL,
  KEY `a` (`a`,`b`)
) ENGINE=MRG_MyISAM DEFAULT CHARSET=latin1 INSERT_METHOD=FIRST UNION=(`t1`,`t2`,`t3`)
insert into t4 values (4,1),(4,2);
select * from t1 order by a,b;
a	b
1	1
1	2
1	3
1	4
4	1
4	2
5	1
5	2
select * from t2 order by a,b;
a	b
2	1
2	2
2	3
2	4
6	1
6	2
select * from t3 order by a,b;
a	b
3	1
3	2
3	3
3	4
select * from t4 order by a,b;
a	b
1	1
1	2
1	3
1	4
2	1
2	2
2	3
2	4
3	1
3	2
3	3
3	4
4	1
4	2
5	1
5	2
6	1
6	2
select * from t5 order by a,b;
a	b
1	1
1	2
1	3
1	4
2	1
2	2
2	3
2	4
4	1
4	2
5	1
5	2
6	1
6	2
select 1;
1
1
insert into t5 values (1,NULL),(5,NULL);
insert into t6 values (2,NULL),(6,NULL);
select * from t1 order by a,b;
a	b
1	1
1	2
1	3
1	4
1	5
4	1
4	2
5	1
5	2
5	3
select * from t2 order by a,b;
a	b
2	1
2	2
2	3
2	4
2	5
6	1
6	2
6	3
select * from t5 order by a,b;
a	b
1	1
1	2
1	3
1	4
1	5
2	1
2	2
2	3
2	4
2	5
4	1
4	2
5	1
5	2
5	3
6	1
6	2
6	3
select * from t6 order by a,b;
a	b
1	1
1	2
1	3
1	4
1	5
2	1
2	2
2	3
2	4
2	5
4	1
4	2
5	1
5	2
5	3
6	1
6	2
6	3
insert into t1 values (99,NULL);
select * from t4 where a+0 > 90;
a	b
99	1
insert t5 values (1,1);
ERROR 23000: Duplicate entry '1-1' for key 1
insert t6 values (2,1);
ERROR 23000: Duplicate entry '2-1' for key 1
insert t5 values (1,1) on duplicate key update b=b+10;
insert t6 values (2,1) on duplicate key update b=b+20;
select * from t5 where a < 3;
a	b
1	2
1	3
1	4
1	5
1	11
2	2
2	3
2	4
2	5
2	21
drop table t6, t5, t4, t3, t2, t1;
CREATE TABLE t1 (  a int(11) NOT NULL default '0',  b int(11) NOT NULL default '0',  PRIMARY KEY  (a,b)) ENGINE=MyISAM;
INSERT INTO t1 VALUES (1,1), (2,1);
CREATE TABLE t2 (  a int(11) NOT NULL default '0',  b int(11) NOT NULL default '0',  PRIMARY KEY  (a,b)) ENGINE=MyISAM;
INSERT INTO t2 VALUES (1,2), (2,2);
CREATE TABLE t3 (  a int(11) NOT NULL default '0',  b int(11) NOT NULL default '0',  KEY a (a,b)) ENGINE=MRG_MyISAM UNION=(t1,t2);
select max(b) from t3 where a = 2;
max(b)
2
select max(b) from t1 where a = 2;
max(b)
1
drop table t3,t1,t2;
create table t1 (a int not null);
create table t2 (a int not null);
insert into t1 values (1);
insert into t2 values (2);
create temporary table t3 (a int not null) ENGINE=MERGE UNION=(t1,t2);
select * from t3;
a
1
2
create temporary table t4 (a int not null);
create temporary table t5 (a int not null);
insert into t4 values (1);
insert into t5 values (2);
create temporary table t6 (a int not null) ENGINE=MERGE UNION=(t4,t5);
select * from t6;
a
1
2
drop table t6, t3, t1, t2, t4, t5;
CREATE TABLE t1 (
fileset_id tinyint(3) unsigned NOT NULL default '0',
file_code varchar(32) NOT NULL default '',
fileset_root_id tinyint(3) unsigned NOT NULL default '0',
PRIMARY KEY  (fileset_id,file_code),
KEY files (fileset_id,fileset_root_id)
) ENGINE=MyISAM;
INSERT INTO t1 VALUES (2, '0000000111', 1), (2, '0000000112', 1), (2, '0000000113', 1),
(2, '0000000114', 1), (2, '0000000115', 1), (2, '0000000116', 1), (2, '0000000117', 1),
(2, '0000000118', 1), (2, '0000000119', 1), (2, '0000000120', 1);
CREATE TABLE t2 (
fileset_id tinyint(3) unsigned NOT NULL default '0',
file_code varchar(32) NOT NULL default '',
fileset_root_id tinyint(3) unsigned NOT NULL default '0',
PRIMARY KEY  (fileset_id,file_code),
KEY files (fileset_id,fileset_root_id)
) ENGINE=MRG_MyISAM UNION=(t1);
EXPLAIN SELECT * FROM t2 IGNORE INDEX (files) WHERE fileset_id = 2
AND file_code BETWEEN '0000000115' AND '0000000120' LIMIT 1;
id	select_type	table	type	possible_keys	key	key_len	ref	rows	Extra
1	SIMPLE	t2	range	PRIMARY	PRIMARY	35	NULL	5	Using where
EXPLAIN SELECT * FROM t2 WHERE fileset_id = 2
AND file_code BETWEEN '0000000115' AND '0000000120' LIMIT 1;
id	select_type	table	type	possible_keys	key	key_len	ref	rows	Extra
1	SIMPLE	t2	range	PRIMARY,files	PRIMARY	35	NULL	5	Using where
EXPLAIN SELECT * FROM t1 WHERE fileset_id = 2
AND file_code BETWEEN '0000000115' AND '0000000120' LIMIT 1;
id	select_type	table	type	possible_keys	key	key_len	ref	rows	Extra
1	SIMPLE	t1	range	PRIMARY,files	PRIMARY	35	NULL	5	Using where
EXPLAIN SELECT * FROM t2 WHERE fileset_id = 2
AND file_code = '0000000115' LIMIT 1;
id	select_type	table	type	possible_keys	key	key_len	ref	rows	Extra
1	SIMPLE	t2	const	PRIMARY,files	PRIMARY	35	const,const	1	
DROP TABLE t2, t1;
create table t1 (x int, y int, index xy(x, y));
create table t2 (x int, y int, index xy(x, y));
create table t3 (x int, y int, index xy(x, y)) engine=merge union=(t1,t2);
insert into t1 values(1, 2);
insert into t2 values(1, 3);
select * from t3 where x = 1 and y < 5 order by y;
x	y
1	2
1	3
select * from t3 where x = 1 and y < 5 order by y desc;
x	y
1	3
1	2
drop table t1,t2,t3;
create table t1 (a int);
create table t2 (a int);
insert into t1 values (0);
insert into t2 values (1);
create table t3 engine=merge union=(t1, t2) select * from t1;
ERROR HY000: You can't specify target table 't1' for update in FROM clause
create table t3 engine=merge union=(t1, t2) select * from t2;
ERROR HY000: You can't specify target table 't2' for update in FROM clause
create table t3 engine=merge union=(t1, t2) select (select max(a) from t2);
ERROR HY000: You can't specify target table 't2' for update in FROM clause
drop table t1, t2;
create table t1 (
a double(14,4),
b varchar(10),
index (a,b)
) engine=merge union=(t2,t3);
create table t2 (
a double(14,4),
b varchar(10),
index (a,b)
) engine=myisam;
create table t3 (
a double(14,4),
b varchar(10),
index (a,b)
) engine=myisam;
insert into t2 values ( null, '');
insert into t2 values ( 9999999999.999, '');
insert into t3 select * from t2;
select min(a), max(a) from t1;
min(a)	max(a)
9999999999.9990	9999999999.9990
flush tables;
select min(a), max(a) from t1;
min(a)	max(a)
9999999999.9990	9999999999.9990
drop table t1, t2, t3;
create table t1 (a int,b int,c int, index (a,b,c));
create table t2 (a int,b int,c int, index (a,b,c));
create table t3 (a int,b int,c int, index (a,b,c))
engine=merge union=(t1 ,t2);
insert into t1 (a,b,c) values (1,1,0),(1,2,0);
insert into t2 (a,b,c) values (1,1,1),(1,2,1);
explain select a,b,c from t3 force index (a) where a=1 order by a,b,c;
id	select_type	table	type	possible_keys	key	key_len	ref	rows	Extra
1	SIMPLE	t3	ref	a	a	5	const	2	Using where; Using index
select a,b,c from t3 force index (a) where a=1 order by a,b,c;
a	b	c
1	1	0
1	1	1
1	2	0
1	2	1
explain select a,b,c from t3 force index (a) where a=1 order by a desc, b desc, c desc;
id	select_type	table	type	possible_keys	key	key_len	ref	rows	Extra
1	SIMPLE	t3	ref	a	a	5	const	2	Using where; Using index
select a,b,c from t3 force index (a) where a=1 order by a desc, b desc, c desc;
a	b	c
1	2	1
1	2	0
1	1	1
1	1	0
show index from t3;
Table	Non_unique	Key_name	Seq_in_index	Column_name	Collation	Cardinality	Sub_part	Packed	Null	Index_type	Comment
t3	1	a	1	a	A	NULL	NULL	NULL	YES	BTREE	
t3	1	a	2	b	A	NULL	NULL	NULL	YES	BTREE	
t3	1	a	3	c	A	NULL	NULL	NULL	YES	BTREE	
drop table t1, t2, t3;
CREATE TABLE t1 ( a INT AUTO_INCREMENT PRIMARY KEY, b VARCHAR(10), UNIQUE (b) )
ENGINE=MyISAM;
CREATE TABLE t2 ( a INT AUTO_INCREMENT, b VARCHAR(10), INDEX (a), INDEX (b) )
ENGINE=MERGE UNION (t1) INSERT_METHOD=FIRST;
INSERT INTO t2 (b) VALUES (1) ON DUPLICATE KEY UPDATE b=2;
INSERT INTO t2 (b) VALUES (1) ON DUPLICATE KEY UPDATE b=3;
SELECT b FROM t2;
b
3
DROP TABLE t1, t2;
create table t1(a int);
create table t2(a int);
insert into t1 values (1);
insert into t2 values (2);
create table t3 (a int) engine=merge union=(t1, t2) insert_method=first;
select * from t3;
a
1
2
insert t2 select * from t2;
select * from t2;
a
2
2
insert t3 select * from t1;
select * from t3;
a
1
1
2
2
insert t1 select * from t3;
select * from t1;
a
1
1
1
1
2
2
select * from t2;
a
2
2
select * from t3;
a
1
1
1
1
2
2
2
2
check table t1, t2;
Table	Op	Msg_type	Msg_text
test.t1	check	status	OK
test.t2	check	status	OK
drop table t1, t2, t3;
CREATE TABLE t1(a INT);
INSERT INTO t1 VALUES(2),(1);
CREATE TABLE t2(a INT, KEY(a)) ENGINE=MERGE UNION=(t1);
SELECT * FROM t2 WHERE a=2;
ERROR HY000: Unable to open underlying table which is differently defined or of non-MyISAM type or doesn't exist
DROP TABLE t1, t2;
CREATE TABLE t1(a INT) ENGINE=MEMORY;
CREATE TABLE t2(a INT) ENGINE=MERGE UNION=(t1);
SELECT * FROM t2;
ERROR HY000: Unable to open underlying table which is differently defined or of non-MyISAM type or doesn't exist
DROP TABLE t1, t2;
CREATE TABLE t2(a INT) ENGINE=MERGE UNION=(t3);
SELECT * FROM t2;
ERROR HY000: Unable to open underlying table which is differently defined or of non-MyISAM type or doesn't exist
DROP TABLE t2;
<<<<<<< HEAD
create table t1 (b bit(1));
create table t2 (b bit(1));
create table tm (b bit(1)) engine = merge union = (t1,t2);
select * from tm;
b
drop table tm, t1, t2;
create table t1 (a int) insert_method = last engine = merge;
insert into t1 values (1);
ERROR HY000: Table 't1' is read only
create table t2 (a int) engine = myisam;
alter table t1 union (t2);
insert into t1 values (1);
alter table t1 insert_method = no;
insert into t1 values (1);
ERROR HY000: Table 't1' is read only
drop table t2;
drop table t1;
End of 5.0 tests
=======
CREATE TABLE t1(a INT, b TEXT);
CREATE TABLE tm1(a TEXT, b INT) ENGINE=MERGE UNION=(t1);
SELECT * FROM tm1;
ERROR HY000: Unable to open underlying table which is differently defined or of non-MyISAM type or doesn't exist
DROP TABLE t1, tm1;
CREATE TABLE t1(a SMALLINT, b SMALLINT);
CREATE TABLE tm1(a INT) ENGINE=MERGE UNION=(t1);
SELECT * FROM tm1;
ERROR HY000: Unable to open underlying table which is differently defined or of non-MyISAM type or doesn't exist
DROP TABLE t1, tm1;
CREATE TABLE t1(a SMALLINT, b SMALLINT, KEY(a, b));
CREATE TABLE tm1(a SMALLINT, b SMALLINT, KEY(a)) ENGINE=MERGE UNION=(t1);
SELECT * FROM tm1;
ERROR HY000: Unable to open underlying table which is differently defined or of non-MyISAM type or doesn't exist
DROP TABLE t1, tm1;
CREATE TABLE t1(a SMALLINT, b SMALLINT, KEY(b));
CREATE TABLE tm1(a SMALLINT, b SMALLINT, KEY(a)) ENGINE=MERGE UNION=(t1);
SELECT * FROM tm1;
ERROR HY000: Unable to open underlying table which is differently defined or of non-MyISAM type or doesn't exist
DROP TABLE t1, tm1;
>>>>>>> effd1801
<|MERGE_RESOLUTION|>--- conflicted
+++ resolved
@@ -783,26 +783,6 @@
 SELECT * FROM t2;
 ERROR HY000: Unable to open underlying table which is differently defined or of non-MyISAM type or doesn't exist
 DROP TABLE t2;
-<<<<<<< HEAD
-create table t1 (b bit(1));
-create table t2 (b bit(1));
-create table tm (b bit(1)) engine = merge union = (t1,t2);
-select * from tm;
-b
-drop table tm, t1, t2;
-create table t1 (a int) insert_method = last engine = merge;
-insert into t1 values (1);
-ERROR HY000: Table 't1' is read only
-create table t2 (a int) engine = myisam;
-alter table t1 union (t2);
-insert into t1 values (1);
-alter table t1 insert_method = no;
-insert into t1 values (1);
-ERROR HY000: Table 't1' is read only
-drop table t2;
-drop table t1;
-End of 5.0 tests
-=======
 CREATE TABLE t1(a INT, b TEXT);
 CREATE TABLE tm1(a TEXT, b INT) ENGINE=MERGE UNION=(t1);
 SELECT * FROM tm1;
@@ -823,4 +803,21 @@
 SELECT * FROM tm1;
 ERROR HY000: Unable to open underlying table which is differently defined or of non-MyISAM type or doesn't exist
 DROP TABLE t1, tm1;
->>>>>>> effd1801
+create table t1 (b bit(1));
+create table t2 (b bit(1));
+create table tm (b bit(1)) engine = merge union = (t1,t2);
+select * from tm;
+b
+drop table tm, t1, t2;
+create table t1 (a int) insert_method = last engine = merge;
+insert into t1 values (1);
+ERROR HY000: Table 't1' is read only
+create table t2 (a int) engine = myisam;
+alter table t1 union (t2);
+insert into t1 values (1);
+alter table t1 insert_method = no;
+insert into t1 values (1);
+ERROR HY000: Table 't1' is read only
+drop table t2;
+drop table t1;
+End of 5.0 tests