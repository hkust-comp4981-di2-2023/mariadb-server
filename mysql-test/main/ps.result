--- conflicted
+++ resolved
@@ -5722,7 +5722,24 @@
 EXECUTE stmt USING 'd';
 300
 DROP TABLE t1, t2, t3;
-<<<<<<< HEAD
+set @@max_session_mem_used=default;
+create table t (a varchar(10)) character set utf8;
+insert into t values ('');
+prepare stmt from "select 1 from t where a = ?";
+set @@max_session_mem_used=(select memory_used*2 from information_schema.processlist where id=connection_id());
+deallocate prepare stmt;
+drop table t;
+set @@max_session_mem_used=default;
+create table t (a varchar(10)) character set utf8;
+insert into t values ('');
+prepare stmt from "select 1 from t where a = 'a'";
+set @@max_session_mem_used=(select memory_used*2 from information_schema.processlist where id=connection_id());
+deallocate prepare stmt;
+drop table t;
+set @@max_session_mem_used=default;
+#
+# End of 10.3 tests
+#
 #
 # MDEV-19263: Server crashes in mysql_handle_single_derived
 # upon 2nd execution of PS
@@ -5785,21 +5802,4 @@
 ERROR 42000: EXECUTE..USING does not support subqueries or stored functions
 #
 # End of 10.4 tests
-#
-=======
-set @@max_session_mem_used=default;
-create table t (a varchar(10)) character set utf8;
-insert into t values ('');
-prepare stmt from "select 1 from t where a = ?";
-set @@max_session_mem_used=(select memory_used*2 from information_schema.processlist where id=connection_id());
-deallocate prepare stmt;
-drop table t;
-set @@max_session_mem_used=default;
-create table t (a varchar(10)) character set utf8;
-insert into t values ('');
-prepare stmt from "select 1 from t where a = 'a'";
-set @@max_session_mem_used=(select memory_used*2 from information_schema.processlist where id=connection_id());
-deallocate prepare stmt;
-drop table t;
-set @@max_session_mem_used=default;
->>>>>>> 56948ee5
+#