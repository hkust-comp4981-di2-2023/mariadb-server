drop table if exists t0,t1,t2;
create table t0(a int);
insert into t0 values (0),(1),(2),(3),(4),(5),(6),(7),(8),(9);
explain format=json select * from t0;
EXPLAIN
{
  "query_block": {
    "select_id": 1,
    "cost": "COST_REPLACED",
    "nested_loop": [
      {
        "table": {
          "table_name": "t0",
          "access_type": "ALL",
          "loops": 1,
          "rows": 10,
          "cost": "COST_REPLACED",
          "filtered": 100
        }
      }
    ]
  }
}
explain format=json select * from t0 where 1>2;
EXPLAIN
{
  "query_block": {
    "select_id": 1,
    "table": {
      "message": "Impossible WHERE"
    }
  }
}
explain format=json select * from t0 where a<3;
EXPLAIN
{
  "query_block": {
    "select_id": 1,
    "cost": "COST_REPLACED",
    "nested_loop": [
      {
        "table": {
          "table_name": "t0",
          "access_type": "ALL",
          "loops": 1,
          "rows": 10,
          "cost": "COST_REPLACED",
          "filtered": 100,
          "attached_condition": "t0.a < 3"
        }
      }
    ]
  }
}
# Try a basic join
create table t1 (a int, b int, filler char(32), key(a));
insert into t1 
select 
a.a + b.a* 10 + c.a * 100, 
a.a + b.a* 10 + c.a * 100,
'filler'
from t0 a, t0 b, t0 c;
explain format=json select * from t0,t1 where t1.a=t0.a;
EXPLAIN
{
  "query_block": {
    "select_id": 1,
    "cost": "COST_REPLACED",
    "nested_loop": [
      {
        "table": {
          "table_name": "t0",
          "access_type": "ALL",
          "loops": 1,
          "rows": 10,
          "cost": "COST_REPLACED",
          "filtered": 100,
          "attached_condition": "t0.a is not null"
        }
      },
      {
        "table": {
          "table_name": "t1",
          "access_type": "ref",
          "possible_keys": ["a"],
          "key": "a",
          "key_length": "5",
          "used_key_parts": ["a"],
          "ref": ["test.t0.a"],
          "loops": 10,
          "rows": 1,
          "cost": "COST_REPLACED",
          "filtered": 100
        }
      }
    ]
  }
}
# Try range and index_merge
create table t2 (a1 int, a2 int, b1 int, b2 int, key(a1,a2), key(b1,b2));
insert into t2 select a,a,a,a from t1;
explain format=json select * from t2 where a1<5;
EXPLAIN
{
  "query_block": {
    "select_id": 1,
    "cost": "COST_REPLACED",
    "nested_loop": [
      {
        "table": {
          "table_name": "t2",
          "access_type": "range",
          "possible_keys": ["a1"],
          "key": "a1",
          "key_length": "5",
          "used_key_parts": ["a1"],
          "loops": 1,
          "rows": 5,
          "cost": "COST_REPLACED",
          "filtered": 100,
          "index_condition": "t2.a1 < 5"
        }
      }
    ]
  }
}
explain format=json select * from t2 where a1=1 or b1=2;
EXPLAIN
{
  "query_block": {
    "select_id": 1,
    "cost": "COST_REPLACED",
    "nested_loop": [
      {
        "table": {
          "table_name": "t2",
          "access_type": "index_merge",
          "possible_keys": ["a1", "b1"],
          "key_length": "5,5",
          "index_merge": {
            "sort_union": [
              {
                "range": {
                  "key": "a1",
                  "used_key_parts": ["a1"]
                }
              },
              {
                "range": {
                  "key": "b1",
                  "used_key_parts": ["b1"]
                }
              }
            ]
          },
          "loops": 1,
          "rows": 2,
          "cost": "COST_REPLACED",
          "filtered": 100,
          "attached_condition": "t2.a1 = 1 or t2.b1 = 2"
        }
      }
    ]
  }
}
explain format=json select * from t2 where a1=1 or (b1=2 and b2=3);
EXPLAIN
{
  "query_block": {
    "select_id": 1,
    "cost": "COST_REPLACED",
    "nested_loop": [
      {
        "table": {
          "table_name": "t2",
          "access_type": "index_merge",
          "possible_keys": ["a1", "b1"],
          "key_length": "5,10",
          "index_merge": {
            "sort_union": [
              {
                "range": {
                  "key": "a1",
                  "used_key_parts": ["a1"]
                }
              },
              {
                "range": {
                  "key": "b1",
                  "used_key_parts": ["b1", "b2"]
                }
              }
            ]
          },
          "loops": 1,
          "rows": 2,
          "cost": "COST_REPLACED",
          "filtered": 100,
          "attached_condition": "t2.a1 = 1 or t2.b1 = 2 and t2.b2 = 3"
        }
      }
    ]
  }
}
explain format=json select * from t2 where (a1=1 and a2=1) or 
(b1=2 and b2=1);
EXPLAIN
{
  "query_block": {
    "select_id": 1,
    "cost": "COST_REPLACED",
    "nested_loop": [
      {
        "table": {
          "table_name": "t2",
          "access_type": "index_merge",
          "possible_keys": ["a1", "b1"],
          "key_length": "10,10",
          "index_merge": {
            "union": [
              {
                "range": {
                  "key": "a1",
                  "used_key_parts": ["a1", "a2"]
                }
              },
              {
                "range": {
                  "key": "b1",
                  "used_key_parts": ["b1", "b2"]
                }
              }
            ]
          },
          "loops": 1,
          "rows": 2,
          "cost": "COST_REPLACED",
          "filtered": 100,
          "attached_condition": "t2.a1 = 1 and t2.a2 = 1 or t2.b1 = 2 and t2.b2 = 1"
        }
      }
    ]
  }
}
# Try ref access on two key components
explain format=json select * from t0,t2 where t2.b1=t0.a and t2.b2=4;
EXPLAIN
{
  "query_block": {
    "select_id": 1,
    "cost": "COST_REPLACED",
    "nested_loop": [
      {
        "table": {
          "table_name": "t0",
          "access_type": "ALL",
          "loops": 1,
          "rows": 10,
          "cost": "COST_REPLACED",
          "filtered": 100,
          "attached_condition": "t0.a is not null"
        }
      },
      {
        "table": {
          "table_name": "t2",
          "access_type": "ref",
          "possible_keys": ["b1"],
          "key": "b1",
          "key_length": "10",
          "used_key_parts": ["b1", "b2"],
          "ref": ["test.t0.a", "const"],
          "loops": 10,
          "rows": 1,
          "cost": "COST_REPLACED",
          "filtered": 100
        }
      }
    ]
  }
}
drop table t1,t2;
#
# Try a UNION
#
explain format=json select * from t0 A union     select * from t0 B;
EXPLAIN
{
  "query_block": {
    "union_result": {
      "table_name": "<union1,2>",
      "access_type": "ALL",
      "query_specifications": [
        {
          "query_block": {
            "select_id": 1,
            "cost": "COST_REPLACED",
            "nested_loop": [
              {
                "table": {
                  "table_name": "A",
                  "access_type": "ALL",
                  "loops": 1,
                  "rows": 10,
                  "cost": "COST_REPLACED",
                  "filtered": 100
                }
              }
            ]
          }
        },
        {
          "query_block": {
            "select_id": 2,
            "operation": "UNION",
            "cost": "COST_REPLACED",
            "nested_loop": [
              {
                "table": {
                  "table_name": "B",
                  "access_type": "ALL",
                  "loops": 1,
                  "rows": 10,
                  "cost": "COST_REPLACED",
                  "filtered": 100
                }
              }
            ]
          }
        }
      ]
    }
  }
}
explain format=json select * from t0 A union all select * from t0 B;
EXPLAIN
{
  "query_block": {
    "union_result": {
      "query_specifications": [
        {
          "query_block": {
            "select_id": 1,
            "cost": "COST_REPLACED",
            "nested_loop": [
              {
                "table": {
                  "table_name": "A",
                  "access_type": "ALL",
                  "loops": 1,
                  "rows": 10,
                  "cost": "COST_REPLACED",
                  "filtered": 100
                }
              }
            ]
          }
        },
        {
          "query_block": {
            "select_id": 2,
            "operation": "UNION",
            "cost": "COST_REPLACED",
            "nested_loop": [
              {
                "table": {
                  "table_name": "B",
                  "access_type": "ALL",
                  "loops": 1,
                  "rows": 10,
                  "cost": "COST_REPLACED",
                  "filtered": 100
                }
              }
            ]
          }
        }
      ]
    }
  }
}
#
# Subqueries
#
create table t1 (a int, b int);
insert into t1 select a,a from t0;
explain format=json select a, a > (select max(b) from t1 where t1.b=t0.a) from t0;
EXPLAIN
{
  "query_block": {
    "select_id": 1,
    "cost": "COST_REPLACED",
    "nested_loop": [
      {
        "table": {
          "table_name": "t0",
          "access_type": "ALL",
          "loops": 1,
          "rows": 10,
          "cost": "COST_REPLACED",
          "filtered": 100
        }
      }
    ],
    "subqueries": [
      {
        "expression_cache": {
          "state": "uninitialized",
          "query_block": {
            "select_id": 2,
            "cost": "COST_REPLACED",
            "nested_loop": [
              {
                "table": {
                  "table_name": "t1",
                  "access_type": "ALL",
                  "loops": 1,
                  "rows": 10,
                  "cost": "COST_REPLACED",
                  "filtered": 100,
                  "attached_condition": "t1.b = t0.a"
                }
              }
            ]
          }
        }
      }
    ]
  }
}
explain format=json 
select * from t0 where 
a > (select max(b) from t1 where t1.b=t0.a) or a < 3 ;
EXPLAIN
{
  "query_block": {
    "select_id": 1,
    "cost": "COST_REPLACED",
    "nested_loop": [
      {
        "table": {
          "table_name": "t0",
          "access_type": "ALL",
          "loops": 1,
          "rows": 10,
          "cost": "COST_REPLACED",
          "filtered": 100,
          "attached_condition": "t0.a > (subquery#2) or t0.a < 3"
        }
      }
    ],
    "subqueries": [
      {
        "expression_cache": {
          "state": "uninitialized",
          "query_block": {
            "select_id": 2,
            "cost": "COST_REPLACED",
            "nested_loop": [
              {
                "table": {
                  "table_name": "t1",
                  "access_type": "ALL",
                  "loops": 1,
                  "rows": 10,
                  "cost": "COST_REPLACED",
                  "filtered": 100,
                  "attached_condition": "t1.b = t0.a"
                }
              }
            ]
          }
        }
      }
    ]
  }
}
drop table t1;
#
# Join buffering
#
create table t1 (a int, b int);
insert into t1 select tbl1.a+10*tbl2.a, tbl1.a+10*tbl2.a from t0 tbl1, t0 tbl2;
explain format=json
select * from t1 tbl1, t1 tbl2 where tbl1.a=tbl2.a and tbl1.b < 3 and tbl2.b < 5;
EXPLAIN
{
  "query_block": {
    "select_id": 1,
    "cost": "COST_REPLACED",
    "nested_loop": [
      {
        "table": {
          "table_name": "tbl1",
          "access_type": "ALL",
          "loops": 1,
          "rows": 100,
          "cost": "COST_REPLACED",
          "filtered": 100,
          "attached_condition": "tbl1.b < 3"
        }
      },
      {
        "block-nl-join": {
          "table": {
            "table_name": "tbl2",
            "access_type": "ALL",
            "loops": 100,
            "rows": 100,
            "cost": "COST_REPLACED",
            "filtered": 100,
            "attached_condition": "tbl2.b < 5"
          },
          "buffer_type": "flat",
          "buffer_size": "1Kb",
          "join_type": "BNL",
          "attached_condition": "tbl2.a = tbl1.a"
        }
      }
    ]
  }
}
drop table t1;
#
# Single-table UPDATE/DELETE, INSERT
#
explain format=json delete from t0;
EXPLAIN
{
  "query_block": {
    "select_id": 1,
    "table": {
      "message": "Deleting all rows"
    }
  }
}
explain format=json delete from t0 where 1 > 2;
EXPLAIN
{
  "query_block": {
    "select_id": 1,
    "table": {
      "message": "Impossible WHERE"
    }
  }
}
explain format=json delete from t0 where a < 3;
EXPLAIN
{
  "query_block": {
    "select_id": 1,
    "table": {
      "delete": 1,
      "table_name": "t0",
      "access_type": "ALL",
      "rows": 10,
      "attached_condition": "t0.a < 3"
    }
  }
}
explain format=json update t0 set a=3 where a in (2,3,4);
EXPLAIN
{
  "query_block": {
    "select_id": 1,
    "table": {
      "update": 1,
      "table_name": "t0",
      "access_type": "ALL",
      "rows": 10,
      "attached_condition": "t0.a in (2,3,4)"
    }
  }
}
explain format=json insert into t0 values (1);
EXPLAIN
{
  "query_block": {
    "select_id": 1,
    "table": {
      "table_name": "t0"
    }
  }
}
create table t1 like t0;
explain format=json insert into t1 values ((select max(a) from t0));
EXPLAIN
{
  "query_block": {
    "select_id": 1,
    "table": {
      "table_name": "t1"
    },
    "subqueries": [
      {
        "query_block": {
          "select_id": 2,
          "cost": "COST_REPLACED",
          "nested_loop": [
            {
              "table": {
                "table_name": "t0",
                "access_type": "ALL",
                "loops": 1,
                "rows": 10,
                "cost": "COST_REPLACED",
                "filtered": 100
              }
            }
          ]
        }
      }
    ]
  }
}
drop table t1;
#
# A derived table
#
create table t1 (a int, b int);
insert into t1 select a,a from t0;
explain format=json
select * from (select a, count(*) as cnt from t1 group by a) as tbl
where cnt>0;
EXPLAIN
{
  "query_block": {
    "select_id": 1,
    "cost": "COST_REPLACED",
    "nested_loop": [
      {
        "table": {
          "table_name": "<derived2>",
          "access_type": "ALL",
          "loops": 1,
          "rows": 10,
          "cost": "COST_REPLACED",
          "filtered": 100,
          "attached_condition": "tbl.cnt > 0",
          "materialized": {
            "query_block": {
              "select_id": 2,
              "cost": "COST_REPLACED",
              "having_condition": "cnt > 0",
              "filesort": {
                "sort_key": "t1.a",
                "temporary_table": {
                  "nested_loop": [
                    {
                      "table": {
                        "table_name": "t1",
                        "access_type": "ALL",
                        "loops": 1,
                        "rows": 10,
                        "cost": "COST_REPLACED",
                        "filtered": 100
                      }
                    }
                  ]
                }
              }
            }
          }
        }
      }
    ]
  }
}
explain format=json
select * from (select a, count(*) as cnt from t1 group by a) as tbl1, t1 as
tbl2 where cnt=tbl2.a;
EXPLAIN
{
  "query_block": {
    "select_id": 1,
    "cost": "COST_REPLACED",
    "nested_loop": [
      {
        "table": {
          "table_name": "tbl2",
          "access_type": "ALL",
          "loops": 1,
          "rows": 10,
          "cost": "COST_REPLACED",
          "filtered": 100,
          "attached_condition": "tbl2.a is not null"
        }
      },
      {
        "table": {
          "table_name": "<derived2>",
          "access_type": "ref",
          "possible_keys": ["key0"],
          "key": "key0",
          "key_length": "8",
          "used_key_parts": ["cnt"],
          "ref": ["test.tbl2.a"],
          "loops": 10,
          "rows": 1,
          "cost": "COST_REPLACED",
          "filtered": 100,
          "attached_condition": "tbl1.cnt = tbl2.a",
          "materialized": {
            "query_block": {
              "select_id": 2,
              "cost": "COST_REPLACED",
              "filesort": {
                "sort_key": "t1.a",
                "temporary_table": {
                  "nested_loop": [
                    {
                      "table": {
                        "table_name": "t1",
                        "access_type": "ALL",
                        "loops": 1,
                        "rows": 10,
                        "cost": "COST_REPLACED",
                        "filtered": 100
                      }
                    }
                  ]
                }
              }
            }
          }
        }
      }
    ]
  }
}
#
# Non-merged semi-join (aka JTBM)
#
explain format=json 
select * from t1 where a in (select max(a) from t1 group by b);
EXPLAIN
{
  "query_block": {
    "select_id": 1,
    "cost": "COST_REPLACED",
    "nested_loop": [
      {
        "table": {
          "table_name": "t1",
          "access_type": "ALL",
          "loops": 1,
          "rows": 10,
          "cost": "COST_REPLACED",
          "filtered": 100,
          "attached_condition": "t1.a is not null"
        }
      },
      {
        "table": {
          "table_name": "<subquery2>",
          "access_type": "eq_ref",
          "possible_keys": ["distinct_key"],
          "key": "distinct_key",
          "key_length": "4",
          "used_key_parts": ["max(a)"],
          "ref": ["test.t1.a"],
          "loops": 10,
          "rows": 1,
          "cost": "COST_REPLACED",
          "filtered": 100,
          "materialized": {
            "unique": 1,
            "query_block": {
              "select_id": 2,
              "cost": "COST_REPLACED",
              "temporary_table": {
                "nested_loop": [
                  {
                    "table": {
                      "table_name": "t1",
                      "access_type": "ALL",
                      "loops": 1,
                      "rows": 10,
                      "cost": "COST_REPLACED",
                      "filtered": 100
                    }
                  }
                ]
              }
            }
          }
        }
      }
    ]
  }
}
#
# Semi-join Materialization
#
create table t2 like t1;
insert into t2 select * from t1;
explain format=json
select * from t1,t2 where t1.a in ( select seq+0 from seq_1_to_100);
EXPLAIN
{
  "query_block": {
    "select_id": 1,
    "cost": "COST_REPLACED",
    "nested_loop": [
      {
        "table": {
          "table_name": "t1",
          "access_type": "ALL",
          "loops": 1,
          "rows": 10,
          "cost": "COST_REPLACED",
          "filtered": 100
        }
      },
      {
        "table": {
          "table_name": "<subquery2>",
          "access_type": "eq_ref",
          "possible_keys": ["distinct_key"],
          "key": "distinct_key",
          "key_length": "8",
          "used_key_parts": ["seq+0"],
          "ref": ["func"],
          "rows": 1,
          "filtered": 100,
          "attached_condition": "t1.a = seq_1_to_100.seq + 0",
          "materialized": {
            "unique": 1,
            "query_block": {
              "select_id": 2,
              "nested_loop": [
                {
                  "table": {
                    "table_name": "seq_1_to_100",
                    "access_type": "index",
                    "key": "PRIMARY",
                    "key_length": "8",
                    "used_key_parts": ["seq"],
                    "loops": 1,
                    "rows": 100,
                    "cost": "COST_REPLACED",
                    "filtered": 100,
                    "using_index": true
                  }
                }
              ]
            }
          }
        }
      },
      {
        "block-nl-join": {
          "table": {
            "table_name": "t2",
            "access_type": "ALL",
            "loops": 10,
            "rows": 10,
            "cost": "COST_REPLACED",
            "filtered": 100
          },
          "buffer_type": "flat",
          "buffer_size": "19Kb",
          "join_type": "BNL"
        }
      }
    ]
  }
}
# 
# First-Match
# 
explain
select * from t2 where t2.a in ( select a from t1 where t1.b=t2.b);
id	select_type	table	type	possible_keys	key	key_len	ref	rows	Extra
1	PRIMARY	t2	ALL	NULL	NULL	NULL	NULL	10	
1	PRIMARY	t1	ALL	NULL	NULL	NULL	NULL	10	Using where; FirstMatch(t2); Using join buffer (flat, BNL join)
explain format=json
select * from t2 where t2.a in ( select a from t1 where t1.b=t2.b);
EXPLAIN
{
  "query_block": {
    "select_id": 1,
    "cost": "COST_REPLACED",
    "nested_loop": [
      {
        "table": {
          "table_name": "t2",
          "access_type": "ALL",
          "loops": 1,
          "rows": 10,
          "cost": "COST_REPLACED",
          "filtered": 100
        }
      },
      {
        "block-nl-join": {
          "table": {
            "table_name": "t1",
            "access_type": "ALL",
            "loops": 10,
            "rows": 10,
            "cost": "COST_REPLACED",
            "filtered": 10,
            "first_match": "t2"
          },
          "buffer_type": "flat",
          "buffer_size": "141",
          "join_type": "BNL",
          "attached_condition": "t1.b = t2.b and t1.a = t2.a"
        }
      }
    ]
  }
}
# 
# Duplicate Weedout
# 
set @tmp= @@optimizer_switch;
set optimizer_switch='firstmatch=off';
explain
select * from t2 where t2.a in ( select a from t1 where t1.b=t2.b);
id	select_type	table	type	possible_keys	key	key_len	ref	rows	Extra
1	PRIMARY	t2	ALL	NULL	NULL	NULL	NULL	10	
1	PRIMARY	t1	ALL	NULL	NULL	NULL	NULL	10	Using where; Start temporary; End temporary; Using join buffer (flat, BNL join)
explain format=json
select * from t2 where t2.a in ( select a from t1 where t1.b=t2.b);
EXPLAIN
{
  "query_block": {
    "select_id": 1,
    "cost": "COST_REPLACED",
    "nested_loop": [
      {
        "table": {
          "table_name": "t2",
          "access_type": "ALL",
          "loops": 1,
          "rows": 10,
          "cost": "COST_REPLACED",
          "filtered": 100
        }
      },
      {
        "duplicates_removal": [
          {
            "block-nl-join": {
              "table": {
                "table_name": "t1",
                "access_type": "ALL",
                "loops": 10,
                "rows": 10,
                "cost": "COST_REPLACED",
                "filtered": 10
              },
              "buffer_type": "flat",
              "buffer_size": "206",
              "join_type": "BNL",
              "attached_condition": "t1.b = t2.b and t1.a = t2.a"
            }
          }
        ]
      }
    ]
  }
}
set optimizer_switch=@tmp;
drop table t1,t2;
#
# MRR for range access (no BKA, just MRR)
#
create table t1 (a int, b int, key(a));
insert into t1 select tbl1.a+10*tbl2.a, 12345 from t0 tbl1, t0 tbl2;
set @tmp= @@optimizer_switch;
set optimizer_switch='mrr=on,mrr_sort_keys=on';
explain format=json select * from t1 where a < 3;
EXPLAIN
{
  "query_block": {
    "select_id": 1,
    "cost": "COST_REPLACED",
    "nested_loop": [
      {
        "table": {
          "table_name": "t1",
          "access_type": "range",
          "possible_keys": ["a"],
          "key": "a",
          "key_length": "5",
          "used_key_parts": ["a"],
          "loops": 1,
          "rows": 2,
          "cost": "COST_REPLACED",
          "filtered": 100,
          "index_condition": "t1.a < 3",
          "mrr_type": "Rowid-ordered scan"
        }
      }
    ]
  }
}
# 'Range checked for each record'
set optimizer_switch=@tmp;
explain format=json
select * from t1 tbl1, t1 tbl2 where tbl2.a < tbl1.b;
EXPLAIN
{
  "query_block": {
    "select_id": 1,
    "cost": "COST_REPLACED",
    "nested_loop": [
      {
        "table": {
          "table_name": "tbl1",
          "access_type": "ALL",
          "loops": 1,
          "rows": 100,
          "cost": "COST_REPLACED",
          "filtered": 100
        }
      },
      {
        "range-checked-for-each-record": {
          "keys": ["a"],
          "table": {
            "table_name": "tbl2",
            "access_type": "ALL",
            "possible_keys": ["a"],
            "loops": 100,
            "rows": 100,
            "cost": "COST_REPLACED",
            "filtered": 100
          }
        }
      }
    ]
  }
}
drop table t1;
drop table t0;
#
# MDEV-7265: "Full scan on NULL key", the join case
#
CREATE TABLE t1 (a INT, KEY(a));
INSERT INTO t1 VALUES (1),(2),(5),(6),(7);
CREATE TABLE t2 (b INT);
INSERT INTO t2 VALUES (3),(4),(9),(10),(11);
EXPLAIN FORMAT=JSON SELECT * FROM t1 AS outer_t1 WHERE a <> ALL ( SELECT a FROM t1, t2 WHERE b <> outer_t1.a );
EXPLAIN
{
  "query_block": {
    "select_id": 1,
    "cost": "COST_REPLACED",
    "nested_loop": [
      {
        "table": {
          "table_name": "outer_t1",
          "access_type": "index",
          "key": "a",
          "key_length": "5",
          "used_key_parts": ["a"],
          "loops": 1,
          "rows": 5,
          "cost": "COST_REPLACED",
          "filtered": 100,
          "attached_condition": "!<in_optimizer>(outer_t1.a,<exists>(subquery#2))",
          "using_index": true
        }
      }
    ],
    "subqueries": [
      {
        "query_block": {
          "select_id": 2,
          "cost": "COST_REPLACED",
          "having_condition": "trigcond(t1.a is null)",
          "nested_loop": [
            {
              "full-scan-on-null_key": {
                "table": {
                  "table_name": "t1",
                  "access_type": "ref_or_null",
                  "possible_keys": ["a"],
                  "key": "a",
                  "key_length": "5",
                  "used_key_parts": ["a"],
                  "ref": ["func"],
                  "loops": 1,
                  "rows": 3,
                  "cost": "COST_REPLACED",
                  "filtered": 100,
                  "attached_condition": "trigcond(<cache>(outer_t1.a) = t1.a or t1.a is null)",
                  "using_index": true
                }
              }
            },
            {
              "block-nl-join": {
                "table": {
                  "table_name": "t2",
                  "access_type": "ALL",
                  "loops": 3,
                  "rows": 5,
                  "cost": "COST_REPLACED",
                  "filtered": 100
                },
                "buffer_type": "flat",
                "buffer_size": "65",
                "join_type": "BNL",
                "attached_condition": "t2.b <> outer_t1.a"
              }
            }
          ]
        }
      }
    ]
  }
}
DROP TABLE t1,t2;
#
# Join's constant expression
#
create table t0(a int);
insert into t0 values (0),(1),(2),(3),(4),(5),(6),(7),(8),(9);
create table t1(a int, b int);
insert into t1 select tbl1.a+10*tbl2.a, 1234 from t0 tbl1, t0 tbl2;
explain format=json 
select * from t0 
where 
20000 > all (select max(tbl1.a + tbl2.a)
from t1 tbl1, t1 tbl2 where tbl1.b=tbl2.b);
EXPLAIN
{
  "query_block": {
    "select_id": 1,
    "cost": "COST_REPLACED",
    "const_condition": "<not>(<in_optimizer>(20000,<max>(subquery#2) >= 20000))",
    "nested_loop": [
      {
        "table": {
          "table_name": "t0",
          "access_type": "ALL",
          "loops": 1,
          "rows": 10,
          "cost": "COST_REPLACED",
          "filtered": 100
        }
      }
    ],
    "subqueries": [
      {
        "query_block": {
          "select_id": 2,
          "cost": "COST_REPLACED",
          "nested_loop": [
            {
              "table": {
                "table_name": "tbl1",
                "access_type": "ALL",
                "loops": 1,
                "rows": 100,
                "cost": "COST_REPLACED",
                "filtered": 100
              }
            },
            {
              "block-nl-join": {
                "table": {
                  "table_name": "tbl2",
                  "access_type": "ALL",
                  "loops": 100,
                  "rows": 100,
                  "cost": "COST_REPLACED",
                  "filtered": 100
                },
                "buffer_type": "flat",
                "buffer_size": "1Kb",
                "join_type": "BNL",
                "attached_condition": "tbl2.b = tbl1.b"
              }
            }
          ]
        }
      }
    ]
  }
}
drop table t1;
drop table t0;
# 
# MDEV-7264: Assertion `0' failed in subselect_engine::get_identifier() on EXPLAIN JSON
# 
CREATE TABLE t1 (a INT);
INSERT INTO t1 VALUES (1),(2);
CREATE TABLE t2 (b INT);
INSERT INTO t2 VALUES (3),(4);
EXPLAIN FORMAT=JSON SELECT * FROM t1 WHERE a <> ALL ( SELECT b FROM t2 );
EXPLAIN
{
  "query_block": {
    "select_id": 1,
    "cost": "COST_REPLACED",
    "nested_loop": [
      {
        "table": {
          "table_name": "t1",
          "access_type": "ALL",
          "loops": 1,
          "rows": 2,
          "cost": "COST_REPLACED",
          "filtered": 100,
          "attached_condition": "!<in_optimizer>(t1.a,<exists>(subquery#2))"
        }
      }
    ],
    "subqueries": [
      {
        "query_block": {
          "select_id": 2,
          "cost": "COST_REPLACED",
          "having_condition": "trigcond(t2.b is null)",
          "nested_loop": [
            {
              "table": {
                "table_name": "t2",
                "access_type": "ALL",
                "loops": 1,
                "rows": 2,
                "cost": "COST_REPLACED",
                "filtered": 100,
                "attached_condition": "trigcond(<cache>(t1.a) = t2.b or t2.b is null)"
              }
            }
          ]
        }
      }
    ]
  }
}
DROP TABLE t1, t2;
#
# MDEV-7927: Server crashes in in Time_and_counter_tracker::incr_loops
#
CREATE TABLE t1 (i INT);
INSERT INTO t1 VALUES (1),(2);
EXPLAIN SELECT * FROM t1 WHERE 3 IN ( SELECT 4 UNION SELECT 5 );
id	select_type	table	type	possible_keys	key	key_len	ref	rows	Extra
1	PRIMARY	NULL	NULL	NULL	NULL	NULL	NULL	NULL	Impossible WHERE
2	SUBQUERY	NULL	NULL	NULL	NULL	NULL	NULL	NULL	No tables used
3	UNION	NULL	NULL	NULL	NULL	NULL	NULL	NULL	No tables used
NULL	UNION RESULT	<union2,3>	ALL	NULL	NULL	NULL	NULL	NULL	
DROP TABLE t1;
#
# MDEV-7860: EXPLAIN FORMAT=JSON crashes for loose scan query
#
create table t2(a int);
insert into t2 values (0),(1),(2),(3),(4),(5),(6),(7),(8),(9);
create table t1 (a int, b int, c int, d int, key(a,b,c));
insert into t1 select  A.a, B.a, C.a, D.a from t2 A, t2 B, t2 C, t2 D;
explain select count(distinct b) from t1 group by a;
id	select_type	table	type	possible_keys	key	key_len	ref	rows	Extra
1	SIMPLE	t1	range	NULL	a	10	NULL	101	Using index for group-by
explain format=json select count(distinct b) from t1 group by a;
EXPLAIN
{
  "query_block": {
    "select_id": 1,
    "cost": "COST_REPLACED",
    "nested_loop": [
      {
        "table": {
          "table_name": "t1",
          "access_type": "range",
          "key": "a",
          "key_length": "10",
          "used_key_parts": ["a", "b"],
          "loops": 1,
          "rows": 101,
          "cost": "COST_REPLACED",
          "filtered": 100,
          "using_index_for_group_by": true
        }
      }
    ]
  }
}
analyze format=json select count(distinct b) from t1 group by a;
ANALYZE
{
  "query_optimization": {
    "r_total_time_ms": "REPLACED"
  },
  "query_block": {
    "select_id": 1,
    "cost": "REPLACED",
    "r_loops": 1,
    "r_total_time_ms": "REPLACED",
    "nested_loop": [
      {
        "table": {
          "table_name": "t1",
          "access_type": "range",
          "key": "a",
          "key_length": "10",
          "used_key_parts": ["a", "b"],
          "loops": 1,
          "r_loops": 1,
          "rows": 101,
          "r_rows": 100,
          "cost": "REPLACED",
          "r_table_time_ms": "REPLACED",
          "r_other_time_ms": "REPLACED",
          "r_engine_stats": REPLACED,
          "filtered": 100,
          "r_filtered": 100,
          "using_index_for_group_by": true
        }
      }
    ]
  }
}
drop table t1,t2;
#
# Try both variants of LooseScan (data/queries borrowed from group_min_max.test)
#
create table t1 (
a1 char(64), a2 char(64), b char(16), c char(16) not null, d char(16), dummy char(248) default ' '
);
insert into t1 (a1, a2, b, c, d) values
('a','a','a','a111','xy1'),('a','a','a','b111','xy2'),('a','a','a','c111','xy3'),('a','a','a','d111','xy4'),
('a','a','b','e112','xy1'),('a','a','b','f112','xy2'),('a','a','b','g112','xy3'),('a','a','b','h112','xy4'),
('a','b','a','i121','xy1'),('a','b','a','j121','xy2'),('a','b','a','k121','xy3'),('a','b','a','l121','xy4'),
('a','b','b','m122','xy1'),('a','b','b','n122','xy2'),('a','b','b','o122','xy3'),('a','b','b','p122','xy4'),
('b','a','a','a211','xy1'),('b','a','a','b211','xy2'),('b','a','a','c211','xy3'),('b','a','a','d211','xy4'),
('b','a','b','e212','xy1'),('b','a','b','f212','xy2'),('b','a','b','g212','xy3'),('b','a','b','h212','xy4'),
('b','b','a','i221','xy1'),('b','b','a','j221','xy2'),('b','b','a','k221','xy3'),('b','b','a','l221','xy4'),
('b','b','b','m222','xy1'),('b','b','b','n222','xy2'),('b','b','b','o222','xy3'),('b','b','b','p222','xy4'),
('c','a','a','a311','xy1'),('c','a','a','b311','xy2'),('c','a','a','c311','xy3'),('c','a','a','d311','xy4'),
('c','a','b','e312','xy1'),('c','a','b','f312','xy2'),('c','a','b','g312','xy3'),('c','a','b','h312','xy4'),
('c','b','a','i321','xy1'),('c','b','a','j321','xy2'),('c','b','a','k321','xy3'),('c','b','a','l321','xy4'),
('c','b','b','m322','xy1'),('c','b','b','n322','xy2'),('c','b','b','o322','xy3'),('c','b','b','p322','xy4'),
('d','a','a','a411','xy1'),('d','a','a','b411','xy2'),('d','a','a','c411','xy3'),('d','a','a','d411','xy4'),
('d','a','b','e412','xy1'),('d','a','b','f412','xy2'),('d','a','b','g412','xy3'),('d','a','b','h412','xy4'),
('d','b','a','i421','xy1'),('d','b','a','j421','xy2'),('d','b','a','k421','xy3'),('d','b','a','l421','xy4'),
('d','b','b','m422','xy1'),('d','b','b','n422','xy2'),('d','b','b','o422','xy3'),('d','b','b','p422','xy4'),
('a','a','a','a111','xy1'),('a','a','a','b111','xy2'),('a','a','a','c111','xy3'),('a','a','a','d111','xy4'),
('a','a','b','e112','xy1'),('a','a','b','f112','xy2'),('a','a','b','g112','xy3'),('a','a','b','h112','xy4'),
('a','b','a','i121','xy1'),('a','b','a','j121','xy2'),('a','b','a','k121','xy3'),('a','b','a','l121','xy4'),
('a','b','b','m122','xy1'),('a','b','b','n122','xy2'),('a','b','b','o122','xy3'),('a','b','b','p122','xy4'),
('b','a','a','a211','xy1'),('b','a','a','b211','xy2'),('b','a','a','c211','xy3'),('b','a','a','d211','xy4'),
('b','a','b','e212','xy1'),('b','a','b','f212','xy2'),('b','a','b','g212','xy3'),('b','a','b','h212','xy4'),
('b','b','a','i221','xy1'),('b','b','a','j221','xy2'),('b','b','a','k221','xy3'),('b','b','a','l221','xy4'),
('b','b','b','m222','xy1'),('b','b','b','n222','xy2'),('b','b','b','o222','xy3'),('b','b','b','p222','xy4'),
('c','a','a','a311','xy1'),('c','a','a','b311','xy2'),('c','a','a','c311','xy3'),('c','a','a','d311','xy4'),
('c','a','b','e312','xy1'),('c','a','b','f312','xy2'),('c','a','b','g312','xy3'),('c','a','b','h312','xy4'),
('c','b','a','i321','xy1'),('c','b','a','j321','xy2'),('c','b','a','k321','xy3'),('c','b','a','l321','xy4'),
('c','b','b','m322','xy1'),('c','b','b','n322','xy2'),('c','b','b','o322','xy3'),('c','b','b','p322','xy4'),
('d','a','a','a411','xy1'),('d','a','a','b411','xy2'),('d','a','a','c411','xy3'),('d','a','a','d411','xy4'),
('d','a','b','e412','xy1'),('d','a','b','f412','xy2'),('d','a','b','g412','xy3'),('d','a','b','h412','xy4'),
('d','b','a','i421','xy1'),('d','b','a','j421','xy2'),('d','b','a','k421','xy3'),('d','b','a','l421','xy4'),
('d','b','b','m422','xy1'),('d','b','b','n422','xy2'),('d','b','b','o422','xy3'),('d','b','b','p422','xy4');
create index idx_t1_0 on t1 (a1);
create index idx_t1_1 on t1 (a1,a2,b,c);
create index idx_t1_2 on t1 (a1,a2,b);
analyze table t1;
Table	Op	Msg_type	Msg_text
test.t1	analyze	status	Engine-independent statistics collected
test.t1	analyze	status	Table is already up to date
select count(*) from t1;
count(*)
128
explain select count(distinct a1,a2,b) from t1 where (a2 >= 'b') and (b = 'a');
id	select_type	table	type	possible_keys	key	key_len	ref	rows	Extra
1	SIMPLE	t1	range	NULL	idx_t1_2	147	NULL	17	Using where; Using index for group-by
explain select count(distinct a1,a2,b,c) from t1 where (a2 >= 'b') and (b = 'a') and (c = 'i121');
id	select_type	table	type	possible_keys	key	key_len	ref	rows	Extra
1	SIMPLE	t1	index	NULL	idx_t1_1	163	NULL	128	Using where; Using index
explain select count(distinct a1,a2,b) from t1 where a1 >= "" and (a2 >= 'b') and (b = 'a');
id	select_type	table	type	possible_keys	key	key_len	ref	rows	Extra
1	SIMPLE	t1	range	idx_t1_0,idx_t1_1,idx_t1_2	idx_t1_2	147	NULL	17	Using where; Using index for group-by
explain format=json select count(distinct a1,a2,b) from t1 where (a2 >= 'b') and (b = 'a');
EXPLAIN
{
  "query_block": {
    "select_id": 1,
    "cost": "COST_REPLACED",
    "nested_loop": [
      {
        "table": {
          "table_name": "t1",
          "access_type": "range",
          "key": "idx_t1_2",
          "key_length": "147",
          "used_key_parts": ["a1", "a2", "b"],
          "loops": 1,
          "rows": 17,
          "cost": "COST_REPLACED",
          "filtered": 100,
          "attached_condition": "t1.b = 'a' and t1.a2 >= 'b'",
          "using_index_for_group_by": true
        }
      }
    ]
  }
}
explain format=json select count(distinct a1,a2,b,c) from t1 where (a2 >= 'b') and (b = 'a') and (c = 'i121');
EXPLAIN
{
  "query_block": {
    "select_id": 1,
    "cost": "COST_REPLACED",
    "nested_loop": [
      {
        "table": {
          "table_name": "t1",
          "access_type": "index",
          "key": "idx_t1_1",
          "key_length": "163",
          "used_key_parts": ["a1", "a2", "b", "c"],
          "loops": 1,
          "rows": 128,
          "cost": "COST_REPLACED",
          "filtered": 0.198364258,
          "attached_condition": "t1.b = 'a' and t1.c = 'i121' and t1.a2 >= 'b'",
          "using_index": true
        }
      }
    ]
  }
}
explain format=json select count(distinct a1,a2,b) from t1 where a1 >= "" and (a2 >= 'b') and (b = 'a');
EXPLAIN
{
  "query_block": {
    "select_id": 1,
    "cost": "COST_REPLACED",
    "nested_loop": [
      {
        "table": {
          "table_name": "t1",
          "access_type": "range",
          "possible_keys": ["idx_t1_0", "idx_t1_1", "idx_t1_2"],
          "key": "idx_t1_2",
          "key_length": "147",
          "used_key_parts": ["a1", "a2", "b"],
          "loops": 1,
          "rows": 17,
          "cost": "COST_REPLACED",
          "filtered": 100,
          "attached_condition": "t1.b = 'a' and t1.a1 >= '' and t1.a2 >= 'b'",
          "using_index_for_group_by": true
        }
      }
    ]
  }
}
drop table t1;
#
# MDEV-8786 Wrong result for SELECT FORMAT=JSON * FROM t1 WHERE a=_latin1 0xDF
#
CREATE TABLE t1 (a VARCHAR(10) CHARACTER SET latin1);
INSERT INTO t1 VALUES ('a'),('b');
EXPLAIN FORMAT=JSON SELECT * FROM t1 WHERE a=_latin1 0xDF;
EXPLAIN
{
  "query_block": {
    "select_id": 1,
    "cost": "COST_REPLACED",
    "nested_loop": [
      {
        "table": {
          "table_name": "t1",
          "access_type": "ALL",
          "loops": 1,
          "rows": 2,
          "cost": "COST_REPLACED",
          "filtered": 100,
          "attached_condition": "t1.a = _latin1'\xDF'"
        }
      }
    ]
  }
}
DROP TABLE t1;
#
# MDEV-8785 Wrong results for EXPLAIN EXTENDED...WHERE NULLIF(latin1_col, _utf8'a' COLLATE utf8_bin) IS NOT NULL
#
CREATE TABLE t1 (a VARCHAR(10) CHARACTER SET latin1);
INSERT INTO t1 VALUES ('a'),('A');
EXPLAIN FORMAT=JSON SELECT * FROM t1 WHERE NULLIF(a,_utf8'a' COLLATE utf8_bin);
EXPLAIN
{
  "query_block": {
    "select_id": 1,
    "cost": "COST_REPLACED",
    "nested_loop": [
      {
        "table": {
          "table_name": "t1",
          "access_type": "ALL",
          "loops": 1,
          "rows": 2,
          "cost": "COST_REPLACED",
          "filtered": 100,
          "attached_condition": "(case when convert(t1.a using utf8mb3) = <cache>(_utf8mb3'a' collate utf8mb3_bin) then NULL else t1.a end)"
        }
      }
    ]
  }
}
DROP TABLE t1;
#
# MDEV-7970: EXPLAIN FORMAT=JSON does not print HAVING
#
create table t0(a int);
insert into t0 values (0),(1),(2),(3);
create table t1(a int);
insert into t1 select A.a + B.a* 10 + C.a * 100 from t0 A, t0 B, t0 C;
create table t2 (
a int, 
b int, 
key (a)
);
insert into t2 select A.a*1000 + B.a, A.a*1000 + B.a from t0 A, t1 B;
# normal HAVING
explain format=json select a, max(b) as TOP from t2 group by a having TOP > a;
EXPLAIN
{
  "query_block": {
    "select_id": 1,
    "cost": "COST_REPLACED",
    "having_condition": "TOP > t2.a",
    "filesort": {
      "sort_key": "t2.a",
      "temporary_table": {
        "nested_loop": [
          {
            "table": {
              "table_name": "t2",
              "access_type": "ALL",
              "loops": 1,
              "rows": 256,
              "cost": "COST_REPLACED",
              "filtered": 100
            }
          }
        ]
      }
    }
  }
}
# HAVING is always TRUE (not printed)
explain format=json select a, max(b) as TOP from t2 group by a having 1<>2;
EXPLAIN
{
  "query_block": {
    "select_id": 1,
    "cost": "COST_REPLACED",
    "filesort": {
      "sort_key": "t2.a",
      "temporary_table": {
        "nested_loop": [
          {
            "table": {
              "table_name": "t2",
              "access_type": "ALL",
              "loops": 1,
              "rows": 256,
              "cost": "COST_REPLACED",
              "filtered": 100
            }
          }
        ]
      }
    }
  }
}
# HAVING is always FALSE (intercepted by message)
explain format=json select a, max(b) as TOP from t2 group by a having 1=2;
EXPLAIN
{
  "query_block": {
    "select_id": 1,
    "table": {
      "message": "Impossible HAVING"
    }
  }
}
# HAVING is absent
explain format=json select a, max(b) as TOP from t2 group by a;
EXPLAIN
{
  "query_block": {
    "select_id": 1,
    "cost": "COST_REPLACED",
    "filesort": {
      "sort_key": "t2.a",
      "temporary_table": {
        "nested_loop": [
          {
            "table": {
              "table_name": "t2",
              "access_type": "ALL",
              "loops": 1,
              "rows": 256,
              "cost": "COST_REPLACED",
              "filtered": 100
            }
          }
        ]
      }
    }
  }
}
drop table t0, t1, t2;
#
# MDEV-8829: Assertion `0' failed in Explain_table_access::tag_to_json
#
# Check ET_CONST_ROW_NOT_FOUND
create table t1 (i int) engine=myisam;
explain 
select * from t1;
id	select_type	table	type	possible_keys	key	key_len	ref	rows	Extra
1	SIMPLE	t1	system	NULL	NULL	NULL	NULL	0	Const row not found
explain format=json
select * from t1;
EXPLAIN
{
  "query_block": {
    "select_id": 1,
    "nested_loop": [
      {
        "table": {
          "table_name": "t1",
          "access_type": "system",
          "rows": 0,
          "filtered": 0,
          "const_row_not_found": true
        }
      }
    ]
  }
}
analyze format=json 
select * from t1;
ANALYZE
{
  "query_optimization": {
    "r_total_time_ms": "REPLACED"
  },
  "query_block": {
    "select_id": 1,
    "table": {
      "message": "no matching row in const table"
    }
  }
}
drop table t1;
# Check ET_IMPOSSIBLE_ON_CONDITION
create table t1 (a int);
create table t2 (pk int primary key);
insert into t1 values (1),(2);
insert into t2 values (1),(2);
explain 
select * from t1 left join t2 on t2.pk > 10 and t2.pk < 0;
id	select_type	table	type	possible_keys	key	key_len	ref	rows	Extra
1	SIMPLE	t2	const	PRIMARY	NULL	NULL	NULL	0	Impossible ON condition
1	SIMPLE	t1	ALL	NULL	NULL	NULL	NULL	2	
explain format=json
select * from t1 left join t2 on t2.pk > 10 and t2.pk < 0;
EXPLAIN
{
  "query_block": {
    "select_id": 1,
    "cost": "COST_REPLACED",
    "const_condition": "1",
    "nested_loop": [
      {
        "table": {
          "table_name": "t2",
          "access_type": "const",
          "possible_keys": ["PRIMARY"],
          "rows": 0,
          "filtered": 0,
          "impossible_on_condition": true
        }
      },
      {
        "table": {
          "table_name": "t1",
          "access_type": "ALL",
          "loops": 1,
          "rows": 2,
          "cost": "COST_REPLACED",
          "filtered": 100
        }
      }
    ]
  }
}
analyze format=json
select * from t1 left join t2 on t2.pk > 10 and t2.pk < 0;
ANALYZE
{
  "query_optimization": {
    "r_total_time_ms": "REPLACED"
  },
  "query_block": {
    "select_id": 1,
    "cost": "REPLACED",
    "r_loops": 1,
    "r_total_time_ms": "REPLACED",
    "const_condition": "1",
    "nested_loop": [
      {
        "table": {
          "table_name": "t2",
          "access_type": "const",
          "possible_keys": ["PRIMARY"],
          "r_loops": 0,
          "rows": 0,
          "r_rows": null,
<<<<<<< HEAD
          "filtered": 0,
=======
          "r_engine_stats": REPLACED,
          "filtered": 100,
>>>>>>> bce3ee70
          "r_filtered": null,
          "impossible_on_condition": true
        }
      },
      {
        "table": {
          "table_name": "t1",
          "access_type": "ALL",
          "loops": 1,
          "r_loops": 1,
          "rows": 2,
          "r_rows": 2,
          "cost": "REPLACED",
          "r_table_time_ms": "REPLACED",
          "r_other_time_ms": "REPLACED",
          "r_engine_stats": REPLACED,
          "filtered": 100,
          "r_filtered": 100
        }
      }
    ]
  }
}
# Check ET_NOT_EXISTS:
explain
select * from t1 left join t2 on t2.pk=t1.a where  t2.pk is null;
id	select_type	table	type	possible_keys	key	key_len	ref	rows	Extra
1	SIMPLE	t1	ALL	NULL	NULL	NULL	NULL	2	
1	SIMPLE	t2	eq_ref	PRIMARY	PRIMARY	4	test.t1.a	1	Using where; Using index; Not exists
explain format=json
select * from t1 left join t2 on t2.pk=t1.a where  t2.pk is null;
EXPLAIN
{
  "query_block": {
    "select_id": 1,
    "cost": "COST_REPLACED",
    "nested_loop": [
      {
        "table": {
          "table_name": "t1",
          "access_type": "ALL",
          "loops": 1,
          "rows": 2,
          "cost": "COST_REPLACED",
          "filtered": 100
        }
      },
      {
        "table": {
          "table_name": "t2",
          "access_type": "eq_ref",
          "possible_keys": ["PRIMARY"],
          "key": "PRIMARY",
          "key_length": "4",
          "used_key_parts": ["pk"],
          "ref": ["test.t1.a"],
          "loops": 2,
          "rows": 1,
          "cost": "COST_REPLACED",
          "filtered": 100,
          "attached_condition": "trigcond(t2.pk is null) and trigcond(trigcond(t1.a is not null))",
          "using_index": true,
          "not_exists": true
        }
      }
    ]
  }
}
analyze format=json
select * from t1 left join t2 on t2.pk=t1.a where  t2.pk is null;
ANALYZE
{
  "query_optimization": {
    "r_total_time_ms": "REPLACED"
  },
  "query_block": {
    "select_id": 1,
    "cost": "REPLACED",
    "r_loops": 1,
    "r_total_time_ms": "REPLACED",
    "nested_loop": [
      {
        "table": {
          "table_name": "t1",
          "access_type": "ALL",
          "loops": 1,
          "r_loops": 1,
          "rows": 2,
          "r_rows": 2,
          "cost": "REPLACED",
          "r_table_time_ms": "REPLACED",
          "r_other_time_ms": "REPLACED",
          "r_engine_stats": REPLACED,
          "filtered": 100,
          "r_filtered": 100
        }
      },
      {
        "table": {
          "table_name": "t2",
          "access_type": "eq_ref",
          "possible_keys": ["PRIMARY"],
          "key": "PRIMARY",
          "key_length": "4",
          "used_key_parts": ["pk"],
          "ref": ["test.t1.a"],
          "loops": 2,
          "r_loops": 2,
          "rows": 1,
          "r_rows": 1,
          "cost": "REPLACED",
          "r_table_time_ms": "REPLACED",
          "r_other_time_ms": "REPLACED",
          "r_engine_stats": REPLACED,
          "filtered": 100,
          "r_filtered": 100,
          "attached_condition": "trigcond(t2.pk is null) and trigcond(trigcond(t1.a is not null))",
          "using_index": true,
          "not_exists": true
        }
      }
    ]
  }
}
# Check ET_DISTINCT
explain
select distinct t1.a from t1 join t2 on t2.pk=t1.a;
id	select_type	table	type	possible_keys	key	key_len	ref	rows	Extra
1	SIMPLE	t1	ALL	NULL	NULL	NULL	NULL	2	Using where; Using temporary
1	SIMPLE	t2	eq_ref	PRIMARY	PRIMARY	4	test.t1.a	1	Using index; Distinct
explain format=json
select distinct t1.a from t1 join t2 on t2.pk=t1.a;
EXPLAIN
{
  "query_block": {
    "select_id": 1,
    "cost": "COST_REPLACED",
    "temporary_table": {
      "nested_loop": [
        {
          "table": {
            "table_name": "t1",
            "access_type": "ALL",
            "loops": 1,
            "rows": 2,
            "cost": "COST_REPLACED",
            "filtered": 100,
            "attached_condition": "t1.a is not null"
          }
        },
        {
          "table": {
            "table_name": "t2",
            "access_type": "eq_ref",
            "possible_keys": ["PRIMARY"],
            "key": "PRIMARY",
            "key_length": "4",
            "used_key_parts": ["pk"],
            "ref": ["test.t1.a"],
            "loops": 2,
            "rows": 1,
            "cost": "COST_REPLACED",
            "filtered": 100,
            "using_index": true,
            "distinct": true
          }
        }
      ]
    }
  }
}
analyze format=json
select distinct t1.a from t1 join t2 on t2.pk=t1.a;
ANALYZE
{
  "query_optimization": {
    "r_total_time_ms": "REPLACED"
  },
  "query_block": {
    "select_id": 1,
    "cost": "REPLACED",
    "r_loops": 1,
    "r_total_time_ms": "REPLACED",
    "temporary_table": {
      "nested_loop": [
        {
          "table": {
            "table_name": "t1",
            "access_type": "ALL",
            "loops": 1,
            "r_loops": 1,
            "rows": 2,
            "r_rows": 2,
            "cost": "REPLACED",
            "r_table_time_ms": "REPLACED",
            "r_other_time_ms": "REPLACED",
            "r_engine_stats": REPLACED,
            "filtered": 100,
            "r_filtered": 100,
            "attached_condition": "t1.a is not null"
          }
        },
        {
          "table": {
            "table_name": "t2",
            "access_type": "eq_ref",
            "possible_keys": ["PRIMARY"],
            "key": "PRIMARY",
            "key_length": "4",
            "used_key_parts": ["pk"],
            "ref": ["test.t1.a"],
            "loops": 2,
            "r_loops": 2,
            "rows": 1,
            "r_rows": 1,
            "cost": "REPLACED",
            "r_table_time_ms": "REPLACED",
            "r_other_time_ms": "REPLACED",
            "r_engine_stats": REPLACED,
            "filtered": 100,
            "r_filtered": 100,
            "using_index": true,
            "distinct": true
          }
        }
      ]
    }
  }
}
drop table t1,t2;
# Check ET_USING_INDEX_CONDITION_BKA
create table t1(a int);
insert into t1 values (0),(1),(2),(3),(4),(5),(6),(7),(8),(9);
create table t2(a int);
insert into t2 select A.a + B.a* 10 + C.a * 100 from t1 A, t1 B, t1 C;
create table t3(a int, b int);
insert into t3 select a,a from t1;
create table t4(a int, b int, c int, filler char(100), key (a,b));
insert into t4 select a,a,a, 'filler-data' from t2;
set @tmp_optimizer_switch=@@optimizer_switch;
set @tmp_join_cache_level=@@join_cache_level;
set optimizer_switch='mrr=on';
set join_cache_level=6;
explain
select * from t3,t4 where t3.a=t4.a and (t4.b+1 <= t3.b+1);
id	select_type	table	type	possible_keys	key	key_len	ref	rows	Extra
1	SIMPLE	t3	ALL	NULL	NULL	NULL	NULL	10	Using where
1	SIMPLE	t4	ref	a	a	5	test.t3.a	1	Using index condition(BKA); Using join buffer (flat, BKA join); Rowid-ordered scan
explain format=json
select * from t3,t4 where t3.a=t4.a and (t4.b+1 <= t3.b+1);
EXPLAIN
{
  "query_block": {
    "select_id": 1,
    "cost": "COST_REPLACED",
    "nested_loop": [
      {
        "table": {
          "table_name": "t3",
          "access_type": "ALL",
          "loops": 1,
          "rows": 10,
          "cost": "COST_REPLACED",
          "filtered": 100,
          "attached_condition": "t3.a is not null"
        }
      },
      {
        "block-nl-join": {
          "table": {
            "table_name": "t4",
            "access_type": "ref",
            "possible_keys": ["a"],
            "key": "a",
            "key_length": "5",
            "used_key_parts": ["a"],
            "ref": ["test.t3.a"],
            "loops": 10,
            "rows": 1,
            "cost": "COST_REPLACED",
            "filtered": 100,
            "index_condition_bka": "t4.b + 1 <= t3.b + 1"
          },
          "buffer_type": "flat",
          "buffer_size": "400",
          "join_type": "BKA",
          "mrr_type": "Rowid-ordered scan"
        }
      }
    ]
  }
}
analyze format=json
select * from t3,t4 where t3.a=t4.a and (t4.b+1 <= t3.b+1);
ANALYZE
{
  "query_optimization": {
    "r_total_time_ms": "REPLACED"
  },
  "query_block": {
    "select_id": 1,
    "cost": "REPLACED",
    "r_loops": 1,
    "r_total_time_ms": "REPLACED",
    "nested_loop": [
      {
        "table": {
          "table_name": "t3",
          "access_type": "ALL",
          "loops": 1,
          "r_loops": 1,
          "rows": 10,
          "r_rows": 10,
          "cost": "REPLACED",
          "r_table_time_ms": "REPLACED",
          "r_other_time_ms": "REPLACED",
          "r_engine_stats": REPLACED,
          "filtered": 100,
          "r_filtered": 100,
          "attached_condition": "t3.a is not null"
        }
      },
      {
        "block-nl-join": {
          "table": {
            "table_name": "t4",
            "access_type": "ref",
            "possible_keys": ["a"],
            "key": "a",
            "key_length": "5",
            "used_key_parts": ["a"],
            "ref": ["test.t3.a"],
            "loops": 10,
            "r_loops": 1,
            "rows": 1,
            "r_rows": 10,
            "cost": "REPLACED",
            "r_table_time_ms": "REPLACED",
            "r_other_time_ms": "REPLACED",
            "r_engine_stats": REPLACED,
            "filtered": 100,
            "r_filtered": 100,
            "index_condition_bka": "t4.b + 1 <= t3.b + 1"
          },
          "buffer_type": "flat",
          "buffer_size": "400",
          "join_type": "BKA",
          "mrr_type": "Rowid-ordered scan",
          "r_loops": 10,
          "r_filtered": 100,
          "r_unpack_time_ms": "REPLACED",
          "r_other_time_ms": "REPLACED",
          "r_effective_rows": 1
        }
      }
    ]
  }
}
set optimizer_switch=@tmp_optimizer_switch;
set join_cache_level=@tmp_join_cache_level;
drop table t1,t2,t3,t4;
#
# MDEV-9652: EXPLAIN FORMAT=JSON should show outer_ref_cond
#
create table t0(a int);
insert into t0 values (0),(1),(2),(3),(4),(5),(6),(7),(8),(9);
create table t1 (a int, b int);
insert into t1 select a,a from t0;
explain format=json 
select a, (select max(a) from t1 where t0.a<5 and t1.b<t0.a) from t0;
EXPLAIN
{
  "query_block": {
    "select_id": 1,
    "cost": "COST_REPLACED",
    "nested_loop": [
      {
        "table": {
          "table_name": "t0",
          "access_type": "ALL",
          "loops": 1,
          "rows": 10,
          "cost": "COST_REPLACED",
          "filtered": 100
        }
      }
    ],
    "subqueries": [
      {
        "expression_cache": {
          "state": "uninitialized",
          "query_block": {
            "select_id": 2,
            "cost": "COST_REPLACED",
            "outer_ref_condition": "t0.a < 5",
            "nested_loop": [
              {
                "table": {
                  "table_name": "t1",
                  "access_type": "ALL",
                  "loops": 1,
                  "rows": 10,
                  "cost": "COST_REPLACED",
                  "filtered": 100,
                  "attached_condition": "t1.b < t0.a"
                }
              }
            ]
          }
        }
      }
    ]
  }
}
drop table t0,t1;
#
# MDEV-10844: EXPLAIN FORMAT=JSON doesn't show order direction for filesort
#
create table t1 (a int, b int);
insert into t1 values (1,2),(3,4),(2,3);
explain format=json select * from t1 order by a, b desc;
EXPLAIN
{
  "query_block": {
    "select_id": 1,
    "cost": "COST_REPLACED",
    "nested_loop": [
      {
        "read_sorted_file": {
          "filesort": {
            "sort_key": "t1.a, t1.b desc",
            "table": {
              "table_name": "t1",
              "access_type": "ALL",
              "loops": 1,
              "rows": 3,
              "cost": "COST_REPLACED",
              "filtered": 100
            }
          }
        }
      }
    ]
  }
}
explain format=json select * from t1 order by a desc, b desc;
EXPLAIN
{
  "query_block": {
    "select_id": 1,
    "cost": "COST_REPLACED",
    "nested_loop": [
      {
        "read_sorted_file": {
          "filesort": {
            "sort_key": "t1.a desc, t1.b desc",
            "table": {
              "table_name": "t1",
              "access_type": "ALL",
              "loops": 1,
              "rows": 3,
              "cost": "COST_REPLACED",
              "filtered": 100
            }
          }
        }
      }
    ]
  }
}
explain format=json select * from t1 order by a desc, b ;
EXPLAIN
{
  "query_block": {
    "select_id": 1,
    "cost": "COST_REPLACED",
    "nested_loop": [
      {
        "read_sorted_file": {
          "filesort": {
            "sort_key": "t1.a desc, t1.b",
            "table": {
              "table_name": "t1",
              "access_type": "ALL",
              "loops": 1,
              "rows": 3,
              "cost": "COST_REPLACED",
              "filtered": 100
            }
          }
        }
      }
    ]
  }
}
drop table t1;
#
# MDEV-27204: [ERROR] Json_writer: a member name was expected, Assertion `got_name == named_item_expected()' failed
#
CREATE TABLE t1 (a INT);
INSERT INTO t1 VALUES (1),(2);
explain FORMAT=JSON 
SELECT * FROM t1 t0 
WHERE t0.a IN (SELECT t2.a FROM t1 t2 WHERE t0.a IN (SELECT t3.a FROM t1 t3));
EXPLAIN
{
  "query_block": {
    "select_id": 1,
    "cost": "COST_REPLACED",
    "nested_loop": [
      {
        "table": {
          "table_name": "t0",
          "access_type": "ALL",
          "loops": 1,
          "rows": 2,
          "cost": "COST_REPLACED",
          "filtered": 100
        }
      },
      {
        "duplicates_removal": [
          {
            "block-nl-join": {
              "table": {
                "table_name": "t2",
                "access_type": "ALL",
                "loops": 2,
                "rows": 2,
                "cost": "COST_REPLACED",
                "filtered": 100
              },
              "buffer_type": "flat",
              "buffer_size": "152",
              "join_type": "BNL",
              "attached_condition": "t2.a = t0.a"
            }
          },
          {
            "block-nl-join": {
              "table": {
                "table_name": "t3",
                "access_type": "ALL",
                "loops": 4,
                "rows": 2,
                "cost": "COST_REPLACED",
                "filtered": 25
              },
              "buffer_type": "incremental",
              "buffer_size": "109",
              "join_type": "BNL",
              "attached_condition": "t3.a = t0.a"
            }
          }
        ]
      }
    ]
  }
}
DROP TABLE t1;
#
# MDEV-27206: [ERROR] Duplicated key: cause, Assertion `is_uniq_key' failed with optimizer trace
#
CREATE TABLE t1 (a INT) ENGINE=MyISAM;
CREATE TABLE t2 (pk TIME, b INT, primary key (pk), key (b)) ENGINE=MyISAM;
INSERT INTO t2 VALUES
('00:13:33',0),('00:13:34',1),('00:13:35',2),('00:13:36',3),
('00:13:37',4),('00:13:38',5),('00:13:39',6),('00:13:40',7),
('00:13:41',8),('00:13:42',9);
SET optimizer_trace = 'enabled=on';
SELECT * FROM t1 WHERE a IN ( SELECT b FROM t2 INNER JOIN t1 ON (a = pk) );
a
DROP TABLE t1, t2;<|MERGE_RESOLUTION|>--- conflicted
+++ resolved
@@ -1719,12 +1719,8 @@
           "r_loops": 0,
           "rows": 0,
           "r_rows": null,
-<<<<<<< HEAD
+          "r_engine_stats": REPLACED,
           "filtered": 0,
-=======
-          "r_engine_stats": REPLACED,
-          "filtered": 100,
->>>>>>> bce3ee70
           "r_filtered": null,
           "impossible_on_condition": true
         }
