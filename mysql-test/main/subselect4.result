drop table if exists t0,t1,t2,t3,t4,t5,t6;
drop view if exists v1, v2;
set @subselect4_tmp= @@optimizer_switch;
set optimizer_switch='semijoin=on,firstmatch=on,loosescan=on';
set optimizer_switch='semijoin_with_cache=on';
set optimizer_switch='mrr=on,mrr_sort_keys=on,index_condition_pushdown=on';
#
# Bug #46791: Assertion failed:(table->key_read==0),function unknown
#    function,file sql_base.cc
#
CREATE TABLE t1 (a INT, b INT, KEY(a));
INSERT INTO t1 VALUES (1,1),(2,2);
CREATE TABLE t2 LIKE t1;
INSERT INTO t2 VALUES (1,1),(2,2);
CREATE TABLE t3 LIKE t1;
# should have 1 impossible where and 2 dependent subqueries
EXPLAIN
SELECT 1 FROM t1
WHERE NOT EXISTS (SELECT 1 FROM t2 WHERE 1 = (SELECT MIN(t2.b) FROM t3))
ORDER BY count(*);
id	select_type	table	type	possible_keys	key	key_len	ref	rows	Extra
1	PRIMARY	t1	index	NULL	a	5	NULL	2	Using index
2	SUBQUERY	t2	ALL	NULL	NULL	NULL	NULL	2	Using where
3	DEPENDENT SUBQUERY	NULL	NULL	NULL	NULL	NULL	NULL	NULL	no matching row in const table
# should not crash the next statement
SELECT 1 FROM t1
WHERE NOT EXISTS (SELECT 1 FROM t2 WHERE 1 = (SELECT MIN(t2.b) FROM t3))
ORDER BY count(*);
1
1
# should not crash: the crash is caused by the previous statement
SELECT 1;
1
1
DROP TABLE t1,t2,t3;
#
# Bug #47106: Crash / segfault on adding EXPLAIN to a non-crashing 
# query
#
CREATE TABLE t1 (
a INT,
b INT,
PRIMARY KEY (a),
KEY b (b)
);
INSERT INTO t1 VALUES (1, 1), (2, 1);
CREATE TABLE t2 LIKE t1;
INSERT INTO t2 SELECT * FROM t1;
CREATE TABLE t3 LIKE t1;
INSERT INTO t3 SELECT * FROM t1;
# Should not crash.
# Should have 1 impossible where and 2 dependent subqs.
EXPLAIN
SELECT
(SELECT 1 FROM t1,t2 WHERE t2.b > t3.b)
FROM t3 WHERE 1 = 0 GROUP BY 1;
id	select_type	table	type	possible_keys	key	key_len	ref	rows	Extra
1	PRIMARY	NULL	NULL	NULL	NULL	NULL	NULL	NULL	Impossible WHERE
2	DEPENDENT SUBQUERY	t1	index	NULL	PRIMARY	4	NULL	2	Using index
2	DEPENDENT SUBQUERY	t2	ALL	b	NULL	NULL	NULL	2	Range checked for each record (index map: 0x2)
# should return 0 rows
SELECT
(SELECT 1 FROM t1,t2 WHERE t2.b > t3.b)
FROM t3 WHERE 1 = 0 GROUP BY 1;
(SELECT 1 FROM t1,t2 WHERE t2.b > t3.b)
DROP TABLE t1,t2,t3;
End of 5.0 tests.
CREATE TABLE t1 (col_int_nokey int(11) NOT NULL, col_varchar_nokey varchar(1) NOT NULL) engine=myisam;
INSERT INTO t1 VALUES (2,'s'),(0,'v'),(2,'s');
CREATE TABLE t2 (
pk int(11) NOT NULL AUTO_INCREMENT,
`col_int_key` int(11) NOT NULL,
col_varchar_key varchar(1) NOT NULL,
PRIMARY KEY (pk),
KEY `col_int_key` (`col_int_key`),
KEY `col_varchar_key` (`col_varchar_key`)
) ENGINE=MyISAM;
INSERT INTO t2 VALUES (4,10,'g'), (5,20,'v');
SELECT t1.col_int_nokey,(SELECT MIN( t2_a.col_int_key ) FROM t2 t2_a, t2 t2_b, t1 t1_a WHERE t1_a.col_varchar_nokey = t2_b.col_varchar_key and t1.col_int_nokey ) as sub FROM t1;
col_int_nokey	sub
2	10
0	NULL
2	10
SELECT t1.col_int_nokey,(SELECT MIN( t2_a.col_int_key ) +1 FROM t2 t2_a, t2 t2_b, t1 t1_a WHERE t1_a.col_varchar_nokey = t2_b.col_varchar_key and t1.col_int_nokey ) as sub FROM t1;
col_int_nokey	sub
2	11
0	NULL
2	11
DROP TABLE t1,t2;
#
# Bug#54568: create view cause Assertion failed: 0, 
# file .\item_subselect.cc, line 836
#
EXPLAIN SELECT 1 LIKE ( 1 IN ( SELECT 1 ) );
id	select_type	table	type	possible_keys	key	key_len	ref	rows	Extra
1	SIMPLE	NULL	NULL	NULL	NULL	NULL	NULL	NULL	No tables used
Warnings:
Note	1249	Select 2 was reduced during optimization
DESCRIBE SELECT 1 LIKE ( 1 IN ( SELECT 1 ) );
id	select_type	table	type	possible_keys	key	key_len	ref	rows	Extra
1	SIMPLE	NULL	NULL	NULL	NULL	NULL	NULL	NULL	No tables used
Warnings:
Note	1249	Select 2 was reduced during optimization
# None of the below should crash
CREATE VIEW v1 AS SELECT 1 LIKE ( 1 IN ( SELECT 1 ) );
CREATE VIEW v2 AS SELECT 1 LIKE '%' ESCAPE ( 1 IN ( SELECT 1 ) );
DROP VIEW v1, v2;
# 
# Bug#51070: Query with a NOT IN subquery predicate returns a wrong
# result set
# 
CREATE TABLE t1 ( a INT, b INT );
INSERT INTO t1 VALUES ( 1, NULL ), ( 2, NULL );
CREATE TABLE t2 ( c INT, d INT );
INSERT INTO t2 VALUES ( NULL, 3 ), ( NULL, 4 );
CREATE TABLE t3 ( e INT, f INT );
INSERT INTO t3 VALUES ( NULL, NULL ), ( NULL, NULL );
CREATE TABLE t4 ( a INT );
INSERT INTO t4 VALUES (1), (2), (3);
CREATE TABLE t5 ( a INT );
INSERT INTO t5 VALUES (NULL), (2);
SET @old_optimizer_switch = @@session.optimizer_switch;
SET SESSION optimizer_switch = 'materialization=off,in_to_exists=on,semijoin=off';
EXPLAIN
SELECT * FROM t1 WHERE ( a, b ) NOT IN ( SELECT c, d FROM t2 );
id	select_type	table	type	possible_keys	key	key_len	ref	rows	Extra
x	PRIMARY	x	x	x	x	x	x	x	x
x	DEPENDENT SUBQUERY	x	x	x	x	x	x	x	x
SELECT * FROM t1 WHERE ( a, b ) NOT IN ( SELECT c, d FROM t2 );
a	b
EXPLAIN
SELECT * FROM t1 WHERE ( a, b ) NOT IN ( SELECT c, d FROM t2 ) IS NULL;
id	select_type	table	type	possible_keys	key	key_len	ref	rows	Extra
1	PRIMARY	t1	ALL	NULL	NULL	NULL	NULL	2	Using where
2	DEPENDENT SUBQUERY	t2	ALL	NULL	NULL	NULL	NULL	2	Using where
SELECT * FROM t1 WHERE ( a, b ) NOT IN ( SELECT c, d FROM t2 ) IS NULL;
a	b
1	NULL
2	NULL
SELECT * FROM t1 WHERE ( a, b ) IN ( SELECT c, d FROM t2 ) IS NULL;
a	b
1	NULL
2	NULL
SELECT * FROM t1 WHERE ( a, b ) NOT IN ( SELECT c, d FROM t2 ) IS UNKNOWN;
a	b
1	NULL
2	NULL
SELECT * FROM t1 WHERE (( a, b ) NOT IN ( SELECT c, d FROM t2 )) IS UNKNOWN;
a	b
1	NULL
2	NULL
SELECT * FROM t1 WHERE 1 = 1 AND ( a, b ) NOT IN ( SELECT c, d FROM t2 );
a	b
EXPLAIN
SELECT * FROM t1 WHERE ( a, b ) NOT IN ( SELECT e, f FROM t3 );
id	select_type	table	type	possible_keys	key	key_len	ref	rows	Extra
x	PRIMARY	x	x	x	x	x	x	x	x
x	DEPENDENT SUBQUERY	x	x	x	x	x	x	x	x
SELECT * FROM t1 WHERE ( a, b ) NOT IN ( SELECT e, f FROM t3 );
a	b
EXPLAIN
SELECT * FROM t2 WHERE ( c, d ) NOT IN ( SELECT a, b FROM t1 );
id	select_type	table	type	possible_keys	key	key_len	ref	rows	Extra
x	PRIMARY	x	x	x	x	x	x	x	x
x	DEPENDENT SUBQUERY	x	x	x	x	x	x	x	x
SELECT * FROM t2 WHERE ( c, d ) NOT IN ( SELECT a, b FROM t1 );
c	d
EXPLAIN
SELECT * FROM t3 WHERE ( e, f ) NOT IN ( SELECT c, d FROM t2 );
id	select_type	table	type	possible_keys	key	key_len	ref	rows	Extra
x	PRIMARY	x	x	x	x	x	x	x	x
x	DEPENDENT SUBQUERY	x	x	x	x	x	x	x	x
SELECT * FROM t3 WHERE ( e, f ) NOT IN ( SELECT c, d FROM t2 );
e	f
EXPLAIN
SELECT * FROM t2 WHERE ( c, d ) NOT IN ( SELECT e, f FROM t3 );
id	select_type	table	type	possible_keys	key	key_len	ref	rows	Extra
x	PRIMARY	x	x	x	x	x	x	x	x
x	DEPENDENT SUBQUERY	x	x	x	x	x	x	x	x
SELECT * FROM t2 WHERE ( c, d ) NOT IN ( SELECT e, f FROM t3 );
c	d
SELECT * FROM t1 WHERE ( a, b ) NOT IN 
( SELECT c, d FROM t2 WHERE c = 1 AND c <> 1 );
a	b
1	NULL
2	NULL
SELECT * FROM t1 WHERE b NOT IN ( SELECT c FROM t2 WHERE c = 1 );
a	b
1	NULL
2	NULL
SELECT * FROM t1 WHERE NULL NOT IN ( SELECT c FROM t2 WHERE c = 1 AND c <> 1 );
a	b
1	NULL
2	NULL
SET SESSION optimizer_switch = @old_optimizer_switch;
DROP TABLE t1, t2, t3, t4, t5;
#
# Bug#58207: invalid memory reads when using default column value and 
# tmptable needed
#
CREATE TABLE t(a VARCHAR(245) DEFAULT
'aaaaaaaaaaaaaaaaaaaaaaaaaaaaaaaaaaaaaaaaaaaaaaaaaaaaaaaaaaaaaaaaaaaaaaaaaaaaaaaaaaaaaaaaaaaaaaaaaaaaaaaaaaaaaaaaaaaaaaaaaaaaaaaaaaaaaaaaaaaaaaaaaaaaaaaaaaaaaaaaaaaaaaaaaaaa');
INSERT INTO t VALUES (''),(''),(''),(''),(''),(''),(''),(''),(''),(''),('');
SELECT * FROM (SELECT default(a) FROM t GROUP BY a) d;
default(a)
aaaaaaaaaaaaaaaaaaaaaaaaaaaaaaaaaaaaaaaaaaaaaaaaaaaaaaaaaaaaaaaaaaaaaaaaaaaaaaaaaaaaaaaaaaaaaaaaaaaaaaaaaaaaaaaaaaaaaaaaaaaaaaaaaaaaaaaaaaaaaaaaaaaaaaaaaaaaaaaaaaaaaaaaaaaa
DROP TABLE t;
#
# LP BUG#1009187, MDEV-373, MYSQL bug#58628
# Wrong result for a query with [NOT] IN subquery predicate if
# the left part of the predicate is explicit NULL
#
CREATE TABLE t1 (pk INT NOT NULL, i INT NOT NULL);
INSERT INTO t1 VALUES (0,10), (1,20), (2,30), (3,40);
CREATE TABLE t2a (pk INT NOT NULL, i INT NOT NULL, PRIMARY KEY(i,pk));
INSERT INTO t2a VALUES (0,0), (1,1), (2,2), (3,3);
CREATE TABLE t2b (pk INT, i INT);
INSERT INTO t2b VALUES (0,0), (1,1), (2,2), (3,3);
CREATE TABLE t2c (pk INT NOT NULL, i INT NOT NULL);
INSERT INTO t2c VALUES (0,0), (1,1), (2,2), (3,3);
create index it2c on t2c (i,pk);
CREATE TABLE t2d (pk INT NOT NULL, i INT NOT NULL, PRIMARY KEY(i));
INSERT INTO t2d VALUES (0,0), (1,1), (2,2), (3,3);
EXPLAIN
SELECT * FROM t1 WHERE NULL NOT IN (SELECT t2a.i FROM t2a WHERE t2a.pk = t1.pk);
id	select_type	table	type	possible_keys	key	key_len	ref	rows	Extra
1	PRIMARY	t1	ALL	NULL	NULL	NULL	NULL	4	Using where
2	DEPENDENT SUBQUERY	t2a	unique_subquery	PRIMARY	PRIMARY	8	const,test.t1.pk	1	Using index; Using where; Full scan on NULL key
SELECT * FROM t1 WHERE NULL NOT IN (SELECT t2a.i FROM t2a WHERE t2a.pk = t1.pk);
pk	i
SELECT * FROM t1 WHERE 1+NULL NOT IN (SELECT t2a.i FROM t2a WHERE t2a.pk = t1.pk);
pk	i
SELECT * FROM t1 WHERE NULL     IN (SELECT t2a.i FROM t2a WHERE t2a.pk = t1.pk) IS UNKNOWN;
pk	i
0	10
1	20
2	30
3	40
SELECT t1.pk, NULL NOT IN (SELECT t2a.i FROM t2a  WHERE t2a.pk = t1.pk) FROM t1;
pk	NULL NOT IN (SELECT t2a.i FROM t2a  WHERE t2a.pk = t1.pk)
0	NULL
1	NULL
2	NULL
3	NULL
EXPLAIN
SELECT * FROM t1 WHERE NULL NOT IN (SELECT t2b.i FROM t2b WHERE t2b.pk = t1.pk);
id	select_type	table	type	possible_keys	key	key_len	ref	rows	Extra
1	PRIMARY	t1	ALL	NULL	NULL	NULL	NULL	4	Using where
2	DEPENDENT SUBQUERY	t2b	ALL	NULL	NULL	NULL	NULL	4	Using where
SELECT * FROM t1 WHERE NULL NOT IN (SELECT t2b.i FROM t2b WHERE t2b.pk = t1.pk);
pk	i
SELECT * FROM t1 WHERE NULL     IN (SELECT t2b.i FROM t2b WHERE t2b.pk = t1.pk) IS UNKNOWN;
pk	i
0	10
1	20
2	30
3	40
SELECT t1.pk, NULL NOT IN (SELECT t2b.i FROM t2b  WHERE t2b.pk = t1.pk) FROM t1;
pk	NULL NOT IN (SELECT t2b.i FROM t2b  WHERE t2b.pk = t1.pk)
0	NULL
1	NULL
2	NULL
3	NULL
EXPLAIN
SELECT * FROM t1 WHERE NULL NOT IN (SELECT t2c.i FROM t2c WHERE t2c.pk = t1.pk);
id	select_type	table	type	possible_keys	key	key_len	ref	rows	Extra
1	PRIMARY	t1	ALL	NULL	NULL	NULL	NULL	4	Using where
2	DEPENDENT SUBQUERY	t2c	index_subquery	it2c	it2c	8	const,test.t1.pk	2	Using index; Using where; Full scan on NULL key
SELECT * FROM t1 WHERE NULL NOT IN (SELECT t2c.i FROM t2c WHERE t2c.pk = t1.pk);
pk	i
SELECT * FROM t1 WHERE NULL     IN (SELECT t2c.i FROM t2c WHERE t2c.pk = t1.pk) IS UNKNOWN;
pk	i
0	10
1	20
2	30
3	40
SELECT t1.pk, NULL NOT IN (SELECT t2c.i FROM t2c  WHERE t2c.pk = t1.pk) FROM t1;
pk	NULL NOT IN (SELECT t2c.i FROM t2c  WHERE t2c.pk = t1.pk)
0	NULL
1	NULL
2	NULL
3	NULL
EXPLAIN
SELECT * FROM t1 WHERE NULL NOT IN (SELECT t2d.i FROM t2d WHERE t2d.pk = t1.pk);
id	select_type	table	type	possible_keys	key	key_len	ref	rows	Extra
1	PRIMARY	t1	ALL	NULL	NULL	NULL	NULL	4	Using where
2	DEPENDENT SUBQUERY	t2d	const	PRIMARY	PRIMARY	4	const	1	Using where; Full scan on NULL key
SELECT * FROM t1 WHERE NULL NOT IN (SELECT t2d.i FROM t2d WHERE t2d.pk = t1.pk);
pk	i
SELECT * FROM t1 WHERE NULL     IN (SELECT t2d.i FROM t2d WHERE t2d.pk = t1.pk) IS UNKNOWN;
pk	i
0	10
1	20
2	30
3	40
SELECT t1.pk, NULL NOT IN (SELECT t2d.i FROM t2d  WHERE t2d.pk = t1.pk) FROM t1;
pk	NULL NOT IN (SELECT t2d.i FROM t2d  WHERE t2d.pk = t1.pk)
0	NULL
1	NULL
2	NULL
3	NULL
EXPLAIN
SELECT * FROM t1 WHERE (NULL, 1) NOT IN (SELECT t2a.i, t2a.pk FROM t2a WHERE t2a.pk = t1.pk);
id	select_type	table	type	possible_keys	key	key_len	ref	rows	Extra
1	PRIMARY	t1	ALL	NULL	NULL	NULL	NULL	4	Using where
2	DEPENDENT SUBQUERY	t2a	unique_subquery	PRIMARY	PRIMARY	8	const,test.t1.pk	1	Using index; Using where; Full scan on NULL key
SELECT * FROM t1 WHERE (NULL, 1) NOT IN (SELECT t2a.i, t2a.pk FROM t2a WHERE t2a.pk = t1.pk);
pk	i
0	10
2	30
3	40
SELECT (NULL, 1) NOT IN (SELECT t2a.i, t2a.pk FROM t2a WHERE t2a.pk = t1.pk) from t1;
(NULL, 1) NOT IN (SELECT t2a.i, t2a.pk FROM t2a WHERE t2a.pk = t1.pk)
1
NULL
1
1
EXPLAIN
SELECT * FROM t1 WHERE (NULL, 1) NOT IN (SELECT t2b.i, t2b.pk FROM t2b WHERE t2b.pk = t1.pk);
id	select_type	table	type	possible_keys	key	key_len	ref	rows	Extra
1	PRIMARY	t1	ALL	NULL	NULL	NULL	NULL	4	Using where
2	DEPENDENT SUBQUERY	t2b	ALL	NULL	NULL	NULL	NULL	4	Using where
SELECT * FROM t1 WHERE (NULL, 1) NOT IN (SELECT t2b.i, t2b.pk FROM t2b WHERE t2b.pk = t1.pk);
pk	i
0	10
2	30
3	40
SELECT (NULL, 1) NOT IN (SELECT t2b.i, t2b.pk FROM t2b WHERE t2b.pk = t1.pk) from t1;
(NULL, 1) NOT IN (SELECT t2b.i, t2b.pk FROM t2b WHERE t2b.pk = t1.pk)
1
NULL
1
1
EXPLAIN
SELECT * FROM t1 WHERE (NULL, 1) NOT IN (SELECT t2c.i, t2c.pk FROM t2c WHERE t2c.pk = t1.pk);
id	select_type	table	type	possible_keys	key	key_len	ref	rows	Extra
1	PRIMARY	t1	ALL	NULL	NULL	NULL	NULL	4	Using where
2	DEPENDENT SUBQUERY	t2c	index_subquery	it2c	it2c	8	const,test.t1.pk	2	Using index; Using where; Full scan on NULL key
SELECT * FROM t1 WHERE (NULL, 1) NOT IN (SELECT t2c.i, t2c.pk FROM t2c WHERE t2c.pk = t1.pk);
pk	i
0	10
2	30
3	40
SELECT (NULL, 1) NOT IN (SELECT t2c.i, t2c.pk FROM t2c WHERE t2c.pk = t1.pk) from t1;
(NULL, 1) NOT IN (SELECT t2c.i, t2c.pk FROM t2c WHERE t2c.pk = t1.pk)
1
NULL
1
1
EXPLAIN
SELECT * FROM t1 WHERE (NULL, 1) NOT IN (SELECT t2d.i, t2d.pk FROM t2d WHERE t2d.pk = t1.pk);
id	select_type	table	type	possible_keys	key	key_len	ref	rows	Extra
1	PRIMARY	t1	ALL	NULL	NULL	NULL	NULL	4	Using where
2	DEPENDENT SUBQUERY	t2d	const	PRIMARY	PRIMARY	4	const	1	Using where; Full scan on NULL key
SELECT * FROM t1 WHERE (NULL, 1) NOT IN (SELECT t2d.i, t2d.pk FROM t2d WHERE t2d.pk = t1.pk);
pk	i
0	10
2	30
3	40
SELECT (NULL, 1) NOT IN (SELECT t2d.i, t2d.pk FROM t2d WHERE t2d.pk = t1.pk) from t1;
(NULL, 1) NOT IN (SELECT t2d.i, t2d.pk FROM t2d WHERE t2d.pk = t1.pk)
1
NULL
1
1
drop table t1, t2a, t2b, t2c, t2d;
#
# End of 5.1 tests.
#
#
# BUG#46743 "Azalea processing correlated, aggregate SELECT
# subqueries incorrectly"
#
CREATE TABLE t1 (c int);
INSERT INTO t1 VALUES (NULL);
CREATE TABLE t2 (d int , KEY (d));
INSERT INTO t2 VALUES (NULL),(NULL);
0 rows in subquery
SELECT 1 AS RESULT FROM t2,t1 WHERE d = c;
RESULT
base query
SELECT (SELECT 1 FROM t2 WHERE d = c) AS RESULT FROM t1 ;
RESULT
NULL
EXPLAIN EXTENDED SELECT (SELECT 1 FROM t2 WHERE d = c) AS RESULT FROM t1 ;
id	select_type	table	type	possible_keys	key	key_len	ref	rows	filtered	Extra
1	PRIMARY	t1	system	NULL	NULL	NULL	NULL	1	100.00	
2	SUBQUERY	NULL	NULL	NULL	NULL	NULL	NULL	NULL	NULL	Impossible WHERE noticed after reading const tables
Warnings:
Note	1276	Field or reference 'test.t1.c' of SELECT #2 was resolved in SELECT #1
Note	1003	/* select#1 */ select (/* select#2 */ select 1 from `test`.`t2` where 0) AS `RESULT` from dual
first equivalent variant
SELECT (SELECT 1 FROM t2 WHERE d = IFNULL(c,NULL)) AS RESULT FROM t1 GROUP BY c ;
RESULT
NULL
EXPLAIN EXTENDED SELECT (SELECT 1 FROM t2 WHERE d = IFNULL(c,NULL)) AS RESULT FROM t1 GROUP BY c;
id	select_type	table	type	possible_keys	key	key_len	ref	rows	filtered	Extra
1	PRIMARY	t1	system	NULL	NULL	NULL	NULL	1	100.00	
2	SUBQUERY	NULL	NULL	NULL	NULL	NULL	NULL	NULL	NULL	Impossible WHERE noticed after reading const tables
Warnings:
Note	1276	Field or reference 'test.t1.c' of SELECT #2 was resolved in SELECT #1
Note	1003	/* select#1 */ select (/* select#2 */ select 1 from `test`.`t2` where 0) AS `RESULT` from dual group by NULL
second equivalent variant
SELECT (SELECT 1 FROM t2 WHERE d = c) AS RESULT FROM t1 GROUP BY c ;
RESULT
NULL
EXPLAIN EXTENDED SELECT (SELECT 1 FROM t2 WHERE d = c) AS RESULT FROM t1 GROUP BY c ;
id	select_type	table	type	possible_keys	key	key_len	ref	rows	filtered	Extra
1	PRIMARY	t1	system	NULL	NULL	NULL	NULL	1	100.00	
2	SUBQUERY	NULL	NULL	NULL	NULL	NULL	NULL	NULL	NULL	Impossible WHERE noticed after reading const tables
Warnings:
Note	1276	Field or reference 'test.t1.c' of SELECT #2 was resolved in SELECT #1
Note	1003	/* select#1 */ select (/* select#2 */ select 1 from `test`.`t2` where 0) AS `RESULT` from dual group by NULL
DROP TABLE t1,t2;
#
# BUG#45928 "Differing query results depending on MRR and
# engine_condition_pushdown settings"
#
CREATE TABLE `t1` (
`pk` int(11) NOT NULL AUTO_INCREMENT,
`time_nokey` time NOT NULL,
`varchar_key` varchar(1) NOT NULL,
`varchar_nokey` varchar(1) NOT NULL,
PRIMARY KEY (`pk`),
KEY `varchar_key` (`varchar_key`)
) AUTO_INCREMENT=12 DEFAULT CHARSET=latin1;
INSERT INTO `t1` VALUES (10,'00:00:00','i','i'),(11,'00:00:00','','');
set @old_optimizer_switch          = @@session.optimizer_switch;
SET SESSION OPTIMIZER_SWITCH = 'materialization=off,semijoin=off,loosescan=off,firstmatch=off,mrr=on,engine_condition_pushdown=on';
Warnings:
Warning	1681	'engine_condition_pushdown=on' is deprecated and will be removed in a future release
SELECT `time_nokey` G1  FROM t1  WHERE ( `varchar_nokey`  , `varchar_key`  )  IN ( 
SELECT `varchar_nokey`  , `varchar_nokey`  )  AND `varchar_key`  >= 'c' HAVING G1  ORDER 
BY `pk`   ;
G1
set @@session.optimizer_switch          = @old_optimizer_switch;
DROP TABLE t1;
#
# During work with BUG#45863 I had problems with a query that was
# optimized differently in regular and prepared mode.
# Because there was a bug in one of the selected strategies, I became
# aware of the problem. Adding an EXPLAIN query to catch this.
DROP TABLE IF EXISTS t1, t2, t3;
CREATE TABLE t1
(EMPNUM   CHAR(3) NOT NULL,
EMPNAME  CHAR(20),
GRADE    DECIMAL(4),
CITY     CHAR(15));
CREATE TABLE t2
(PNUM     CHAR(3) NOT NULL,
PNAME    CHAR(20),
PTYPE    CHAR(6),
BUDGET   DECIMAL(9),
CITY     CHAR(15));
CREATE TABLE t3
(EMPNUM   CHAR(3) NOT NULL,
PNUM     CHAR(3) NOT NULL,
HOURS    DECIMAL(5));
INSERT INTO t1 VALUES ('E1','Alice',12,'Deale');
INSERT INTO t1 VALUES ('E2','Betty',10,'Vienna');
INSERT INTO t1 VALUES ('E3','Carmen',13,'Vienna');
INSERT INTO t1 VALUES ('E4','Don',12,'Deale');
INSERT INTO t1 VALUES ('E5','Ed',13,'Akron');
INSERT INTO t2 VALUES ('P1','MXSS','Design',10000,'Deale');
INSERT INTO t2 VALUES ('P2','CALM','Code',30000,'Vienna');
INSERT INTO t2 VALUES ('P3','SDP','Test',30000,'Tampa');
INSERT INTO t2 VALUES ('P4','SDP','Design',20000,'Deale');
INSERT INTO t2 VALUES ('P5','IRM','Test',10000,'Vienna');
INSERT INTO t2 VALUES ('P6','PAYR','Design',50000,'Deale');
INSERT INTO t3 VALUES  ('E1','P1',40);
INSERT INTO t3 VALUES  ('E1','P2',20);
INSERT INTO t3 VALUES  ('E1','P3',80);
INSERT INTO t3 VALUES  ('E1','P4',20);
INSERT INTO t3 VALUES  ('E1','P5',12);
INSERT INTO t3 VALUES  ('E1','P6',12);
INSERT INTO t3 VALUES  ('E2','P1',40);
INSERT INTO t3 VALUES  ('E2','P2',80);
INSERT INTO t3 VALUES  ('E3','P2',20);
INSERT INTO t3 VALUES  ('E4','P2',20);
INSERT INTO t3 VALUES  ('E4','P4',40);
INSERT INTO t3 VALUES  ('E4','P5',80);
SET @old_optimizer_switch = @@session.optimizer_switch;
SET @old_join_cache_level = @@session.join_cache_level;
SET SESSION optimizer_switch = 'firstmatch=on,loosescan=on,materialization=on,in_to_exists=off,semijoin=on';
SET SESSION join_cache_level = 1;
CREATE UNIQUE INDEX t1_IDX ON t1(EMPNUM);
EXPLAIN SELECT EMPNAME
FROM t1
WHERE EMPNUM IN
(SELECT EMPNUM
FROM t3
WHERE PNUM IN
(SELECT PNUM
FROM t2
WHERE PTYPE = 'Design'));
id	select_type	table	type	possible_keys	key	key_len	ref	rows	Extra
1	PRIMARY	t1	ALL	t1_IDX	NULL	NULL	NULL	5	
1	PRIMARY	<subquery2>	eq_ref	distinct_key	distinct_key	3	func	1	
2	MATERIALIZED	t2	ALL	NULL	NULL	NULL	NULL	6	Using where
2	MATERIALIZED	t3	ALL	NULL	NULL	NULL	NULL	12	Using where; Using join buffer (flat, BNL join)
PREPARE stmt FROM "EXPLAIN SELECT EMPNAME
FROM t1
WHERE EMPNUM IN
   (SELECT EMPNUM
    FROM t3
    WHERE PNUM IN
       (SELECT PNUM
        FROM t2
        WHERE PTYPE = 'Design'))";
EXECUTE stmt;
id	select_type	table	type	possible_keys	key	key_len	ref	rows	Extra
1	PRIMARY	t1	ALL	t1_IDX	NULL	NULL	NULL	5	
1	PRIMARY	<subquery2>	eq_ref	distinct_key	distinct_key	3	func	1	
2	MATERIALIZED	t2	ALL	NULL	NULL	NULL	NULL	6	Using where
2	MATERIALIZED	t3	ALL	NULL	NULL	NULL	NULL	12	Using where; Using join buffer (flat, BNL join)
EXECUTE stmt;
id	select_type	table	type	possible_keys	key	key_len	ref	rows	Extra
1	PRIMARY	t1	ALL	t1_IDX	NULL	NULL	NULL	5	
1	PRIMARY	<subquery2>	eq_ref	distinct_key	distinct_key	3	func	1	
2	MATERIALIZED	t2	ALL	NULL	NULL	NULL	NULL	6	Using where
2	MATERIALIZED	t3	ALL	NULL	NULL	NULL	NULL	12	Using where; Using join buffer (flat, BNL join)
DEALLOCATE PREPARE stmt;
DROP INDEX t1_IDX ON t1;
CREATE INDEX t1_IDX ON t1(EMPNUM);
EXPLAIN SELECT EMPNAME
FROM t1
WHERE EMPNUM IN
(SELECT EMPNUM
FROM t3
WHERE PNUM IN
(SELECT PNUM
FROM t2
WHERE PTYPE = 'Design'));
id	select_type	table	type	possible_keys	key	key_len	ref	rows	Extra
1	PRIMARY	t1	ALL	t1_IDX	NULL	NULL	NULL	5	
1	PRIMARY	<subquery2>	eq_ref	distinct_key	distinct_key	3	func	1	
2	MATERIALIZED	t2	ALL	NULL	NULL	NULL	NULL	6	Using where
2	MATERIALIZED	t3	ALL	NULL	NULL	NULL	NULL	12	Using where; Using join buffer (flat, BNL join)
PREPARE stmt FROM "EXPLAIN SELECT EMPNAME
FROM t1
WHERE EMPNUM IN
   (SELECT EMPNUM
    FROM t3
    WHERE PNUM IN
       (SELECT PNUM
        FROM t2
        WHERE PTYPE = 'Design'))";
EXECUTE stmt;
id	select_type	table	type	possible_keys	key	key_len	ref	rows	Extra
1	PRIMARY	t1	ALL	t1_IDX	NULL	NULL	NULL	5	
1	PRIMARY	<subquery2>	eq_ref	distinct_key	distinct_key	3	func	1	
2	MATERIALIZED	t2	ALL	NULL	NULL	NULL	NULL	6	Using where
2	MATERIALIZED	t3	ALL	NULL	NULL	NULL	NULL	12	Using where; Using join buffer (flat, BNL join)
EXECUTE stmt;
id	select_type	table	type	possible_keys	key	key_len	ref	rows	Extra
1	PRIMARY	t1	ALL	t1_IDX	NULL	NULL	NULL	5	
1	PRIMARY	<subquery2>	eq_ref	distinct_key	distinct_key	3	func	1	
2	MATERIALIZED	t2	ALL	NULL	NULL	NULL	NULL	6	Using where
2	MATERIALIZED	t3	ALL	NULL	NULL	NULL	NULL	12	Using where; Using join buffer (flat, BNL join)
DEALLOCATE PREPARE stmt;
DROP INDEX t1_IDX ON t1;
EXPLAIN SELECT EMPNAME
FROM t1
WHERE EMPNUM IN
(SELECT EMPNUM
FROM t3
WHERE PNUM IN
(SELECT PNUM
FROM t2
WHERE PTYPE = 'Design'));
id	select_type	table	type	possible_keys	key	key_len	ref	rows	Extra
1	PRIMARY	t1	ALL	NULL	NULL	NULL	NULL	5	
1	PRIMARY	<subquery2>	eq_ref	distinct_key	distinct_key	3	func	1	
2	MATERIALIZED	t2	ALL	NULL	NULL	NULL	NULL	6	Using where
2	MATERIALIZED	t3	ALL	NULL	NULL	NULL	NULL	12	Using where; Using join buffer (flat, BNL join)
PREPARE stmt FROM "EXPLAIN SELECT EMPNAME
FROM t1
WHERE EMPNUM IN
   (SELECT EMPNUM
    FROM t3
    WHERE PNUM IN
       (SELECT PNUM
        FROM t2
        WHERE PTYPE = 'Design'))";
EXECUTE stmt;
id	select_type	table	type	possible_keys	key	key_len	ref	rows	Extra
1	PRIMARY	t1	ALL	NULL	NULL	NULL	NULL	5	
1	PRIMARY	<subquery2>	eq_ref	distinct_key	distinct_key	3	func	1	
2	MATERIALIZED	t2	ALL	NULL	NULL	NULL	NULL	6	Using where
2	MATERIALIZED	t3	ALL	NULL	NULL	NULL	NULL	12	Using where; Using join buffer (flat, BNL join)
EXECUTE stmt;
id	select_type	table	type	possible_keys	key	key_len	ref	rows	Extra
1	PRIMARY	t1	ALL	NULL	NULL	NULL	NULL	5	
1	PRIMARY	<subquery2>	eq_ref	distinct_key	distinct_key	3	func	1	
2	MATERIALIZED	t2	ALL	NULL	NULL	NULL	NULL	6	Using where
2	MATERIALIZED	t3	ALL	NULL	NULL	NULL	NULL	12	Using where; Using join buffer (flat, BNL join)
DEALLOCATE PREPARE stmt;
SET SESSION optimizer_switch = @old_optimizer_switch;
SET SESSION join_cache_level = @old_join_cache_level;
DROP TABLE t1, t2, t3;
#
# BUG#45221 Query SELECT pk FROM C WHERE pk IN (SELECT int_key) failing
#
CREATE TABLE t1 (
i1_key INT,
i2 INT,
i3 INT,
KEY i1_index (i1_key)
);
INSERT INTO t1 VALUES (9,1,2), (9,2,1);
CREATE TABLE t2 (
pk INT NOT NULL,
i1 INT,
PRIMARY KEY (pk)
);
INSERT INTO t2 VALUES (9,1);
# Enable Index condition pushdown
set @old_icp=@@optimizer_switch;
SET SESSION optimizer_switch="engine_condition_pushdown=on";
Warnings:
Warning	1681	'engine_condition_pushdown=on' is deprecated and will be removed in a future release

SELECT pk
FROM t2
WHERE 
pk IN ( 
SELECT i1_key
FROM t1
WHERE t1.i2 < t1.i3 XOR t2.i1 > 1
ORDER BY t1.i2 desc);
pk
9
# Restore old value for Index condition pushdown
SET SESSION optimizer_switch=@old_icp;
DROP TABLE t1,t2;
#
# End of 5.3 tests.
#
#
# Bug#53236 Segfault in DTCollation::set(DTCollation&)
#
CREATE TABLE t1 (
pk INTEGER AUTO_INCREMENT,
col_varchar VARCHAR(1),
PRIMARY KEY (pk)
)
;
INSERT INTO t1 (col_varchar) 
VALUES
('w'),
('m')
;
SELECT  table1.pk
FROM ( t1 AS table1 JOIN t1 AS table2 ON (table1.col_varchar =
table2.col_varchar) ) 
WHERE ( 1, 2 ) IN ( SELECT SUBQUERY1_t1.pk AS SUBQUERY1_field1,
SUBQUERY1_t1.pk AS SUBQUERY1_field2
FROM ( t1 AS SUBQUERY1_t1 JOIN t1 AS SUBQUERY1_t2
ON (SUBQUERY1_t2.col_varchar =
SUBQUERY1_t1.col_varchar) ) ) 
;
pk
drop table t1;
#
# BUG#716293: "Range checked for each record" is not used if condition refers to outside of subquery
#
create table t1 (a int);
insert into t1 values (0),(1),(2),(3),(4),(5),(6),(7),(8),(9);
create table t2 (a int, b int, `filler` char(200), key(a), key (b));
insert into t2 
select A.a + 10*B.a + 100 * C.a, A.a + 10*B.a + 100 * C.a, 'filler' from t1 A, t1 B, t1 C;
# The following must use "Range checked for each record" for table B
explain 
select a, 
(select sum(X.a+B.b) from t1 X, t2 B where B.a=A.a or B.b=A.a)
from t1 A;
id	select_type	table	type	possible_keys	key	key_len	ref	rows	Extra
1	PRIMARY	A	ALL	NULL	NULL	NULL	NULL	10	
2	DEPENDENT SUBQUERY	X	ALL	NULL	NULL	NULL	NULL	10	
2	DEPENDENT SUBQUERY	B	ALL	a,b	NULL	NULL	NULL	1000	Range checked for each record (index map: 0x3)
drop table t1, t2;
#
# BUG#723822: Crash in get_constant_key_infix with EXISTS ( SELECT .. DISTINCT )
#
CREATE TABLE t1 ( f1 int(11), f3 varchar(1)) ;
INSERT INTO t1 VALUES ('8','c'),('5','f');
ALTER TABLE t1 ADD KEY (f3,f1);
CREATE TABLE t2 ( f4 varchar(1)) ;
INSERT INTO t2 VALUES ('f'),('d');
SELECT * FROM t2
WHERE EXISTS (
SELECT DISTINCT f3
FROM t1
WHERE f3 <= t2.f4
);
f4
f
d
drop table t1,t2;
#
# LP BUG#718763 Second crash in select_describe() and materialization
#
CREATE TABLE t1 ( f1 int(11), f3 int(11), f10 varchar(1), KEY (f3)) ;
INSERT INTO t1 VALUES ('28','6','m'),('29','4','c');
CREATE TABLE t2 (f11 varchar(1)) ;
INSERT INTO t2 VALUES ('f'),('d');
SET @old_optimizer_switch = @@session.optimizer_switch;
SET SESSION optimizer_switch = 'materialization=on,in_to_exists=off';
EXPLAIN
SELECT * FROM t1
WHERE f3 = (
SELECT t1.f3 FROM t1
WHERE ( t1.f10 ) IN ( SELECT f11 FROM t2 GROUP BY f11 ));
id	select_type	table	type	possible_keys	key	key_len	ref	rows	Extra
1	PRIMARY	NULL	NULL	NULL	NULL	NULL	NULL	NULL	Impossible WHERE noticed after reading const tables
2	SUBQUERY	t1	ALL	NULL	NULL	NULL	NULL	2	
2	SUBQUERY	<subquery3>	eq_ref	distinct_key	distinct_key	4	func	1	
3	MATERIALIZED	t2	ALL	NULL	NULL	NULL	NULL	2	
SELECT * FROM t1
WHERE f3 = (
SELECT t1.f3 FROM t1
WHERE ( t1.f10 ) IN ( SELECT f11 FROM t2 GROUP BY f11 ));
f1	f3	f10
EXPLAIN
SELECT * FROM t1
WHERE f3 = (
SELECT f3 FROM t1
WHERE ( f10, f10 ) IN ( SELECT f11, f11 FROM t2 GROUP BY f11 ));
id	select_type	table	type	possible_keys	key	key_len	ref	rows	Extra
1	PRIMARY	NULL	NULL	NULL	NULL	NULL	NULL	NULL	Impossible WHERE noticed after reading const tables
2	SUBQUERY	t1	ALL	NULL	NULL	NULL	NULL	2	
2	SUBQUERY	<subquery3>	eq_ref	distinct_key	distinct_key	8	func,func	1	
3	MATERIALIZED	t2	ALL	NULL	NULL	NULL	NULL	2	
SELECT * FROM t1
WHERE f3 = (
SELECT f3 FROM t1
WHERE ( f10, f10 ) IN ( SELECT f11, f11 FROM t2 GROUP BY f11 ));
f1	f3	f10
SET @@optimizer_switch = 'materialization=on,in_to_exists=off,semijoin=off';
EXPLAIN
SELECT * FROM t1
WHERE f3 = (
SELECT t1.f3 FROM t1
WHERE ( t1.f10 ) IN ( SELECT max(f11) FROM t2 GROUP BY f11 ));
id	select_type	table	type	possible_keys	key	key_len	ref	rows	Extra
1	PRIMARY	t1	ref	f3	f3	5	const	0	Using where
2	SUBQUERY	t1	ALL	NULL	NULL	NULL	NULL	2	Using where
3	MATERIALIZED	t2	ALL	NULL	NULL	NULL	NULL	2	Using temporary
SELECT * FROM t1
WHERE f3 = (
SELECT t1.f3 FROM t1
WHERE ( t1.f10 ) IN ( SELECT max(f11) FROM t2 GROUP BY f11 ));
f1	f3	f10
EXPLAIN
SELECT * FROM t1
WHERE f3 = (
SELECT f3 FROM t1
WHERE ( f10, f10 ) IN ( SELECT max(f11), f11 FROM t2 GROUP BY f11 ));
id	select_type	table	type	possible_keys	key	key_len	ref	rows	Extra
1	PRIMARY	t1	ref	f3	f3	5	const	0	Using where
2	SUBQUERY	t1	ALL	NULL	NULL	NULL	NULL	2	Using where
3	MATERIALIZED	t2	ALL	NULL	NULL	NULL	NULL	2	Using temporary
SELECT * FROM t1
WHERE f3 = (
SELECT f3 FROM t1
WHERE ( f10, f10 ) IN ( SELECT max(f11), f11 FROM t2 GROUP BY f11 ));
f1	f3	f10
SET SESSION optimizer_switch = @old_optimizer_switch;
drop table t1,t2;
#
# LP BUG#715738: Wrong result with implicit grouping and empty result set
#
CREATE TABLE t1 (f1 int, f2 int);
CREATE TABLE t2 (f3 int, f4 int not null, PRIMARY KEY (f3));
set @save_optimizer_switch=@@optimizer_switch;
SET @@optimizer_switch = 'materialization=on,in_to_exists=off,semijoin=off';
EXPLAIN
SELECT * FROM t1 WHERE (2, 0) NOT IN (SELECT f3, min(f4) FROM t2);
id	select_type	table	type	possible_keys	key	key_len	ref	rows	Extra
1	PRIMARY	NULL	NULL	NULL	NULL	NULL	NULL	NULL	Impossible WHERE
2	MATERIALIZED	NULL	NULL	NULL	NULL	NULL	NULL	NULL	no matching row in const table
SELECT * FROM t1 WHERE (2, 0) NOT IN (SELECT f3, min(f4) FROM t2);
f1	f2
EXPLAIN
SELECT * FROM t1 WHERE (2, 0) NOT IN (SELECT f3+f4, min(f4) FROM t2);
id	select_type	table	type	possible_keys	key	key_len	ref	rows	Extra
1	PRIMARY	NULL	NULL	NULL	NULL	NULL	NULL	NULL	Impossible WHERE
2	MATERIALIZED	NULL	NULL	NULL	NULL	NULL	NULL	NULL	no matching row in const table
SELECT * FROM t1 WHERE (2, 0) NOT IN (SELECT f3+f4, min(f4) FROM t2);
f1	f2
EXPLAIN
SELECT * FROM t1 WHERE (2, 0) NOT IN (SELECT f3, min(f4)+max(f4) FROM t2);
id	select_type	table	type	possible_keys	key	key_len	ref	rows	Extra
1	PRIMARY	NULL	NULL	NULL	NULL	NULL	NULL	NULL	Impossible WHERE
2	MATERIALIZED	NULL	NULL	NULL	NULL	NULL	NULL	NULL	no matching row in const table
SELECT * FROM t1 WHERE (2, 0) NOT IN (SELECT f3, min(f4)+max(f4) FROM t2);
f1	f2
EXPLAIN
SELECT (2, 0) NOT IN (SELECT f3, min(f4) FROM t2) as not_in;
id	select_type	table	type	possible_keys	key	key_len	ref	rows	Extra
1	PRIMARY	NULL	NULL	NULL	NULL	NULL	NULL	NULL	No tables used
2	SUBQUERY	NULL	NULL	NULL	NULL	NULL	NULL	NULL	no matching row in const table
SELECT (2, 0) NOT IN (SELECT f3, min(f4) FROM t2) as not_in;
not_in
NULL
EXPLAIN
SELECT * FROM t1 WHERE (2, 0) NOT IN (SELECT f3, count(f4) FROM t2);
id	select_type	table	type	possible_keys	key	key_len	ref	rows	Extra
1	PRIMARY	NULL	NULL	NULL	NULL	NULL	NULL	NULL	Impossible WHERE
2	MATERIALIZED	NULL	NULL	NULL	NULL	NULL	NULL	NULL	no matching row in const table
SELECT * FROM t1 WHERE (2, 0) NOT IN (SELECT f3, count(f4) FROM t2);
f1	f2
EXPLAIN
SELECT * FROM t1 WHERE (2, 0) NOT IN (SELECT f3, f3 + count(f4) FROM t2);
id	select_type	table	type	possible_keys	key	key_len	ref	rows	Extra
1	PRIMARY	NULL	NULL	NULL	NULL	NULL	NULL	NULL	Impossible WHERE
2	MATERIALIZED	NULL	NULL	NULL	NULL	NULL	NULL	NULL	no matching row in const table
SELECT * FROM t1 WHERE (2, 0) NOT IN (SELECT f3, f3 + count(f4) FROM t2);
f1	f2
EXPLAIN
SELECT (2, 0) NOT IN (SELECT f3, count(f4) FROM t2) as not_in;
id	select_type	table	type	possible_keys	key	key_len	ref	rows	Extra
1	PRIMARY	NULL	NULL	NULL	NULL	NULL	NULL	NULL	No tables used
2	SUBQUERY	NULL	NULL	NULL	NULL	NULL	NULL	NULL	no matching row in const table
SELECT (2, 0) NOT IN (SELECT f3, count(f4) FROM t2) as not_in;
not_in
NULL
EXPLAIN
SELECT (2, 0) NOT IN (SELECT f3, count(f4) FROM t2 HAVING max(f4) > 7) as not_in;
id	select_type	table	type	possible_keys	key	key_len	ref	rows	Extra
1	PRIMARY	NULL	NULL	NULL	NULL	NULL	NULL	NULL	No tables used
2	SUBQUERY	NULL	NULL	NULL	NULL	NULL	NULL	NULL	no matching row in const table
SELECT (2, 0) NOT IN (SELECT f3, count(f4) FROM t2 HAVING max(f4) > 7) as not_in;
not_in
1
EXPLAIN
SELECT (2, 0) NOT IN (SELECT f3, count(f4) FROM t2 HAVING max(f4) is null) as not_in;
id	select_type	table	type	possible_keys	key	key_len	ref	rows	Extra
1	PRIMARY	NULL	NULL	NULL	NULL	NULL	NULL	NULL	No tables used
2	SUBQUERY	NULL	NULL	NULL	NULL	NULL	NULL	NULL	no matching row in const table
SELECT (2, 0) NOT IN (SELECT f3, count(f4) FROM t2 HAVING max(f4) is null) as not_in;
not_in
NULL
EXPLAIN
SELECT (2, 0) NOT IN (SELECT max(f3+f3), count(f4) FROM t2) as not_in;
id	select_type	table	type	possible_keys	key	key_len	ref	rows	Extra
1	PRIMARY	NULL	NULL	NULL	NULL	NULL	NULL	NULL	No tables used
2	SUBQUERY	NULL	NULL	NULL	NULL	NULL	NULL	NULL	no matching row in const table
SELECT (2, 0) NOT IN (SELECT max(f3+f3), count(f4) FROM t2) as not_in;
not_in
NULL
EXPLAIN
SELECT (2, 0) NOT IN (SELECT max(f3+f3), count(f4)+f3 FROM t2) as not_in;
id	select_type	table	type	possible_keys	key	key_len	ref	rows	Extra
1	PRIMARY	NULL	NULL	NULL	NULL	NULL	NULL	NULL	No tables used
2	SUBQUERY	NULL	NULL	NULL	NULL	NULL	NULL	NULL	no matching row in const table
SELECT (2, 0) NOT IN (SELECT max(f3+f3), count(f4)+f3 FROM t2) as not_in;
not_in
NULL
EXPLAIN
SELECT * FROM t1 WHERE (2, 0) NOT IN (SELECT min(f3)+f3, min(f4)+f3+max(f4) FROM t2);
id	select_type	table	type	possible_keys	key	key_len	ref	rows	Extra
1	PRIMARY	NULL	NULL	NULL	NULL	NULL	NULL	NULL	Impossible WHERE
2	SUBQUERY	NULL	NULL	NULL	NULL	NULL	NULL	NULL	No matching min/max row
SELECT * FROM t1 WHERE (2, 0) NOT IN (SELECT min(f3)+f3, min(f4)+f3+max(f4) FROM t2);
f1	f2
SET @@optimizer_switch = 'materialization=off,in_to_exists=on,semijoin=off';
EXPLAIN
SELECT * FROM t1 WHERE (2, 0) NOT IN (SELECT f3, min(f4) FROM t2);
id	select_type	table	type	possible_keys	key	key_len	ref	rows	Extra
1	PRIMARY	NULL	NULL	NULL	NULL	NULL	NULL	NULL	Impossible WHERE
2	SUBQUERY	NULL	NULL	NULL	NULL	NULL	NULL	NULL	no matching row in const table
SELECT * FROM t1 WHERE (2, 0) NOT IN (SELECT f3, min(f4) FROM t2);
f1	f2
EXPLAIN
SELECT * FROM t1 WHERE (2, 0) NOT IN (SELECT f3+f4, min(f4) FROM t2);
id	select_type	table	type	possible_keys	key	key_len	ref	rows	Extra
1	PRIMARY	NULL	NULL	NULL	NULL	NULL	NULL	NULL	Impossible WHERE
2	SUBQUERY	NULL	NULL	NULL	NULL	NULL	NULL	NULL	no matching row in const table
SELECT * FROM t1 WHERE (2, 0) NOT IN (SELECT f3+f4, min(f4) FROM t2);
f1	f2
EXPLAIN
SELECT * FROM t1 WHERE (2, 0) NOT IN (SELECT f3, min(f4)+max(f4) FROM t2);
id	select_type	table	type	possible_keys	key	key_len	ref	rows	Extra
1	PRIMARY	NULL	NULL	NULL	NULL	NULL	NULL	NULL	Impossible WHERE
2	SUBQUERY	NULL	NULL	NULL	NULL	NULL	NULL	NULL	no matching row in const table
SELECT * FROM t1 WHERE (2, 0) NOT IN (SELECT f3, min(f4)+max(f4) FROM t2);
f1	f2
EXPLAIN
SELECT (2, 0) NOT IN (SELECT f3, min(f4) FROM t2) as not_in;
id	select_type	table	type	possible_keys	key	key_len	ref	rows	Extra
1	PRIMARY	NULL	NULL	NULL	NULL	NULL	NULL	NULL	No tables used
2	SUBQUERY	NULL	NULL	NULL	NULL	NULL	NULL	NULL	no matching row in const table
SELECT (2, 0) NOT IN (SELECT f3, min(f4) FROM t2) as not_in;
not_in
NULL
EXPLAIN
SELECT * FROM t1 WHERE (2, 0) NOT IN (SELECT f3, count(f4) FROM t2);
id	select_type	table	type	possible_keys	key	key_len	ref	rows	Extra
1	PRIMARY	NULL	NULL	NULL	NULL	NULL	NULL	NULL	Impossible WHERE
2	SUBQUERY	NULL	NULL	NULL	NULL	NULL	NULL	NULL	no matching row in const table
SELECT * FROM t1 WHERE (2, 0) NOT IN (SELECT f3, count(f4) FROM t2);
f1	f2
EXPLAIN
SELECT * FROM t1 WHERE (2, 0) NOT IN (SELECT f3, f3 + count(f4) FROM t2);
id	select_type	table	type	possible_keys	key	key_len	ref	rows	Extra
1	PRIMARY	NULL	NULL	NULL	NULL	NULL	NULL	NULL	Impossible WHERE
2	SUBQUERY	NULL	NULL	NULL	NULL	NULL	NULL	NULL	no matching row in const table
SELECT * FROM t1 WHERE (2, 0) NOT IN (SELECT f3, f3 + count(f4) FROM t2);
f1	f2
EXPLAIN
SELECT (2, 0) NOT IN (SELECT f3, count(f4) FROM t2) as not_in;
id	select_type	table	type	possible_keys	key	key_len	ref	rows	Extra
1	PRIMARY	NULL	NULL	NULL	NULL	NULL	NULL	NULL	No tables used
2	SUBQUERY	NULL	NULL	NULL	NULL	NULL	NULL	NULL	no matching row in const table
SELECT (2, 0) NOT IN (SELECT f3, count(f4) FROM t2) as not_in;
not_in
NULL
EXPLAIN
SELECT (2, 0) NOT IN (SELECT f3, count(f4) FROM t2 HAVING max(f4) > 7) as not_in;
id	select_type	table	type	possible_keys	key	key_len	ref	rows	Extra
1	PRIMARY	NULL	NULL	NULL	NULL	NULL	NULL	NULL	No tables used
2	SUBQUERY	NULL	NULL	NULL	NULL	NULL	NULL	NULL	no matching row in const table
SELECT (2, 0) NOT IN (SELECT f3, count(f4) FROM t2 HAVING max(f4) > 7) as not_in;
not_in
1
EXPLAIN
SELECT (2, 0) NOT IN (SELECT f3, count(f4) FROM t2 HAVING max(f4) is null) as not_in;
id	select_type	table	type	possible_keys	key	key_len	ref	rows	Extra
1	PRIMARY	NULL	NULL	NULL	NULL	NULL	NULL	NULL	No tables used
2	SUBQUERY	NULL	NULL	NULL	NULL	NULL	NULL	NULL	no matching row in const table
SELECT (2, 0) NOT IN (SELECT f3, count(f4) FROM t2 HAVING max(f4) is null) as not_in;
not_in
NULL
EXPLAIN
SELECT (2, 0) NOT IN (SELECT max(f3+f3), count(f4) FROM t2) as not_in;
id	select_type	table	type	possible_keys	key	key_len	ref	rows	Extra
1	PRIMARY	NULL	NULL	NULL	NULL	NULL	NULL	NULL	No tables used
2	SUBQUERY	NULL	NULL	NULL	NULL	NULL	NULL	NULL	no matching row in const table
SELECT (2, 0) NOT IN (SELECT max(f3+f3), count(f4) FROM t2) as not_in;
not_in
NULL
EXPLAIN
SELECT (2, 0) NOT IN (SELECT max(f3+f3), count(f4)+f3 FROM t2) as not_in;
id	select_type	table	type	possible_keys	key	key_len	ref	rows	Extra
1	PRIMARY	NULL	NULL	NULL	NULL	NULL	NULL	NULL	No tables used
2	SUBQUERY	NULL	NULL	NULL	NULL	NULL	NULL	NULL	no matching row in const table
SELECT (2, 0) NOT IN (SELECT max(f3+f3), count(f4)+f3 FROM t2) as not_in;
not_in
NULL
EXPLAIN
SELECT * FROM t1 WHERE (2, 0) NOT IN (SELECT min(f3)+f3, min(f4)+f3+max(f4) FROM t2);
id	select_type	table	type	possible_keys	key	key_len	ref	rows	Extra
1	PRIMARY	NULL	NULL	NULL	NULL	NULL	NULL	NULL	Impossible WHERE
2	SUBQUERY	NULL	NULL	NULL	NULL	NULL	NULL	NULL	No matching min/max row
SELECT * FROM t1 WHERE (2, 0) NOT IN (SELECT min(f3)+f3, min(f4)+f3+max(f4) FROM t2);
f1	f2
INSERT INTO t1 VALUES (1, 2);
INSERT INTO t1 VALUES (3, 4);
INSERT INTO t2 VALUES (5, 6);
INSERT INTO t2 VALUES (7, 8);
SET @@optimizer_switch = 'materialization=on,in_to_exists=off,semijoin=off';
EXPLAIN
SELECT * FROM t1 WHERE (2, 0) NOT IN (SELECT f3, min(f4) FROM t2 WHERE f3 > 10);
id	select_type	table	type	possible_keys	key	key_len	ref	rows	Extra
1	PRIMARY	NULL	NULL	NULL	NULL	NULL	NULL	NULL	Impossible WHERE
2	MATERIALIZED	t2	range	PRIMARY	PRIMARY	4	NULL	1	Using index condition; Rowid-ordered scan
SELECT * FROM t1 WHERE (2, 0) NOT IN (SELECT f3, min(f4) FROM t2 WHERE f3 > 10);
f1	f2
EXPLAIN
SELECT * FROM t1 WHERE (2, 0) NOT IN (SELECT f3+f4, min(f4) FROM t2 WHERE f3 > 10);
id	select_type	table	type	possible_keys	key	key_len	ref	rows	Extra
1	PRIMARY	NULL	NULL	NULL	NULL	NULL	NULL	NULL	Impossible WHERE
2	MATERIALIZED	t2	range	PRIMARY	PRIMARY	4	NULL	1	Using index condition; Rowid-ordered scan
SELECT * FROM t1 WHERE (2, 0) NOT IN (SELECT f3+f4, min(f4) FROM t2 WHERE f3 > 10);
f1	f2
EXPLAIN
SELECT * FROM t1 WHERE (2, 0) NOT IN (SELECT f3, min(f4)+max(f4) FROM t2 WHERE f3 > 10);
id	select_type	table	type	possible_keys	key	key_len	ref	rows	Extra
1	PRIMARY	NULL	NULL	NULL	NULL	NULL	NULL	NULL	Impossible WHERE
2	MATERIALIZED	t2	range	PRIMARY	PRIMARY	4	NULL	1	Using index condition; Rowid-ordered scan
SELECT * FROM t1 WHERE (2, 0) NOT IN (SELECT f3, min(f4)+max(f4) FROM t2 WHERE f3 > 10);
f1	f2
EXPLAIN
SELECT (2, 0) NOT IN (SELECT f3, min(f4) FROM t2 WHERE f3 > 10) as not_in;
id	select_type	table	type	possible_keys	key	key_len	ref	rows	Extra
1	PRIMARY	NULL	NULL	NULL	NULL	NULL	NULL	NULL	No tables used
2	SUBQUERY	t2	range	PRIMARY	PRIMARY	4	NULL	1	Using index condition; Rowid-ordered scan
SELECT (2, 0) NOT IN (SELECT f3, min(f4) FROM t2 WHERE f3 > 10) as not_in;
not_in
NULL
EXPLAIN
SELECT * FROM t1 WHERE (2, 0) NOT IN (SELECT f3, count(f4) FROM t2 WHERE f3 > 10);
id	select_type	table	type	possible_keys	key	key_len	ref	rows	Extra
1	PRIMARY	NULL	NULL	NULL	NULL	NULL	NULL	NULL	Impossible WHERE
2	MATERIALIZED	t2	range	PRIMARY	PRIMARY	4	NULL	1	Using index condition; Rowid-ordered scan
SELECT * FROM t1 WHERE (2, 0) NOT IN (SELECT f3, count(f4) FROM t2 WHERE f3 > 10);
f1	f2
EXPLAIN
SELECT * FROM t1 WHERE (2, 0) NOT IN (SELECT f3, f3 + count(f4) FROM t2 WHERE f3 > 10);
id	select_type	table	type	possible_keys	key	key_len	ref	rows	Extra
1	PRIMARY	NULL	NULL	NULL	NULL	NULL	NULL	NULL	Impossible WHERE
2	MATERIALIZED	t2	range	PRIMARY	PRIMARY	4	NULL	1	Using index condition; Rowid-ordered scan
SELECT * FROM t1 WHERE (2, 0) NOT IN (SELECT f3, f3 + count(f4) FROM t2 WHERE f3 > 10);
f1	f2
EXPLAIN
SELECT (2, 0) NOT IN (SELECT f3, count(f4) FROM t2 WHERE f3 > 10) as not_in;
id	select_type	table	type	possible_keys	key	key_len	ref	rows	Extra
1	PRIMARY	NULL	NULL	NULL	NULL	NULL	NULL	NULL	No tables used
2	SUBQUERY	t2	range	PRIMARY	PRIMARY	4	NULL	1	Using index condition; Rowid-ordered scan
SELECT (2, 0) NOT IN (SELECT f3, count(f4) FROM t2 WHERE f3 > 10) as not_in;
not_in
NULL
EXPLAIN
SELECT (2, 0) NOT IN (SELECT f3, count(f4) FROM t2 WHERE f3 > 10 HAVING max(f4) > 7) as not_in;
id	select_type	table	type	possible_keys	key	key_len	ref	rows	Extra
1	PRIMARY	NULL	NULL	NULL	NULL	NULL	NULL	NULL	No tables used
2	SUBQUERY	t2	range	PRIMARY	PRIMARY	4	NULL	1	Using index condition; Rowid-ordered scan
SELECT (2, 0) NOT IN (SELECT f3, count(f4) FROM t2 WHERE f3 > 10 HAVING max(f4) > 7) as not_in;
not_in
1
EXPLAIN
SELECT (2, 0) NOT IN (SELECT f3, count(f4) FROM t2 WHERE f3 > 10 HAVING max(f4) is null) as not_in;
id	select_type	table	type	possible_keys	key	key_len	ref	rows	Extra
1	PRIMARY	NULL	NULL	NULL	NULL	NULL	NULL	NULL	No tables used
2	SUBQUERY	t2	range	PRIMARY	PRIMARY	4	NULL	1	Using index condition; Rowid-ordered scan
SELECT (2, 0) NOT IN (SELECT f3, count(f4) FROM t2 WHERE f3 > 10 HAVING max(f4) is null) as not_in;
not_in
NULL
EXPLAIN
SELECT (2, 0) NOT IN (SELECT max(f3+f3), count(f4) FROM t2 WHERE f3 > 10) as not_in;
id	select_type	table	type	possible_keys	key	key_len	ref	rows	Extra
1	PRIMARY	NULL	NULL	NULL	NULL	NULL	NULL	NULL	No tables used
2	SUBQUERY	t2	range	PRIMARY	PRIMARY	4	NULL	1	Using index condition; Rowid-ordered scan
SELECT (2, 0) NOT IN (SELECT max(f3+f3), count(f4) FROM t2 WHERE f3 > 10) as not_in;
not_in
NULL
EXPLAIN
SELECT (2, 0) NOT IN (SELECT max(f3+f3), count(f4)+f3 FROM t2 WHERE f3 > 10) as not_in;
id	select_type	table	type	possible_keys	key	key_len	ref	rows	Extra
1	PRIMARY	NULL	NULL	NULL	NULL	NULL	NULL	NULL	No tables used
2	SUBQUERY	t2	range	PRIMARY	PRIMARY	4	NULL	1	Using index condition; Rowid-ordered scan
SELECT (2, 0) NOT IN (SELECT max(f3+f3), count(f4)+f3 FROM t2 WHERE f3 > 10) as not_in;
not_in
NULL
EXPLAIN
SELECT * FROM t1 WHERE (2, 0) NOT IN (SELECT min(f3)+f3, min(f4)+f3+max(f4) FROM t2 WHERE f3 > 10);
id	select_type	table	type	possible_keys	key	key_len	ref	rows	Extra
1	PRIMARY	NULL	NULL	NULL	NULL	NULL	NULL	NULL	Impossible WHERE
2	SUBQUERY	NULL	NULL	NULL	NULL	NULL	NULL	NULL	No matching min/max row
SELECT * FROM t1 WHERE (2, 0) NOT IN (SELECT min(f3)+f3, min(f4)+f3+max(f4) FROM t2 WHERE f3 > 10);
f1	f2
SET @@optimizer_switch = 'materialization=off,in_to_exists=on,semijoin=off';
EXPLAIN
SELECT * FROM t1 WHERE (2, 0) NOT IN (SELECT f3, min(f4) FROM t2 WHERE f3 > 10);
id	select_type	table	type	possible_keys	key	key_len	ref	rows	Extra
1	PRIMARY	NULL	NULL	NULL	NULL	NULL	NULL	NULL	Impossible WHERE
2	SUBQUERY	t2	range	PRIMARY	PRIMARY	4	NULL	1	Using index condition; Rowid-ordered scan
SELECT * FROM t1 WHERE (2, 0) NOT IN (SELECT f3, min(f4) FROM t2 WHERE f3 > 10);
f1	f2
EXPLAIN
SELECT * FROM t1 WHERE (2, 0) NOT IN (SELECT f3+f4, min(f4) FROM t2 WHERE f3 > 10);
id	select_type	table	type	possible_keys	key	key_len	ref	rows	Extra
1	PRIMARY	NULL	NULL	NULL	NULL	NULL	NULL	NULL	Impossible WHERE
2	SUBQUERY	t2	range	PRIMARY	PRIMARY	4	NULL	1	Using index condition; Rowid-ordered scan
SELECT * FROM t1 WHERE (2, 0) NOT IN (SELECT f3+f4, min(f4) FROM t2 WHERE f3 > 10);
f1	f2
EXPLAIN
SELECT * FROM t1 WHERE (2, 0) NOT IN (SELECT f3, min(f4)+max(f4) FROM t2 WHERE f3 > 10);
id	select_type	table	type	possible_keys	key	key_len	ref	rows	Extra
1	PRIMARY	NULL	NULL	NULL	NULL	NULL	NULL	NULL	Impossible WHERE
2	SUBQUERY	t2	range	PRIMARY	PRIMARY	4	NULL	1	Using index condition; Rowid-ordered scan
SELECT * FROM t1 WHERE (2, 0) NOT IN (SELECT f3, min(f4)+max(f4) FROM t2 WHERE f3 > 10);
f1	f2
EXPLAIN
SELECT (2, 0) NOT IN (SELECT f3, min(f4) FROM t2 WHERE f3 > 10) as not_in;
id	select_type	table	type	possible_keys	key	key_len	ref	rows	Extra
1	PRIMARY	NULL	NULL	NULL	NULL	NULL	NULL	NULL	No tables used
2	SUBQUERY	t2	range	PRIMARY	PRIMARY	4	NULL	1	Using index condition; Rowid-ordered scan
SELECT (2, 0) NOT IN (SELECT f3, min(f4) FROM t2 WHERE f3 > 10) as not_in;
not_in
NULL
EXPLAIN
SELECT * FROM t1 WHERE (2, 0) NOT IN (SELECT f3, count(f4) FROM t2 WHERE f3 > 10);
id	select_type	table	type	possible_keys	key	key_len	ref	rows	Extra
1	PRIMARY	NULL	NULL	NULL	NULL	NULL	NULL	NULL	Impossible WHERE
2	SUBQUERY	t2	range	PRIMARY	PRIMARY	4	NULL	1	Using index condition; Rowid-ordered scan
SELECT * FROM t1 WHERE (2, 0) NOT IN (SELECT f3, count(f4) FROM t2 WHERE f3 > 10);
f1	f2
EXPLAIN
SELECT * FROM t1 WHERE (2, 0) NOT IN (SELECT f3, f3 + count(f4) FROM t2 WHERE f3 > 10);
id	select_type	table	type	possible_keys	key	key_len	ref	rows	Extra
1	PRIMARY	NULL	NULL	NULL	NULL	NULL	NULL	NULL	Impossible WHERE
2	SUBQUERY	t2	range	PRIMARY	PRIMARY	4	NULL	1	Using index condition; Rowid-ordered scan
SELECT * FROM t1 WHERE (2, 0) NOT IN (SELECT f3, f3 + count(f4) FROM t2 WHERE f3 > 10);
f1	f2
EXPLAIN
SELECT (2, 0) NOT IN (SELECT f3, count(f4) FROM t2 WHERE f3 > 10) as not_in;
id	select_type	table	type	possible_keys	key	key_len	ref	rows	Extra
1	PRIMARY	NULL	NULL	NULL	NULL	NULL	NULL	NULL	No tables used
2	SUBQUERY	t2	range	PRIMARY	PRIMARY	4	NULL	1	Using index condition; Rowid-ordered scan
SELECT (2, 0) NOT IN (SELECT f3, count(f4) FROM t2 WHERE f3 > 10) as not_in;
not_in
NULL
EXPLAIN
SELECT (2, 0) NOT IN (SELECT f3, count(f4) FROM t2 WHERE f3 > 10 HAVING max(f4) > 7) as not_in;
id	select_type	table	type	possible_keys	key	key_len	ref	rows	Extra
1	PRIMARY	NULL	NULL	NULL	NULL	NULL	NULL	NULL	No tables used
2	SUBQUERY	t2	range	PRIMARY	PRIMARY	4	NULL	1	Using index condition; Rowid-ordered scan
SELECT (2, 0) NOT IN (SELECT f3, count(f4) FROM t2 WHERE f3 > 10 HAVING max(f4) > 7) as not_in;
not_in
1
EXPLAIN
SELECT (2, 0) NOT IN (SELECT f3, count(f4) FROM t2 WHERE f3 > 10 HAVING max(f4) is null) as not_in;
id	select_type	table	type	possible_keys	key	key_len	ref	rows	Extra
1	PRIMARY	NULL	NULL	NULL	NULL	NULL	NULL	NULL	No tables used
2	SUBQUERY	t2	range	PRIMARY	PRIMARY	4	NULL	1	Using index condition; Rowid-ordered scan
SELECT (2, 0) NOT IN (SELECT f3, count(f4) FROM t2 WHERE f3 > 10 HAVING max(f4) is null) as not_in;
not_in
NULL
EXPLAIN
SELECT (2, 0) NOT IN (SELECT max(f3+f3), count(f4) FROM t2 WHERE f3 > 10) as not_in;
id	select_type	table	type	possible_keys	key	key_len	ref	rows	Extra
1	PRIMARY	NULL	NULL	NULL	NULL	NULL	NULL	NULL	No tables used
2	SUBQUERY	t2	range	PRIMARY	PRIMARY	4	NULL	1	Using index condition; Rowid-ordered scan
SELECT (2, 0) NOT IN (SELECT max(f3+f3), count(f4) FROM t2 WHERE f3 > 10) as not_in;
not_in
NULL
EXPLAIN
SELECT (2, 0) NOT IN (SELECT max(f3+f3), count(f4)+f3 FROM t2 WHERE f3 > 10) as not_in;
id	select_type	table	type	possible_keys	key	key_len	ref	rows	Extra
1	PRIMARY	NULL	NULL	NULL	NULL	NULL	NULL	NULL	No tables used
2	SUBQUERY	t2	range	PRIMARY	PRIMARY	4	NULL	1	Using index condition; Rowid-ordered scan
SELECT (2, 0) NOT IN (SELECT max(f3+f3), count(f4)+f3 FROM t2 WHERE f3 > 10) as not_in;
not_in
NULL
EXPLAIN
SELECT * FROM t1 WHERE (2, 0) NOT IN (SELECT min(f3)+f3, min(f4)+f3+max(f4) FROM t2 WHERE f3 > 10);
id	select_type	table	type	possible_keys	key	key_len	ref	rows	Extra
1	PRIMARY	NULL	NULL	NULL	NULL	NULL	NULL	NULL	Impossible WHERE
2	SUBQUERY	NULL	NULL	NULL	NULL	NULL	NULL	NULL	No matching min/max row
SELECT * FROM t1 WHERE (2, 0) NOT IN (SELECT min(f3)+f3, min(f4)+f3+max(f4) FROM t2 WHERE f3 > 10);
f1	f2
set @@optimizer_switch=@save_optimizer_switch;
drop table t1,t2;
#
# LP BUG#613029 Wrong result with materialization and semijoin, and
# valgrind warnings in Protocol::net_store_data with materialization
# for implicit grouping
#
CREATE TABLE t1 (
pk int(11) NOT NULL AUTO_INCREMENT,
f2 int(11) NOT NULL,
f3 varchar(1) NOT NULL,
PRIMARY KEY (pk),
KEY f2 (f2));
INSERT INTO t1 VALUES (1,9,'x');
INSERT INTO t1 VALUES (2,5,'g');
CREATE TABLE t2 (
pk int(11) NOT NULL AUTO_INCREMENT,
f2 int(11) NOT NULL,
f3 varchar(1) NOT NULL,
PRIMARY KEY (pk),
KEY f2 (f2));
INSERT INTO t2 VALUES (1,7,'p');
set @save_optimizer_switch=@@optimizer_switch;
set @@optimizer_switch='materialization=off,in_to_exists=on,semijoin=off';
EXPLAIN
SELECT t1.f3, MAX(t1.f2)
FROM t1, t2
WHERE (t2.pk = t1.pk) AND t2.pk IN (SELECT f2 FROM t1);
id	select_type	table	type	possible_keys	key	key_len	ref	rows	Extra
1	PRIMARY	t2	system	PRIMARY	NULL	NULL	NULL	1	
1	PRIMARY	t1	const	PRIMARY	PRIMARY	4	const	1	
2	DEPENDENT SUBQUERY	t1	index_subquery	f2	f2	4	func	2	Using index
SELECT t1.f3, MAX(t1.f2)
FROM t1, t2
WHERE (t2.pk = t1.pk) AND t2.pk IN (SELECT f2 FROM t1);
f3	MAX(t1.f2)
NULL	NULL
set @@optimizer_switch='materialization=on,in_to_exists=off,semijoin=off';
EXPLAIN
SELECT t1.f3, MAX(t1.f2)
FROM t1, t2
WHERE (t2.pk = t1.pk) AND t2.pk IN (SELECT f2 FROM t1);
id	select_type	table	type	possible_keys	key	key_len	ref	rows	Extra
1	PRIMARY	t2	system	PRIMARY	NULL	NULL	NULL	1	
1	PRIMARY	t1	const	PRIMARY	PRIMARY	4	const	1	
2	MATERIALIZED	t1	index	NULL	f2	4	NULL	2	Using index
SELECT t1.f3, MAX(t1.f2)
FROM t1, t2
WHERE (t2.pk = t1.pk) AND t2.pk IN (SELECT f2 FROM t1);
f3	MAX(t1.f2)
NULL	NULL
TODO: add a test case for semijoin when the wrong result is fixed
set @@optimizer_switch='materialization=off,semijoin=on';
set @@optimizer_switch=@save_optimizer_switch;
drop table t1, t2;
#
# LP BUG#777691 Wrong result with subqery in select list and subquery cache=off in maria-5.3
#
CREATE TABLE t1 ( f1 varchar(32)) ;
INSERT INTO t1 VALUES ('b'),('x'),('c'),('x');
CREATE TABLE t2 ( f2 int, f3 varchar(32)) ;
INSERT INTO t2 VALUES (1,'x');
set @save_optimizer_switch=@@optimizer_switch;
set @@optimizer_switch='materialization=off,in_to_exists=on,subquery_cache=off';
EXPLAIN
SELECT t1.f1, ( SELECT MAX( f2 ) FROM t2 WHERE t2.f3 = t1.f1 ) as max_f2 FROM t1;
id	select_type	table	type	possible_keys	key	key_len	ref	rows	Extra
1	PRIMARY	t1	ALL	NULL	NULL	NULL	NULL	4	
2	DEPENDENT SUBQUERY	t2	system	NULL	NULL	NULL	NULL	1	
SELECT t1.f1, ( SELECT MAX( f2 ) FROM t2 WHERE t2.f3 = t1.f1 ) as max_f2 FROM t1;
f1	max_f2
b	NULL
x	1
c	NULL
x	1
set @@optimizer_switch='materialization=on,in_to_exists=off,subquery_cache=off';
EXPLAIN
SELECT t1.f1, ( SELECT MAX( f2 ) FROM t2 WHERE t2.f3 = t1.f1 ) as max_f2 FROM t1;
id	select_type	table	type	possible_keys	key	key_len	ref	rows	Extra
1	PRIMARY	t1	ALL	NULL	NULL	NULL	NULL	4	
2	DEPENDENT SUBQUERY	t2	system	NULL	NULL	NULL	NULL	1	
SELECT t1.f1, ( SELECT MAX( f2 ) FROM t2 WHERE t2.f3 = t1.f1 ) as max_f2 FROM t1;
f1	max_f2
b	NULL
x	1
c	NULL
x	1
set @@optimizer_switch='materialization=off,in_to_exists=on,subquery_cache=off';
Even when t2 is not constant table, the result must be the same.
INSERT INTO t2 VALUES (2,'y');
EXPLAIN
SELECT t1.f1, ( SELECT MAX( f2 ) FROM t2 WHERE t2.f3 = t1.f1 ) as max_f2 FROM t1;
id	select_type	table	type	possible_keys	key	key_len	ref	rows	Extra
1	PRIMARY	t1	ALL	NULL	NULL	NULL	NULL	4	
2	DEPENDENT SUBQUERY	t2	ALL	NULL	NULL	NULL	NULL	2	Using where
SELECT t1.f1, ( SELECT MAX( f2 ) FROM t2 WHERE t2.f3 = t1.f1 ) as max_f2 FROM t1;
f1	max_f2
b	NULL
x	1
c	NULL
x	1
set @@optimizer_switch=@save_optimizer_switch;
drop table t1, t2;
#
# LP BUG#641203 Query returns rows where no result is expected (impossible WHERE)
#
CREATE TABLE t1 (c1 varchar(1) DEFAULT NULL);
CREATE TABLE t2 (c1 varchar(1) DEFAULT NULL);
INSERT INTO t2 VALUES ('k'), ('d');
CREATE TABLE t3 (c1 varchar(1) DEFAULT NULL);
INSERT INTO t3 VALUES ('a'), ('b'), ('c');
CREATE TABLE t4 (c1 varchar(1) primary key);
INSERT INTO t4 VALUES ('k'), ('d');
SET @save_optimizer_switch=@@optimizer_switch;
SET optimizer_switch='outer_join_with_cache=off';
SET optimizer_switch='semijoin_with_cache=off';
SET optimizer_switch='materialization=off';
EXPLAIN
SELECT * FROM t1 RIGHT JOIN t2 ON t1.c1 WHERE 's' IN (SELECT c1 FROM t2);
id	select_type	table	type	possible_keys	key	key_len	ref	rows	Extra
1	PRIMARY	t1	system	NULL	NULL	NULL	NULL	0	Const row not found
1	PRIMARY	t2	ALL	NULL	NULL	NULL	NULL	2	Using where; FirstMatch(t1)
1	PRIMARY	t2	ALL	NULL	NULL	NULL	NULL	2	Using join buffer (flat, BNL join)
SELECT * FROM t1 RIGHT JOIN t2 ON t1.c1 WHERE 's' IN (SELECT c1 FROM t2);
c1	c1
EXPLAIN
SELECT * FROM t2 LEFT JOIN t1 ON t1.c1 WHERE 's' IN (SELECT c1 FROM t2);
id	select_type	table	type	possible_keys	key	key_len	ref	rows	Extra
1	PRIMARY	t1	system	NULL	NULL	NULL	NULL	0	Const row not found
1	PRIMARY	t2	ALL	NULL	NULL	NULL	NULL	2	Using where; FirstMatch(t1)
1	PRIMARY	t2	ALL	NULL	NULL	NULL	NULL	2	Using join buffer (flat, BNL join)
SELECT * FROM t2 LEFT JOIN t1 ON t1.c1 WHERE 's' IN (SELECT c1 FROM t2);
c1	c1
SET optimizer_switch='materialization=on';
EXPLAIN
SELECT * FROM (t2 LEFT JOIN t1 ON t1.c1) LEFT JOIN t3 on t3.c1 WHERE 's' IN (SELECT c1 FROM t2);
id	select_type	table	type	possible_keys	key	key_len	ref	rows	Extra
1	PRIMARY	t1	system	NULL	NULL	NULL	NULL	0	Const row not found
1	PRIMARY	<subquery2>	eq_ref	distinct_key	distinct_key	4	func	1	
1	PRIMARY	t2	ALL	NULL	NULL	NULL	NULL	2	Using join buffer (flat, BNL join)
1	PRIMARY	t3	ALL	NULL	NULL	NULL	NULL	3	Using where
2	MATERIALIZED	t2	ALL	NULL	NULL	NULL	NULL	2	Using where
SELECT * FROM (t2 LEFT JOIN t1 ON t1.c1) LEFT JOIN t3 on t3.c1 WHERE 's' IN (SELECT c1 FROM t2);
c1	c1	c1
EXPLAIN
SELECT * FROM t4 LEFT JOIN t2 ON t4.c1 WHERE 's' IN (SELECT c1 FROM t2);
id	select_type	table	type	possible_keys	key	key_len	ref	rows	Extra
1	PRIMARY	<subquery2>	eq_ref	distinct_key	distinct_key	4	func	1	
1	PRIMARY	t4	index	NULL	PRIMARY	3	NULL	2	Using index; Using join buffer (flat, BNL join)
1	PRIMARY	t2	ALL	NULL	NULL	NULL	NULL	2	Using where
2	MATERIALIZED	t2	ALL	NULL	NULL	NULL	NULL	2	Using where
SELECT * FROM t4 LEFT JOIN t2 ON t4.c1 WHERE 's' IN (SELECT c1 FROM t2);
c1	c1
SET optimizer_switch=@save_optimizer_switch;
drop table t1, t2, t3, t4;
#
# LP BUG#675981 Assertion `cache != __null' failed in sub_select_cache()
#               on EXPLAIN
#
CREATE TABLE t1 (f1 int,f2 int) ;
INSERT IGNORE INTO t1 VALUES ('2','5'),('2',NULL);
CREATE TABLE t2 (f1 int, f5 int) ;
INSERT IGNORE INTO t2 VALUES (1,0);
CREATE TABLE t3 (f4 int) ;
INSERT IGNORE INTO t3 VALUES (0),(0);
set @@optimizer_switch='in_to_exists=on,materialization=off,semijoin=off';
EXPLAIN
SELECT * FROM t2
WHERE f1 IN (SELECT t1.f2 FROM t1 JOIN t3 ON t3.f4);
id	select_type	table	type	possible_keys	key	key_len	ref	rows	Extra
1	PRIMARY	t2	system	NULL	NULL	NULL	NULL	1	
2	DEPENDENT SUBQUERY	t1	ALL	NULL	NULL	NULL	NULL	2	Using where
2	DEPENDENT SUBQUERY	t3	ALL	NULL	NULL	NULL	NULL	2	Using where; Using join buffer (flat, BNL join)
drop table t1, t2, t3;
#
# LP BUG#680005 Second assertion `cache != __null' failed in
#                sub_select_cache() on EXPLAIN
#
CREATE TABLE t1 (f1 int,f2 int,f4 int,f6 int,KEY (f4)) ;
INSERT IGNORE INTO t1 VALUES
('1','5','1','0'),('2','1','1','0'),('2','2','2','0'),('0',NULL,'0','0'),
('2','1','2','0'),('2','0','0','0'),('2','2','2','0'),('2','8','2','0'),
('2','7','2','0'),('2','5','2','0'),('2',NULL,'1','0');
CREATE TABLE t2 (f3 int) ;
INSERT IGNORE INTO t2 VALUES ('7');
CREATE TABLE t3 (f3 int) ;
INSERT IGNORE INTO t3 VALUES ('2');
EXPLAIN
SELECT t1.f4
FROM t2 JOIN t1 ON t1.f6
WHERE
( t1.f2 ) IN (SELECT SUBQUERY2_t1.f3
FROM t3 AS SUBQUERY2_t1
JOIN
(t1 AS SUBQUERY2_t2
JOIN
t1 AS SUBQUERY2_t3 ON SUBQUERY2_t3.f1)
ON SUBQUERY2_t3.f2)
GROUP BY t1.f4 ORDER BY t1.f1 LIMIT 10;
id	select_type	table	type	possible_keys	key	key_len	ref	rows	Extra
1	PRIMARY	t2	system	NULL	NULL	NULL	NULL	1	Using temporary; Using filesort
1	PRIMARY	t1	ALL	NULL	NULL	NULL	NULL	11	Using where
2	DEPENDENT SUBQUERY	SUBQUERY2_t1	system	NULL	NULL	NULL	NULL	1	
2	DEPENDENT SUBQUERY	SUBQUERY2_t2	index	NULL	f4	5	NULL	11	Using index
2	DEPENDENT SUBQUERY	SUBQUERY2_t3	ALL	NULL	NULL	NULL	NULL	11	Using where; Using join buffer (flat, BNL join)
drop table t1, t2, t3;
#
# LP BUG#680038 bool close_thread_table(THD*, TABLE**):
#               Assertion `table->key_read == 0' failed in EXPLAIN
#
CREATE TABLE t1 (f1 int,f3 int,f4 int) ;
INSERT IGNORE INTO t1 VALUES (NULL,1,0);
CREATE TABLE t2 (f2 int,f4 int,f5 int) ;
INSERT IGNORE INTO t2 VALUES (8,0,0),(5,0,0);
CREATE TABLE t3 (f4 int,KEY (f4)) ;
INSERT IGNORE INTO t3 VALUES (0),(0);
set @@optimizer_switch='semijoin=off';
# NOTE: the following should have 'SUBQUERY', not 'DEPENDENT SUBQUERY'
# for line with id=2, see MDEV-27794.
EXPLAIN
SELECT * FROM t1 WHERE
(SELECT f2 FROM t2
WHERE f4 <= ALL
(SELECT max(SQ1_t1.f4)
FROM t3 AS SQ1_t1 JOIN t3 AS SQ1_t3 ON SQ1_t3.f4
GROUP BY SQ1_t1.f4));
id	select_type	table	type	possible_keys	key	key_len	ref	rows	Extra
1	PRIMARY	t1	system	NULL	NULL	NULL	NULL	1	
2	DEPENDENT SUBQUERY	t2	ALL	NULL	NULL	NULL	NULL	2	Using where
3	SUBQUERY	SQ1_t3	range	f4	f4	5	NULL	2	Using where; Using index; Using temporary
3	SUBQUERY	SQ1_t1	index	NULL	f4	5	NULL	2	Using index; Using join buffer (flat, BNL join)
SELECT * FROM t1 WHERE
(SELECT f2 FROM t2
WHERE f4 <= ALL
(SELECT max(SQ1_t1.f4)
FROM t3 AS SQ1_t1 JOIN t3 AS SQ1_t3 ON SQ1_t3.f4
GROUP BY SQ1_t1.f4));
ERROR 21000: Subquery returns more than 1 row
drop table t1, t2, t3;
#
# BUG#52317: Assertion failing in Field_varstring::store() 
# 	    at field.cc:6833
#
CREATE TABLE t1 (i INTEGER);
INSERT INTO t1 VALUES (1);
CREATE TABLE t2 (i INTEGER, KEY k(i));
INSERT INTO t2 VALUES (1), (2);
EXPLAIN  
SELECT i FROM t1 WHERE (1) NOT IN (SELECT i FROM t2);
id	select_type	table	type	possible_keys	key	key_len	ref	rows	Extra
1	PRIMARY	t1	system	NULL	NULL	NULL	NULL	1	
2	SUBQUERY	t2	index_subquery	k	k	5	const	2	Using index
DROP TABLE t2;
DROP TABLE t1;
#
# LP BUG#680846: Crash in clear_tables() with subqueries
#
CREATE TABLE t1 (f3 int) ;
INSERT IGNORE INTO t1 VALUES (0),(0);
CREATE TABLE t2 (f1 int,f3 int,f4 varchar(32)) ;
INSERT IGNORE INTO t2 VALUES (1,0,'f');
EXPLAIN
SELECT COUNT(t2.f3),
(SELECT COUNT(f3) FROM t1 WHERE t2.f1) AS f9
FROM t2 JOIN t1 ON t1.f3
WHERE ('v') IN (SELECT f4 FROM t2)
GROUP BY f9;
id	select_type	table	type	possible_keys	key	key_len	ref	rows	Extra
1	PRIMARY	NULL	NULL	NULL	NULL	NULL	NULL	NULL	Impossible WHERE
3	SUBQUERY	NULL	NULL	NULL	NULL	NULL	NULL	NULL	Impossible WHERE noticed after reading const tables
2	DEPENDENT SUBQUERY	t1	ALL	NULL	NULL	NULL	NULL	2	
SELECT COUNT(t2.f3),
(SELECT COUNT(f3) FROM t1 WHERE t2.f1) AS f9
FROM t2 JOIN t1 ON t1.f3
WHERE ('v') IN (SELECT f4 FROM t2)
GROUP BY f9;
COUNT(t2.f3)	f9
EXPLAIN
SELECT COUNT(t2.f3),
(SELECT COUNT(f3) FROM t1 WHERE t2.f1) AS f9
FROM t2 JOIN t1 ON t1.f3
WHERE ('v') IN (SELECT f4 FROM t2)
ORDER BY f9;
id	select_type	table	type	possible_keys	key	key_len	ref	rows	Extra
1	PRIMARY	NULL	NULL	NULL	NULL	NULL	NULL	NULL	Impossible WHERE
3	SUBQUERY	NULL	NULL	NULL	NULL	NULL	NULL	NULL	Impossible WHERE noticed after reading const tables
2	DEPENDENT SUBQUERY	t1	ALL	NULL	NULL	NULL	NULL	2	
SELECT COUNT(t2.f3),
(SELECT COUNT(f3) FROM t1 WHERE t2.f1) AS f9
FROM t2 JOIN t1 ON t1.f3
WHERE ('v') IN (SELECT f4 FROM t2)
ORDER BY f9;
COUNT(t2.f3)	f9
0	NULL
EXPLAIN
SELECT COUNT(t2.f3),
(SELECT t2.f1 FROM t1 limit 1) AS f9
FROM t2 JOIN t1
WHERE ('v') IN (SELECT f4 FROM t2)
GROUP BY f9;
id	select_type	table	type	possible_keys	key	key_len	ref	rows	Extra
1	PRIMARY	NULL	NULL	NULL	NULL	NULL	NULL	NULL	Impossible WHERE
3	SUBQUERY	NULL	NULL	NULL	NULL	NULL	NULL	NULL	Impossible WHERE noticed after reading const tables
2	DEPENDENT SUBQUERY	t1	ALL	NULL	NULL	NULL	NULL	2	
SELECT COUNT(t2.f3),
(SELECT t2.f1 FROM t1 limit 1) AS f9
FROM t2 JOIN t1
WHERE ('v') IN (SELECT f4 FROM t2)
GROUP BY f9;
COUNT(t2.f3)	f9
EXPLAIN
SELECT COUNT(t2.f3),
(SELECT t2.f1 FROM t1 limit 1) AS f9
FROM t2 JOIN t1
WHERE ('v') IN (SELECT f4 FROM t2)
ORDER BY f9;
id	select_type	table	type	possible_keys	key	key_len	ref	rows	Extra
1	PRIMARY	NULL	NULL	NULL	NULL	NULL	NULL	NULL	Impossible WHERE
3	SUBQUERY	NULL	NULL	NULL	NULL	NULL	NULL	NULL	Impossible WHERE noticed after reading const tables
2	DEPENDENT SUBQUERY	t1	ALL	NULL	NULL	NULL	NULL	2	
SELECT COUNT(t2.f3),
(SELECT t2.f1 FROM t1 limit 1) AS f9
FROM t2 JOIN t1
WHERE ('v') IN (SELECT f4 FROM t2)
ORDER BY f9;
COUNT(t2.f3)	f9
0	NULL
drop table t1,t2;
#
# LP BUG#682683 Crash in create_tmp_table called from
#               JOIN::init_execution
#
CREATE TABLE t2 (f1 int) ;
INSERT INTO t2 VALUES (1),(2);
CREATE TABLE t1 (f1 int) ;
EXPLAIN
SELECT (SELECT f1 FROM t1) AS field1 FROM t2 GROUP BY field1;
id	select_type	table	type	possible_keys	key	key_len	ref	rows	Extra
1	PRIMARY	t2	ALL	NULL	NULL	NULL	NULL	2	
2	SUBQUERY	NULL	NULL	NULL	NULL	NULL	NULL	NULL	no matching row in const table
SELECT (SELECT f1 FROM t1) AS field1 FROM t2 GROUP BY field1;
field1
NULL
EXPLAIN
SELECT (SELECT f1 FROM t1) AS field1 FROM t2 ORDER BY field1;
id	select_type	table	type	possible_keys	key	key_len	ref	rows	Extra
1	PRIMARY	t2	ALL	NULL	NULL	NULL	NULL	2	
2	SUBQUERY	NULL	NULL	NULL	NULL	NULL	NULL	NULL	no matching row in const table
SELECT (SELECT f1 FROM t1) AS field1 FROM t2 ORDER BY field1;
field1
NULL
NULL
INSERT INTO t1 VALUES (1),(2);
EXPLAIN
SELECT (SELECT f1 FROM t1) AS field1 FROM t2 GROUP BY field1;
id	select_type	table	type	possible_keys	key	key_len	ref	rows	Extra
1	PRIMARY	t2	ALL	NULL	NULL	NULL	NULL	2	
2	SUBQUERY	t1	ALL	NULL	NULL	NULL	NULL	2	
SELECT (SELECT f1 FROM t1) AS field1 FROM t2 GROUP BY field1;
ERROR 21000: Subquery returns more than 1 row
EXPLAIN
SELECT (SELECT f1 FROM t1) AS field1 FROM t2 ORDER BY field1;
id	select_type	table	type	possible_keys	key	key_len	ref	rows	Extra
1	PRIMARY	t2	ALL	NULL	NULL	NULL	NULL	2	
2	SUBQUERY	t1	ALL	NULL	NULL	NULL	NULL	2	
SELECT (SELECT f1 FROM t1) AS field1 FROM t2 ORDER BY field1;
ERROR 21000: Subquery returns more than 1 row
drop table t1,t2;
#
# LP BUG#680943 Assertion `!table || (!table->read_set ||
# bitmap_is_set(table->read_set, field_index))' failed with subquery
#
CREATE TABLE t1 (f1 int,f3 int) ;
INSERT IGNORE INTO t1 VALUES ('6','0'),('4','0');
CREATE TABLE t2 (f1 int,f2 int,f3 int) ;
INSERT IGNORE INTO t2 VALUES ('6','0','0'),('2','0','0');
SELECT f2
FROM (SELECT * FROM t2) AS alias1
WHERE (SELECT SQ2_t2.f1
FROM t1 JOIN t1 AS SQ2_t2 ON SQ2_t2.f3
WHERE SQ2_t2.f3 AND alias1.f1)
ORDER BY f3 ;
f2
drop table t1,t2;
#
# LP BUG#715062: Wrong result with VIEW + UNION + subquery in maria-5.3-mwl89
#
create table t1 (f1 int);
create table t2 (f2 int);
create table t3 (f3 int);
insert into t1 values (2);
insert into t2 values (2);
insert into t3 values (7);
CREATE VIEW v1 AS SELECT 2 UNION SELECT 2 ;
CREATE VIEW v2 AS SELECT * from t1 UNION SELECT * from t2 ;
set @save_optimizer_switch=@@optimizer_switch;
SET @@optimizer_switch = 'in_to_exists=off,semijoin=off,materialization=on';
EXPLAIN
SELECT 'bug' FROM DUAL WHERE ( 5 ) IN ( SELECT * FROM v1 );
id	select_type	table	type	possible_keys	key	key_len	ref	rows	Extra
1	PRIMARY	NULL	NULL	NULL	NULL	NULL	NULL	NULL	No tables used
2	SUBQUERY	<derived3>	ALL	NULL	NULL	NULL	NULL	2	Using where
3	DERIVED	NULL	NULL	NULL	NULL	NULL	NULL	NULL	No tables used
4	UNION	NULL	NULL	NULL	NULL	NULL	NULL	NULL	No tables used
NULL	UNION RESULT	<union3,4>	ALL	NULL	NULL	NULL	NULL	NULL	
SELECT 'bug' FROM DUAL WHERE ( 5 ) IN ( SELECT * FROM v1 );
bug
EXPLAIN
SELECT ( 5 ) IN ( SELECT * FROM v1 );
id	select_type	table	type	possible_keys	key	key_len	ref	rows	Extra
1	PRIMARY	NULL	NULL	NULL	NULL	NULL	NULL	NULL	No tables used
2	SUBQUERY	<derived3>	ALL	NULL	NULL	NULL	NULL	2	Using where
3	DERIVED	NULL	NULL	NULL	NULL	NULL	NULL	NULL	No tables used
4	UNION	NULL	NULL	NULL	NULL	NULL	NULL	NULL	No tables used
NULL	UNION RESULT	<union3,4>	ALL	NULL	NULL	NULL	NULL	NULL	
SELECT ( 5 ) IN ( SELECT * FROM v1 );
( 5 ) IN ( SELECT * FROM v1 )
0
EXPLAIN
SELECT 'bug' FROM DUAL WHERE ( 5 ) IN (SELECT * FROM v2);
id	select_type	table	type	possible_keys	key	key_len	ref	rows	Extra
1	PRIMARY	NULL	NULL	NULL	NULL	NULL	NULL	NULL	No tables used
2	SUBQUERY	<derived3>	ALL	NULL	NULL	NULL	NULL	2	Using where
3	DERIVED	t1	system	NULL	NULL	NULL	NULL	1	
4	UNION	t2	system	NULL	NULL	NULL	NULL	1	
NULL	UNION RESULT	<union3,4>	ALL	NULL	NULL	NULL	NULL	NULL	
SELECT 'bug' FROM DUAL WHERE ( 5 ) IN (SELECT * FROM v2);
bug
EXPLAIN
SELECT 'bug' FROM t3 WHERE ( 5 ) IN (SELECT * FROM v2);
id	select_type	table	type	possible_keys	key	key_len	ref	rows	Extra
1	PRIMARY	t3	system	NULL	NULL	NULL	NULL	1	
2	MATERIALIZED	<derived3>	ALL	NULL	NULL	NULL	NULL	2	
3	DERIVED	t1	system	NULL	NULL	NULL	NULL	1	
4	UNION	t2	system	NULL	NULL	NULL	NULL	1	
NULL	UNION RESULT	<union3,4>	ALL	NULL	NULL	NULL	NULL	NULL	
SELECT 'bug' FROM t3 WHERE ( 5 ) IN (SELECT * FROM v2);
bug
EXPLAIN
SELECT ( 5 ) IN ( SELECT * FROM v2 );
id	select_type	table	type	possible_keys	key	key_len	ref	rows	Extra
1	PRIMARY	NULL	NULL	NULL	NULL	NULL	NULL	NULL	No tables used
2	SUBQUERY	<derived3>	ALL	NULL	NULL	NULL	NULL	2	Using where
3	DERIVED	t1	system	NULL	NULL	NULL	NULL	1	
4	UNION	t2	system	NULL	NULL	NULL	NULL	1	
NULL	UNION RESULT	<union3,4>	ALL	NULL	NULL	NULL	NULL	NULL	
SELECT ( 5 ) IN ( SELECT * FROM v2 );
( 5 ) IN ( SELECT * FROM v2 )
0
SET @@optimizer_switch = 'in_to_exists=on,semijoin=off,materialization=off';
EXPLAIN
SELECT 'bug' FROM DUAL WHERE ( 5 ) IN ( SELECT * FROM v1 );
id	select_type	table	type	possible_keys	key	key_len	ref	rows	Extra
1	PRIMARY	NULL	NULL	NULL	NULL	NULL	NULL	NULL	No tables used
2	SUBQUERY	<derived3>	ALL	NULL	NULL	NULL	NULL	2	Using where
3	DERIVED	NULL	NULL	NULL	NULL	NULL	NULL	NULL	No tables used
4	UNION	NULL	NULL	NULL	NULL	NULL	NULL	NULL	No tables used
NULL	UNION RESULT	<union3,4>	ALL	NULL	NULL	NULL	NULL	NULL	
SELECT 'bug' FROM DUAL WHERE ( 5 ) IN ( SELECT * FROM v1 );
bug
EXPLAIN
SELECT ( 5 ) IN ( SELECT * FROM v1 );
id	select_type	table	type	possible_keys	key	key_len	ref	rows	Extra
1	PRIMARY	NULL	NULL	NULL	NULL	NULL	NULL	NULL	No tables used
2	SUBQUERY	<derived3>	ALL	NULL	NULL	NULL	NULL	2	Using where
3	DERIVED	NULL	NULL	NULL	NULL	NULL	NULL	NULL	No tables used
4	UNION	NULL	NULL	NULL	NULL	NULL	NULL	NULL	No tables used
NULL	UNION RESULT	<union3,4>	ALL	NULL	NULL	NULL	NULL	NULL	
SELECT ( 5 ) IN ( SELECT * FROM v1 );
( 5 ) IN ( SELECT * FROM v1 )
0
EXPLAIN
SELECT 'bug' FROM DUAL WHERE ( 5 ) IN (SELECT * FROM v2);
id	select_type	table	type	possible_keys	key	key_len	ref	rows	Extra
1	PRIMARY	NULL	NULL	NULL	NULL	NULL	NULL	NULL	No tables used
2	SUBQUERY	<derived3>	ALL	NULL	NULL	NULL	NULL	2	Using where
3	DERIVED	t1	system	NULL	NULL	NULL	NULL	1	
4	UNION	t2	system	NULL	NULL	NULL	NULL	1	
NULL	UNION RESULT	<union3,4>	ALL	NULL	NULL	NULL	NULL	NULL	
SELECT 'bug' FROM DUAL WHERE ( 5 ) IN (SELECT * FROM v2);
bug
EXPLAIN
SELECT 'bug' FROM t3 WHERE ( 5 ) IN (SELECT * FROM v2);
id	select_type	table	type	possible_keys	key	key_len	ref	rows	Extra
1	PRIMARY	t3	system	NULL	NULL	NULL	NULL	1	
2	SUBQUERY	<derived3>	ALL	NULL	NULL	NULL	NULL	2	Using where
3	DERIVED	t1	system	NULL	NULL	NULL	NULL	1	
4	UNION	t2	system	NULL	NULL	NULL	NULL	1	
NULL	UNION RESULT	<union3,4>	ALL	NULL	NULL	NULL	NULL	NULL	
SELECT 'bug' FROM t3 WHERE ( 5 ) IN (SELECT * FROM v2);
bug
EXPLAIN
SELECT ( 5 ) IN ( SELECT * FROM v2 );
id	select_type	table	type	possible_keys	key	key_len	ref	rows	Extra
1	PRIMARY	NULL	NULL	NULL	NULL	NULL	NULL	NULL	No tables used
2	SUBQUERY	<derived3>	ALL	NULL	NULL	NULL	NULL	2	Using where
3	DERIVED	t1	system	NULL	NULL	NULL	NULL	1	
4	UNION	t2	system	NULL	NULL	NULL	NULL	1	
NULL	UNION RESULT	<union3,4>	ALL	NULL	NULL	NULL	NULL	NULL	
SELECT ( 5 ) IN ( SELECT * FROM v2 );
( 5 ) IN ( SELECT * FROM v2 )
0
set @@optimizer_switch=@save_optimizer_switch;
drop table t1,t2,t3;
drop view v1,v2;
#
# LP BUG#715069 Wrong result with GROUP BY inside subquery and materialization=off
#
CREATE TABLE t0 ( f1 int(11), f2 int(11), f10 varchar(1), PRIMARY KEY (f1)) ;
INSERT INTO t0 VALUES (8,8,'u'),(10,5,'o');
CREATE TABLE t1 (f1a int, f2a int not null, f3a varchar(3) not null, PRIMARY KEY (f1a)) ;
INSERT INTO t1 VALUES
(8,8,'a1a'),
(10,5,'b1b');
CREATE TABLE t2 (f1b int, f2b int not null, f3b varchar(3) not null, PRIMARY KEY (f1b)) ;
INSERT INTO t2 VALUES
(10,5,'d1d');
set @save_optimizer_switch=@@optimizer_switch;
SET optimizer_switch='outer_join_with_cache=off';
set @@optimizer_switch = 'in_to_exists=on,materialization=off,semijoin=off';
EXPLAIN
SELECT alias2.f1 , alias2.f2
FROM t0 AS alias1
RIGHT JOIN t0 AS alias2 ON alias2.f10
WHERE ( alias2.f1 , alias2.f2 ) IN ( SELECT max(f2) , f1 FROM t0 GROUP BY f2 , f1 );
id	select_type	table	type	possible_keys	key	key_len	ref	rows	Extra
1	PRIMARY	alias2	ALL	NULL	NULL	NULL	NULL	2	Using where
1	PRIMARY	alias1	index	NULL	PRIMARY	4	NULL	2	Using where; Using index
2	DEPENDENT SUBQUERY	t0	ALL	NULL	NULL	NULL	NULL	2	Using temporary
SELECT alias2.f1 , alias2.f2
FROM t0 AS alias1
RIGHT JOIN t0 AS alias2 ON alias2.f10
WHERE ( alias2.f1 , alias2.f2 ) IN ( SELECT max(f2) , f1 FROM t0 GROUP BY f2 , f1 );
f1	f2
8	8
Warnings:
Warning	1292	Truncated incorrect DECIMAL value: 'u'
EXPLAIN
SELECT * FROM t2 WHERE (f1b, f2b) IN (SELECT max(f1a), f2a FROM t1 GROUP BY f1a, f2a);
id	select_type	table	type	possible_keys	key	key_len	ref	rows	Extra
1	PRIMARY	t2	system	NULL	NULL	NULL	NULL	1	
2	DEPENDENT SUBQUERY	t1	ALL	NULL	NULL	NULL	NULL	2	Using temporary
SELECT * FROM t2 WHERE (f1b, f2b) IN (SELECT max(f1a), f2a FROM t1 GROUP BY f1a, f2a);
f1b	f2b	f3b
10	5	d1d
EXPLAIN
SELECT * FROM t2 WHERE (f1b) IN (SELECT max(f1a) FROM t1 GROUP BY f1a, f2a);
id	select_type	table	type	possible_keys	key	key_len	ref	rows	Extra
1	PRIMARY	t2	system	NULL	NULL	NULL	NULL	1	
2	DEPENDENT SUBQUERY	t1	ALL	NULL	NULL	NULL	NULL	2	Using temporary
SELECT * FROM t2 WHERE (f1b) IN (SELECT max(f1a) FROM t1 GROUP BY f1a, f2a);
f1b	f2b	f3b
10	5	d1d
set @@optimizer_switch = 'in_to_exists=off,materialization=on,semijoin=off';
EXPLAIN
SELECT alias2.f1 , alias2.f2
FROM t0 AS alias1
RIGHT JOIN t0 AS alias2 ON alias2.f10
WHERE ( alias2.f1 , alias2.f2 ) IN ( SELECT max(f2) , f1 FROM t0 GROUP BY f2 , f1 );
id	select_type	table	type	possible_keys	key	key_len	ref	rows	Extra
1	PRIMARY	alias2	ALL	NULL	NULL	NULL	NULL	2	Using where
1	PRIMARY	alias1	index	NULL	PRIMARY	4	NULL	2	Using where; Using index
2	MATERIALIZED	t0	ALL	NULL	NULL	NULL	NULL	2	Using temporary
SELECT alias2.f1 , alias2.f2
FROM t0 AS alias1
RIGHT JOIN t0 AS alias2 ON alias2.f10
WHERE ( alias2.f1 , alias2.f2 ) IN ( SELECT max(f2) , f1 FROM t0 GROUP BY f2 , f1 );
f1	f2
8	8
Warnings:
Warning	1292	Truncated incorrect DECIMAL value: 'u'
EXPLAIN
SELECT * FROM t2 WHERE (f1b, f2b) IN (SELECT max(f1a), f2a FROM t1 GROUP BY f1a, f2a);
id	select_type	table	type	possible_keys	key	key_len	ref	rows	Extra
1	PRIMARY	t2	system	NULL	NULL	NULL	NULL	1	
2	MATERIALIZED	t1	ALL	NULL	NULL	NULL	NULL	2	Using temporary
SELECT * FROM t2 WHERE (f1b, f2b) IN (SELECT max(f1a), f2a FROM t1 GROUP BY f1a, f2a);
f1b	f2b	f3b
10	5	d1d
EXPLAIN
SELECT * FROM t2 WHERE (f1b) IN (SELECT max(f1a) FROM t1 GROUP BY f1a, f2a);
id	select_type	table	type	possible_keys	key	key_len	ref	rows	Extra
1	PRIMARY	t2	system	NULL	NULL	NULL	NULL	1	
2	MATERIALIZED	t1	ALL	NULL	NULL	NULL	NULL	2	Using temporary
SELECT * FROM t2 WHERE (f1b) IN (SELECT max(f1a) FROM t1 GROUP BY f1a, f2a);
f1b	f2b	f3b
10	5	d1d
set @@optimizer_switch=@save_optimizer_switch;
drop table t0,t1,t2;
#                                                                                                                                                     
# LP BUG#715759 Wrong result with in_to_exists=on in maria-5.3-mwl89
#                                                                                                                                                     
set @save_optimizer_switch=@@optimizer_switch;
CREATE TABLE t1 (a1 int, a2 int) ;
INSERT INTO t1 VALUES (1, 2);
INSERT INTO t1 VALUES (3, 4);
CREATE TABLE t2 (b1 int, b2 int) ;
INSERT INTO t2 VALUES (1, 2);
SET @@optimizer_switch = 'in_to_exists=on,materialization=off,semijoin=off';
EXPLAIN SELECT * FROM t1 WHERE a1 IN (SELECT b1 FROM t2 WHERE b1 = b2);
id	select_type	table	type	possible_keys	key	key_len	ref	rows	Extra
1	PRIMARY	t1	ALL	NULL	NULL	NULL	NULL	2	Using where
2	DEPENDENT SUBQUERY	NULL	NULL	NULL	NULL	NULL	NULL	NULL	Impossible WHERE noticed after reading const tables
SELECT * FROM t1 WHERE a1 IN (SELECT b1 FROM t2 WHERE b1 = b2);
a1	a2
set @@optimizer_switch=@save_optimizer_switch;
drop table t1, t2;
#                                                                                                                                                     
# LP BUG#772309 join_tab_cmp_straight(): Assertion `!jt2->emb_sj_nest' failed in maria-5.3-mwl89 with semijoin
#                                                                                                                                                     
CREATE TABLE t1 ( f2 int) ;
INSERT INTO t1 VALUES (0),(0);
CREATE TABLE t2 ( f1 int NOT NULL ) ;
INSERT INTO t2 VALUES (0),(0);
CREATE TABLE t3 ( f1 int NOT NULL , f2 int) ;
INSERT INTO t3 VALUES (0,0), (0,0);
EXPLAIN SELECT STRAIGHT_JOIN (
SELECT f2 FROM t1 WHERE ( f2 ) IN ( SELECT t3.f2 FROM t3 JOIN t2 ON t2.f1 = 1 )
);
id	select_type	table	type	possible_keys	key	key_len	ref	rows	Extra
1	PRIMARY	NULL	NULL	NULL	NULL	NULL	NULL	NULL	No tables used
2	SUBQUERY	t1	ALL	NULL	NULL	NULL	NULL	2	Using where
3	DEPENDENT SUBQUERY	t3	ALL	NULL	NULL	NULL	NULL	2	Using where
3	DEPENDENT SUBQUERY	t2	ALL	NULL	NULL	NULL	NULL	2	Using where; Using join buffer (flat, BNL join)
SELECT STRAIGHT_JOIN (
SELECT f2 FROM t1 WHERE ( f2 ) IN ( SELECT t3.f2 FROM t3 JOIN t2 ON t2.f1 = 1 )
);
(
SELECT f2 FROM t1 WHERE ( f2 ) IN ( SELECT t3.f2 FROM t3 JOIN t2 ON t2.f1 = 1 )
)
NULL
drop table t1, t2, t3;
#                                                                                                                                                     
# LP BUG#777597 Wrong result with multipart keys, in_to_exists=on, NOT IN in MWL#89
#                                                                                                                                                     
CREATE TABLE t1 ( f4 int);
INSERT IGNORE INTO t1 VALUES (2),(2);
CREATE TABLE t2 ( f3 int, f10 int, KEY (f10,f3) );
INSERT IGNORE INTO t2 VALUES (6, 1), (6, 1);
CREATE TABLE t3 ( f10 int );
INSERT IGNORE INTO t3 VALUES (1);
SET SESSION optimizer_switch='in_to_exists=on,materialization=off';
EXPLAIN
SELECT * FROM t1 WHERE ( 6 ) NOT IN ( SELECT t2.f3 FROM t2 JOIN t3 ON t3.f10 = t2.f10);
id	select_type	table	type	possible_keys	key	key_len	ref	rows	Extra
1	PRIMARY	NULL	NULL	NULL	NULL	NULL	NULL	NULL	Impossible WHERE
2	SUBQUERY	t3	system	NULL	NULL	NULL	NULL	1	
2	SUBQUERY	t2	ref_or_null	f10	f10	10	const,const	2	Using where; Using index
SELECT * FROM t1 WHERE ( 6 ) NOT IN ( SELECT t2.f3 FROM t2 JOIN t3 ON t3.f10 = t2.f10);
f4
drop table t1,t2,t3;
#                                                                                                                                                     
# LP BUG#778413 Third crash in select_describe() in maria-5.3-mwl89
#                                                                                                                                                     
CREATE TABLE t1 ( f11 int) ;
INSERT INTO t1 VALUES (1),(1);
CREATE TABLE t2 ( f1 int NOT NULL) ;
INSERT INTO t2 VALUES (20);
CREATE TABLE t3 (f3 int) ;
INSERT INTO t3 VALUES (2),(2);
EXPLAIN SELECT * FROM t2
WHERE t2.f1 = (
SELECT MAX( f3 ) FROM t3
WHERE EXISTS (
SELECT DISTINCT f11
FROM t1));
id	select_type	table	type	possible_keys	key	key_len	ref	rows	Extra
1	PRIMARY	t2	system	NULL	NULL	NULL	NULL	1	
2	SUBQUERY	t3	ALL	NULL	NULL	NULL	NULL	2	
3	SUBQUERY	t1	ALL	NULL	NULL	NULL	NULL	2	
drop table t1, t2, t3;
#
# LP BUG#802979 Assertion `table->key_read == 0' in close_thread_table
#
CREATE TABLE t1 ( f1 int, f2 int , KEY (f1)) ;
INSERT IGNORE INTO t1 VALUES (1,0),(5,0);
CREATE TABLE t2 ( f1 int, f2 int , KEY (f1)) ;
INSERT IGNORE INTO t2 VALUES (1,0),(5,0);
CREATE TABLE t3 ( f1 int, f2 int , KEY (f1)) ;
INSERT IGNORE INTO t3 VALUES (1,0),(5,0);
CREATE TABLE t4 ( f1 int, f2 int , KEY (f1)) ;
INSERT IGNORE INTO t4 VALUES (1,0),(5,0);
EXPLAIN
SELECT *
FROM t1, t2
WHERE t2.f2 = (SELECT f2 FROM t3
WHERE EXISTS (SELECT DISTINCT f1 FROM t4))
AND t2.f2 = t1.f1;
id	select_type	table	type	possible_keys	key	key_len	ref	rows	Extra
1	PRIMARY	t1	ref	f1	f1	5	const	0	Using where
1	PRIMARY	t2	ALL	NULL	NULL	NULL	NULL	2	Using where; Using join buffer (flat, BNL join)
2	SUBQUERY	t3	ALL	NULL	NULL	NULL	NULL	2	
3	SUBQUERY	t4	index	NULL	f1	5	NULL	2	Using index
SELECT *
FROM t1, t2
WHERE t2.f2 = (SELECT f2 FROM t3
WHERE EXISTS (SELECT DISTINCT f1 FROM t4))
AND t2.f2 = t1.f1;
ERROR 21000: Subquery returns more than 1 row
EXPLAIN
SELECT *
FROM t1, t2
WHERE t2.f2 = (SELECT f2 FROM t3
WHERE EXISTS (SELECT DISTINCT f1 FROM t4) LIMIT 1)
AND t2.f2 = t1.f1;
id	select_type	table	type	possible_keys	key	key_len	ref	rows	Extra
1	PRIMARY	t1	ref	f1	f1	5	const	0	Using where
1	PRIMARY	t2	ALL	NULL	NULL	NULL	NULL	2	Using where; Using join buffer (flat, BNL join)
2	SUBQUERY	t3	ALL	NULL	NULL	NULL	NULL	2	
3	SUBQUERY	t4	index	NULL	f1	5	NULL	2	Using index
SELECT *
FROM t1, t2
WHERE t2.f2 = (SELECT f2 FROM t3
WHERE EXISTS (SELECT DISTINCT f1 FROM t4) LIMIT 1)
AND t2.f2 = t1.f1;
f1	f2	f1	f2
drop table t1,t2,t3,t4;
#
# LP BUG#611690 Crash in select_describe() with nested subqueries
#
CREATE TABLE t1 (
col_int_key int(11) DEFAULT NULL,
col_varchar_key varchar(1) DEFAULT NULL,
col_varchar_nokey varchar(1) DEFAULT NULL,
KEY col_int_key (col_int_key),
KEY col_varchar_key (col_varchar_key,col_int_key)
) ENGINE=MyISAM DEFAULT CHARSET=latin1;
INSERT INTO t1 VALUES (8,'v','v');
INSERT INTO t1 VALUES (9,'r','r');
CREATE TABLE t2 (
col_int_key int(11) DEFAULT NULL,
col_varchar_key varchar(1) DEFAULT NULL,
col_varchar_nokey varchar(1) DEFAULT NULL,
KEY col_int_key (col_int_key),
KEY col_varchar_key (col_varchar_key,col_int_key)
) ENGINE=MyISAM DEFAULT CHARSET=latin1;
INSERT INTO t2 VALUES (2,'w','w');
INSERT INTO t2 VALUES (9,'m','m');
set @old_optimizer_switch = @@optimizer_switch;
set @@optimizer_switch='subquery_cache=off,materialization=on,in_to_exists=off,semijoin=off';
EXPLAIN
SELECT col_int_key
FROM t2
WHERE (SELECT SUBQUERY2_t1.col_int_key
FROM t1 SUBQUERY2_t1 STRAIGHT_JOIN t1 SUBQUERY2_t2
ON SUBQUERY2_t2.col_varchar_key
WHERE SUBQUERY2_t2.col_varchar_nokey IN
(SELECT col_varchar_nokey FROM t1 GROUP BY col_varchar_nokey));
id	select_type	table	type	possible_keys	key	key_len	ref	rows	Extra
1	PRIMARY	t2	index	NULL	col_int_key	5	NULL	2	Using index
2	SUBQUERY	SUBQUERY2_t1	index	NULL	col_int_key	5	NULL	2	Using index
2	SUBQUERY	SUBQUERY2_t2	ALL	col_varchar_key	NULL	NULL	NULL	2	Using where; Using join buffer (flat, BNL join)
3	MATERIALIZED	t1	ALL	NULL	NULL	NULL	NULL	2	
SELECT col_int_key
FROM t2
WHERE (SELECT SUBQUERY2_t1.col_int_key
FROM t1 SUBQUERY2_t1 STRAIGHT_JOIN t1 SUBQUERY2_t2
ON SUBQUERY2_t2.col_varchar_key
WHERE SUBQUERY2_t2.col_varchar_nokey IN
(SELECT col_varchar_nokey FROM t1 GROUP BY col_varchar_nokey));
col_int_key
Warnings:
Warning	1292	Truncated incorrect DECIMAL value: 'v'
Warning	1292	Truncated incorrect DECIMAL value: 'r'
set @@optimizer_switch='subquery_cache=off,materialization=off,in_to_exists=on,semijoin=off';
EXPLAIN
SELECT col_int_key
FROM t2
WHERE (SELECT SUBQUERY2_t1.col_int_key
FROM t1 SUBQUERY2_t1 STRAIGHT_JOIN t1 SUBQUERY2_t2
ON SUBQUERY2_t2.col_varchar_key
WHERE SUBQUERY2_t2.col_varchar_nokey IN
(SELECT col_varchar_nokey FROM t1 GROUP BY col_varchar_nokey));
id	select_type	table	type	possible_keys	key	key_len	ref	rows	Extra
1	PRIMARY	t2	index	NULL	col_int_key	5	NULL	2	Using index
2	SUBQUERY	SUBQUERY2_t1	index	NULL	col_int_key	5	NULL	2	Using index
2	SUBQUERY	SUBQUERY2_t2	ALL	col_varchar_key	NULL	NULL	NULL	2	Using where; Using join buffer (flat, BNL join)
3	DEPENDENT SUBQUERY	t1	ALL	NULL	NULL	NULL	NULL	2	Using where
SELECT col_int_key
FROM t2
WHERE (SELECT SUBQUERY2_t1.col_int_key
FROM t1 SUBQUERY2_t1 STRAIGHT_JOIN t1 SUBQUERY2_t2
ON SUBQUERY2_t2.col_varchar_key
WHERE SUBQUERY2_t2.col_varchar_nokey IN
(SELECT col_varchar_nokey FROM t1 GROUP BY col_varchar_nokey));
col_int_key
Warnings:
Warning	1292	Truncated incorrect DECIMAL value: 'v'
Warning	1292	Truncated incorrect DECIMAL value: 'r'
drop table t1, t2;
set @@optimizer_switch = @old_optimizer_switch;
#
# LP BUG#612543 Crash in Item_field::used_tables() with view + subquery + prepared statements
#
CREATE TABLE t1 ( f1 int(11), f2 varchar(1));
CREATE TABLE t2 ( f3 varchar(1));
insert into t1 values (2,'x'), (5,'y');
insert into t2 values ('x'), ('z');
CREATE VIEW v2 AS SELECT * FROM t2;
set @old_optimizer_switch = @@optimizer_switch;
set @@optimizer_switch='materialization=on,in_to_exists=off,semijoin=off,subquery_cache=off';
EXPLAIN SELECT * FROM t1 JOIN v2 ON t1.f2 > 'a' WHERE v2.f3 IN ( SELECT f2 FROM t1 );
id	select_type	table	type	possible_keys	key	key_len	ref	rows	Extra
1	PRIMARY	t1	ALL	NULL	NULL	NULL	NULL	2	Using where
1	PRIMARY	t2	ALL	NULL	NULL	NULL	NULL	2	Using where; Using join buffer (flat, BNL join)
2	MATERIALIZED	t1	ALL	NULL	NULL	NULL	NULL	2	
PREPARE st1 FROM "SELECT * FROM t1 JOIN v2 ON t1.f2 > 'a' WHERE v2.f3 IN ( SELECT f2 FROM t1 )";
EXECUTE st1;
f1	f2	f3
2	x	x
5	y	x
EXECUTE st1;
f1	f2	f3
2	x	x
5	y	x
set @@optimizer_switch='materialization=off,in_to_exists=on,semijoin=off,subquery_cache=off';
EXPLAIN SELECT * FROM t1 JOIN v2 ON t1.f2 > 'a' WHERE v2.f3 IN ( SELECT f2 FROM t1 );
id	select_type	table	type	possible_keys	key	key_len	ref	rows	Extra
1	PRIMARY	t1	ALL	NULL	NULL	NULL	NULL	2	Using where
1	PRIMARY	t2	ALL	NULL	NULL	NULL	NULL	2	Using where; Using join buffer (flat, BNL join)
2	DEPENDENT SUBQUERY	t1	ALL	NULL	NULL	NULL	NULL	2	Using where
PREPARE st2 FROM "SELECT * FROM t1 JOIN v2 ON t1.f2 > 'a' WHERE v2.f3 IN ( SELECT f2 FROM t1 )";
EXECUTE st2;
f1	f2	f3
2	x	x
5	y	x
EXECUTE st2;
f1	f2	f3
2	x	x
5	y	x
set @@optimizer_switch='materialization=on,in_to_exists=on,semijoin=off,subquery_cache=off';
EXPLAIN SELECT * FROM t1 JOIN v2 ON t1.f2 > 'a' WHERE v2.f3 IN ( SELECT f2 FROM t1 );
id	select_type	table	type	possible_keys	key	key_len	ref	rows	Extra
1	PRIMARY	t1	ALL	NULL	NULL	NULL	NULL	2	Using where
1	PRIMARY	t2	ALL	NULL	NULL	NULL	NULL	2	Using where; Using join buffer (flat, BNL join)
2	MATERIALIZED	t1	ALL	NULL	NULL	NULL	NULL	2	
PREPARE st3 FROM "SELECT * FROM t1 JOIN v2 ON t1.f2 > 'a' WHERE v2.f3 IN ( SELECT f2 FROM t1 )";
EXECUTE st3;
f1	f2	f3
2	x	x
5	y	x
EXECUTE st3;
f1	f2	f3
2	x	x
5	y	x
set @@optimizer_switch = @old_optimizer_switch;
drop table t1, t2;
drop view v2;
#
# LP BUG#611396 RQG: crash in Item_field::register_field_in_read_map with semijoin=off
# and prepared statements and materialization
CREATE TABLE t1 ( f1 int(11), f2 int(11)) ;
CREATE TABLE t2 ( f1 int(11), f4 varchar(1), PRIMARY KEY (f1)) ;
INSERT INTO t2 VALUES ('23','j'),('24','e');
CREATE TABLE t3 ( f1 int(11), f4 varchar(1)) ;
INSERT INTO t3 VALUES ('8','j');
set @old_optimizer_switch = @@optimizer_switch;
set @@optimizer_switch='materialization=on,in_to_exists=off,semijoin=off';
EXPLAIN
SELECT t2.f1, (SELECT f2 FROM t1 WHERE (7) IN (SELECT f1 FROM t1))
FROM t2 JOIN t3 ON t3.f4 = t2.f4
WHERE t3.f1 = 8
GROUP BY 1, 2;
id	select_type	table	type	possible_keys	key	key_len	ref	rows	Extra
1	PRIMARY	t3	system	NULL	NULL	NULL	NULL	1	
1	PRIMARY	t2	ALL	NULL	NULL	NULL	NULL	2	Using where; Using filesort
2	SUBQUERY	NULL	NULL	NULL	NULL	NULL	NULL	NULL	Impossible WHERE
3	MATERIALIZED	NULL	NULL	NULL	NULL	NULL	NULL	NULL	no matching row in const table
PREPARE st1 FROM "
SELECT t2.f1, (SELECT f2 FROM t1 WHERE (7) IN (SELECT f1 FROM t1))
FROM t2 JOIN t3 ON t3.f4 = t2.f4
WHERE t3.f1 = 8
GROUP BY 1, 2";
EXECUTE st1;
f1	(SELECT f2 FROM t1 WHERE (7) IN (SELECT f1 FROM t1))
23	NULL
EXECUTE st1;
f1	(SELECT f2 FROM t1 WHERE (7) IN (SELECT f1 FROM t1))
23	NULL
set @@optimizer_switch = @old_optimizer_switch;
drop table t1, t2, t3;
#
# LP BUG#611382 RQG: Query returns extra rows when executed with materialization=on
#
CREATE TABLE t1 ( f4 varchar(1)) ENGINE=MyISAM;
INSERT INTO t1 VALUES (NULL);
CREATE TABLE t2 ( f2 date, f3 varchar(1), f4 varchar(1)) ;
INSERT INTO t2 VALUES ('2005-05-03','c','c'),('1900-01-01','d','d');
CREATE TABLE t3 ( f3 varchar(1)) ;
INSERT INTO t3 VALUES ('c');
set @old_optimizer_switch = @@optimizer_switch;
set @@optimizer_switch = 'materialization=on,in_to_exists=off,semijoin=off';
EXPLAIN SELECT t1.f4
FROM t1 JOIN ( t2 JOIN t3 ON t3.f3 = t2.f4 ) ON t3.f3 = t2.f3
WHERE t1.f4 IN ( SELECT f4 FROM t2 ) ;
id	select_type	table	type	possible_keys	key	key_len	ref	rows	Extra
1	PRIMARY	t1	system	NULL	NULL	NULL	NULL	1	
1	PRIMARY	t3	system	NULL	NULL	NULL	NULL	1	
1	PRIMARY	t2	ALL	NULL	NULL	NULL	NULL	2	Using where
2	MATERIALIZED	t2	ALL	NULL	NULL	NULL	NULL	2	
SELECT t1.f4
FROM t1 JOIN ( t2 JOIN t3 ON t3.f3 = t2.f4 ) ON t3.f3 = t2.f3
WHERE t1.f4 IN ( SELECT f4 FROM t2 ) ;
f4
set @@optimizer_switch = 'materialization=off,in_to_exists=on,semijoin=off';
EXPLAIN SELECT t1.f4
FROM t1 JOIN ( t2 JOIN t3 ON t3.f3 = t2.f4 ) ON t3.f3 = t2.f3
WHERE t1.f4 IN ( SELECT f4 FROM t2 ) ;
id	select_type	table	type	possible_keys	key	key_len	ref	rows	Extra
1	PRIMARY	t1	system	NULL	NULL	NULL	NULL	1	
1	PRIMARY	t3	system	NULL	NULL	NULL	NULL	1	
1	PRIMARY	t2	ALL	NULL	NULL	NULL	NULL	2	Using where
2	DEPENDENT SUBQUERY	t2	ALL	NULL	NULL	NULL	NULL	2	Using where
SELECT t1.f4
FROM t1 JOIN ( t2 JOIN t3 ON t3.f3 = t2.f4 ) ON t3.f3 = t2.f3
WHERE t1.f4 IN ( SELECT f4 FROM t2 ) ;
f4
set @@optimizer_switch = @old_optimizer_switch;
drop table t1, t2, t3;
#
# LP BUG#782305: Wrong result/valgrind warning in Item_sum_hybrid::any_value()
#
CREATE TABLE t1 ( f1 int) ;
INSERT INTO t1 VALUES (2),(3);
CREATE TABLE t2 (f2 int) ;
INSERT INTO t2 VALUES (2),(3);
PREPARE st1 FROM '
SELECT * FROM t2
WHERE f2 <= SOME ( SELECT f1 FROM t1 );
';
EXECUTE st1;
f2
2
3
EXECUTE st1;
f2
2
3
PREPARE st2 FROM '
SELECT * FROM t2
WHERE f2 <= SOME (SELECT f1-2 FROM t1 UNION SELECT f1-1 FROM t1);
';
EXECUTE st2;
f2
2
EXECUTE st2;
f2
2
drop table t1, t2;
#
# LP BUG#825018: Crash in check_and_do_in_subquery_rewrites() with corrlated subquery in select list
#
CREATE TABLE t1 (a int, b int);
INSERT INTO t1 VALUES (10,1),(11,7);
CREATE TABLE t2 (a int);
INSERT INTO t2 VALUES (2),(3);
CREATE TABLE t3 (a int, b int);
INSERT INTO t3 VALUES (1,1);
CREATE PROCEDURE sp1 () LANGUAGE SQL
SELECT (SELECT t1.a
FROM t1
WHERE t1.b = t3.b
AND t1.b IN ( SELECT a FROM t2 )) sq
FROM t3
GROUP BY 1;
CALL sp1();
sq
NULL
CALL sp1();
sq
NULL
drop procedure sp1;
prepare st1 from "
SELECT (SELECT t1.a
        FROM t1
        WHERE t1.b = t3.b
        AND t1.b IN ( SELECT a FROM t2 )) sq
FROM t3
GROUP BY 1";
execute st1;
sq
NULL
execute st1;
sq
NULL
deallocate prepare st1;
drop table t1, t2, t3;
set optimizer_switch=@subselect4_tmp;
#
# LP BUG#833702 Wrong result with nested IN and singlerow subqueries and equality propagation
#
CREATE TABLE t2 (c int , a int, b int);
INSERT INTO t2 VALUES (10,7,0);
CREATE TABLE t3 (a int, b int) ;
INSERT INTO t3 VALUES (5,0),(7,0);
CREATE TABLE t4 (a int);
INSERT INTO t4 VALUES (2),(8);
set @@optimizer_switch='semijoin=off,in_to_exists=on,materialization=off,subquery_cache=off';
SELECT * FROM t2
WHERE t2.b IN (SELECT b FROM t3 WHERE t3.a = t2.a AND a < SOME (SELECT * FROM t4))
OR ( t2.c > 242 );
c	a	b
10	7	0
EXPLAIN SELECT * FROM t2
WHERE t2.b IN (SELECT t3.b FROM t3 WHERE t3.a < ANY (SELECT t4.a FROM t4) and t3.a = 7);
id	select_type	table	type	possible_keys	key	key_len	ref	rows	Extra
1	PRIMARY	t2	system	NULL	NULL	NULL	NULL	1	
2	DEPENDENT SUBQUERY	t3	ALL	NULL	NULL	NULL	NULL	2	Using where
3	SUBQUERY	t4	ALL	NULL	NULL	NULL	NULL	2	
SELECT * FROM t2
WHERE t2.b IN (SELECT t3.b FROM t3 WHERE t3.a < ANY (SELECT t4.a FROM t4) and t3.a = 7);
c	a	b
10	7	0
drop table t2, t3, t4;
#
# BUG#934597: Assertion `! is_set()' failed in Diagnostics_area::set_ok_status(THD...
#
CREATE TABLE t1 ( a VARCHAR(1) );
INSERT INTO t1 VALUES ('u'),('k');
CREATE TABLE t2 AS
SELECT a AS field1 FROM t1
WHERE ( SELECT alias1.a
FROM t1 AS alias1
) IS NOT NULL;
ERROR 21000: Subquery returns more than 1 row
DROP TABLE t2;
ERROR 42S02: Unknown table 'test.t2'
DROP TABLE t1;
#
# LP BUG#1000649 EXPLAIN shows incorrectly a non-correlated constant IN subquery is correlated
#
create table ten (a int);
insert into ten values (0),(1),(2),(3),(4),(5),(6),(7),(8),(9);
create table t1 (a int, b int, c int);
insert into t1 select a,a,a from ten;
create table five (a int, b int, c int);
insert into five select a,a,a from ten limit 5;
set @@optimizer_switch='semijoin=on,in_to_exists=on,materialization=off';
explain select * from t1 where 33 in (select b from five) or c > 11;
id	select_type	table	type	possible_keys	key	key_len	ref	rows	Extra
1	PRIMARY	t1	ALL	NULL	NULL	NULL	NULL	10	Using where
2	SUBQUERY	five	ALL	NULL	NULL	NULL	NULL	5	Using where
drop table ten, t1, five;
#
# LP BUG#1008773 Wrong result (NULL instead of a value) with no matching rows, subquery in FROM and HAVING
#
CREATE TABLE t1 (a INT) ENGINE=MyISAM;
CREATE TABLE t2 (b INT) ENGINE=MyISAM;
INSERT INTO t2 VALUES (1);
EXPLAIN
SELECT MAX(a), ( SELECT 1 FROM t2 ) AS bb FROM t1;
id	select_type	table	type	possible_keys	key	key_len	ref	rows	Extra
1	PRIMARY	t1	system	NULL	NULL	NULL	NULL	0	Const row not found
2	SUBQUERY	t2	system	NULL	NULL	NULL	NULL	1	
SELECT MAX(a), ( SELECT 1 FROM t2 ) AS bb FROM t1;
MAX(a)	bb
NULL	1
EXPLAIN
SELECT MAX(a), 1 in ( SELECT b FROM t2 ) AS bb FROM t1;
id	select_type	table	type	possible_keys	key	key_len	ref	rows	Extra
1	PRIMARY	t1	system	NULL	NULL	NULL	NULL	0	Const row not found
2	SUBQUERY	t2	system	NULL	NULL	NULL	NULL	1	
SELECT MAX(a), 1 in ( SELECT b FROM t2 ) AS bb FROM t1;
MAX(a)	bb
NULL	1
EXPLAIN
SELECT MAX(a), 1 >= ALL ( SELECT b FROM t2 ) AS bb FROM t1;
id	select_type	table	type	possible_keys	key	key_len	ref	rows	Extra
1	PRIMARY	t1	system	NULL	NULL	NULL	NULL	0	Const row not found
2	SUBQUERY	NULL	NULL	NULL	NULL	NULL	NULL	NULL	Impossible WHERE noticed after reading const tables
SELECT MAX(a), 1 >= ALL ( SELECT b FROM t2 ) AS bb FROM t1;
MAX(a)	bb
NULL	1
EXPLAIN
SELECT MAX(a), ( SELECT 1 FROM t2 where b = a) AS bb FROM t1;
id	select_type	table	type	possible_keys	key	key_len	ref	rows	Extra
1	PRIMARY	t1	system	NULL	NULL	NULL	NULL	0	Const row not found
2	SUBQUERY	NULL	NULL	NULL	NULL	NULL	NULL	NULL	Impossible WHERE noticed after reading const tables
SELECT MAX(a), ( SELECT 1 FROM t2 where b = a) AS bb FROM t1;
MAX(a)	bb
NULL	NULL
EXPLAIN
SELECT MAX(a), a in ( SELECT b FROM t2 ) AS bb FROM t1;
id	select_type	table	type	possible_keys	key	key_len	ref	rows	Extra
1	PRIMARY	t1	system	NULL	NULL	NULL	NULL	0	Const row not found
2	DEPENDENT SUBQUERY	t2	system	NULL	NULL	NULL	NULL	1	
SELECT MAX(a), a in ( SELECT b FROM t2 ) AS bb FROM t1;
MAX(a)	bb
NULL	NULL
EXPLAIN
SELECT MAX(a), a >= ALL ( SELECT b FROM t2 ) AS bb FROM t1;
id	select_type	table	type	possible_keys	key	key_len	ref	rows	Extra
1	PRIMARY	t1	system	NULL	NULL	NULL	NULL	0	Const row not found
2	DEPENDENT SUBQUERY	t2	system	NULL	NULL	NULL	NULL	1	
SELECT MAX(a), a >= ALL ( SELECT b FROM t2 ) AS bb FROM t1;
MAX(a)	bb
NULL	NULL
drop table t1, t2;
set optimizer_switch=@subselect4_tmp;
#
# MDEV-3928  Assertion `example' failed in Item_cache::is_expensive_processor with a 2-level IN subquery 
#
CREATE TABLE t1 (a1 INT, b1 TIME) ENGINE=MyISAM;
INSERT INTO t1 VALUES (4,'21:22:34'),(6,'10:50:38');
CREATE TABLE t2 (a2 INT, b2 TIME) ENGINE=MyISAM;
INSERT INTO t2 VALUES (8, '06:17:39');
CREATE TABLE t3 (a3 INT, b3 TIME) ENGINE=MyISAM;
INSERT INTO t3 VALUES (1,'00:00:01'),(7,'00:00:02');
EXPLAIN
SELECT * FROM t1 WHERE a1 IN ( 
SELECT a2 FROM t2 WHERE a2 IN ( 
SELECT a3 FROM t3 WHERE b2 = b1 AND b2 <= b1 ORDER BY b3 
)
);
id	select_type	table	type	possible_keys	key	key_len	ref	rows	Extra
1	PRIMARY	t2	system	NULL	NULL	NULL	NULL	1	
1	PRIMARY	t1	ALL	NULL	NULL	NULL	NULL	2	Using where
1	PRIMARY	t3	ALL	NULL	NULL	NULL	NULL	2	Using where; FirstMatch(t1); Using join buffer (flat, BNL join)
SELECT * FROM t1 WHERE a1 IN ( 
SELECT a2 FROM t2 WHERE a2 IN ( 
SELECT a3 FROM t3 WHERE b2 = b1 AND b2 <= b1 ORDER BY b3 
)
);
a1	b1
drop table t1, t2, t3;
#
# MDEV-4056:Server crashes in Item_func_trig_cond::val_int
# with FROM and NOT IN subqueries, LEFT JOIN, derived_merge+in_to_exists
#
set @optimizer_switch_MDEV4056 = @@optimizer_switch;
SET optimizer_switch = 'derived_merge=on,in_to_exists=on';
CREATE TABLE t1 (a VARCHAR(1)) ENGINE=MyISAM;
INSERT INTO t1 VALUES ('x'),('d');
CREATE TABLE t2 (pk INT PRIMARY KEY, b INT, c VARCHAR(1))  ENGINE=MyISAM;
INSERT INTO t2 VALUES (1,2,'v'),(2,150,'v');
SELECT * FROM t1 LEFT JOIN (  
SELECT * FROM t2 WHERE ( pk, pk ) NOT IN ( 
SELECT MIN(b), SUM(pk) FROM t1
) 
) AS alias1 ON (a = c) 
WHERE b IS NULL OR a < 'u';
a	pk	b	c
x	NULL	NULL	NULL
d	NULL	NULL	NULL
drop table t1,t2;
set @@optimizer_switch = @optimizer_switch_MDEV4056;
#
# MDEV-5103: server crashed on singular Item_equal
#
CREATE TABLE t1 (
a enum('p','r') NOT NULL DEFAULT 'r',
b int NOT NULL DEFAULT '0',
c char(32) NOT NULL,
d varchar(255) NOT NULL,
PRIMARY KEY (a, b), UNIQUE KEY idx(a, c)
);
INSERT INTO t1 VALUES ('r', 1, 'ad18832202b199728921807033a8a515', '001_cbr643');
CREATE TABLE t2 (
a enum('p','r') NOT NULL DEFAULT 'r',
b int NOT NULL DEFAULT '0',
e datetime NOT NULL DEFAULT '0000-00-00 00:00:00',
PRIMARY KEY (a, b, e)
);
INSERT INTO t2 VALUES ('r', 1, '2013-10-05 14:25:30');
SELECT * FROM t1 AS t 
WHERE a='r' AND (c,b) NOT IN (SELECT c,b FROM t2 WHERE (c,b)=(t.c,t.b));
a	b	c	d
DROP TABLE t1, t2;
#
# MDEV-5468: assertion failure with a simplified condition in subselect
#
CREATE TABLE t1 (a int, b int) ENGINE=MyISAM;
INSERT INTO t1 VALUES (1,1);
CREATE TABLE t2 ( pk int PRIMARY KEY, c INT) ENGINE=MyISAM;
INSERT INTO t2 VALUES (1,4), (2,6);
SELECT ( SELECT MAX(b) FROM t1, t2 WHERE pk = a AND b < from_sq.c ) AS select_sq,
COUNT( DISTINCT from_sq.c ) 
FROM ( SELECT DISTINCT t2_1.* FROM t2 AS t2_1, t2 AS t2_2 ) AS from_sq
GROUP BY select_sq ;
select_sq	COUNT( DISTINCT from_sq.c )
1	2
DROP TABLE t1,t2;
CREATE TABLE t1 (id int, a2 char(2), a3 char(3)) ENGINE=MyISAM;
INSERT INTO t1 VALUES (1,'BE','BEL');
CREATE TABLE t2 (id int, a2 char(2), a3 char(3)) ENGINE=MyISAM;
INSERT INTO t2 VALUES (1,'BE','BEL'), (2,'MX','MEX');
CREATE VIEW v2 AS SELECT DISTINCT * FROM t2;
SELECT * FROM t1 AS outer_t1, v2  
WHERE v2.a3 = outer_t1.a3 
AND EXISTS ( SELECT * FROM t1 WHERE a2 < v2.a2 AND id = outer_t1.id )
AND outer_t1.a3 < 'J'    
ORDER BY v2.id;
id	a2	a3	id	a2	a3
DROP VIEW v2;
DROP TABLE t1,t2;
#
# MDEV-5686: degenerate disjunct in NOT IN subquery
#
CREATE TABLE t1 (a int, b int, c varchar(3)) ENGINE=MyISAM;
INSERT INTO t1 VALUES (1,1,'CAN'),(2,2,'AUS');
CREATE TABLE t2 (f int) ENGINE=MyISAM;
INSERT INTO t2 VALUES (3);
EXPLAIN EXTENDED
SELECT * FROM t2 
WHERE f NOT IN (SELECT b FROM t1
WHERE 0 OR (c IN ('USA') OR c NOT IN ('USA')) AND a = b);
id	select_type	table	type	possible_keys	key	key_len	ref	rows	filtered	Extra
1	PRIMARY	t2	system	NULL	NULL	NULL	NULL	1	100.00	
2	DEPENDENT SUBQUERY	t1	ALL	NULL	NULL	NULL	NULL	2	100.00	Using where
Warnings:
Note	1003	/* select#1 */ select 3 AS `f` from dual where !<expr_cache><3>(<in_optimizer>(3,<exists>(/* select#2 */ select `test`.`t1`.`b` from `test`.`t1` where `test`.`t1`.`b` = `test`.`t1`.`a` and (`test`.`t1`.`c` = 'USA' or `test`.`t1`.`c` <> 'USA') and trigcond(<cache>(3) = `test`.`t1`.`b` or `test`.`t1`.`b` is null) having trigcond(`test`.`t1`.`b` is null))))
SELECT * FROM t2 
WHERE f NOT IN (SELECT b FROM t1
WHERE 0 OR (c IN ('USA') OR c NOT IN ('USA')) AND a = b);
f
3
DROP TABLE t1,t2;
#
# MDEV-3899  Valgrind warnings (blocks are definitely lost) in filesort on IN subquery with SUM and DISTINCT
#
CREATE TABLE t1 (a INT) ENGINE=MyISAM;
INSERT INTO t1 VALUES (1),(9);
CREATE TABLE t2 (b INT) ENGINE=MyISAM;
INSERT INTO t2 VALUES (8);
SELECT * FROM t1 
WHERE (1, 1) IN (SELECT a, SUM(DISTINCT a) FROM t1, t2 GROUP BY a);
a
1
9
drop table t1, t2;
#
# MDEV-3902  Assertion `record_length == m_record_length' failed at Filesort_buffer::alloc_sort_buffer 
#
CREATE TABLE t1 (a INT) ENGINE=MyISAM;
INSERT INTO t1 VALUES (1),(2);
CREATE TABLE t2 (pk INT PRIMARY KEY, b INT) ENGINE=MyISAM;
INSERT INTO t2 VALUES (1,1),(2,7);
CREATE TABLE t3 (c INT) ENGINE=MyISAM;
INSERT INTO t3 VALUES (8);
SELECT * FROM t1
WHERE (1, 5)  IN (SELECT b, SUM(DISTINCT b) FROM t2, t3 GROUP BY b);
a
SELECT * FROM t2 AS alias1, t2 AS alias2
WHERE EXISTS ( SELECT 1 ) AND (alias2.pk = alias1.b )
ORDER BY alias1.b;
pk	b	pk	b
1	1	1	1
drop table t1, t2, t3;
#
# MDEV-4144 simple subquery causes full scan instead of range scan
#
CREATE TABLE t1 (id int not null auto_increment, x int not null, primary key(id));
INSERT INTO t1 (x) VALUES (0),(0),(0);
EXPLAIN
SELECT x FROM t1 WHERE id > (SELECT MAX(id) - 1000 FROM t1) ORDER BY x LIMIT 1;
id	select_type	table	type	possible_keys	key	key_len	ref	rows	Extra
1	PRIMARY	t1	range	PRIMARY	PRIMARY	4	NULL	3	Using where; Using filesort
2	SUBQUERY	NULL	NULL	NULL	NULL	NULL	NULL	NULL	Select tables optimized away
SELECT x FROM t1 WHERE id > (SELECT MAX(id) - 1000 FROM t1) ORDER BY x LIMIT 1;
x
0
drop table t1;
#
# MDEV-7691: Assertion `outer_context || !*from_field || *from_field == not_found_field' ...
#
set optimizer_switch=default;
CREATE TABLE t1 (a INT) ENGINE=MyISAM;
INSERT INTO t1 VALUES (4),(6);
CREATE TABLE t2 (b INT) ENGINE=MyISAM;
INSERT INTO t2 VALUES (1),(8);
PREPARE stmt FROM "
SELECT * FROM t2
HAVING 0 IN (
  SELECT a FROM t1
  WHERE a IN ( 
    SELECT a FROM t1
    WHERE b = a
  )
)
";
EXECUTE stmt;
b
EXECUTE stmt;
b
# Alternative test case, without HAVING
CREATE TABLE t3 (i INT) ENGINE=MyISAM;
INSERT INTO t3 VALUES (4),(6);
PREPARE stmt FROM "
SELECT * FROM t3 AS t10
WHERE EXISTS ( 
  SELECT * FROM t3 AS t20 WHERE t10.i IN ( 
    SELECT i FROM t3 
  ) 
)";
EXECUTE stmt;
i
4
6
EXECUTE stmt;
i
4
6
drop table t1, t2, t3;
#
# MDEV-11078: NULL NOT IN (non-empty subquery) should never return results
#
create table t1(a int,b int);
create table t2(a int,b int);
insert into t1 value (1,2);
select (NULL)  in (select 1 from t1);
(NULL)  in (select 1 from t1)
NULL
select (null)  in (select 1 from t2);
(null)  in (select 1 from t2)
0
select 1 in (select 1 from t1);
1 in (select 1 from t1)
1
select 1 in (select 1 from t2);
1 in (select 1 from t2)
0
select 1 from dual where null in (select 1 from t1);
1
select 1 from dual where null in (select 1 from t2);
1
select (null,null) in (select * from t1);
(null,null) in (select * from t1)
NULL
select (null,null) in (select * from t2);
(null,null) in (select * from t2)
0
select 1 from dual where null not in (select 1 from t1);
1
select 1 from dual where null not in (select 1 from t2);
1
1
drop table t1,t2;
#
# MDEV-6486: Assertion `!table || (!table->read_set || bitmap_is_set(table->read_set, field_index))'
# failed with SELECT SQ, TEXT field
#
CREATE TABLE t1 (a VARCHAR(8), KEY(a)) ENGINE=MyISAM;
INSERT INTO t1 VALUES ('foo'),( 'bar');
CREATE TABLE t2 (b VARCHAR(8), c TINYTEXT, KEY(b)) ENGINE=MyISAM;
INSERT INTO t2 VALUES ('baz','baz'),('qux', 'qux');
SELECT ( SELECT COUNT(*) FROM t1 WHERE a = c ) AS field, COUNT(DISTINCT c)
FROM t2 WHERE b <= 'quux' GROUP BY field;
field	COUNT(DISTINCT c)
0	1
drop table t1,t2;
#
# MDEV-15555: select from DUAL where false yielding wrong result when in a IN
#
explain 
SELECT 2 IN (SELECT 2 from DUAL WHERE 1 != 1);
id	select_type	table	type	possible_keys	key	key_len	ref	rows	Extra
1	PRIMARY	NULL	NULL	NULL	NULL	NULL	NULL	NULL	No tables used
2	SUBQUERY	NULL	NULL	NULL	NULL	NULL	NULL	NULL	Impossible WHERE
SELECT 2 IN (SELECT 2 from DUAL WHERE 1 != 1);
2 IN (SELECT 2 from DUAL WHERE 1 != 1)
0
SET optimizer_switch= @@global.optimizer_switch;
set @@tmp_table_size= @@global.tmp_table_size;
#
# MDEV-14515: Wrong results for tableless query with subquery in WHERE
#             and implicit aggregation
#
create table t1 (i1 int, i2 int);
insert into t1 values (1314, 1084),(1330, 1084),(1401, 1084),(580, 1084);
create table t2 (cd int);
insert into t2 values
(1330), (1330), (1330), (1330), (1330), (1330), (1330), (1330),
(1330), (1330), (1330), (1330), (1330), (1330), (1330), (1330);
select max(10) from dual
where exists (select 1 from t2 join t1 on t1.i1 = t2.cd  and t1.i2 = 345);
max(10)
NULL
insert into t2 select * from t2;
select max(10) from dual
where exists (select 1 from t2 join t1 on t1.i1 = t2.cd  and t1.i2 = 345);
max(10)
NULL
DROP TABLE t1,t2;
#
# MDEV-10232 Scalar result of subquery changes after adding an outer select stmt
#
create table t1(c1 int, c2 int, primary key(c2));
insert into t1 values(2,1),(1,2);
select (select c1 from t1 group by c1,c2 order by c1 limit 1) as x;
x
1
(select c1 from t1 group by c1,c2 order by c1 limit 1);
c1
1
drop table t1;
#
# MDEV-22498: SIGSEGV in Bitmap<64u>::merge on SELECT
#
set @save_sql_select_limit= @@sql_select_limit;
SET sql_select_limit=0;
CREATE TABLE t1(b INT, c INT);
CREATE TABLE t2(a INT, b INT);
INSERT INTO t1 VALUES (1,1),(2,2),(3,3);
INSERT INTO t2 VALUES (1,1),(2,2),(3,3);
EXPLAIN EXTENDED SELECT sum(a), t2.a, t2.b FROM t2 HAVING t2.a IN (SELECT t2.b FROM t1);
id	select_type	table	type	possible_keys	key	key_len	ref	rows	filtered	Extra
1	PRIMARY	NULL	NULL	NULL	NULL	NULL	NULL	NULL	NULL	Zero limit
2	DEPENDENT SUBQUERY	t1	ALL	NULL	NULL	NULL	NULL	3	100.00	
Warnings:
Note	1276	Field or reference 'test.t2.b' of SELECT #2 was resolved in SELECT #1
Note	1276	Field or reference 'test.t2.b' of SELECT #2 was resolved in SELECT #1
Note	1003	/* select#1 */ select sum(`test`.`t2`.`a`) AS `sum(a)`,`test`.`t2`.`a` AS `a`,`test`.`t2`.`b` AS `b` from `test`.`t2` having <in_optimizer>(`test`.`t2`.`a`,<exists>(/* select#2 */ select `test`.`t2`.`b` from `test`.`t1` where <cache>(`test`.`t2`.`a`) = `test`.`t2`.`b`))
SELECT sum(a), t2.a, t2.b FROM t2 HAVING t2.a IN (SELECT t2.b FROM t1);
sum(a)	a	b
SET @@sql_select_limit= @save_sql_select_limit;
EXPLAIN EXTENDED SELECT sum(a), t2.a, t2.b FROM t2 HAVING t2.a IN (SELECT t2.b FROM t1);
id	select_type	table	type	possible_keys	key	key_len	ref	rows	filtered	Extra
1	PRIMARY	t2	ALL	NULL	NULL	NULL	NULL	3	100.00	
2	DEPENDENT SUBQUERY	t1	ALL	NULL	NULL	NULL	NULL	3	100.00	
Warnings:
Note	1276	Field or reference 'test.t2.b' of SELECT #2 was resolved in SELECT #1
Note	1276	Field or reference 'test.t2.b' of SELECT #2 was resolved in SELECT #1
Note	1003	/* select#1 */ select sum(`test`.`t2`.`a`) AS `sum(a)`,`test`.`t2`.`a` AS `a`,`test`.`t2`.`b` AS `b` from `test`.`t2` having <expr_cache><`test`.`t2`.`a`,`test`.`t2`.`b`>(<in_optimizer>(`test`.`t2`.`a`,<exists>(/* select#2 */ select `test`.`t2`.`b` from `test`.`t1` where <cache>(`test`.`t2`.`a`) = `test`.`t2`.`b`)))
SELECT sum(a), t2.a, t2.b FROM t2 HAVING t2.a IN (SELECT t2.b FROM t1);
sum(a)	a	b
6	1	1
DROP TABLE t1,t2;
#
# MDEV-17606: Query returns wrong results (while using CHARACTER SET utf8)
#
CREATE TABLE t1(l1 varchar(10), i2 int);
INSERT INTO t1 VALUES ('e',2),('o',6),('x',4);
CREATE TABLE t2 (v1 varchar(10) CHARACTER SET utf8, KEY v1 (v1(3)));
INSERT INTO t2 VALUES  ('k'),('rid'),('f'),('x');
EXPLAIN EXTENDED SELECT * FROM t1 where  ( t1.l1 < ANY (SELECT MAX(t2.v1) FROM t2));
id	select_type	table	type	possible_keys	key	key_len	ref	rows	filtered	Extra
1	PRIMARY	t1	ALL	NULL	NULL	NULL	NULL	3	100.00	Using where
2	SUBQUERY	t2	ALL	NULL	NULL	NULL	NULL	4	100.00	
Warnings:
Note	1003	/* select#1 */ select `test`.`t1`.`l1` AS `l1`,`test`.`t1`.`i2` AS `i2` from `test`.`t1` where <nop>(<in_optimizer>(`test`.`t1`.`l1`,<max>(/* select#2 */ select max(`test`.`t2`.`v1`) from `test`.`t2`) > convert(<cache>(`test`.`t1`.`l1`) using utf8mb3)))
SELECT * FROM t1 where  ( t1.l1 < ANY (SELECT MAX(t2.v1) FROM t2));
l1	i2
e	2
o	6
DROP TABLE t1, t2;
#
# MDEV-19232: Floating point precision / value comparison problem
#
CREATE TABLE t1 (region varchar(60), area decimal(10,0), population decimal(11,0));
INSERT INTO t1 VALUES ('Central America and the Caribbean',91,11797);
INSERT INTO t1 VALUES ('Central America and the Caribbean',442,66422);
SET @save_optimizer_switch=@@optimizer_switch;
SET optimizer_switch='subquery_cache=on';
SELECT
population, area, population/area,
cast(population/area as DECIMAL(20,9)) FROM t1 LIMIT 1;
population	area	population/area	cast(population/area as DECIMAL(20,9))
11797	91	129.6374	129.637362637
SELECT * FROM t1 A
WHERE population/area = (SELECT MAX(population/area) from t1 B where A.region = B.region);
region	area	population
Central America and the Caribbean	442	66422
SET optimizer_switch='subquery_cache=off';
SELECT * FROM t1 A
WHERE population/area = (SELECT MAX(population/area) from t1 B where A.region = B.region);
region	area	population
Central America and the Caribbean	442	66422
SET @@optimizer_switch= @save_optimizer_switch;
DROP TABLE t1;
#
# MDEV-9513: Assertion `join->group_list || !join->is_in_subquery()' failed in create_sort_index
#
CREATE TABLE t1 (a INT);
INSERT INTO t1 VALUES (1),(2);
CREATE TABLE t2 (a INT);
INSERT INTO t2 VALUES (2),(3);
EXPLAIN
SELECT t1.a FROM t1 WHERE t1.a IN ( SELECT A.a FROM t1 A UNION SELECT B.a FROM t2 B ORDER BY 1);
id	select_type	table	type	possible_keys	key	key_len	ref	rows	Extra
1	PRIMARY	t1	ALL	NULL	NULL	NULL	NULL	2	Using where
2	DEPENDENT SUBQUERY	A	ALL	NULL	NULL	NULL	NULL	2	Using where
3	DEPENDENT UNION	B	ALL	NULL	NULL	NULL	NULL	2	Using where
NULL	UNION RESULT	<union2,3>	ALL	NULL	NULL	NULL	NULL	NULL	
SELECT t1.a FROM t1 WHERE t1.a IN ( SELECT A.a FROM t1 A UNION SELECT B.a FROM t2 B ORDER BY 1);
a
1
2
EXPLAIN
SELECT t1.a FROM t1 WHERE EXISTS (SELECT A.a FROM t1 A UNION SELECT B.a FROM t2 B ORDER BY 1);
id	select_type	table	type	possible_keys	key	key_len	ref	rows	Extra
1	PRIMARY	t1	ALL	NULL	NULL	NULL	NULL	2	
2	SUBQUERY	A	ALL	NULL	NULL	NULL	NULL	2	
3	UNION	B	ALL	NULL	NULL	NULL	NULL	2	
NULL	UNION RESULT	<union2,3>	ALL	NULL	NULL	NULL	NULL	NULL	
SELECT t1.a FROM t1 WHERE EXISTS (SELECT A.a FROM t1 A UNION SELECT B.a FROM t2 B ORDER BY 1);
a
1
2
EXPLAIN
SELECT t1.a FROM t1 WHERE t1.a IN ( SELECT A.a FROM t1 A UNION ALL SELECT B.a FROM t2 B ORDER BY 1);
id	select_type	table	type	possible_keys	key	key_len	ref	rows	Extra
1	PRIMARY	t1	ALL	NULL	NULL	NULL	NULL	2	Using where
2	DEPENDENT SUBQUERY	A	ALL	NULL	NULL	NULL	NULL	2	Using where
3	DEPENDENT UNION	B	ALL	NULL	NULL	NULL	NULL	2	Using where
SELECT t1.a FROM t1 WHERE t1.a IN ( SELECT A.a FROM t1 A UNION ALL SELECT B.a FROM t2 B ORDER BY 1);
a
1
2
DROP TABLE t1,t2;
# end of 10.1 tests
#
# MDEV-22852: SIGSEGV in sortlength (optimized builds)
#
SET @save_optimizer_switch=@@optimizer_switch;
SET optimizer_switch='subquery_cache=off';
CREATE TABLE t1 (a INT,b INT);
INSERT INTO t1 VALUES (0,0),(0,0);
SELECT (SELECT DISTINCT t1i.b FROM t1 t1i GROUP BY t1i.a ORDER BY MAX(t1o.b)) FROM t1 AS t1o;
(SELECT DISTINCT t1i.b FROM t1 t1i GROUP BY t1i.a ORDER BY MAX(t1o.b))
0
SET @@optimizer_switch= @save_optimizer_switch;
DROP TABLE t1;
#
# MDEV-17066: Bytes lost or Assertion `status_var.local_memory_used == 0 after DELETE
# with subquery with ROLLUP
#
CREATE TABLE t1 (i INT DEFAULT 0, c VARCHAR(2048));
INSERT INTO t1  SELECT 0, seq FROM seq_1_to_6000;
CREATE TABLE t2 (f VARCHAR(2048) DEFAULT '');
INSERT INTO t2 VALUES ('1'),('bar');
EXPLAIN
SELECT * FROM t2 WHERE f IN ( SELECT MAX(c) FROM t1 GROUP BY c WITH ROLLUP);
id	select_type	table	type	possible_keys	key	key_len	ref	rows	Extra
1	PRIMARY	t2	ALL	NULL	NULL	NULL	NULL	2	Using where
2	DEPENDENT SUBQUERY	t1	ALL	NULL	NULL	NULL	NULL	6000	Using filesort
SELECT * FROM t2 WHERE f IN ( SELECT MAX(c) FROM t1 GROUP BY c WITH ROLLUP);
f
1
SELECT * FROM t2;
f
1
bar
DELETE FROM t2 WHERE f IN ( SELECT MAX(c) FROM t1 GROUP BY c WITH ROLLUP );
SELECT * FROM t2;
f
bar
DROP TABLE t1, t2;
#
# MDEV-23449: alias do not exist and a query do not report an error
#
CREATE TABLE t1(a INT, b INT);
INSERT INTO t1 VALUES (1,1), (2,2), (3,3), (4,4), (5,5);
SELECT a, b FROM t1 WHERE a IN (SELECT A.a FROM t1 A GROUP BY s.id);
ERROR 42S22: Unknown column 's.id' in 'group statement'
DROP TABLE t1;
#
# MDEV-24519: Server crashes in Charset::set_charset upon SELECT
#
CREATE TABLE t1 (a VARBINARY(8));
INSERT INTO t1 VALUES ('foo'),('bar');
CREATE TABLE t2 (b VARBINARY(8));
EXPLAIN
SELECT a FROM t1 WHERE (a, a) IN (SELECT 'qux', 'qux') AND a = (SELECT MIN(b) FROM t2);
id	select_type	table	type	possible_keys	key	key_len	ref	rows	Extra
1	PRIMARY	NULL	NULL	NULL	NULL	NULL	NULL	NULL	Impossible WHERE
3	SUBQUERY	NULL	NULL	NULL	NULL	NULL	NULL	NULL	no matching row in const table
2	SUBQUERY	NULL	NULL	NULL	NULL	NULL	NULL	NULL	No tables used
SELECT a FROM t1 WHERE (a, a) IN (SELECT 'qux', 'qux') AND a = (SELECT MIN(b) FROM t2);
a
DROP TABLE t1,t2;
CREATE TABLE t1 (a INT);
INSERT INTO t1 VALUES (1),(2);
CREATE TABLE t2 (b VARBINARY(8));
EXPLAIN
SELECT a FROM t1 WHERE (a, a) IN (SELECT 1, 2) AND a = (SELECT MIN(b) FROM t2);
id	select_type	table	type	possible_keys	key	key_len	ref	rows	Extra
1	PRIMARY	t1	ALL	NULL	NULL	NULL	NULL	2	Using where
3	SUBQUERY	NULL	NULL	NULL	NULL	NULL	NULL	NULL	no matching row in const table
2	DEPENDENT SUBQUERY	NULL	NULL	NULL	NULL	NULL	NULL	NULL	No tables used
SELECT a FROM t1 WHERE (a, a) IN (SELECT 1, 2) AND a = (SELECT MIN(b) FROM t2);
a
DROP TABLE t1,t2;
#
# MDEV-22462: Item_in_subselect::create_single_in_to_exists_cond(JOIN *, Item **, Item **): Assertion `false' failed.
#
select 1 from dual where 1 in (select 5 from dual where 1);
1
create table t1 (a int);
insert into t1 values (1),(2),(3);
update t1 set a = 2 where a in (select a from dual where a = a);
drop table t1;
#
# MDEV-18335: Assertion `!error || error == 137' failed in subselect_rowid_merge_engine::init
#
CREATE TABLE t1 (i1 int,v1 varchar(1),KEY (v1,i1));
INSERT INTO t1 VALUES
(9,'y'),(4,'q'),(0,null),(0,'p'),(null,'j');
CREATE TABLE t2 (pk int);
INSERT INTO t2 VALUES (1),(2);
CREATE TABLE t3 (v2 varchar(1));
INSERT INTO t3 VALUES
('p'),('j'),('y'),('q');
CREATE TABLE t4 (v2 varchar(1));
INSERT INTO t4 VALUES
('a'),('a'),('b'),('b'),('c'),('c'),
('d'),('d'),('e'),('e'),('f'),('f'),
('g'),('g'),('h'),('h'),('i'),('i'),
('j'),('j'),('k'),('k'),('l'),('l'),
('m'),('m'),('n'),('n'),('o'),('o'),
('p'),('p'),('q'),('q'),('r'),('r'),
('s'),('s'),('t'),('t'),('u'),('u'),('v'),('v'),
('w'),('w'),('x'),('x'), (NULL),(NULL);
SET @save_join_cache_level=@@join_cache_level;
SET join_cache_level=0;
select 1
from t2 join t1 on
('i','w') not in (select t1.v1,t4.v2 from t4,t1,t3 where t3.v2 = t1.v1) LIMIT ROWS EXAMINED 500;
1
Warnings:
Warning	1931	Query execution was interrupted. The query examined at least 3020 rows, which exceeds LIMIT ROWS EXAMINED (500). The query result may be incomplete
SET join_cache_level= @save_join_cache_level;
DROP TABLE t1,t2,t3,t4;
#
# MDEV-21265: IN predicate conversion to IN subquery should be allowed for a broader set of datatype comparison
#
CREATE TABLE t1(a VARCHAR(50) collate utf8_general_ci, b INT);
INSERT INTO t1 VALUES ('abc',1), ('def', 2), ('ghi', 3), ('jkl', 4), ('mno', 5);
CREATE TABLE t2(a VARCHAR(50) collate utf8mb4_general_ci, b INT);
INSERT INTO t2 VALUES ('abc',1), ('def', 2), ('ghi', 3), ('jkl', 4), ('mno', 5);
set @save_in_predicate_conversion_threshold= @@in_predicate_conversion_threshold;
set in_predicate_conversion_threshold=2;
set names 'utf8mb4';
#
# IN predicate to IN subquery is not allowed as materialization is not allowed
# The character set on the inner side is not equal to or a proper subset of the outer side
#
EXPLAIN
SELECT * FROM t1 WHERE (t1.a,t1.b) IN (('abx',1),('def',2), ('abc', 3));
id	select_type	table	type	possible_keys	key	key_len	ref	rows	Extra
1	SIMPLE	t1	ALL	NULL	NULL	NULL	NULL	5	Using where
set names 'utf8';
#
# IN predicate to IN subquery is performed as materialization is llowed
# The character set on the inner side is a proper subset of the outer side
#
# this test in 10.5 has only 2 rows in the IN predicate
EXPLAIN
SELECT * FROM t2 WHERE (t2.a,t2.b) IN (('abc',1), ('def', 2));
id	select_type	table	type	possible_keys	key	key_len	ref	rows	Extra
1	PRIMARY	t2	ALL	NULL	NULL	NULL	NULL	5	
1	PRIMARY	<subquery2>	eq_ref	distinct_key	distinct_key	16	func,func	1	Using where
2	MATERIALIZED	<derived3>	ALL	NULL	NULL	NULL	NULL	2	
3	DERIVED	NULL	NULL	NULL	NULL	NULL	NULL	NULL	No tables used
set names default;
set @@in_predicate_conversion_threshold= @save_in_predicate_conversion_threshold;
DROP TABLE t1,t2;
#
# MDEV-24925: Server crashes in Item_subselect::init_expr_cache_tracker
#
CREATE TABLE t1 (id INT PRIMARY KEY);
INSERT INTO t1 VALUES (1),(2);
SELECT
1 IN (
SELECT
(SELECT COUNT(id)
FROM t1
WHERE t1_outer.id <> id
) AS f
FROM
t1 AS t1_outer
GROUP BY f
);
1 IN (
SELECT
(SELECT COUNT(id)
FROM t1
WHERE t1_outer.id <> id
) AS f
FROM
t1 AS t1_outer
GROUP BY f
)
1
SELECT
1 IN (
SELECT
(SELECT COUNT(id)
FROM t1
WHERE t1_outer.id <> id
) AS f
FROM
t1 AS t1_outer
GROUP BY 1
);
1 IN (
SELECT
(SELECT COUNT(id)
FROM t1
WHERE t1_outer.id <> id
) AS f
FROM
t1 AS t1_outer
GROUP BY 1
)
1
DROP TABLE t1;
#
#  MDEV-24898: Server crashes in st_select_lex::next_select / Item_subselect::is_expensive
#  (Testcase)
#
CREATE TABLE t1 (a INT);
INSERT INTO t1 VALUES (1),(2);
CREATE TABLE t2 (b INT);
INSERT INTO t2 VALUES (3),(4);
SELECT 1 IN (SELECT (SELECT a FROM t1) AS x FROM t2 GROUP BY x);
ERROR 21000: Subquery returns more than 1 row
drop table t1,t2;
#
# MDEV-25629: Crash in get_sort_by_table() in subquery with order by having outer ref
#
CREATE TABLE t1 (i1 int);
insert into t1 values (1),(2);
SELECT 1
FROM (t1 JOIN t1 AS ref_t1 ON
(t1.i1 > (SELECT ref_t1.i1 AS c0 FROM t1 b ORDER BY -c0)));
ERROR 21000: Subquery returns more than 1 row
DROP TABLE t1;
#
# MDEV-22377: Subquery in an UPDATE query uses full scan instead of range
#
CREATE TABLE t1 (
key1 varchar(30) NOT NULL,
col1 int(11) NOT NULL,
filler char(100)
);
insert into t1 select seq, seq, seq from seq_1_to_100;
CREATE TABLE t10 (
key1 varchar(30) NOT NULL,
col1 int,
filler char(100),
PRIMARY KEY (key1)
);
insert into t10 select seq, seq, seq from seq_1_to_1000;
CREATE TABLE t11 (
key1 varchar(30) NOT NULL,
filler char(100),
PRIMARY KEY (key1)
);
insert into t11 select seq, seq from seq_1_to_1000;
set @tmp_os=@@optimizer_switch;
set optimizer_switch='semijoin=off,materialization=off';
# Must use range access (not full scan) for table tms:
explain select * from t1 hist
WHERE
key1 IN ('1','2','3','4','5','6','7','8','9','10') AND
hist.col1 NOT IN (SELECT tn.col1
FROM t10 tn JOIN t11 tms ON tms.key1 = tn.key1
WHERE tn.key1 IN ('1','2','3','4','5','6','7','8','9','10')
);
id	select_type	table	type	possible_keys	key	key_len	ref	rows	Extra
1	PRIMARY	hist	ALL	NULL	NULL	NULL	NULL	100	Using where
2	DEPENDENT SUBQUERY	tms	range	PRIMARY	PRIMARY	32	NULL	10	Using where; Using index
2	DEPENDENT SUBQUERY	tn	eq_ref	PRIMARY	PRIMARY	32	test.tms.key1	1	Using where
set optimizer_switch=@tmp_os;
drop table t1, t10, t11;
#
# MDEV-28268: Server crashes in Expression_cache_tracker::fetch_current_stats
#
CREATE TABLE t1 (a INT, b INT);
INSERT INTO t1 VALUES (1,2),(3,4);
ANALYZE FORMAT=JSON
SELECT DISTINCT
(SELECT MIN(a) FROM t1 WHERE b <= ANY (SELECT a FROM t1)) AS f
FROM t1;
ANALYZE
{
  "query_block": {
    "select_id": 1,
    "r_loops": 1,
    "r_total_time_ms": "REPLACED",
    "duplicate_removal": {
      "temporary_table": {
<<<<<<< HEAD
        "nested_loop": [
          {
            "table": {
              "table_name": "t1",
              "access_type": "ALL",
              "r_loops": 1,
              "rows": 2,
              "r_rows": 2,
              "r_table_time_ms": "REPLACED",
              "r_other_time_ms": "REPLACED",
              "filtered": 100,
              "r_filtered": 100
            }
          }
        ],
=======
        "table": {
          "table_name": "t1",
          "access_type": "ALL",
          "r_loops": 1,
          "rows": 2,
          "r_rows": 2,
          "r_table_time_ms": "REPLACED",
          "r_other_time_ms": "REPLACED",
          "r_engine_stats": REPLACED,
          "filtered": 100,
          "r_filtered": 100
        },
>>>>>>> b102872a
        "subqueries": [
          {
            "expression_cache": {
              "state": "disabled",
              "r_loops": 0,
              "query_block": {
                "select_id": 2,
                "r_loops": 1,
                "r_total_time_ms": "REPLACED",
<<<<<<< HEAD
                "nested_loop": [
                  {
                    "table": {
                      "table_name": "t1",
                      "access_type": "ALL",
                      "r_loops": 1,
                      "rows": 2,
                      "r_rows": 2,
                      "r_table_time_ms": "REPLACED",
                      "r_other_time_ms": "REPLACED",
                      "filtered": 100,
                      "r_filtered": 50,
                      "attached_condition": "<nop>(<in_optimizer>(t1.b,(subquery#3) >= 4))"
                    }
                  }
                ],
=======
                "table": {
                  "table_name": "t1",
                  "access_type": "ALL",
                  "r_loops": 1,
                  "rows": 2,
                  "r_rows": 2,
                  "r_table_time_ms": "REPLACED",
                  "r_other_time_ms": "REPLACED",
                  "r_engine_stats": REPLACED,
                  "filtered": 100,
                  "r_filtered": 50,
                  "attached_condition": "<nop>(<in_optimizer>(t1.b,(subquery#3) >= 4))"
                },
>>>>>>> b102872a
                "subqueries": [
                  {
                    "query_block": {
                      "select_id": 3,
                      "r_loops": 1,
                      "r_total_time_ms": "REPLACED",
<<<<<<< HEAD
                      "nested_loop": [
                        {
                          "table": {
                            "table_name": "t1",
                            "access_type": "ALL",
                            "r_loops": 1,
                            "rows": 2,
                            "r_rows": 2,
                            "r_table_time_ms": "REPLACED",
                            "r_other_time_ms": "REPLACED",
                            "filtered": 100,
                            "r_filtered": 100
                          }
                        }
                      ]
=======
                      "table": {
                        "table_name": "t1",
                        "access_type": "ALL",
                        "r_loops": 1,
                        "rows": 2,
                        "r_rows": 2,
                        "r_table_time_ms": "REPLACED",
                        "r_other_time_ms": "REPLACED",
                        "r_engine_stats": REPLACED,
                        "filtered": 100,
                        "r_filtered": 100
                      }
>>>>>>> b102872a
                    }
                  }
                ]
              }
            }
          }
        ]
      }
    }
  }
}
DROP TABLE t1;
# End of 10.2 tests
#
# MDEV-29139: Redundannt subquery in GROUP BY clause of ANY/ALL subquery
#
create table t1 (a int);
insert into t1 values (3), (1), (2);
create table t2 (b int not null);
insert into t2 values (4), (2);
create table t3 (c int);
insert into t3 values (7), (1);
explain extended select a from t1
where a >= any (select b from t2 group by (select c from t3 where c = 1));
id	select_type	table	type	possible_keys	key	key_len	ref	rows	filtered	Extra
1	PRIMARY	t1	ALL	NULL	NULL	NULL	NULL	3	100.00	Using where
2	SUBQUERY	t2	ALL	NULL	NULL	NULL	NULL	2	100.00	
Warnings:
Note	1003	/* select#1 */ select `test`.`t1`.`a` AS `a` from `test`.`t1` where <nop>(<in_optimizer>(`test`.`t1`.`a`,(/* select#2 */ select min(`test`.`t2`.`b`) from `test`.`t2`) <= <cache>(`test`.`t1`.`a`)))
select a from t1
where a >= any (select b from t2 group by (select c from t3 where c = 1));
a
3
2
prepare stmt from "select a from t1
where a >= any (select b from t2 group by (select c from t3 where c = 1))";
execute stmt;
a
3
2
execute stmt;
a
3
2
deallocate prepare stmt;
explain extended select a from t1
where a <= all (select b from t2 group by (select c from t3 where c = 1));
id	select_type	table	type	possible_keys	key	key_len	ref	rows	filtered	Extra
1	PRIMARY	t1	ALL	NULL	NULL	NULL	NULL	3	100.00	Using where
2	SUBQUERY	t2	ALL	NULL	NULL	NULL	NULL	2	100.00	
Warnings:
Note	1003	/* select#1 */ select `test`.`t1`.`a` AS `a` from `test`.`t1` where <not>(<in_optimizer>(`test`.`t1`.`a`,(/* select#2 */ select min(`test`.`t2`.`b`) from `test`.`t2`) < <cache>(`test`.`t1`.`a`)))
select a from t1
where a <= all (select b from t2 group by (select c from t3 where c = 1));
a
1
2
explain extended select a from t1
where a >= any (select b from t2 group by 1 + (select c from t3 where c = 1));
id	select_type	table	type	possible_keys	key	key_len	ref	rows	filtered	Extra
1	PRIMARY	t1	ALL	NULL	NULL	NULL	NULL	3	100.00	Using where
2	SUBQUERY	t2	ALL	NULL	NULL	NULL	NULL	2	100.00	
Warnings:
Note	1003	/* select#1 */ select `test`.`t1`.`a` AS `a` from `test`.`t1` where <nop>(<in_optimizer>(`test`.`t1`.`a`,(/* select#2 */ select min(`test`.`t2`.`b`) from `test`.`t2`) <= <cache>(`test`.`t1`.`a`)))
select a from t1
where a >= any (select b from t2 group by 1 + (select c from t3 where c = 1));
a
3
2
drop table t1,t2,t3;
#
# MDEV-29139: Redundant IN/ALL/ANY predicand in GROUP BY clause of
#             IN/ALL/ANY/EXISTS subquery
#
create table t1 (a int);
create table t2 (b int);
create table t3 (c int);
create table t4 (d int);
insert into t1 values (3), (1);
insert into t2 values (3), (2);
insert into t3 values (4), (2);
insert into t4 values (1), (7);
explain extended select b from t2
where exists (select c from t3
group by (select a from t1 where a = 1) in (select d from t4));
id	select_type	table	type	possible_keys	key	key_len	ref	rows	filtered	Extra
1	PRIMARY	t2	ALL	NULL	NULL	NULL	NULL	2	100.00	
2	SUBQUERY	t3	ALL	NULL	NULL	NULL	NULL	2	100.00	
Warnings:
Note	1003	/* select#1 */ select `test`.`t2`.`b` AS `b` from `test`.`t2` where 1
select b from t2
where exists (select c from t3
group by (select a from t1 where a = 1) in (select d from t4));
b
3
2
prepare stmt from "select b from t2
where exists (select c from t3
group by (select a from t1 where a = 1) in (select d from t4))";
execute stmt;
b
3
2
execute stmt;
b
3
2
deallocate prepare stmt;
explain extended select b from t2
where exists (select c from t3
group by (select a from t1 where a = 1) >=
any (select d from t4));
id	select_type	table	type	possible_keys	key	key_len	ref	rows	filtered	Extra
1	PRIMARY	t2	ALL	NULL	NULL	NULL	NULL	2	100.00	
2	SUBQUERY	t3	ALL	NULL	NULL	NULL	NULL	2	100.00	
Warnings:
Note	1003	/* select#1 */ select `test`.`t2`.`b` AS `b` from `test`.`t2` where 1
select b from t2
where exists (select c from t3
group by (select a from t1 where a = 1) >=
any (select d from t4));
b
3
2
explain extended select b from t2
where exists (select c from t3
group by (select a from t1 where a = 1) <
all (select d from t4));
id	select_type	table	type	possible_keys	key	key_len	ref	rows	filtered	Extra
1	PRIMARY	t2	ALL	NULL	NULL	NULL	NULL	2	100.00	
2	SUBQUERY	t3	ALL	NULL	NULL	NULL	NULL	2	100.00	
Warnings:
Note	1003	/* select#1 */ select `test`.`t2`.`b` AS `b` from `test`.`t2` where 1
select b from t2
where exists (select c from t3
group by (select a from t1 where a = 1) <
all (select d from t4));
b
3
2
explain extended select b from t2
where b in (select c from t3
group by (select a from t1 where a = 1) in (select d from t4));
id	select_type	table	type	possible_keys	key	key_len	ref	rows	filtered	Extra
1	PRIMARY	t2	ALL	NULL	NULL	NULL	NULL	2	100.00	
1	PRIMARY	<subquery2>	eq_ref	distinct_key	distinct_key	4	func	1	100.00	
2	MATERIALIZED	t3	ALL	NULL	NULL	NULL	NULL	2	100.00	
Warnings:
Note	1003	select `test`.`t2`.`b` AS `b` from `test`.`t2` semi join (`test`.`t3`) where 1
select b from t2
where b in (select c from t3
group by (select a from t1 where a = 1) in (select d from t4));
b
2
explain extended select b from t2
where b >= any (select c from t3
group by (select a from t1 where a = 1) in
(select d from t4));
id	select_type	table	type	possible_keys	key	key_len	ref	rows	filtered	Extra
1	PRIMARY	t2	ALL	NULL	NULL	NULL	NULL	2	100.00	Using where
2	SUBQUERY	t3	ALL	NULL	NULL	NULL	NULL	2	100.00	
Warnings:
Note	1003	/* select#1 */ select `test`.`t2`.`b` AS `b` from `test`.`t2` where <nop>(<in_optimizer>(`test`.`t2`.`b`,(/* select#2 */ select min(`test`.`t3`.`c`) from `test`.`t3`) <= <cache>(`test`.`t2`.`b`)))
select b from t2
where b >= any (select c from t3
group by (select a from t1 where a = 1) in
(select d from t4));
b
3
2
explain extended select b from t2
where b <= all (select c from t3
group by (select a from t1 where a = 1) in
(select d from t4));
id	select_type	table	type	possible_keys	key	key_len	ref	rows	filtered	Extra
1	PRIMARY	t2	ALL	NULL	NULL	NULL	NULL	2	100.00	Using where
2	SUBQUERY	t3	ALL	NULL	NULL	NULL	NULL	2	100.00	
Warnings:
Note	1003	/* select#1 */ select `test`.`t2`.`b` AS `b` from `test`.`t2` where <not>(<in_optimizer>(`test`.`t2`.`b`,<min>(/* select#2 */ select `test`.`t3`.`c` from `test`.`t3`) < <cache>(`test`.`t2`.`b`)))
select b from t2
where b <= all (select c from t3
group by (select a from t1 where a = 1) in
(select d from t4));
b
2
drop table t1,t2,t3,t4;
# End of 10.3 tests
#
# MDEV-19134: EXISTS() slower if ORDER BY is defined
#
create table t0 (a int);
insert into t0 values (0),(1),(2),(3),(4),(5),(6),(7),(8),(9);
create table t1(a int, b int);
insert into t1 select
A.a + B.a*10, A.a + B.a*10 from t0 A, t0 B;
create table t2 as select * from t1;
# This will be converted to semi-join:
explain
select * from t1
where exists (select * from t2 where t2.a=t1.a order by t2.b);
id	select_type	table	type	possible_keys	key	key_len	ref	rows	Extra
1	PRIMARY	t1	ALL	NULL	NULL	NULL	NULL	100	
1	PRIMARY	<subquery2>	eq_ref	distinct_key	distinct_key	4	func	1	
2	MATERIALIZED	t2	ALL	NULL	NULL	NULL	NULL	100	
# query with a non-zero constant LIMIT is converted to semi-join, too:
explain
select * from t1
where exists (select * from t2 where t2.a=t1.a order by t2.b limit 2);
id	select_type	table	type	possible_keys	key	key_len	ref	rows	Extra
1	PRIMARY	t1	ALL	NULL	NULL	NULL	NULL	100	
1	PRIMARY	<subquery2>	eq_ref	distinct_key	distinct_key	4	func	1	
2	MATERIALIZED	t2	ALL	NULL	NULL	NULL	NULL	100	
# Zero LIMIT should prevent the conversion (but it is not visible atm
#   due to MDEV-19429)
explain
select * from t1
where exists (select * from t2 where t2.a=t1.a order by t2.b limit 0);
id	select_type	table	type	possible_keys	key	key_len	ref	rows	Extra
1	PRIMARY	t1	ALL	NULL	NULL	NULL	NULL	100	Using where
2	DEPENDENT SUBQUERY	NULL	NULL	NULL	NULL	NULL	NULL	NULL	Zero limit
# LIMIT+OFFSET prevents the conversion:
explain
select * from t1
where exists (select * from t2 where t2.a=t1.a order by t2.b limit 2,3);
id	select_type	table	type	possible_keys	key	key_len	ref	rows	Extra
1	PRIMARY	t1	ALL	NULL	NULL	NULL	NULL	100	Using where
2	DEPENDENT SUBQUERY	t2	ALL	NULL	NULL	NULL	NULL	100	Using where; Using filesort
# This will be merged and converted into a semi-join:
explain
select * from t1 where t1.a in (select t2.a from t2 order by t2.b);
id	select_type	table	type	possible_keys	key	key_len	ref	rows	Extra
1	PRIMARY	t1	ALL	NULL	NULL	NULL	NULL	100	
1	PRIMARY	<subquery2>	eq_ref	distinct_key	distinct_key	4	func	1	
2	MATERIALIZED	t2	ALL	NULL	NULL	NULL	NULL	100	
drop table t0, t1, t2;
# End of 10.4 tests<|MERGE_RESOLUTION|>--- conflicted
+++ resolved
@@ -2923,7 +2923,6 @@
     "r_total_time_ms": "REPLACED",
     "duplicate_removal": {
       "temporary_table": {
-<<<<<<< HEAD
         "nested_loop": [
           {
             "table": {
@@ -2934,25 +2933,12 @@
               "r_rows": 2,
               "r_table_time_ms": "REPLACED",
               "r_other_time_ms": "REPLACED",
+              "r_engine_stats": REPLACED,
               "filtered": 100,
               "r_filtered": 100
             }
           }
         ],
-=======
-        "table": {
-          "table_name": "t1",
-          "access_type": "ALL",
-          "r_loops": 1,
-          "rows": 2,
-          "r_rows": 2,
-          "r_table_time_ms": "REPLACED",
-          "r_other_time_ms": "REPLACED",
-          "r_engine_stats": REPLACED,
-          "filtered": 100,
-          "r_filtered": 100
-        },
->>>>>>> b102872a
         "subqueries": [
           {
             "expression_cache": {
@@ -2962,7 +2948,6 @@
                 "select_id": 2,
                 "r_loops": 1,
                 "r_total_time_ms": "REPLACED",
-<<<<<<< HEAD
                 "nested_loop": [
                   {
                     "table": {
@@ -2973,34 +2958,19 @@
                       "r_rows": 2,
                       "r_table_time_ms": "REPLACED",
                       "r_other_time_ms": "REPLACED",
+                      "r_engine_stats": REPLACED,
                       "filtered": 100,
                       "r_filtered": 50,
                       "attached_condition": "<nop>(<in_optimizer>(t1.b,(subquery#3) >= 4))"
                     }
                   }
                 ],
-=======
-                "table": {
-                  "table_name": "t1",
-                  "access_type": "ALL",
-                  "r_loops": 1,
-                  "rows": 2,
-                  "r_rows": 2,
-                  "r_table_time_ms": "REPLACED",
-                  "r_other_time_ms": "REPLACED",
-                  "r_engine_stats": REPLACED,
-                  "filtered": 100,
-                  "r_filtered": 50,
-                  "attached_condition": "<nop>(<in_optimizer>(t1.b,(subquery#3) >= 4))"
-                },
->>>>>>> b102872a
                 "subqueries": [
                   {
                     "query_block": {
                       "select_id": 3,
                       "r_loops": 1,
                       "r_total_time_ms": "REPLACED",
-<<<<<<< HEAD
                       "nested_loop": [
                         {
                           "table": {
@@ -3011,25 +2981,12 @@
                             "r_rows": 2,
                             "r_table_time_ms": "REPLACED",
                             "r_other_time_ms": "REPLACED",
+                            "r_engine_stats": REPLACED,
                             "filtered": 100,
                             "r_filtered": 100
                           }
                         }
                       ]
-=======
-                      "table": {
-                        "table_name": "t1",
-                        "access_type": "ALL",
-                        "r_loops": 1,
-                        "rows": 2,
-                        "r_rows": 2,
-                        "r_table_time_ms": "REPLACED",
-                        "r_other_time_ms": "REPLACED",
-                        "r_engine_stats": REPLACED,
-                        "filtered": 100,
-                        "r_filtered": 100
-                      }
->>>>>>> b102872a
                     }
                   }
                 ]
