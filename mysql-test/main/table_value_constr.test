--- conflicted
+++ resolved
@@ -1351,26 +1351,21 @@
 VALUES (DEFAULT);
 --error ER_NOT_ALLOWED_IN_THIS_CONTEXT
 EXECUTE IMMEDIATE 'VALUES (?)' USING IGNORE;
-<<<<<<< HEAD
 --error ER_NOT_ALLOWED_IN_THIS_CONTEXT
 EXECUTE IMMEDIATE 'VALUES (?)' USING DEFAULT;
-=======
---error ER_UNKNOWN_ERROR
-EXECUTE IMMEDIATE 'VALUES (?)' USING DEFAULT;
 
 
 --echo #
 --echo # MDEV-22610 Crash in INSERT INTO t1 (VALUES (DEFAULT) UNION VALUES (DEFAULT))
 --echo #
 
---error ER_UNKNOWN_ERROR
+--error ER_NOT_ALLOWED_IN_THIS_CONTEXT
 VALUES (DEFAULT) UNION VALUES (DEFAULT);
---error ER_UNKNOWN_ERROR
+--error ER_NOT_ALLOWED_IN_THIS_CONTEXT
 VALUES (IGNORE) UNION VALUES (IGNORE);
 CREATE TABLE t1 (a INT DEFAULT 10);
---error ER_UNKNOWN_ERROR
+--error ER_NOT_ALLOWED_IN_THIS_CONTEXT
 INSERT INTO t1 (VALUES (DEFAULT) UNION VALUES (DEFAULT));
---error ER_UNKNOWN_ERROR
+--error ER_NOT_ALLOWED_IN_THIS_CONTEXT
 INSERT INTO t1 (VALUES (IGNORE) UNION VALUES (IGNORE));
-DROP TABLE t1;
->>>>>>> fa039784
+DROP TABLE t1;