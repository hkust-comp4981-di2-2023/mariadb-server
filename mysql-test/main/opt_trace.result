SELECT table_name, column_name FROM information_schema.columns where table_name="OPTIMIZER_TRACE";
table_name	column_name
OPTIMIZER_TRACE	QUERY
OPTIMIZER_TRACE	TRACE
OPTIMIZER_TRACE	MISSING_BYTES_BEYOND_MAX_MEM_SIZE
OPTIMIZER_TRACE	INSUFFICIENT_PRIVILEGES
set optimizer_trace="enabled=on";
show variables like 'optimizer_trace';
Variable_name	Value
optimizer_trace	enabled=on
set optimizer_trace="enabled=off";
show variables like 'optimizer_trace';
Variable_name	Value
optimizer_trace	enabled=off
create table t1 (a int, b int);
insert into t1 values (1,2),(2,3);
create table t2 (b int);
insert into t2 values (1),(2);
analyze table t1;
Table	Op	Msg_type	Msg_text
test.t1	analyze	status	Engine-independent statistics collected
test.t1	analyze	status	OK
analyze table t2;
Table	Op	Msg_type	Msg_text
test.t2	analyze	status	Engine-independent statistics collected
test.t2	analyze	status	OK
create function f1 (a int) returns INT
return 1;
create view v1 as select * from t1 where t1.a=1;
create view v2 as select * from t1 where t1.a=1 group by t1.b;
set optimizer_trace="enabled=on";
# Mergeable views/derived tables
select * from v1;
a	b
1	2
select * from information_schema.OPTIMIZER_TRACE;
QUERY	TRACE	MISSING_BYTES_BEYOND_MAX_MEM_SIZE	INSUFFICIENT_PRIVILEGES
select * from v1	{
  "steps": [
    {
      "join_preparation": {
        "select_id": 1,
        "steps": [
          {
            "view": {
              "table": "v1",
              "select_id": 2,
              "algorithm": "merged"
            }
          },
          {
            "join_preparation": {
              "select_id": 2,
              "steps": [
                {
                  "expanded_query": "/* select#2 */ select t1.a AS a,t1.b AS b from t1 where t1.a = 1"
                }
              ]
            }
          },
          {
            "expanded_query": "/* select#1 */ select t1.a AS a,t1.b AS b from v1"
          }
        ]
      }
    },
    {
      "join_optimization": {
        "select_id": 1,
        "steps": [
          {
            "condition_processing": {
              "condition": "WHERE",
              "original_condition": "t1.a = 1",
              "steps": [
                {
                  "transformation": "equality_propagation",
                  "resulting_condition": "multiple equal(1, t1.a)"
                },
                {
                  "transformation": "constant_propagation",
                  "resulting_condition": "multiple equal(1, t1.a)"
                },
                {
                  "transformation": "trivial_condition_removal",
                  "resulting_condition": "multiple equal(1, t1.a)"
                }
              ]
            }
          },
          {
            "table_dependencies": [
              {
                "table": "t1",
                "row_may_be_null": false,
                "map_bit": 0,
                "depends_on_map_bits": []
              }
            ]
          },
          {
            "ref_optimizer_key_uses": []
          },
          {
            "rows_estimation": [
              {
                "selectivity_for_indexes": [],
                "selectivity_for_columns": [
                  {
                    "column_name": "a",
                    "ranges": ["1 <= a <= 1"],
                    "selectivity_from_histogram": 0.5
                  }
                ],
                "cond_selectivity": 0.5
              },
              {
                "table": "t1",
                "table_scan": {
                  "rows": 2,
                  "cost": 2.004394531
                }
              }
            ]
          },
          {
            "considered_execution_plans": [
              {
                "plan_prefix": [],
                "table": "t1",
                "best_access_path": {
                  "considered_access_paths": [
                    {
                      "access_type": "scan",
                      "resulting_rows": 1,
                      "cost": 2.204394531,
                      "chosen": true
                    }
                  ],
                  "chosen_access_method": {
                    "type": "scan",
                    "records": 1,
                    "cost": 2.204394531,
                    "uses_join_buffering": false
                  }
                },
                "rows_for_plan": 1,
                "cost_for_plan": 2.404394531,
                "estimated_join_cardinality": 1
              }
            ]
          },
          {
            "best_join_order": ["t1"]
          },
          {
            "attaching_conditions_to_tables": {
              "original_condition": "t1.a = 1",
              "attached_conditions_computation": [],
              "attached_conditions_summary": [
                {
                  "table": "t1",
                  "attached": "t1.a = 1"
                }
              ]
            }
          }
        ]
      }
    },
    {
      "join_execution": {
        "select_id": 1,
        "steps": []
      }
    }
  ]
}	0	0
select * from (select * from t1 where t1.a=1)q;
a	b
1	2
select * from information_schema.OPTIMIZER_TRACE;
QUERY	TRACE	MISSING_BYTES_BEYOND_MAX_MEM_SIZE	INSUFFICIENT_PRIVILEGES
select * from (select * from t1 where t1.a=1)q	{
  "steps": [
    {
      "join_preparation": {
        "select_id": 1,
        "steps": [
          {
            "derived": {
              "table": "q",
              "select_id": 2,
              "algorithm": "merged"
            }
          },
          {
            "join_preparation": {
              "select_id": 2,
              "steps": [
                {
                  "expanded_query": "/* select#2 */ select t1.a AS a,t1.b AS b from t1 where t1.a = 1"
                }
              ]
            }
          },
          {
            "expanded_query": "/* select#1 */ select t1.a AS a,t1.b AS b from (/* select#2 */ select t1.a AS a,t1.b AS b from t1 where t1.a = 1) q"
          }
        ]
      }
    },
    {
      "join_optimization": {
        "select_id": 1,
        "steps": [
          {
            "condition_processing": {
              "condition": "WHERE",
              "original_condition": "t1.a = 1",
              "steps": [
                {
                  "transformation": "equality_propagation",
                  "resulting_condition": "multiple equal(1, t1.a)"
                },
                {
                  "transformation": "constant_propagation",
                  "resulting_condition": "multiple equal(1, t1.a)"
                },
                {
                  "transformation": "trivial_condition_removal",
                  "resulting_condition": "multiple equal(1, t1.a)"
                }
              ]
            }
          },
          {
            "table_dependencies": [
              {
                "table": "t1",
                "row_may_be_null": false,
                "map_bit": 0,
                "depends_on_map_bits": []
              }
            ]
          },
          {
            "ref_optimizer_key_uses": []
          },
          {
            "rows_estimation": [
              {
                "selectivity_for_indexes": [],
                "selectivity_for_columns": [
                  {
                    "column_name": "a",
                    "ranges": ["1 <= a <= 1"],
                    "selectivity_from_histogram": 0.5
                  }
                ],
                "cond_selectivity": 0.5
              },
              {
                "table": "t1",
                "table_scan": {
                  "rows": 2,
                  "cost": 2.004394531
                }
              }
            ]
          },
          {
            "considered_execution_plans": [
              {
                "plan_prefix": [],
                "table": "t1",
                "best_access_path": {
                  "considered_access_paths": [
                    {
                      "access_type": "scan",
                      "resulting_rows": 1,
                      "cost": 2.204394531,
                      "chosen": true
                    }
                  ],
                  "chosen_access_method": {
                    "type": "scan",
                    "records": 1,
                    "cost": 2.204394531,
                    "uses_join_buffering": false
                  }
                },
                "rows_for_plan": 1,
                "cost_for_plan": 2.404394531,
                "estimated_join_cardinality": 1
              }
            ]
          },
          {
            "best_join_order": ["t1"]
          },
          {
            "attaching_conditions_to_tables": {
              "original_condition": "t1.a = 1",
              "attached_conditions_computation": [],
              "attached_conditions_summary": [
                {
                  "table": "t1",
                  "attached": "t1.a = 1"
                }
              ]
            }
          }
        ]
      }
    },
    {
      "join_execution": {
        "select_id": 1,
        "steps": []
      }
    }
  ]
}	0	0
# Non-Mergeable views
select * from v2;
a	b
1	2
select * from information_schema.OPTIMIZER_TRACE;
QUERY	TRACE	MISSING_BYTES_BEYOND_MAX_MEM_SIZE	INSUFFICIENT_PRIVILEGES
select * from v2	{
  "steps": [
    {
      "join_preparation": {
        "select_id": 1,
        "steps": [
          {
            "view": {
              "table": "v2",
              "select_id": 2,
              "algorithm": "materialized"
            }
          },
          {
            "join_preparation": {
              "select_id": 2,
              "steps": [
                {
                  "expanded_query": "/* select#2 */ select t1.a AS a,t1.b AS b from t1 where t1.a = 1 group by t1.b"
                }
              ]
            }
          },
          {
            "expanded_query": "/* select#1 */ select v2.a AS a,v2.b AS b from v2"
          }
        ]
      }
    },
    {
      "join_optimization": {
        "select_id": 1,
        "steps": [
          {
            "join_optimization": {
              "select_id": 2,
              "steps": [
                {
                  "condition_processing": {
                    "condition": "WHERE",
                    "original_condition": "t1.a = 1",
                    "steps": [
                      {
                        "transformation": "equality_propagation",
                        "resulting_condition": "multiple equal(1, t1.a)"
                      },
                      {
                        "transformation": "constant_propagation",
                        "resulting_condition": "multiple equal(1, t1.a)"
                      },
                      {
                        "transformation": "trivial_condition_removal",
                        "resulting_condition": "multiple equal(1, t1.a)"
                      }
                    ]
                  }
                },
                {
                  "table_dependencies": [
                    {
                      "table": "t1",
                      "row_may_be_null": false,
                      "map_bit": 0,
                      "depends_on_map_bits": []
                    }
                  ]
                },
                {
                  "ref_optimizer_key_uses": []
                },
                {
                  "rows_estimation": [
                    {
                      "selectivity_for_indexes": [],
                      "selectivity_for_columns": [
                        {
                          "column_name": "a",
                          "ranges": ["1 <= a <= 1"],
                          "selectivity_from_histogram": 0.5
                        }
                      ],
                      "cond_selectivity": 0.5
                    },
                    {
                      "table": "t1",
                      "table_scan": {
                        "rows": 2,
                        "cost": 2.004394531
                      }
                    }
                  ]
                },
                {
                  "considered_execution_plans": [
                    {
                      "plan_prefix": [],
                      "table": "t1",
                      "best_access_path": {
                        "considered_access_paths": [
                          {
                            "access_type": "scan",
                            "resulting_rows": 1,
                            "cost": 2.204394531,
                            "chosen": true,
                            "use_tmp_table": true
                          }
                        ],
                        "chosen_access_method": {
                          "type": "scan",
                          "records": 1,
                          "cost": 2.204394531,
                          "uses_join_buffering": false
                        }
                      },
                      "rows_for_plan": 1,
                      "cost_for_plan": 2.404394531,
                      "cost_for_sorting": 1,
                      "estimated_join_cardinality": 1
                    }
                  ]
                },
                {
                  "check_split_materialized": {
                    "not_applicable": "no candidate field can be accessed through ref"
                  }
                },
                {
                  "best_join_order": ["t1"]
                },
                {
                  "attaching_conditions_to_tables": {
                    "original_condition": "t1.a = 1",
                    "attached_conditions_computation": [],
                    "attached_conditions_summary": [
                      {
                        "table": "t1",
                        "attached": "t1.a = 1"
                      }
                    ]
                  }
                },
                {
                  "test_if_skip_sort_order": []
                }
              ]
            }
          },
          {
            "table_dependencies": [
              {
                "table": "<derived2>",
                "row_may_be_null": false,
                "map_bit": 0,
                "depends_on_map_bits": []
              }
            ]
          },
          {
            "rows_estimation": [
              {
                "table": "<derived2>",
                "table_scan": {
                  "rows": 2,
                  "cost": 2
                }
              }
            ]
          },
          {
            "considered_execution_plans": [
              {
                "plan_prefix": [],
                "table": "<derived2>",
                "best_access_path": {
                  "considered_access_paths": [
                    {
                      "access_type": "scan",
                      "resulting_rows": 2,
                      "cost": 2,
                      "chosen": true
                    }
                  ],
                  "chosen_access_method": {
                    "type": "scan",
                    "records": 2,
                    "cost": 2,
                    "uses_join_buffering": false
                  }
                },
                "rows_for_plan": 2,
                "cost_for_plan": 2.4,
                "estimated_join_cardinality": 2
              }
            ]
          },
          {
            "best_join_order": ["<derived2>"]
          },
          {
            "attaching_conditions_to_tables": {
              "original_condition": null,
              "attached_conditions_computation": [],
              "attached_conditions_summary": [
                {
                  "table": "<derived2>",
                  "attached": null
                }
              ]
            }
          }
        ]
      }
    },
    {
      "join_execution": {
        "select_id": 1,
        "steps": [
          {
            "join_execution": {
              "select_id": 2,
              "steps": []
            }
          }
        ]
      }
    }
  ]
}	0	0
drop table t1,t2;
drop view v1,v2;
drop function f1;
create table t1(a int, b int);
insert into t1 values (0,0),(1,1),(2,1),(3,2),(4,3),
(5,3),(6,3),(7,3),(8,3),(9,3);
create table t2(a int, b int);
insert into t2 values (0,0),(1,1),(2,1),(3,2),(4,3),
(5,3),(6,3),(7,3),(8,3),(9,3);
ANALYZE TABLE t1;
Table	Op	Msg_type	Msg_text
test.t1	analyze	status	Engine-independent statistics collected
test.t1	analyze	status	OK
ANALYZE TABLE t2;
Table	Op	Msg_type	Msg_text
test.t2	analyze	status	Engine-independent statistics collected
test.t2	analyze	status	OK
create view v1 as select a from t1 group by b;
create view v2 as select a from t2;
# Mergeable view
explain select * from v2 ;
id	select_type	table	type	possible_keys	key	key_len	ref	rows	Extra
1	SIMPLE	t2	ALL	NULL	NULL	NULL	NULL	10	
QUERY	TRACE	MISSING_BYTES_BEYOND_MAX_MEM_SIZE	INSUFFICIENT_PRIVILEGES
explain select * from v2	{
  "steps": [
    {
      "join_preparation": {
        "select_id": 1,
        "steps": [
          {
            "view": {
              "table": "v2",
              "select_id": 2,
              "algorithm": "merged"
            }
          },
          {
            "join_preparation": {
              "select_id": 2,
              "steps": [
                {
                  "expanded_query": "/* select#2 */ select t2.a AS a from t2"
                }
              ]
            }
          },
          {
            "expanded_query": "/* select#1 */ select t2.a AS a from v2"
          }
        ]
      }
    },
    {
      "join_optimization": {
        "select_id": 1,
        "steps": [
          {
            "table_dependencies": [
              {
                "table": "t2",
                "row_may_be_null": false,
                "map_bit": 0,
                "depends_on_map_bits": []
              }
            ]
          },
          {
            "rows_estimation": [
              {
                "table": "t2",
                "table_scan": {
                  "rows": 10,
                  "cost": 2.021972656
                }
              }
            ]
          },
          {
            "considered_execution_plans": [
              {
                "plan_prefix": [],
                "table": "t2",
                "best_access_path": {
                  "considered_access_paths": [
                    {
                      "access_type": "scan",
                      "resulting_rows": 10,
                      "cost": 2.021972656,
                      "chosen": true
                    }
                  ],
                  "chosen_access_method": {
                    "type": "scan",
                    "records": 10,
                    "cost": 2.021972656,
                    "uses_join_buffering": false
                  }
                },
                "rows_for_plan": 10,
                "cost_for_plan": 4.021972656,
                "estimated_join_cardinality": 10
              }
            ]
          },
          {
            "best_join_order": ["t2"]
          },
          {
            "attaching_conditions_to_tables": {
              "original_condition": null,
              "attached_conditions_computation": [],
              "attached_conditions_summary": [
                {
                  "table": "t2",
                  "attached": null
                }
              ]
            }
          }
        ]
      }
    },
    {
      "join_execution": {
        "select_id": 1,
        "steps": []
      }
    }
  ]
}	0	0
# Non-Mergeable view
explain select * from v1 ;
id	select_type	table	type	possible_keys	key	key_len	ref	rows	Extra
1	PRIMARY	<derived2>	ALL	NULL	NULL	NULL	NULL	10	
2	DERIVED	t1	ALL	NULL	NULL	NULL	NULL	10	Using temporary; Using filesort
QUERY	TRACE	MISSING_BYTES_BEYOND_MAX_MEM_SIZE	INSUFFICIENT_PRIVILEGES
explain select * from v1	{
  "steps": [
    {
      "join_preparation": {
        "select_id": 1,
        "steps": [
          {
            "view": {
              "table": "v1",
              "select_id": 2,
              "algorithm": "materialized"
            }
          },
          {
            "join_preparation": {
              "select_id": 2,
              "steps": [
                {
                  "expanded_query": "/* select#2 */ select t1.a AS a from t1 group by t1.b"
                }
              ]
            }
          },
          {
            "expanded_query": "/* select#1 */ select v1.a AS a from v1"
          }
        ]
      }
    },
    {
      "join_optimization": {
        "select_id": 1,
        "steps": [
          {
            "join_optimization": {
              "select_id": 2,
              "steps": [
                {
                  "table_dependencies": [
                    {
                      "table": "t1",
                      "row_may_be_null": false,
                      "map_bit": 0,
                      "depends_on_map_bits": []
                    }
                  ]
                },
                {
                  "rows_estimation": [
                    {
                      "table": "t1",
                      "table_scan": {
                        "rows": 10,
                        "cost": 2.021972656
                      }
                    }
                  ]
                },
                {
                  "considered_execution_plans": [
                    {
                      "plan_prefix": [],
                      "table": "t1",
                      "best_access_path": {
                        "considered_access_paths": [
                          {
                            "access_type": "scan",
                            "resulting_rows": 10,
                            "cost": 2.021972656,
                            "chosen": true,
                            "use_tmp_table": true
                          }
                        ],
                        "chosen_access_method": {
                          "type": "scan",
                          "records": 10,
                          "cost": 2.021972656,
                          "uses_join_buffering": false
                        }
                      },
                      "rows_for_plan": 10,
                      "cost_for_plan": 4.021972656,
                      "cost_for_sorting": 10,
                      "estimated_join_cardinality": 10
                    }
                  ]
                },
                {
                  "check_split_materialized": {
                    "not_applicable": "group list has no candidates"
                  }
                },
                {
                  "best_join_order": ["t1"]
                },
                {
                  "attaching_conditions_to_tables": {
                    "original_condition": null,
                    "attached_conditions_computation": [],
                    "attached_conditions_summary": [
                      {
                        "table": "t1",
                        "attached": null
                      }
                    ]
                  }
                },
                {
                  "test_if_skip_sort_order": []
                }
              ]
            }
          },
          {
            "table_dependencies": [
              {
                "table": "<derived2>",
                "row_may_be_null": false,
                "map_bit": 0,
                "depends_on_map_bits": []
              }
            ]
          },
          {
            "rows_estimation": [
              {
                "table": "<derived2>",
                "table_scan": {
                  "rows": 10,
                  "cost": 10
                }
              }
            ]
          },
          {
            "considered_execution_plans": [
              {
                "plan_prefix": [],
                "table": "<derived2>",
                "best_access_path": {
                  "considered_access_paths": [
                    {
                      "access_type": "scan",
                      "resulting_rows": 10,
                      "cost": 10,
                      "chosen": true
                    }
                  ],
                  "chosen_access_method": {
                    "type": "scan",
                    "records": 10,
                    "cost": 10,
                    "uses_join_buffering": false
                  }
                },
                "rows_for_plan": 10,
                "cost_for_plan": 12,
                "estimated_join_cardinality": 10
              }
            ]
          },
          {
            "best_join_order": ["<derived2>"]
          },
          {
            "attaching_conditions_to_tables": {
              "original_condition": null,
              "attached_conditions_computation": [],
              "attached_conditions_summary": [
                {
                  "table": "<derived2>",
                  "attached": null
                }
              ]
            }
          }
        ]
      }
    },
    {
      "join_execution": {
        "select_id": 1,
        "steps": [
          {
            "join_execution": {
              "select_id": 2,
              "steps": []
            }
          }
        ]
      }
    }
  ]
}	0	0
drop table t1,t2;
drop view v1,v2;
#
# print ref-keyues array
#
create table t0 (a int);
INSERT INTO t0 VALUES (0),(1),(2),(3),(4),(5),(6),(7),(8),(9);
create table t1 (a int, b int, c int, key(a));
insert into t1 select A.a*10 + B.a, A.a*10 + B.a, A.a*10 + B.a from t0 A, t0 B;
create table t2(a int, b int, c int , key(a));
insert into t2 select A.a*10 + B.a, A.a*10 + B.a, A.a*10 + B.a from t0 A, t0 B;
analyze table t1;
Table	Op	Msg_type	Msg_text
test.t1	analyze	status	Engine-independent statistics collected
test.t1	analyze	status	Table is already up to date
analyze table t2;
Table	Op	Msg_type	Msg_text
test.t2	analyze	status	Engine-independent statistics collected
test.t2	analyze	status	Table is already up to date
explain select * from t1,t2 where t1.a=t2.b+2 and t2.a= t1.b;
id	select_type	table	type	possible_keys	key	key_len	ref	rows	Extra
1	SIMPLE	t1	ALL	a	NULL	NULL	NULL	100	Using where
1	SIMPLE	t2	ref	a	a	5	test.t1.b	1	Using where
select * from information_schema.OPTIMIZER_TRACE;
QUERY	TRACE	MISSING_BYTES_BEYOND_MAX_MEM_SIZE	INSUFFICIENT_PRIVILEGES
explain select * from t1,t2 where t1.a=t2.b+2 and t2.a= t1.b	{
  "steps": [
    {
      "join_preparation": {
        "select_id": 1,
        "steps": [
          {
            "expanded_query": "select t1.a AS a,t1.b AS b,t1.c AS c,t2.a AS a,t2.b AS b,t2.c AS c from t1 join t2 where t1.a = t2.b + 2 and t2.a = t1.b"
          }
        ]
      }
    },
    {
      "join_optimization": {
        "select_id": 1,
        "steps": [
          {
            "condition_processing": {
              "condition": "WHERE",
              "original_condition": "t1.a = t2.b + 2 and t2.a = t1.b",
              "steps": [
                {
                  "transformation": "equality_propagation",
                  "resulting_condition": "t1.a = t2.b + 2 and multiple equal(t2.a, t1.b)"
                },
                {
                  "transformation": "constant_propagation",
                  "resulting_condition": "t1.a = t2.b + 2 and multiple equal(t2.a, t1.b)"
                },
                {
                  "transformation": "trivial_condition_removal",
                  "resulting_condition": "t1.a = t2.b + 2 and multiple equal(t2.a, t1.b)"
                }
              ]
            }
          },
          {
            "table_dependencies": [
              {
                "table": "t1",
                "row_may_be_null": false,
                "map_bit": 0,
                "depends_on_map_bits": []
              },
              {
                "table": "t2",
                "row_may_be_null": false,
                "map_bit": 1,
                "depends_on_map_bits": []
              }
            ]
          },
          {
            "ref_optimizer_key_uses": [
              {
                "table": "t1",
                "field": "a",
                "equals": "t2.b + 2",
                "null_rejecting": true
              },
              {
                "table": "t2",
                "field": "a",
                "equals": "t1.b",
                "null_rejecting": true
              }
            ]
          },
          {
            "rows_estimation": [
              {
                "table": "t1",
                "table_scan": {
                  "rows": 100,
                  "cost": 2.317382812
                }
              },
              {
                "table": "t2",
                "table_scan": {
                  "rows": 100,
                  "cost": 2.317382812
                }
              }
            ]
          },
          {
            "considered_execution_plans": [
              {
                "plan_prefix": [],
                "table": "t1",
                "best_access_path": {
                  "considered_access_paths": [
                    {
                      "access_type": "scan",
                      "resulting_rows": 100,
                      "cost": 2.317382812,
                      "chosen": true
                    }
                  ],
                  "chosen_access_method": {
                    "type": "scan",
                    "records": 100,
                    "cost": 2.317382812,
                    "uses_join_buffering": false
                  }
                },
                "rows_for_plan": 100,
                "cost_for_plan": 22.31738281,
                "rest_of_plan": [
                  {
                    "plan_prefix": ["t1"],
                    "table": "t2",
                    "best_access_path": {
                      "considered_access_paths": [
                        {
                          "access_type": "ref",
                          "index": "a",
                          "used_range_estimates": false,
                          "cause": "not available",
                          "rows": 1,
                          "cost": 200.0585794,
                          "chosen": true
                        },
                        {
                          "access_type": "scan",
                          "resulting_rows": 100,
                          "cost": 2.317382812,
                          "chosen": false
                        }
                      ],
                      "chosen_access_method": {
                        "type": "ref",
                        "records": 1,
                        "cost": 200.0585794,
                        "uses_join_buffering": false
                      }
                    },
                    "rows_for_plan": 100,
                    "cost_for_plan": 242.3759623,
                    "estimated_join_cardinality": 100
                  }
                ]
              },
              {
                "plan_prefix": [],
                "table": "t2",
                "best_access_path": {
                  "considered_access_paths": [
                    {
                      "access_type": "scan",
                      "resulting_rows": 100,
                      "cost": 2.317382812,
                      "chosen": true
                    }
                  ],
                  "chosen_access_method": {
                    "type": "scan",
                    "records": 100,
                    "cost": 2.317382812,
                    "uses_join_buffering": false
                  }
                },
                "rows_for_plan": 100,
                "cost_for_plan": 22.31738281,
                "rest_of_plan": [
                  {
                    "plan_prefix": ["t2"],
                    "table": "t1",
                    "best_access_path": {
                      "considered_access_paths": [
                        {
                          "access_type": "ref",
                          "index": "a",
                          "used_range_estimates": false,
                          "cause": "not available",
                          "rows": 1,
                          "cost": 200.0585794,
                          "chosen": true
                        },
                        {
                          "access_type": "scan",
                          "resulting_rows": 100,
                          "cost": 2.317382812,
                          "chosen": false
                        }
                      ],
                      "chosen_access_method": {
                        "type": "ref",
                        "records": 1,
                        "cost": 200.0585794,
                        "uses_join_buffering": false
                      }
                    },
                    "rows_for_plan": 100,
                    "cost_for_plan": 242.3759623,
                    "pruned_by_cost": true
                  }
                ]
              }
            ]
          },
          {
            "best_join_order": ["t1", "t2"]
          },
          {
            "attaching_conditions_to_tables": {
              "original_condition": "t2.a = t1.b and t1.a = t2.b + 2",
              "attached_conditions_computation": [],
              "attached_conditions_summary": [
                {
                  "table": "t1",
                  "attached": "t1.b is not null"
                },
                {
                  "table": "t2",
                  "attached": "t1.a = t2.b + 2"
                }
              ]
            }
          }
        ]
      }
    },
    {
      "join_execution": {
        "select_id": 1,
        "steps": []
      }
    }
  ]
}	0	0
drop table t1,t2,t0;
#
# group_by min max optimization
#
CREATE TABLE t1 (id INT NOT NULL AUTO_INCREMENT PRIMARY KEY, a INT NOT NULL, KEY(a));
analyze table t1;
Table	Op	Msg_type	Msg_text
test.t1	analyze	status	Engine-independent statistics collected
test.t1	analyze	status	OK
EXPLAIN SELECT DISTINCT a FROM t1;
id	select_type	table	type	possible_keys	key	key_len	ref	rows	Extra
1	SIMPLE	t1	range	NULL	a	4	NULL	5	Using index for group-by
select * from information_schema.OPTIMIZER_TRACE;
QUERY	TRACE	MISSING_BYTES_BEYOND_MAX_MEM_SIZE	INSUFFICIENT_PRIVILEGES
EXPLAIN SELECT DISTINCT a FROM t1	{
  "steps": [
    {
      "join_preparation": {
        "select_id": 1,
        "steps": [
          {
            "expanded_query": "select distinct t1.a AS a from t1"
          }
        ]
      }
    },
    {
      "join_optimization": {
        "select_id": 1,
        "steps": [
          {
            "table_dependencies": [
              {
                "table": "t1",
                "row_may_be_null": false,
                "map_bit": 0,
                "depends_on_map_bits": []
              }
            ]
          },
          {
            "rows_estimation": [
              {
                "table": "t1",
                "range_analysis": {
                  "table_scan": {
                    "rows": 65536,
                    "cost": 13255.2
                  },
                  "potential_range_indexes": [
                    {
                      "index": "PRIMARY",
                      "usable": false,
                      "cause": "not applicable"
                    },
                    {
                      "index": "a",
                      "usable": true,
                      "key_parts": ["a"]
                    }
                  ],
                  "best_covering_index_scan": {
                    "index": "a",
                    "cost": 13377.39141,
                    "chosen": false,
                    "cause": "cost"
                  },
                  "group_index_range": {
                    "distinct_query": true,
                    "potential_group_range_indexes": [
                      {
                        "index": "a",
                        "covering": true,
                        "rows": 5,
                        "cost": 6.25
                      }
                    ]
                  },
                  "best_group_range_summary": {
                    "type": "index_group",
                    "index": "a",
                    "min_max_arg": null,
                    "min_aggregate": false,
                    "max_aggregate": false,
                    "distinct_aggregate": false,
                    "rows": 5,
                    "cost": 6.25,
                    "key_parts_used_for_access": ["a"],
                    "ranges": [],
                    "chosen": true
                  },
                  "chosen_range_access_summary": {
                    "range_access_plan": {
                      "type": "index_group",
                      "index": "a",
                      "min_max_arg": null,
                      "min_aggregate": false,
                      "max_aggregate": false,
                      "distinct_aggregate": false,
                      "rows": 5,
                      "cost": 6.25,
                      "key_parts_used_for_access": ["a"],
                      "ranges": []
                    },
                    "rows_for_plan": 5,
                    "cost_for_plan": 6.25,
                    "chosen": true
                  }
                }
              }
            ]
          },
          {
            "considered_execution_plans": [
              {
                "plan_prefix": [],
                "table": "t1",
                "best_access_path": {
                  "considered_access_paths": [
                    {
                      "access_type": "index_merge",
                      "resulting_rows": 5,
                      "cost": 6.25,
                      "chosen": true
                    }
                  ],
                  "chosen_access_method": {
                    "type": "index_merge",
                    "records": 5,
                    "cost": 6.25,
                    "uses_join_buffering": false
                  }
                },
                "rows_for_plan": 5,
                "cost_for_plan": 7.25,
                "estimated_join_cardinality": 5
              }
            ]
          },
          {
            "best_join_order": ["t1"]
          },
          {
            "attaching_conditions_to_tables": {
              "original_condition": null,
              "attached_conditions_computation": [],
              "attached_conditions_summary": [
                {
                  "table": "t1",
                  "attached": null
                }
              ]
            }
          },
          {
            "test_if_skip_sort_order": []
          }
        ]
      }
    },
    {
      "join_execution": {
        "select_id": 1,
        "steps": []
      }
    }
  ]
}	0	0
drop table t1;
# 
# With group by , where clause and MIN/MAX function
# 
CREATE TABLE t1 (a INT, b INT, c int, d int,  KEY(a,b,c,d));
INSERT INTO t1 VALUES (1,1,1,1), (2,2,2,2), (3,3,3,3), (4,4,4,4), (1,0,1,1), (3,2,3,3), (4,5,4,4);
ANALYZE TABLE t1;
Table	Op	Msg_type	Msg_text
test.t1	analyze	status	Engine-independent statistics collected
test.t1	analyze	status	OK
EXPLAIN SELECT MIN(d) FROM t1 where b=2 and c=3  group by a;
id	select_type	table	type	possible_keys	key	key_len	ref	rows	Extra
1	SIMPLE	t1	range	NULL	a	20	NULL	8	Using where; Using index for group-by
select * from information_schema.OPTIMIZER_TRACE;
QUERY	TRACE	MISSING_BYTES_BEYOND_MAX_MEM_SIZE	INSUFFICIENT_PRIVILEGES
EXPLAIN SELECT MIN(d) FROM t1 where b=2 and c=3  group by a	{
  "steps": [
    {
      "join_preparation": {
        "select_id": 1,
        "steps": [
          {
            "expanded_query": "select min(t1.d) AS `MIN(d)` from t1 where t1.b = 2 and t1.c = 3 group by t1.a"
          }
        ]
      }
    },
    {
      "join_optimization": {
        "select_id": 1,
        "steps": [
          {
            "condition_processing": {
              "condition": "WHERE",
              "original_condition": "t1.b = 2 and t1.c = 3",
              "steps": [
                {
                  "transformation": "equality_propagation",
                  "resulting_condition": "multiple equal(2, t1.b) and multiple equal(3, t1.c)"
                },
                {
                  "transformation": "constant_propagation",
                  "resulting_condition": "multiple equal(2, t1.b) and multiple equal(3, t1.c)"
                },
                {
                  "transformation": "trivial_condition_removal",
                  "resulting_condition": "multiple equal(2, t1.b) and multiple equal(3, t1.c)"
                }
              ]
            }
          },
          {
            "table_dependencies": [
              {
                "table": "t1",
                "row_may_be_null": false,
                "map_bit": 0,
                "depends_on_map_bits": []
              }
            ]
          },
          {
            "ref_optimizer_key_uses": []
          },
          {
            "rows_estimation": [
              {
                "table": "t1",
                "range_analysis": {
                  "table_scan": {
                    "rows": 7,
                    "cost": 5.429052734
                  },
                  "potential_range_indexes": [
                    {
                      "index": "a",
                      "usable": true,
                      "key_parts": ["a", "b", "c", "d"]
                    }
                  ],
                  "best_covering_index_scan": {
                    "index": "a",
                    "cost": 2.409226263,
                    "chosen": true
                  },
                  "setup_range_conditions": [],
                  "analyzing_range_alternatives": {
                    "range_scan_alternatives": [],
                    "analyzing_roworder_intersect": {
                      "cause": "too few roworder scans"
                    },
                    "analyzing_index_merge_union": []
                  },
                  "group_index_range": {
                    "potential_group_range_indexes": [
                      {
                        "index": "a",
                        "covering": true,
                        "ranges": ["(2,3) <= (b,c) <= (2,3)"],
                        "rows": 8,
                        "cost": 2.2
                      }
                    ]
                  },
                  "best_group_range_summary": {
                    "type": "index_group",
                    "index": "a",
                    "min_max_arg": "d",
                    "min_aggregate": true,
                    "max_aggregate": false,
                    "distinct_aggregate": false,
                    "rows": 8,
                    "cost": 2.2,
                    "key_parts_used_for_access": ["a", "b", "c"],
                    "ranges": ["(2,3) <= (b,c) <= (2,3)"],
                    "chosen": true
                  },
                  "chosen_range_access_summary": {
                    "range_access_plan": {
                      "type": "index_group",
                      "index": "a",
                      "min_max_arg": "d",
                      "min_aggregate": true,
                      "max_aggregate": false,
                      "distinct_aggregate": false,
                      "rows": 8,
                      "cost": 2.2,
                      "key_parts_used_for_access": ["a", "b", "c"],
                      "ranges": ["(2,3) <= (b,c) <= (2,3)"]
                    },
                    "rows_for_plan": 8,
                    "cost_for_plan": 2.2,
                    "chosen": true
                  }
                }
              }
            ]
          },
          {
            "considered_execution_plans": [
              {
                "plan_prefix": [],
                "table": "t1",
                "best_access_path": {
                  "considered_access_paths": [
                    {
                      "access_type": "index_merge",
                      "resulting_rows": 8,
                      "cost": 2.2,
                      "chosen": true,
                      "use_tmp_table": true
                    }
                  ],
                  "chosen_access_method": {
                    "type": "index_merge",
                    "records": 8,
                    "cost": 2.2,
                    "uses_join_buffering": false
                  }
                },
                "rows_for_plan": 8,
                "cost_for_plan": 3.8,
                "cost_for_sorting": 8,
                "estimated_join_cardinality": 8
              }
            ]
          },
          {
            "best_join_order": ["t1"]
          },
          {
            "attaching_conditions_to_tables": {
              "original_condition": "t1.b = 2 and t1.c = 3",
              "attached_conditions_computation": [],
              "attached_conditions_summary": [
                {
                  "table": "t1",
                  "attached": "t1.b = 2 and t1.c = 3"
                }
              ]
            }
<<<<<<< HEAD
=======
          },
          {
            "test_if_skip_sort_order": [
              {
                "reconsidering_access_paths_for_index_ordering": {
                  "clause": "GROUP BY",
                  "fanout": 1,
                  "read_time": 3.3131,
                  "table": "t1",
                  "rows_estimation": 7,
                  "possible_keys": [
                    {
                      "index": "a",
                      "can_resolve_order": true,
                      "updated_limit": 7,
                      "index_scan_time": 7,
                      "records": 7,
                      "chosen": true
                    }
                  ]
                }
              }
            ]
>>>>>>> cb4c2713
          }
        ]
      }
    },
    {
      "join_execution": {
        "select_id": 1,
        "steps": []
      }
    }
  ]
}	0	0
DROP TABLE t1;
CREATE TABLE t1 (id INT NOT NULL, a DATE, KEY(id,a));
INSERT INTO t1 values (1,'2001-01-01'),(1,'2001-01-02'),
(1,'2001-01-03'),(1,'2001-01-04'),
(2,'2001-01-01'),(2,'2001-01-02'),
(2,'2001-01-03'),(2,'2001-01-04'),
(3,'2001-01-01'),(3,'2001-01-02'),
(3,'2001-01-03'),(3,'2001-01-04'),
(4,'2001-01-01'),(4,'2001-01-02'),
(4,'2001-01-03'),(4,'2001-01-04');
set optimizer_trace='enabled=on';
EXPLAIN SELECT id,MIN(a),MAX(a) FROM t1 WHERE a>=20010104e0 GROUP BY id;
id	select_type	table	type	possible_keys	key	key_len	ref	rows	Extra
1	SIMPLE	t1	range	NULL	id	8	NULL	9	Using where; Using index for group-by
select * from INFORMATION_SCHEMA.OPTIMIZER_TRACE;
QUERY	TRACE	MISSING_BYTES_BEYOND_MAX_MEM_SIZE	INSUFFICIENT_PRIVILEGES
EXPLAIN SELECT id,MIN(a),MAX(a) FROM t1 WHERE a>=20010104e0 GROUP BY id	{
  "steps": [
    {
      "join_preparation": {
        "select_id": 1,
        "steps": [
          {
            "expanded_query": "select t1.`id` AS `id`,min(t1.a) AS `MIN(a)`,max(t1.a) AS `MAX(a)` from t1 where t1.a >= 20010104e0 group by t1.`id`"
          }
        ]
      }
    },
    {
      "join_optimization": {
        "select_id": 1,
        "steps": [
          {
            "condition_processing": {
              "condition": "WHERE",
              "original_condition": "t1.a >= 20010104e0",
              "steps": [
                {
                  "transformation": "equality_propagation",
                  "resulting_condition": "t1.a >= 20010104e0"
                },
                {
                  "transformation": "constant_propagation",
                  "resulting_condition": "t1.a >= 20010104e0"
                },
                {
                  "transformation": "trivial_condition_removal",
                  "resulting_condition": "t1.a >= 20010104e0"
                }
              ]
            }
          },
          {
            "table_dependencies": [
              {
                "table": "t1",
                "row_may_be_null": false,
                "map_bit": 0,
                "depends_on_map_bits": []
              }
            ]
          },
          {
            "ref_optimizer_key_uses": []
          },
          {
            "rows_estimation": [
              {
                "table": "t1",
                "range_analysis": {
                  "table_scan": {
                    "rows": 16,
                    "cost": 7.23125
                  },
                  "potential_range_indexes": [
                    {
                      "index": "id",
                      "usable": true,
                      "key_parts": ["id", "a"]
                    }
                  ],
                  "best_covering_index_scan": {
                    "index": "id",
                    "cost": 4.21171589,
                    "chosen": true
                  },
                  "setup_range_conditions": [],
                  "analyzing_range_alternatives": {
                    "range_scan_alternatives": [],
                    "analyzing_roworder_intersect": {
                      "cause": "too few roworder scans"
                    },
                    "analyzing_index_merge_union": []
                  },
                  "group_index_range": {
                    "potential_group_range_indexes": [
                      {
                        "index": "id",
                        "covering": true,
                        "ranges": ["(2001-01-04) <= (a)"],
                        "rows": 9,
                        "cost": 2.35
                      }
                    ]
                  },
                  "best_group_range_summary": {
                    "type": "index_group",
                    "index": "id",
                    "min_max_arg": "a",
                    "min_aggregate": true,
                    "max_aggregate": true,
                    "distinct_aggregate": false,
                    "rows": 9,
                    "cost": 2.35,
                    "key_parts_used_for_access": ["id"],
                    "ranges": ["(2001-01-04) <= (a)"],
                    "chosen": true
                  },
                  "chosen_range_access_summary": {
                    "range_access_plan": {
                      "type": "index_group",
                      "index": "id",
                      "min_max_arg": "a",
                      "min_aggregate": true,
                      "max_aggregate": true,
                      "distinct_aggregate": false,
                      "rows": 9,
                      "cost": 2.35,
                      "key_parts_used_for_access": ["id"],
                      "ranges": ["(2001-01-04) <= (a)"]
                    },
                    "rows_for_plan": 9,
                    "cost_for_plan": 2.35,
                    "chosen": true
                  }
                }
              }
            ]
          },
          {
            "considered_execution_plans": [
              {
                "plan_prefix": [],
                "table": "t1",
                "best_access_path": {
                  "considered_access_paths": [
                    {
                      "access_type": "index_merge",
                      "resulting_rows": 9,
                      "cost": 2.35,
                      "chosen": true,
                      "use_tmp_table": true
                    }
                  ],
                  "chosen_access_method": {
                    "type": "index_merge",
                    "records": 9,
                    "cost": 2.35,
                    "uses_join_buffering": false
                  }
                },
                "rows_for_plan": 9,
                "cost_for_plan": 4.15,
                "cost_for_sorting": 9,
                "estimated_join_cardinality": 9
              }
            ]
          },
          {
            "best_join_order": ["t1"]
          },
          {
            "attaching_conditions_to_tables": {
              "original_condition": "t1.a >= 20010104e0",
              "attached_conditions_computation": [],
              "attached_conditions_summary": [
                {
                  "table": "t1",
                  "attached": "t1.a >= 20010104e0"
                }
              ]
            }
<<<<<<< HEAD
=======
          },
          {
            "test_if_skip_sort_order": [
              {
                "reconsidering_access_paths_for_index_ordering": {
                  "clause": "GROUP BY",
                  "fanout": 1,
                  "read_time": 2.0322,
                  "table": "t1",
                  "rows_estimation": 9,
                  "possible_keys": [
                    {
                      "index": "id",
                      "can_resolve_order": true,
                      "updated_limit": 16,
                      "index_scan_time": 16,
                      "records": 16,
                      "chosen": true
                    }
                  ]
                }
              }
            ]
>>>>>>> cb4c2713
          }
        ]
      }
    },
    {
      "join_execution": {
        "select_id": 1,
        "steps": []
      }
    }
  ]
}	0	0
EXPLAIN SELECT * FROM t1 WHERE a = 20010104e0 GROUP BY id;
id	select_type	table	type	possible_keys	key	key_len	ref	rows	Extra
1	SIMPLE	t1	range	NULL	id	8	NULL	9	Using where; Using index for group-by
select * from INFORMATION_SCHEMA.OPTIMIZER_TRACE;
QUERY	TRACE	MISSING_BYTES_BEYOND_MAX_MEM_SIZE	INSUFFICIENT_PRIVILEGES
EXPLAIN SELECT * FROM t1 WHERE a = 20010104e0 GROUP BY id	{
  "steps": [
    {
      "join_preparation": {
        "select_id": 1,
        "steps": [
          {
            "expanded_query": "select t1.`id` AS `id`,t1.a AS a from t1 where t1.a = 20010104e0 group by t1.`id`"
          }
        ]
      }
    },
    {
      "join_optimization": {
        "select_id": 1,
        "steps": [
          {
            "condition_processing": {
              "condition": "WHERE",
              "original_condition": "t1.a = 20010104e0",
              "steps": [
                {
                  "transformation": "equality_propagation",
                  "resulting_condition": "t1.a = 20010104e0"
                },
                {
                  "transformation": "constant_propagation",
                  "resulting_condition": "t1.a = 20010104e0"
                },
                {
                  "transformation": "trivial_condition_removal",
                  "resulting_condition": "t1.a = 20010104e0"
                }
              ]
            }
          },
          {
            "table_dependencies": [
              {
                "table": "t1",
                "row_may_be_null": false,
                "map_bit": 0,
                "depends_on_map_bits": []
              }
            ]
          },
          {
            "ref_optimizer_key_uses": []
          },
          {
            "rows_estimation": [
              {
                "table": "t1",
                "range_analysis": {
                  "table_scan": {
                    "rows": 16,
                    "cost": 7.23125
                  },
                  "potential_range_indexes": [
                    {
                      "index": "id",
                      "usable": true,
                      "key_parts": ["id", "a"]
                    }
                  ],
                  "best_covering_index_scan": {
                    "index": "id",
                    "cost": 4.21171589,
                    "chosen": true
                  },
                  "setup_range_conditions": [],
                  "analyzing_range_alternatives": {
                    "range_scan_alternatives": [],
                    "analyzing_roworder_intersect": {
                      "cause": "too few roworder scans"
                    },
                    "analyzing_index_merge_union": []
                  },
                  "group_index_range": {
                    "potential_group_range_indexes": [
                      {
                        "index": "id",
                        "covering": true,
                        "ranges": ["(2001-01-04) <= (a) <= (2001-01-04)"],
                        "rows": 9,
                        "cost": 2.35
                      }
                    ]
                  },
                  "best_group_range_summary": {
                    "type": "index_group",
                    "index": "id",
                    "min_max_arg": null,
                    "min_aggregate": false,
                    "max_aggregate": false,
                    "distinct_aggregate": false,
                    "rows": 9,
                    "cost": 2.35,
                    "key_parts_used_for_access": ["id", "a"],
                    "ranges": ["(2001-01-04) <= (a) <= (2001-01-04)"],
                    "chosen": true
                  },
                  "chosen_range_access_summary": {
                    "range_access_plan": {
                      "type": "index_group",
                      "index": "id",
                      "min_max_arg": null,
                      "min_aggregate": false,
                      "max_aggregate": false,
                      "distinct_aggregate": false,
                      "rows": 9,
                      "cost": 2.35,
                      "key_parts_used_for_access": ["id", "a"],
                      "ranges": ["(2001-01-04) <= (a) <= (2001-01-04)"]
                    },
                    "rows_for_plan": 9,
                    "cost_for_plan": 2.35,
                    "chosen": true
                  }
                }
              }
            ]
          },
          {
            "considered_execution_plans": [
              {
                "plan_prefix": [],
                "table": "t1",
                "best_access_path": {
                  "considered_access_paths": [
                    {
                      "access_type": "index_merge",
                      "resulting_rows": 9,
                      "cost": 2.35,
                      "chosen": true,
                      "use_tmp_table": true
                    }
                  ],
                  "chosen_access_method": {
                    "type": "index_merge",
                    "records": 9,
                    "cost": 2.35,
                    "uses_join_buffering": false
                  }
                },
                "rows_for_plan": 9,
                "cost_for_plan": 4.15,
                "cost_for_sorting": 9,
                "estimated_join_cardinality": 9
              }
            ]
          },
          {
            "best_join_order": ["t1"]
          },
          {
            "attaching_conditions_to_tables": {
              "original_condition": "t1.a = 20010104e0",
              "attached_conditions_computation": [],
              "attached_conditions_summary": [
                {
                  "table": "t1",
                  "attached": "t1.a = 20010104e0"
                }
              ]
            }
<<<<<<< HEAD
=======
          },
          {
            "test_if_skip_sort_order": [
              {
                "reconsidering_access_paths_for_index_ordering": {
                  "clause": "GROUP BY",
                  "fanout": 1,
                  "read_time": 2.0322,
                  "table": "t1",
                  "rows_estimation": 9,
                  "possible_keys": [
                    {
                      "index": "id",
                      "can_resolve_order": true,
                      "updated_limit": 16,
                      "index_scan_time": 16,
                      "records": 16,
                      "chosen": true
                    }
                  ]
                }
              }
            ]
>>>>>>> cb4c2713
          }
        ]
      }
    },
    {
      "join_execution": {
        "select_id": 1,
        "steps": []
      }
    }
  ]
}	0	0
drop table t1;
#
# Late ORDER BY optimization
#
create table ten(a int);
insert into ten values (0),(1),(2),(3),(4),(5),(6),(7),(8),(9);
create table one_k(a int primary key);
insert into one_k select A.a + B.a* 10 + C.a * 100 from ten A, ten B, ten C;
create table t1  (
pk int not null,
a int,
b int,
c int,
filler char(100),
KEY a_a(c),
KEY a_c(a,c),
KEY a_b(a,b)
);
insert into t1
select a, a,a,a, 'filler-dataaa' from test.one_k;
update t1 set a=1 where pk between 0 and 180;
update t1 set b=2 where pk between 0 and 20;
analyze table t1;
Table	Op	Msg_type	Msg_text
test.t1	analyze	status	Engine-independent statistics collected
test.t1	analyze	status	OK
set optimizer_trace='enabled=on';
explain  select * from t1 where a=1 and b=2 order by c limit 1;
id	select_type	table	type	possible_keys	key	key_len	ref	rows	Extra
1	SIMPLE	t1	range	a_c,a_b	a_c	5	NULL	180	Using where
select * from INFORMATION_SCHEMA.OPTIMIZER_TRACE;
QUERY	TRACE	MISSING_BYTES_BEYOND_MAX_MEM_SIZE	INSUFFICIENT_PRIVILEGES
explain  select * from t1 where a=1 and b=2 order by c limit 1	{
  "steps": [
    {
      "join_preparation": {
        "select_id": 1,
        "steps": [
          {
            "expanded_query": "select t1.pk AS pk,t1.a AS a,t1.b AS b,t1.c AS c,t1.filler AS filler from t1 where t1.a = 1 and t1.b = 2 order by t1.c limit 1"
          }
        ]
      }
    },
    {
      "join_optimization": {
        "select_id": 1,
        "steps": [
          {
            "condition_processing": {
              "condition": "WHERE",
              "original_condition": "t1.a = 1 and t1.b = 2",
              "steps": [
                {
                  "transformation": "equality_propagation",
                  "resulting_condition": "multiple equal(1, t1.a) and multiple equal(2, t1.b)"
                },
                {
                  "transformation": "constant_propagation",
                  "resulting_condition": "multiple equal(1, t1.a) and multiple equal(2, t1.b)"
                },
                {
                  "transformation": "trivial_condition_removal",
                  "resulting_condition": "multiple equal(1, t1.a) and multiple equal(2, t1.b)"
                }
              ]
            }
          },
          {
            "table_dependencies": [
              {
                "table": "t1",
                "row_may_be_null": false,
                "map_bit": 0,
                "depends_on_map_bits": []
              }
            ]
          },
          {
            "ref_optimizer_key_uses": [
              {
                "table": "t1",
                "field": "a",
                "equals": "1",
                "null_rejecting": true
              },
              {
                "table": "t1",
                "field": "a",
                "equals": "1",
                "null_rejecting": true
              },
              {
                "table": "t1",
                "field": "b",
                "equals": "2",
                "null_rejecting": true
              }
            ]
          },
          {
            "rows_estimation": [
              {
                "table": "t1",
                "range_analysis": {
                  "table_scan": {
                    "rows": 1000,
                    "cost": 232.5644531
                  },
                  "potential_range_indexes": [
                    {
                      "index": "a_a",
                      "usable": false,
                      "cause": "not applicable"
                    },
                    {
                      "index": "a_c",
                      "usable": true,
                      "key_parts": ["a", "c"]
                    },
                    {
                      "index": "a_b",
                      "usable": true,
                      "key_parts": ["a", "b"]
                    }
                  ],
                  "setup_range_conditions": [],
                  "analyzing_range_alternatives": {
                    "range_scan_alternatives": [
                      {
                        "index": "a_c",
                        "ranges": ["(1) <= (a) <= (1)"],
                        "rowid_ordered": false,
                        "using_mrr": false,
                        "index_only": false,
                        "rows": 180,
                        "cost": 216.2943776,
                        "chosen": true
                      },
                      {
                        "index": "a_b",
                        "ranges": ["(1,2) <= (a,b) <= (1,2)"],
                        "rowid_ordered": true,
                        "using_mrr": false,
                        "index_only": false,
                        "rows": 21,
                        "cost": 25.36242739,
                        "chosen": true
                      }
                    ],
                    "analyzing_roworder_intersect": {
                      "cause": "too few roworder scans"
                    },
                    "analyzing_index_merge_union": []
                  },
                  "group_index_range": {
                    "chosen": false,
                    "cause": "no group by or distinct"
                  },
                  "chosen_range_access_summary": {
                    "range_access_plan": {
                      "type": "range_scan",
                      "index": "a_b",
                      "rows": 21,
                      "ranges": ["(1,2) <= (a,b) <= (1,2)"]
                    },
                    "rows_for_plan": 21,
                    "cost_for_plan": 25.36242739,
                    "chosen": true
                  }
                }
              },
              {
                "table": "t1",
                "rowid_filters": [
                  {
                    "key": "a_b",
                    "build_cost": 0.886777098,
                    "rows": 21
                  },
                  {
                    "key": "a_c",
                    "build_cost": 10.52169992,
                    "rows": 180
                  }
                ]
              },
              {
                "selectivity_for_indexes": [
                  {
                    "index_name": "a_b",
                    "selectivity_from_index": 0.021
                  }
                ],
                "selectivity_for_columns": [
                  {
                    "column_name": "a",
                    "ranges": ["1 <= a <= 1"],
                    "selectivity_from_histogram": 0.1796875
                  },
                  {
                    "column_name": "b",
                    "ranges": ["2 <= b <= 2"],
                    "selectivity_from_histogram": 0.015625
                  }
                ],
                "cond_selectivity": 0.021
              }
            ]
          },
          {
            "considered_execution_plans": [
              {
                "plan_prefix": [],
                "table": "t1",
                "best_access_path": {
                  "considered_access_paths": [
                    {
                      "access_type": "ref",
                      "index": "a_c",
                      "used_range_estimates": true,
                      "rowid_filter_skipped": "worst/max seeks clipping",
                      "rows": 180,
                      "cost": 180.2743776,
                      "chosen": true
                    },
                    {
                      "access_type": "ref",
                      "index": "a_b",
                      "used_range_estimates": true,
                      "rows": 21,
                      "cost": 21.14242739,
                      "chosen": true
                    },
                    {
                      "type": "scan",
                      "chosen": false,
                      "cause": "cost"
                    }
                  ],
                  "chosen_access_method": {
                    "type": "ref",
                    "records": 21,
                    "cost": 21.14242739,
                    "uses_join_buffering": false
                  }
                },
                "rows_for_plan": 21,
                "cost_for_plan": 25.34242739,
                "estimated_join_cardinality": 21
              }
            ]
          },
          {
            "best_join_order": ["t1"]
          },
          {
            "attaching_conditions_to_tables": {
              "original_condition": "t1.a = 1 and t1.b = 2",
              "attached_conditions_computation": [],
              "attached_conditions_summary": [
                {
                  "table": "t1",
                  "attached": null
                }
              ]
            }
          },
          {
<<<<<<< HEAD
            "reconsidering_access_paths_for_index_ordering": {
              "clause": "ORDER BY",
              "fanout": 1,
              "read_time": 21.14342739,
              "table": "t1",
              "rows_estimation": 21,
              "possible_keys": [
                {
                  "index": "a_a",
                  "can_resolve_order": true,
                  "updated_limit": 47,
                  "index_scan_time": 47,
                  "usable": false,
                  "cause": "cost"
                },
                {
                  "index": "a_c",
                  "can_resolve_order": true,
                  "updated_limit": 47,
                  "range_scan_time": 4.331020747,
                  "index_scan_time": 4.331020747,
                  "records": 180,
                  "chosen": true
                },
                {
                  "index": "a_b",
                  "can_resolve_order": false,
                  "cause": "not usable index for the query"
                }
              ]
            }
          },
          {
            "table": "t1",
            "range_analysis": {
              "table_scan": {
                "rows": 1000,
                "cost": 1.79769e308
              },
              "potential_range_indexes": [
                {
                  "index": "a_a",
                  "usable": false,
                  "cause": "not applicable"
                },
                {
                  "index": "a_c",
                  "usable": true,
                  "key_parts": ["a", "c"]
                },
                {
                  "index": "a_b",
                  "usable": false,
                  "cause": "not applicable"
                }
              ],
              "setup_range_conditions": [],
              "analyzing_range_alternatives": {
                "range_scan_alternatives": [
                  {
                    "index": "a_c",
                    "ranges": ["(1) <= (a) <= (1)"],
                    "rowid_ordered": false,
                    "using_mrr": false,
                    "index_only": false,
                    "rows": 180,
                    "cost": 216.2943776,
                    "chosen": true
                  }
                ],
                "analyzing_roworder_intersect": {
                  "cause": "too few roworder scans"
                },
                "analyzing_index_merge_union": []
              },
              "group_index_range": {
                "chosen": false,
                "cause": "no group by or distinct"
              },
              "chosen_range_access_summary": {
                "range_access_plan": {
                  "type": "range_scan",
                  "index": "a_c",
                  "rows": 180,
                  "ranges": ["(1) <= (a) <= (1)"]
                },
                "rows_for_plan": 180,
                "cost_for_plan": 216.2943776,
                "chosen": true
=======
            "test_if_skip_sort_order": [
              {
                "reconsidering_access_paths_for_index_ordering": {
                  "clause": "ORDER BY",
                  "fanout": 1,
                  "read_time": 22.001,
                  "table": "t1",
                  "rows_estimation": 21,
                  "possible_keys": [
                    {
                      "index": "a_a",
                      "can_resolve_order": true,
                      "updated_limit": 47,
                      "index_scan_time": 47,
                      "usable": false,
                      "cause": "cost"
                    },
                    {
                      "index": "a_c",
                      "can_resolve_order": true,
                      "updated_limit": 47,
                      "range_scan_time": 4.324,
                      "index_scan_time": 4.324,
                      "records": 180,
                      "chosen": true
                    },
                    {
                      "index": "a_b",
                      "can_resolve_order": false,
                      "cause": "not usable index for the query"
                    }
                  ]
                }
              },
              {
                "table": "t1",
                "range_analysis": {
                  "table_scan": {
                    "rows": 1000,
                    "cost": 2e308
                  },
                  "potential_range_indexes": [
                    {
                      "index": "a_a",
                      "usable": false,
                      "cause": "not applicable"
                    },
                    {
                      "index": "a_c",
                      "usable": true,
                      "key_parts": ["a", "c"]
                    },
                    {
                      "index": "a_b",
                      "usable": false,
                      "cause": "not applicable"
                    }
                  ],
                  "setup_range_conditions": [],
                  "group_index_range": {
                    "chosen": false,
                    "cause": "no group by or distinct"
                  },
                  "analyzing_range_alternatives": {
                    "range_scan_alternatives": [
                      {
                        "index": "a_c",
                        "ranges": ["(1) <= (a) <= (1)"],
                        "rowid_ordered": false,
                        "using_mrr": false,
                        "index_only": false,
                        "rows": 180,
                        "cost": 229.72,
                        "chosen": true
                      }
                    ],
                    "analyzing_roworder_intersect": {
                      "cause": "too few roworder scans"
                    },
                    "analyzing_index_merge_union": []
                  },
                  "chosen_range_access_summary": {
                    "range_access_plan": {
                      "type": "range_scan",
                      "index": "a_c",
                      "rows": 180,
                      "ranges": ["(1) <= (a) <= (1)"]
                    },
                    "rows_for_plan": 180,
                    "cost_for_plan": 229.72,
                    "chosen": true
                  }
                }
>>>>>>> cb4c2713
              }
            ]
          }
        ]
      }
    },
    {
      "join_execution": {
        "select_id": 1,
        "steps": []
      }
    }
  ]
}	0	0
drop table t1,ten,one_k;
#
# TABLE ELIMINATION
#
create table t1 (a int);
insert into t1 values (0),(1),(2),(3);
create table t0 as select * from t1;
create table t2 (a int primary key, b int)
as select a, a as b from t1 where a in (1,2);
create table t3 (a int primary key, b int)
as select a, a as b from t1 where a in (1,3);
set optimizer_trace='enabled=on';
analyze table t1;
Table	Op	Msg_type	Msg_text
test.t1	analyze	status	Engine-independent statistics collected
test.t1	analyze	status	OK
analyze table t2;
Table	Op	Msg_type	Msg_text
test.t2	analyze	status	Engine-independent statistics collected
test.t2	analyze	status	OK
analyze table t3;
Table	Op	Msg_type	Msg_text
test.t3	analyze	status	Engine-independent statistics collected
test.t3	analyze	status	OK
# table t2 should be eliminated
explain
select t1.a from t1 left join t2 on t1.a=t2.a;
id	select_type	table	type	possible_keys	key	key_len	ref	rows	Extra
1	SIMPLE	t1	ALL	NULL	NULL	NULL	NULL	4	
select * from INFORMATION_SCHEMA.OPTIMIZER_TRACE;
QUERY	TRACE	MISSING_BYTES_BEYOND_MAX_MEM_SIZE	INSUFFICIENT_PRIVILEGES
explain
select t1.a from t1 left join t2 on t1.a=t2.a	{
  "steps": [
    {
      "join_preparation": {
        "select_id": 1,
        "steps": [
          {
            "expanded_query": "select t1.a AS a from (t1 left join t2 on(t1.a = t2.a))"
          }
        ]
      }
    },
    {
      "join_optimization": {
        "select_id": 1,
        "steps": [
          {
            "table_dependencies": [
              {
                "table": "t1",
                "row_may_be_null": false,
                "map_bit": 0,
                "depends_on_map_bits": []
              },
              {
                "table": "t2",
                "row_may_be_null": true,
                "map_bit": 1,
                "depends_on_map_bits": ["0"]
              }
            ]
          },
          {
            "ref_optimizer_key_uses": [
              {
                "table": "t2",
                "field": "a",
                "equals": "t1.a",
                "null_rejecting": true
              }
            ]
          },
          {
            "eliminated_tables": ["t2"]
          },
          {
            "rows_estimation": [
              {
                "table": "t1",
                "table_scan": {
                  "rows": 4,
                  "cost": 2.006835938
                }
              },
              {
                "table": "t2",
                "rows": 1,
                "cost": 1,
                "table_type": "const"
              }
            ]
          },
          {
            "considered_execution_plans": [
              {
                "plan_prefix": ["t2"],
                "table": "t1",
                "best_access_path": {
                  "considered_access_paths": [
                    {
                      "access_type": "scan",
                      "resulting_rows": 4,
                      "cost": 2.006835938,
                      "chosen": true
                    }
                  ],
                  "chosen_access_method": {
                    "type": "scan",
                    "records": 4,
                    "cost": 2.006835938,
                    "uses_join_buffering": false
                  }
                },
                "rows_for_plan": 4,
                "cost_for_plan": 2.806835937,
                "estimated_join_cardinality": 4
              }
            ]
          },
          {
            "best_join_order": ["t2", "t1"]
          },
          {
            "condition_on_constant_tables": "1",
            "computing_condition": []
          },
          {
            "attaching_conditions_to_tables": {
              "original_condition": "1",
              "attached_conditions_computation": [],
              "attached_conditions_summary": [
                {
                  "table": "t1",
                  "attached": null
                }
              ]
            }
          }
        ]
      }
    },
    {
      "join_execution": {
        "select_id": 1,
        "steps": []
      }
    }
  ]
}	0	0
# no tables should be eliminated
explain select * from t1 left join t2 on t2.a=t1.a;
id	select_type	table	type	possible_keys	key	key_len	ref	rows	Extra
1	SIMPLE	t1	ALL	NULL	NULL	NULL	NULL	4	
1	SIMPLE	t2	eq_ref	PRIMARY	PRIMARY	4	test.t1.a	1	Using where
select * from INFORMATION_SCHEMA.OPTIMIZER_TRACE;
QUERY	TRACE	MISSING_BYTES_BEYOND_MAX_MEM_SIZE	INSUFFICIENT_PRIVILEGES
explain select * from t1 left join t2 on t2.a=t1.a	{
  "steps": [
    {
      "join_preparation": {
        "select_id": 1,
        "steps": [
          {
            "expanded_query": "select t1.a AS a,t2.a AS a,t2.b AS b from (t1 left join t2 on(t2.a = t1.a))"
          }
        ]
      }
    },
    {
      "join_optimization": {
        "select_id": 1,
        "steps": [
          {
            "table_dependencies": [
              {
                "table": "t1",
                "row_may_be_null": false,
                "map_bit": 0,
                "depends_on_map_bits": []
              },
              {
                "table": "t2",
                "row_may_be_null": true,
                "map_bit": 1,
                "depends_on_map_bits": ["0"]
              }
            ]
          },
          {
            "ref_optimizer_key_uses": [
              {
                "table": "t2",
                "field": "a",
                "equals": "t1.a",
                "null_rejecting": true
              }
            ]
          },
          {
            "eliminated_tables": []
          },
          {
            "rows_estimation": [
              {
                "table": "t1",
                "table_scan": {
                  "rows": 4,
                  "cost": 2.006835938
                }
              },
              {
                "table": "t2",
                "table_scan": {
                  "rows": 2,
                  "cost": 2.004394531
                }
              }
            ]
          },
          {
            "considered_execution_plans": [
              {
                "plan_prefix": [],
                "table": "t1",
                "best_access_path": {
                  "considered_access_paths": [
                    {
                      "access_type": "scan",
                      "resulting_rows": 4,
                      "cost": 2.006835938,
                      "chosen": true
                    }
                  ],
                  "chosen_access_method": {
                    "type": "scan",
                    "records": 4,
                    "cost": 2.006835938,
                    "uses_join_buffering": false
                  }
                },
                "rows_for_plan": 4,
                "cost_for_plan": 2.806835937,
                "rest_of_plan": [
                  {
                    "plan_prefix": ["t1"],
                    "table": "t2",
                    "best_access_path": {
                      "considered_access_paths": [
                        {
                          "access_type": "eq_ref",
                          "index": "PRIMARY",
                          "rows": 1,
                          "cost": 4,
                          "chosen": true
                        },
                        {
                          "access_type": "scan",
                          "resulting_rows": 2,
                          "cost": 8.017578125,
                          "chosen": false
                        }
                      ],
                      "chosen_access_method": {
                        "type": "eq_ref",
                        "records": 1,
                        "cost": 4,
                        "uses_join_buffering": false
                      }
                    },
                    "rows_for_plan": 4,
                    "cost_for_plan": 7.606835937,
                    "estimated_join_cardinality": 4
                  }
                ]
              }
            ]
          },
          {
            "best_join_order": ["t1", "t2"]
          },
          {
            "condition_on_constant_tables": "1",
            "computing_condition": []
          },
          {
            "attaching_conditions_to_tables": {
              "original_condition": "1",
              "attached_conditions_computation": [],
              "attached_conditions_summary": [
                {
                  "table": "t1",
                  "attached": null
                },
                {
                  "table": "t2",
                  "attached": "trigcond(trigcond(t1.a is not null))"
                }
              ]
            }
          }
        ]
      }
    },
    {
      "join_execution": {
        "select_id": 1,
        "steps": []
      }
    }
  ]
}	0	0
# multiple tables are eliminated
explain select t1.a from t1 left join (t2 join t3 on t2.b=t3.b) on t2.a=t1.a and t3.a=t1.a;
id	select_type	table	type	possible_keys	key	key_len	ref	rows	Extra
1	SIMPLE	t1	ALL	NULL	NULL	NULL	NULL	4	
select * from INFORMATION_SCHEMA.OPTIMIZER_TRACE;
QUERY	TRACE	MISSING_BYTES_BEYOND_MAX_MEM_SIZE	INSUFFICIENT_PRIVILEGES
explain select t1.a from t1 left join (t2 join t3 on t2.b=t3.b) on t2.a=t1.a and t3.a=t1.a	{
  "steps": [
    {
      "join_preparation": {
        "select_id": 1,
        "steps": [
          {
            "expanded_query": "select t1.a AS a from (t1 left join (t2 join t3 on(t2.b = t3.b)) on(t2.a = t1.a and t3.a = t1.a))"
          }
        ]
      }
    },
    {
      "join_optimization": {
        "select_id": 1,
        "steps": [
          {
            "table_dependencies": [
              {
                "table": "t1",
                "row_may_be_null": false,
                "map_bit": 0,
                "depends_on_map_bits": []
              },
              {
                "table": "t2",
                "row_may_be_null": true,
                "map_bit": 1,
                "depends_on_map_bits": ["0"]
              },
              {
                "table": "t3",
                "row_may_be_null": true,
                "map_bit": 2,
                "depends_on_map_bits": ["0"]
              }
            ]
          },
          {
            "ref_optimizer_key_uses": [
              {
                "table": "t2",
                "field": "a",
                "equals": "t1.a",
                "null_rejecting": true
              },
              {
                "table": "t2",
                "field": "a",
                "equals": "t3.a",
                "null_rejecting": true
              },
              {
                "table": "t3",
                "field": "a",
                "equals": "t2.a",
                "null_rejecting": true
              },
              {
                "table": "t3",
                "field": "a",
                "equals": "t1.a",
                "null_rejecting": true
              }
            ]
          },
          {
            "eliminated_tables": ["t3", "t2"]
          },
          {
            "rows_estimation": [
              {
                "table": "t1",
                "table_scan": {
                  "rows": 4,
                  "cost": 2.006835938
                }
              },
              {
                "table": "t2",
                "rows": 1,
                "cost": 1,
                "table_type": "const"
              },
              {
                "table": "t3",
                "rows": 1,
                "cost": 1,
                "table_type": "const"
              }
            ]
          },
          {
            "considered_execution_plans": [
              {
                "plan_prefix": ["t3", "t2"],
                "table": "t1",
                "best_access_path": {
                  "considered_access_paths": [
                    {
                      "access_type": "scan",
                      "resulting_rows": 4,
                      "cost": 2.006835938,
                      "chosen": true
                    }
                  ],
                  "chosen_access_method": {
                    "type": "scan",
                    "records": 4,
                    "cost": 2.006835938,
                    "uses_join_buffering": false
                  }
                },
                "rows_for_plan": 4,
                "cost_for_plan": 2.806835937,
                "estimated_join_cardinality": 4
              }
            ]
          },
          {
            "best_join_order": ["t3", "t2", "t1"]
          },
          {
            "condition_on_constant_tables": "1",
            "computing_condition": []
          },
          {
            "attaching_conditions_to_tables": {
              "original_condition": "1",
              "attached_conditions_computation": [],
              "attached_conditions_summary": [
                {
                  "table": "t1",
                  "attached": null
                }
              ]
            }
          }
        ]
      }
    },
    {
      "join_execution": {
        "select_id": 1,
        "steps": []
      }
    }
  ]
}	0	0
drop table t0, t1, t2, t3;
#
# IN subquery to sem-join is traced
#
create table t0 (a int);
insert into t0 values (0),(1),(2),(3),(4),(5),(6),(7),(8),(9);
create table t1(a int, b int);
insert into t1 values (0,0),(1,1),(2,2);
create table t2 as select * from t1;
create table t11(a int, b int);
create table t10 (pk int, a int);
insert into t10 select a,a from t0;
create table t12 like t10;
insert into t12 select * from t10;
analyze table t1,t10;
Table	Op	Msg_type	Msg_text
test.t1	analyze	status	Engine-independent statistics collected
test.t1	analyze	status	OK
test.t10	analyze	status	Engine-independent statistics collected
test.t10	analyze	status	OK
set optimizer_trace='enabled=on';
explain extended select * from t1 where a in (select pk from t10);
id	select_type	table	type	possible_keys	key	key_len	ref	rows	filtered	Extra
1	PRIMARY	t1	ALL	NULL	NULL	NULL	NULL	3	100.00	
1	PRIMARY	<subquery2>	eq_ref	distinct_key	distinct_key	4	func	1	100.00	
2	MATERIALIZED	t10	ALL	NULL	NULL	NULL	NULL	10	100.00	
Warnings:
Note	1003	select `test`.`t1`.`a` AS `a`,`test`.`t1`.`b` AS `b` from `test`.`t1` semi join (`test`.`t10`) where 1
select * from INFORMATION_SCHEMA.OPTIMIZER_TRACE;
QUERY	TRACE	MISSING_BYTES_BEYOND_MAX_MEM_SIZE	INSUFFICIENT_PRIVILEGES
explain extended select * from t1 where a in (select pk from t10)	{
  "steps": [
    {
      "join_preparation": {
        "select_id": 1,
        "steps": [
          {
            "join_preparation": {
              "select_id": 2,
              "steps": [
                {
                  "transformation": {
                    "select_id": 2,
                    "from": "IN (SELECT)",
                    "to": "materialization",
                    "sjm_scan_allowed": true,
                    "possible": true
                  }
                },
                {
                  "transformation": {
                    "select_id": 2,
                    "from": "IN (SELECT)",
                    "to": "semijoin",
                    "chosen": true
                  }
                },
                {
                  "expanded_query": "/* select#2 */ select t10.pk from t10"
                }
              ]
            }
          },
          {
            "expanded_query": "/* select#1 */ select t1.a AS a,t1.b AS b from t1 where t1.a in (/* select#2 */ select t10.pk from t10)"
          }
        ]
      }
    },
    {
      "join_optimization": {
        "select_id": 1,
        "steps": [
          {
            "transformation": {
              "select_id": 2,
              "from": "IN (SELECT)",
              "to": "semijoin",
              "converted_to_semi_join": true
            }
          },
          {
            "condition_processing": {
              "condition": "WHERE",
              "original_condition": "1 and t1.a = t10.pk",
              "steps": [
                {
                  "transformation": "equality_propagation",
                  "resulting_condition": "1 and multiple equal(t1.a, t10.pk)"
                },
                {
                  "transformation": "constant_propagation",
                  "resulting_condition": "1 and multiple equal(t1.a, t10.pk)"
                },
                {
                  "transformation": "trivial_condition_removal",
                  "resulting_condition": "multiple equal(t1.a, t10.pk)"
                }
              ]
            }
          },
          {
            "table_dependencies": [
              {
                "table": "t1",
                "row_may_be_null": false,
                "map_bit": 0,
                "depends_on_map_bits": []
              },
              {
                "table": "t10",
                "row_may_be_null": false,
                "map_bit": 1,
                "depends_on_map_bits": []
              }
            ]
          },
          {
            "ref_optimizer_key_uses": []
          },
          {
            "rows_estimation": [
              {
                "table": "t1",
                "table_scan": {
                  "rows": 3,
                  "cost": 2.006591797
                }
              },
              {
                "table": "t10",
                "table_scan": {
                  "rows": 10,
                  "cost": 2.021972656
                }
              }
            ]
          },
          {
            "semijoin_table_pullout": {
              "pulled_out_tables": []
            }
          },
          {
            "execution_plan_for_potential_materialization": {
              "steps": [
                {
                  "considered_execution_plans": [
                    {
                      "plan_prefix": [],
                      "table": "t10",
                      "best_access_path": {
                        "considered_access_paths": [
                          {
                            "access_type": "scan",
                            "resulting_rows": 10,
                            "cost": 2.021972656,
                            "chosen": true
                          }
                        ],
                        "chosen_access_method": {
                          "type": "scan",
                          "records": 10,
                          "cost": 2.021972656,
                          "uses_join_buffering": false
                        }
                      },
                      "rows_for_plan": 10,
                      "cost_for_plan": 4.021972656,
                      "estimated_join_cardinality": 10
                    }
                  ]
                }
              ]
            }
          },
          {
            "considered_execution_plans": [
              {
                "plan_prefix": [],
                "table": "t1",
                "best_access_path": {
                  "considered_access_paths": [
                    {
                      "access_type": "scan",
                      "resulting_rows": 3,
                      "cost": 2.006591797,
                      "chosen": true
                    }
                  ],
                  "chosen_access_method": {
                    "type": "scan",
                    "records": 3,
                    "cost": 2.006591797,
                    "uses_join_buffering": false
                  }
                },
                "rows_for_plan": 3,
                "cost_for_plan": 2.606591797,
                "semijoin_strategy_choice": [],
                "rest_of_plan": [
                  {
                    "plan_prefix": ["t1"],
                    "table": "t10",
                    "best_access_path": {
                      "considered_access_paths": [
                        {
                          "access_type": "scan",
                          "resulting_rows": 10,
                          "cost": 2.021972656,
                          "chosen": true
                        }
                      ],
                      "chosen_access_method": {
                        "type": "scan",
                        "records": 10,
                        "cost": 2.021972656,
                        "uses_join_buffering": true
                      }
                    },
                    "rows_for_plan": 30,
                    "cost_for_plan": 10.62856445,
                    "semijoin_strategy_choice": [
                      {
                        "strategy": "FirstMatch",
                        "records": 3,
                        "read_time": 10.62856445
                      },
                      {
                        "strategy": "SJ-Materialization",
                        "records": 3,
                        "read_time": 5.278564453
                      },
                      {
                        "strategy": "DuplicateWeedout",
                        "records": 3,
                        "read_time": 27.12856445
                      },
                      {
                        "chosen_strategy": "SJ-Materialization"
                      }
                    ],
                    "estimated_join_cardinality": 3
                  }
                ]
              },
              {
                "plan_prefix": [],
                "table": "t10",
                "best_access_path": {
                  "considered_access_paths": [
                    {
                      "access_type": "scan",
                      "resulting_rows": 10,
                      "cost": 2.021972656,
                      "chosen": true
                    }
                  ],
                  "chosen_access_method": {
                    "type": "scan",
                    "records": 10,
                    "cost": 2.021972656,
                    "uses_join_buffering": false
                  }
                },
                "rows_for_plan": 10,
                "cost_for_plan": 4.021972656,
                "semijoin_strategy_choice": [],
                "pruned_by_heuristic": true
              }
            ]
          },
          {
            "fix_semijoin_strategies_for_picked_join_order": [
              {
                "semi_join_strategy": "SJ-Materialization",
                "join_order": [
                  {
                    "table": "t10"
                  }
                ]
              }
            ]
          },
          {
            "best_join_order": ["t1", "<subquery2>"]
          },
          {
            "condition_on_constant_tables": "1",
            "computing_condition": []
          },
          {
            "attaching_conditions_to_tables": {
              "original_condition": "1",
              "attached_conditions_computation": [],
              "attached_conditions_summary": [
                {
                  "table": "t1",
                  "attached": null
                },
                {
                  "table": "t10",
                  "attached": null
                },
                {
                  "table": "<subquery2>",
                  "attached": null
                }
              ]
            }
          }
        ]
      }
    },
    {
      "join_execution": {
        "select_id": 1,
        "steps": []
      }
    }
  ]
}	0	0
drop table t0,t1,t11,t10,t12,t2;
#
# Selectivities for columns and indexes.
#
create table t0 (a int);
insert into t0 values (0),(1),(2),(3),(4),(5),(6),(7),(8),(9);
create table t1 (
pk int,
a int,
b int, 
key pk(pk),
key pk_a(pk,a),
key pk_a_b(pk,a,b));
insert into t1 select a,a,a from t0;
ANALYZE TABLE t1 PERSISTENT FOR COLUMNS (a,b) INDEXES ();
Table	Op	Msg_type	Msg_text
test.t1	analyze	status	Engine-independent statistics collected
test.t1	analyze	status	Table is already up to date
set @save_optimizer_use_condition_selectivity=@@optimizer_use_condition_selectivity;
set @save_use_stat_tables= @@use_stat_tables;
set @@optimizer_use_condition_selectivity=4;
set @@use_stat_tables= PREFERABLY;
set optimizer_trace='enabled=on';
explain select * from t1 where pk = 2 and a=5 and b=1;
id	select_type	table	type	possible_keys	key	key_len	ref	rows	Extra
1	SIMPLE	t1	ref	pk,pk_a,pk_a_b	pk_a_b	15	const,const,const	1	Using index
select * from INFORMATION_SCHEMA.OPTIMIZER_TRACE;
QUERY	TRACE	MISSING_BYTES_BEYOND_MAX_MEM_SIZE	INSUFFICIENT_PRIVILEGES
explain select * from t1 where pk = 2 and a=5 and b=1	{
  "steps": [
    {
      "join_preparation": {
        "select_id": 1,
        "steps": [
          {
            "expanded_query": "select t1.pk AS pk,t1.a AS a,t1.b AS b from t1 where t1.pk = 2 and t1.a = 5 and t1.b = 1"
          }
        ]
      }
    },
    {
      "join_optimization": {
        "select_id": 1,
        "steps": [
          {
            "condition_processing": {
              "condition": "WHERE",
              "original_condition": "t1.pk = 2 and t1.a = 5 and t1.b = 1",
              "steps": [
                {
                  "transformation": "equality_propagation",
                  "resulting_condition": "multiple equal(2, t1.pk) and multiple equal(5, t1.a) and multiple equal(1, t1.b)"
                },
                {
                  "transformation": "constant_propagation",
                  "resulting_condition": "multiple equal(2, t1.pk) and multiple equal(5, t1.a) and multiple equal(1, t1.b)"
                },
                {
                  "transformation": "trivial_condition_removal",
                  "resulting_condition": "multiple equal(2, t1.pk) and multiple equal(5, t1.a) and multiple equal(1, t1.b)"
                }
              ]
            }
          },
          {
            "table_dependencies": [
              {
                "table": "t1",
                "row_may_be_null": false,
                "map_bit": 0,
                "depends_on_map_bits": []
              }
            ]
          },
          {
            "ref_optimizer_key_uses": [
              {
                "table": "t1",
                "field": "pk",
                "equals": "2",
                "null_rejecting": true
              },
              {
                "table": "t1",
                "field": "pk",
                "equals": "2",
                "null_rejecting": true
              },
              {
                "table": "t1",
                "field": "a",
                "equals": "5",
                "null_rejecting": true
              },
              {
                "table": "t1",
                "field": "pk",
                "equals": "2",
                "null_rejecting": true
              },
              {
                "table": "t1",
                "field": "a",
                "equals": "5",
                "null_rejecting": true
              },
              {
                "table": "t1",
                "field": "b",
                "equals": "1",
                "null_rejecting": true
              }
            ]
          },
          {
            "rows_estimation": [
              {
                "table": "t1",
                "range_analysis": {
                  "table_scan": {
                    "rows": 10,
                    "cost": 6.031738281
                  },
                  "potential_range_indexes": [
                    {
                      "index": "pk",
                      "usable": true,
                      "key_parts": ["pk"]
                    },
                    {
                      "index": "pk_a",
                      "usable": true,
                      "key_parts": ["pk", "a"]
                    },
                    {
                      "index": "pk_a_b",
                      "usable": true,
                      "key_parts": ["pk", "a", "b"]
                    }
                  ],
                  "best_covering_index_scan": {
                    "index": "pk_a_b",
                    "cost": 3.010739566,
                    "chosen": true
                  },
                  "setup_range_conditions": [],
                  "analyzing_range_alternatives": {
                    "range_scan_alternatives": [
                      {
                        "index": "pk",
                        "ranges": ["(2) <= (pk) <= (2)"],
                        "rowid_ordered": true,
                        "using_mrr": false,
                        "index_only": false,
                        "rows": 1,
                        "cost": 1.345585794,
                        "chosen": true
                      },
                      {
                        "index": "pk_a",
                        "ranges": ["(2,5) <= (pk,a) <= (2,5)"],
                        "rowid_ordered": true,
                        "using_mrr": false,
                        "index_only": false,
                        "rows": 1,
                        "cost": 1.345829876,
                        "chosen": false,
                        "cause": "cost"
                      },
                      {
                        "index": "pk_a_b",
                        "ranges": ["(2,5,1) <= (pk,a,b) <= (2,5,1)"],
                        "rowid_ordered": true,
                        "using_mrr": false,
                        "index_only": true,
                        "rows": 1,
                        "cost": 0.346073957,
                        "chosen": true
                      }
                    ],
                    "analyzing_roworder_intersect": {
                      "intersecting_indexes": [
                        {
                          "index": "pk",
                          "index_scan_cost": 1.000585794,
                          "cumulated_index_scan_cost": 1.000585794,
                          "disk_sweep_cost": 0.90078125,
                          "cumulative_total_cost": 1.901367044,
                          "usable": true,
                          "matching_rows_now": 1,
                          "intersect_covering_with_this_index": false,
                          "chosen": true
                        },
                        {
                          "index": "pk_a",
                          "usable": false,
                          "cause": "does not reduce cost of intersect"
                        },
                        {
                          "index": "pk_a_b",
                          "usable": false,
                          "cause": "does not reduce cost of intersect"
                        }
                      ],
                      "clustered_pk": {
                        "clustered_pk_added_to_intersect": false,
                        "cause": "no clustered pk index"
                      },
                      "chosen": false,
                      "cause": "cost"
                    },
                    "analyzing_index_merge_union": []
                  },
                  "group_index_range": {
                    "chosen": false,
                    "cause": "no group by or distinct"
                  },
                  "chosen_range_access_summary": {
                    "range_access_plan": {
                      "type": "range_scan",
                      "index": "pk_a_b",
                      "rows": 1,
                      "ranges": ["(2,5,1) <= (pk,a,b) <= (2,5,1)"]
                    },
                    "rows_for_plan": 1,
                    "cost_for_plan": 0.346073957,
                    "chosen": true
                  }
                }
              },
              {
                "table": "t1",
                "rowid_filters": [
                  {
                    "key": "pk",
                    "build_cost": 0.130585794,
                    "rows": 1
                  },
                  {
                    "key": "pk_a",
                    "build_cost": 0.130829876,
                    "rows": 1
                  },
                  {
                    "key": "pk_a_b",
                    "build_cost": 0.131073957,
                    "rows": 1
                  }
                ]
              },
              {
                "selectivity_for_indexes": [
                  {
                    "index_name": "pk_a_b",
                    "selectivity_from_index": 0.1
                  }
                ],
                "selectivity_for_columns": [
                  {
                    "column_name": "a",
                    "ranges": ["5 <= a <= 5"],
                    "selectivity_from_histogram": 0.1
                  },
                  {
                    "column_name": "b",
                    "ranges": ["1 <= b <= 1"],
                    "selectivity_from_histogram": 0.1
                  }
                ],
                "cond_selectivity": 0.1
              }
            ]
          },
          {
            "considered_execution_plans": [
              {
                "plan_prefix": [],
                "table": "t1",
                "best_access_path": {
                  "considered_access_paths": [
                    {
                      "access_type": "ref",
                      "index": "pk",
                      "used_range_estimates": true,
                      "rows": 1,
                      "cost": 1.125585794,
                      "chosen": true
                    },
                    {
                      "access_type": "ref",
                      "index": "pk_a",
                      "used_range_estimates": true,
                      "rows": 1,
                      "cost": 1.125829876,
                      "chosen": false,
                      "cause": "cost"
                    },
                    {
                      "access_type": "ref",
                      "index": "pk_a_b",
                      "used_range_estimates": true,
                      "rows": 1,
                      "cost": 0.126073957,
                      "chosen": true
                    },
                    {
                      "type": "scan",
                      "chosen": false,
                      "cause": "cost"
                    }
                  ],
                  "chosen_access_method": {
                    "type": "ref",
                    "records": 1,
                    "cost": 0.126073957,
                    "uses_join_buffering": false
                  }
                },
                "rows_for_plan": 1,
                "cost_for_plan": 0.326073957,
                "estimated_join_cardinality": 1
              }
            ]
          },
          {
            "best_join_order": ["t1"]
          },
          {
            "attaching_conditions_to_tables": {
              "original_condition": "t1.pk = 2 and t1.a = 5 and t1.b = 1",
              "attached_conditions_computation": [],
              "attached_conditions_summary": [
                {
                  "table": "t1",
                  "attached": null
                }
              ]
            }
          }
        ]
      }
    },
    {
      "join_execution": {
        "select_id": 1,
        "steps": []
      }
    }
  ]
}	0	0
set @@optimizer_use_condition_selectivity=@save_optimizer_use_condition_selectivity;
set @@use_stat_tables= @save_use_stat_tables;
drop table t0,t1;
set optimizer_trace="enabled=off";
#
# Tests added to show that sub-statements are not traced
#
create table t1(a int);
insert into t1 values (1),(2),(3),(4);
create table t2(a int);
insert into t2 values (1),(2),(3),(4);
create function f1(a int) returns int
begin
declare a int default 0;
set a= a+ (select count(*) from t2);
return a;
end|
create function f2(a int) returns int
begin
declare a int default 0;
select count(*) from t2 into a;
return a;
end|
Warnings:
Warning	1287	'<select expression> INTO <destination>;' is deprecated and will be removed in a future release. Please use 'SELECT <select list> INTO <destination> FROM...' instead
set optimizer_trace='enabled=on';
select f1(a) from t1;
f1(a)
4
4
4
4
select * from INFORMATION_SCHEMA.OPTIMIZER_TRACE;
QUERY	TRACE	MISSING_BYTES_BEYOND_MAX_MEM_SIZE	INSUFFICIENT_PRIVILEGES
select f1(a) from t1	{
  "steps": [
    {
      "join_preparation": {
        "select_id": 1,
        "steps": [
          {
            "expanded_query": "select f1(t1.a) AS `f1(a)` from t1"
          }
        ]
      }
    },
    {
      "join_optimization": {
        "select_id": 1,
        "steps": [
          {
            "table_dependencies": [
              {
                "table": "t1",
                "row_may_be_null": false,
                "map_bit": 0,
                "depends_on_map_bits": []
              }
            ]
          },
          {
            "rows_estimation": [
              {
                "table": "t1",
                "table_scan": {
                  "rows": 4,
                  "cost": 2.006835938
                }
              }
            ]
          },
          {
            "considered_execution_plans": [
              {
                "plan_prefix": [],
                "table": "t1",
                "best_access_path": {
                  "considered_access_paths": [
                    {
                      "access_type": "scan",
                      "resulting_rows": 4,
                      "cost": 2.006835938,
                      "chosen": true
                    }
                  ],
                  "chosen_access_method": {
                    "type": "scan",
                    "records": 4,
                    "cost": 2.006835938,
                    "uses_join_buffering": false
                  }
                },
                "rows_for_plan": 4,
                "cost_for_plan": 2.806835937,
                "estimated_join_cardinality": 4
              }
            ]
          },
          {
            "best_join_order": ["t1"]
          },
          {
            "attaching_conditions_to_tables": {
              "original_condition": null,
              "attached_conditions_computation": [],
              "attached_conditions_summary": [
                {
                  "table": "t1",
                  "attached": null
                }
              ]
            }
          }
        ]
      }
    },
    {
      "join_execution": {
        "select_id": 1,
        "steps": []
      }
    }
  ]
}	0	0
select f2(a) from t1;
f2(a)
4
4
4
4
select * from INFORMATION_SCHEMA.OPTIMIZER_TRACE;
QUERY	TRACE	MISSING_BYTES_BEYOND_MAX_MEM_SIZE	INSUFFICIENT_PRIVILEGES
select f2(a) from t1	{
  "steps": [
    {
      "join_preparation": {
        "select_id": 1,
        "steps": [
          {
            "expanded_query": "select f2(t1.a) AS `f2(a)` from t1"
          }
        ]
      }
    },
    {
      "join_optimization": {
        "select_id": 1,
        "steps": [
          {
            "table_dependencies": [
              {
                "table": "t1",
                "row_may_be_null": false,
                "map_bit": 0,
                "depends_on_map_bits": []
              }
            ]
          },
          {
            "rows_estimation": [
              {
                "table": "t1",
                "table_scan": {
                  "rows": 4,
                  "cost": 2.006835938
                }
              }
            ]
          },
          {
            "considered_execution_plans": [
              {
                "plan_prefix": [],
                "table": "t1",
                "best_access_path": {
                  "considered_access_paths": [
                    {
                      "access_type": "scan",
                      "resulting_rows": 4,
                      "cost": 2.006835938,
                      "chosen": true
                    }
                  ],
                  "chosen_access_method": {
                    "type": "scan",
                    "records": 4,
                    "cost": 2.006835938,
                    "uses_join_buffering": false
                  }
                },
                "rows_for_plan": 4,
                "cost_for_plan": 2.806835937,
                "estimated_join_cardinality": 4
              }
            ]
          },
          {
            "best_join_order": ["t1"]
          },
          {
            "attaching_conditions_to_tables": {
              "original_condition": null,
              "attached_conditions_computation": [],
              "attached_conditions_summary": [
                {
                  "table": "t1",
                  "attached": null
                }
              ]
            }
          }
        ]
      }
    },
    {
      "join_execution": {
        "select_id": 1,
        "steps": []
      }
    }
  ]
}	0	0
drop table t1,t2;
drop function f1;
drop function f2;
set optimizer_trace='enabled=off';
#
# MDEV-18489: Limit the memory used by the optimizer trace
#
create table t1 (a int);
insert into t1 values (1),(2);
set optimizer_trace='enabled=on';
set @save_optimizer_trace_max_mem_size= @@optimizer_trace_max_mem_size;
select * from t1;
a
1
2
select length(trace) from INFORMATION_SCHEMA.OPTIMIZER_TRACE;
length(trace)
2183
set optimizer_trace_max_mem_size=100;
select * from t1;
a
1
2
select * from INFORMATION_SCHEMA.OPTIMIZER_TRACE;
QUERY	TRACE	MISSING_BYTES_BEYOND_MAX_MEM_SIZE	INSUFFICIENT_PRIVILEGES
select * from t1	{
  "steps": [
    {
      "join_preparation": {
        "select_id": 1,
        "steps": [
        	2083	0
set optimizer_trace_max_mem_size=0;
select * from t1;
a
1
2
select * from INFORMATION_SCHEMA.OPTIMIZER_TRACE;
QUERY	TRACE	MISSING_BYTES_BEYOND_MAX_MEM_SIZE	INSUFFICIENT_PRIVILEGES
select * from t1		2183	0
drop table t1;
set optimizer_trace='enabled=off';
set @@optimizer_trace_max_mem_size= @save_optimizer_trace_max_mem_size;
#
# MDEV-18527: Optimizer trace for DELETE query shows table:null
#
create table ten(a int);
insert into ten values (0),(1),(2),(3),(4),(5),(6),(7),(8),(9);
create table t0 (a int, b int);
insert into t0 select a,a from ten;
alter table t0 add key(a);
set optimizer_trace=1;
explain delete from t0 where t0.a<3;
id	select_type	table	type	possible_keys	key	key_len	ref	rows	Extra
1	SIMPLE	t0	range	a	a	5	NULL	3	Using where
select * from information_schema.optimizer_trace;
QUERY	TRACE	MISSING_BYTES_BEYOND_MAX_MEM_SIZE	INSUFFICIENT_PRIVILEGES
explain delete from t0 where t0.a<3	{
  "steps": [
    {
      "table": "t0",
      "range_analysis": {
        "table_scan": {
          "rows": 10,
          "cost": 6.021972656
        },
        "potential_range_indexes": [
          {
            "index": "a",
            "usable": true,
            "key_parts": ["a"]
          }
        ],
        "setup_range_conditions": [],
        "analyzing_range_alternatives": {
          "range_scan_alternatives": [
            {
              "index": "a",
              "ranges": ["(NULL) < (a) < (3)"],
              "rowid_ordered": false,
              "using_mrr": false,
              "index_only": false,
              "rows": 3,
              "cost": 3.746757383,
              "chosen": true
            }
          ],
          "analyzing_index_merge_union": []
        },
        "group_index_range": {
          "chosen": false,
          "cause": "no join"
        },
        "chosen_range_access_summary": {
          "range_access_plan": {
            "type": "range_scan",
            "index": "a",
            "rows": 3,
            "ranges": ["(NULL) < (a) < (3)"]
          },
          "rows_for_plan": 3,
          "cost_for_plan": 3.746757383,
          "chosen": true
        }
      }
    }
  ]
}	0	0
drop table ten,t0;
set optimizer_trace='enabled=off';
#
# MDEV-18528: Optimizer trace support for multi-table UPDATE and DELETE
#
set optimizer_trace=1;
create table ten(a int);
insert into ten values (0),(1),(2),(3),(4),(5),(6),(7),(8),(9);
create table t0 (a int, b int);
insert into t0 select a,a from ten;
alter table t0 add key(a);
create table t1 like t0;
insert into t1 select * from t0;
explain delete t0,t1 from t0, t1 where t0.a=t1.a and t1.a<3;
id	select_type	table	type	possible_keys	key	key_len	ref	rows	Extra
1	SIMPLE	t0	range	a	a	5	NULL	3	Using where
1	SIMPLE	t1	ref	a	a	5	test.t0.a	1	
select * from information_schema.optimizer_trace;
QUERY	TRACE	MISSING_BYTES_BEYOND_MAX_MEM_SIZE	INSUFFICIENT_PRIVILEGES
explain delete t0,t1 from t0, t1 where t0.a=t1.a and t1.a<3	{
  "steps": [
    {
      "join_preparation": {
        "select_id": 1,
        "steps": [
          {
            "expanded_query": "delete  from t0,t1 using t0 join t1 where t0.a = t1.a and t1.a < 3"
          }
        ]
      }
    },
    {
      "join_optimization": {
        "select_id": 1,
        "steps": [
          {
            "condition_processing": {
              "condition": "WHERE",
              "original_condition": "t0.a = t1.a and t1.a < 3",
              "steps": [
                {
                  "transformation": "equality_propagation",
                  "resulting_condition": "t1.a < 3 and multiple equal(t0.a, t1.a)"
                },
                {
                  "transformation": "constant_propagation",
                  "resulting_condition": "t1.a < 3 and multiple equal(t0.a, t1.a)"
                },
                {
                  "transformation": "trivial_condition_removal",
                  "resulting_condition": "t1.a < 3 and multiple equal(t0.a, t1.a)"
                }
              ]
            }
          },
          {
            "table_dependencies": [
              {
                "table": "t0",
                "row_may_be_null": false,
                "map_bit": 0,
                "depends_on_map_bits": []
              },
              {
                "table": "t1",
                "row_may_be_null": false,
                "map_bit": 1,
                "depends_on_map_bits": []
              }
            ]
          },
          {
            "ref_optimizer_key_uses": [
              {
                "table": "t0",
                "field": "a",
                "equals": "t1.a",
                "null_rejecting": true
              },
              {
                "table": "t1",
                "field": "a",
                "equals": "t0.a",
                "null_rejecting": true
              }
            ]
          },
          {
            "rows_estimation": [
              {
                "table": "t0",
                "range_analysis": {
                  "table_scan": {
                    "rows": 10,
                    "cost": 6.021972656
                  },
                  "potential_range_indexes": [
                    {
                      "index": "a",
                      "usable": true,
                      "key_parts": ["a"]
                    }
                  ],
                  "best_covering_index_scan": {
                    "index": "a",
                    "cost": 3.005857945,
                    "chosen": true
                  },
                  "setup_range_conditions": [],
                  "analyzing_range_alternatives": {
                    "range_scan_alternatives": [
                      {
                        "index": "a",
                        "ranges": ["(NULL) < (a) < (3)"],
                        "rowid_ordered": false,
                        "using_mrr": false,
                        "index_only": true,
                        "rows": 3,
                        "cost": 0.746757383,
                        "chosen": true
                      }
                    ],
                    "analyzing_roworder_intersect": {
                      "cause": "too few roworder scans"
                    },
                    "analyzing_index_merge_union": []
                  },
                  "group_index_range": {
                    "chosen": false,
                    "cause": "not single_table"
                  },
                  "chosen_range_access_summary": {
                    "range_access_plan": {
                      "type": "range_scan",
                      "index": "a",
                      "rows": 3,
                      "ranges": ["(NULL) < (a) < (3)"]
                    },
                    "rows_for_plan": 3,
                    "cost_for_plan": 0.746757383,
                    "chosen": true
                  }
                }
              },
              {
                "selectivity_for_indexes": [
                  {
                    "index_name": "a",
                    "selectivity_from_index": 0.3
                  }
                ],
                "selectivity_for_columns": [],
                "cond_selectivity": 0.3
              },
              {
                "table": "t1",
                "range_analysis": {
                  "table_scan": {
                    "rows": 10,
                    "cost": 6.021972656
                  },
                  "potential_range_indexes": [
                    {
                      "index": "a",
                      "usable": true,
                      "key_parts": ["a"]
                    }
                  ],
                  "best_covering_index_scan": {
                    "index": "a",
                    "cost": 3.005857945,
                    "chosen": true
                  },
                  "setup_range_conditions": [],
                  "analyzing_range_alternatives": {
                    "range_scan_alternatives": [
                      {
                        "index": "a",
                        "ranges": ["(NULL) < (a) < (3)"],
                        "rowid_ordered": false,
                        "using_mrr": false,
                        "index_only": true,
                        "rows": 3,
                        "cost": 0.746757383,
                        "chosen": true
                      }
                    ],
                    "analyzing_roworder_intersect": {
                      "cause": "too few roworder scans"
                    },
                    "analyzing_index_merge_union": []
                  },
                  "group_index_range": {
                    "chosen": false,
                    "cause": "not single_table"
                  },
                  "chosen_range_access_summary": {
                    "range_access_plan": {
                      "type": "range_scan",
                      "index": "a",
                      "rows": 3,
                      "ranges": ["(NULL) < (a) < (3)"]
                    },
                    "rows_for_plan": 3,
                    "cost_for_plan": 0.746757383,
                    "chosen": true
                  }
                }
              },
              {
                "selectivity_for_indexes": [
                  {
                    "index_name": "a",
                    "selectivity_from_index": 0.3
                  }
                ],
                "selectivity_for_columns": [],
                "cond_selectivity": 0.3
              }
            ]
          },
          {
            "considered_execution_plans": [
              {
                "plan_prefix": [],
                "table": "t0",
                "best_access_path": {
                  "considered_access_paths": [
                    {
                      "access_type": "range",
                      "resulting_rows": 3,
                      "cost": 0.746757383,
                      "chosen": true
                    }
                  ],
                  "chosen_access_method": {
                    "type": "range",
                    "records": 3,
                    "cost": 0.746757383,
                    "uses_join_buffering": false
                  }
                },
                "rows_for_plan": 3,
                "cost_for_plan": 1.346757383,
                "rest_of_plan": [
                  {
                    "plan_prefix": ["t0"],
                    "table": "t1",
                    "best_access_path": {
                      "considered_access_paths": [
                        {
                          "access_type": "ref",
                          "index": "a",
                          "used_range_estimates": false,
                          "cause": "not better than ref estimates",
                          "rows": 1,
                          "cost": 3.001757383,
                          "chosen": true
                        },
                        {
                          "type": "scan",
                          "chosen": false,
                          "cause": "cost"
                        }
                      ],
                      "chosen_access_method": {
                        "type": "ref",
                        "records": 1,
                        "cost": 3.001757383,
                        "uses_join_buffering": false
                      }
                    },
                    "rows_for_plan": 3,
                    "cost_for_plan": 4.948514767,
                    "estimated_join_cardinality": 3
                  }
                ]
              },
              {
                "plan_prefix": [],
                "table": "t1",
                "best_access_path": {
                  "considered_access_paths": [
                    {
                      "access_type": "range",
                      "resulting_rows": 3,
                      "cost": 0.746757383,
                      "chosen": true
                    }
                  ],
                  "chosen_access_method": {
                    "type": "range",
                    "records": 3,
                    "cost": 0.746757383,
                    "uses_join_buffering": false
                  }
                },
                "rows_for_plan": 3,
                "cost_for_plan": 1.346757383,
                "rest_of_plan": [
                  {
                    "plan_prefix": ["t1"],
                    "table": "t0",
                    "best_access_path": {
                      "considered_access_paths": [
                        {
                          "access_type": "ref",
                          "index": "a",
                          "used_range_estimates": false,
                          "cause": "not better than ref estimates",
                          "rowid_filter_skipped": "worst/max seeks clipping",
                          "rows": 2,
                          "cost": 3.003514767,
                          "chosen": true
                        },
                        {
                          "type": "scan",
                          "chosen": false,
                          "cause": "cost"
                        }
                      ],
                      "chosen_access_method": {
                        "type": "ref",
                        "records": 2,
                        "cost": 3.003514767,
                        "uses_join_buffering": false
                      }
                    },
                    "rows_for_plan": 6,
                    "cost_for_plan": 5.55027215,
                    "pruned_by_cost": true
                  }
                ]
              }
            ]
          },
          {
            "best_join_order": ["t0", "t1"]
          },
          {
            "attaching_conditions_to_tables": {
              "original_condition": "t1.a = t0.a and t0.a < 3",
              "attached_conditions_computation": [],
              "attached_conditions_summary": [
                {
                  "table": "t0",
                  "attached": "t0.a < 3 and t0.a is not null"
                },
                {
                  "table": "t1",
                  "attached": null
                }
              ]
            }
          }
        ]
      }
    },
    {
      "join_execution": {
        "select_id": 1,
        "steps": []
      }
    }
  ]
}	0	0
drop table ten,t0,t1;
set optimizer_trace='enabled=off';
#
# Merged to Materialized for derived tables
#
set optimizer_trace=1;
create table t1 (a int);
insert into t1 values (1),(2),(3);
explain select * from (select rand() from t1)q;
id	select_type	table	type	possible_keys	key	key_len	ref	rows	Extra
1	PRIMARY	<derived2>	ALL	NULL	NULL	NULL	NULL	3	
2	DERIVED	t1	ALL	NULL	NULL	NULL	NULL	3	
select * from INFORMATION_SCHEMA.OPTIMIZER_TRACE;
QUERY	TRACE	MISSING_BYTES_BEYOND_MAX_MEM_SIZE	INSUFFICIENT_PRIVILEGES
explain select * from (select rand() from t1)q	{
  "steps": [
    {
      "join_preparation": {
        "select_id": 1,
        "steps": [
          {
            "derived": {
              "table": "q",
              "select_id": 2,
              "algorithm": "materialized"
            }
          },
          {
            "join_preparation": {
              "select_id": 2,
              "steps": [
                {
                  "expanded_query": "/* select#2 */ select rand() AS `rand()` from t1"
                }
              ]
            }
          },
          {
            "expanded_query": "/* select#1 */ select q.`rand()` AS `rand()` from (/* select#2 */ select rand() AS `rand()` from t1) q"
          }
        ]
      }
    },
    {
      "join_optimization": {
        "select_id": 1,
        "steps": [
          {
            "join_optimization": {
              "select_id": 2,
              "steps": [
                {
                  "table_dependencies": [
                    {
                      "table": "t1",
                      "row_may_be_null": false,
                      "map_bit": 0,
                      "depends_on_map_bits": []
                    }
                  ]
                },
                {
                  "rows_estimation": [
                    {
                      "table": "t1",
                      "table_scan": {
                        "rows": 3,
                        "cost": 2.005126953
                      }
                    }
                  ]
                },
                {
                  "considered_execution_plans": [
                    {
                      "plan_prefix": [],
                      "table": "t1",
                      "best_access_path": {
                        "considered_access_paths": [
                          {
                            "access_type": "scan",
                            "resulting_rows": 3,
                            "cost": 2.005126953,
                            "chosen": true
                          }
                        ],
                        "chosen_access_method": {
                          "type": "scan",
                          "records": 3,
                          "cost": 2.005126953,
                          "uses_join_buffering": false
                        }
                      },
                      "rows_for_plan": 3,
                      "cost_for_plan": 2.605126953,
                      "estimated_join_cardinality": 3
                    }
                  ]
                },
                {
                  "best_join_order": ["t1"]
                },
                {
                  "attaching_conditions_to_tables": {
                    "original_condition": null,
                    "attached_conditions_computation": [],
                    "attached_conditions_summary": [
                      {
                        "table": "t1",
                        "attached": null
                      }
                    ]
                  }
                }
              ]
            }
          },
          {
            "table_dependencies": [
              {
                "table": "<derived2>",
                "row_may_be_null": false,
                "map_bit": 0,
                "depends_on_map_bits": []
              }
            ]
          },
          {
            "rows_estimation": [
              {
                "table": "<derived2>",
                "table_scan": {
                  "rows": 3,
                  "cost": 3
                }
              }
            ]
          },
          {
            "considered_execution_plans": [
              {
                "plan_prefix": [],
                "table": "<derived2>",
                "best_access_path": {
                  "considered_access_paths": [
                    {
                      "access_type": "scan",
                      "resulting_rows": 3,
                      "cost": 3,
                      "chosen": true
                    }
                  ],
                  "chosen_access_method": {
                    "type": "scan",
                    "records": 3,
                    "cost": 3,
                    "uses_join_buffering": false
                  }
                },
                "rows_for_plan": 3,
                "cost_for_plan": 3.6,
                "estimated_join_cardinality": 3
              }
            ]
          },
          {
            "best_join_order": ["<derived2>"]
          },
          {
            "attaching_conditions_to_tables": {
              "original_condition": null,
              "attached_conditions_computation": [],
              "attached_conditions_summary": [
                {
                  "table": "<derived2>",
                  "attached": null
                }
              ]
            }
          }
        ]
      }
    },
    {
      "join_execution": {
        "select_id": 1,
        "steps": [
          {
            "join_execution": {
              "select_id": 2,
              "steps": []
            }
          }
        ]
      }
    }
  ]
}	0	0
drop table t1;
set optimizer_trace='enabled=off';
#
# Semi-join nest
#
set optimizer_trace=1;
create table t1 (a int);
insert into t1 values (1),(2),(3);
create table t2(a int);
insert into t2 values (1),(2),(3),(1),(2),(3),(1),(2),(3);
set @save_optimizer_switch= @@optimizer_switch;
explain select * from t1 where a in (select t_inner_1.a from t1 t_inner_1, t1 t_inner_2);
id	select_type	table	type	possible_keys	key	key_len	ref	rows	Extra
1	PRIMARY	t1	ALL	NULL	NULL	NULL	NULL	3	
1	PRIMARY	<subquery2>	eq_ref	distinct_key	distinct_key	4	func	1	
2	MATERIALIZED	t_inner_1	ALL	NULL	NULL	NULL	NULL	3	
2	MATERIALIZED	t_inner_2	ALL	NULL	NULL	NULL	NULL	3	Using join buffer (flat, BNL join)
select * from INFORMATION_SCHEMA.OPTIMIZER_TRACE;
QUERY	TRACE	MISSING_BYTES_BEYOND_MAX_MEM_SIZE	INSUFFICIENT_PRIVILEGES
explain select * from t1 where a in (select t_inner_1.a from t1 t_inner_1, t1 t_inner_2)	{
  "steps": [
    {
      "join_preparation": {
        "select_id": 1,
        "steps": [
          {
            "join_preparation": {
              "select_id": 2,
              "steps": [
                {
                  "transformation": {
                    "select_id": 2,
                    "from": "IN (SELECT)",
                    "to": "materialization",
                    "sjm_scan_allowed": true,
                    "possible": true
                  }
                },
                {
                  "transformation": {
                    "select_id": 2,
                    "from": "IN (SELECT)",
                    "to": "semijoin",
                    "chosen": true
                  }
                },
                {
                  "expanded_query": "/* select#2 */ select t_inner_1.a from t1 t_inner_1 join t1 t_inner_2"
                }
              ]
            }
          },
          {
            "expanded_query": "/* select#1 */ select t1.a AS a from t1 where t1.a in (/* select#2 */ select t_inner_1.a from t1 t_inner_1 join t1 t_inner_2)"
          }
        ]
      }
    },
    {
      "join_optimization": {
        "select_id": 1,
        "steps": [
          {
            "transformation": {
              "select_id": 2,
              "from": "IN (SELECT)",
              "to": "semijoin",
              "converted_to_semi_join": true
            }
          },
          {
            "condition_processing": {
              "condition": "WHERE",
              "original_condition": "1 and t1.a = t_inner_1.a",
              "steps": [
                {
                  "transformation": "equality_propagation",
                  "resulting_condition": "1 and multiple equal(t1.a, t_inner_1.a)"
                },
                {
                  "transformation": "constant_propagation",
                  "resulting_condition": "1 and multiple equal(t1.a, t_inner_1.a)"
                },
                {
                  "transformation": "trivial_condition_removal",
                  "resulting_condition": "multiple equal(t1.a, t_inner_1.a)"
                }
              ]
            }
          },
          {
            "table_dependencies": [
              {
                "table": "t1",
                "row_may_be_null": false,
                "map_bit": 0,
                "depends_on_map_bits": []
              },
              {
                "table": "t_inner_1",
                "row_may_be_null": false,
                "map_bit": 1,
                "depends_on_map_bits": []
              },
              {
                "table": "t_inner_2",
                "row_may_be_null": false,
                "map_bit": 2,
                "depends_on_map_bits": []
              }
            ]
          },
          {
            "ref_optimizer_key_uses": []
          },
          {
            "rows_estimation": [
              {
                "table": "t1",
                "table_scan": {
                  "rows": 3,
                  "cost": 2.005126953
                }
              },
              {
                "table": "t_inner_1",
                "table_scan": {
                  "rows": 3,
                  "cost": 2.005126953
                }
              },
              {
                "table": "t_inner_2",
                "table_scan": {
                  "rows": 3,
                  "cost": 2.005126953
                }
              }
            ]
          },
          {
            "semijoin_table_pullout": {
              "pulled_out_tables": []
            }
          },
          {
            "execution_plan_for_potential_materialization": {
              "steps": [
                {
                  "considered_execution_plans": [
                    {
                      "plan_prefix": [],
                      "table": "t_inner_1",
                      "best_access_path": {
                        "considered_access_paths": [
                          {
                            "access_type": "scan",
                            "resulting_rows": 3,
                            "cost": 2.005126953,
                            "chosen": true
                          }
                        ],
                        "chosen_access_method": {
                          "type": "scan",
                          "records": 3,
                          "cost": 2.005126953,
                          "uses_join_buffering": false
                        }
                      },
                      "rows_for_plan": 3,
                      "cost_for_plan": 2.605126953,
                      "rest_of_plan": [
                        {
                          "plan_prefix": ["t_inner_1"],
                          "table": "t_inner_2",
                          "best_access_path": {
                            "considered_access_paths": [
                              {
                                "access_type": "scan",
                                "resulting_rows": 3,
                                "cost": 2.005126953,
                                "chosen": true
                              }
                            ],
                            "chosen_access_method": {
                              "type": "scan",
                              "records": 3,
                              "cost": 2.005126953,
                              "uses_join_buffering": true
                            }
                          },
                          "rows_for_plan": 9,
                          "cost_for_plan": 6.410253906,
                          "estimated_join_cardinality": 9
                        }
                      ]
                    },
                    {
                      "plan_prefix": [],
                      "table": "t_inner_2",
                      "best_access_path": {
                        "considered_access_paths": [
                          {
                            "access_type": "scan",
                            "resulting_rows": 3,
                            "cost": 2.005126953,
                            "chosen": true
                          }
                        ],
                        "chosen_access_method": {
                          "type": "scan",
                          "records": 3,
                          "cost": 2.005126953,
                          "uses_join_buffering": false
                        }
                      },
                      "rows_for_plan": 3,
                      "cost_for_plan": 2.605126953,
                      "pruned_by_heuristic": true
                    }
                  ]
                }
              ]
            }
          },
          {
            "considered_execution_plans": [
              {
                "plan_prefix": [],
                "table": "t1",
                "best_access_path": {
                  "considered_access_paths": [
                    {
                      "access_type": "scan",
                      "resulting_rows": 3,
                      "cost": 2.005126953,
                      "chosen": true
                    }
                  ],
                  "chosen_access_method": {
                    "type": "scan",
                    "records": 3,
                    "cost": 2.005126953,
                    "uses_join_buffering": false
                  }
                },
                "rows_for_plan": 3,
                "cost_for_plan": 2.605126953,
                "semijoin_strategy_choice": [],
                "rest_of_plan": [
                  {
                    "plan_prefix": ["t1"],
                    "table": "t_inner_1",
                    "best_access_path": {
                      "considered_access_paths": [
                        {
                          "access_type": "scan",
                          "resulting_rows": 3,
                          "cost": 2.005126953,
                          "chosen": true
                        }
                      ],
                      "chosen_access_method": {
                        "type": "scan",
                        "records": 3,
                        "cost": 2.005126953,
                        "uses_join_buffering": true
                      }
                    },
                    "rows_for_plan": 9,
                    "cost_for_plan": 6.410253906,
                    "semijoin_strategy_choice": [],
                    "rest_of_plan": [
                      {
                        "plan_prefix": ["t1", "t_inner_1"],
                        "table": "t_inner_2",
                        "best_access_path": {
                          "considered_access_paths": [
                            {
                              "access_type": "scan",
                              "resulting_rows": 3,
                              "cost": 2.005126953,
                              "chosen": true
                            }
                          ],
                          "chosen_access_method": {
                            "type": "scan",
                            "records": 3,
                            "cost": 2.005126953,
                            "uses_join_buffering": true
                          }
                        },
                        "rows_for_plan": 27,
                        "cost_for_plan": 13.81538086,
                        "semijoin_strategy_choice": [
                          {
                            "strategy": "FirstMatch",
                            "records": 3,
                            "read_time": 33.86665039
                          },
                          {
                            "strategy": "SJ-Materialization",
                            "records": 3,
                            "read_time": 7.215380859
                          },
                          {
                            "strategy": "DuplicateWeedout",
                            "records": 3,
                            "read_time": 18.31538086
                          },
                          {
                            "chosen_strategy": "SJ-Materialization"
                          }
                        ],
                        "estimated_join_cardinality": 3
                      }
                    ]
                  },
                  {
                    "plan_prefix": ["t1"],
                    "table": "t_inner_2",
                    "best_access_path": {
                      "considered_access_paths": [
                        {
                          "access_type": "scan",
                          "resulting_rows": 3,
                          "cost": 2.005126953,
                          "chosen": true
                        }
                      ],
                      "chosen_access_method": {
                        "type": "scan",
                        "records": 3,
                        "cost": 2.005126953,
                        "uses_join_buffering": true
                      }
                    },
                    "rows_for_plan": 9,
                    "cost_for_plan": 6.410253906,
                    "semijoin_strategy_choice": [],
                    "pruned_by_heuristic": true
                  }
                ]
              },
              {
                "plan_prefix": [],
                "table": "t_inner_1",
                "best_access_path": {
                  "considered_access_paths": [
                    {
                      "access_type": "scan",
                      "resulting_rows": 3,
                      "cost": 2.005126953,
                      "chosen": true
                    }
                  ],
                  "chosen_access_method": {
                    "type": "scan",
                    "records": 3,
                    "cost": 2.005126953,
                    "uses_join_buffering": false
                  }
                },
                "rows_for_plan": 3,
                "cost_for_plan": 2.605126953,
                "semijoin_strategy_choice": [],
                "pruned_by_heuristic": true
              },
              {
                "plan_prefix": [],
                "table": "t_inner_2",
                "best_access_path": {
                  "considered_access_paths": [
                    {
                      "access_type": "scan",
                      "resulting_rows": 3,
                      "cost": 2.005126953,
                      "chosen": true
                    }
                  ],
                  "chosen_access_method": {
                    "type": "scan",
                    "records": 3,
                    "cost": 2.005126953,
                    "uses_join_buffering": false
                  }
                },
                "rows_for_plan": 3,
                "cost_for_plan": 2.605126953,
                "semijoin_strategy_choice": [],
                "pruned_by_heuristic": true
              }
            ]
          },
          {
            "fix_semijoin_strategies_for_picked_join_order": [
              {
                "semi_join_strategy": "SJ-Materialization",
                "join_order": [
                  {
                    "table": "t_inner_1"
                  },
                  {
                    "table": "t_inner_2"
                  }
                ]
              }
            ]
          },
          {
            "best_join_order": ["t1", "<subquery2>"]
          },
          {
            "condition_on_constant_tables": "1",
            "computing_condition": []
          },
          {
            "attaching_conditions_to_tables": {
              "original_condition": "1",
              "attached_conditions_computation": [],
              "attached_conditions_summary": [
                {
                  "table": "t1",
                  "attached": null
                },
                {
                  "table": "t_inner_1",
                  "attached": null
                },
                {
                  "table": "t_inner_2",
                  "attached": null
                },
                {
                  "table": "<subquery2>",
                  "attached": null
                }
              ]
            }
          }
        ]
      }
    },
    {
      "join_execution": {
        "select_id": 1,
        "steps": []
      }
    }
  ]
}	0	0
# with Firstmatch, mostly for tracing fix_semijoin_strategies_for_picked_join_order
set optimizer_switch='materialization=off';
explain select * from t1 t_outer_1,t2 t_outer_2  where t_outer_1.a in (select t_inner_1.a from t2 t_inner_2, t1 t_inner_1) and
t_outer_2.a in (select t_inner_3.a from t2 t_inner_3, t1 t_inner_4);
id	select_type	table	type	possible_keys	key	key_len	ref	rows	Extra
1	PRIMARY	t_outer_1	ALL	NULL	NULL	NULL	NULL	3	
1	PRIMARY	t_inner_1	ALL	NULL	NULL	NULL	NULL	3	Using where; Start temporary; Using join buffer (flat, BNL join)
1	PRIMARY	t_inner_2	ALL	NULL	NULL	NULL	NULL	9	End temporary; Using join buffer (incremental, BNL join)
1	PRIMARY	t_inner_4	ALL	NULL	NULL	NULL	NULL	3	Start temporary; Using join buffer (incremental, BNL join)
1	PRIMARY	t_outer_2	ALL	NULL	NULL	NULL	NULL	9	Using join buffer (incremental, BNL join)
1	PRIMARY	t_inner_3	ALL	NULL	NULL	NULL	NULL	9	Using where; End temporary; Using join buffer (incremental, BNL join)
select * from INFORMATION_SCHEMA.OPTIMIZER_TRACE;
QUERY	TRACE	MISSING_BYTES_BEYOND_MAX_MEM_SIZE	INSUFFICIENT_PRIVILEGES
explain select * from t1 t_outer_1,t2 t_outer_2  where t_outer_1.a in (select t_inner_1.a from t2 t_inner_2, t1 t_inner_1) and
t_outer_2.a in (select t_inner_3.a from t2 t_inner_3, t1 t_inner_4)	{
  "steps": [
    {
      "join_preparation": {
        "select_id": 1,
        "steps": [
          {
            "join_preparation": {
              "select_id": 2,
              "steps": [
                {
                  "transformation": {
                    "select_id": 2,
                    "from": "IN (SELECT)",
                    "to": "materialization",
                    "sjm_scan_allowed": true,
                    "possible": true
                  }
                },
                {
                  "transformation": {
                    "select_id": 2,
                    "from": "IN (SELECT)",
                    "to": "semijoin",
                    "chosen": true
                  }
                },
                {
                  "expanded_query": "/* select#2 */ select t_inner_1.a from t2 t_inner_2 join t1 t_inner_1"
                }
              ]
            }
          },
          {
            "join_preparation": {
              "select_id": 3,
              "steps": [
                {
                  "transformation": {
                    "select_id": 3,
                    "from": "IN (SELECT)",
                    "to": "materialization",
                    "sjm_scan_allowed": true,
                    "possible": true
                  }
                },
                {
                  "transformation": {
                    "select_id": 3,
                    "from": "IN (SELECT)",
                    "to": "semijoin",
                    "chosen": true
                  }
                },
                {
                  "expanded_query": "/* select#3 */ select t_inner_3.a from t2 t_inner_3 join t1 t_inner_4"
                }
              ]
            }
          },
          {
            "expanded_query": "/* select#1 */ select t_outer_1.a AS a,t_outer_2.a AS a from t1 t_outer_1 join t2 t_outer_2 where t_outer_1.a in (/* select#2 */ select t_inner_1.a from t2 t_inner_2 join t1 t_inner_1) and t_outer_2.a in (/* select#3 */ select t_inner_3.a from t2 t_inner_3 join t1 t_inner_4)"
          }
        ]
      }
    },
    {
      "join_optimization": {
        "select_id": 1,
        "steps": [
          {
            "transformation": {
              "select_id": 2,
              "from": "IN (SELECT)",
              "to": "semijoin",
              "converted_to_semi_join": true
            }
          },
          {
            "transformation": {
              "select_id": 3,
              "from": "IN (SELECT)",
              "to": "semijoin",
              "converted_to_semi_join": true
            }
          },
          {
            "condition_processing": {
              "condition": "WHERE",
              "original_condition": "1 and 1 and t_outer_1.a = t_inner_1.a and t_outer_2.a = t_inner_3.a",
              "steps": [
                {
                  "transformation": "equality_propagation",
                  "resulting_condition": "1 and 1 and multiple equal(t_outer_1.a, t_inner_1.a) and multiple equal(t_outer_2.a, t_inner_3.a)"
                },
                {
                  "transformation": "constant_propagation",
                  "resulting_condition": "1 and 1 and multiple equal(t_outer_1.a, t_inner_1.a) and multiple equal(t_outer_2.a, t_inner_3.a)"
                },
                {
                  "transformation": "trivial_condition_removal",
                  "resulting_condition": "multiple equal(t_outer_1.a, t_inner_1.a) and multiple equal(t_outer_2.a, t_inner_3.a)"
                }
              ]
            }
          },
          {
            "table_dependencies": [
              {
                "table": "t_outer_1",
                "row_may_be_null": false,
                "map_bit": 0,
                "depends_on_map_bits": []
              },
              {
                "table": "t_outer_2",
                "row_may_be_null": false,
                "map_bit": 1,
                "depends_on_map_bits": []
              },
              {
                "table": "t_inner_2",
                "row_may_be_null": false,
                "map_bit": 2,
                "depends_on_map_bits": []
              },
              {
                "table": "t_inner_1",
                "row_may_be_null": false,
                "map_bit": 3,
                "depends_on_map_bits": []
              },
              {
                "table": "t_inner_3",
                "row_may_be_null": false,
                "map_bit": 4,
                "depends_on_map_bits": []
              },
              {
                "table": "t_inner_4",
                "row_may_be_null": false,
                "map_bit": 5,
                "depends_on_map_bits": []
              }
            ]
          },
          {
            "ref_optimizer_key_uses": []
          },
          {
            "rows_estimation": [
              {
                "table": "t_outer_1",
                "table_scan": {
                  "rows": 3,
                  "cost": 2.005126953
                }
              },
              {
                "table": "t_outer_2",
                "table_scan": {
                  "rows": 9,
                  "cost": 2.015380859
                }
              },
              {
                "table": "t_inner_2",
                "table_scan": {
                  "rows": 9,
                  "cost": 2.015380859
                }
              },
              {
                "table": "t_inner_1",
                "table_scan": {
                  "rows": 3,
                  "cost": 2.005126953
                }
              },
              {
                "table": "t_inner_3",
                "table_scan": {
                  "rows": 9,
                  "cost": 2.015380859
                }
              },
              {
                "table": "t_inner_4",
                "table_scan": {
                  "rows": 3,
                  "cost": 2.005126953
                }
              }
            ]
          },
          {
            "semijoin_table_pullout": {
              "pulled_out_tables": []
            }
          },
          {
            "semijoin_table_pullout": {
              "pulled_out_tables": []
            }
          },
          {
            "execution_plan_for_potential_materialization": {
              "steps": []
            }
          },
          {
            "considered_execution_plans": [
              {
                "plan_prefix": [],
                "table": "t_outer_1",
                "best_access_path": {
                  "considered_access_paths": [
                    {
                      "access_type": "scan",
                      "resulting_rows": 3,
                      "cost": 2.005126953,
                      "chosen": true
                    }
                  ],
                  "chosen_access_method": {
                    "type": "scan",
                    "records": 3,
                    "cost": 2.005126953,
                    "uses_join_buffering": false
                  }
                },
                "rows_for_plan": 3,
                "cost_for_plan": 2.605126953,
                "semijoin_strategy_choice": [],
                "rest_of_plan": [
                  {
                    "plan_prefix": ["t_outer_1"],
                    "table": "t_inner_1",
                    "best_access_path": {
                      "considered_access_paths": [
                        {
                          "access_type": "scan",
                          "resulting_rows": 3,
                          "cost": 2.005126953,
                          "chosen": true
                        }
                      ],
                      "chosen_access_method": {
                        "type": "scan",
                        "records": 3,
                        "cost": 2.005126953,
                        "uses_join_buffering": true
                      }
                    },
                    "rows_for_plan": 9,
                    "cost_for_plan": 6.410253906,
                    "semijoin_strategy_choice": [],
                    "rest_of_plan": [
                      {
                        "plan_prefix": ["t_outer_1", "t_inner_1"],
                        "table": "t_inner_2",
                        "best_access_path": {
                          "considered_access_paths": [
                            {
                              "access_type": "scan",
                              "resulting_rows": 9,
                              "cost": 2.015380859,
                              "chosen": true
                            }
                          ],
                          "chosen_access_method": {
                            "type": "scan",
                            "records": 9,
                            "cost": 2.015380859,
                            "uses_join_buffering": true
                          }
                        },
                        "rows_for_plan": 81,
                        "cost_for_plan": 24.62563477,
                        "semijoin_strategy_choice": [
                          {
                            "strategy": "FirstMatch",
                            "records": 3,
                            "read_time": 44.75893555
                          },
                          {
                            "strategy": "DuplicateWeedout",
                            "records": 3,
                            "read_time": 37.22563477
                          },
                          {
                            "chosen_strategy": "DuplicateWeedout"
                          }
                        ],
                        "rest_of_plan": [
                          {
                            "plan_prefix": ["t_outer_1", "t_inner_1", "t_inner_2"],
                            "table": "t_outer_2",
                            "best_access_path": {
                              "considered_access_paths": [
                                {
                                  "access_type": "scan",
                                  "resulting_rows": 9,
                                  "cost": 2.015380859,
                                  "chosen": true
                                }
                              ],
                              "chosen_access_method": {
                                "type": "scan",
                                "records": 9,
                                "cost": 2.015380859,
                                "uses_join_buffering": true
                              }
                            },
                            "rows_for_plan": 27,
                            "cost_for_plan": 44.64101563,
                            "semijoin_strategy_choice": [],
                            "rest_of_plan": [
                              {
                                "plan_prefix": [
                                  "t_outer_1",
                                  "t_inner_1",
                                  "t_inner_2",
                                  "t_outer_2"
                                ],
                                "table": "t_inner_4",
                                "best_access_path": {
                                  "considered_access_paths": [
                                    {
                                      "access_type": "scan",
                                      "resulting_rows": 3,
                                      "cost": 2.005126953,
                                      "chosen": true
                                    }
                                  ],
                                  "chosen_access_method": {
                                    "type": "scan",
                                    "records": 3,
                                    "cost": 2.005126953,
                                    "uses_join_buffering": true
                                  }
                                },
                                "rows_for_plan": 81,
                                "cost_for_plan": 62.84614258,
                                "semijoin_strategy_choice": [],
                                "rest_of_plan": [
                                  {
                                    "plan_prefix": [
                                      "t_outer_1",
                                      "t_inner_1",
                                      "t_inner_2",
                                      "t_outer_2",
                                      "t_inner_4"
                                    ],
                                    "table": "t_inner_3",
                                    "best_access_path": {
                                      "considered_access_paths": [
                                        {
                                          "access_type": "scan",
                                          "resulting_rows": 9,
                                          "cost": 2.015380859,
                                          "chosen": true
                                        }
                                      ],
                                      "chosen_access_method": {
                                        "type": "scan",
                                        "records": 9,
                                        "cost": 2.015380859,
                                        "uses_join_buffering": true
                                      }
                                    },
                                    "rows_for_plan": 729,
                                    "cost_for_plan": 210.6615234,
                                    "semijoin_strategy_choice": [
                                      {
                                        "strategy": "FirstMatch",
                                        "records": 27,
                                        "read_time": 424.025293
                                      },
                                      {
                                        "strategy": "DuplicateWeedout",
                                        "records": 27,
                                        "read_time": 324.0615234
                                      },
                                      {
                                        "chosen_strategy": "DuplicateWeedout"
                                      }
                                    ],
                                    "estimated_join_cardinality": 27
                                  }
                                ]
                              },
                              {
                                "plan_prefix": [
                                  "t_outer_1",
                                  "t_inner_1",
                                  "t_inner_2",
                                  "t_outer_2"
                                ],
                                "table": "t_inner_3",
                                "best_access_path": {
                                  "considered_access_paths": [
                                    {
                                      "access_type": "scan",
                                      "resulting_rows": 9,
                                      "cost": 2.015380859,
                                      "chosen": true
                                    }
                                  ],
                                  "chosen_access_method": {
                                    "type": "scan",
                                    "records": 9,
                                    "cost": 2.015380859,
                                    "uses_join_buffering": true
                                  }
                                },
                                "rows_for_plan": 243,
                                "cost_for_plan": 95.25639648,
                                "semijoin_strategy_choice": [],
                                "pruned_by_heuristic": true
                              }
                            ]
                          },
                          {
                            "plan_prefix": ["t_outer_1", "t_inner_1", "t_inner_2"],
                            "table": "t_inner_4",
                            "best_access_path": {
                              "considered_access_paths": [
                                {
                                  "access_type": "scan",
                                  "resulting_rows": 3,
                                  "cost": 2.005126953,
                                  "chosen": true
                                }
                              ],
                              "chosen_access_method": {
                                "type": "scan",
                                "records": 3,
                                "cost": 2.005126953,
                                "uses_join_buffering": true
                              }
                            },
                            "rows_for_plan": 9,
                            "cost_for_plan": 41.03076172,
                            "semijoin_strategy_choice": [],
                            "rest_of_plan": [
                              {
                                "plan_prefix": [
                                  "t_outer_1",
                                  "t_inner_1",
                                  "t_inner_2",
                                  "t_inner_4"
                                ],
                                "table": "t_outer_2",
                                "best_access_path": {
                                  "considered_access_paths": [
                                    {
                                      "access_type": "scan",
                                      "resulting_rows": 9,
                                      "cost": 2.015380859,
                                      "chosen": true
                                    }
                                  ],
                                  "chosen_access_method": {
                                    "type": "scan",
                                    "records": 9,
                                    "cost": 2.015380859,
                                    "uses_join_buffering": true
                                  }
                                },
                                "rows_for_plan": 81,
                                "cost_for_plan": 59.24614258,
                                "semijoin_strategy_choice": [],
                                "rest_of_plan": [
                                  {
                                    "plan_prefix": [
                                      "t_outer_1",
                                      "t_inner_1",
                                      "t_inner_2",
                                      "t_inner_4",
                                      "t_outer_2"
                                    ],
                                    "table": "t_inner_3",
                                    "best_access_path": {
                                      "considered_access_paths": [
                                        {
                                          "access_type": "scan",
                                          "resulting_rows": 9,
                                          "cost": 2.015380859,
                                          "chosen": true
                                        }
                                      ],
                                      "chosen_access_method": {
                                        "type": "scan",
                                        "records": 9,
                                        "cost": 2.015380859,
                                        "uses_join_buffering": true
                                      }
                                    },
                                    "rows_for_plan": 729,
                                    "cost_for_plan": 207.0615234,
                                    "semijoin_strategy_choice": [
                                      {
                                        "strategy": "DuplicateWeedout",
                                        "records": 27,
                                        "read_time": 320.4615234
                                      },
                                      {
                                        "chosen_strategy": "DuplicateWeedout"
                                      }
                                    ],
                                    "estimated_join_cardinality": 27
                                  }
                                ]
                              },
                              {
                                "plan_prefix": [
                                  "t_outer_1",
                                  "t_inner_1",
                                  "t_inner_2",
                                  "t_inner_4"
                                ],
                                "table": "t_inner_3",
                                "best_access_path": {
                                  "considered_access_paths": [
                                    {
                                      "access_type": "scan",
                                      "resulting_rows": 9,
                                      "cost": 2.015380859,
                                      "chosen": true
                                    }
                                  ],
                                  "chosen_access_method": {
                                    "type": "scan",
                                    "records": 9,
                                    "cost": 2.015380859,
                                    "uses_join_buffering": true
                                  }
                                },
                                "rows_for_plan": 81,
                                "cost_for_plan": 59.24614258,
                                "semijoin_strategy_choice": [],
                                "pruned_by_heuristic": true
                              }
                            ]
                          },
                          {
                            "plan_prefix": ["t_outer_1", "t_inner_1", "t_inner_2"],
                            "table": "t_inner_3",
                            "best_access_path": {
                              "considered_access_paths": [
                                {
                                  "access_type": "scan",
                                  "resulting_rows": 9,
                                  "cost": 2.015380859,
                                  "chosen": true
                                }
                              ],
                              "chosen_access_method": {
                                "type": "scan",
                                "records": 9,
                                "cost": 2.015380859,
                                "uses_join_buffering": true
                              }
                            },
                            "rows_for_plan": 27,
                            "cost_for_plan": 44.64101563,
                            "semijoin_strategy_choice": [],
                            "pruned_by_heuristic": true
                          }
                        ]
                      },
                      {
                        "plan_prefix": ["t_outer_1", "t_inner_1"],
                        "table": "t_outer_2",
                        "best_access_path": {
                          "considered_access_paths": [
                            {
                              "access_type": "scan",
                              "resulting_rows": 9,
                              "cost": 2.015380859,
                              "chosen": true
                            }
                          ],
                          "chosen_access_method": {
                            "type": "scan",
                            "records": 9,
                            "cost": 2.015380859,
                            "uses_join_buffering": true
                          }
                        },
                        "rows_for_plan": 81,
                        "cost_for_plan": 24.62563477,
                        "semijoin_strategy_choice": [],
                        "rest_of_plan": [
                          {
                            "plan_prefix": ["t_outer_1", "t_inner_1", "t_outer_2"],
                            "table": "t_inner_2",
                            "best_access_path": {
                              "considered_access_paths": [
                                {
                                  "access_type": "scan",
                                  "resulting_rows": 9,
                                  "cost": 2.015380859,
                                  "chosen": true
                                }
                              ],
                              "chosen_access_method": {
                                "type": "scan",
                                "records": 9,
                                "cost": 2.015380859,
                                "uses_join_buffering": true
                              }
                            },
                            "rows_for_plan": 729,
                            "cost_for_plan": 172.4410156,
                            "semijoin_strategy_choice": [
                              {
                                "strategy": "DuplicateWeedout",
                                "records": 27,
                                "read_time": 285.8410156
                              },
                              {
                                "chosen_strategy": "DuplicateWeedout"
                              }
                            ],
                            "rest_of_plan": [
                              {
                                "plan_prefix": [
                                  "t_outer_1",
                                  "t_inner_1",
                                  "t_outer_2",
                                  "t_inner_2"
                                ],
                                "table": "t_inner_4",
                                "best_access_path": {
                                  "considered_access_paths": [
                                    {
                                      "access_type": "scan",
                                      "resulting_rows": 3,
                                      "cost": 2.005126953,
                                      "chosen": true
                                    }
                                  ],
                                  "chosen_access_method": {
                                    "type": "scan",
                                    "records": 3,
                                    "cost": 2.005126953,
                                    "uses_join_buffering": true
                                  }
                                },
                                "rows_for_plan": 81,
                                "cost_for_plan": 304.0461426,
                                "semijoin_strategy_choice": [],
                                "rest_of_plan": [
                                  {
                                    "plan_prefix": [
                                      "t_outer_1",
                                      "t_inner_1",
                                      "t_outer_2",
                                      "t_inner_2",
                                      "t_inner_4"
                                    ],
                                    "table": "t_inner_3",
                                    "best_access_path": {
                                      "considered_access_paths": [
                                        {
                                          "access_type": "scan",
                                          "resulting_rows": 9,
                                          "cost": 2.015380859,
                                          "chosen": true
                                        }
                                      ],
                                      "chosen_access_method": {
                                        "type": "scan",
                                        "records": 9,
                                        "cost": 2.015380859,
                                        "uses_join_buffering": true
                                      }
                                    },
                                    "rows_for_plan": 729,
                                    "cost_for_plan": 451.8615234,
                                    "semijoin_strategy_choice": [
                                      {
                                        "strategy": "FirstMatch",
                                        "records": 27,
                                        "read_time": 665.225293
                                      },
                                      {
                                        "strategy": "DuplicateWeedout",
                                        "records": 27,
                                        "read_time": 565.2615234
                                      },
                                      {
                                        "chosen_strategy": "DuplicateWeedout"
                                      }
                                    ],
                                    "pruned_by_cost": true
                                  }
                                ]
                              },
                              {
                                "plan_prefix": [
                                  "t_outer_1",
                                  "t_inner_1",
                                  "t_outer_2",
                                  "t_inner_2"
                                ],
                                "table": "t_inner_3",
                                "best_access_path": {
                                  "considered_access_paths": [
                                    {
                                      "access_type": "scan",
                                      "resulting_rows": 9,
                                      "cost": 2.015380859,
                                      "chosen": true
                                    }
                                  ],
                                  "chosen_access_method": {
                                    "type": "scan",
                                    "records": 9,
                                    "cost": 2.015380859,
                                    "uses_join_buffering": true
                                  }
                                },
                                "rows_for_plan": 243,
                                "cost_for_plan": 336.4563965,
                                "semijoin_strategy_choice": [],
                                "pruned_by_cost": true
                              }
                            ]
                          },
                          {
                            "plan_prefix": ["t_outer_1", "t_inner_1", "t_outer_2"],
                            "table": "t_inner_4",
                            "best_access_path": {
                              "considered_access_paths": [
                                {
                                  "access_type": "scan",
                                  "resulting_rows": 3,
                                  "cost": 2.005126953,
                                  "chosen": true
                                }
                              ],
                              "chosen_access_method": {
                                "type": "scan",
                                "records": 3,
                                "cost": 2.005126953,
                                "uses_join_buffering": true
                              }
                            },
                            "rows_for_plan": 243,
                            "cost_for_plan": 75.23076172,
                            "semijoin_strategy_choice": [],
                            "rest_of_plan": [
                              {
                                "plan_prefix": [
                                  "t_outer_1",
                                  "t_inner_1",
                                  "t_outer_2",
                                  "t_inner_4"
                                ],
                                "table": "t_inner_2",
                                "best_access_path": {
                                  "considered_access_paths": [
                                    {
                                      "access_type": "scan",
                                      "resulting_rows": 9,
                                      "cost": 2.015380859,
                                      "chosen": true
                                    }
                                  ],
                                  "chosen_access_method": {
                                    "type": "scan",
                                    "records": 9,
                                    "cost": 2.015380859,
                                    "uses_join_buffering": true
                                  }
                                },
                                "rows_for_plan": 2187,
                                "cost_for_plan": 514.6461426,
                                "semijoin_strategy_choice": [],
                                "pruned_by_cost": true
                              },
                              {
                                "plan_prefix": [
                                  "t_outer_1",
                                  "t_inner_1",
                                  "t_outer_2",
                                  "t_inner_4"
                                ],
                                "table": "t_inner_3",
                                "best_access_path": {
                                  "considered_access_paths": [
                                    {
                                      "access_type": "scan",
                                      "resulting_rows": 9,
                                      "cost": 2.015380859,
                                      "chosen": true
                                    }
                                  ],
                                  "chosen_access_method": {
                                    "type": "scan",
                                    "records": 9,
                                    "cost": 2.015380859,
                                    "uses_join_buffering": true
                                  }
                                },
                                "rows_for_plan": 2187,
                                "cost_for_plan": 514.6461426,
                                "semijoin_strategy_choice": [],
                                "pruned_by_cost": true
                              }
                            ]
                          },
                          {
                            "plan_prefix": ["t_outer_1", "t_inner_1", "t_outer_2"],
                            "table": "t_inner_3",
                            "best_access_path": {
                              "considered_access_paths": [
                                {
                                  "access_type": "scan",
                                  "resulting_rows": 9,
                                  "cost": 2.015380859,
                                  "chosen": true
                                }
                              ],
                              "chosen_access_method": {
                                "type": "scan",
                                "records": 9,
                                "cost": 2.015380859,
                                "uses_join_buffering": true
                              }
                            },
                            "rows_for_plan": 729,
                            "cost_for_plan": 172.4410156,
                            "semijoin_strategy_choice": [],
                            "rest_of_plan": [
                              {
                                "plan_prefix": [
                                  "t_outer_1",
                                  "t_inner_1",
                                  "t_outer_2",
                                  "t_inner_3"
                                ],
                                "table": "t_inner_4",
                                "best_access_path": {
                                  "considered_access_paths": [
                                    {
                                      "access_type": "scan",
                                      "resulting_rows": 3,
                                      "cost": 2.005126953,
                                      "chosen": true
                                    }
                                  ],
                                  "chosen_access_method": {
                                    "type": "scan",
                                    "records": 3,
                                    "cost": 2.005126953,
                                    "uses_join_buffering": true
                                  }
                                },
                                "rows_for_plan": 2187,
                                "cost_for_plan": 611.8461426,
                                "semijoin_strategy_choice": [],
                                "pruned_by_cost": true
                              },
                              {
                                "plan_prefix": [
                                  "t_outer_1",
                                  "t_inner_1",
                                  "t_outer_2",
                                  "t_inner_3"
                                ],
                                "table": "t_inner_2",
                                "best_access_path": {
                                  "considered_access_paths": [
                                    {
                                      "access_type": "scan",
                                      "resulting_rows": 9,
                                      "cost": 2.015380859,
                                      "chosen": true
                                    }
                                  ],
                                  "chosen_access_method": {
                                    "type": "scan",
                                    "records": 9,
                                    "cost": 2.015380859,
                                    "uses_join_buffering": true
                                  }
                                },
                                "rows_for_plan": 6561,
                                "cost_for_plan": 1486.656396,
                                "semijoin_strategy_choice": [],
                                "pruned_by_cost": true
                              }
                            ]
                          }
                        ]
                      },
                      {
                        "plan_prefix": ["t_outer_1", "t_inner_1"],
                        "table": "t_inner_4",
                        "best_access_path": {
                          "considered_access_paths": [
                            {
                              "access_type": "scan",
                              "resulting_rows": 3,
                              "cost": 2.005126953,
                              "chosen": true
                            }
                          ],
                          "chosen_access_method": {
                            "type": "scan",
                            "records": 3,
                            "cost": 2.005126953,
                            "uses_join_buffering": true
                          }
                        },
                        "rows_for_plan": 27,
                        "cost_for_plan": 13.81538086,
                        "semijoin_strategy_choice": [],
                        "rest_of_plan": [
                          {
                            "plan_prefix": ["t_outer_1", "t_inner_1", "t_inner_4"],
                            "table": "t_outer_2",
                            "best_access_path": {
                              "considered_access_paths": [
                                {
                                  "access_type": "scan",
                                  "resulting_rows": 9,
                                  "cost": 2.015380859,
                                  "chosen": true
                                }
                              ],
                              "chosen_access_method": {
                                "type": "scan",
                                "records": 9,
                                "cost": 2.015380859,
                                "uses_join_buffering": true
                              }
                            },
                            "rows_for_plan": 243,
                            "cost_for_plan": 64.43076172,
                            "semijoin_strategy_choice": [],
                            "rest_of_plan": [
                              {
                                "plan_prefix": [
                                  "t_outer_1",
                                  "t_inner_1",
                                  "t_inner_4",
                                  "t_outer_2"
                                ],
                                "table": "t_inner_2",
                                "best_access_path": {
                                  "considered_access_paths": [
                                    {
                                      "access_type": "scan",
                                      "resulting_rows": 9,
                                      "cost": 2.015380859,
                                      "chosen": true
                                    }
                                  ],
                                  "chosen_access_method": {
                                    "type": "scan",
                                    "records": 9,
                                    "cost": 2.015380859,
                                    "uses_join_buffering": true
                                  }
                                },
                                "rows_for_plan": 2187,
                                "cost_for_plan": 503.8461426,
                                "semijoin_strategy_choice": [],
                                "pruned_by_cost": true
                              },
                              {
                                "plan_prefix": [
                                  "t_outer_1",
                                  "t_inner_1",
                                  "t_inner_4",
                                  "t_outer_2"
                                ],
                                "table": "t_inner_3",
                                "best_access_path": {
                                  "considered_access_paths": [
                                    {
                                      "access_type": "scan",
                                      "resulting_rows": 9,
                                      "cost": 2.015380859,
                                      "chosen": true
                                    }
                                  ],
                                  "chosen_access_method": {
                                    "type": "scan",
                                    "records": 9,
                                    "cost": 2.015380859,
                                    "uses_join_buffering": true
                                  }
                                },
                                "rows_for_plan": 2187,
                                "cost_for_plan": 503.8461426,
                                "semijoin_strategy_choice": [],
                                "pruned_by_cost": true
                              }
                            ]
                          },
                          {
                            "plan_prefix": ["t_outer_1", "t_inner_1", "t_inner_4"],
                            "table": "t_inner_2",
                            "best_access_path": {
                              "considered_access_paths": [
                                {
                                  "access_type": "scan",
                                  "resulting_rows": 9,
                                  "cost": 2.015380859,
                                  "chosen": true
                                }
                              ],
                              "chosen_access_method": {
                                "type": "scan",
                                "records": 9,
                                "cost": 2.015380859,
                                "uses_join_buffering": true
                              }
                            },
                            "rows_for_plan": 243,
                            "cost_for_plan": 64.43076172,
                            "semijoin_strategy_choice": [],
                            "pruned_by_heuristic": true
                          },
                          {
                            "plan_prefix": ["t_outer_1", "t_inner_1", "t_inner_4"],
                            "table": "t_inner_3",
                            "best_access_path": {
                              "considered_access_paths": [
                                {
                                  "access_type": "scan",
                                  "resulting_rows": 9,
                                  "cost": 2.015380859,
                                  "chosen": true
                                }
                              ],
                              "chosen_access_method": {
                                "type": "scan",
                                "records": 9,
                                "cost": 2.015380859,
                                "uses_join_buffering": true
                              }
                            },
                            "rows_for_plan": 243,
                            "cost_for_plan": 64.43076172,
                            "semijoin_strategy_choice": [],
                            "pruned_by_heuristic": true
                          }
                        ]
                      },
                      {
                        "plan_prefix": ["t_outer_1", "t_inner_1"],
                        "table": "t_inner_3",
                        "best_access_path": {
                          "considered_access_paths": [
                            {
                              "access_type": "scan",
                              "resulting_rows": 9,
                              "cost": 2.015380859,
                              "chosen": true
                            }
                          ],
                          "chosen_access_method": {
                            "type": "scan",
                            "records": 9,
                            "cost": 2.015380859,
                            "uses_join_buffering": true
                          }
                        },
                        "rows_for_plan": 81,
                        "cost_for_plan": 24.62563477,
                        "semijoin_strategy_choice": [],
                        "rest_of_plan": [
                          {
                            "plan_prefix": ["t_outer_1", "t_inner_1", "t_inner_3"],
                            "table": "t_outer_2",
                            "best_access_path": {
                              "considered_access_paths": [
                                {
                                  "access_type": "scan",
                                  "resulting_rows": 9,
                                  "cost": 2.015380859,
                                  "chosen": true
                                }
                              ],
                              "chosen_access_method": {
                                "type": "scan",
                                "records": 9,
                                "cost": 2.015380859,
                                "uses_join_buffering": true
                              }
                            },
                            "rows_for_plan": 729,
                            "cost_for_plan": 172.4410156,
                            "semijoin_strategy_choice": [],
                            "rest_of_plan": [
                              {
                                "plan_prefix": [
                                  "t_outer_1",
                                  "t_inner_1",
                                  "t_inner_3",
                                  "t_outer_2"
                                ],
                                "table": "t_inner_4",
                                "best_access_path": {
                                  "considered_access_paths": [
                                    {
                                      "access_type": "scan",
                                      "resulting_rows": 3,
                                      "cost": 2.005126953,
                                      "chosen": true
                                    }
                                  ],
                                  "chosen_access_method": {
                                    "type": "scan",
                                    "records": 3,
                                    "cost": 2.005126953,
                                    "uses_join_buffering": true
                                  }
                                },
                                "rows_for_plan": 2187,
                                "cost_for_plan": 611.8461426,
                                "semijoin_strategy_choice": [],
                                "pruned_by_cost": true
                              },
                              {
                                "plan_prefix": [
                                  "t_outer_1",
                                  "t_inner_1",
                                  "t_inner_3",
                                  "t_outer_2"
                                ],
                                "table": "t_inner_2",
                                "best_access_path": {
                                  "considered_access_paths": [
                                    {
                                      "access_type": "scan",
                                      "resulting_rows": 9,
                                      "cost": 2.015380859,
                                      "chosen": true
                                    }
                                  ],
                                  "chosen_access_method": {
                                    "type": "scan",
                                    "records": 9,
                                    "cost": 2.015380859,
                                    "uses_join_buffering": true
                                  }
                                },
                                "rows_for_plan": 6561,
                                "cost_for_plan": 1486.656396,
                                "semijoin_strategy_choice": [],
                                "pruned_by_cost": true
                              }
                            ]
                          },
                          {
                            "plan_prefix": ["t_outer_1", "t_inner_1", "t_inner_3"],
                            "table": "t_inner_4",
                            "best_access_path": {
                              "considered_access_paths": [
                                {
                                  "access_type": "scan",
                                  "resulting_rows": 3,
                                  "cost": 2.005126953,
                                  "chosen": true
                                }
                              ],
                              "chosen_access_method": {
                                "type": "scan",
                                "records": 3,
                                "cost": 2.005126953,
                                "uses_join_buffering": true
                              }
                            },
                            "rows_for_plan": 243,
                            "cost_for_plan": 75.23076172,
                            "semijoin_strategy_choice": [],
                            "rest_of_plan": [
                              {
                                "plan_prefix": [
                                  "t_outer_1",
                                  "t_inner_1",
                                  "t_inner_3",
                                  "t_inner_4"
                                ],
                                "table": "t_outer_2",
                                "best_access_path": {
                                  "considered_access_paths": [
                                    {
                                      "access_type": "scan",
                                      "resulting_rows": 9,
                                      "cost": 2.015380859,
                                      "chosen": true
                                    }
                                  ],
                                  "chosen_access_method": {
                                    "type": "scan",
                                    "records": 9,
                                    "cost": 2.015380859,
                                    "uses_join_buffering": true
                                  }
                                },
                                "rows_for_plan": 2187,
                                "cost_for_plan": 514.6461426,
                                "semijoin_strategy_choice": [],
                                "pruned_by_cost": true
                              },
                              {
                                "plan_prefix": [
                                  "t_outer_1",
                                  "t_inner_1",
                                  "t_inner_3",
                                  "t_inner_4"
                                ],
                                "table": "t_inner_2",
                                "best_access_path": {
                                  "considered_access_paths": [
                                    {
                                      "access_type": "scan",
                                      "resulting_rows": 9,
                                      "cost": 2.015380859,
                                      "chosen": true
                                    }
                                  ],
                                  "chosen_access_method": {
                                    "type": "scan",
                                    "records": 9,
                                    "cost": 2.015380859,
                                    "uses_join_buffering": true
                                  }
                                },
                                "rows_for_plan": 2187,
                                "cost_for_plan": 514.6461426,
                                "semijoin_strategy_choice": [],
                                "pruned_by_cost": true
                              }
                            ]
                          },
                          {
                            "plan_prefix": ["t_outer_1", "t_inner_1", "t_inner_3"],
                            "table": "t_inner_2",
                            "best_access_path": {
                              "considered_access_paths": [
                                {
                                  "access_type": "scan",
                                  "resulting_rows": 9,
                                  "cost": 2.015380859,
                                  "chosen": true
                                }
                              ],
                              "chosen_access_method": {
                                "type": "scan",
                                "records": 9,
                                "cost": 2.015380859,
                                "uses_join_buffering": true
                              }
                            },
                            "rows_for_plan": 729,
                            "cost_for_plan": 172.4410156,
                            "semijoin_strategy_choice": [],
                            "pruned_by_heuristic": true
                          }
                        ]
                      }
                    ]
                  },
                  {
                    "plan_prefix": ["t_outer_1"],
                    "table": "t_inner_2",
                    "best_access_path": {
                      "considered_access_paths": [
                        {
                          "access_type": "scan",
                          "resulting_rows": 9,
                          "cost": 2.015380859,
                          "chosen": true
                        }
                      ],
                      "chosen_access_method": {
                        "type": "scan",
                        "records": 9,
                        "cost": 2.015380859,
                        "uses_join_buffering": true
                      }
                    },
                    "rows_for_plan": 27,
                    "cost_for_plan": 10.02050781,
                    "semijoin_strategy_choice": [],
                    "pruned_by_heuristic": true
                  },
                  {
                    "plan_prefix": ["t_outer_1"],
                    "table": "t_outer_2",
                    "best_access_path": {
                      "considered_access_paths": [
                        {
                          "access_type": "scan",
                          "resulting_rows": 9,
                          "cost": 2.015380859,
                          "chosen": true
                        }
                      ],
                      "chosen_access_method": {
                        "type": "scan",
                        "records": 9,
                        "cost": 2.015380859,
                        "uses_join_buffering": true
                      }
                    },
                    "rows_for_plan": 27,
                    "cost_for_plan": 10.02050781,
                    "semijoin_strategy_choice": [],
                    "pruned_by_heuristic": true
                  },
                  {
                    "plan_prefix": ["t_outer_1"],
                    "table": "t_inner_4",
                    "best_access_path": {
                      "considered_access_paths": [
                        {
                          "access_type": "scan",
                          "resulting_rows": 3,
                          "cost": 2.005126953,
                          "chosen": true
                        }
                      ],
                      "chosen_access_method": {
                        "type": "scan",
                        "records": 3,
                        "cost": 2.005126953,
                        "uses_join_buffering": true
                      }
                    },
                    "rows_for_plan": 9,
                    "cost_for_plan": 6.410253906,
                    "semijoin_strategy_choice": [],
                    "pruned_by_heuristic": true
                  },
                  {
                    "plan_prefix": ["t_outer_1"],
                    "table": "t_inner_3",
                    "best_access_path": {
                      "considered_access_paths": [
                        {
                          "access_type": "scan",
                          "resulting_rows": 9,
                          "cost": 2.015380859,
                          "chosen": true
                        }
                      ],
                      "chosen_access_method": {
                        "type": "scan",
                        "records": 9,
                        "cost": 2.015380859,
                        "uses_join_buffering": true
                      }
                    },
                    "rows_for_plan": 27,
                    "cost_for_plan": 10.02050781,
                    "semijoin_strategy_choice": [],
                    "pruned_by_heuristic": true
                  }
                ]
              },
              {
                "plan_prefix": [],
                "table": "t_inner_1",
                "best_access_path": {
                  "considered_access_paths": [
                    {
                      "access_type": "scan",
                      "resulting_rows": 3,
                      "cost": 2.005126953,
                      "chosen": true
                    }
                  ],
                  "chosen_access_method": {
                    "type": "scan",
                    "records": 3,
                    "cost": 2.005126953,
                    "uses_join_buffering": false
                  }
                },
                "rows_for_plan": 3,
                "cost_for_plan": 2.605126953,
                "semijoin_strategy_choice": [],
                "pruned_by_heuristic": true
              },
              {
                "plan_prefix": [],
                "table": "t_inner_2",
                "best_access_path": {
                  "considered_access_paths": [
                    {
                      "access_type": "scan",
                      "resulting_rows": 9,
                      "cost": 2.015380859,
                      "chosen": true
                    }
                  ],
                  "chosen_access_method": {
                    "type": "scan",
                    "records": 9,
                    "cost": 2.015380859,
                    "uses_join_buffering": false
                  }
                },
                "rows_for_plan": 9,
                "cost_for_plan": 3.815380859,
                "semijoin_strategy_choice": [],
                "pruned_by_heuristic": true
              },
              {
                "plan_prefix": [],
                "table": "t_outer_2",
                "best_access_path": {
                  "considered_access_paths": [
                    {
                      "access_type": "scan",
                      "resulting_rows": 9,
                      "cost": 2.015380859,
                      "chosen": true
                    }
                  ],
                  "chosen_access_method": {
                    "type": "scan",
                    "records": 9,
                    "cost": 2.015380859,
                    "uses_join_buffering": false
                  }
                },
                "rows_for_plan": 9,
                "cost_for_plan": 3.815380859,
                "semijoin_strategy_choice": [],
                "pruned_by_heuristic": true
              },
              {
                "plan_prefix": [],
                "table": "t_inner_4",
                "best_access_path": {
                  "considered_access_paths": [
                    {
                      "access_type": "scan",
                      "resulting_rows": 3,
                      "cost": 2.005126953,
                      "chosen": true
                    }
                  ],
                  "chosen_access_method": {
                    "type": "scan",
                    "records": 3,
                    "cost": 2.005126953,
                    "uses_join_buffering": false
                  }
                },
                "rows_for_plan": 3,
                "cost_for_plan": 2.605126953,
                "semijoin_strategy_choice": [],
                "pruned_by_heuristic": true
              },
              {
                "plan_prefix": [],
                "table": "t_inner_3",
                "best_access_path": {
                  "considered_access_paths": [
                    {
                      "access_type": "scan",
                      "resulting_rows": 9,
                      "cost": 2.015380859,
                      "chosen": true
                    }
                  ],
                  "chosen_access_method": {
                    "type": "scan",
                    "records": 9,
                    "cost": 2.015380859,
                    "uses_join_buffering": false
                  }
                },
                "rows_for_plan": 9,
                "cost_for_plan": 3.815380859,
                "semijoin_strategy_choice": [],
                "pruned_by_heuristic": true
              }
            ]
          },
          {
            "fix_semijoin_strategies_for_picked_join_order": [
              {
                "semi_join_strategy": "DuplicateWeedout"
              },
              {
                "semi_join_strategy": "DuplicateWeedout"
              }
            ]
          },
          {
            "best_join_order": [
              "t_outer_1",
              "t_inner_1",
              "t_inner_2",
              "t_inner_4",
              "t_outer_2",
              "t_inner_3"
            ]
          },
          {
            "attaching_conditions_to_tables": {
              "original_condition": "t_inner_1.a = t_outer_1.a and t_inner_3.a = t_outer_2.a",
              "attached_conditions_computation": [],
              "attached_conditions_summary": [
                {
                  "table": "t_outer_1",
                  "attached": null
                },
                {
                  "table": "t_inner_1",
                  "attached": "t_inner_1.a = t_outer_1.a"
                },
                {
                  "table": "t_inner_2",
                  "attached": null
                },
                {
                  "table": "t_inner_4",
                  "attached": null
                },
                {
                  "table": "t_outer_2",
                  "attached": null
                },
                {
                  "table": "t_inner_3",
                  "attached": "t_inner_3.a = t_outer_2.a"
                }
              ]
            }
          }
        ]
      }
    },
    {
      "join_execution": {
        "select_id": 1,
        "steps": []
      }
    }
  ]
}	0	0
set optimizer_switch='materialization=on';
explain select * from t1 t_outer_1,t2 t_outer_2  where t_outer_1.a in (select t_inner_1.a from t2 t_inner_2, t1 t_inner_1) and
t_outer_2.a in (select t_inner_3.a from t2 t_inner_3, t1 t_inner_4);
id	select_type	table	type	possible_keys	key	key_len	ref	rows	Extra
1	PRIMARY	t_outer_1	ALL	NULL	NULL	NULL	NULL	3	
1	PRIMARY	<subquery2>	eq_ref	distinct_key	distinct_key	4	func	1	
1	PRIMARY	t_outer_2	ALL	NULL	NULL	NULL	NULL	9	Using join buffer (flat, BNL join)
1	PRIMARY	<subquery3>	eq_ref	distinct_key	distinct_key	4	func	1	
2	MATERIALIZED	t_inner_1	ALL	NULL	NULL	NULL	NULL	3	
2	MATERIALIZED	t_inner_2	ALL	NULL	NULL	NULL	NULL	9	Using join buffer (flat, BNL join)
3	MATERIALIZED	t_inner_4	ALL	NULL	NULL	NULL	NULL	3	
3	MATERIALIZED	t_inner_3	ALL	NULL	NULL	NULL	NULL	9	Using join buffer (flat, BNL join)
select * from INFORMATION_SCHEMA.OPTIMIZER_TRACE;
QUERY	TRACE	MISSING_BYTES_BEYOND_MAX_MEM_SIZE	INSUFFICIENT_PRIVILEGES
explain select * from t1 t_outer_1,t2 t_outer_2  where t_outer_1.a in (select t_inner_1.a from t2 t_inner_2, t1 t_inner_1) and
t_outer_2.a in (select t_inner_3.a from t2 t_inner_3, t1 t_inner_4)	{
  "steps": [
    {
      "join_preparation": {
        "select_id": 1,
        "steps": [
          {
            "join_preparation": {
              "select_id": 2,
              "steps": [
                {
                  "transformation": {
                    "select_id": 2,
                    "from": "IN (SELECT)",
                    "to": "materialization",
                    "sjm_scan_allowed": true,
                    "possible": true
                  }
                },
                {
                  "transformation": {
                    "select_id": 2,
                    "from": "IN (SELECT)",
                    "to": "semijoin",
                    "chosen": true
                  }
                },
                {
                  "expanded_query": "/* select#2 */ select t_inner_1.a from t2 t_inner_2 join t1 t_inner_1"
                }
              ]
            }
          },
          {
            "join_preparation": {
              "select_id": 3,
              "steps": [
                {
                  "transformation": {
                    "select_id": 3,
                    "from": "IN (SELECT)",
                    "to": "materialization",
                    "sjm_scan_allowed": true,
                    "possible": true
                  }
                },
                {
                  "transformation": {
                    "select_id": 3,
                    "from": "IN (SELECT)",
                    "to": "semijoin",
                    "chosen": true
                  }
                },
                {
                  "expanded_query": "/* select#3 */ select t_inner_3.a from t2 t_inner_3 join t1 t_inner_4"
                }
              ]
            }
          },
          {
            "expanded_query": "/* select#1 */ select t_outer_1.a AS a,t_outer_2.a AS a from t1 t_outer_1 join t2 t_outer_2 where t_outer_1.a in (/* select#2 */ select t_inner_1.a from t2 t_inner_2 join t1 t_inner_1) and t_outer_2.a in (/* select#3 */ select t_inner_3.a from t2 t_inner_3 join t1 t_inner_4)"
          }
        ]
      }
    },
    {
      "join_optimization": {
        "select_id": 1,
        "steps": [
          {
            "transformation": {
              "select_id": 2,
              "from": "IN (SELECT)",
              "to": "semijoin",
              "converted_to_semi_join": true
            }
          },
          {
            "transformation": {
              "select_id": 3,
              "from": "IN (SELECT)",
              "to": "semijoin",
              "converted_to_semi_join": true
            }
          },
          {
            "condition_processing": {
              "condition": "WHERE",
              "original_condition": "1 and 1 and t_outer_1.a = t_inner_1.a and t_outer_2.a = t_inner_3.a",
              "steps": [
                {
                  "transformation": "equality_propagation",
                  "resulting_condition": "1 and 1 and multiple equal(t_outer_1.a, t_inner_1.a) and multiple equal(t_outer_2.a, t_inner_3.a)"
                },
                {
                  "transformation": "constant_propagation",
                  "resulting_condition": "1 and 1 and multiple equal(t_outer_1.a, t_inner_1.a) and multiple equal(t_outer_2.a, t_inner_3.a)"
                },
                {
                  "transformation": "trivial_condition_removal",
                  "resulting_condition": "multiple equal(t_outer_1.a, t_inner_1.a) and multiple equal(t_outer_2.a, t_inner_3.a)"
                }
              ]
            }
          },
          {
            "table_dependencies": [
              {
                "table": "t_outer_1",
                "row_may_be_null": false,
                "map_bit": 0,
                "depends_on_map_bits": []
              },
              {
                "table": "t_outer_2",
                "row_may_be_null": false,
                "map_bit": 1,
                "depends_on_map_bits": []
              },
              {
                "table": "t_inner_2",
                "row_may_be_null": false,
                "map_bit": 2,
                "depends_on_map_bits": []
              },
              {
                "table": "t_inner_1",
                "row_may_be_null": false,
                "map_bit": 3,
                "depends_on_map_bits": []
              },
              {
                "table": "t_inner_3",
                "row_may_be_null": false,
                "map_bit": 4,
                "depends_on_map_bits": []
              },
              {
                "table": "t_inner_4",
                "row_may_be_null": false,
                "map_bit": 5,
                "depends_on_map_bits": []
              }
            ]
          },
          {
            "ref_optimizer_key_uses": []
          },
          {
            "rows_estimation": [
              {
                "table": "t_outer_1",
                "table_scan": {
                  "rows": 3,
                  "cost": 2.005126953
                }
              },
              {
                "table": "t_outer_2",
                "table_scan": {
                  "rows": 9,
                  "cost": 2.015380859
                }
              },
              {
                "table": "t_inner_2",
                "table_scan": {
                  "rows": 9,
                  "cost": 2.015380859
                }
              },
              {
                "table": "t_inner_1",
                "table_scan": {
                  "rows": 3,
                  "cost": 2.005126953
                }
              },
              {
                "table": "t_inner_3",
                "table_scan": {
                  "rows": 9,
                  "cost": 2.015380859
                }
              },
              {
                "table": "t_inner_4",
                "table_scan": {
                  "rows": 3,
                  "cost": 2.005126953
                }
              }
            ]
          },
          {
            "semijoin_table_pullout": {
              "pulled_out_tables": []
            }
          },
          {
            "semijoin_table_pullout": {
              "pulled_out_tables": []
            }
          },
          {
            "execution_plan_for_potential_materialization": {
              "steps": [
                {
                  "considered_execution_plans": [
                    {
                      "plan_prefix": [],
                      "table": "t_inner_1",
                      "best_access_path": {
                        "considered_access_paths": [
                          {
                            "access_type": "scan",
                            "resulting_rows": 3,
                            "cost": 2.005126953,
                            "chosen": true
                          }
                        ],
                        "chosen_access_method": {
                          "type": "scan",
                          "records": 3,
                          "cost": 2.005126953,
                          "uses_join_buffering": false
                        }
                      },
                      "rows_for_plan": 3,
                      "cost_for_plan": 2.605126953,
                      "rest_of_plan": [
                        {
                          "plan_prefix": ["t_inner_1"],
                          "table": "t_inner_2",
                          "best_access_path": {
                            "considered_access_paths": [
                              {
                                "access_type": "scan",
                                "resulting_rows": 9,
                                "cost": 2.015380859,
                                "chosen": true
                              }
                            ],
                            "chosen_access_method": {
                              "type": "scan",
                              "records": 9,
                              "cost": 2.015380859,
                              "uses_join_buffering": true
                            }
                          },
                          "rows_for_plan": 27,
                          "cost_for_plan": 10.02050781,
                          "estimated_join_cardinality": 27
                        }
                      ]
                    },
                    {
                      "plan_prefix": [],
                      "table": "t_inner_2",
                      "best_access_path": {
                        "considered_access_paths": [
                          {
                            "access_type": "scan",
                            "resulting_rows": 9,
                            "cost": 2.015380859,
                            "chosen": true
                          }
                        ],
                        "chosen_access_method": {
                          "type": "scan",
                          "records": 9,
                          "cost": 2.015380859,
                          "uses_join_buffering": false
                        }
                      },
                      "rows_for_plan": 9,
                      "cost_for_plan": 3.815380859,
                      "pruned_by_heuristic": true
                    }
                  ]
                },
                {
                  "considered_execution_plans": [
                    {
                      "plan_prefix": [],
                      "table": "t_inner_4",
                      "best_access_path": {
                        "considered_access_paths": [
                          {
                            "access_type": "scan",
                            "resulting_rows": 3,
                            "cost": 2.005126953,
                            "chosen": true
                          }
                        ],
                        "chosen_access_method": {
                          "type": "scan",
                          "records": 3,
                          "cost": 2.005126953,
                          "uses_join_buffering": false
                        }
                      },
                      "rows_for_plan": 3,
                      "cost_for_plan": 2.605126953,
                      "rest_of_plan": [
                        {
                          "plan_prefix": ["t_inner_4"],
                          "table": "t_inner_3",
                          "best_access_path": {
                            "considered_access_paths": [
                              {
                                "access_type": "scan",
                                "resulting_rows": 9,
                                "cost": 2.015380859,
                                "chosen": true
                              }
                            ],
                            "chosen_access_method": {
                              "type": "scan",
                              "records": 9,
                              "cost": 2.015380859,
                              "uses_join_buffering": true
                            }
                          },
                          "rows_for_plan": 27,
                          "cost_for_plan": 10.02050781,
                          "estimated_join_cardinality": 27
                        }
                      ]
                    },
                    {
                      "plan_prefix": [],
                      "table": "t_inner_3",
                      "best_access_path": {
                        "considered_access_paths": [
                          {
                            "access_type": "scan",
                            "resulting_rows": 9,
                            "cost": 2.015380859,
                            "chosen": true
                          }
                        ],
                        "chosen_access_method": {
                          "type": "scan",
                          "records": 9,
                          "cost": 2.015380859,
                          "uses_join_buffering": false
                        }
                      },
                      "rows_for_plan": 9,
                      "cost_for_plan": 3.815380859,
                      "pruned_by_heuristic": true
                    }
                  ]
                }
              ]
            }
          },
          {
            "considered_execution_plans": [
              {
                "plan_prefix": [],
                "table": "t_outer_1",
                "best_access_path": {
                  "considered_access_paths": [
                    {
                      "access_type": "scan",
                      "resulting_rows": 3,
                      "cost": 2.005126953,
                      "chosen": true
                    }
                  ],
                  "chosen_access_method": {
                    "type": "scan",
                    "records": 3,
                    "cost": 2.005126953,
                    "uses_join_buffering": false
                  }
                },
                "rows_for_plan": 3,
                "cost_for_plan": 2.605126953,
                "semijoin_strategy_choice": [],
                "rest_of_plan": [
                  {
                    "plan_prefix": ["t_outer_1"],
                    "table": "t_inner_1",
                    "best_access_path": {
                      "considered_access_paths": [
                        {
                          "access_type": "scan",
                          "resulting_rows": 3,
                          "cost": 2.005126953,
                          "chosen": true
                        }
                      ],
                      "chosen_access_method": {
                        "type": "scan",
                        "records": 3,
                        "cost": 2.005126953,
                        "uses_join_buffering": true
                      }
                    },
                    "rows_for_plan": 9,
                    "cost_for_plan": 6.410253906,
                    "semijoin_strategy_choice": [],
                    "rest_of_plan": [
                      {
                        "plan_prefix": ["t_outer_1", "t_inner_1"],
                        "table": "t_inner_2",
                        "best_access_path": {
                          "considered_access_paths": [
                            {
                              "access_type": "scan",
                              "resulting_rows": 9,
                              "cost": 2.015380859,
                              "chosen": true
                            }
                          ],
                          "chosen_access_method": {
                            "type": "scan",
                            "records": 9,
                            "cost": 2.015380859,
                            "uses_join_buffering": true
                          }
                        },
                        "rows_for_plan": 81,
                        "cost_for_plan": 24.62563477,
                        "semijoin_strategy_choice": [
                          {
                            "strategy": "FirstMatch",
                            "records": 3,
                            "read_time": 44.75893555
                          },
                          {
                            "strategy": "SJ-Materialization",
                            "records": 3,
                            "read_time": 8.125634766
                          },
                          {
                            "strategy": "DuplicateWeedout",
                            "records": 3,
                            "read_time": 37.22563477
                          },
                          {
                            "chosen_strategy": "SJ-Materialization"
                          }
                        ],
                        "rest_of_plan": [
                          {
                            "plan_prefix": ["t_outer_1", "t_inner_1", "t_inner_2"],
                            "table": "t_outer_2",
                            "best_access_path": {
                              "considered_access_paths": [
                                {
                                  "access_type": "scan",
                                  "resulting_rows": 9,
                                  "cost": 2.015380859,
                                  "chosen": true
                                }
                              ],
                              "chosen_access_method": {
                                "type": "scan",
                                "records": 9,
                                "cost": 2.015380859,
                                "uses_join_buffering": true
                              }
                            },
                            "rows_for_plan": 27,
                            "cost_for_plan": 15.54101562,
                            "semijoin_strategy_choice": [],
                            "rest_of_plan": [
                              {
                                "plan_prefix": [
                                  "t_outer_1",
                                  "t_inner_1",
                                  "t_inner_2",
                                  "t_outer_2"
                                ],
                                "table": "t_inner_4",
                                "best_access_path": {
                                  "considered_access_paths": [
                                    {
                                      "access_type": "scan",
                                      "resulting_rows": 3,
                                      "cost": 2.005126953,
                                      "chosen": true
                                    }
                                  ],
                                  "chosen_access_method": {
                                    "type": "scan",
                                    "records": 3,
                                    "cost": 2.005126953,
                                    "uses_join_buffering": true
                                  }
                                },
                                "rows_for_plan": 81,
                                "cost_for_plan": 33.74614258,
                                "semijoin_strategy_choice": [],
                                "rest_of_plan": [
                                  {
                                    "plan_prefix": [
                                      "t_outer_1",
                                      "t_inner_1",
                                      "t_inner_2",
                                      "t_outer_2",
                                      "t_inner_4"
                                    ],
                                    "table": "t_inner_3",
                                    "best_access_path": {
                                      "considered_access_paths": [
                                        {
                                          "access_type": "scan",
                                          "resulting_rows": 9,
                                          "cost": 2.015380859,
                                          "chosen": true
                                        }
                                      ],
                                      "chosen_access_method": {
                                        "type": "scan",
                                        "records": 9,
                                        "cost": 2.015380859,
                                        "uses_join_buffering": true
                                      }
                                    },
                                    "rows_for_plan": 729,
                                    "cost_for_plan": 181.5615234,
                                    "semijoin_strategy_choice": [
                                      {
                                        "strategy": "FirstMatch",
                                        "records": 27,
                                        "read_time": 394.925293
                                      },
                                      {
                                        "strategy": "SJ-Materialization",
                                        "records": 27,
                                        "read_time": 22.26152344
                                      },
                                      {
                                        "strategy": "DuplicateWeedout",
                                        "records": 27,
                                        "read_time": 294.9615234
                                      },
                                      {
                                        "chosen_strategy": "SJ-Materialization"
                                      }
                                    ],
                                    "estimated_join_cardinality": 27
                                  }
                                ]
                              },
                              {
                                "plan_prefix": [
                                  "t_outer_1",
                                  "t_inner_1",
                                  "t_inner_2",
                                  "t_outer_2"
                                ],
                                "table": "t_inner_3",
                                "best_access_path": {
                                  "considered_access_paths": [
                                    {
                                      "access_type": "scan",
                                      "resulting_rows": 9,
                                      "cost": 2.015380859,
                                      "chosen": true
                                    }
                                  ],
                                  "chosen_access_method": {
                                    "type": "scan",
                                    "records": 9,
                                    "cost": 2.015380859,
                                    "uses_join_buffering": true
                                  }
                                },
                                "rows_for_plan": 243,
                                "cost_for_plan": 66.15639648,
                                "semijoin_strategy_choice": [],
                                "pruned_by_cost": true
                              }
                            ]
                          },
                          {
                            "plan_prefix": ["t_outer_1", "t_inner_1", "t_inner_2"],
                            "table": "t_inner_4",
                            "best_access_path": {
                              "considered_access_paths": [
                                {
                                  "access_type": "scan",
                                  "resulting_rows": 3,
                                  "cost": 2.005126953,
                                  "chosen": true
                                }
                              ],
                              "chosen_access_method": {
                                "type": "scan",
                                "records": 3,
                                "cost": 2.005126953,
                                "uses_join_buffering": true
                              }
                            },
                            "rows_for_plan": 9,
                            "cost_for_plan": 11.93076172,
                            "semijoin_strategy_choice": [],
                            "rest_of_plan": [
                              {
                                "plan_prefix": [
                                  "t_outer_1",
                                  "t_inner_1",
                                  "t_inner_2",
                                  "t_inner_4"
                                ],
                                "table": "t_outer_2",
                                "best_access_path": {
                                  "considered_access_paths": [
                                    {
                                      "access_type": "scan",
                                      "resulting_rows": 9,
                                      "cost": 2.015380859,
                                      "chosen": true
                                    }
                                  ],
                                  "chosen_access_method": {
                                    "type": "scan",
                                    "records": 9,
                                    "cost": 2.015380859,
                                    "uses_join_buffering": true
                                  }
                                },
                                "rows_for_plan": 81,
                                "cost_for_plan": 30.14614258,
                                "semijoin_strategy_choice": [],
                                "pruned_by_cost": true
                              },
                              {
                                "plan_prefix": [
                                  "t_outer_1",
                                  "t_inner_1",
                                  "t_inner_2",
                                  "t_inner_4"
                                ],
                                "table": "t_inner_3",
                                "best_access_path": {
                                  "considered_access_paths": [
                                    {
                                      "access_type": "scan",
                                      "resulting_rows": 9,
                                      "cost": 2.015380859,
                                      "chosen": true
                                    }
                                  ],
                                  "chosen_access_method": {
                                    "type": "scan",
                                    "records": 9,
                                    "cost": 2.015380859,
                                    "uses_join_buffering": true
                                  }
                                },
                                "rows_for_plan": 81,
                                "cost_for_plan": 30.14614258,
                                "semijoin_strategy_choice": [],
                                "pruned_by_cost": true
                              }
                            ]
                          },
                          {
                            "plan_prefix": ["t_outer_1", "t_inner_1", "t_inner_2"],
                            "table": "t_inner_3",
                            "best_access_path": {
                              "considered_access_paths": [
                                {
                                  "access_type": "scan",
                                  "resulting_rows": 9,
                                  "cost": 2.015380859,
                                  "chosen": true
                                }
                              ],
                              "chosen_access_method": {
                                "type": "scan",
                                "records": 9,
                                "cost": 2.015380859,
                                "uses_join_buffering": true
                              }
                            },
                            "rows_for_plan": 27,
                            "cost_for_plan": 15.54101562,
                            "semijoin_strategy_choice": [],
                            "pruned_by_heuristic": true
                          }
                        ]
                      },
                      {
                        "plan_prefix": ["t_outer_1", "t_inner_1"],
                        "table": "t_outer_2",
                        "best_access_path": {
                          "considered_access_paths": [
                            {
                              "access_type": "scan",
                              "resulting_rows": 9,
                              "cost": 2.015380859,
                              "chosen": true
                            }
                          ],
                          "chosen_access_method": {
                            "type": "scan",
                            "records": 9,
                            "cost": 2.015380859,
                            "uses_join_buffering": true
                          }
                        },
                        "rows_for_plan": 81,
                        "cost_for_plan": 24.62563477,
                        "semijoin_strategy_choice": [],
                        "pruned_by_cost": true
                      },
                      {
                        "plan_prefix": ["t_outer_1", "t_inner_1"],
                        "table": "t_inner_4",
                        "best_access_path": {
                          "considered_access_paths": [
                            {
                              "access_type": "scan",
                              "resulting_rows": 3,
                              "cost": 2.005126953,
                              "chosen": true
                            }
                          ],
                          "chosen_access_method": {
                            "type": "scan",
                            "records": 3,
                            "cost": 2.005126953,
                            "uses_join_buffering": true
                          }
                        },
                        "rows_for_plan": 27,
                        "cost_for_plan": 13.81538086,
                        "semijoin_strategy_choice": [],
                        "pruned_by_heuristic": true
                      },
                      {
                        "plan_prefix": ["t_outer_1", "t_inner_1"],
                        "table": "t_inner_3",
                        "best_access_path": {
                          "considered_access_paths": [
                            {
                              "access_type": "scan",
                              "resulting_rows": 9,
                              "cost": 2.015380859,
                              "chosen": true
                            }
                          ],
                          "chosen_access_method": {
                            "type": "scan",
                            "records": 9,
                            "cost": 2.015380859,
                            "uses_join_buffering": true
                          }
                        },
                        "rows_for_plan": 81,
                        "cost_for_plan": 24.62563477,
                        "semijoin_strategy_choice": [],
                        "pruned_by_cost": true
                      }
                    ]
                  },
                  {
                    "plan_prefix": ["t_outer_1"],
                    "table": "t_inner_2",
                    "best_access_path": {
                      "considered_access_paths": [
                        {
                          "access_type": "scan",
                          "resulting_rows": 9,
                          "cost": 2.015380859,
                          "chosen": true
                        }
                      ],
                      "chosen_access_method": {
                        "type": "scan",
                        "records": 9,
                        "cost": 2.015380859,
                        "uses_join_buffering": true
                      }
                    },
                    "rows_for_plan": 27,
                    "cost_for_plan": 10.02050781,
                    "semijoin_strategy_choice": [],
                    "pruned_by_heuristic": true
                  },
                  {
                    "plan_prefix": ["t_outer_1"],
                    "table": "t_outer_2",
                    "best_access_path": {
                      "considered_access_paths": [
                        {
                          "access_type": "scan",
                          "resulting_rows": 9,
                          "cost": 2.015380859,
                          "chosen": true
                        }
                      ],
                      "chosen_access_method": {
                        "type": "scan",
                        "records": 9,
                        "cost": 2.015380859,
                        "uses_join_buffering": true
                      }
                    },
                    "rows_for_plan": 27,
                    "cost_for_plan": 10.02050781,
                    "semijoin_strategy_choice": [],
                    "pruned_by_heuristic": true
                  },
                  {
                    "plan_prefix": ["t_outer_1"],
                    "table": "t_inner_4",
                    "best_access_path": {
                      "considered_access_paths": [
                        {
                          "access_type": "scan",
                          "resulting_rows": 3,
                          "cost": 2.005126953,
                          "chosen": true
                        }
                      ],
                      "chosen_access_method": {
                        "type": "scan",
                        "records": 3,
                        "cost": 2.005126953,
                        "uses_join_buffering": true
                      }
                    },
                    "rows_for_plan": 9,
                    "cost_for_plan": 6.410253906,
                    "semijoin_strategy_choice": [],
                    "pruned_by_heuristic": true
                  },
                  {
                    "plan_prefix": ["t_outer_1"],
                    "table": "t_inner_3",
                    "best_access_path": {
                      "considered_access_paths": [
                        {
                          "access_type": "scan",
                          "resulting_rows": 9,
                          "cost": 2.015380859,
                          "chosen": true
                        }
                      ],
                      "chosen_access_method": {
                        "type": "scan",
                        "records": 9,
                        "cost": 2.015380859,
                        "uses_join_buffering": true
                      }
                    },
                    "rows_for_plan": 27,
                    "cost_for_plan": 10.02050781,
                    "semijoin_strategy_choice": [],
                    "pruned_by_heuristic": true
                  }
                ]
              },
              {
                "plan_prefix": [],
                "table": "t_inner_1",
                "best_access_path": {
                  "considered_access_paths": [
                    {
                      "access_type": "scan",
                      "resulting_rows": 3,
                      "cost": 2.005126953,
                      "chosen": true
                    }
                  ],
                  "chosen_access_method": {
                    "type": "scan",
                    "records": 3,
                    "cost": 2.005126953,
                    "uses_join_buffering": false
                  }
                },
                "rows_for_plan": 3,
                "cost_for_plan": 2.605126953,
                "semijoin_strategy_choice": [],
                "pruned_by_heuristic": true
              },
              {
                "plan_prefix": [],
                "table": "t_inner_2",
                "best_access_path": {
                  "considered_access_paths": [
                    {
                      "access_type": "scan",
                      "resulting_rows": 9,
                      "cost": 2.015380859,
                      "chosen": true
                    }
                  ],
                  "chosen_access_method": {
                    "type": "scan",
                    "records": 9,
                    "cost": 2.015380859,
                    "uses_join_buffering": false
                  }
                },
                "rows_for_plan": 9,
                "cost_for_plan": 3.815380859,
                "semijoin_strategy_choice": [],
                "pruned_by_heuristic": true
              },
              {
                "plan_prefix": [],
                "table": "t_outer_2",
                "best_access_path": {
                  "considered_access_paths": [
                    {
                      "access_type": "scan",
                      "resulting_rows": 9,
                      "cost": 2.015380859,
                      "chosen": true
                    }
                  ],
                  "chosen_access_method": {
                    "type": "scan",
                    "records": 9,
                    "cost": 2.015380859,
                    "uses_join_buffering": false
                  }
                },
                "rows_for_plan": 9,
                "cost_for_plan": 3.815380859,
                "semijoin_strategy_choice": [],
                "pruned_by_heuristic": true
              },
              {
                "plan_prefix": [],
                "table": "t_inner_4",
                "best_access_path": {
                  "considered_access_paths": [
                    {
                      "access_type": "scan",
                      "resulting_rows": 3,
                      "cost": 2.005126953,
                      "chosen": true
                    }
                  ],
                  "chosen_access_method": {
                    "type": "scan",
                    "records": 3,
                    "cost": 2.005126953,
                    "uses_join_buffering": false
                  }
                },
                "rows_for_plan": 3,
                "cost_for_plan": 2.605126953,
                "semijoin_strategy_choice": [],
                "pruned_by_heuristic": true
              },
              {
                "plan_prefix": [],
                "table": "t_inner_3",
                "best_access_path": {
                  "considered_access_paths": [
                    {
                      "access_type": "scan",
                      "resulting_rows": 9,
                      "cost": 2.015380859,
                      "chosen": true
                    }
                  ],
                  "chosen_access_method": {
                    "type": "scan",
                    "records": 9,
                    "cost": 2.015380859,
                    "uses_join_buffering": false
                  }
                },
                "rows_for_plan": 9,
                "cost_for_plan": 3.815380859,
                "semijoin_strategy_choice": [],
                "pruned_by_heuristic": true
              }
            ]
          },
          {
            "fix_semijoin_strategies_for_picked_join_order": [
              {
                "semi_join_strategy": "SJ-Materialization",
                "join_order": [
                  {
                    "table": "t_inner_4"
                  },
                  {
                    "table": "t_inner_3"
                  }
                ]
              },
              {
                "semi_join_strategy": "SJ-Materialization",
                "join_order": [
                  {
                    "table": "t_inner_1"
                  },
                  {
                    "table": "t_inner_2"
                  }
                ]
              }
            ]
          },
          {
            "best_join_order": [
              "t_outer_1",
              "<subquery2>",
              "t_outer_2",
              "<subquery3>"
            ]
          },
          {
            "condition_on_constant_tables": "1",
            "computing_condition": []
          },
          {
            "attaching_conditions_to_tables": {
              "original_condition": "1",
              "attached_conditions_computation": [],
              "attached_conditions_summary": [
                {
                  "table": "t_outer_1",
                  "attached": null
                },
                {
                  "table": "t_inner_1",
                  "attached": null
                },
                {
                  "table": "t_inner_2",
                  "attached": null
                },
                {
                  "table": "<subquery2>",
                  "attached": null
                },
                {
                  "table": "t_outer_2",
                  "attached": null
                },
                {
                  "table": "t_inner_4",
                  "attached": null
                },
                {
                  "table": "t_inner_3",
                  "attached": null
                },
                {
                  "table": "<subquery3>",
                  "attached": null
                }
              ]
            }
          }
        ]
      }
    },
    {
      "join_execution": {
        "select_id": 1,
        "steps": []
      }
    }
  ]
}	0	0
set @@optimizer_switch= @save_optimizer_switch;
drop table t1,t2;
#
# MDEV-18942: Json_writer::add_bool: Conditional jump or move depends on uninitialised value upon 
# fulltext search under optimizer trace
#
CREATE TABLE t1 (f VARCHAR(255), FULLTEXT(f));
CREATE VIEW v1 AS SELECT * FROM t1;
INSERT INTO t1 VALUES ('fooba'),('abcde'),('xyzab');
SET optimizer_trace = 'enabled=on';
SELECT COUNT(*) FROM v1 WHERE MATCH (f) AGAINST ('fooba');
COUNT(*)
1
DROP VIEW v1;
DROP TABLE t1;
#
# MDEV-18741: Optimizer trace: multi-part key ranges are printed incorrectly.
#
create table t0(a int);
insert into t0 values (0),(1),(2),(3),(4),(5),(6),(7),(8),(9);
create table one_k (a int);
insert into one_k select A.a + B.a*10 + C.a*100 from t0 A, t0 B, t0 C;
create table t1 ( a int, b int, key a_b(a,b));
insert into t1 select a,a from one_k;
set optimizer_trace='enabled=on';
explain select * from t1 force index (a_b) where a=2 and b=4;
id	select_type	table	type	possible_keys	key	key_len	ref	rows	Extra
1	SIMPLE	t1	ref	a_b	a_b	10	const,const	1	Using index
select JSON_DETAILED(JSON_EXTRACT(trace, '$**.analyzing_range_alternatives')) AS JS from INFORMATION_SCHEMA.OPTIMIZER_TRACE;
JS
[
    {
        "range_scan_alternatives": 
        [
            {
                "index": "a_b",
                "ranges": 
                ["(2,4) <= (a,b) <= (2,4)"],
                "rowid_ordered": true,
                "using_mrr": false,
                "index_only": true,
                "rows": 1,
                "cost": 0.345829876,
                "chosen": true
            }
        ],
        "analyzing_roworder_intersect": 
        {
            "cause": "too few roworder scans"
        },
        "analyzing_index_merge_union": 
        []
    }
]
explain select * from t1 where a >= 900 and b between 10 and 20;
id	select_type	table	type	possible_keys	key	key_len	ref	rows	Extra
1	SIMPLE	t1	range	a_b	a_b	10	NULL	107	Using where; Using index
select JSON_DETAILED(JSON_EXTRACT(trace, '$**.analyzing_range_alternatives')) AS JS from INFORMATION_SCHEMA.OPTIMIZER_TRACE;
JS
[
    {
        "range_scan_alternatives": 
        [
            {
                "index": "a_b",
                "ranges": 
                ["(900,10) <= (a,b)"],
                "rowid_ordered": false,
                "using_mrr": false,
                "index_only": true,
                "rows": 107,
                "cost": 21.63379668,
                "chosen": true
            }
        ],
        "analyzing_roworder_intersect": 
        {
            "cause": "too few roworder scans"
        },
        "analyzing_index_merge_union": 
        []
    }
]
drop table t0,t1;
create table t1 (start_date date, end_date date, filler char(100), key(start_date, end_date)) ;
insert into t1 select date_add(now(), interval a day), date_add(now(), interval (a+7) day), 'data' from one_k;
explain select * from t1 force index(start_date) where start_date >= '2019-02-10' and end_date <'2019-04-01';
id	select_type	table	type	possible_keys	key	key_len	ref	rows	Extra
1	SIMPLE	t1	range	start_date	start_date	8	NULL	1000	Using index condition
select JSON_DETAILED(JSON_EXTRACT(trace, '$**.analyzing_range_alternatives')) AS JS from INFORMATION_SCHEMA.OPTIMIZER_TRACE;
JS
[
    {
        "range_scan_alternatives": 
        [
            {
                "index": "start_date",
                "ranges": 
                ["(2019-02-10,NULL) < (start_date,end_date)"],
                "rowid_ordered": false,
                "using_mrr": false,
                "index_only": false,
                "rows": 1000,
                "cost": 1203.877243,
                "chosen": true
            }
        ],
        "analyzing_roworder_intersect": 
        {
            "cause": "too few roworder scans"
        },
        "analyzing_index_merge_union": 
        []
    }
]
drop table t1,one_k;
create table ten(a int);
insert into ten values (0),(1),(2),(3),(4),(5),(6),(7),(8),(9);
create table t1 (
a int not null,
b int not null,
c int not null,
d int not null,
key a_b_c(a,b,c)
);
insert into t1 select a,a, a,a from ten;
explain select * from t1 force index(a_b_c) where a between 1 and 4 and b < 50;
id	select_type	table	type	possible_keys	key	key_len	ref	rows	Extra
1	SIMPLE	t1	range	a_b_c	a_b_c	8	NULL	4	Using index condition
select JSON_DETAILED(JSON_EXTRACT(trace, '$**.analyzing_range_alternatives')) AS JS from INFORMATION_SCHEMA.OPTIMIZER_TRACE;
JS
[
    {
        "range_scan_alternatives": 
        [
            {
                "index": "a_b_c",
                "ranges": 
                ["(1) <= (a,b) < (4,50)"],
                "rowid_ordered": false,
                "using_mrr": false,
                "index_only": false,
                "rows": 4,
                "cost": 4.948710032,
                "chosen": true
            }
        ],
        "analyzing_roworder_intersect": 
        {
            "cause": "too few roworder scans"
        },
        "analyzing_index_merge_union": 
        []
    }
]
drop table ten,t1;
# Ported test from MYSQL for ranges involving Binary column
CREATE TABLE t1(i INT PRIMARY KEY, b BINARY(16), INDEX i_b(b));
INSERT INTO t1 VALUES (1, x'D95B94336A9946A39CF5B58CFE772D8C');
INSERT INTO t1 VALUES (2, NULL);
EXPLAIN SELECT * FROM t1 WHERE b IN (0xD95B94336A9946A39CF5B58CFE772D8C);
id	select_type	table	type	possible_keys	key	key_len	ref	rows	Extra
1	SIMPLE	t1	ref	i_b	i_b	17	const	1	Using index condition
select JSON_DETAILED(JSON_EXTRACT(trace, '$**.analyzing_range_alternatives')) AS JS from INFORMATION_SCHEMA.OPTIMIZER_TRACE;
JS
[
    {
        "range_scan_alternatives": 
        [
            {
                "index": "i_b",
                "ranges": 
                ["(\xD9[\x943j\x99F\xA3\x9C\xF5\xB5\x8C\xFEw-\x8C) <= (b) <= (\xD9[\x943j\x99F\xA3\x9C\xF5\xB5\x8C\xFEw-\x8C)"],
                "rowid_ordered": true,
                "using_mrr": false,
                "index_only": false,
                "rows": 1,
                "cost": 1.346171589,
                "chosen": true
            }
        ],
        "analyzing_roworder_intersect": 
        {
            "cause": "too few roworder scans"
        },
        "analyzing_index_merge_union": 
        []
    }
]
EXPLAIN SELECT * FROM t1 WHERE b IS NULL;
id	select_type	table	type	possible_keys	key	key_len	ref	rows	Extra
1	SIMPLE	t1	ref	i_b	i_b	17	const	1	Using index condition
select JSON_DETAILED(JSON_EXTRACT(trace, '$**.analyzing_range_alternatives')) AS JS from INFORMATION_SCHEMA.OPTIMIZER_TRACE;
JS
[
    {
        "range_scan_alternatives": 
        [
            {
                "index": "i_b",
                "ranges": 
                ["(NULL) <= (b) <= (NULL)"],
                "rowid_ordered": true,
                "using_mrr": false,
                "index_only": false,
                "rows": 1,
                "cost": 1.346171589,
                "chosen": true
            }
        ],
        "analyzing_roworder_intersect": 
        {
            "cause": "too few roworder scans"
        },
        "analyzing_index_merge_union": 
        []
    }
]
drop table t1;
#
# MDEV-18880: Optimizer trace prints date in hexadecimal
#
CREATE TABLE t1(i INT PRIMARY KEY, b VARCHAR(10) CHARSET BINARY , INDEX i_b(b));
INSERT INTO t1 VALUES (1, 'ab\n');
INSERT INTO t1 VALUES (2, NULL);
set optimizer_trace=1;
EXPLAIN SELECT * FROM t1 WHERE b='ab\n';
id	select_type	table	type	possible_keys	key	key_len	ref	rows	Extra
1	SIMPLE	t1	ref	i_b	i_b	13	const	1	Using index condition
select JSON_DETAILED(JSON_EXTRACT(trace, '$**.analyzing_range_alternatives')) AS JS from INFORMATION_SCHEMA.OPTIMIZER_TRACE;
JS
[
    {
        "range_scan_alternatives": 
        [
            {
                "index": "i_b",
                "ranges": 
                ["(ab\x0A) <= (b) <= (ab\x0A)"],
                "rowid_ordered": true,
                "using_mrr": false,
                "index_only": false,
                "rows": 1,
                "cost": 1.345927508,
                "chosen": true
            }
        ],
        "analyzing_roworder_intersect": 
        {
            "cause": "too few roworder scans"
        },
        "analyzing_index_merge_union": 
        []
    }
]
ALTER TABLE t1 modify column b BINARY(10) AFTER i;
EXPLAIN SELECT * FROM t1 WHERE b='ab\n';
id	select_type	table	type	possible_keys	key	key_len	ref	rows	Extra
1	SIMPLE	t1	ref	i_b	i_b	11	const	1	Using index condition
select JSON_DETAILED(JSON_EXTRACT(trace, '$**.analyzing_range_alternatives')) AS JS from INFORMATION_SCHEMA.OPTIMIZER_TRACE;
JS
[
    {
        "range_scan_alternatives": 
        [
            {
                "index": "i_b",
                "ranges": 
                ["(ab\x0A\x00\x00\x00\x00\x00\x00\x00) <= (b) <= (ab\x0A\x00\x00\x00\x00\x00\x00\x00)"],
                "rowid_ordered": true,
                "using_mrr": false,
                "index_only": false,
                "rows": 1,
                "cost": 1.345878692,
                "chosen": true
            }
        ],
        "analyzing_roworder_intersect": 
        {
            "cause": "too few roworder scans"
        },
        "analyzing_index_merge_union": 
        []
    }
]
ALTER TABLE t1 modify column b VARBINARY(10) AFTER i;
EXPLAIN SELECT * FROM t1 WHERE b='ab\n';
id	select_type	table	type	possible_keys	key	key_len	ref	rows	Extra
1	SIMPLE	t1	ref	i_b	i_b	13	const	1	Using index condition
select JSON_DETAILED(JSON_EXTRACT(trace, '$**.analyzing_range_alternatives')) AS JS from INFORMATION_SCHEMA.OPTIMIZER_TRACE;
JS
[
    {
        "range_scan_alternatives": 
        [
            {
                "index": "i_b",
                "ranges": 
                ["(ab\x0A) <= (b) <= (ab\x0A)"],
                "rowid_ordered": true,
                "using_mrr": false,
                "index_only": false,
                "rows": 1,
                "cost": 1.345927508,
                "chosen": true
            }
        ],
        "analyzing_roworder_intersect": 
        {
            "cause": "too few roworder scans"
        },
        "analyzing_index_merge_union": 
        []
    }
]
drop table t1;
CREATE TABLE t1(i INT PRIMARY KEY, b CHAR(10), INDEX i_b(b));
INSERT INTO t1 VALUES (1, 'ab\n');
INSERT INTO t1 VALUES (2, NULL);
EXPLAIN SELECT * FROM t1 WHERE b='ab\n';
id	select_type	table	type	possible_keys	key	key_len	ref	rows	Extra
1	SIMPLE	t1	ref	i_b	i_b	11	const	1	Using index condition
select JSON_DETAILED(JSON_EXTRACT(trace, '$**.analyzing_range_alternatives')) AS JS from INFORMATION_SCHEMA.OPTIMIZER_TRACE;
JS
[
    {
        "range_scan_alternatives": 
        [
            {
                "index": "i_b",
                "ranges": 
                ["(ab\n) <= (b) <= (ab\n)"],
                "rowid_ordered": true,
                "using_mrr": false,
                "index_only": false,
                "rows": 1,
                "cost": 1.345878692,
                "chosen": true
            }
        ],
        "analyzing_roworder_intersect": 
        {
            "cause": "too few roworder scans"
        },
        "analyzing_index_merge_union": 
        []
    }
]
drop table t1;
CREATE TABLE t1(i INT PRIMARY KEY, b blob , INDEX i_b(b));
Warnings:
Note	1071	Specified key was too long; max key length is 1000 bytes
INSERT INTO t1 VALUES (1, 'ab\n');
INSERT INTO t1 VALUES (2, NULL);
set optimizer_trace=1;
EXPLAIN SELECT * FROM t1 WHERE b= 'ab\n';
id	select_type	table	type	possible_keys	key	key_len	ref	rows	Extra
1	SIMPLE	t1	ref	i_b	i_b	1003	const	1	Using where
select JSON_DETAILED(JSON_EXTRACT(trace, '$**.analyzing_range_alternatives')) AS JS from INFORMATION_SCHEMA.OPTIMIZER_TRACE;
JS
[
    {
        "range_scan_alternatives": 
        [
            {
                "index": "i_b",
                "ranges": 
                ["(ab\x0A) <= (b) <= (ab\x0A)"],
                "rowid_ordered": false,
                "using_mrr": false,
                "index_only": false,
                "rows": 1,
                "cost": 1.394255553,
                "chosen": true
            }
        ],
        "analyzing_roworder_intersect": 
        {
            "cause": "too few roworder scans"
        },
        "analyzing_index_merge_union": 
        []
    }
]
drop table t1;
CREATE TABLE t1(i INT PRIMARY KEY, b VARCHAR(10), INDEX i_b(b));
INSERT INTO t1 VALUES (1, 'ab\n');
INSERT INTO t1 VALUES (2, 'ab\n');
set optimizer_trace=1;
EXPLAIN SELECT * FROM t1 WHERE b='ab\n';
id	select_type	table	type	possible_keys	key	key_len	ref	rows	Extra
1	SIMPLE	t1	ref	i_b	i_b	13	const	2	Using index condition
select JSON_DETAILED(JSON_EXTRACT(trace, '$**.analyzing_range_alternatives')) AS JS from INFORMATION_SCHEMA.OPTIMIZER_TRACE;
JS
[
    {
        "range_scan_alternatives": 
        [
            {
                "index": "i_b",
                "ranges": 
                ["(ab\n) <= (b) <= (ab\n)"],
                "rowid_ordered": true,
                "using_mrr": false,
                "index_only": false,
                "rows": 2,
                "cost": 2.546855016,
                "chosen": true
            }
        ],
        "analyzing_roworder_intersect": 
        {
            "cause": "too few roworder scans"
        },
        "analyzing_index_merge_union": 
        []
    }
]
drop table t1;
create table t0(a int);
insert into t0 values (0),(1),(2),(3),(4),(5),(6),(7),(8),(9);
create table one_k (a int);
insert into one_k select A.a + B.a*10 + C.a*100 from t0 A, t0 B, t0 C;
create table t1 (start_date date, end_date date, filler char(100), key(start_date, end_date)) ;
insert into t1 select date_add(now(), interval a day), date_add(now(), interval (a+7) day), 'data' from one_k;
explain format=json select * from t1 force index(start_date) where start_date >= '2019-02-10' and end_date <'2019-04-01';
EXPLAIN
{
  "query_block": {
    "select_id": 1,
    "table": {
      "table_name": "t1",
      "access_type": "range",
      "possible_keys": ["start_date"],
      "key": "start_date",
      "key_length": "8",
      "used_key_parts": ["start_date", "end_date"],
      "rows": 1000,
      "filtered": 100,
      "index_condition": "t1.start_date >= '2019-02-10' and t1.end_date < '2019-04-01'"
    }
  }
}
select JSON_DETAILED(JSON_EXTRACT(trace, '$**.analyzing_range_alternatives')) AS JS from INFORMATION_SCHEMA.OPTIMIZER_TRACE;
JS
[
    {
        "range_scan_alternatives": 
        [
            {
                "index": "start_date",
                "ranges": 
                ["(2019-02-10,NULL) < (start_date,end_date)"],
                "rowid_ordered": false,
                "using_mrr": false,
                "index_only": false,
                "rows": 1000,
                "cost": 1203.877243,
                "chosen": true
            }
        ],
        "analyzing_roworder_intersect": 
        {
            "cause": "too few roworder scans"
        },
        "analyzing_index_merge_union": 
        []
    }
]
drop table t1, t0, one_k;
#
# MDEV-19776: Assertion `to_len >= 8' failed in convert_to_printable with optimizer trace enabled
#
CREATE TABLE t1 (f VARBINARY(16) NOT NULL, KEY(f));
INSERT INTO t1 VALUES ('a'),('b');
SET optimizer_trace = 'enabled=on';
DELETE FROM t1 WHERE f = 'x';
DROP TABLE t1;
#
# Print cost_for_plan and rows_for_plan for join prefix
#
create table t0(a int);
insert into t0 values (0),(1),(2),(3),(4),(5),(6),(7),(8),(9);
create table one_k (a int, b int, key(b));
insert into one_k select A.a + B.a*10 + C.a*100, A.a + B.a*10 + C.a*100 from t0 A, t0 B, t0 C;
analyze table t0, one_k persistent for all;
Table	Op	Msg_type	Msg_text
test.t0	analyze	status	Engine-independent statistics collected
test.t0	analyze	status	OK
test.one_k	analyze	status	Engine-independent statistics collected
test.one_k	analyze	status	Table is already up to date
set @tmp_jcl=@@join_cache_level;
set join_cache_level=0;
set optimizer_trace=1;
# Check cost/row numbers when multiple tables are joined
#  (cost_for_plan is the same as best_access_path.cost for single-table SELECTs
#   but for joins using condition selectivity it is not as trivial. So,
#   now we are printing it)
explain select * from t0 A, one_k B where A.a<5 and B.a<800;
id	select_type	table	type	possible_keys	key	key_len	ref	rows	Extra
1	SIMPLE	A	ALL	NULL	NULL	NULL	NULL	10	Using where
1	SIMPLE	B	ALL	NULL	NULL	NULL	NULL	1000	Using where
select JSON_DETAILED(JSON_EXTRACT(trace, '$**.considered_execution_plans')) AS JS from INFORMATION_SCHEMA.OPTIMIZER_TRACE;
JS
[
    [
        {
            "plan_prefix": 
            [],
            "table": "A",
            "best_access_path": 
            {
                "considered_access_paths": 
                [
                    {
                        "access_type": "scan",
                        "resulting_rows": 5.9375,
                        "cost": 2.829589844,
                        "chosen": true
                    }
                ],
                "chosen_access_method": 
                {
                    "type": "scan",
                    "records": 5.9375,
                    "cost": 2.829589844,
                    "uses_join_buffering": false
                }
            },
            "rows_for_plan": 5.9375,
            "cost_for_plan": 4.017089844,
            "rest_of_plan": 
            [
                {
                    "plan_prefix": 
                    ["A"],
                    "table": "B",
                    "best_access_path": 
                    {
                        "considered_access_paths": 
                        [
                            {
                                "access_type": "scan",
                                "resulting_rows": 804.6875,
                                "cost": 256.8548584,
                                "chosen": true
                            }
                        ],
                        "chosen_access_method": 
                        {
                            "type": "scan",
                            "records": 804.6875,
                            "cost": 256.8548584,
                            "uses_join_buffering": false
                        }
                    },
                    "rows_for_plan": 4777.832031,
                    "cost_for_plan": 1216.438354,
                    "estimated_join_cardinality": 4777.832031
                }
            ]
        },
        {
            "plan_prefix": 
            [],
            "table": "B",
            "best_access_path": 
            {
                "considered_access_paths": 
                [
                    {
                        "access_type": "scan",
                        "resulting_rows": 804.6875,
                        "cost": 43.25976562,
                        "chosen": true
                    }
                ],
                "chosen_access_method": 
                {
                    "type": "scan",
                    "records": 804.6875,
                    "cost": 43.25976562,
                    "uses_join_buffering": false
                }
            },
            "rows_for_plan": 804.6875,
            "cost_for_plan": 204.1972656,
            "pruned_by_heuristic": true
        }
    ]
]
set join_cache_level=@tmp_jcl;
# This shows post-join selectivity
explain select * from t0 A, one_k B where A.a=B.b and B.a<800;
id	select_type	table	type	possible_keys	key	key_len	ref	rows	Extra
1	SIMPLE	A	ALL	NULL	NULL	NULL	NULL	10	Using where
1	SIMPLE	B	ref	b	b	5	test.A.a	1	Using where
select JSON_DETAILED(JSON_EXTRACT(trace, '$**.considered_execution_plans')) AS JS from INFORMATION_SCHEMA.OPTIMIZER_TRACE;
JS
[
    [
        {
            "plan_prefix": 
            [],
            "table": "A",
            "best_access_path": 
            {
                "considered_access_paths": 
                [
                    {
                        "access_type": "scan",
                        "resulting_rows": 10,
                        "cost": 2.017089844,
                        "chosen": true
                    }
                ],
                "chosen_access_method": 
                {
                    "type": "scan",
                    "records": 10,
                    "cost": 2.017089844,
                    "uses_join_buffering": false
                }
            },
            "rows_for_plan": 10,
            "cost_for_plan": 4.017089844,
            "rest_of_plan": 
            [
                {
                    "plan_prefix": 
                    ["A"],
                    "table": "B",
                    "best_access_path": 
                    {
                        "considered_access_paths": 
                        [
                            {
                                "access_type": "ref",
                                "index": "b",
                                "used_range_estimates": false,
                                "cause": "not available",
                                "rows": 1,
                                "cost": 20.00585794,
                                "chosen": true
                            },
                            {
                                "access_type": "scan",
                                "resulting_rows": 804.6875,
                                "cost": 43.25976562,
                                "chosen": false
                            }
                        ],
                        "chosen_access_method": 
                        {
                            "type": "ref",
                            "records": 1,
                            "cost": 20.00585794,
                            "uses_join_buffering": false
                        }
                    },
                    "rows_for_plan": 10,
                    "cost_for_plan": 26.02294779,
                    "selectivity": 0.8046875,
                    "estimated_join_cardinality": 8.046875
                }
            ]
        },
        {
            "plan_prefix": 
            [],
            "table": "B",
            "best_access_path": 
            {
                "considered_access_paths": 
                [
                    {
                        "access_type": "scan",
                        "resulting_rows": 804.6875,
                        "cost": 43.25976562,
                        "chosen": true
                    }
                ],
                "chosen_access_method": 
                {
                    "type": "scan",
                    "records": 804.6875,
                    "cost": 43.25976562,
                    "uses_join_buffering": false
                }
            },
            "rows_for_plan": 804.6875,
            "cost_for_plan": 204.1972656,
            "pruned_by_cost": true
        }
    ]
]
drop table t0, one_k;
#
# Assertion `to_len >= 8' failed in convert_to_printable
#
CREATE TABLE t1 ( a blob, KEY (a(255)));
insert into t1 values ('foo'), ('bar');
EXPLAIN SELECT * FROM t1 WHERE a= REPEAT('a', 0);
id	select_type	table	type	possible_keys	key	key_len	ref	rows	Extra
1	SIMPLE	t1	ref	a	a	258	const	1	Using where
SELECT * FROM t1 WHERE a= REPEAT('a', 0);
a
select JSON_DETAILED(JSON_EXTRACT(trace, '$**.analyzing_range_alternatives')) AS JS from INFORMATION_SCHEMA.OPTIMIZER_TRACE;
JS
[
    {
        "range_scan_alternatives": 
        [
            {
                "index": "a",
                "ranges": 
                ["() <= (a) <= ()"],
                "rowid_ordered": false,
                "using_mrr": false,
                "index_only": false,
                "rows": 1,
                "cost": 1.357887479,
                "chosen": true
            }
        ],
        "analyzing_roworder_intersect": 
        {
            "cause": "too few roworder scans"
        },
        "analyzing_index_merge_union": 
        []
    }
]
DROP TABLE t1;
#
# Test for Semi-Join table pullout element
#
create table t1 (a int primary key, b int);
insert into t1 (a) values (1),(2),(3),(4),(5);
create table t2 (a int primary key, b int);
insert into t2 (a) values (1),(2),(3),(4),(5);
create table t3 (a int);
insert into t3 values (1),(2),(3),(4),(5),(6),(7),(8),(9),(10);
explain 
select * from t3 where (a,a) in (select t1.a, t2.a from t1, t2 where t1.b=t2.b);
id	select_type	table	type	possible_keys	key	key_len	ref	rows	Extra
1	PRIMARY	t1	ALL	PRIMARY	NULL	NULL	NULL	5	
1	PRIMARY	t2	eq_ref	PRIMARY	PRIMARY	4	test.t1.a	1	Using where
1	PRIMARY	t3	ALL	NULL	NULL	NULL	NULL	10	Using where; Using join buffer (flat, BNL join)
select JSON_DETAILED(JSON_EXTRACT(trace, '$**.semijoin_table_pullout')) from INFORMATION_SCHEMA.OPTIMIZER_TRACE;
JSON_DETAILED(JSON_EXTRACT(trace, '$**.semijoin_table_pullout'))
[
    {
        "pulled_out_tables": 
        [
            "t2",
            "t1"
        ]
    }
]
drop table t1,t2,t3;
#
# MDEV-22401: Optimizer trace: multi-component range is not printed correctly
#
create table t1 (kp1 int, kp2 int, key(kp1, kp2));
insert into t1 values (1,1),(1,5),(5,1),(5,5);
set optimizer_trace=1;
select * from t1 force index(kp1) where (kp1=2 and kp2 >=4);
kp1	kp2
select JSON_DETAILED(JSON_EXTRACT(trace, '$**.range_scan_alternatives')) AS JS from INFORMATION_SCHEMA.OPTIMIZER_TRACE;
JS
[
    [
        {
            "index": "kp1",
            "ranges": 
            ["(2,4) <= (kp1,kp2) <= (2)"],
            "rowid_ordered": false,
            "using_mrr": false,
            "index_only": true,
            "rows": 1,
            "cost": 0.345829876,
            "chosen": true
        }
    ]
]
drop table t1;
#
# MDEV-21626: Optimizer misses the details about the picked join order
#
CREATE TABLE t1(a INT, b INT, key(a));
INSERT INTO t1 SELECT seq, seq from seq_1_to_10;
CREATE TABLE t2(a INT, b INT, key(a));
INSERT INTO t2 SELECT seq, seq from seq_1_to_100;
SET OPTIMIZER_TRACE=1;
EXPLAIN SELECT * FROM t1, t2 WHERE t1.a=t2.a ORDER BY t2.b;
id	select_type	table	type	possible_keys	key	key_len	ref	rows	Extra
1	SIMPLE	t1	ALL	a	NULL	NULL	NULL	10	Using where; Using temporary; Using filesort
1	SIMPLE	t2	ref	a	a	5	test.t1.a	1	
select JSON_DETAILED(JSON_EXTRACT(trace, '$**.considered_execution_plans')) AS JS from INFORMATION_SCHEMA.OPTIMIZER_TRACE;
JS
[
    [
        {
            "plan_prefix": 
            [],
            "table": "t1",
            "best_access_path": 
            {
                "considered_access_paths": 
                [
                    {
                        "access_type": "scan",
                        "resulting_rows": 10,
                        "cost": 2.021972656,
                        "chosen": true
                    }
                ],
                "chosen_access_method": 
                {
                    "type": "scan",
                    "records": 10,
                    "cost": 2.021972656,
                    "uses_join_buffering": false
                }
            },
            "rows_for_plan": 10,
            "cost_for_plan": 4.021972656,
            "rest_of_plan": 
            [
                {
                    "plan_prefix": 
                    ["t1"],
                    "table": "t2",
                    "best_access_path": 
                    {
                        "considered_access_paths": 
                        [
                            {
                                "access_type": "ref",
                                "index": "a",
                                "used_range_estimates": false,
                                "cause": "not available",
                                "rows": 1,
                                "cost": 20.00585794,
                                "chosen": true
                            },
                            {
                                "access_type": "scan",
                                "resulting_rows": 100,
                                "cost": 2.219726562,
                                "chosen": false
                            }
                        ],
                        "chosen_access_method": 
                        {
                            "type": "ref",
                            "records": 1,
                            "cost": 20.00585794,
                            "uses_join_buffering": false
                        }
                    },
                    "rows_for_plan": 10,
                    "cost_for_plan": 26.0278306,
                    "cost_for_sorting": 10,
                    "estimated_join_cardinality": 10
                }
            ]
        },
        {
            "plan_prefix": 
            [],
            "table": "t2",
            "best_access_path": 
            {
                "considered_access_paths": 
                [
                    {
                        "access_type": "scan",
                        "resulting_rows": 100,
                        "cost": 2.219726562,
                        "chosen": true,
                        "use_tmp_table": true
                    }
                ],
                "chosen_access_method": 
                {
                    "type": "scan",
                    "records": 100,
                    "cost": 2.219726562,
                    "uses_join_buffering": false
                }
            },
            "rows_for_plan": 100,
            "cost_for_plan": 22.21972656,
            "rest_of_plan": 
            [
                {
                    "plan_prefix": 
                    ["t2"],
                    "table": "t1",
                    "best_access_path": 
                    {
                        "considered_access_paths": 
                        [
                            {
                                "access_type": "ref",
                                "index": "a",
                                "used_range_estimates": false,
                                "cause": "not available",
                                "rows": 1,
                                "cost": 200.0585794,
                                "chosen": true
                            },
                            {
                                "access_type": "scan",
                                "resulting_rows": 10,
                                "cost": 2.021972656,
                                "chosen": true
                            }
                        ],
                        "chosen_access_method": 
                        {
                            "type": "scan",
                            "records": 10,
                            "cost": 2.021972656,
                            "uses_join_buffering": true
                        }
                    },
                    "rows_for_plan": 1000,
                    "cost_for_plan": 224.2416992,
                    "pruned_by_cost": true
                }
            ]
        }
    ]
]
DROP TABLE t1,t2;
#
# MDEV-22665: Print ranges in the optimizer trace created for non-indexed columns when
# optimizer_use_condition_selectivity >2
#
CREATE TABLE t1(a INT, b INT);
INSERT INTO t1 SELECT seq, seq from seq_1_to_100;
SET optimizer_trace=1;
ANALYZE TABLE t1 PERSISTENT FOR ALL;
Table	Op	Msg_type	Msg_text
test.t1	analyze	status	Engine-independent statistics collected
test.t1	analyze	status	OK
EXPLAIN EXTENDED SELECT * from t1 WHERE a between 1 and 5 and b <= 5;
id	select_type	table	type	possible_keys	key	key_len	ref	rows	filtered	Extra
1	SIMPLE	t1	ALL	NULL	NULL	NULL	NULL	100	0.22	Using where
Warnings:
Note	1003	select `test`.`t1`.`a` AS `a`,`test`.`t1`.`b` AS `b` from `test`.`t1` where `test`.`t1`.`a` between 1 and 5 and `test`.`t1`.`b` <= 5
select JSON_DETAILED(JSON_EXTRACT(trace, '$**.selectivity_for_columns')) AS JS from INFORMATION_SCHEMA.OPTIMIZER_TRACE;
JS
[
    [
        {
            "column_name": "a",
            "ranges": 
            ["1 <= a <= 5"],
            "selectivity_from_histogram": 0.046875
        },
        {
            "column_name": "b",
            "ranges": 
            ["NULL < b <= 5"],
            "selectivity_from_histogram": 0.046875
        }
    ]
]
EXPLAIN EXTENDED SELECT * from t1 WHERE a != 5;
id	select_type	table	type	possible_keys	key	key_len	ref	rows	filtered	Extra
1	SIMPLE	t1	ALL	NULL	NULL	NULL	NULL	100	100.00	Using where
Warnings:
Note	1003	select `test`.`t1`.`a` AS `a`,`test`.`t1`.`b` AS `b` from `test`.`t1` where `test`.`t1`.`a` <> 5
select JSON_DETAILED(JSON_EXTRACT(trace, '$**.selectivity_for_columns')) AS JS from INFORMATION_SCHEMA.OPTIMIZER_TRACE;
JS
[
    [
        {
            "column_name": "a",
            "ranges": 
            [
                "NULL < a < 5",
                "5 < a"
            ],
            "selectivity_from_histogram": 1
        }
    ]
]
EXPLAIN EXTENDED SELECT * from t1 WHERE b >= 10 and b < 25;
id	select_type	table	type	possible_keys	key	key_len	ref	rows	filtered	Extra
1	SIMPLE	t1	ALL	NULL	NULL	NULL	NULL	100	15.62	Using where
Warnings:
Note	1003	select `test`.`t1`.`a` AS `a`,`test`.`t1`.`b` AS `b` from `test`.`t1` where `test`.`t1`.`b` >= 10 and `test`.`t1`.`b` < 25
select JSON_DETAILED(JSON_EXTRACT(trace, '$**.selectivity_for_columns')) AS JS from INFORMATION_SCHEMA.OPTIMIZER_TRACE;
JS
[
    [
        {
            "column_name": "b",
            "ranges": 
            ["10 <= b < 25"],
            "selectivity_from_histogram": 0.15625
        }
    ]
]
drop table t1;
#
# MDEV-22910:SIGSEGV in Opt_trace_context::is_started & SIGSEGV in Json_writer::add_table_name
# (on optimized builds)
#
CREATE TABLE t1( a INT, b INT, PRIMARY KEY( a ) );
SELECT sum(b), row_number() OVER (order by b) FROM t1 WHERE a = 101;
sum(b)	row_number() OVER (order by b)
NULL	1
UPDATE t1 SET b=10 WHERE a=1;
SELECT JSON_DETAILED(JSON_EXTRACT(trace, '$**.range_scan_alternatives')) AS JS from INFORMATION_SCHEMA.OPTIMIZER_TRACE;
JS
[
    [
        {
            "index": "PRIMARY",
            "ranges": 
            ["(1) <= (a) <= (1)"],
            "rowid_ordered": true,
            "using_mrr": false,
            "index_only": false,
            "rows": 0,
            "cost": 0.145,
            "chosen": true
        }
    ]
]
DROP TABLE t1;
set optimizer_trace='enabled=off';
#
# MDEV-24975 Server consumes extra 4G memory upon querying INFORMATION_SCHEMA.OPTIIMIZER_TRACE
#
set max_session_mem_used=1024*1024*1024;
select count(*) from information_schema.optimizer_trace;
select * from information_schema.optimizer_trace;
set max_session_mem_used=default;
#
# MDEV-22380 Assertion `name.length == strlen(name.str)' failed in Item::print_item_w_name on SELECT w/ optimizer_trace enabled
#
SET optimizer_trace="enabled=on";
SELECT 'a\0' LIMIT 0;
a\x00
SELECT query, trace FROM INFORMATION_SCHEMA.OPTIMIZER_TRACE;
query	trace
SELECT 'a\0' LIMIT 0	{
  "steps": [
    {
      "join_preparation": {
        "select_id": 1,
        "steps": [
          {
            "expanded_query": "select 'a\0' AS `a\x00` limit 0"
          }
        ]
      }
    },
    {
      "join_optimization": {
        "select_id": 1,
        "steps": []
      }
    },
    {
      "join_execution": {
        "select_id": 1,
        "steps": []
      }
    }
  ]
}
SET optimizer_trace=DEFAULT;
#
# MDEV-27238: Assertion `got_name == named_item_expected()' failed in Json_writer::on_start_object
#
CREATE TABLE t1 (a INT KEY,b INT,KEY(b)) ENGINE=MEMORY;
SET optimizer_trace=1;
INSERT INTO t1 VALUES (0,0);
SELECT a FROM t1 WHERE (a,b) in (SELECT @c,@d);
a
DROP TABLE t1;
#
# MDEV-30964: MAX_SEL_ARG memory exhaustion is not visible in the optimizer trace
#
create table t1 (
c1 int,
c2 int,
c3 int,
c4 int,
c5 int,
c6 int,
c7 int,
c8 int,
key(c1,c2,c3,c4,c5,c6,c7,c8)
);
insert into t1 () values (),(),();
explain select *
from t1
where
(c1 in (1,2,3,4,5,6,7,8,9,10,11,12,13,14,15,16) and c2=1) and
c3 in (1,2,3,4,5,6,7,8,9,10) and
c4 in (1,2,3,4,5,6,7,8,9,10) and
c5 in (1,2,3,4,5,6,7,8,9,10) and
c6 in (1,2,3,4);
id	select_type	table	type	possible_keys	key	key_len	ref	rows	Extra
1	SIMPLE	t1	index	c1	c1	40	NULL	3	Using where; Using index
select
json_detailed(json_extract(trace, '$**.setup_range_conditions'))
from
information_schema.optimizer_trace;
json_detailed(json_extract(trace, '$**.setup_range_conditions'))
[
    [
        {
            "enforce_sel_arg_weight_limit": 
            {
                "index": "c1",
                "old_weight": 74806,
                "new_weight": 1776
            }
        },
        {
            "sel_arg_alloc_limit_hit": 
            {
                "alloced_sel_args": 16001
            }
        }
    ]
]
drop table t1;
#
# MDEV-31085: multi-update using view with optimizer trace enabled
#
SET SESSION optimizer_trace = 'enabled=on';
CREATE TABLE t (a int, b int);
CREATE VIEW v AS SELECT 1 AS c UNION SELECT 2 AS c;
INSERT INTO t VALUES (0,4),(5,6);
UPDATE t, v SET t.b = t.a, t.a = v.c WHERE v.c < t.a;
SELECT * FROM information_schema.optimizer_trace;
QUERY	TRACE	MISSING_BYTES_BEYOND_MAX_MEM_SIZE	INSUFFICIENT_PRIVILEGES
UPDATE t, v SET t.b = t.a, t.a = v.c WHERE v.c < t.a	{
  "steps": [
    {
      "view": {
        "table": "v",
        "select_id": 2,
        "algorithm": "materialized"
      }
    },
    {
      "join_preparation": {
        "select_id": 2,
        "steps": [
          {
            "expanded_query": "/* select#2 */ select 1 AS c"
          }
        ]
      }
    },
    {
      "join_preparation": {
        "select_id": 3,
        "steps": [
          {
            "expanded_query": "/* select#3 */ select 2 AS c"
          }
        ]
      }
    },
    {
      "join_preparation": {
        "select_id": 1,
        "steps": [
          {
            "expanded_query": "/* select#1 */ update t join v set t.b = t.a,t.a = v.c where v.c < t.a"
          }
        ]
      }
    },
    {
      "join_optimization": {
        "select_id": 1,
        "steps": [
          {
            "condition_processing": {
              "condition": "WHERE",
              "original_condition": "v.c < t.a",
              "steps": [
                {
                  "transformation": "equality_propagation",
                  "resulting_condition": "v.c < t.a"
                },
                {
                  "transformation": "constant_propagation",
                  "resulting_condition": "v.c < t.a"
                },
                {
                  "transformation": "trivial_condition_removal",
                  "resulting_condition": "v.c < t.a"
                }
              ]
            }
          },
          {
            "join_optimization": {
              "select_id": 2,
              "steps": []
            }
          },
          {
            "join_optimization": {
              "select_id": 3,
              "steps": []
            }
          },
          {
            "table_dependencies": [
              {
                "table": "t",
                "row_may_be_null": false,
                "map_bit": 0,
                "depends_on_map_bits": []
              },
              {
                "table": "<derived2>",
                "row_may_be_null": false,
                "map_bit": 1,
                "depends_on_map_bits": []
              }
            ]
          },
          {
            "ref_optimizer_key_uses": []
          },
          {
            "rows_estimation": [
              {
                "table": "t",
                "table_scan": {
                  "rows": 2,
                  "cost": 2.004394531
                }
              },
              {
                "table": "<derived2>",
                "table_scan": {
                  "rows": 2,
                  "cost": 2
                }
              }
            ]
          },
          {
            "considered_execution_plans": [
              {
                "plan_prefix": [],
                "table": "t",
                "best_access_path": {
                  "considered_access_paths": [
                    {
                      "access_type": "scan",
                      "resulting_rows": 2,
                      "cost": 2.004394531,
                      "chosen": true
                    }
                  ],
                  "chosen_access_method": {
                    "type": "scan",
                    "records": 2,
                    "cost": 2.004394531,
                    "uses_join_buffering": false
                  }
                },
                "rows_for_plan": 2,
                "cost_for_plan": 2.404394531,
                "rest_of_plan": [
                  {
                    "plan_prefix": ["t"],
                    "table": "<derived2>",
                    "best_access_path": {
                      "considered_access_paths": [
                        {
                          "access_type": "scan",
                          "resulting_rows": 2,
                          "cost": 2,
                          "chosen": true
                        }
                      ],
                      "chosen_access_method": {
                        "type": "scan",
                        "records": 2,
                        "cost": 2,
                        "uses_join_buffering": true
                      }
                    },
                    "rows_for_plan": 4,
                    "cost_for_plan": 5.204394531,
                    "estimated_join_cardinality": 4
                  }
                ]
              },
              {
                "plan_prefix": [],
                "table": "<derived2>",
                "best_access_path": {
                  "considered_access_paths": [
                    {
                      "access_type": "scan",
                      "resulting_rows": 2,
                      "cost": 2,
                      "chosen": true
                    }
                  ],
                  "chosen_access_method": {
                    "type": "scan",
                    "records": 2,
                    "cost": 2,
                    "uses_join_buffering": false
                  }
                },
                "rows_for_plan": 2,
                "cost_for_plan": 2.4,
                "rest_of_plan": [
                  {
                    "plan_prefix": ["<derived2>"],
                    "table": "t",
                    "best_access_path": {
                      "considered_access_paths": [
                        {
                          "access_type": "scan",
                          "resulting_rows": 2,
                          "cost": 2.004394531,
                          "chosen": true
                        }
                      ],
                      "chosen_access_method": {
                        "type": "scan",
                        "records": 2,
                        "cost": 2.004394531,
                        "uses_join_buffering": true
                      }
                    },
                    "rows_for_plan": 4,
                    "cost_for_plan": 5.204394531,
                    "pruned_by_cost": true
                  }
                ]
              }
            ]
          },
          {
            "best_join_order": ["t", "<derived2>"]
          },
          {
            "attaching_conditions_to_tables": {
              "original_condition": "v.c < t.a",
              "attached_conditions_computation": [],
              "attached_conditions_summary": [
                {
                  "table": "t",
                  "attached": null
                },
                {
                  "table": "<derived2>",
                  "attached": "v.c < t.a"
                }
              ]
            }
          }
        ]
      }
    },
    {
      "join_execution": {
        "select_id": 1,
        "steps": [
          {
            "join_execution": {
              "select_id": 2,
              "steps": []
            }
          },
          {
            "join_execution": {
              "select_id": 3,
              "steps": []
            }
          },
          {
            "join_preparation": {
              "select_id": "fake",
              "steps": [
                {
                  "expanded_query": "select c AS c from dual"
                }
              ]
            }
          },
          {
            "join_optimization": {
              "select_id": "fake",
              "steps": [
                {
                  "table_dependencies": [
                    {
                      "table": "union",
                      "row_may_be_null": false,
                      "map_bit": 0,
                      "depends_on_map_bits": []
                    }
                  ]
                },
                {
                  "rows_estimation": [
                    {
                      "table": "union",
                      "table_scan": {
                        "rows": 2,
                        "cost": 10.1
                      }
                    }
                  ]
                },
                {
                  "considered_execution_plans": [
                    {
                      "plan_prefix": [],
                      "table": "union",
                      "best_access_path": {
                        "considered_access_paths": [
                          {
                            "access_type": "scan",
                            "resulting_rows": 2,
                            "cost": 10.1,
                            "chosen": true
                          }
                        ],
                        "chosen_access_method": {
                          "type": "scan",
                          "records": 2,
                          "cost": 10.1,
                          "uses_join_buffering": false
                        }
                      },
                      "rows_for_plan": 2,
                      "cost_for_plan": 10.5,
                      "estimated_join_cardinality": 2
                    }
                  ]
                },
                {
                  "best_join_order": ["union"]
                },
                {
                  "attaching_conditions_to_tables": {
                    "original_condition": null,
                    "attached_conditions_computation": [],
                    "attached_conditions_summary": [
                      {
                        "table": "union",
                        "attached": null
                      }
                    ]
                  }
                }
              ]
            }
          },
          {
            "join_execution": {
              "select_id": "fake",
              "steps": []
            }
          }
        ]
      }
    }
  ]
}	0	0
SELECT * FROM t;
a	b
0	4
1	5
SET optimizer_trace=DEFAULT;
DROP VIEW v;
DROP TABLE t;
#
# MDEV-26301: Split optimization improvements: Optimizer Trace coverage
#
create table t1(a int, b int);
insert into t1 select seq,seq from seq_1_to_5;
create table t2(a int, b int, key(a));
insert into t2
select A.seq,B.seq from seq_1_to_25 A, seq_1_to_2 B;
create table t3(a int, b int, key(a));
insert into t3
select A.seq,B.seq from seq_1_to_5 A, seq_1_to_3 B;
analyze table t1,t2,t3 persistent for all;
Table	Op	Msg_type	Msg_text
test.t1	analyze	status	Engine-independent statistics collected
test.t1	analyze	status	OK
test.t2	analyze	status	Engine-independent statistics collected
test.t2	analyze	status	Table is already up to date
test.t3	analyze	status	Engine-independent statistics collected
test.t3	analyze	status	Table is already up to date
create table t10 (
grp_id int,
col1 int,
key(grp_id)
);
insert into t10
select
A.seq,
B.seq
from
seq_1_to_100 A,
seq_1_to_100 B;
create table t11 (
col1 int,
col2 int
);
insert into t11
select A.seq, A.seq from seq_1_to_10 A;
analyze table t10,t11 persistent for all;
Table	Op	Msg_type	Msg_text
test.t10	analyze	status	Engine-independent statistics collected
test.t10	analyze	status	Table is already up to date
test.t11	analyze	status	Engine-independent statistics collected
test.t11	analyze	status	OK
set optimizer_trace=1;
explain
select * from
(
(t1 left join t2 on t2.a=t1.b)
left join t3 on t3.a=t1.b
) left join (select grp_id, count(*)
from t10 left join t11 on t11.col1=t10.col1
group by grp_id) T on T.grp_id=t1.b;
id	select_type	table	type	possible_keys	key	key_len	ref	rows	Extra
1	PRIMARY	t1	ALL	NULL	NULL	NULL	NULL	5	
1	PRIMARY	t2	ref	a	a	5	test.t1.b	2	Using where
1	PRIMARY	t3	ref	a	a	5	test.t1.b	3	Using where
1	PRIMARY	<derived2>	ref	key0	key0	5	test.t1.b	10	Using where
2	LATERAL DERIVED	t10	ref	grp_id	grp_id	5	test.t1.b	100	
2	LATERAL DERIVED	t11	ALL	NULL	NULL	NULL	NULL	10	Using where; Using join buffer (flat, BNL join)
select json_detailed(json_extract(trace, '$**.check_split_materialized')) as JS
from information_schema.optimizer_trace;
JS
[
    {
        "split_candidates": 
        ["t10.grp_id"]
    }
]
select 
json_detailed(
json_remove(
json_extract(trace, '$**.choose_best_splitting')
, '$[0].split_plan_search[0]'
    )
) as JS
from information_schema.optimizer_trace;
JS
[
    {
        "considered_keys": 
        [
            {
                "table_name": "t10",
                "index": "grp_id",
                "rec_per_key": 100,
                "param_tables": 1
            }
        ],
        "refills": 5,
        "spl_pd_boundary": 2,
        "split_plan_search": 
        [],
        "lead_table": "t10",
        "index": "grp_id",
        "parts": 1,
        "split_sel": 0.001,
        "cost": 2535.968504,
        "records": 100,
        "refills": 5,
        "chosen": true
    }
]
drop table t1,t2,t3,t10,t11;
set optimizer_trace=DEFAULT;
#
# End of 10.4 tests
#
set optimizer_trace='enabled=on';
#
# Test many rows to see output of big cost numbers
#
select count(*) from seq_1_to_10000000;
count(*)
10000000
select * from INFORMATION_SCHEMA.OPTIMIZER_TRACE;
QUERY	TRACE	MISSING_BYTES_BEYOND_MAX_MEM_SIZE	INSUFFICIENT_PRIVILEGES
select count(*) from seq_1_to_10000000	{
  "steps": [
    {
      "join_preparation": {
        "select_id": 1,
        "steps": [
          {
            "expanded_query": "select count(0) AS `count(*)` from seq_1_to_10000000"
          }
        ]
      }
    },
    {
      "join_optimization": {
        "select_id": 1,
        "steps": [
          {
            "table_dependencies": [
              {
                "table": "seq_1_to_10000000",
                "row_may_be_null": false,
                "map_bit": 0,
                "depends_on_map_bits": []
              }
            ]
          },
          {
            "rows_estimation": [
              {
                "table": "seq_1_to_10000000",
                "table_scan": {
                  "rows": 10000000,
                  "cost": 10000000
                }
              }
            ]
          },
          {
            "considered_execution_plans": [
              {
                "plan_prefix": [],
                "table": "seq_1_to_10000000",
                "best_access_path": {
                  "considered_access_paths": [
                    {
                      "access_type": "scan",
                      "resulting_rows": 10000000,
                      "cost": 10000000,
                      "chosen": true
                    }
                  ],
                  "chosen_access_method": {
                    "type": "scan",
                    "records": 10000000,
                    "cost": 10000000,
                    "uses_join_buffering": false
                  }
                },
                "rows_for_plan": 10000000,
                "cost_for_plan": 12000000,
                "estimated_join_cardinality": 10000000
              }
            ]
          },
          {
            "best_join_order": ["seq_1_to_10000000"]
          },
          {
            "attaching_conditions_to_tables": {
              "original_condition": null,
              "attached_conditions_computation": [],
              "attached_conditions_summary": [
                {
                  "table": "seq_1_to_10000000",
                  "attached": null
                }
              ]
            }
          }
        ]
      }
    },
    {
      "join_execution": {
        "select_id": 1,
        "steps": []
      }
    }
  ]
}	0	0
#
# MDEV-22891: Optimizer trace: const tables are not clearly visible
#
create table t0(a int primary key);
insert into t0 values (0),(1),(2),(3),(4),(5),(6),(7),(8),(9);
create table t1 (pk int primary key, a int);
insert into t1 select a,a from t0;
create table t2 (pk int primary key, a int);
insert into t2 select a,a from t0;
create table t3 (pk int primary key, a int);
insert into t3 select a,a from t0;
explain
select * from t1 left join (t2 join t3 on t3.pk=1000) on t2.a=t1.a and t2.pk is null;
id	select_type	table	type	possible_keys	key	key_len	ref	rows	Extra
1	SIMPLE	t3	const	PRIMARY	NULL	NULL	NULL	1	Impossible ON condition
1	SIMPLE	t2	const	PRIMARY	NULL	NULL	NULL	1	Impossible ON condition
1	SIMPLE	t1	ALL	NULL	NULL	NULL	NULL	10	
select JSON_DETAILED(JSON_EXTRACT(trace, '$**.mark_join_nest_as_const'))
from information_schema.optimizer_trace;
JSON_DETAILED(JSON_EXTRACT(trace, '$**.mark_join_nest_as_const'))
[
    {
        "members": 
        [
            "t3",
            "t2"
        ]
    }
]
drop table t0, t1, t2, t3;
#
# MDEV-23767: IN-to-subquery conversion is not visible in optimizer trace
#
create table t0 (a int);
INSERT INTO t0 VALUES (0),(1),(2),(3),(4),(5),(6),(7),(8),(9);
set @tmp=@@in_predicate_conversion_threshold;
set in_predicate_conversion_threshold=3;
explain select * from t0 where a in (1,2,3,4,5,6);
id	select_type	table	type	possible_keys	key	key_len	ref	rows	Extra
1	PRIMARY	t0	ALL	NULL	NULL	NULL	NULL	10	Using where
1	PRIMARY	<derived3>	ref	key0	key0	4	test.t0.a	2	FirstMatch(t0)
3	DERIVED	NULL	NULL	NULL	NULL	NULL	NULL	NULL	No tables used
select json_detailed(json_extract(trace, '$**.in_to_subquery_conversion'))
from information_schema.optimizer_trace;
json_detailed(json_extract(trace, '$**.in_to_subquery_conversion'))
[
    {
        "item": "t0.a in (1,2,3,4,5,6)",
        "conversion": 
        [
            {
                "join_preparation": 
                {
                    "select_id": 2,
                    "steps": 
                    [
                        {
                            "derived": 
                            {
                                "table": "tvc_0",
                                "select_id": 3,
                                "algorithm": "materialized"
                            }
                        },
                        {
                            "transformation": 
                            {
                                "select_id": 2,
                                "from": "IN (SELECT)",
                                "to": "materialization",
                                "sjm_scan_allowed": true,
                                "possible": true
                            }
                        },
                        {
                            "transformation": 
                            {
                                "select_id": 2,
                                "from": "IN (SELECT)",
                                "to": "semijoin",
                                "chosen": true
                            }
                        },
                        {
                            "expanded_query": "/* select#2 */ select tvc_0._col_1 from (values (1),(2),(3),(4),(5),(6)) tvc_0"
                        }
                    ]
                }
            }
        ]
    }
]
explain select * from t0 where a in (1,2,3,4,5,a+1);
id	select_type	table	type	possible_keys	key	key_len	ref	rows	Extra
1	SIMPLE	t0	ALL	NULL	NULL	NULL	NULL	10	Using where
select json_detailed(json_extract(trace, '$**.in_to_subquery_conversion'))
from information_schema.optimizer_trace;
json_detailed(json_extract(trace, '$**.in_to_subquery_conversion'))
[
    {
        "item": "t0.a in (1,2,3,4,5,t0.a + 1)",
        "done": false,
        "reason": "non-constant element in the IN-list"
    }
]
explain select * from t0 where a in ('1','2','3','4','5','6');
id	select_type	table	type	possible_keys	key	key_len	ref	rows	Extra
1	SIMPLE	t0	ALL	NULL	NULL	NULL	NULL	10	Using where
select json_detailed(json_extract(trace, '$**.in_to_subquery_conversion'))
from information_schema.optimizer_trace;
json_detailed(json_extract(trace, '$**.in_to_subquery_conversion'))
[
    {
        "item": "t0.a in ('1','2','3','4','5','6')",
        "done": false,
        "reason": "type mismatch"
    }
]
set in_predicate_conversion_threshold=@tmp;
drop table t0;
# End of 10.5 tests
set optimizer_trace='enabled=off';<|MERGE_RESOLUTION|>--- conflicted
+++ resolved
@@ -1493,32 +1493,9 @@
                 }
               ]
             }
-<<<<<<< HEAD
-=======
-          },
-          {
-            "test_if_skip_sort_order": [
-              {
-                "reconsidering_access_paths_for_index_ordering": {
-                  "clause": "GROUP BY",
-                  "fanout": 1,
-                  "read_time": 3.3131,
-                  "table": "t1",
-                  "rows_estimation": 7,
-                  "possible_keys": [
-                    {
-                      "index": "a",
-                      "can_resolve_order": true,
-                      "updated_limit": 7,
-                      "index_scan_time": 7,
-                      "records": 7,
-                      "chosen": true
-                    }
-                  ]
-                }
-              }
-            ]
->>>>>>> cb4c2713
+          },
+          {
+            "test_if_skip_sort_order": []
           }
         ]
       }
@@ -1713,32 +1690,9 @@
                 }
               ]
             }
-<<<<<<< HEAD
-=======
-          },
-          {
-            "test_if_skip_sort_order": [
-              {
-                "reconsidering_access_paths_for_index_ordering": {
-                  "clause": "GROUP BY",
-                  "fanout": 1,
-                  "read_time": 2.0322,
-                  "table": "t1",
-                  "rows_estimation": 9,
-                  "possible_keys": [
-                    {
-                      "index": "id",
-                      "can_resolve_order": true,
-                      "updated_limit": 16,
-                      "index_scan_time": 16,
-                      "records": 16,
-                      "chosen": true
-                    }
-                  ]
-                }
-              }
-            ]
->>>>>>> cb4c2713
+          },
+          {
+            "test_if_skip_sort_order": []
           }
         ]
       }
@@ -1922,32 +1876,9 @@
                 }
               ]
             }
-<<<<<<< HEAD
-=======
-          },
-          {
-            "test_if_skip_sort_order": [
-              {
-                "reconsidering_access_paths_for_index_ordering": {
-                  "clause": "GROUP BY",
-                  "fanout": 1,
-                  "read_time": 2.0322,
-                  "table": "t1",
-                  "rows_estimation": 9,
-                  "possible_keys": [
-                    {
-                      "index": "id",
-                      "can_resolve_order": true,
-                      "updated_limit": 16,
-                      "index_scan_time": 16,
-                      "records": 16,
-                      "chosen": true
-                    }
-                  ]
-                }
-              }
-            ]
->>>>>>> cb4c2713
+          },
+          {
+            "test_if_skip_sort_order": []
           }
         ]
       }
@@ -2229,103 +2160,12 @@
             }
           },
           {
-<<<<<<< HEAD
-            "reconsidering_access_paths_for_index_ordering": {
-              "clause": "ORDER BY",
-              "fanout": 1,
-              "read_time": 21.14342739,
-              "table": "t1",
-              "rows_estimation": 21,
-              "possible_keys": [
-                {
-                  "index": "a_a",
-                  "can_resolve_order": true,
-                  "updated_limit": 47,
-                  "index_scan_time": 47,
-                  "usable": false,
-                  "cause": "cost"
-                },
-                {
-                  "index": "a_c",
-                  "can_resolve_order": true,
-                  "updated_limit": 47,
-                  "range_scan_time": 4.331020747,
-                  "index_scan_time": 4.331020747,
-                  "records": 180,
-                  "chosen": true
-                },
-                {
-                  "index": "a_b",
-                  "can_resolve_order": false,
-                  "cause": "not usable index for the query"
-                }
-              ]
-            }
-          },
-          {
-            "table": "t1",
-            "range_analysis": {
-              "table_scan": {
-                "rows": 1000,
-                "cost": 1.79769e308
-              },
-              "potential_range_indexes": [
-                {
-                  "index": "a_a",
-                  "usable": false,
-                  "cause": "not applicable"
-                },
-                {
-                  "index": "a_c",
-                  "usable": true,
-                  "key_parts": ["a", "c"]
-                },
-                {
-                  "index": "a_b",
-                  "usable": false,
-                  "cause": "not applicable"
-                }
-              ],
-              "setup_range_conditions": [],
-              "analyzing_range_alternatives": {
-                "range_scan_alternatives": [
-                  {
-                    "index": "a_c",
-                    "ranges": ["(1) <= (a) <= (1)"],
-                    "rowid_ordered": false,
-                    "using_mrr": false,
-                    "index_only": false,
-                    "rows": 180,
-                    "cost": 216.2943776,
-                    "chosen": true
-                  }
-                ],
-                "analyzing_roworder_intersect": {
-                  "cause": "too few roworder scans"
-                },
-                "analyzing_index_merge_union": []
-              },
-              "group_index_range": {
-                "chosen": false,
-                "cause": "no group by or distinct"
-              },
-              "chosen_range_access_summary": {
-                "range_access_plan": {
-                  "type": "range_scan",
-                  "index": "a_c",
-                  "rows": 180,
-                  "ranges": ["(1) <= (a) <= (1)"]
-                },
-                "rows_for_plan": 180,
-                "cost_for_plan": 216.2943776,
-                "chosen": true
-=======
             "test_if_skip_sort_order": [
               {
                 "reconsidering_access_paths_for_index_ordering": {
                   "clause": "ORDER BY",
                   "fanout": 1,
-                  "read_time": 22.001,
+                  "read_time": 21.14342739,
                   "table": "t1",
                   "rows_estimation": 21,
                   "possible_keys": [
@@ -2341,8 +2181,8 @@
                       "index": "a_c",
                       "can_resolve_order": true,
                       "updated_limit": 47,
-                      "range_scan_time": 4.324,
-                      "index_scan_time": 4.324,
+                      "range_scan_time": 4.331020747,
+                      "index_scan_time": 4.331020747,
                       "records": 180,
                       "chosen": true
                     },
@@ -2359,7 +2199,7 @@
                 "range_analysis": {
                   "table_scan": {
                     "rows": 1000,
-                    "cost": 2e308
+                    "cost": 1.79769e308
                   },
                   "potential_range_indexes": [
                     {
@@ -2379,10 +2219,6 @@
                     }
                   ],
                   "setup_range_conditions": [],
-                  "group_index_range": {
-                    "chosen": false,
-                    "cause": "no group by or distinct"
-                  },
                   "analyzing_range_alternatives": {
                     "range_scan_alternatives": [
                       {
@@ -2392,7 +2228,7 @@
                         "using_mrr": false,
                         "index_only": false,
                         "rows": 180,
-                        "cost": 229.72,
+                        "cost": 216.2943776,
                         "chosen": true
                       }
                     ],
@@ -2400,6 +2236,10 @@
                       "cause": "too few roworder scans"
                     },
                     "analyzing_index_merge_union": []
+                  },
+                  "group_index_range": {
+                    "chosen": false,
+                    "cause": "no group by or distinct"
                   },
                   "chosen_range_access_summary": {
                     "range_access_plan": {
@@ -2409,11 +2249,10 @@
                       "ranges": ["(1) <= (a) <= (1)"]
                     },
                     "rows_for_plan": 180,
-                    "cost_for_plan": 229.72,
+                    "cost_for_plan": 216.2943776,
                     "chosen": true
                   }
                 }
->>>>>>> cb4c2713
               }
             ]
           }
