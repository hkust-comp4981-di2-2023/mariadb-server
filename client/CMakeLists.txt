# Copyright (C) 2006 MySQL AB
# 
# This program is free software; you can redistribute it and/or modify
# it under the terms of the GNU General Public License as published by
# the Free Software Foundation; version 2 of the License.
# 
# This program is distributed in the hope that it will be useful,
# but WITHOUT ANY WARRANTY; without even the implied warranty of
# MERCHANTABILITY or FITNESS FOR A PARTICULAR PURPOSE.  See the
# GNU General Public License for more details.
# 
# You should have received a copy of the GNU General Public License
# along with this program; if not, write to the Free Software
# Foundation, Inc., 51 Franklin St, Fifth Floor, Boston, MA  02110-1301  USA
INCLUDE("${PROJECT_SOURCE_DIR}/win/mysql_manifest.cmake")

# We use the "mysqlclient_notls" library here just as safety, in case
# any of the clients here would go beyond the client API and access the
# Thread Local Storage directly.


INCLUDE_DIRECTORIES(${CMAKE_SOURCE_DIR}/include
                    ${CMAKE_SOURCE_DIR}/zlib
                    ${CMAKE_SOURCE_DIR}/extra/yassl/include
                    ${CMAKE_SOURCE_DIR}/libmysql
                    ${CMAKE_SOURCE_DIR}/regex
                    ${CMAKE_SOURCE_DIR}/sql
                    ${CMAKE_SOURCE_DIR}/strings
					${CMAKE_CURRENT_BINARY_DIR})

MYSQL_ADD_EXECUTABLE(mysql completion_hash.cc mysql.cc readline.cc sql_string.cc ../mysys/my_conio.c DESTINATION bin)
TARGET_LINK_LIBRARIES(mysql mysqlclient_notls wsock32)

MYSQL_ADD_EXECUTABLE(mysqltest mysqltest.cc DESTINATION bin)
SET_SOURCE_FILES_PROPERTIES(mysqltest.cc PROPERTIES COMPILE_FLAGS "-DTHREADS")
TARGET_LINK_LIBRARIES(mysqltest mysqlclient mysys regex wsock32 dbug)

MYSQL_ADD_EXECUTABLE(mysqlcheck mysqlcheck.c DESTINATION bin)
TARGET_LINK_LIBRARIES(mysqlcheck mysqlclient_notls wsock32)

MYSQL_ADD_EXECUTABLE(mysqldump mysqldump.c ../sql-common/my_user.c ../mysys/mf_getdate.c DESTINATION bin)
TARGET_LINK_LIBRARIES(mysqldump mysqlclient_notls wsock32)

MYSQL_ADD_EXECUTABLE(mysqlimport mysqlimport.c DESTINATION bin)
TARGET_LINK_LIBRARIES(mysqlimport mysqlclient_notls wsock32)

MYSQL_ADD_EXECUTABLE(mysql_upgrade mysql_upgrade.c DESTINATION bin)
TARGET_LINK_LIBRARIES(mysql_upgrade mysqlclient_notls wsock32)
ADD_DEPENDENCIES(mysql_upgrade GenFixPrivs)

MYSQL_ADD_EXECUTABLE(mysqlshow mysqlshow.c DESTINATION bin)
TARGET_LINK_LIBRARIES(mysqlshow mysqlclient_notls wsock32)

MYSQL_ADD_EXECUTABLE(mysqlbinlog mysqlbinlog.cc
			   ../mysys/mf_tempdir.c
			   ../mysys/my_new.cc
			   ../mysys/my_bit.c
			   ../mysys/my_bitmap.c
			   ../mysys/my_vle.c
			   ../mysys/base64.c
<<<<<<< HEAD
			   DESTINATION bin)
=======
			   ../mysys/checksum.c)
>>>>>>> 7a36035b
TARGET_LINK_LIBRARIES(mysqlbinlog mysqlclient_notls wsock32)

MYSQL_ADD_EXECUTABLE(mysqladmin mysqladmin.cc DESTINATION bin)
TARGET_LINK_LIBRARIES(mysqladmin mysqlclient_notls wsock32)

MYSQL_ADD_EXECUTABLE(mysqlslap mysqlslap.c DESTINATION bin)
SET_SOURCE_FILES_PROPERTIES(mysqlslap.c PROPERTIES COMPILE_FLAGS "-DTHREADS")
TARGET_LINK_LIBRARIES(mysqlslap mysqlclient mysys zlib wsock32 dbug)


MYSQL_ADD_EXECUTABLE(echo echo.c COMPONENT Test)<|MERGE_RESOLUTION|>--- conflicted
+++ resolved
@@ -58,11 +58,8 @@
 			   ../mysys/my_bitmap.c
 			   ../mysys/my_vle.c
 			   ../mysys/base64.c
-<<<<<<< HEAD
+			   ../mysys/checksum.c
 			   DESTINATION bin)
-=======
-			   ../mysys/checksum.c)
->>>>>>> 7a36035b
 TARGET_LINK_LIBRARIES(mysqlbinlog mysqlclient_notls wsock32)
 
 MYSQL_ADD_EXECUTABLE(mysqladmin mysqladmin.cc DESTINATION bin)
